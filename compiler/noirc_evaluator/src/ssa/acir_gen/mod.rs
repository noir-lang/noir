//! This file holds the pass to convert from Noir's SSA IR to ACIR.
mod acir_ir;

use std::collections::HashSet;
use std::fmt::Debug;

use self::acir_ir::acir_variable::{AcirContext, AcirType, AcirVar};
use super::ir::dfg::CallStack;
use super::{
    ir::{
        dfg::DataFlowGraph,
        function::{Function, RuntimeType},
        instruction::{
            Binary, BinaryOp, Instruction, InstructionId, Intrinsic, TerminatorInstruction,
        },
        map::Id,
        types::{NumericType, Type},
        value::{Value, ValueId},
    },
    ssa_gen::Ssa,
};
use crate::brillig::brillig_ir::artifact::GeneratedBrillig;
use crate::brillig::brillig_ir::BrilligContext;
use crate::brillig::{brillig_gen::brillig_fn::FunctionContext as BrilligFunctionContext, Brillig};
use crate::errors::{InternalError, InternalWarning, RuntimeError, SsaReport};
pub(crate) use acir_ir::generated_acir::GeneratedAcir;

use acvm::acir::native_types::Witness;
use acvm::acir::BlackBoxFunc;
use acvm::{
    acir::{circuit::opcodes::BlockId, native_types::Expression},
    FieldElement,
};
use fxhash::FxHashMap as HashMap;
use im::Vector;
use iter_extended::{try_vecmap, vecmap};
use noirc_frontend::Distinctness;

/// Context struct for the acir generation pass.
/// May be similar to the Evaluator struct in the current SSA IR.
struct Context {
    /// Maps SSA values to `AcirVar`.
    ///
    /// This is needed so that we only create a single
    /// AcirVar per SSA value. Before creating an `AcirVar`
    /// for an SSA value, we check this map. If an `AcirVar`
    /// already exists for this Value, we return the `AcirVar`.
    ssa_values: HashMap<Id<Value>, AcirValue>,

    /// The `AcirVar` that describes the condition belonging to the most recently invoked
    /// `SideEffectsEnabled` instruction.
    current_side_effects_enabled_var: AcirVar,

    /// Manages and builds the `AcirVar`s to which the converted SSA values refer.
    acir_context: AcirContext,

    /// Track initialized acir dynamic arrays
    ///
    /// An acir array must start with a MemoryInit ACIR opcodes
    /// and then have MemoryOp opcodes
    /// This set is used to ensure that a MemoryOp opcode is only pushed to the circuit
    /// if there is already a MemoryInit opcode.
    initialized_arrays: HashSet<BlockId>,

    /// Maps SSA values to BlockId
    /// A BlockId is an ACIR structure which identifies a memory block
    /// Each acir memory block corresponds to a different SSA array.
    memory_blocks: HashMap<Id<Value>, BlockId>,

    /// Maps SSA values to a BlockId used internally
    /// A BlockId is an ACIR structure which identifies a memory block
    /// Each memory blocks corresponds to a different SSA value
    /// which utilizes this internal memory for ACIR generation.
    internal_memory_blocks: HashMap<Id<Value>, BlockId>,

    /// Maps an internal memory block to its length
    ///
    /// This is necessary to keep track of an internal memory block's size.
    /// We do not need a separate map to keep track of `memory_blocks` as
    /// the length is set when we construct a `AcirValue::DynamicArray` and is tracked
    /// as part of the `AcirValue` in the `ssa_values` map.
    /// The length of an internal memory block is determined before an array operation
    /// takes place thus we track it separate here in this map.
    internal_mem_block_lengths: HashMap<BlockId, usize>,

    /// Number of the next BlockId, it is used to construct
    /// a new BlockId
    max_block_id: u32,

    /// Maps SSA array values to their slice size and any nested slices internal to the parent slice.
    /// This enables us to maintain the slice structure of a slice when performing an array get.
    slice_sizes: HashMap<Id<Value>, Vec<usize>>,
}

#[derive(Clone)]
pub(crate) struct AcirDynamicArray {
    /// Identification for the Acir dynamic array
    /// This is essentially a ACIR pointer to the array
    block_id: BlockId,
    /// Length of the array
    len: usize,
    /// Identification for the ACIR dynamic array
    /// inner element type sizes array
    element_type_sizes: Option<BlockId>,
}
impl Debug for AcirDynamicArray {
    fn fmt(&self, f: &mut core::fmt::Formatter<'_>) -> core::fmt::Result {
        write!(
            f,
            "id: {}, len: {}, element_type_sizes: {:?}",
            self.block_id.0,
            self.len,
            self.element_type_sizes.map(|block_id| block_id.0)
        )
    }
}

#[derive(Debug, Clone)]
pub(crate) enum AcirValue {
    Var(AcirVar, AcirType),
    Array(im::Vector<AcirValue>),
    DynamicArray(AcirDynamicArray),
}

impl AcirValue {
    fn into_var(self) -> Result<AcirVar, InternalError> {
        match self {
            AcirValue::Var(var, _) => Ok(var),
            AcirValue::DynamicArray(_) | AcirValue::Array(_) => Err(InternalError::General {
                message: "Called AcirValue::into_var on an array".to_string(),
                call_stack: CallStack::new(),
            }),
        }
    }

    fn borrow_var(&self) -> Result<AcirVar, InternalError> {
        match self {
            AcirValue::Var(var, _) => Ok(*var),
            AcirValue::DynamicArray(_) | AcirValue::Array(_) => Err(InternalError::General {
                message: "Called AcirValue::borrow_var on an array".to_string(),
                call_stack: CallStack::new(),
            }),
        }
    }

    fn flatten(self) -> Vec<(AcirVar, AcirType)> {
        match self {
            AcirValue::Var(var, typ) => vec![(var, typ)],
            AcirValue::Array(array) => array.into_iter().flat_map(AcirValue::flatten).collect(),
            AcirValue::DynamicArray(_) => unimplemented!("Cannot flatten a dynamic array"),
        }
    }
}

impl Ssa {
    pub(crate) fn into_acir(
        self,
        brillig: Brillig,
        abi_distinctness: Distinctness,
        last_array_uses: &HashMap<ValueId, InstructionId>,
    ) -> Result<GeneratedAcir, RuntimeError> {
        let context = Context::new();
        let mut generated_acir = context.convert_ssa(self, brillig, last_array_uses)?;

        match abi_distinctness {
            Distinctness::Distinct => {
                // Create a witness for each return witness we have
                // to guarantee that the return witnesses are distinct
                let distinct_return_witness: Vec<_> = generated_acir
                    .return_witnesses
                    .clone()
                    .into_iter()
                    .map(|return_witness| {
                        generated_acir
                            .create_witness_for_expression(&Expression::from(return_witness))
                    })
                    .collect();

                generated_acir.return_witnesses = distinct_return_witness;
                Ok(generated_acir)
            }
            Distinctness::DuplicationAllowed => Ok(generated_acir),
        }
    }
}

impl Context {
    fn new() -> Context {
        let mut acir_context = AcirContext::default();
        let current_side_effects_enabled_var = acir_context.add_constant(FieldElement::one());

        Context {
            ssa_values: HashMap::default(),
            current_side_effects_enabled_var,
            acir_context,
            initialized_arrays: HashSet::new(),
            memory_blocks: HashMap::default(),
            internal_memory_blocks: HashMap::default(),
            internal_mem_block_lengths: HashMap::default(),
            max_block_id: 0,
            slice_sizes: HashMap::default(),
        }
    }

    /// Converts SSA into ACIR
    fn convert_ssa(
        self,
        ssa: Ssa,
        brillig: Brillig,
        last_array_uses: &HashMap<ValueId, InstructionId>,
    ) -> Result<GeneratedAcir, RuntimeError> {
        let main_func = ssa.main();
        match main_func.runtime() {
            RuntimeType::Acir => self.convert_acir_main(main_func, &ssa, brillig, last_array_uses),
            RuntimeType::Brillig => self.convert_brillig_main(main_func, brillig),
        }
    }

    fn convert_acir_main(
        mut self,
        main_func: &Function,
        ssa: &Ssa,
        brillig: Brillig,
        last_array_uses: &HashMap<ValueId, InstructionId>,
    ) -> Result<GeneratedAcir, RuntimeError> {
        let dfg = &main_func.dfg;
        let entry_block = &dfg[main_func.entry_block()];
        let input_witness = self.convert_ssa_block_params(entry_block.parameters(), dfg)?;
        let mut warnings = Vec::new();
        for instruction_id in entry_block.instructions() {
            warnings.extend(self.convert_ssa_instruction(
                *instruction_id,
                dfg,
                ssa,
                &brillig,
                last_array_uses,
            )?);
        }

        warnings.extend(self.convert_ssa_return(entry_block.unwrap_terminator(), dfg)?);
        Ok(self.acir_context.finish(input_witness, warnings))
    }

    fn convert_brillig_main(
        mut self,
        main_func: &Function,
        brillig: Brillig,
    ) -> Result<GeneratedAcir, RuntimeError> {
        let dfg = &main_func.dfg;

        let inputs = try_vecmap(dfg[main_func.entry_block()].parameters(), |param_id| {
            let typ = dfg.type_of_value(*param_id);
            self.create_value_from_type(&typ, &mut |this, _| Ok(this.acir_context.add_variable()))
        })?;
        let witness_inputs = self.acir_context.extract_witness(&inputs);

        let outputs: Vec<AcirType> =
            vecmap(main_func.returns(), |result_id| dfg.type_of_value(*result_id).into());

        let code = self.gen_brillig_for(main_func, &brillig)?;

        let output_values = self.acir_context.brillig(
            self.current_side_effects_enabled_var,
            code,
            inputs,
            outputs,
        )?;
        let output_vars: Vec<_> = output_values
            .iter()
            .flat_map(|value| value.clone().flatten())
            .map(|value| value.0)
            .collect();

        for acir_var in output_vars {
            self.acir_context.return_var(acir_var)?;
        }
        Ok(self.acir_context.finish(witness_inputs, Vec::new()))
    }

    /// Adds and binds `AcirVar`s for each numeric block parameter or block parameter array element.
    fn convert_ssa_block_params(
        &mut self,
        params: &[ValueId],
        dfg: &DataFlowGraph,
    ) -> Result<Vec<Witness>, RuntimeError> {
        // The first witness (if any) is the next one
        let start_witness = self.acir_context.current_witness_index().0 + 1;
        for param_id in params {
            let typ = dfg.type_of_value(*param_id);
            let value = self.convert_ssa_block_param(&typ)?;
            match &value {
                AcirValue::Var(_, _) => (),
                AcirValue::Array(_) => {
                    let block_id = self.block_id(param_id);
                    let len = if matches!(typ, Type::Array(_, _)) {
                        typ.flattened_size()
                    } else {
                        return Err(InternalError::UnExpected {
                            expected: "Block params should be an array".to_owned(),
                            found: format!("Instead got {:?}", typ),
                            call_stack: self.acir_context.get_call_stack(),
                        }
                        .into());
                    };
                    self.initialize_array(block_id, len, Some(value.clone()))?;
                }
                AcirValue::DynamicArray(_) => unreachable!(
                    "The dynamic array type is created in Acir gen and therefore cannot be a block parameter"
                ),
            }
            self.ssa_values.insert(*param_id, value);
        }
        let end_witness = self.acir_context.current_witness_index().0;
        let witnesses = (start_witness..=end_witness).map(Witness::from).collect();
        Ok(witnesses)
    }

    fn convert_ssa_block_param(&mut self, param_type: &Type) -> Result<AcirValue, RuntimeError> {
        self.create_value_from_type(param_type, &mut |this, typ| this.add_numeric_input_var(&typ))
    }

    fn create_value_from_type(
        &mut self,
        param_type: &Type,
        make_var: &mut impl FnMut(&mut Self, NumericType) -> Result<AcirVar, RuntimeError>,
    ) -> Result<AcirValue, RuntimeError> {
        match param_type {
            Type::Numeric(numeric_type) => {
                let typ = AcirType::new(*numeric_type);
                Ok(AcirValue::Var(make_var(self, *numeric_type)?, typ))
            }
            Type::Array(element_types, length) => {
                let mut elements = im::Vector::new();

                for _ in 0..*length {
                    for element in element_types.iter() {
                        elements.push_back(self.create_value_from_type(element, make_var)?);
                    }
                }

                Ok(AcirValue::Array(elements))
            }
            _ => unreachable!("ICE: Params to the program should only contains numbers and arrays"),
        }
    }

    /// Get the BlockId corresponding to the ValueId
    /// If there is no matching BlockId, we create a new one.
    fn block_id(&mut self, value: &ValueId) -> BlockId {
        if let Some(block_id) = self.memory_blocks.get(value) {
            return *block_id;
        }
        let block_id = BlockId(self.max_block_id);
        self.max_block_id += 1;
        self.memory_blocks.insert(*value, block_id);
        block_id
    }

    /// Get the next BlockId for internal memory
    /// used during ACIR generation.
    /// This is useful for referencing information that can
    /// only be computed dynamically, such as the type structure
    /// of non-homogenous arrays.
    fn internal_block_id(&mut self, value: &ValueId) -> BlockId {
        if let Some(block_id) = self.internal_memory_blocks.get(value) {
            return *block_id;
        }
        let block_id = BlockId(self.max_block_id);
        self.max_block_id += 1;
        self.internal_memory_blocks.insert(*value, block_id);
        block_id
    }

    /// Creates an `AcirVar` corresponding to a parameter witness to appears in the abi. A range
    /// constraint is added if the numeric type requires it.
    ///
    /// This function is used not only for adding numeric block parameters, but also for adding
    /// any array elements that belong to reference type block parameters.
    fn add_numeric_input_var(
        &mut self,
        numeric_type: &NumericType,
    ) -> Result<AcirVar, RuntimeError> {
        let acir_var = self.acir_context.add_variable();
        if matches!(numeric_type, NumericType::Signed { .. } | NumericType::Unsigned { .. }) {
            self.acir_context.range_constrain_var(acir_var, numeric_type, None)?;
        }
        Ok(acir_var)
    }

    /// Converts an SSA instruction into its ACIR representation
    fn convert_ssa_instruction(
        &mut self,
        instruction_id: InstructionId,
        dfg: &DataFlowGraph,
        ssa: &Ssa,
        brillig: &Brillig,
        last_array_uses: &HashMap<ValueId, InstructionId>,
    ) -> Result<Vec<SsaReport>, RuntimeError> {
        let instruction = &dfg[instruction_id];
        self.acir_context.set_call_stack(dfg.get_call_stack(instruction_id));
        let mut warnings = Vec::new();
        match instruction {
            Instruction::Binary(binary) => {
                let result_acir_var = self.convert_ssa_binary(binary, dfg)?;
                self.define_result_var(dfg, instruction_id, result_acir_var);
            }
            Instruction::Constrain(lhs, rhs, assert_message) => {
                let lhs = self.convert_value(*lhs, dfg);
                let rhs = self.convert_value(*rhs, dfg);

                fn get_var_equality_assertions(
                    lhs: AcirValue,
                    rhs: AcirValue,
                    read_from_index: &mut impl FnMut(BlockId, usize) -> Result<AcirVar, InternalError>,
                ) -> Result<Vec<(AcirVar, AcirVar)>, InternalError> {
                    match (lhs, rhs) {
                        (AcirValue::Var(lhs, _), AcirValue::Var(rhs, _)) => Ok(vec![(lhs, rhs)]),
                        (AcirValue::Array(lhs_values), AcirValue::Array(rhs_values)) => {
                            let var_equality_assertions = lhs_values
                                .into_iter()
                                .zip(rhs_values)
                                .map(|(lhs, rhs)| {
                                    get_var_equality_assertions(lhs, rhs, read_from_index)
                                })
                                .collect::<Result<Vec<_>, _>>()?
                                .into_iter()
                                .flatten()
                                .collect();
                            Ok(var_equality_assertions)
                        }
                        (
                            AcirValue::DynamicArray(AcirDynamicArray {
                                block_id: lhs_block_id,
                                len,
                                ..
                            }),
                            AcirValue::DynamicArray(AcirDynamicArray {
                                block_id: rhs_block_id,
                                ..
                            }),
                        ) => try_vecmap(0..len, |i| {
                            let lhs_var = read_from_index(lhs_block_id, i)?;
                            let rhs_var = read_from_index(rhs_block_id, i)?;
                            Ok((lhs_var, rhs_var))
                        }),
                        _ => {
                            unreachable!("ICE: lhs and rhs should be of the same type")
                        }
                    }
                }

                let mut read_dynamic_array_index =
                    |block_id: BlockId, array_index: usize| -> Result<AcirVar, InternalError> {
                        let index_var = self.acir_context.add_constant(array_index);

                        self.acir_context.read_from_memory(block_id, &index_var)
                    };

                for (lhs, rhs) in
                    get_var_equality_assertions(lhs, rhs, &mut read_dynamic_array_index)?
                {
                    self.acir_context.assert_eq_var(lhs, rhs, assert_message.clone())?;
                }
            }
            Instruction::Cast(value_id, typ) => {
                let result_acir_var = self.convert_ssa_cast(value_id, typ, dfg)?;
                self.define_result_var(dfg, instruction_id, result_acir_var);
            }
            Instruction::Call { func, arguments } => {
                let result_ids = dfg.instruction_results(instruction_id);
                match &dfg[*func] {
                    Value::Function(id) => {
                        let func = &ssa.functions[id];
                        match func.runtime() {
                            RuntimeType::Acir => unimplemented!(
                                "expected an intrinsic/brillig call, but found {func:?}. All ACIR methods should be inlined"
                            ),
                            RuntimeType::Brillig => {
                                let inputs = vecmap(arguments, |arg| self.convert_value(*arg, dfg));

                                let code = self.gen_brillig_for(func, brillig)?;

                                let outputs: Vec<AcirType> = vecmap(result_ids, |result_id| dfg.type_of_value(*result_id).into());

                                let output_values = self.acir_context.brillig(self.current_side_effects_enabled_var, code, inputs, outputs)?;

                                // Compiler sanity check
                                assert_eq!(result_ids.len(), output_values.len(), "ICE: The number of Brillig output values should match the result ids in SSA");

                                for result in result_ids.iter().zip(output_values) {
                                    if let AcirValue::Array(_) = &result.1 {
                                        let array_id = dfg.resolve(*result.0);
                                        let block_id = self.block_id(&array_id);
                                        let array_typ = dfg.type_of_value(array_id);
                                        self.initialize_array(block_id, array_typ.flattened_size(), Some(result.1.clone()))?;
                                    }
                                    self.ssa_values.insert(*result.0, result.1);
                                }
                            }
                        }
                    }
                    Value::Intrinsic(intrinsic) => {
                        if matches!(
                            intrinsic,
                            Intrinsic::BlackBox(BlackBoxFunc::RecursiveAggregation)
                        ) {
                            warnings.push(SsaReport::Warning(InternalWarning::VerifyProof {
                                call_stack: self.acir_context.get_call_stack(),
                            }));
                        }
                        let outputs = self
                            .convert_ssa_intrinsic_call(*intrinsic, arguments, dfg, result_ids)?;

                        // Issue #1438 causes this check to fail with intrinsics that return 0
                        // results but the ssa form instead creates 1 unit result value.
                        // assert_eq!(result_ids.len(), outputs.len());

                        for (result, output) in result_ids.iter().zip(outputs) {
                            match &output {
                                // We need to make sure we initialize arrays returned from intrinsic calls
                                // or else they will fail if accessed with a dynamic index
                                AcirValue::Array(_) => {
                                    let block_id = self.block_id(result);
                                    let array_typ = dfg.type_of_value(*result);
                                    let len = if matches!(array_typ, Type::Array(_, _)) {
                                        array_typ.flattened_size()
                                    } else {
                                        Self::flattened_value_size(&output)
                                    };
                                    self.initialize_array(block_id, len, Some(output.clone()))?;
                                }
                                AcirValue::DynamicArray(_) => {
                                    // Do nothing as a dynamic array returned from a slice intrinsic should already be initialized
                                }
                                AcirValue::Var(_, _) => {
                                    // Do nothing
                                }
                            }
                            self.ssa_values.insert(*result, output);
                        }
                    }
                    Value::ForeignFunction(_) => unreachable!(
                        "All `oracle` methods should be wrapped in an unconstrained fn"
                    ),
                    _ => unreachable!("expected calling a function"),
                }
            }
            Instruction::Not(value_id) => {
                let (acir_var, typ) = match self.convert_value(*value_id, dfg) {
                    AcirValue::Var(acir_var, typ) => (acir_var, typ),
                    _ => unreachable!("NOT is only applied to numerics"),
                };
                let result_acir_var = self.acir_context.not_var(acir_var, typ)?;
                self.define_result_var(dfg, instruction_id, result_acir_var);
            }
            Instruction::Truncate { value, bit_size, max_bit_size } => {
                let result_acir_var =
                    self.convert_ssa_truncate(*value, *bit_size, *max_bit_size, dfg)?;
                self.define_result_var(dfg, instruction_id, result_acir_var);
            }
            Instruction::EnableSideEffects { condition } => {
                let acir_var = self.convert_numeric_value(*condition, dfg)?;
                self.current_side_effects_enabled_var = acir_var;
            }
            Instruction::ArrayGet { .. } | Instruction::ArraySet { .. } => {
                self.handle_array_operation(instruction_id, dfg, last_array_uses)?;
            }
            Instruction::Allocate => {
                unreachable!("Expected all allocate instructions to be removed before acir_gen")
            }
            Instruction::Store { .. } => {
                unreachable!("Expected all store instructions to be removed before acir_gen")
            }
            Instruction::Load { .. } => {
                unreachable!("Expected all load instructions to be removed before acir_gen")
            }
            Instruction::IncrementRc { .. } => {
                // Do nothing. Only Brillig needs to worry about reference counted arrays
            }
            Instruction::RangeCheck { value, max_bit_size, assert_message } => {
                let acir_var = self.convert_numeric_value(*value, dfg)?;
                self.acir_context.range_constrain_var(
                    acir_var,
                    &NumericType::Unsigned { bit_size: *max_bit_size },
                    assert_message.clone(),
                )?;
            }
        }
        self.acir_context.set_call_stack(CallStack::new());
        Ok(warnings)
    }

    fn gen_brillig_for(
        &self,
        func: &Function,
        brillig: &Brillig,
    ) -> Result<GeneratedBrillig, InternalError> {
        // Create the entry point artifact
        let mut entry_point = BrilligContext::new_entry_point_artifact(
            BrilligFunctionContext::parameters(func),
            BrilligFunctionContext::return_values(func),
            BrilligFunctionContext::function_id_to_function_label(func.id()),
        );
        // Link the entry point with all dependencies
        while let Some(unresolved_fn_label) = entry_point.first_unresolved_function_call() {
            let artifact = &brillig.find_by_function_label(unresolved_fn_label.clone());
            let artifact = match artifact {
                Some(artifact) => artifact,
                None => {
                    return Err(InternalError::General {
                        message: format!("Cannot find linked fn {unresolved_fn_label}"),
                        call_stack: CallStack::new(),
                    })
                }
            };
            entry_point.link_with(artifact);
        }
        // Generate the final bytecode
        Ok(entry_point.finish())
    }

    /// Handles an ArrayGet or ArraySet instruction.
    /// To set an index of the array (and create a new array in doing so), pass Some(value) for
    /// store_value. To just retrieve an index of the array, pass None for store_value.
    fn handle_array_operation(
        &mut self,
        instruction: InstructionId,
        dfg: &DataFlowGraph,
        last_array_uses: &HashMap<ValueId, InstructionId>,
    ) -> Result<(), RuntimeError> {
        // Pass the instruction between array methods rather than the internal fields themselves
        let (array, index, store_value) = match dfg[instruction] {
            Instruction::ArrayGet { array, index } => (array, index, None),
            Instruction::ArraySet { array, index, value, .. } => (array, index, Some(value)),
            _ => {
                return Err(InternalError::UnExpected {
                    expected: "Instruction should be an ArrayGet or ArraySet".to_owned(),
                    found: format!("Instead got {:?}", dfg[instruction]),
                    call_stack: self.acir_context.get_call_stack(),
                }
                .into())
            }
        };

        if self.handle_constant_index(instruction, dfg, index, array, store_value)? {
            return Ok(());
        }

        let (new_index, new_value) =
            self.convert_array_operation_inputs(array, dfg, index, store_value)?;

        let resolved_array = dfg.resolve(array);
        let map_array = last_array_uses.get(&resolved_array) == Some(&instruction);

        if let Some(new_value) = new_value {
            self.array_set(instruction, new_index, new_value, dfg, map_array)?;
        } else {
            self.array_get(instruction, array, new_index, dfg)?;
        }

        Ok(())
    }

    /// Handle constant index: if there is no predicate and we have the array values,
    /// we can perform the operation directly on the array
    fn handle_constant_index(
        &mut self,
        instruction: InstructionId,
        dfg: &DataFlowGraph,
        index: ValueId,
        array: ValueId,
        store_value: Option<ValueId>,
    ) -> Result<bool, RuntimeError> {
        let index_const = dfg.get_numeric_constant(index);
        let value_type = dfg.type_of_value(array);
        let (Type::Array(element_types, _) | Type::Slice(element_types)) = &value_type else {
            unreachable!("ICE: expected array or slice type");

        };

        // TODO(#3188): Need to be able to handle constant index for slices to seriously reduce
        // constraint sizes of nested slices
        // This can only be done if we accurately flatten nested slices as otherwise we will reach
        // index out of bounds errors. If the slice is already flat then we can treat them similarly to arrays.
        if matches!(value_type, Type::Slice(_))
            && element_types.iter().any(|element| element.contains_slice_element())
        {
            return Ok(false);
        }

        match self.convert_value(array, dfg) {
            AcirValue::Var(acir_var, _) => {
                return Err(RuntimeError::InternalError(InternalError::UnExpected {
                    expected: "an array value".to_string(),
                    found: format!("{acir_var:?}"),
                    call_stack: self.acir_context.get_call_stack(),
                }))
            }
            AcirValue::Array(array) => {
                if let Some(index_const) = index_const {
                    let array_size = array.len();
                    let index = match index_const.try_to_u64() {
                        Some(index_const) => index_const as usize,
                        None => {
                            let call_stack = self.acir_context.get_call_stack();
                            return Err(RuntimeError::TypeConversion {
                                from: "array index".to_string(),
                                into: "u64".to_string(),
                                call_stack,
                            });
                        }
                    };
                    if self.acir_context.is_constant_one(&self.current_side_effects_enabled_var) {
                        // Report the error if side effects are enabled.
                        if index >= array_size {
                            let call_stack = self.acir_context.get_call_stack();
                            return Err(RuntimeError::IndexOutOfBounds {
                                index,
                                array_size,
                                call_stack,
                            });
                        } else {
                            let value = match store_value {
                                Some(store_value) => {
                                    let store_value = self.convert_value(store_value, dfg);
                                    AcirValue::Array(array.update(index, store_value))
                                }
                                None => array[index].clone(),
                            };

                            self.define_result(dfg, instruction, value);
                            return Ok(true);
                        }
                    }
                    // If there is a predicate and the index is not out of range, we can directly perform the read
                    else if index < array_size && store_value.is_none() {
                        self.define_result(dfg, instruction, array[index].clone());
                        return Ok(true);
                    }
                }
            }
            AcirValue::DynamicArray(_) => (),
        };

        Ok(false)
    }

    /// We need to properly setup the inputs for array operations in ACIR.
    /// From the original SSA values we compute the following AcirVars:
    /// - new_index is the index of the array. ACIR memory operations work with a flat memory, so we fully flattened the specified index
    ///     in case we have a nested array. The index for SSA array operations only represents the flattened index of the current array.
    ///     Thus internal array element type sizes need to be computed to accurately transform the index.
    /// - predicate_index is 0, or the index if the predicate is true
    /// - new_value is the optional value when the operation is an array_set
    ///     When there is a predicate, it is predicate*value + (1-predicate)*dummy, where dummy is the value of the array at the requested index.
    ///     It is a dummy value because in the case of a false predicate, the value stored at the requested index will be itself.
    fn convert_array_operation_inputs(
        &mut self,
        array: ValueId,
        dfg: &DataFlowGraph,
        index: ValueId,
        store_value: Option<ValueId>,
    ) -> Result<(AcirVar, Option<AcirValue>), RuntimeError> {
        let (array_id, array_typ, block_id) = self.check_array_is_initialized(array, dfg)?;

        let index_var = self.convert_numeric_value(index, dfg)?;
        let index_var = self.get_flattened_index(&array_typ, array_id, index_var, dfg)?;

        let predicate_index =
            self.acir_context.mul_var(index_var, self.current_side_effects_enabled_var)?;

        let new_value = if let Some(store) = store_value {
            let store_value = self.convert_value(store, dfg);
            if self.acir_context.is_constant_one(&self.current_side_effects_enabled_var) {
                Some(store_value)
            } else {
                let store_type = dfg.type_of_value(store);

                let mut dummy_predicate_index = predicate_index;
                // We must setup the dummy value to match the type of the value we wish to store
                let slice_sizes = if store_type.contains_slice_element() {
                    self.compute_slice_sizes(store, None, dfg);
                    self.slice_sizes.get(&store).cloned().ok_or_else(|| {
                        InternalError::UnExpected {
                            expected: "Store value should have slice sizes computed".to_owned(),
                            found: "Missing key in slice sizes map".to_owned(),
                            call_stack: self.acir_context.get_call_stack(),
                        }
                    })?
                } else {
                    vec![]
                };
                let dummy = self.array_get_value(
                    &store_type,
                    block_id,
                    &mut dummy_predicate_index,
                    &slice_sizes,
                )?;

                Some(self.convert_array_set_store_value(&store_value, &dummy)?)
            }
        } else {
            None
        };

        let new_index = if self.acir_context.is_constant_one(&self.current_side_effects_enabled_var)
        {
            index_var
        } else {
            predicate_index
        };

        Ok((new_index, new_value))
    }

    fn convert_array_set_store_value(
        &mut self,
        store_value: &AcirValue,
        dummy_value: &AcirValue,
    ) -> Result<AcirValue, RuntimeError> {
        match (store_value, dummy_value) {
            (AcirValue::Var(store_var, _), AcirValue::Var(dummy_var, _)) => {
                let true_pred =
                    self.acir_context.mul_var(*store_var, self.current_side_effects_enabled_var)?;
                let one = self.acir_context.add_constant(FieldElement::one());
                let not_pred =
                    self.acir_context.sub_var(one, self.current_side_effects_enabled_var)?;
                let false_pred = self.acir_context.mul_var(not_pred, *dummy_var)?;
                // predicate*value + (1-predicate)*dummy
                let new_value = self.acir_context.add_var(true_pred, false_pred)?;
                Ok(AcirValue::Var(new_value, AcirType::field()))
            }
            (AcirValue::Array(values), AcirValue::Array(dummy_values)) => {
                let mut elements = im::Vector::new();

                assert_eq!(
                    values.len(),
                    dummy_values.len(),
                    "ICE: The store value and dummy must have the same number of inner values"
                );
                for (val, dummy_val) in values.iter().zip(dummy_values) {
                    elements.push_back(self.convert_array_set_store_value(val, dummy_val)?);
                }

                Ok(AcirValue::Array(elements))
            }
            (
                AcirValue::DynamicArray(AcirDynamicArray { block_id, len, .. }),
                AcirValue::Array(dummy_values),
            ) => {
                let dummy_values = dummy_values
                    .into_iter()
                    .flat_map(|val| val.clone().flatten())
                    .map(|(var, typ)| AcirValue::Var(var, typ))
                    .collect::<Vec<_>>();

                assert_eq!(
                    *len,
                    dummy_values.len(),
                    "ICE: The store value and dummy must have the same number of inner values"
                );

                let values = try_vecmap(0..*len, |i| {
                    let index_var = self.acir_context.add_constant(i);

                    let read = self.acir_context.read_from_memory(*block_id, &index_var)?;
                    Ok::<AcirValue, RuntimeError>(AcirValue::Var(read, AcirType::field()))
                })?;

                let mut elements = im::Vector::new();
                for (val, dummy_val) in values.iter().zip(dummy_values) {
                    elements.push_back(self.convert_array_set_store_value(val, &dummy_val)?);
                }

                Ok(AcirValue::Array(elements))
            }
            (AcirValue::DynamicArray(_), AcirValue::DynamicArray(_)) => {
                unimplemented!("ICE: setting a dynamic array not supported");
            }
            _ => {
                unreachable!("ICE: The store value and dummy value must match");
            }
        }
    }

    /// Generates a read opcode for the array
    fn array_get(
        &mut self,
        instruction: InstructionId,
        array: ValueId,
        mut var_index: AcirVar,
        dfg: &DataFlowGraph,
    ) -> Result<AcirValue, RuntimeError> {
        let (array_id, _, block_id) = self.check_array_is_initialized(array, dfg)?;

        let results = dfg.instruction_results(instruction);
        let res_typ = dfg.type_of_value(results[0]);

        let value = if !res_typ.contains_slice_element() {
            self.array_get_value(&res_typ, block_id, &mut var_index, &[])?
        } else {
            let slice_sizes = self
                .slice_sizes
                .get(&array_id)
                .expect("ICE: Array with slices should have associated slice sizes");

            // The first max size is going to be the length of the parent slice
            // As we are fetching from the parent slice we just want its internal
            // slize sizes.
            let slice_sizes = slice_sizes[1..].to_vec();

            let value = self.array_get_value(&res_typ, block_id, &mut var_index, &slice_sizes)?;

            // Insert the resulting slice sizes
            self.slice_sizes.insert(results[0], slice_sizes);

            value
        };

        self.define_result(dfg, instruction, value.clone());

        Ok(value)
    }

    fn array_get_value(
        &mut self,
        ssa_type: &Type,
        block_id: BlockId,
        var_index: &mut AcirVar,
        slice_sizes: &[usize],
    ) -> Result<AcirValue, RuntimeError> {
        let one = self.acir_context.add_constant(FieldElement::one());
        match ssa_type.clone() {
            Type::Numeric(numeric_type) => {
                // Read the value from the array at the specified index
                let read = self.acir_context.read_from_memory(block_id, var_index)?;

                // Increment the var_index in case of a nested array
                *var_index = self.acir_context.add_var(*var_index, one)?;

                let typ = AcirType::NumericType(numeric_type);
                Ok(AcirValue::Var(read, typ))
            }
            Type::Array(element_types, len) => {
                let mut values = Vector::new();
                for _ in 0..len {
                    for typ in element_types.as_ref() {
                        values.push_back(self.array_get_value(
                            typ,
                            block_id,
                            var_index,
                            slice_sizes,
                        )?);
                    }
                }
                Ok(AcirValue::Array(values))
            }
            Type::Slice(element_types) => {
                // It is not enough to execute this loop and simply pass the size from the parent definition.
                // We need the internal sizes of each type in case of a nested slice.
                let mut values = Vector::new();

                let (current_size, new_sizes) =
                    slice_sizes.split_first().expect("should be able to split");

                for _ in 0..*current_size {
                    for typ in element_types.as_ref() {
                        values
                            .push_back(self.array_get_value(typ, block_id, var_index, new_sizes)?);
                    }
                }
                Ok(AcirValue::Array(values))
            }
            _ => unreachable!("ICE - expected an array or slice"),
        }
    }

    /// Copy the array and generates a write opcode on the new array
    ///
    /// Note: Copying the array is inefficient and is not the way we want to do it in the end.
    fn array_set(
        &mut self,
        instruction: InstructionId,
        mut var_index: AcirVar,
        store_value: AcirValue,
        dfg: &DataFlowGraph,
        map_array: bool,
    ) -> Result<(), RuntimeError> {
        // Pass the instruction between array methods rather than the internal fields themselves
        let array = match dfg[instruction] {
            Instruction::ArraySet { array, .. } => array,
            _ => {
                return Err(InternalError::UnExpected {
                    expected: "Instruction should be an ArraySet".to_owned(),
                    found: format!("Instead got {:?}", dfg[instruction]),
                    call_stack: self.acir_context.get_call_stack(),
                }
                .into())
            }
        };

        let (array_id, array_typ, block_id) = self.check_array_is_initialized(array, dfg)?;

        // Every array has a length in its type, so we fetch that from
        // the SSA IR.
        //
        // A slice's size must be fetched from the SSA value that represents the slice.
        // However, this size is simply the capacity of a slice. The capacity is dependent upon the witness
        // and may contain data for which we want to restrict access. The true slice length is tracked in a
        // a separate SSA value and restrictions on slice indices should be generated elsewhere in the SSA.
        let array_len = if !array_typ.contains_slice_element() {
            array_typ.flattened_size()
        } else {
            self.flattened_slice_size(array_id, dfg)
        };

        // Since array_set creates a new array, we create a new block ID for this
        // array, unless map_array is true. In that case, we operate directly on block_id
        // and we do not create a new block ID.
        let result_id = dfg
            .instruction_results(instruction)
            .first()
            .expect("Array set does not have one result");
        let result_block_id;
        if map_array {
            self.memory_blocks.insert(*result_id, block_id);
            result_block_id = block_id;
        } else {
            // Initialize the new array with the values from the old array
            result_block_id = self.block_id(result_id);
            self.copy_dynamic_array(block_id, result_block_id, array_len)?;
        }

        self.array_set_value(&store_value, result_block_id, &mut var_index)?;

        // Set new resulting array to have the same slice sizes as the instruction input
        if let Type::Slice(element_types) = &array_typ {
            let has_internal_slices =
                element_types.as_ref().iter().any(|typ| typ.contains_slice_element());
            if has_internal_slices {
                let slice_sizes = self
                    .slice_sizes
                    .get(&array_id)
                    .expect(
                        "ICE: Expected array with internal slices to have associated slice sizes",
                    )
                    .clone();
                let results = dfg.instruction_results(instruction);
                self.slice_sizes.insert(results[0], slice_sizes);
            }
        }

        let element_type_sizes = if !can_omit_element_sizes_array(&array_typ) {
            Some(self.init_element_type_sizes_array(&array_typ, array_id, None, dfg)?)
        } else {
            None
        };
        let result_value = AcirValue::DynamicArray(AcirDynamicArray {
            block_id: result_block_id,
            len: array_len,
            element_type_sizes,
        });
        self.define_result(dfg, instruction, result_value);
        Ok(())
    }

    fn array_set_value(
        &mut self,
        value: &AcirValue,
        block_id: BlockId,
        var_index: &mut AcirVar,
    ) -> Result<(), RuntimeError> {
        let one = self.acir_context.add_constant(FieldElement::one());
        match value {
            AcirValue::Var(store_var, _) => {
                // Write the new value into the new array at the specified index
                self.acir_context.write_to_memory(block_id, var_index, store_var)?;
                // Increment the var_index in case of a nested array
                *var_index = self.acir_context.add_var(*var_index, one)?;
            }
            AcirValue::Array(values) => {
                for value in values {
                    self.array_set_value(value, block_id, var_index)?;
                }
            }
            AcirValue::DynamicArray(AcirDynamicArray { block_id: inner_block_id, len, .. }) => {
<<<<<<< HEAD
                let values = try_vecmap(0..*len, |i| {
                    let index_var = self.acir_context.add_constant(FieldElement::from(i as u128));
=======
                let values = try_vecmap(0..len, |i| {
                    let index_var = self.acir_context.add_constant(i);
>>>>>>> 8b7c5aa5

                    let read = self.acir_context.read_from_memory(*inner_block_id, &index_var)?;
                    Ok::<AcirValue, RuntimeError>(AcirValue::Var(read, AcirType::field()))
                })?;
                self.array_set_value(&AcirValue::Array(values.into()), block_id, var_index)?;
            }
        }
        Ok(())
    }

    fn check_array_is_initialized(
        &mut self,
        array: ValueId,
        dfg: &DataFlowGraph,
    ) -> Result<(ValueId, Type, BlockId), RuntimeError> {
        // Fetch the internal SSA ID for the array
        let array_id = dfg.resolve(array);

        let array_typ = dfg.type_of_value(array_id);

        // Use the SSA ID to get or create its block ID
        let block_id = self.block_id(&array_id);

        // Check if the array has already been initialized in ACIR gen
        // if not, we initialize it using the values from SSA
        let already_initialized = self.initialized_arrays.contains(&block_id);
        if !already_initialized {
            let value = &dfg[array_id];
            match value {
                Value::Array { .. } | Value::Instruction { .. } => {
                    let value = self.convert_value(array_id, dfg);
                    let len = if !array_typ.contains_slice_element() {
                        array_typ.flattened_size()
                    } else {
                        self.flattened_slice_size(array_id, dfg)
                    };
                    self.initialize_array(block_id, len, Some(value))?;
                }
                _ => {
                    return Err(InternalError::General {
                        message: format!("Array {array_id} should be initialized"),
                        call_stack: self.acir_context.get_call_stack(),
                    }
                    .into());
                }
            }
        }

        Ok((array_id, array_typ, block_id))
    }

    fn init_element_type_sizes_array(
        &mut self,
        array_typ: &Type,
        array_id: ValueId,
        array_acir_value: Option<AcirValue>,
        dfg: &DataFlowGraph,
    ) -> Result<BlockId, RuntimeError> {
        let element_type_sizes = self.internal_block_id(&array_id);
        // Check whether an internal type sizes array has already been initialized
        // Need to look into how to optimize for slices as this could lead to different element type sizes
        // for different slices that do not have consistent sizes
        if self.initialized_arrays.contains(&element_type_sizes) {
            return Ok(element_type_sizes);
        }

        let mut flat_elem_type_sizes = Vec::new();
        flat_elem_type_sizes.push(0);
        match array_typ {
            Type::Array(_, _) | Type::Slice(_) => {
                match &dfg[array_id] {
                    Value::Array { array, .. } => {
                        self.compute_slice_sizes(array_id, None, dfg);

                        for (i, value) in array.iter().enumerate() {
                            flat_elem_type_sizes.push(
                                self.flattened_slice_size(*value, dfg) + flat_elem_type_sizes[i],
                            );
                        }
                    }
                    Value::Instruction { .. } | Value::Param { .. } => {
                        // An instruction representing the slice means it has been processed previously during ACIR gen.
                        // Use the previously defined result of an array operation to fetch the internal type information.
                        let array_acir_value = if let Some(array_acir_value) = array_acir_value {
                            array_acir_value
                        } else {
                            self.convert_value(array_id, dfg)
                        };
                        match array_acir_value {
                            AcirValue::DynamicArray(AcirDynamicArray {
                                element_type_sizes: inner_elem_type_sizes,
                                ..
                            }) => {
                                if let Some(inner_elem_type_sizes) = inner_elem_type_sizes {
                                    if self.initialized_arrays.contains(&inner_elem_type_sizes) {
                                        let type_sizes_array_len = self.internal_mem_block_lengths.get(&inner_elem_type_sizes).copied().ok_or_else(||
                                            InternalError::General {
                                                message: format!("Array {array_id}'s inner element type sizes array does not have a tracked length"),
                                                call_stack: self.acir_context.get_call_stack(),
                                            }
                                        )?;
                                        self.copy_dynamic_array(
                                            inner_elem_type_sizes,
                                            element_type_sizes,
                                            type_sizes_array_len,
                                        )?;
                                        self.internal_mem_block_lengths
                                            .insert(element_type_sizes, type_sizes_array_len);
                                        return Ok(element_type_sizes);
                                    } else {
                                        return Err(InternalError::General {
                                            message: format!("Array {array_id}'s inner element type sizes array should be initialized"),
                                            call_stack: self.acir_context.get_call_stack(),
                                        }
                                        .into());
                                    }
                                }
                            }
                            AcirValue::Array(values) => {
                                for (i, value) in values.iter().enumerate() {
                                    flat_elem_type_sizes.push(
                                        Self::flattened_value_size(value) + flat_elem_type_sizes[i],
                                    );
                                }
                            }
                            _ => {
                                return Err(InternalError::UnExpected {
                                    expected: "AcirValue::DynamicArray or AcirValue::Array"
                                        .to_owned(),
                                    found: format!("{:?}", array_acir_value),
                                    call_stack: self.acir_context.get_call_stack(),
                                }
                                .into())
                            }
                        }
                    }
                    _ => {
                        return Err(InternalError::UnExpected {
                            expected: "array or instruction".to_owned(),
                            found: format!("{:?}", &dfg[array_id]),
                            call_stack: self.acir_context.get_call_stack(),
                        }
                        .into())
                    }
                };
            }
            _ => {
                return Err(InternalError::UnExpected {
                    expected: "array or slice".to_owned(),
                    found: array_typ.to_string(),
                    call_stack: self.acir_context.get_call_stack(),
                }
                .into());
            }
        }

        // The final array should will the flattened index at each outer array index
        let init_values = vecmap(flat_elem_type_sizes, |type_size| {
            let var = self.acir_context.add_constant(type_size);
            AcirValue::Var(var, AcirType::field())
        });
        let element_type_sizes_len = init_values.len();
        self.initialize_array(
            element_type_sizes,
            element_type_sizes_len,
            Some(AcirValue::Array(init_values.into())),
        )?;

        self.internal_mem_block_lengths.insert(element_type_sizes, element_type_sizes_len);

        Ok(element_type_sizes)
    }

    fn compute_slice_sizes(
        &mut self,
        current_array_id: ValueId,
        parent_array: Option<ValueId>,
        dfg: &DataFlowGraph,
    ) {
        let (array, typ) = match &dfg[current_array_id] {
            Value::Array { array, typ } => (array, typ.clone()),
            _ => return,
        };

        if !matches!(typ, Type::Slice(_)) {
            return;
        }

        let element_size = typ.element_size();
        let true_len = array.len() / element_size;
        if let Some(parent_array) = parent_array {
            let sizes_list =
                self.slice_sizes.get_mut(&parent_array).expect("ICE: expected size list");
            sizes_list.push(true_len);
            for value in array {
                self.compute_slice_sizes(*value, Some(parent_array), dfg);
            }
        } else {
            // This means the current_array_id is the parent array
            // The slice sizes should follow the parent array's type structure
            // thus we start our sizes list with the parent array size.
            self.slice_sizes.insert(current_array_id, vec![true_len]);
            for value in array {
                self.compute_slice_sizes(*value, Some(current_array_id), dfg);
            }
        }
    }

    fn copy_dynamic_array(
        &mut self,
        source: BlockId,
        destination: BlockId,
        array_len: usize,
    ) -> Result<(), RuntimeError> {
        let init_values = try_vecmap(0..array_len, |i| {
            let index_var = self.acir_context.add_constant(i);

            let read = self.acir_context.read_from_memory(source, &index_var)?;
            Ok::<AcirValue, RuntimeError>(AcirValue::Var(read, AcirType::field()))
        })?;
        self.initialize_array(destination, array_len, Some(AcirValue::Array(init_values.into())))?;
        Ok(())
    }

    fn get_flattened_index(
        &mut self,
        array_typ: &Type,
        array_id: ValueId,
        var_index: AcirVar,
        dfg: &DataFlowGraph,
    ) -> Result<AcirVar, RuntimeError> {
        if !can_omit_element_sizes_array(array_typ) {
            let element_type_sizes =
                self.init_element_type_sizes_array(array_typ, array_id, None, dfg)?;

            let predicate_index =
                self.acir_context.mul_var(var_index, self.current_side_effects_enabled_var)?;

            self.acir_context
                .read_from_memory(element_type_sizes, &predicate_index)
                .map_err(RuntimeError::from)
        } else {
            Ok(var_index)
        }
    }

    fn flattened_slice_size(&mut self, array_id: ValueId, dfg: &DataFlowGraph) -> usize {
        let mut size = 0;
        match &dfg[array_id] {
            Value::Array { array, .. } => {
                // The array is going to be the flattened outer array
                // Flattened slice size from SSA value does not need to be multiplied by the len
                for value in array {
                    size += self.flattened_slice_size(*value, dfg);
                }
            }
            Value::NumericConstant { .. } => {
                size += 1;
            }
            Value::Instruction { .. } => {
                let array_acir_value = self.convert_value(array_id, dfg);
                size += Self::flattened_value_size(&array_acir_value);
            }
            Value::Param { .. } => {
                let array_acir_value = self.convert_value(array_id, dfg);
                size += Self::flattened_value_size(&array_acir_value);
            }
            _ => {
                unreachable!("ICE: Unexpected SSA value when computing the slice size");
            }
        }
        size
    }

    fn flattened_value_size(value: &AcirValue) -> usize {
        let mut size = 0;
        match value {
            AcirValue::DynamicArray(AcirDynamicArray { len, .. }) => {
                size += len;
            }
            AcirValue::Var(_, _) => {
                size += 1;
            }
            AcirValue::Array(values) => {
                for value in values {
                    size += Self::flattened_value_size(value);
                }
            }
        }
        size
    }

    /// Initializes an array with the given values and caches the fact that we
    /// have initialized this array.
    fn initialize_array(
        &mut self,
        array: BlockId,
        len: usize,
        value: Option<AcirValue>,
    ) -> Result<(), InternalError> {
        self.acir_context.initialize_array(array, len, value)?;
        self.initialized_arrays.insert(array);
        Ok(())
    }

    /// Remember the result of an instruction returning a single value
    fn define_result(
        &mut self,
        dfg: &DataFlowGraph,
        instruction: InstructionId,
        result: AcirValue,
    ) {
        let result_ids = dfg.instruction_results(instruction);
        self.ssa_values.insert(result_ids[0], result);
    }

    /// Remember the result of instruction returning a single numeric value
    fn define_result_var(
        &mut self,
        dfg: &DataFlowGraph,
        instruction: InstructionId,
        result: AcirVar,
    ) {
        let result_ids = dfg.instruction_results(instruction);
        let typ = dfg.type_of_value(result_ids[0]).into();
        self.define_result(dfg, instruction, AcirValue::Var(result, typ));
    }

    /// Converts an SSA terminator's return values into their ACIR representations
    fn convert_ssa_return(
        &mut self,
        terminator: &TerminatorInstruction,
        dfg: &DataFlowGraph,
    ) -> Result<Vec<SsaReport>, InternalError> {
        let (return_values, call_stack) = match terminator {
            TerminatorInstruction::Return { return_values, call_stack } => {
                (return_values, call_stack)
            }
            _ => unreachable!("ICE: Program must have a singular return"),
        };

        // The return value may or may not be an array reference. Calling `flatten_value_list`
        // will expand the array if there is one.
        let return_acir_vars = self.flatten_value_list(return_values, dfg);
        let mut warnings = Vec::new();
        for acir_var in return_acir_vars {
            if self.acir_context.is_constant(&acir_var) {
                warnings.push(SsaReport::Warning(InternalWarning::ReturnConstant {
                    call_stack: call_stack.clone(),
                }));
            }
            self.acir_context.return_var(acir_var)?;
        }
        Ok(warnings)
    }

    /// Gets the cached `AcirVar` that was converted from the corresponding `ValueId`. If it does
    /// not already exist in the cache, a conversion is attempted and cached for simple values
    /// that require no further context such as numeric types - values requiring more context
    /// should have already been cached elsewhere.
    ///
    /// Conversion is assumed to have already been performed for instruction results and block
    /// parameters. This is because block parameters are converted before anything else, and
    /// because instructions results are converted when the corresponding instruction is
    /// encountered. (An instruction result cannot be referenced before the instruction occurs.)
    ///
    /// It is not safe to call this function on value ids that represent addresses. Instructions
    /// involving such values are evaluated via a separate path and stored in
    /// `ssa_value_to_array_address` instead.
    fn convert_value(&mut self, value_id: ValueId, dfg: &DataFlowGraph) -> AcirValue {
        let value_id = dfg.resolve(value_id);
        let value = &dfg[value_id];
        if let Some(acir_value) = self.ssa_values.get(&value_id) {
            return acir_value.clone();
        }

        let acir_value = match value {
            Value::NumericConstant { constant, typ } => {
                AcirValue::Var(self.acir_context.add_constant(*constant), typ.into())
            }
            Value::Array { array, .. } => {
                let elements = array.iter().map(|element| self.convert_value(*element, dfg));
                AcirValue::Array(elements.collect())
            }
            Value::Intrinsic(..) => todo!(),
            Value::Function(..) => unreachable!("ICE: All functions should have been inlined"),
            Value::ForeignFunction(_) => unimplemented!(
                "Oracle calls directly in constrained functions are not yet available."
            ),
            Value::Instruction { .. } | Value::Param { .. } => {
                unreachable!("ICE: Should have been in cache {value_id} {value:?}")
            }
        };
        self.ssa_values.insert(value_id, acir_value.clone());
        acir_value
    }

    fn convert_numeric_value(
        &mut self,
        value_id: ValueId,
        dfg: &DataFlowGraph,
    ) -> Result<AcirVar, InternalError> {
        match self.convert_value(value_id, dfg) {
            AcirValue::Var(acir_var, _) => Ok(acir_var),
            AcirValue::Array(array) => Err(InternalError::UnExpected {
                expected: "a numeric value".to_string(),
                found: format!("{array:?}"),
                call_stack: self.acir_context.get_call_stack(),
            }),
            AcirValue::DynamicArray(_) => Err(InternalError::UnExpected {
                expected: "a numeric value".to_string(),
                found: "an array".to_string(),
                call_stack: self.acir_context.get_call_stack(),
            }),
        }
    }

    /// Processes a binary operation and converts the result into an `AcirVar`
    fn convert_ssa_binary(
        &mut self,
        binary: &Binary,
        dfg: &DataFlowGraph,
    ) -> Result<AcirVar, RuntimeError> {
        let lhs = self.convert_numeric_value(binary.lhs, dfg)?;
        let rhs = self.convert_numeric_value(binary.rhs, dfg)?;

        let binary_type = self.type_of_binary_operation(binary, dfg);
        match &binary_type {
            Type::Numeric(NumericType::Unsigned { bit_size })
            | Type::Numeric(NumericType::Signed { bit_size }) => {
                // Conservative max bit size that is small enough such that two operands can be
                // multiplied and still fit within the field modulus. This is necessary for the
                // truncation technique: result % 2^bit_size to be valid.
                let max_integer_bit_size = FieldElement::max_num_bits() / 2;
                if *bit_size > max_integer_bit_size {
                    return Err(RuntimeError::UnsupportedIntegerSize {
                        num_bits: *bit_size,
                        max_num_bits: max_integer_bit_size,
                        call_stack: self.acir_context.get_call_stack(),
                    });
                }
            }
            _ => {}
        }

        let binary_type = AcirType::from(binary_type);
        let bit_count = binary_type.bit_size();

        match binary.operator {
            BinaryOp::Add => self.acir_context.add_var(lhs, rhs),
            BinaryOp::Sub => self.acir_context.sub_var(lhs, rhs),
            BinaryOp::Mul => self.acir_context.mul_var(lhs, rhs),
            BinaryOp::Div => self.acir_context.div_var(
                lhs,
                rhs,
                binary_type,
                self.current_side_effects_enabled_var,
            ),
            // Note: that this produces unnecessary constraints when
            // this Eq instruction is being used for a constrain statement
            BinaryOp::Eq => self.acir_context.eq_var(lhs, rhs),
            BinaryOp::Lt => self.acir_context.less_than_var(
                lhs,
                rhs,
                bit_count,
                self.current_side_effects_enabled_var,
            ),
            BinaryOp::Xor => self.acir_context.xor_var(lhs, rhs, binary_type),
            BinaryOp::And => self.acir_context.and_var(lhs, rhs, binary_type),
            BinaryOp::Or => self.acir_context.or_var(lhs, rhs, binary_type),
            BinaryOp::Mod => self.acir_context.modulo_var(
                lhs,
                rhs,
                bit_count,
                self.current_side_effects_enabled_var,
            ),
        }
    }

    /// Operands in a binary operation are checked to have the same type.
    ///
    /// In Noir, binary operands should have the same type due to the language
    /// semantics.
    ///
    /// There are some edge cases to consider:
    /// - Constants are not explicitly type casted, so we need to check for this and
    /// return the type of the other operand, if we have a constant.
    /// - 0 is not seen as `Field 0` but instead as `Unit 0`
    /// TODO: The latter seems like a bug, if we cannot differentiate between a function returning
    /// TODO nothing and a 0.
    ///
    /// TODO: This constant coercion should ideally be done in the type checker.
    fn type_of_binary_operation(&self, binary: &Binary, dfg: &DataFlowGraph) -> Type {
        let lhs_type = dfg.type_of_value(binary.lhs);
        let rhs_type = dfg.type_of_value(binary.rhs);

        match (lhs_type, rhs_type) {
            // Function type should not be possible, since all functions
            // have been inlined.
            (_, Type::Function) | (Type::Function, _) => {
                unreachable!("all functions should be inlined")
            }
            (_, Type::Reference(_)) | (Type::Reference(_), _) => {
                unreachable!("References are invalid in binary operations")
            }
            (_, Type::Array(..)) | (Type::Array(..), _) => {
                unreachable!("Arrays are invalid in binary operations")
            }
            (_, Type::Slice(..)) | (Type::Slice(..), _) => {
                unreachable!("Arrays are invalid in binary operations")
            }
            // If either side is a Field constant then, we coerce into the type
            // of the other operand
            (Type::Numeric(NumericType::NativeField), typ)
            | (typ, Type::Numeric(NumericType::NativeField)) => typ,
            // If either side is a numeric type, then we expect their types to be
            // the same.
            (Type::Numeric(lhs_type), Type::Numeric(rhs_type)) => {
                assert_eq!(lhs_type, rhs_type, "lhs and rhs types in {binary:?} are not the same");
                Type::Numeric(lhs_type)
            }
        }
    }

    /// Returns an `AcirVar` that is constrained to fit in the target type by truncating the input.
    /// If the target cast is to a `NativeField`, no truncation is required so the cast becomes a
    /// no-op.
    fn convert_ssa_cast(
        &mut self,
        value_id: &ValueId,
        typ: &Type,
        dfg: &DataFlowGraph,
    ) -> Result<AcirVar, RuntimeError> {
        let (variable, incoming_type) = match self.convert_value(*value_id, dfg) {
            AcirValue::Var(variable, typ) => (variable, typ),
            AcirValue::DynamicArray(_) | AcirValue::Array(_) => {
                unreachable!("Cast is only applied to numerics")
            }
        };
        let target_numeric = match typ {
            Type::Numeric(numeric) => numeric,
            _ => unreachable!("Can only cast to a numeric"),
        };
        match target_numeric {
            NumericType::NativeField => {
                // Casting into a Field as a no-op
                Ok(variable)
            }
            NumericType::Unsigned { bit_size } | NumericType::Signed { bit_size } => {
                let max_bit_size = incoming_type.bit_size();
                if max_bit_size <= *bit_size {
                    // Incoming variable already fits into target bit size -  this is a no-op
                    return Ok(variable);
                }
                self.acir_context.truncate_var(variable, *bit_size, max_bit_size)
            }
        }
    }

    /// Returns an `AcirVar`that is constrained to be result of the truncation.
    fn convert_ssa_truncate(
        &mut self,
        value_id: ValueId,
        bit_size: u32,
        max_bit_size: u32,
        dfg: &DataFlowGraph,
    ) -> Result<AcirVar, RuntimeError> {
        let mut var = self.convert_numeric_value(value_id, dfg)?;
        match &dfg[value_id] {
            Value::Instruction { instruction, .. } => {
                if matches!(
                    &dfg[*instruction],
                    Instruction::Binary(Binary { operator: BinaryOp::Sub, .. })
                ) {
                    // Subtractions must first have the integer modulus added before truncation can be
                    // applied. This is done in order to prevent underflow.
                    let integer_modulus =
                        self.acir_context.add_constant(FieldElement::from(2_u128.pow(bit_size)));
                    var = self.acir_context.add_var(var, integer_modulus)?;
                }
            }
            Value::Param { .. } => {
                // Binary operations on params may have been entirely simplified if the operation
                // results in the identity of the parameter
            }
            _ => unreachable!(
                "ICE: Truncates are only ever applied to the result of a binary op or a param"
            ),
        };

        self.acir_context.truncate_var(var, bit_size, max_bit_size)
    }

    /// Returns a vector of `AcirVar`s constrained to be result of the function call.
    ///
    /// The function being called is required to be intrinsic.
    fn convert_ssa_intrinsic_call(
        &mut self,
        intrinsic: Intrinsic,
        arguments: &[ValueId],
        dfg: &DataFlowGraph,
        result_ids: &[ValueId],
    ) -> Result<Vec<AcirValue>, RuntimeError> {
        match intrinsic {
            Intrinsic::BlackBox(black_box) => {
                // Slices are represented as a tuple of (length, slice contents).
                // We must check the inputs to determine if there are slices
                // and make sure that we pass the correct inputs to the black box function call.
                // The loop below only keeps the slice contents, so that
                // setting up a black box function with slice inputs matches the expected
                // number of arguments specified in the function signature.
                let mut arguments_no_slice_len = Vec::new();
                for (i, arg) in arguments.iter().enumerate() {
                    if matches!(dfg.type_of_value(*arg), Type::Numeric(_)) {
                        if i < arguments.len() - 1 {
                            if !matches!(dfg.type_of_value(arguments[i + 1]), Type::Slice(_)) {
                                arguments_no_slice_len.push(*arg);
                            }
                        } else {
                            arguments_no_slice_len.push(*arg);
                        }
                    } else {
                        arguments_no_slice_len.push(*arg);
                    }
                }

                let inputs = vecmap(&arguments_no_slice_len, |arg| self.convert_value(*arg, dfg));

                let output_count = result_ids.iter().fold(0usize, |sum, result_id| {
                    sum + dfg.try_get_array_length(*result_id).unwrap_or(1)
                });

                let vars = self.acir_context.black_box_function(black_box, inputs, output_count)?;

                Ok(Self::convert_vars_to_values(vars, dfg, result_ids))
            }
            Intrinsic::ToRadix(endian) => {
                let field = self.convert_value(arguments[0], dfg).into_var()?;
                let radix = self.convert_value(arguments[1], dfg).into_var()?;
                let limb_size = self.convert_value(arguments[2], dfg).into_var()?;

                let result_type = Self::array_element_type(dfg, result_ids[1]);

                self.acir_context.radix_decompose(endian, field, radix, limb_size, result_type)
            }
            Intrinsic::ToBits(endian) => {
                let field = self.convert_value(arguments[0], dfg).into_var()?;
                let bit_size = self.convert_value(arguments[1], dfg).into_var()?;

                let result_type = Self::array_element_type(dfg, result_ids[1]);

                self.acir_context.bit_decompose(endian, field, bit_size, result_type)
            }
            Intrinsic::Sort => {
                let inputs = vecmap(arguments, |arg| self.convert_value(*arg, dfg));
                // We flatten the inputs and retrieve the bit_size of the elements
                let mut input_vars = Vec::new();
                let mut bit_size = 0;
                for input in inputs {
                    for (var, typ) in input.flatten() {
                        input_vars.push(var);
                        if bit_size == 0 {
                            bit_size = typ.bit_size();
                        } else {
                            assert_eq!(
                                bit_size,
                                typ.bit_size(),
                                "cannot sort element of different bit size"
                            );
                        }
                    }
                }
                // Generate the sorted output variables
                let out_vars = self
                    .acir_context
                    .sort(input_vars, bit_size, self.current_side_effects_enabled_var)
                    .expect("Could not sort");

                Ok(Self::convert_vars_to_values(out_vars, dfg, result_ids))
            }
            Intrinsic::ArrayLen => {
                let len = match self.convert_value(arguments[0], dfg) {
                    AcirValue::Var(_, _) => unreachable!("Non-array passed to array.len() method"),
                    AcirValue::Array(values) => values.len(),
                    AcirValue::DynamicArray(array) => array.len,
                };
                Ok(vec![AcirValue::Var(self.acir_context.add_constant(len), AcirType::field())])
            }
            Intrinsic::SlicePushBack => {
                // arguments = [slice_length, slice_contents, ...elements_to_push]
                let slice_length = self.convert_value(arguments[0], dfg).into_var()?;
                let (slice_contents, slice_typ, _) =
                    self.check_array_is_initialized(arguments[1], dfg)?;
                let slice = self.convert_value(slice_contents, dfg);

                let mut new_elem_size = Self::flattened_value_size(&slice);

                let mut new_slice = Vector::new();
                self.slice_intrinsic_input(&mut new_slice, slice)?;

                let elements_to_push = &arguments[2..];
                // We only fill internal slices for nested slices (a slice inside of a slice).
                // So we must directly push back elements for slices which are not a nested slice.
                if !slice_typ.is_nested_slice() {
                    for elem in elements_to_push {
                        let element = self.convert_value(*elem, dfg);

                        new_elem_size += Self::flattened_value_size(&element);
                        new_slice.push_back(element);
                    }
                }

                // Increase the slice length by one to enable accessing more elements in the slice.
                let one = self.acir_context.add_constant(FieldElement::one());
                let new_slice_length = self.acir_context.add_var(slice_length, one)?;

                let new_slice_val = AcirValue::Array(new_slice);
                let result_block_id = self.block_id(&result_ids[1]);
                self.initialize_array(result_block_id, new_elem_size, Some(new_slice_val.clone()))?;
                // The previous slice length represents the index we want to write into.
                let mut var_index = slice_length;
                // Dynamic arrays are represented as flat memory. We must flatten the user facing index
                // to a flattened index that matches the complex slice structure.
                if slice_typ.is_nested_slice() {
                    let element_size = slice_typ.element_size();

                    // Multiply the element size against the var index before fetching the flattened index
                    // This operation makes sure our user-facing slice index matches the strategy for indexing in SSA,
                    // which is how `get_flattened_index` expects its index input.
                    let element_size_var =
                        self.acir_context.add_constant(FieldElement::from(element_size as u128));
                    var_index = self.acir_context.mul_var(slice_length, element_size_var)?;
                    var_index =
                        self.get_flattened_index(&slice_typ, slice_contents, var_index, dfg)?;
                }

                // Write the elements we wish to push back directly.
                // The slice's underlying array value should already be filled with dummy data
                // to enable this write to be within bounds.
                // The dummy data is either attached during SSA gen or in this match case for non-nested slices.
                // These values can then be accessed due to the increased dynamic slice length.
                for elem in elements_to_push {
                    let element = self.convert_value(*elem, dfg);
                    self.array_set_value(&element, result_block_id, &mut var_index)?;
                }

                let element_type_sizes = if !can_omit_element_sizes_array(&slice_typ) {
                    Some(self.init_element_type_sizes_array(
                        &slice_typ,
                        slice_contents,
                        Some(new_slice_val),
                        dfg,
                    )?)
                } else {
                    None
                };
                let result = AcirValue::DynamicArray(AcirDynamicArray {
                    block_id: result_block_id,
                    len: new_elem_size,
                    element_type_sizes,
                });
                Ok(vec![AcirValue::Var(new_slice_length, AcirType::field()), result])
            }
            Intrinsic::SlicePushFront => {
                // arguments = [slice_length, slice_contents, ...elements_to_push]
                let slice_length = self.convert_value(arguments[0], dfg).into_var()?;

                let (slice_contents, slice_typ, _) =
                    self.check_array_is_initialized(arguments[1], dfg)?;
                let slice: AcirValue = self.convert_value(slice_contents, dfg);

                let mut new_slice_size = Self::flattened_value_size(&slice);

                // Increase the slice length by one to enable accessing more elements in the slice.
                let one = self.acir_context.add_constant(FieldElement::one());
                let new_slice_length = self.acir_context.add_var(slice_length, one)?;

                let mut new_slice = Vector::new();
                self.slice_intrinsic_input(&mut new_slice, slice)?;

                let elements_to_push = &arguments[2..];
                let mut elem_size = 0;
                // We only fill internal slices for nested slices (a slice inside of a slice).
                // So we must directly push front elements for slices which are not a nested slice.
                if !slice_typ.is_nested_slice() {
                    for elem in elements_to_push.iter().rev() {
                        let element = self.convert_value(*elem, dfg);

                        elem_size += Self::flattened_value_size(&element);
                        new_slice.push_front(element);
                    }
                    new_slice_size += elem_size;
                } else {
                    // We have already filled the appropriate dummy values for nested slice during SSA gen.
                    // We need to account for that we do not go out of bounds by removing dummy data as we
                    // push elements to the front of our slice.
                    // Using this strategy we are able to avoid dynamic writes like we do for a SlicePushBack.
                    for elem in elements_to_push.iter().rev() {
                        let element = self.convert_value(*elem, dfg);

                        let elem_size = Self::flattened_value_size(&element);
                        // Have to pop based off of the flattened value size as we read the
                        // slice intrinsic as a flat list of AcirValue::Var
                        for _ in 0..elem_size {
                            new_slice.pop_back();
                        }
                        new_slice.push_front(element);
                    }
                }

                let new_slice_val = AcirValue::Array(new_slice.clone());

                let result_block_id = self.block_id(&result_ids[1]);
                self.initialize_array(
                    result_block_id,
                    new_slice_size,
                    Some(new_slice_val.clone()),
                )?;

                let element_type_sizes = if !can_omit_element_sizes_array(&slice_typ) {
                    Some(self.init_element_type_sizes_array(
                        &slice_typ,
                        slice_contents,
                        Some(new_slice_val),
                        dfg,
                    )?)
                } else {
                    None
                };
                let result = AcirValue::DynamicArray(AcirDynamicArray {
                    block_id: result_block_id,
                    len: new_slice_size,
                    element_type_sizes,
                });

                Ok(vec![AcirValue::Var(new_slice_length, AcirType::field()), result])
            }
            Intrinsic::SlicePopBack => {
                // arguments = [slice_length, slice_contents]
                let slice_length = self.convert_value(arguments[0], dfg).into_var()?;

                let one = self.acir_context.add_constant(FieldElement::one());
                let new_slice_length = self.acir_context.sub_var(slice_length, one)?;
                // For a pop back operation we want to fetch from the `length - 1` as this is the
                // last valid index that can be accessed in a slice. After the pop back operation
                // the elements stored at that index will no longer be able to be accessed.
                let mut var_index = new_slice_length;

                let (slice_contents, slice_typ, block_id) =
                    self.check_array_is_initialized(arguments[1], dfg)?;
                let slice = self.convert_value(slice_contents, dfg);

                let element_size = slice_typ.element_size();

                let mut popped_elements = Vec::new();
                // Fetch the values we are popping off of the slice.
                // In the case of non-nested slice the logic is simple as we do not
                // need to account for the internal slice sizes or flattening the index.
                //
                // The pop back operation results are of the format [slice length, slice contents, popped elements].
                // Thus, we look at the result ids at index 2 and onwards to determine the type of each popped element.
                if !slice_typ.is_nested_slice() {
                    for res in &result_ids[2..] {
                        let elem = self.array_get_value(
                            &dfg.type_of_value(*res),
                            block_id,
                            &mut var_index,
                            &[],
                        )?;
                        popped_elements.push(elem);
                    }
                } else {
                    // Fetch the slice sizes of the nested slice.
                    let slice_sizes = self.slice_sizes.get(&slice_contents);
                    let mut slice_sizes =
                        slice_sizes.expect("ICE: should have slice sizes").clone();
                    // We want to remove the parent size as we are fetching the child
                    slice_sizes.remove(0);

                    // Multiply the element size against the var index before fetching the flattened index
                    // This operation makes sure our user-facing slice index matches the strategy for indexing in SSA,
                    // which is how `get_flattened_index` expects its index input.
                    let element_size_var =
                        self.acir_context.add_constant(FieldElement::from(element_size as u128));
                    // We want to use an index one less than the slice length
                    var_index = self.acir_context.mul_var(var_index, element_size_var)?;
                    var_index =
                        self.get_flattened_index(&slice_typ, slice_contents, var_index, dfg)?;

                    for res in &result_ids[2..] {
                        let elem = self.array_get_value(
                            &dfg.type_of_value(*res),
                            block_id,
                            &mut var_index,
                            &slice_sizes,
                        )?;
                        popped_elements.push(elem);
                    }
                }

                let mut new_slice = Vector::new();
                self.slice_intrinsic_input(&mut new_slice, slice)?;

                let mut results = vec![
                    AcirValue::Var(new_slice_length, AcirType::field()),
                    AcirValue::Array(new_slice),
                ];
                results.append(&mut popped_elements);

                Ok(results)
            }
            Intrinsic::SlicePopFront => {
                // arguments = [slice_length, slice_contents]
                let slice_length = self.convert_value(arguments[0], dfg).into_var()?;

                let (slice_contents, slice_typ, block_id) =
                    self.check_array_is_initialized(arguments[1], dfg)?;
                let slice = self.convert_value(slice_contents, dfg);

                let one = self.acir_context.add_constant(FieldElement::one());
                let new_slice_length = self.acir_context.sub_var(slice_length, one)?;

                let mut new_slice = Vector::new();
                self.slice_intrinsic_input(&mut new_slice, slice)?;

                let element_size = slice_typ.element_size();

                let mut popped_elements: Vec<AcirValue> = Vec::new();
                let mut popped_elements_size = 0;
                let mut var_index = self.acir_context.add_constant(FieldElement::zero());
                // Fetch the values we are popping off of the slice.
                // In the case of non-nested slice the logic is simple as we do not
                // need to account for the internal slice sizes or flattening the index.
                //
                // The pop front operation results are of the format [popped elements, slice length, slice contents].
                // Thus, we look at the result ids up to the element size to determine the type of each popped element.
                if !slice_typ.is_nested_slice() {
                    for res in &result_ids[..element_size] {
                        let element = self.array_get_value(
                            &dfg.type_of_value(*res),
                            block_id,
                            &mut var_index,
                            &[],
                        )?;
                        let elem_size = Self::flattened_value_size(&element);
                        popped_elements_size += elem_size;
                        popped_elements.push(element);
                    }
                } else {
                    let slice_sizes = self.slice_sizes.get(&slice_contents);
                    let mut slice_sizes =
                        slice_sizes.expect("ICE: should have slice sizes").clone();
                    // We want to remove the parent size as we are fetching the child
                    slice_sizes.remove(0);

                    for res in &result_ids[..element_size] {
                        let element = self.array_get_value(
                            &dfg.type_of_value(*res),
                            block_id,
                            &mut var_index,
                            &slice_sizes,
                        )?;
                        let elem_size = Self::flattened_value_size(&element);
                        popped_elements_size += elem_size;
                        popped_elements.push(element);
                    }
                }
                // It is expected that the `popped_elements_size` is the flattened size of the elements,
                // as the input slice should be a dynamic array which is represented by flat memory.
                new_slice = new_slice.slice(popped_elements_size..);

                popped_elements.push(AcirValue::Var(new_slice_length, AcirType::field()));
                popped_elements.push(AcirValue::Array(new_slice));

                Ok(popped_elements)
            }
            Intrinsic::SliceInsert => {
                // arguments = [slice_length, slice_contents, insert_index, ...elements_to_insert]
                let slice_length = self.convert_value(arguments[0], dfg).into_var()?;

                let (slice_contents, slice_typ, block_id) =
                    self.check_array_is_initialized(arguments[1], dfg)?;

                let slice = self.convert_value(slice_contents, dfg);
                let insert_index = self.convert_value(arguments[2], dfg).into_var()?;

                let one = self.acir_context.add_constant(FieldElement::one());
                let new_slice_length = self.acir_context.add_var(slice_length, one)?;

                let slice_size = Self::flattened_value_size(&slice);

                // Fetch the flattened index from the user provided index argument.
                let element_size = slice_typ.element_size();
                let element_size_var =
                    self.acir_context.add_constant(FieldElement::from(element_size as u128));
                let flat_insert_index =
                    self.acir_context.mul_var(insert_index, element_size_var)?;
                let flat_user_index =
                    self.get_flattened_index(&slice_typ, slice_contents, flat_insert_index, dfg)?;

                let elements_to_insert = &arguments[3..];
                // Determine the elements we need to write into our resulting dynamic array.
                // We need to a fully flat list of AcirVar's as a dynamic array is represented with flat memory.
                let mut inner_elem_size_usize = 0;
                let mut flattened_elements = Vec::new();
                for elem in elements_to_insert {
                    let element = self.convert_value(*elem, dfg);
                    let elem_size = Self::flattened_value_size(&element);
                    inner_elem_size_usize += elem_size;
                    let mut flat_elem = element.flatten().into_iter().map(|(var, _)| var).collect();
                    flattened_elements.append(&mut flat_elem);
                }
                let inner_elem_size = self
                    .acir_context
                    .add_constant(FieldElement::from(inner_elem_size_usize as u128));
                // Set the maximum flattened index at which a new element should be inserted.
                let max_flat_user_index =
                    self.acir_context.add_var(flat_user_index, inner_elem_size)?;

                // Go through the entire slice argument and determine what value should be written to the new slice.
                // 1. If we are below the starting insertion index we should insert the value that was already
                //    in the original slice.
                // 2. If we are above the starting insertion index but below the max insertion index we should insert
                //    the flattened element arguments.
                // 3. If we are above the max insertion index we should insert the previous value from the original slice,
                //    as during an insertion we want to shift all elements after the insertion up an index.
                let result_block_id = self.block_id(&result_ids[1]);
                self.initialize_array(result_block_id, slice_size, None)?;
                let mut current_insert_index = 0;
                for i in 0..slice_size {
                    let current_index =
                        self.acir_context.add_constant(FieldElement::from(i as u128));

                    // Check that we are above the lower bound of the insertion index
                    let greater_eq_than_idx = self.acir_context.more_than_eq_var(
                        current_index,
                        flat_user_index,
                        64,
                        self.current_side_effects_enabled_var,
                    )?;
                    // Check that we are below the upper bound of the insertion index
                    let less_than_idx = self.acir_context.less_than_var(
                        current_index,
                        max_flat_user_index,
                        64,
                        self.current_side_effects_enabled_var,
                    )?;

                    // Read from the original slice the value we want to insert into our new slice.
                    // We need to make sure of two things:
                    // 1. That we read the previous element for when we have an index greater than insertion index.
                    // 2. That the index we are reading from is within the array bounds
                    let shifted_index = if i < inner_elem_size_usize {
                        current_index
                    } else {
                        let index_minus_elem_size = self
                            .acir_context
                            .add_constant(FieldElement::from((i - inner_elem_size_usize) as u128));

                        let use_shifted_index_pred = self
                            .acir_context
                            .mul_var(index_minus_elem_size, greater_eq_than_idx)?;

                        let not_pred = self.acir_context.sub_var(one, greater_eq_than_idx)?;
                        let use_current_index_pred =
                            self.acir_context.mul_var(not_pred, current_index)?;

                        self.acir_context.add_var(use_shifted_index_pred, use_current_index_pred)?
                    };

                    let value_shifted_index =
                        self.acir_context.read_from_memory(block_id, &shifted_index)?;

                    // Final predicate to determine whether we are within the insertion bounds
                    let should_insert_value_pred =
                        self.acir_context.mul_var(greater_eq_than_idx, less_than_idx)?;
                    let insert_value_pred = self.acir_context.mul_var(
                        flattened_elements[current_insert_index],
                        should_insert_value_pred,
                    )?;

                    let not_pred = self.acir_context.sub_var(one, should_insert_value_pred)?;
                    let shifted_value_pred =
                        self.acir_context.mul_var(not_pred, value_shifted_index)?;

                    let new_value =
                        self.acir_context.add_var(insert_value_pred, shifted_value_pred)?;

                    self.acir_context.write_to_memory(
                        result_block_id,
                        &current_index,
                        &new_value,
                    )?;

                    current_insert_index += 1;
                    if inner_elem_size_usize == current_insert_index {
                        current_insert_index = 0;
                    }
                }

                // let new_slice_val = AcirValue::Array(new_slice);
                let element_type_sizes = if !can_omit_element_sizes_array(&slice_typ) {
                    Some(self.init_element_type_sizes_array(
                        &slice_typ,
                        slice_contents,
                        Some(slice),
                        dfg,
                    )?)
                } else {
                    None
                };
                let result = AcirValue::DynamicArray(AcirDynamicArray {
                    block_id: result_block_id,
                    len: slice_size,
                    element_type_sizes,
                });

                Ok(vec![AcirValue::Var(new_slice_length, AcirType::field()), result])
            }
            Intrinsic::SliceRemove => {
                // arguments = [slice_length, slice_contents, remove_index]
                let slice_length = self.convert_value(arguments[0], dfg).into_var()?;

                let (slice_contents, slice_typ, block_id) =
                    self.check_array_is_initialized(arguments[1], dfg)?;

                let slice = self.convert_value(slice_contents, dfg);
                let remove_index = self.convert_value(arguments[2], dfg).into_var()?;

                let one = self.acir_context.add_constant(FieldElement::one());
                let new_slice_length = self.acir_context.sub_var(slice_length, one)?;

                let slice_size = Self::flattened_value_size(&slice);

                let mut new_slice = Vector::new();
                self.slice_intrinsic_input(&mut new_slice, slice)?;

                // Compiler sanity check
                assert_eq!(
                    new_slice.len(),
                    slice_size,
                    "ICE: The read flattened slice should match the computed size"
                );

                // Fetch the flattened index from the user provided index argument.
                let element_size = slice_typ.element_size();
                let element_size_var =
                    self.acir_context.add_constant(FieldElement::from(element_size as u128));
                let flat_remove_index =
                    self.acir_context.mul_var(remove_index, element_size_var)?;
                let flat_user_index =
                    self.get_flattened_index(&slice_typ, slice_contents, flat_remove_index, dfg)?;

                // Fetch the values we are remove from the slice.
                // In the case of non-nested slice the logic is simple as we do not
                // need to account for the internal slice sizes or flattening the index.
                // As we fetch the values we can determine the size of the removed values
                // which we will later use for writing the correct resulting slice.
                let mut popped_elements = Vec::new();
                let mut popped_elements_size = 0;
                // Set a temp index just for fetching from the original slice as `array_get_value` mutates
                // the index internally.
                let mut temp_index = flat_user_index;
                if !slice_typ.is_nested_slice() {
                    for res in &result_ids[2..(2 + element_size)] {
                        let element = self.array_get_value(
                            &dfg.type_of_value(*res),
                            block_id,
                            &mut temp_index,
                            &[],
                        )?;
                        let elem_size = Self::flattened_value_size(&element);
                        popped_elements_size += elem_size;
                        popped_elements.push(element);
                    }
                } else {
                    let slice_sizes = self.slice_sizes.get(&slice_contents);
                    let mut slice_sizes =
                        slice_sizes.expect("ICE: should have slice sizes").clone();
                    // We want to remove the parent size as we are fetching the child
                    slice_sizes.remove(0);

                    for res in &result_ids[2..(2 + element_size)] {
                        let element = self.array_get_value(
                            &dfg.type_of_value(*res),
                            block_id,
                            &mut temp_index,
                            &slice_sizes,
                        )?;
                        let elem_size = Self::flattened_value_size(&element);
                        popped_elements_size += elem_size;
                        popped_elements.push(element);
                    }
                }

                // Go through the entire slice argument and determine what value should be written to the new slice.
                // 1. If the current index is greater than the removal index we must write the next value
                //    from the original slice to the current index
                // 2. At the end of the slice reading from the next value of the original slice
                //    can lead to a potential out of bounds error. In this case we just fetch from the original slice
                //    at the current index. As we are decreasing the slice in length, this is a safe operation.
                let result_block_id = self.block_id(&result_ids[1]);
                self.initialize_array(result_block_id, slice_size, None)?;
                for i in 0..slice_size {
                    let current_index =
                        self.acir_context.add_constant(FieldElement::from(i as u128));

                    let shifted_index = if (i + popped_elements_size) >= slice_size {
                        current_index
                    } else {
                        self.acir_context
                            .add_constant(FieldElement::from((i + popped_elements_size) as u128))
                    };

                    let value_shifted_index =
                        self.acir_context.read_from_memory(block_id, &shifted_index)?;
                    let value_current_index = new_slice[i].borrow_var()?;

                    let use_shifted_value = self.acir_context.more_than_eq_var(
                        current_index,
                        flat_user_index,
                        64,
                        self.current_side_effects_enabled_var,
                    )?;

                    let shifted_value_pred =
                        self.acir_context.mul_var(value_shifted_index, use_shifted_value)?;
                    let not_pred = self.acir_context.sub_var(one, use_shifted_value)?;
                    let current_value_pred =
                        self.acir_context.mul_var(not_pred, value_current_index)?;

                    let new_value =
                        self.acir_context.add_var(shifted_value_pred, current_value_pred)?;

                    self.acir_context.write_to_memory(
                        result_block_id,
                        &current_index,
                        &new_value,
                    )?;
                }

                let new_slice_val = AcirValue::Array(new_slice);
                let element_type_sizes = if !can_omit_element_sizes_array(&slice_typ) {
                    Some(self.init_element_type_sizes_array(
                        &slice_typ,
                        slice_contents,
                        Some(new_slice_val),
                        dfg,
                    )?)
                } else {
                    None
                };
                let result = AcirValue::DynamicArray(AcirDynamicArray {
                    block_id: result_block_id,
                    len: slice_size,
                    element_type_sizes,
                });

                let mut result = vec![AcirValue::Var(new_slice_length, AcirType::field()), result];
                result.append(&mut popped_elements);

                Ok(result)
            }
            _ => todo!("expected a black box function"),
        }
    }

    fn slice_intrinsic_input(
        &mut self,
        old_slice: &mut Vector<AcirValue>,
        input: AcirValue,
    ) -> Result<(), RuntimeError> {
        match input {
            AcirValue::Var(_, _) => {
                old_slice.push_back(input);
            }
            AcirValue::Array(vars) => {
                for var in vars {
                    self.slice_intrinsic_input(old_slice, var)?;
                }
            }
            AcirValue::DynamicArray(AcirDynamicArray { block_id, len, .. }) => {
                for i in 0..len {
                    // We generate witnesses corresponding to the array values
                    let index_var = self.acir_context.add_constant(i);

                    let value_read_var =
                        self.acir_context.read_from_memory(block_id, &index_var)?;
                    let value_read = AcirValue::Var(value_read_var, AcirType::field());

                    old_slice.push_back(value_read);
                }
            }
        }
        Ok(())
    }

    /// Given an array value, return the numerical type of its element.
    /// Panics if the given value is not an array or has a non-numeric element type.
    fn array_element_type(dfg: &DataFlowGraph, value: ValueId) -> AcirType {
        match dfg.type_of_value(value) {
            Type::Array(elements, _) => {
                assert_eq!(elements.len(), 1);
                (&elements[0]).into()
            }
            Type::Slice(elements) => {
                assert_eq!(elements.len(), 1);
                (&elements[0]).into()
            }
            _ => unreachable!("Expected array type"),
        }
    }

    /// Maps an ssa value list, for which some values may be references to arrays, by inlining
    /// the `AcirVar`s corresponding to the contents of each array into the list of `AcirVar`s
    /// that correspond to other values.
    fn flatten_value_list(&mut self, arguments: &[ValueId], dfg: &DataFlowGraph) -> Vec<AcirVar> {
        let mut acir_vars = Vec::with_capacity(arguments.len());
        for value_id in arguments {
            let value = self.convert_value(*value_id, dfg);
            AcirContext::flatten_value(&mut acir_vars, value);
        }
        acir_vars
    }

    /// Convert a Vec<AcirVar> into a Vec<AcirValue> using the given result ids.
    /// If the type of a result id is an array, several acir vars are collected into
    /// a single AcirValue::Array of the same length.
    fn convert_vars_to_values(
        vars: Vec<AcirVar>,
        dfg: &DataFlowGraph,
        result_ids: &[ValueId],
    ) -> Vec<AcirValue> {
        let mut vars = vars.into_iter();
        vecmap(result_ids, |result| {
            let result_type = dfg.type_of_value(*result);
            Self::convert_var_type_to_values(&result_type, &mut vars)
        })
    }

    /// Recursive helper for convert_vars_to_values.
    /// If the given result_type is an array of length N, this will create an AcirValue::Array with
    /// the first N elements of the given iterator. Otherwise, the result is a single
    /// AcirValue::Var wrapping the first element of the iterator.
    fn convert_var_type_to_values(
        result_type: &Type,
        vars: &mut impl Iterator<Item = AcirVar>,
    ) -> AcirValue {
        match result_type {
            Type::Array(elements, size) => {
                let mut element_values = im::Vector::new();
                for _ in 0..*size {
                    for element_type in elements.iter() {
                        let element = Self::convert_var_type_to_values(element_type, vars);
                        element_values.push_back(element);
                    }
                }
                AcirValue::Array(element_values)
            }
            typ => {
                let var = vars.next().unwrap();
                AcirValue::Var(var, typ.into())
            }
        }
    }
}

// We can omit the element size array for arrays which have elements of size 1 and do not contain slices.
// TODO: remove restriction on size 1 elements.
fn can_omit_element_sizes_array(array_typ: &Type) -> bool {
    if array_typ.contains_slice_element() {
        return false;
    }
    let Type::Array(types, _) = array_typ else {
        panic!("ICE: expected array type");
    };

    types.len() == 1 && types[0].flattened_size() == 1
}<|MERGE_RESOLUTION|>--- conflicted
+++ resolved
@@ -906,7 +906,7 @@
 
             // The first max size is going to be the length of the parent slice
             // As we are fetching from the parent slice we just want its internal
-            // slize sizes.
+            // slice sizes.
             let slice_sizes = slice_sizes[1..].to_vec();
 
             let value = self.array_get_value(&res_typ, block_id, &mut var_index, &slice_sizes)?;
@@ -1084,13 +1084,8 @@
                 }
             }
             AcirValue::DynamicArray(AcirDynamicArray { block_id: inner_block_id, len, .. }) => {
-<<<<<<< HEAD
                 let values = try_vecmap(0..*len, |i| {
-                    let index_var = self.acir_context.add_constant(FieldElement::from(i as u128));
-=======
-                let values = try_vecmap(0..len, |i| {
                     let index_var = self.acir_context.add_constant(i);
->>>>>>> 8b7c5aa5
 
                     let read = self.acir_context.read_from_memory(*inner_block_id, &index_var)?;
                     Ok::<AcirValue, RuntimeError>(AcirValue::Var(read, AcirType::field()))
