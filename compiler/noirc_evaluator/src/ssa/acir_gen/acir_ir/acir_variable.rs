--- conflicted
+++ resolved
@@ -966,17 +966,11 @@
         assert_ne!(bit_size, 0, "signed integer should have at least one bit");
 
         // 2^{max_bit size-1}
-<<<<<<< HEAD
         let max_power_of_two =
             self.add_constant(F::from(2_u128).pow(&F::from(bit_size as u128 - 1)));
+        let zero = self.add_constant(F::zero());
         let one = self.add_constant(F::one());
-=======
-        let max_power_of_two = self.add_constant(
-            FieldElement::from(2_i128).pow(&FieldElement::from(bit_size as i128 - 1)),
-        );
-        let zero = self.add_constant(FieldElement::zero());
-        let one = self.add_constant(FieldElement::one());
->>>>>>> 2e543b40
+
 
         // Get the sign bit of rhs by computing rhs / max_power_of_two
         let (rhs_leading, _) = self.euclidean_division_var(rhs, max_power_of_two, bit_size, one)?;
@@ -1942,11 +1936,7 @@
     fn from(expr: Expression<F>) -> Self {
         // Prefer simpler variants if possible.
         if let Some(constant) = expr.to_const() {
-<<<<<<< HEAD
             AcirVarData::Const(*constant)
-=======
-            AcirVarData::from(*constant)
->>>>>>> 2e543b40
         } else if let Some(witness) = expr.to_witness() {
             AcirVarData::from(witness)
         } else {
