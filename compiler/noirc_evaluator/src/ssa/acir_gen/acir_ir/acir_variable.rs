use super::generated_acir::GeneratedAcir;
use crate::brillig::brillig_gen::brillig_directive;
use crate::brillig::brillig_ir::artifact::GeneratedBrillig;
use crate::errors::{InternalError, RuntimeError, SsaReport};
use crate::ssa::acir_gen::{AcirDynamicArray, AcirValue};
use crate::ssa::ir::dfg::CallStack;
use crate::ssa::ir::types::Type as SsaType;
use crate::ssa::ir::{instruction::Endian, types::NumericType};
use acvm::acir::circuit::brillig::{BrilligInputs, BrilligOutputs};
use acvm::acir::circuit::opcodes::{BlockId, MemOp};
use acvm::acir::circuit::Opcode;
use acvm::brillig_vm::{brillig::Value, Registers, VMStatus, VM};
use acvm::{
    acir::{
        brillig::Opcode as BrilligOpcode,
        circuit::opcodes::FunctionInput,
        native_types::{Expression, Witness},
        BlackBoxFunc,
    },
    FieldElement,
};
use acvm::{BlackBoxFunctionSolver, BlackBoxResolutionError};
use fxhash::FxHashMap as HashMap;
use iter_extended::{try_vecmap, vecmap};
use num_bigint::BigUint;
use std::ops::RangeInclusive;
use std::{borrow::Cow, hash::Hash};

#[derive(Clone, Debug, PartialEq, Eq, Hash)]
/// High level Type descriptor for Variables.
///
/// One can think of Expression/Witness/Const
/// as low level types which can represent high level types.
///
/// An Expression can represent a u32 for example.
/// We could store this information when we do a range constraint
/// but this information is readily available by the caller so
/// we allow the user to pass it in.
pub(crate) enum AcirType {
    NumericType(NumericType),
    Array(Vec<AcirType>, usize),
}

impl AcirType {
    pub(crate) fn new(typ: NumericType) -> Self {
        Self::NumericType(typ)
    }

    /// Returns the bit size of the underlying type
    pub(crate) fn bit_size(&self) -> u32 {
        match self {
            AcirType::NumericType(numeric_type) => match numeric_type {
                NumericType::Signed { bit_size } => *bit_size,
                NumericType::Unsigned { bit_size } => *bit_size,
                NumericType::NativeField => FieldElement::max_num_bits(),
            },
            AcirType::Array(_, _) => unreachable!("cannot fetch bit size of array type"),
        }
    }

    /// Returns a field type
    pub(crate) fn field() -> Self {
        AcirType::NumericType(NumericType::NativeField)
    }

    /// Returns an unsigned type of the specified bit size
    pub(crate) fn unsigned(bit_size: u32) -> Self {
        AcirType::NumericType(NumericType::Unsigned { bit_size })
    }
}

impl From<SsaType> for AcirType {
    fn from(value: SsaType) -> Self {
        AcirType::from(&value)
    }
}

impl<'a> From<&'a SsaType> for AcirType {
    fn from(value: &SsaType) -> Self {
        match value {
            SsaType::Numeric(numeric_type) => AcirType::NumericType(*numeric_type),
            SsaType::Array(elements, size) => {
                let elements = elements.iter().map(|e| e.into()).collect();
                AcirType::Array(elements, *size)
            }
            _ => unreachable!("The type {value} cannot be represented in ACIR"),
        }
    }
}

#[derive(Debug, Default)]
/// Context object which holds the relationship between
/// `Variables`(AcirVar) and types such as `Expression` and `Witness`
/// which are placed into ACIR.
pub(crate) struct AcirContext {
    /// Two-way map that links `AcirVar` to `AcirVarData`.
    ///
    /// The vars object is an instance of the `TwoWayMap`, which provides a bidirectional mapping between `AcirVar` and `AcirVarData`.
    vars: HashMap<AcirVar, AcirVarData>,

    constant_witnesses: HashMap<FieldElement, Witness>,

    /// An in-memory representation of ACIR.
    ///
    /// This struct will progressively be populated
    /// based on the methods called.
    /// For example, If one was to add two Variables together,
    /// then the `acir_ir` will be populated to assert this
    /// addition.
    acir_ir: GeneratedAcir,
}

impl AcirContext {
    pub(crate) fn current_witness_index(&self) -> Witness {
        self.acir_ir.current_witness_index()
    }

    pub(crate) fn extract_witness(&self, inputs: &[AcirValue]) -> Vec<u32> {
        inputs
            .iter()
            .flat_map(|value| value.clone().flatten())
            .map(|value| {
                self.vars
                    .get(&value.0)
                    .expect("ICE: undeclared AcirVar")
                    .to_expression()
                    .to_witness()
                    .expect("ICE - cannot extract a witness")
                    .0
            })
            .collect()
    }

    /// Adds a constant to the context and assigns a Variable to represent it
    pub(crate) fn add_constant(&mut self, constant: FieldElement) -> AcirVar {
        let constant_data = AcirVarData::Const(constant);
        self.add_data(constant_data)
    }

    /// Adds a Variable to the context, whose exact value is resolved at
    /// runtime.
    pub(crate) fn add_variable(&mut self) -> AcirVar {
        let var_index = self.acir_ir.next_witness_index();

        let var_data = AcirVarData::Witness(var_index);

        self.add_data(var_data)
    }

    fn mark_variables_equivalent(
        &mut self,
        lhs: AcirVar,
        rhs: AcirVar,
    ) -> Result<(), InternalError> {
        if lhs == rhs {
            return Ok(());
        }

        let lhs_data = self.vars.remove(&lhs).ok_or_else(|| InternalError::UndeclaredAcirVar {
            call_stack: self.get_call_stack(),
        })?;
        let rhs_data = self.vars.remove(&rhs).ok_or_else(|| InternalError::UndeclaredAcirVar {
            call_stack: self.get_call_stack(),
        })?;

        let (new_lhs_data, new_rhs_data) = match (lhs_data, rhs_data) {
            // Always prefer a constant variable.
            (constant @ AcirVarData::Const(_), _) | (_, constant @ AcirVarData::Const(_)) => {
                (constant.clone(), constant)
            }

            // Replace any expressions with witnesses.
            (witness @ AcirVarData::Witness(_), AcirVarData::Expr(_))
            | (AcirVarData::Expr(_), witness @ AcirVarData::Witness(_)) => {
                (witness.clone(), witness)
            }

            // If both variables are witnesses then use the smaller of the two in future.
            (AcirVarData::Witness(lhs_witness), AcirVarData::Witness(rhs_witness)) => {
                let witness = AcirVarData::Witness(std::cmp::min(lhs_witness, rhs_witness));
                (witness.clone(), witness)
            }

            (AcirVarData::Expr(lhs_expr), AcirVarData::Expr(rhs_expr)) => {
                if lhs_expr.is_linear() && rhs_expr.is_linear() {
                    // If both expressions are linear, choose the one with the fewest terms.
                    let expr = if lhs_expr.linear_combinations.len()
                        <= rhs_expr.linear_combinations.len()
                    {
                        lhs_expr
                    } else {
                        rhs_expr
                    };

                    let expr = AcirVarData::Expr(expr);
                    (expr.clone(), expr)
                } else {
                    (AcirVarData::Expr(lhs_expr), AcirVarData::Expr(rhs_expr))
                }
            }
        };

        self.vars.insert(lhs, new_lhs_data);
        self.vars.insert(rhs, new_rhs_data);

        Ok(())
    }

    pub(crate) fn get_call_stack(&self) -> CallStack {
        self.acir_ir.call_stack.clone()
    }

    pub(crate) fn set_call_stack(&mut self, call_stack: CallStack) {
        self.acir_ir.call_stack = call_stack;
    }

    fn get_or_create_witness_var(&mut self, var: AcirVar) -> Result<AcirVar, InternalError> {
        if self.var_to_expression(var)?.to_witness().is_some() {
            // If called with a variable which is already a witness then return the same variable.
            return Ok(var);
        }

        let var_as_witness = self.var_to_witness(var)?;

        let witness_var = self.add_data(AcirVarData::Witness(var_as_witness));
        self.mark_variables_equivalent(var, witness_var)?;

        Ok(witness_var)
    }

    /// Converts an [`AcirVar`] to a [`Witness`]
    fn var_to_witness(&mut self, var: AcirVar) -> Result<Witness, InternalError> {
        let expression = self.var_to_expression(var)?;
        let witness = if let Some(constant) = expression.to_const() {
            // Check if a witness has been assigned this value already, if so reuse it.
            *self
                .constant_witnesses
                .entry(constant)
                .or_insert_with(|| self.acir_ir.get_or_create_witness(&expression))
        } else {
            self.acir_ir.get_or_create_witness(&expression)
        };
        Ok(witness)
    }

    /// Converts an [`AcirVar`] to an [`Expression`]
    pub(crate) fn var_to_expression(&self, var: AcirVar) -> Result<Expression, InternalError> {
        let var_data = match self.vars.get(&var) {
            Some(var_data) => var_data,
            None => {
                return Err(InternalError::UndeclaredAcirVar { call_stack: self.get_call_stack() })
            }
        };
        Ok(var_data.to_expression().into_owned())
    }

    /// True if the given AcirVar refers to a constant one value
    pub(crate) fn is_constant_one(&self, var: &AcirVar) -> bool {
        match self.vars[var] {
            AcirVarData::Const(field) => field.is_one(),
            _ => false,
        }
    }

    /// True if the given AcirVar refers to a constant value
    pub(crate) fn is_constant(&self, var: &AcirVar) -> bool {
        matches!(self.vars[var], AcirVarData::Const(_))
    }

    /// Adds a new Variable to context whose value will
    /// be constrained to be the negation of `var`.
    ///
    /// Note: `Variables` are immutable.
    pub(crate) fn neg_var(&mut self, var: AcirVar) -> AcirVar {
        let var_data = &self.vars[&var];
        let result_data = if let AcirVarData::Const(constant) = var_data {
            AcirVarData::Const(-*constant)
        } else {
            AcirVarData::Expr(-var_data.to_expression().as_ref())
        };
        self.add_data(result_data)
    }

    /// Adds a new Variable to context whose value will
    /// be constrained to be the inverse of `var`.
    pub(crate) fn inv_var(
        &mut self,
        var: AcirVar,
        predicate: AcirVar,
    ) -> Result<AcirVar, RuntimeError> {
        let var_data = &self.vars[&var];
        if let AcirVarData::Const(constant) = var_data {
            // Note that this will return a 0 if the inverse is not available
            let inverted_var = self.add_data(AcirVarData::Const(constant.inverse()));

            // Check that the inverted var is valid.
            // This check prevents invalid divisions by zero.
            let should_be_one = self.mul_var(inverted_var, var)?;
            self.maybe_eq_predicate(should_be_one, predicate)?;

            return Ok(inverted_var);
        }

        // Compute the inverse with brillig code
        let inverse_code = brillig_directive::directive_invert();

        let results = self.brillig(
            predicate,
            inverse_code,
            vec![AcirValue::Var(var, AcirType::field())],
            vec![AcirType::field()],
        )?;
        let inverted_var = Self::expect_one_var(results);

        // Check that the inverted var is valid.
        // This check prevents invalid divisions by zero.
        let should_be_one = self.mul_var(inverted_var, var)?;
        self.maybe_eq_predicate(should_be_one, predicate)?;

        Ok(inverted_var)
    }

    // Constrains `var` to be equal to predicate if the predicate is true
    // or to be equal to 0 if the predicate is false.
    //
    // Since we multiply `var` by the predicate, this is a no-op if the predicate is false
    pub(crate) fn maybe_eq_predicate(
        &mut self,
        var: AcirVar,
        predicate: AcirVar,
    ) -> Result<(), RuntimeError> {
        let pred_mul_var = self.mul_var(var, predicate)?;
        self.assert_eq_var(pred_mul_var, predicate, None)
    }

    // Returns the variable from the results, assuming it is the only result
    fn expect_one_var(results: Vec<AcirValue>) -> AcirVar {
        assert_eq!(results.len(), 1);
        match results[0] {
            AcirValue::Var(var, _) => var,
            AcirValue::DynamicArray(_) | AcirValue::Array(_) => {
                unreachable!("ICE - expected a variable")
            }
        }
    }

    /// Returns an `AcirVar` that is `1` if `lhs` equals `rhs` and
    /// 0 otherwise.
    pub(crate) fn eq_var(&mut self, lhs: AcirVar, rhs: AcirVar) -> Result<AcirVar, RuntimeError> {
        let lhs_expr = self.var_to_expression(lhs)?;
        let rhs_expr = self.var_to_expression(rhs)?;

        // `lhs == rhs` => `lhs - rhs == 0`
        let diff_expr = &lhs_expr - &rhs_expr;

        // Check to see if equality can be determined at compile-time.
        if diff_expr.is_const() {
            return Ok(self.add_constant(diff_expr.is_zero().into()));
        }

        let is_equal_witness = self.acir_ir.is_equal(&lhs_expr, &rhs_expr);
        let result_var = self.add_data(AcirVarData::Witness(is_equal_witness));
        Ok(result_var)
    }

    /// Returns an `AcirVar` that is the XOR result of `lhs` & `rhs`.
    pub(crate) fn xor_var(
        &mut self,
        lhs: AcirVar,
        rhs: AcirVar,
        typ: AcirType,
    ) -> Result<AcirVar, RuntimeError> {
        let inputs = vec![AcirValue::Var(lhs, typ.clone()), AcirValue::Var(rhs, typ)];
        let outputs = self.black_box_function(BlackBoxFunc::XOR, inputs, 1)?;
        Ok(outputs[0])
    }

    /// Returns an `AcirVar` that is the AND result of `lhs` & `rhs`.
    pub(crate) fn and_var(
        &mut self,
        lhs: AcirVar,
        rhs: AcirVar,
        typ: AcirType,
    ) -> Result<AcirVar, RuntimeError> {
        let inputs = vec![AcirValue::Var(lhs, typ.clone()), AcirValue::Var(rhs, typ)];
        let outputs = self.black_box_function(BlackBoxFunc::AND, inputs, 1)?;
        Ok(outputs[0])
    }

    /// Returns an `AcirVar` that is the OR result of `lhs` & `rhs`.
    pub(crate) fn or_var(
        &mut self,
        lhs: AcirVar,
        rhs: AcirVar,
        typ: AcirType,
    ) -> Result<AcirVar, RuntimeError> {
        let bit_size = typ.bit_size();
        if bit_size == 1 {
            // Operands are booleans
            // a + b - ab
            let sum = self.add_var(lhs, rhs)?;
            let mul = self.mul_var(lhs, rhs)?;
            self.sub_var(sum, mul)
        } else {
            // Implement OR in terms of AND
            // max - ((max - a) AND (max -b))
            // Subtracting from max flips the bits, so this is effectively:
            // (NOT a) NAND (NOT b)
            let max = self.add_constant(FieldElement::from((1_u128 << bit_size) - 1));
            let a = self.sub_var(max, lhs)?;
            let b = self.sub_var(max, rhs)?;
            let inputs = vec![AcirValue::Var(a, typ.clone()), AcirValue::Var(b, typ)];
            let outputs = self.black_box_function(BlackBoxFunc::AND, inputs, 1)?;
            self.sub_var(max, outputs[0])
        }
    }

    /// Constrains the `lhs` and `rhs` to be equal.
    pub(crate) fn assert_eq_var(
        &mut self,
        lhs: AcirVar,
        rhs: AcirVar,
        assert_message: Option<String>,
    ) -> Result<(), RuntimeError> {
        let lhs_expr = self.var_to_expression(lhs)?;
        let rhs_expr = self.var_to_expression(rhs)?;

        // `lhs == rhs` => `lhs - rhs == 0`
        let diff_expr = &lhs_expr - &rhs_expr;

        // Check to see if equality can be determined at compile-time.
        if diff_expr.is_zero() {
            // Constraint is always true - assertion is unnecessary.
            self.mark_variables_equivalent(lhs, rhs)?;
            return Ok(());
        }

        self.acir_ir.assert_is_zero(diff_expr);
        if let Some(message) = assert_message {
            self.acir_ir.assert_messages.insert(self.acir_ir.last_acir_opcode_location(), message);
        }
        self.mark_variables_equivalent(lhs, rhs)?;

        Ok(())
    }

    /// Adds a new Variable to context whose value will
    /// be constrained to be the division of `lhs` and `rhs`
    pub(crate) fn div_var(
        &mut self,
        lhs: AcirVar,
        rhs: AcirVar,
        typ: AcirType,
        predicate: AcirVar,
    ) -> Result<AcirVar, RuntimeError> {
        let numeric_type = match typ {
            AcirType::NumericType(numeric_type) => numeric_type,
            AcirType::Array(_, _) => {
                todo!("cannot divide arrays. This should have been caught by the frontend")
            }
        };
        match numeric_type {
            NumericType::NativeField => {
                let inv_rhs = self.inv_var(rhs, predicate)?;
                self.mul_var(lhs, inv_rhs)
            }
            NumericType::Unsigned { bit_size } => {
                let (quotient_var, _remainder_var) =
                    self.euclidean_division_var(lhs, rhs, bit_size, predicate)?;
                Ok(quotient_var)
            }
            NumericType::Signed { bit_size } => {
                let (quotient_var, _remainder_var) =
                    self.signed_division_var(lhs, rhs, bit_size)?;
                Ok(quotient_var)
            }
        }
    }

    /// Adds a new Variable to context whose value will
    /// be constrained to be the multiplication of `lhs` and `rhs`
    pub(crate) fn mul_var(&mut self, lhs: AcirVar, rhs: AcirVar) -> Result<AcirVar, RuntimeError> {
        let lhs_data = self.vars[&lhs].clone();
        let rhs_data = self.vars[&rhs].clone();
        let result = match (lhs_data, rhs_data) {
            (AcirVarData::Const(lhs_constant), AcirVarData::Const(rhs_constant)) => {
                self.add_data(AcirVarData::Const(lhs_constant * rhs_constant))
            }
            (AcirVarData::Witness(witness), AcirVarData::Const(constant))
            | (AcirVarData::Const(constant), AcirVarData::Witness(witness)) => {
                let mut expr = Expression::default();
                expr.push_addition_term(constant, witness);
                self.add_data(AcirVarData::from(expr))
            }
            (AcirVarData::Const(constant), AcirVarData::Expr(expr))
            | (AcirVarData::Expr(expr), AcirVarData::Const(constant)) => {
                self.add_data(AcirVarData::from(&expr * constant))
            }
            (AcirVarData::Witness(lhs_witness), AcirVarData::Witness(rhs_witness)) => {
                let mut expr = Expression::default();
                expr.push_multiplication_term(FieldElement::one(), lhs_witness, rhs_witness);
                self.add_data(AcirVarData::Expr(expr))
            }
            (
                AcirVarData::Expr(_) | AcirVarData::Witness(_),
                AcirVarData::Expr(_) | AcirVarData::Witness(_),
            ) => {
                let lhs = self.get_or_create_witness_var(lhs)?;
                let rhs = self.get_or_create_witness_var(rhs)?;

                self.mul_var(lhs, rhs)?
            }
        };
        Ok(result)
    }

    /// Adds a new Variable to context whose value will
    /// be constrained to be the subtraction of `lhs` and `rhs`
    pub(crate) fn sub_var(&mut self, lhs: AcirVar, rhs: AcirVar) -> Result<AcirVar, RuntimeError> {
        let neg_rhs = self.neg_var(rhs);
        self.add_var(lhs, neg_rhs)
    }

    /// Adds a new Variable to context whose value will
    /// be constrained to be the addition of `lhs` and `rhs`
    pub(crate) fn add_var(&mut self, lhs: AcirVar, rhs: AcirVar) -> Result<AcirVar, RuntimeError> {
        let lhs_expr = self.var_to_expression(lhs)?;
        let rhs_expr = self.var_to_expression(rhs)?;
        let sum_expr = &lhs_expr + &rhs_expr;

        Ok(self.add_data(AcirVarData::from(sum_expr)))
    }

    /// Adds a new Variable to context whose value will
    /// be constrained to be the expression `lhs + k * rhs`
    fn add_mul_var(
        &mut self,
        lhs: AcirVar,
        k: FieldElement,
        rhs: AcirVar,
    ) -> Result<AcirVar, RuntimeError> {
        let k_var = self.add_constant(k);

        let intermediate = self.mul_var(k_var, rhs)?;
        self.add_var(lhs, intermediate)
    }

    /// Adds a new variable that is constrained to be the logical NOT of `x`.
    pub(crate) fn not_var(&mut self, x: AcirVar, typ: AcirType) -> Result<AcirVar, RuntimeError> {
        let bit_size = typ.bit_size();
        // Subtracting from max flips the bits
        let max = self.add_constant(FieldElement::from((1_u128 << bit_size) - 1));
        self.sub_var(max, x)
    }

    /// Returns the quotient and remainder such that lhs = rhs * quotient + remainder
    fn euclidean_division_var(
        &mut self,
        lhs: AcirVar,
        rhs: AcirVar,
        bit_size: u32,
        predicate: AcirVar,
    ) -> Result<(AcirVar, AcirVar), RuntimeError> {
        // lhs = rhs * q + r
        //
        // If predicate is zero, `q_witness` and `r_witness` will be 0
        let zero = self.add_constant(FieldElement::zero());
        if self.var_to_expression(predicate)?.is_zero() {
            return Ok((zero, zero));
        }

        match (self.var_to_expression(lhs)?.to_const(), self.var_to_expression(rhs)?.to_const()) {
            // If `lhs` and `rhs` are known constants then we can calculate the result at compile time.
            // `rhs` must be non-zero.
            (Some(lhs_const), Some(rhs_const)) if rhs_const != FieldElement::zero() => {
                let quotient = lhs_const.to_u128() / rhs_const.to_u128();
                let remainder = lhs_const.to_u128() - quotient * rhs_const.to_u128();

                let quotient_var = self.add_constant(FieldElement::from(quotient));
                let remainder_var = self.add_constant(FieldElement::from(remainder));
                return Ok((quotient_var, remainder_var));
            }

            // If `rhs` is one then the division is a noop.
            (_, Some(rhs_const)) if rhs_const == FieldElement::one() => {
                return Ok((lhs, zero));
            }

            _ => (),
        }

        // Check that we the rhs is not zero.
        // Otherwise, when executing the brillig quotient we may attempt to divide by zero, causing a VM panic.
        //
        // When the predicate is 0, the equation always passes.
        // When the predicate is 1, the rhs must not be 0.
        let one = self.add_constant(FieldElement::one());

        let rhs_expr = self.var_to_expression(rhs)?;
        let rhs_is_nonzero_const = rhs_expr.is_const() && !rhs_expr.is_zero();
        if !rhs_is_nonzero_const {
            match self.var_to_expression(predicate)?.to_const() {
                Some(predicate) if predicate.is_one() => {
                    // If the predicate is known to be active, we simply assert that an inverse must exist.
                    // This implies that `rhs != 0`.
                    let _inverse = self.inv_var(rhs, one)?;
                }

                _ => {
                    // Otherwise we must handle both potential cases.
                    let rhs_is_zero = self.eq_var(rhs, zero)?;
                    let rhs_is_not_zero = self.mul_var(rhs_is_zero, predicate)?;
                    self.assert_eq_var(rhs_is_not_zero, zero, None)?;
                }
            }
        }

        // maximum bit size for q and for [r and rhs]
        let mut max_q_bits = bit_size;
        let mut max_rhs_bits = bit_size;
        // when rhs is constant, we can better estimate the maximum bit sizes
        if let Some(rhs_const) = self.var_to_expression(rhs)?.to_const() {
            max_rhs_bits = rhs_const.num_bits();
            if max_rhs_bits != 0 {
                if max_rhs_bits > bit_size {
                    return Ok((zero, zero));
                }
                max_q_bits = bit_size - max_rhs_bits + 1;
            }
        }

        // Avoids overflow: 'q*b+r < 2^max_q_bits*2^max_rhs_bits'
        let mut avoid_overflow = false;
        if max_q_bits + max_rhs_bits >= FieldElement::max_num_bits() - 1 {
            // q*b+r can overflow; we avoid this when b is constant
            if self.var_to_expression(rhs)?.is_const() {
                avoid_overflow = true;
            } else {
                // we do not support unbounded division
                unreachable!("overflow in unbounded division");
            }
        }

        let [q_value, r_value]: [AcirValue; 2] = self
            .brillig(
                predicate,
                brillig_directive::directive_quotient(bit_size + 1),
                vec![
                    AcirValue::Var(lhs, AcirType::unsigned(bit_size)),
                    AcirValue::Var(rhs, AcirType::unsigned(bit_size)),
                ],
                vec![AcirType::unsigned(max_q_bits), AcirType::unsigned(max_rhs_bits)],
            )?
            .try_into()
            .expect("quotient only returns two values");
        let quotient_var = q_value.into_var()?;
        let remainder_var = r_value.into_var()?;

        // Constrain `q < 2^{max_q_bits}`.
        self.range_constrain_var(quotient_var, &NumericType::Unsigned { bit_size: max_q_bits })?;

        // Constrain `r < 2^{max_rhs_bits}`.
        //
        // If `rhs` is a power of 2, then is just a looser version of the following bound constraint.
        // In the case where `rhs` isn't a power of 2 then this range constraint is required
        // as the bound constraint creates a new witness.
        // This opcode will be optimized out if it is redundant so we always add it for safety.
        self.range_constrain_var(remainder_var, &NumericType::Unsigned { bit_size: max_rhs_bits })?;

        // Constrain `r < rhs`.
        self.bound_constraint_with_offset(remainder_var, rhs, predicate, max_rhs_bits)?;

        // a * predicate == (b * q + r) * predicate
        // => predicate * (a - b * q - r) == 0
        // When the predicate is 0, the equation always passes.
        // When the predicate is 1, the euclidean division needs to be
        // true.
        let rhs_constraint = self.mul_var(rhs, quotient_var)?;
        let rhs_constraint = self.add_var(rhs_constraint, remainder_var)?;
        let rhs_constraint = self.mul_var(rhs_constraint, predicate)?;

        let lhs_constraint = self.mul_var(lhs, predicate)?;
        self.assert_eq_var(lhs_constraint, rhs_constraint, None)?;

        if let Some(rhs_const) = self.var_to_expression(rhs)?.to_const() {
            if avoid_overflow {
                // we compute q0 = p/rhs
                let rhs_big = BigUint::from_bytes_be(&rhs_const.to_be_bytes());
                let q0_big = FieldElement::modulus() / &rhs_big;
                let q0 = FieldElement::from_be_bytes_reduce(&q0_big.to_bytes_be());
                let q0_var = self.add_constant(q0);
                // when q == q0, b*q+r can overflow so we need to bound r to avoid the overflow.

                let size_predicate = self.eq_var(q0_var, quotient_var)?;
                let predicate = self.mul_var(size_predicate, predicate)?;
                // Ensure that there is no overflow, under q == q0 predicate
                let max_r_big = FieldElement::modulus() - q0_big * rhs_big;
                let max_r = FieldElement::from_be_bytes_reduce(&max_r_big.to_bytes_be());
                let max_r_var = self.add_constant(max_r);

                let max_r_predicate = self.mul_var(predicate, max_r_var)?;
                let r_predicate = self.mul_var(remainder_var, predicate)?;
                // Bound the remainder to be <p-q0*b, if the predicate is true.
                self.bound_constraint_with_offset(
                    r_predicate,
                    max_r_predicate,
                    predicate,
                    rhs_const.num_bits(),
                )?;
            }
        }

        Ok((quotient_var, remainder_var))
    }

    /// Generate constraints that are satisfied iff
    /// lhs < rhs , when offset is 1, or
    /// lhs <= rhs, when offset is 0
    /// bits is the bit size of a and b (or an upper bound of the bit size)
    ///
    /// lhs<=rhs is done by constraining b-a to a bit size of 'bits':
    /// if lhs<=rhs, 0 <= rhs-lhs <= b < 2^bits
    /// if lhs>rhs, rhs-lhs = p+rhs-lhs > p-2^bits >= 2^bits  (if log(p) >= bits + 1)
    /// n.b: we do NOT check here that lhs and rhs are indeed 'bits' size
    /// lhs < rhs <=> a+1<=b
    /// TODO: Consolidate this with bounds_check function.
    pub(super) fn bound_constraint_with_offset(
        &mut self,
        lhs: AcirVar,
        rhs: AcirVar,
        offset: AcirVar,
        bits: u32,
    ) -> Result<(), RuntimeError> {
        const fn num_bits<T>() -> usize {
            std::mem::size_of::<T>() * 8
        }

        fn bit_size_u128(a: u128) -> u32 where {
            num_bits::<u128>() as u32 - a.leading_zeros()
        }

        assert!(
            bits < FieldElement::max_num_bits(),
            "range check with bit size of the prime field is not implemented yet"
        );

        let mut lhs_offset = self.add_var(lhs, offset)?;

        // Optimization when rhs is const and fits within a u128
        let rhs_expr = self.var_to_expression(rhs)?;
        if rhs_expr.is_const() && rhs_expr.q_c.fits_in_u128() {
            // We try to move the offset to rhs
            let rhs_offset = if self.is_constant_one(&offset) && rhs_expr.q_c.to_u128() >= 1 {
                lhs_offset = lhs;
                rhs_expr.q_c.to_u128() - 1
            } else {
                rhs_expr.q_c.to_u128()
            };
            // we now have lhs+offset <= rhs <=> lhs_offset <= rhs_offset

            let bit_size = bit_size_u128(rhs_offset);
            // r = 2^bit_size - rhs_offset -1, is of bit size  'bit_size' by construction
            let r = (1_u128 << bit_size) - rhs_offset - 1;
            // however, since it is a constant, we can compute it's actual bit size
            let r_bit_size = bit_size_u128(r);
            // witness = lhs_offset + r
            assert!(bits + r_bit_size < FieldElement::max_num_bits()); //we need to ensure lhs_offset + r does not overflow

            let r_var = self.add_constant(r.into());
            let aor = self.add_var(lhs_offset, r_var)?;
            // lhs_offset<=rhs_offset <=> lhs_offset + r < rhs_offset + r = 2^bit_size <=> witness < 2^bit_size
            self.range_constrain_var(aor, &NumericType::Unsigned { bit_size })?;
            return Ok(());
        }
        // General case:  lhs_offset<=rhs <=> rhs-lhs_offset>=0 <=> rhs-lhs_offset is a 'bits' bit integer
        let sub_expression = self.sub_var(rhs, lhs_offset)?; //rhs-lhs_offset
        self.range_constrain_var(sub_expression, &NumericType::Unsigned { bit_size: bits })?;

        Ok(())
    }

    // Returns the 2-complement of lhs, using the provided sign bit in 'leading'
    // if leading is zero, it returns lhs
    // if leading is one, it returns 2^bit_size-lhs
    fn two_complement(
        &mut self,
        lhs: AcirVar,
        leading: AcirVar,
        max_bit_size: u32,
    ) -> Result<AcirVar, RuntimeError> {
        let max_power_of_two = self.add_constant(
            FieldElement::from(2_i128).pow(&FieldElement::from(max_bit_size as i128 - 1)),
        );

        let intermediate = self.sub_var(max_power_of_two, lhs)?;
        let intermediate = self.mul_var(intermediate, leading)?;

        self.add_mul_var(lhs, FieldElement::from(2_i128), intermediate)
    }

    /// Returns the quotient and remainder such that lhs = rhs * quotient + remainder
    /// and |remainder| < |rhs|
    /// and remainder has the same sign than lhs
    /// Note that this is not the euclidean division, where we have instead remainder < |rhs|
    fn signed_division_var(
        &mut self,
        lhs: AcirVar,
        rhs: AcirVar,
        bit_size: u32,
    ) -> Result<(AcirVar, AcirVar), RuntimeError> {
        // We derive the signed division from the unsigned euclidean division.
        // note that this is not euclidean division!
        // If `x` is a signed integer, then `sign(x)x >= 0`
        // so if `a` and `b` are signed integers, we can do the unsigned division:
        // `sign(a)a = q1*sign(b)b + r1`
        // => `a = sign(a)sign(b)q1*b + sign(a)r1`
        // => `a = qb+r`, with `|r|<|b|` and `a` and `r` have the same sign.

        assert_ne!(bit_size, 0, "signed integer should have at least one bit");

        // 2^{max_bit size-1}
        let max_power_of_two = self.add_constant(
            FieldElement::from(2_i128).pow(&FieldElement::from(bit_size as i128 - 1)),
        );
        let one = self.add_constant(FieldElement::one());

        // Get the sign bit of rhs by computing rhs / max_power_of_two
        let (rhs_leading, _) = self.euclidean_division_var(rhs, max_power_of_two, bit_size, one)?;

        // Get the sign bit of lhs by computing lhs / max_power_of_two
        let (lhs_leading, _) = self.euclidean_division_var(lhs, max_power_of_two, bit_size, one)?;

        // Signed to unsigned:
        let unsigned_lhs = self.two_complement(lhs, lhs_leading, bit_size)?;
        let unsigned_rhs = self.two_complement(rhs, rhs_leading, bit_size)?;

        // Performs the division using the unsigned values of lhs and rhs
        let (q1, r1) =
            self.euclidean_division_var(unsigned_lhs, unsigned_rhs, bit_size - 1, one)?;

        // Unsigned to signed: derive q and r from q1,r1 and the signs of lhs and rhs
        // Quotient sign is lhs sign * rhs sign, whose resulting sign bit is the XOR of the sign bits
        let sign_sum = self.add_var(lhs_leading, rhs_leading)?;
        let sign_prod = self.mul_var(lhs_leading, rhs_leading)?;
        let q_sign = self.add_mul_var(sign_sum, -FieldElement::from(2_i128), sign_prod)?;

        let quotient = self.two_complement(q1, q_sign, bit_size)?;
        let remainder = self.two_complement(r1, lhs_leading, bit_size)?;

        Ok((quotient, remainder))
    }

    /// Returns a variable which is constrained to be `lhs mod rhs`
    pub(crate) fn modulo_var(
        &mut self,
        lhs: AcirVar,
        rhs: AcirVar,
        bit_size: u32,
        predicate: AcirVar,
    ) -> Result<AcirVar, RuntimeError> {
        let (_, remainder) = self.euclidean_division_var(lhs, rhs, bit_size, predicate)?;
        Ok(remainder)
    }

    /// Converts the `AcirVar` to a `Witness` if it hasn't been already, and appends it to the
    /// `GeneratedAcir`'s return witnesses.
    pub(crate) fn return_var(&mut self, acir_var: AcirVar) -> Result<(), InternalError> {
        let witness = self.var_to_witness(acir_var)?;
        self.acir_ir.push_return_witness(witness);
        Ok(())
    }

    /// Constrains the `AcirVar` variable to be of type `NumericType`.
    pub(crate) fn range_constrain_var(
        &mut self,
        variable: AcirVar,
        numeric_type: &NumericType,
    ) -> Result<AcirVar, RuntimeError> {
        match numeric_type {
            NumericType::Signed { bit_size } | NumericType::Unsigned { bit_size } => {
                // If `variable` is constant then we don't need to add a constraint.
                // We _do_ add a constraint if `variable` would fail the range check however so that we throw an error.
                if let Some(constant) = self.var_to_expression(variable)?.to_const() {
                    if constant.num_bits() <= *bit_size {
                        return Ok(variable);
                    }
                }
                let witness = self.var_to_witness(variable)?;
                self.acir_ir.range_constraint(witness, *bit_size)?;
            }
            NumericType::NativeField => {
                // Range constraining a Field is a no-op
            }
        }
        Ok(variable)
    }

    /// Returns an `AcirVar` which will be constrained to be lhs mod 2^{rhs}
    /// In order to do this, we 'simply' perform euclidean division of lhs by 2^{rhs}
    /// The remainder of the division is then lhs mod 2^{rhs}
    pub(crate) fn truncate_var(
        &mut self,
        lhs: AcirVar,
        rhs: u32,
        max_bit_size: u32,
    ) -> Result<AcirVar, RuntimeError> {
        // 2^{rhs}
        let divisor =
            self.add_constant(FieldElement::from(2_i128).pow(&FieldElement::from(rhs as i128)));
        let one = self.add_constant(FieldElement::one());

        //  Computes lhs = 2^{rhs} * q + r
        let (_, remainder) = self.euclidean_division_var(lhs, divisor, max_bit_size, one)?;

        Ok(remainder)
    }

    /// Returns an `AcirVar` which will be `1` if lhs >= rhs
    /// and `0` otherwise.
    fn more_than_eq_var(
        &mut self,
        lhs: AcirVar,
        rhs: AcirVar,
        max_bits: u32,
        predicate: AcirVar,
    ) -> Result<AcirVar, RuntimeError> {
        // Returns a `Witness` that is constrained to be:
        // - `1` if lhs >= rhs
        // - `0` otherwise
        //
        // We essentially computes the sign bit of `b-a`
        // For this we sign-extend `b-a` with `c = 2^{max_bits} - (b - a)`, since both `a` and `b` are less than `2^{max_bits}`
        // Then we get the bit sign of `c`, the 2-complement representation of `(b-a)`, which is a `max_bits+1` integer,
        // by doing the euclidean division `c / 2^{max_bits}`
        //
        // To see why it really works;
        // We first note that `c` is an integer of `(max_bits+1)` bits. Therefore,
        // if `b-a>0`, then `c < 2^{max_bits}`, so the division by `2^{max_bits}` will give `0`
        // If `b-a<=0`, then `c >= 2^{max_bits}`, so the division by `2^{max_bits}` will give `1`.
        //
        // In other words, `1` means `a >= b` and `0` means `b > a`.
        // The important thing here is that `c` does not overflow nor underflow the field;
        // - By construction we have `c >= 0`, so there is no underflow
        // - We assert at the beginning that `2^{max_bits+1}` does not overflow the field, so neither c.

        // Ensure that 2^{max_bits + 1} is less than the field size
        //
        // TODO: perhaps this should be a user error, instead of an assert
        assert!(max_bits + 1 < FieldElement::max_num_bits());
        let two_max_bits = self
            .add_constant(FieldElement::from(2_i128).pow(&FieldElement::from(max_bits as i128)));
        let diff = self.sub_var(lhs, rhs)?;
        let comparison_evaluation = self.add_var(diff, two_max_bits)?;

        // Euclidean division by 2^{max_bits}  : 2^{max_bits} + a - b = q * 2^{max_bits} + r
        //
        // 2^{max_bits} is of max_bits+1 bit size
        // If a>b, then a-b is less than 2^{max_bits} - 1, so 2^{max_bits} + a - b is less than 2^{max_bits} + 2^{max_bits} - 1 = 2^{max_bits+1} - 1
        // If a <= b, then 2^{max_bits} + a - b is less than 2^{max_bits} <= 2^{max_bits+1} - 1
        // This means that both operands of the division have at most max_bits+1 bit size.
        //
        // case: a == b
        //
        //   let k = 0;
        // - 2^{max_bits} == q *  2^{max_bits} + r
        // - This is only the case when q == 1 and r == 0 (assuming r is bounded to be less than 2^{max_bits})
        //
        // case: a > b
        //
        //   let k = a - b;
        // - k + 2^{max_bits} == q * 2^{max_bits} + r
        // - This is the case when q == 1 and r = k
        //
        // case: a < b
        //
        //   let k = b - a
        // - 2^{max_bits} - k == q * 2^{max_bits} + r
        // - This is only the case when q == 0 and r == 2^{max_bits} - k
        //
        let (q, _) = self.euclidean_division_var(
            comparison_evaluation,
            two_max_bits,
            max_bits + 1,
            predicate,
        )?;
        Ok(q)
    }

    /// Returns an `AcirVar` which will be `1` if lhs < rhs
    /// and `0` otherwise.
    pub(crate) fn less_than_var(
        &mut self,
        lhs: AcirVar,
        rhs: AcirVar,
        bit_size: u32,
        predicate: AcirVar,
    ) -> Result<AcirVar, RuntimeError> {
        // Flip the result of calling more than equal method to
        // compute less than.
        let comparison = self.more_than_eq_var(lhs, rhs, bit_size, predicate)?;

        let one = self.add_constant(FieldElement::one());
        self.sub_var(one, comparison) // comparison_negated
    }

    /// Calls a Blackbox function on the given inputs and returns a given set of outputs
    /// to represent the result of the blackbox function.
    pub(crate) fn black_box_function(
        &mut self,
        name: BlackBoxFunc,
        mut inputs: Vec<AcirValue>,
        output_count: usize,
    ) -> Result<Vec<AcirVar>, RuntimeError> {
        // Separate out any arguments that should be constants
        let constants = match name {
            BlackBoxFunc::PedersenCommitment | BlackBoxFunc::PedersenHash => {
                // The last argument of pedersen is the domain separator, which must be a constant
                let domain_var = match inputs.pop() {
                    Some(domain_var) => domain_var.into_var()?,
                    None => {
                        return Err(RuntimeError::InternalError(InternalError::MissingArg {
                            name: "pedersen call".to_string(),
                            arg: "domain separator".to_string(),
                            call_stack: self.get_call_stack(),
                        }))
                    }
                };

                let domain_constant = match self.vars[&domain_var].as_constant() {
                    Some(domain_constant) => domain_constant,
                    None => {
                        return Err(RuntimeError::InternalError(InternalError::NotAConstant {
                            name: "domain separator".to_string(),
                            call_stack: self.get_call_stack(),
                        }))
                    }
                };

                vec![domain_constant]
            }
            _ => vec![],
        };

        // Convert `AcirVar` to `FunctionInput`
        let inputs = self.prepare_inputs_for_black_box_func_call(inputs)?;

        // Call Black box with `FunctionInput`
        let outputs = self.acir_ir.call_black_box(name, &inputs, constants, output_count)?;

        // Convert `Witness` values which are now constrained to be the output of the
        // black box function call into `AcirVar`s.
        //
        // We do not apply range information on the output of the black box function.
        // See issue #1439
        Ok(vecmap(&outputs, |witness_index| self.add_data(AcirVarData::Witness(*witness_index))))
    }

    /// Black box function calls expect their inputs to be in a specific data structure (FunctionInput).
    ///
    /// This function will convert `AcirVar` into `FunctionInput` for a blackbox function call.
    fn prepare_inputs_for_black_box_func_call(
        &mut self,
        inputs: Vec<AcirValue>,
    ) -> Result<Vec<Vec<FunctionInput>>, RuntimeError> {
        let mut witnesses = Vec::new();
        for input in inputs {
            let mut single_val_witnesses = Vec::new();
            for (input, typ) in input.flatten() {
                // Intrinsics only accept Witnesses. This is not a limitation of the
                // intrinsics, its just how we have defined things. Ideally, we allow
                // constants too.
                let witness = self.var_to_witness(input)?;
                let num_bits = typ.bit_size();
                single_val_witnesses.push(FunctionInput { witness, num_bits });
            }
            witnesses.push(single_val_witnesses);
        }
        Ok(witnesses)
    }

    /// Returns a vector of `AcirVar`s constrained to be the decomposition of the given input
    /// over given radix.
    ///
    /// The `AcirVar`s for the `radix_var` and `limb_count_var` must be a constant
    ///
    /// TODO: support radix larger than field modulus
    pub(crate) fn radix_decompose(
        &mut self,
        endian: Endian,
        input_var: AcirVar,
        radix_var: AcirVar,
        limb_count_var: AcirVar,
        result_element_type: AcirType,
    ) -> Result<Vec<AcirValue>, RuntimeError> {
        let radix = match self.vars[&radix_var].as_constant() {
            Some(radix) => radix.to_u128() as u32,
            None => {
                return Err(RuntimeError::InternalError(InternalError::NotAConstant {
                    name: "radix".to_string(),
                    call_stack: self.get_call_stack(),
                }));
            }
        };

        let limb_count = match self.vars[&limb_count_var].as_constant() {
            Some(limb_count) => limb_count.to_u128() as u32,
            None => {
                return Err(RuntimeError::InternalError(InternalError::NotAConstant {
                    name: "limb_size".to_string(),
                    call_stack: self.get_call_stack(),
                }));
            }
        };

        let input_expr = self.var_to_expression(input_var)?;

        let bit_size = u32::BITS - (radix - 1).leading_zeros();
        let limbs = self.acir_ir.radix_le_decompose(&input_expr, radix, limb_count, bit_size)?;

        let mut limb_vars = vecmap(limbs, |witness| {
            let witness = self.add_data(AcirVarData::Witness(witness));
            AcirValue::Var(witness, result_element_type.clone())
        });

        if endian == Endian::Big {
            limb_vars.reverse();
        }

        // `Intrinsic::ToRadix` returns slices which are represented
        // by tuples with the structure (length, slice contents)
        Ok(vec![
            AcirValue::Var(
                self.add_constant(FieldElement::from(limb_vars.len() as u128)),
                AcirType::field(),
            ),
            AcirValue::Array(limb_vars.into()),
        ])
    }

    /// Returns `AcirVar`s constrained to be the bit decomposition of the provided input
    pub(crate) fn bit_decompose(
        &mut self,
        endian: Endian,
        input_var: AcirVar,
        limb_count_var: AcirVar,
        result_element_type: AcirType,
    ) -> Result<Vec<AcirValue>, RuntimeError> {
        let two_var = self.add_constant(FieldElement::from(2_u128));
        self.radix_decompose(endian, input_var, two_var, limb_count_var, result_element_type)
    }

    /// Recursive helper for flatten_values to flatten a single AcirValue into the result vector.
    pub(crate) fn flatten_value(acir_vars: &mut Vec<AcirVar>, value: AcirValue) {
        match value {
            AcirValue::Var(acir_var, _) => acir_vars.push(acir_var),
            AcirValue::Array(array) => {
                for value in array {
                    Self::flatten_value(acir_vars, value);
                }
            }
            AcirValue::DynamicArray(_) => unreachable!("Cannot flatten a dynamic array"),
        }
    }

    /// Terminates the context and takes the resulting `GeneratedAcir`
<<<<<<< HEAD
    pub(crate) fn finish(mut self, inputs: Vec<RangeInclusive<u32>>) -> GeneratedAcir {
        let mut current_range = 0..0;
        for range in inputs {
            if current_range.end == *range.start() {
                current_range.end = range.end() + 1;
            } else {
                self.acir_ir
                    .input_witnesses
                    .push(Witness(current_range.start)..Witness(current_range.end));
                current_range = 0..0;
            }
        }
        if current_range.end != 0 {
            self.acir_ir
                .input_witnesses
                .push(Witness(current_range.start)..Witness(current_range.end));
        }
=======
    pub(crate) fn finish(mut self, inputs: Vec<u32>, warnings: Vec<SsaReport>) -> GeneratedAcir {
        self.acir_ir.input_witnesses = vecmap(inputs, Witness);
        self.acir_ir.warnings = warnings;
>>>>>>> dbb6cf00
        self.acir_ir
    }

    /// Adds `Data` into the context and assigns it a Variable.
    ///
    /// Variable can be seen as an index into the context.
    /// We use a two-way map so that it is efficient to lookup
    /// either the key or the value.
    fn add_data(&mut self, data: AcirVarData) -> AcirVar {
        let id = AcirVar(self.vars.len());
        self.vars.insert(id, data);
        id
    }

    pub(crate) fn brillig(
        &mut self,
        predicate: AcirVar,
        generated_brillig: GeneratedBrillig,
        inputs: Vec<AcirValue>,
        outputs: Vec<AcirType>,
    ) -> Result<Vec<AcirValue>, InternalError> {
        let b_inputs = try_vecmap(inputs, |i| match i {
            AcirValue::Var(var, _) => Ok(BrilligInputs::Single(self.var_to_expression(var)?)),
            AcirValue::Array(vars) => {
                let mut var_expressions: Vec<Expression> = Vec::new();
                for var in vars {
                    self.brillig_array_input(&mut var_expressions, var)?;
                }
                Ok(BrilligInputs::Array(var_expressions))
            }
            AcirValue::DynamicArray(_) => {
                let mut var_expressions = Vec::new();
                self.brillig_array_input(&mut var_expressions, i)?;
                Ok(BrilligInputs::Array(var_expressions))
            }
        })?;

        // Optimistically try executing the brillig now, if we can complete execution they just return the results.
        // This is a temporary measure pending SSA optimizations being applied to Brillig which would remove constant-input opcodes (See #2066)
        if let Some(brillig_outputs) =
            self.execute_brillig(&generated_brillig.byte_code, &b_inputs, &outputs)
        {
            return Ok(brillig_outputs);
        }

        // Otherwise we must generate ACIR for it and execute at runtime.
        let mut b_outputs = Vec::new();
        let outputs_var = vecmap(outputs, |output| match output {
            AcirType::NumericType(_) => {
                let witness_index = self.acir_ir.next_witness_index();
                b_outputs.push(BrilligOutputs::Simple(witness_index));
                let var = self.add_data(AcirVarData::Witness(witness_index));
                AcirValue::Var(var, output.clone())
            }
            AcirType::Array(element_types, size) => {
                let (acir_value, witnesses) = self.brillig_array_output(&element_types, size);
                b_outputs.push(BrilligOutputs::Array(witnesses));
                acir_value
            }
        });
        let predicate = self.var_to_expression(predicate)?;
        self.acir_ir.brillig(Some(predicate), generated_brillig, b_inputs, b_outputs);

        Ok(outputs_var)
    }

    fn brillig_array_input(
        &mut self,
        var_expressions: &mut Vec<Expression>,
        input: AcirValue,
    ) -> Result<(), InternalError> {
        match input {
            AcirValue::Var(var, _) => {
                var_expressions.push(self.var_to_expression(var)?);
            }
            AcirValue::Array(vars) => {
                for var in vars {
                    self.brillig_array_input(var_expressions, var)?;
                }
            }
            AcirValue::DynamicArray(AcirDynamicArray { block_id, len, .. }) => {
                for i in 0..len {
                    // We generate witnesses corresponding to the array values
                    let index_var = self.add_constant(FieldElement::from(i as u128));

                    let value_read_var = self.read_from_memory(block_id, &index_var)?;
                    let value_read = AcirValue::Var(value_read_var, AcirType::field());

                    self.brillig_array_input(var_expressions, value_read)?;
                }
            }
        }
        Ok(())
    }

    /// Recursively create acir values for returned arrays. This is necessary because a brillig returned array can have nested arrays as elements.
    /// A singular array of witnesses is collected for a top level array, by deflattening the assigned witnesses at each level.
    fn brillig_array_output(
        &mut self,
        element_types: &[AcirType],
        size: usize,
    ) -> (AcirValue, Vec<Witness>) {
        let mut witnesses = Vec::new();
        let mut array_values = im::Vector::new();
        for _ in 0..size {
            for element_type in element_types {
                match element_type {
                    AcirType::Array(nested_element_types, nested_size) => {
                        let (nested_acir_value, mut nested_witnesses) =
                            self.brillig_array_output(nested_element_types, *nested_size);
                        witnesses.append(&mut nested_witnesses);
                        array_values.push_back(nested_acir_value);
                    }
                    AcirType::NumericType(_) => {
                        let witness_index = self.acir_ir.next_witness_index();
                        witnesses.push(witness_index);
                        let var = self.add_data(AcirVarData::Witness(witness_index));
                        array_values.push_back(AcirValue::Var(var, element_type.clone()));
                    }
                }
            }
        }
        (AcirValue::Array(array_values), witnesses)
    }

    fn execute_brillig(
        &mut self,
        code: &[BrilligOpcode],
        inputs: &[BrilligInputs],
        outputs_types: &[AcirType],
    ) -> Option<Vec<AcirValue>> {
        let (registers, memory) = execute_brillig(code, inputs)?;

        let outputs_var = vecmap(outputs_types.iter().enumerate(), |(index, output)| {
            let register_value = registers.get(index.into());
            match output {
                AcirType::NumericType(_) => {
                    let var = self.add_data(AcirVarData::Const(register_value.to_field()));
                    AcirValue::Var(var, output.clone())
                }
                AcirType::Array(element_types, size) => {
                    let mem_ptr = register_value.to_usize();
                    self.brillig_constant_array_output(
                        element_types,
                        *size,
                        &mut memory.iter().skip(mem_ptr),
                    )
                }
            }
        });

        Some(outputs_var)
    }

    /// Recursively create [`AcirValue`]s for returned arrays. This is necessary because a brillig returned array can have nested arrays as elements.
    fn brillig_constant_array_output<'a>(
        &mut self,
        element_types: &[AcirType],
        size: usize,
        memory_iter: &mut impl Iterator<Item = &'a Value>,
    ) -> AcirValue {
        let mut array_values = im::Vector::new();
        for _ in 0..size {
            for element_type in element_types {
                match element_type {
                    AcirType::Array(nested_element_types, nested_size) => {
                        let nested_acir_value = self.brillig_constant_array_output(
                            nested_element_types,
                            *nested_size,
                            memory_iter,
                        );
                        array_values.push_back(nested_acir_value);
                    }
                    AcirType::NumericType(_) => {
                        let memory_value =
                            memory_iter.next().expect("ICE: Unexpected end of memory");
                        let var = self.add_data(AcirVarData::Const(memory_value.to_field()));
                        array_values.push_back(AcirValue::Var(var, element_type.clone()));
                    }
                }
            }
        }
        AcirValue::Array(array_values)
    }

    /// Generate output variables that are constrained to be the sorted inputs
    /// The outputs are the sorted inputs iff
    /// outputs are sorted and
    /// outputs are a permutation of the inputs
    pub(crate) fn sort(
        &mut self,
        inputs: Vec<AcirVar>,
        bit_size: u32,
        predicate: AcirVar,
    ) -> Result<Vec<AcirVar>, RuntimeError> {
        let len = inputs.len();
        // Convert the inputs into expressions
        let inputs_expr = try_vecmap(inputs, |input| self.var_to_expression(input))?;
        // Generate output witnesses
        let outputs_witness = vecmap(0..len, |_| self.acir_ir.next_witness_index());
        let output_expr =
            vecmap(&outputs_witness, |witness_index| Expression::from(*witness_index));
        let outputs_var = vecmap(&outputs_witness, |witness_index| {
            self.add_data(AcirVarData::Witness(*witness_index))
        });

        // Enforce the outputs to be a permutation of the inputs
        self.acir_ir.permutation(&inputs_expr, &output_expr)?;

        // Enforce the outputs to be sorted
        for i in 0..(outputs_var.len() - 1) {
            self.less_than_constrain(outputs_var[i], outputs_var[i + 1], bit_size, predicate)?;
        }

        Ok(outputs_var)
    }

    /// Constrain lhs to be less than rhs
    fn less_than_constrain(
        &mut self,
        lhs: AcirVar,
        rhs: AcirVar,
        bit_size: u32,
        predicate: AcirVar,
    ) -> Result<(), RuntimeError> {
        let lhs_less_than_rhs = self.more_than_eq_var(rhs, lhs, bit_size, predicate)?;
        self.maybe_eq_predicate(lhs_less_than_rhs, predicate)
    }

    /// Returns a Variable that is constrained to be the result of reading
    /// from the memory `block_id` at the given `index`.
    pub(crate) fn read_from_memory(
        &mut self,
        block_id: BlockId,
        index: &AcirVar,
    ) -> Result<AcirVar, InternalError> {
        // Fetch the witness corresponding to the index
        let index_witness = self.var_to_witness(*index)?;

        // Create a Variable to hold the result of the read and extract the corresponding Witness
        let value_read_var = self.add_variable();
        let value_read_witness = self.var_to_witness(value_read_var)?;

        // Add the memory read operation to the list of opcodes
        let op = MemOp::read_at_mem_index(index_witness.into(), value_read_witness);
        self.acir_ir.push_opcode(Opcode::MemoryOp { block_id, op, predicate: None });

        Ok(value_read_var)
    }

    /// Constrains the Variable `value` to be the new value located at `index` in the memory `block_id`.
    pub(crate) fn write_to_memory(
        &mut self,
        block_id: BlockId,
        index: &AcirVar,
        value: &AcirVar,
    ) -> Result<(), InternalError> {
        // Fetch the witness corresponding to the index
        //
        let index_witness = self.var_to_witness(*index)?;

        // Fetch the witness corresponding to the value to be written
        let value_write_witness = self.var_to_witness(*value)?;

        // Add the memory write operation to the list of opcodes
        let op = MemOp::write_to_mem_index(index_witness.into(), value_write_witness.into());
        self.acir_ir.push_opcode(Opcode::MemoryOp { block_id, op, predicate: None });

        Ok(())
    }

    /// Initializes an array in memory with the given values `optional_values`.
    /// If `optional_values` is empty, then the array is initialized with zeros.
    pub(crate) fn initialize_array(
        &mut self,
        block_id: BlockId,
        len: usize,
        optional_value: Option<AcirValue>,
    ) -> Result<(), InternalError> {
        let initialized_values = match optional_value {
            None => {
                let zero = self.add_constant(FieldElement::zero());
                let zero_witness = self.var_to_witness(zero)?;
                vec![zero_witness; len]
            }
            Some(optional_value) => {
                let mut values = Vec::new();
                self.initialize_array_inner(&mut values, optional_value)?;
                values
            }
        };

        self.acir_ir.push_opcode(Opcode::MemoryInit { block_id, init: initialized_values });

        Ok(())
    }

    fn initialize_array_inner(
        &mut self,
        witnesses: &mut Vec<Witness>,
        input: AcirValue,
    ) -> Result<(), InternalError> {
        match input {
            AcirValue::Var(var, _) => {
                witnesses.push(self.var_to_witness(var)?);
            }
            AcirValue::Array(values) => {
                for value in values {
                    self.initialize_array_inner(witnesses, value)?;
                }
            }
            AcirValue::DynamicArray(_) => {
                unreachable!("Dynamic array should already be initialized");
            }
        }
        Ok(())
    }
}

/// Enum representing the possible values that a
/// Variable can be given.
#[derive(Debug, Eq, Clone)]
enum AcirVarData {
    Witness(Witness),
    Expr(Expression),
    Const(FieldElement),
}

impl PartialEq for AcirVarData {
    fn eq(&self, other: &Self) -> bool {
        match (self, other) {
            (Self::Witness(l0), Self::Witness(r0)) => l0 == r0,
            (Self::Expr(l0), Self::Expr(r0)) => l0 == r0,
            (Self::Const(l0), Self::Const(r0)) => l0 == r0,
            _ => false,
        }
    }
}

// TODO: check/test this hash impl
impl std::hash::Hash for AcirVarData {
    fn hash<H: std::hash::Hasher>(&self, state: &mut H) {
        core::mem::discriminant(self).hash(state);
    }
}

impl AcirVarData {
    /// Returns a FieldElement, if the underlying `AcirVarData`
    /// represents a constant.
    pub(crate) fn as_constant(&self) -> Option<FieldElement> {
        if let AcirVarData::Const(field) = self {
            return Some(*field);
        }
        None
    }
    /// Converts all enum variants to an Expression.
    pub(crate) fn to_expression(&self) -> Cow<Expression> {
        match self {
            AcirVarData::Witness(witness) => Cow::Owned(Expression::from(*witness)),
            AcirVarData::Expr(expr) => Cow::Borrowed(expr),
            AcirVarData::Const(constant) => Cow::Owned(Expression::from(*constant)),
        }
    }
}

impl From<FieldElement> for AcirVarData {
    fn from(constant: FieldElement) -> Self {
        AcirVarData::Const(constant)
    }
}

impl From<Witness> for AcirVarData {
    fn from(witness: Witness) -> Self {
        AcirVarData::Witness(witness)
    }
}

impl From<Expression> for AcirVarData {
    fn from(expr: Expression) -> Self {
        // Prefer simpler variants if possible.
        if let Some(constant) = expr.to_const() {
            AcirVarData::from(constant)
        } else if let Some(witness) = expr.to_witness() {
            AcirVarData::from(witness)
        } else {
            AcirVarData::Expr(expr)
        }
    }
}

/// A Reference to an `AcirVarData`
#[derive(Debug, Copy, Clone, PartialEq, Eq, Hash)]
pub(crate) struct AcirVar(usize);

/// Attempts to execute the provided [`Brillig`][`acvm::acir::brillig`] bytecode
///
/// Returns the finished state of the Brillig VM if execution can complete.
///
/// Returns `None` if complete execution of the Brillig bytecode is not possible.
fn execute_brillig(
    code: &[BrilligOpcode],
    inputs: &[BrilligInputs],
) -> Option<(Registers, Vec<Value>)> {
    struct NullBbSolver;

    impl BlackBoxFunctionSolver for NullBbSolver {
        fn schnorr_verify(
            &self,
            _public_key_x: &FieldElement,
            _public_key_y: &FieldElement,
            _signature: &[u8],
            _message: &[u8],
        ) -> Result<bool, BlackBoxResolutionError> {
            Err(BlackBoxResolutionError::Unsupported(BlackBoxFunc::SchnorrVerify))
        }
        fn pedersen_commitment(
            &self,
            _inputs: &[FieldElement],
            _domain_separator: u32,
        ) -> Result<(FieldElement, FieldElement), BlackBoxResolutionError> {
            Err(BlackBoxResolutionError::Unsupported(BlackBoxFunc::PedersenCommitment))
        }
        fn pedersen_hash(
            &self,
            _inputs: &[FieldElement],
            _domain_separator: u32,
        ) -> Result<FieldElement, BlackBoxResolutionError> {
            Err(BlackBoxResolutionError::Unsupported(BlackBoxFunc::PedersenHash))
        }
        fn fixed_base_scalar_mul(
            &self,
            _low: &FieldElement,
            _high: &FieldElement,
        ) -> Result<(FieldElement, FieldElement), BlackBoxResolutionError> {
            Err(BlackBoxResolutionError::Unsupported(BlackBoxFunc::FixedBaseScalarMul))
        }
    }

    // Set input values
    let mut input_register_values: Vec<Value> = Vec::with_capacity(inputs.len());
    let mut input_memory: Vec<Value> = Vec::new();
    // Each input represents a constant or array of constants.
    // Iterate over each input and push it into registers and/or memory.
    for input in inputs {
        match input {
            BrilligInputs::Single(expr) => {
                input_register_values.push(expr.to_const()?.into());
            }
            BrilligInputs::Array(expr_arr) => {
                // Attempt to fetch all array input values
                let memory_pointer = input_memory.len();
                for expr in expr_arr.iter() {
                    input_memory.push(expr.to_const()?.into());
                }

                // Push value of the array pointer as a register
                input_register_values.push(Value::from(memory_pointer));
            }
        }
    }

    // Instantiate a Brillig VM given the solved input registers and memory, along with the Brillig bytecode.
    let input_registers = Registers::load(input_register_values);
    let mut vm = VM::new(input_registers, input_memory, code, Vec::new(), &NullBbSolver);

    // Run the Brillig VM on these inputs, bytecode, etc!
    let vm_status = vm.process_opcodes();

    // Check the status of the Brillig VM.
    // It may be finished, in-progress, failed, or may be waiting for results of a foreign call.
    // If it's finished then we can omit the opcode and just write in the return values.
    match vm_status {
        VMStatus::Finished => Some((vm.get_registers().clone(), vm.get_memory().clone())),
        VMStatus::InProgress => unreachable!("Brillig VM has not completed execution"),
        VMStatus::Failure { .. } => {
            // TODO: Return an error stating that the brillig function failed.
            None
        }
        VMStatus::ForeignCallWait { .. } => {
            // If execution can't complete then keep the opcode

            // TODO: We could bake in all the execution up to this point by replacing the inputs
            // such that they initialize the registers/memory to the current values and then discard
            // any opcodes prior to the one which performed this foreign call.
            //
            // Seems overkill for now however.
            None
        }
    }
}<|MERGE_RESOLUTION|>--- conflicted
+++ resolved
@@ -1163,8 +1163,11 @@
     }
 
     /// Terminates the context and takes the resulting `GeneratedAcir`
-<<<<<<< HEAD
-    pub(crate) fn finish(mut self, inputs: Vec<RangeInclusive<u32>>) -> GeneratedAcir {
+    pub(crate) fn finish(
+        mut self,
+        inputs: Vec<RangeInclusive<u32>>,
+        warnings: Vec<SsaReport>,
+    ) -> GeneratedAcir {
         let mut current_range = 0..0;
         for range in inputs {
             if current_range.end == *range.start() {
@@ -1181,11 +1184,7 @@
                 .input_witnesses
                 .push(Witness(current_range.start)..Witness(current_range.end));
         }
-=======
-    pub(crate) fn finish(mut self, inputs: Vec<u32>, warnings: Vec<SsaReport>) -> GeneratedAcir {
-        self.acir_ir.input_witnesses = vecmap(inputs, Witness);
         self.acir_ir.warnings = warnings;
->>>>>>> dbb6cf00
         self.acir_ir
     }
 
