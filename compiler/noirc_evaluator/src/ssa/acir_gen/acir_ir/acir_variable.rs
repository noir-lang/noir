--- conflicted
+++ resolved
@@ -60,28 +60,11 @@
     pub(crate) fn field() -> Self {
         AcirType::NumericType(NumericType::NativeField)
     }
-<<<<<<< HEAD
-=======
 
     /// Returns an unsigned type of the specified bit size
     pub(crate) fn unsigned(bit_size: u32) -> Self {
         AcirType::NumericType(NumericType::Unsigned { bit_size })
     }
-
-    /// Returns a boolean type
-    fn boolean() -> Self {
-        AcirType::NumericType(NumericType::Unsigned { bit_size: 1 })
-    }
-
-    /// True if type is signed
-    pub(crate) fn is_signed(&self) -> bool {
-        let numeric_type = match self {
-            AcirType::NumericType(numeric_type) => numeric_type,
-            AcirType::Array(_, _) => return false,
-        };
-        matches!(numeric_type, NumericType::Signed { .. })
-    }
->>>>>>> 622d2e43
 }
 
 impl From<SsaType> for AcirType {
