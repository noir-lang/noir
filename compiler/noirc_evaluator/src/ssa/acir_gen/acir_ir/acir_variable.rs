--- conflicted
+++ resolved
@@ -854,26 +854,20 @@
     ) -> Result<AcirVar, RuntimeError> {
         match numeric_type {
             NumericType::Signed { bit_size } | NumericType::Unsigned { bit_size } => {
-<<<<<<< HEAD
                 if *bit_size == 0 {
                     // A range constraint of zero bits is equivalent to constraining the value to zero.
                     let zero = self.add_constant(FieldElement::zero());
                     self.assert_eq_var(variable, zero, None)?;
+                } else if let Some(constant) = self.var_to_expression(variable)?.to_const() {
+                  // If `variable` is constant then we don't need to add a constraint.
+                  // We _do_ add a constraint if `variable` would fail the range check however so that we throw an error.
+                    if constant.num_bits() <= *bit_size {
+                        return Ok(variable);
+                    }
                 } else {
                     let witness = self.var_to_witness(variable)?;
                     self.acir_ir.range_constraint(witness, *bit_size)?;
                 }
-=======
-                // If `variable` is constant then we don't need to add a constraint.
-                // We _do_ add a constraint if `variable` would fail the range check however so that we throw an error.
-                if let Some(constant) = self.var_to_expression(variable)?.to_const() {
-                    if constant.num_bits() <= *bit_size {
-                        return Ok(variable);
-                    }
-                }
-                let witness = self.var_to_witness(variable)?;
-                self.acir_ir.range_constraint(witness, *bit_size)?;
->>>>>>> 8d89cb59
             }
             NumericType::NativeField => {
                 // Range constraining a Field is a no-op
