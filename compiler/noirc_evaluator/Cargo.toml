--- conflicted
+++ resolved
@@ -12,11 +12,7 @@
 noirc_frontend.workspace = true
 noirc_errors.workspace = true
 acvm.workspace = true
-<<<<<<< HEAD
-bn254_blackbox_solver = { workspace = true, optional = true }
-=======
 bn254_blackbox_solver.workspace = true
->>>>>>> 1a794e31
 fxhash.workspace = true
 iter-extended.workspace = true
 thiserror.workspace = true
