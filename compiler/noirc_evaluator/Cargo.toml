[package]
name = "noirc_evaluator"
version.workspace = true
authors.workspace = true
edition.workspace = true
rust-version.workspace = true
license.workspace = true

[lints]
workspace = true

# See more keys and their definitions at https://doc.rust-lang.org/cargo/reference/manifest.html

[dependencies]
noirc_frontend.workspace = true
noirc_errors.workspace = true
acvm.workspace = true
bn254_blackbox_solver.workspace = true
fxhash.workspace = true
iter-extended.workspace = true
thiserror.workspace = true
num-bigint = "0.4"
im.workspace = true
serde.workspace = true
serde_json.workspace = true
serde_with = "3.2.0"
tracing.workspace = true
chrono = "0.4.37"
rayon.workspace = true
cfg-if.workspace = true
smallvec = { version = "1.13.2", features = ["serde"] }
vec-collections = "0.4.3"
<<<<<<< HEAD
=======
petgraph.workspace = true
>>>>>>> 49d1b13a

[dev-dependencies]
proptest.workspace = true
similar-asserts.workspace = true
tracing-test = "0.2.5"
num-traits.workspace = true
test-case.workspace = true

[features]
bn254 = ["noirc_frontend/bn254"]
bls12_381 = []<|MERGE_RESOLUTION|>--- conflicted
+++ resolved
@@ -30,10 +30,7 @@
 cfg-if.workspace = true
 smallvec = { version = "1.13.2", features = ["serde"] }
 vec-collections = "0.4.3"
-<<<<<<< HEAD
-=======
 petgraph.workspace = true
->>>>>>> 49d1b13a
 
 [dev-dependencies]
 proptest.workspace = true
