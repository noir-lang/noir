use arena::Index;
use noirc_errors::Location;

use crate::hir_def::expr::HirExpression;
use crate::hir_def::types::Type;

use crate::node_interner::{DefinitionKind, Node, NodeInterner};

impl NodeInterner {
    /// Scans the interner for the item which is located at that [Location]
    ///
    /// The [Location] may not necessarily point to the beginning of the item
    /// so we check if the location's span is contained within the start or end
    /// of each items [Span]
    pub fn find_location_index(&self, location: Location) -> Option<impl Into<Index>> {
        let mut location_candidate: Option<(&Index, &Location)> = None;

        // Note: we can modify this in the future to not do a linear
        // scan by storing a separate map of the spans or by sorting the locations.
        for (index, interned_location) in self.id_to_location.iter() {
            if interned_location.contains(&location) {
                if let Some(current_location) = location_candidate {
                    if interned_location.span.is_smaller(&current_location.1.span) {
                        location_candidate = Some((index, interned_location));
                    }
                } else {
                    location_candidate = Some((index, interned_location));
                }
            }
        }
        location_candidate.map(|(index, _location)| *index)
    }

    /// Returns the [Location] of the definition of the given Ident found at [Span] of the given [FileId].
    /// Returns [None] when definition is not found.
    pub fn get_definition_location_from(
        &self,
        location: Location,
        return_type_location_instead: bool,
    ) -> Option<Location> {
        self.find_location_index(location)
            .and_then(|index| self.resolve_location(index, return_type_location_instead))
            .or_else(|| self.try_resolve_trait_impl_location(location))
            .or_else(|| self.try_resolve_trait_method_declaration(location))
    }

    pub fn get_declaration_location_from(&self, location: Location) -> Option<Location> {
        self.try_resolve_trait_method_declaration(location).or_else(|| {
            self.find_location_index(location)
                .and_then(|index| self.resolve_location(index, false))
                .and_then(|found_impl_location| {
                    self.try_resolve_trait_method_declaration(found_impl_location)
                })
        })
    }

    /// For a given [Index] we return [Location] to which we resolved to
    /// We currently return None for features not yet implemented
    /// TODO(#3659): LSP goto def should error when Ident at Location could not resolve
    fn resolve_location(
        &self,
        index: impl Into<Index>,
        return_type_location_instead: bool,
    ) -> Option<Location> {
        if return_type_location_instead {
            return self.get_type_location_from_index(index);
        }

        let node = self.nodes.get(index.into())?;

        match node {
            Node::Function(func) => {
                self.resolve_location(func.as_expr(), return_type_location_instead)
            }
            Node::Expression(expression) => {
                self.resolve_expression_location(expression, return_type_location_instead)
            }
            _ => None,
        }
    }

    fn get_type_location_from_index(&self, index: impl Into<Index>) -> Option<Location> {
        match self.id_type(index.into()) {
            Type::Struct(struct_type, _) => Some(struct_type.borrow().location),
            _ => None,
        }
    }

    /// Resolves the [Location] of the definition for a given [HirExpression]
    ///
    /// Note: current the code returns None because some expressions are not yet implemented.
    fn resolve_expression_location(
        &self,
        expression: &HirExpression,
        return_type_location_instead: bool,
    ) -> Option<Location> {
        match expression {
            HirExpression::Ident(ident) => {
                let definition_info = self.definition(ident.id);
                match definition_info.kind {
                    DefinitionKind::Function(func_id) => {
                        Some(self.function_meta(&func_id).location)
                    }
<<<<<<< HEAD
                    DefinitionKind::Local(local_id) => Some(definition_info.location),
=======
                    DefinitionKind::Local(_local_id) => Some(definition_info.location),
                    DefinitionKind::Global(_global_id) => Some(definition_info.location),
>>>>>>> 5cdb1d0d
                    _ => None,
                }
            }
            HirExpression::Constructor(expr) => {
                let struct_type = &expr.r#type.borrow();
                Some(struct_type.location)
            }
            HirExpression::MemberAccess(expr_member_access) => {
                self.resolve_struct_member_access(expr_member_access)
            }
            HirExpression::Call(expr_call) => {
                let func = expr_call.func;
                self.resolve_location(func, return_type_location_instead)
            }

            _ => None,
        }
    }

    /// Resolves the [Location] of the definition for a given [crate::hir_def::expr::HirMemberAccess]
    /// This is used to resolve the location of a struct member access.
    /// For example, in the expression `foo.bar` we want to resolve the location of `bar`
    /// to the location of the definition of `bar` in the struct `foo`.
    fn resolve_struct_member_access(
        &self,
        expr_member_access: &crate::hir_def::expr::HirMemberAccess,
    ) -> Option<Location> {
        let expr_lhs = &expr_member_access.lhs;
        let expr_rhs = &expr_member_access.rhs;

        let lhs_self_struct = match self.id_type(expr_lhs) {
            Type::Struct(struct_type, _) => struct_type,
            _ => return None,
        };

        let struct_type = lhs_self_struct.borrow();
        let field_names = struct_type.field_names();

        field_names.iter().find(|field_name| field_name.0 == expr_rhs.0).map(|found_field_name| {
            Location::new(found_field_name.span(), struct_type.location.file)
        })
    }

    /// Attempts to resolve [Location] of [Trait] based on [Location] of [TraitImpl]
    /// This is used by LSP to resolve the location of a trait based on the location of a trait impl.
    ///
    /// Example:
    /// impl Foo for Bar { ... } -> trait Foo { ... }
    fn try_resolve_trait_impl_location(&self, location: Location) -> Option<Location> {
        self.trait_implementations
            .iter()
            .find(|shared_trait_impl| {
                let trait_impl = shared_trait_impl.borrow();
                trait_impl.file == location.file && trait_impl.ident.span().contains(&location.span)
            })
            .and_then(|shared_trait_impl| {
                let trait_impl = shared_trait_impl.borrow();
                self.traits.get(&trait_impl.trait_id).map(|trait_| trait_.location)
            })
    }

    /// Attempts to resolve [Location] of [Trait]'s [TraitFunction] declaration based on [Location] of [TraitFunction] call.
    ///
    /// This is used by LSP to resolve the location.
    ///
    /// ### Example:
    /// ```nr
    /// trait Fieldable {
    ///     fn to_field(self) -> Field;
    ///        ^------------------------------\
    /// }                                     |    
    ///                                       |
    /// fn main_func(x: u32) {                |
    ///     assert(x.to_field() == 15);       |
    ///               \......................./
    /// }
    /// ```
    ///
    fn try_resolve_trait_method_declaration(&self, location: Location) -> Option<Location> {
        self.func_meta
            .iter()
            .find(|(_, func_meta)| func_meta.location.contains(&location))
            .and_then(|(func_id, _func_meta)| {
                let (_, trait_id) = self.get_function_trait(func_id)?;

                let mut methods = self.traits.get(&trait_id)?.methods.iter();
                let method =
                    methods.find(|method| method.name.0.contents == self.function_name(func_id));
                method.map(|method| method.location)
            })
    }
}<|MERGE_RESOLUTION|>--- conflicted
+++ resolved
@@ -101,12 +101,8 @@
                     DefinitionKind::Function(func_id) => {
                         Some(self.function_meta(&func_id).location)
                     }
-<<<<<<< HEAD
-                    DefinitionKind::Local(local_id) => Some(definition_info.location),
-=======
                     DefinitionKind::Local(_local_id) => Some(definition_info.location),
                     DefinitionKind::Global(_global_id) => Some(definition_info.location),
->>>>>>> 5cdb1d0d
                     _ => None,
                 }
             }
