//! The noir compiler is separated into the following passes which are listed
//! in order in square brackets. The inputs and outputs of each pass are also given:
//!
//! Source file -[Lexing]-> Tokens -[Parsing]-> Ast -[Name Resolution]-> Hir -[Type Checking]-> Hir -[Monomorphization]-> Monomorphized Ast
//!
//! After the monomorphized ast is created, it is passed to the noirc_evaluator crate to convert it to SSA form,
//! perform optimizations, convert to ACIR and eventually prove/verify the program.
#![forbid(unsafe_code)]
#![warn(unused_crate_dependencies, unused_extern_crates)]
#![warn(unreachable_pub)]
#![warn(clippy::semicolon_if_nothing_returned)]

pub mod ast;
pub mod debug;
pub mod elaborator;
pub mod graph;
pub mod lexer;
pub mod locations;
pub mod monomorphization;
pub mod node_interner;
pub mod parser;
pub mod resolve_locations;
pub mod usage_tracker;

pub mod hir;
pub mod hir_def;

// Lexer API
pub use lexer::token;

// Parser API
pub use parser::{parse_program, ParsedModule};

// Type API
pub use hir_def::types::*;

// Unit tests that involve all modules
<<<<<<< HEAD
pub mod tests;

// API for experimental macros feature
pub mod macros_api {

    pub use acvm::FieldElement;
    pub use fm::FileId;
    pub use noirc_errors::Span;

    pub use crate::graph::CrateId;
    pub use crate::hir_def::expr::{HirExpression, HirLiteral};
    pub use crate::hir_def::stmt::HirStatement;
    pub use crate::node_interner::{NodeInterner, StructId};
    pub use crate::parser::{parse_program, SortedModule};
    pub use crate::token::SecondaryAttribute;

    pub use crate::ast::{
        BlockExpression, CallExpression, CastExpression, Documented, Expression, ExpressionKind,
        FunctionReturnType, Ident, IndexExpression, ItemVisibility, LetStatement, Literal,
        MemberAccessExpression, MethodCallExpression, NoirFunction, Path, PathKind, Pattern,
        Statement, UnresolvedType, UnresolvedTypeData, Visibility,
    };
    pub use crate::ast::{
        ForLoopStatement, ForRange, FunctionDefinition, ImportStatement, NoirStruct, Param,
        PrefixExpression, Signedness, StatementKind, TypeImpl, UnaryOp,
    };
    pub use crate::hir::{def_map::ModuleDefId, Context as HirContext};
    pub use crate::{StructType, Type};
}
=======
pub mod tests;
>>>>>>> 76eec710
<|MERGE_RESOLUTION|>--- conflicted
+++ resolved
@@ -35,36 +35,4 @@
 pub use hir_def::types::*;
 
 // Unit tests that involve all modules
-<<<<<<< HEAD
-pub mod tests;
-
-// API for experimental macros feature
-pub mod macros_api {
-
-    pub use acvm::FieldElement;
-    pub use fm::FileId;
-    pub use noirc_errors::Span;
-
-    pub use crate::graph::CrateId;
-    pub use crate::hir_def::expr::{HirExpression, HirLiteral};
-    pub use crate::hir_def::stmt::HirStatement;
-    pub use crate::node_interner::{NodeInterner, StructId};
-    pub use crate::parser::{parse_program, SortedModule};
-    pub use crate::token::SecondaryAttribute;
-
-    pub use crate::ast::{
-        BlockExpression, CallExpression, CastExpression, Documented, Expression, ExpressionKind,
-        FunctionReturnType, Ident, IndexExpression, ItemVisibility, LetStatement, Literal,
-        MemberAccessExpression, MethodCallExpression, NoirFunction, Path, PathKind, Pattern,
-        Statement, UnresolvedType, UnresolvedTypeData, Visibility,
-    };
-    pub use crate::ast::{
-        ForLoopStatement, ForRange, FunctionDefinition, ImportStatement, NoirStruct, Param,
-        PrefixExpression, Signedness, StatementKind, TypeImpl, UnaryOp,
-    };
-    pub use crate::hir::{def_map::ModuleDefId, Context as HirContext};
-    pub use crate::{StructType, Type};
-}
-=======
-pub mod tests;
->>>>>>> 76eec710
+pub mod tests;