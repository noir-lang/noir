use fm::FileId;
use noirc_errors::Location;
use rangemap::RangeMap;
use rustc_hash::FxHashMap;

use crate::{macros_api::NodeInterner, node_interner::DependencyId};
use petgraph::prelude::NodeIndex as PetGraphIndex;

#[derive(Debug, Default)]
pub(crate) struct LocationIndices {
    map_file_to_range: FxHashMap<FileId, RangeMap<u32, PetGraphIndex>>,
}

impl LocationIndices {
    pub(crate) fn add_location(&mut self, location: Location, node_index: PetGraphIndex) {
        // Some location spans are empty: maybe they are from ficticious nodes?
        if location.span.start() == location.span.end() {
            return;
        }

        let range_map = self.map_file_to_range.entry(location.file).or_default();
        range_map.insert(location.span.start()..location.span.end(), node_index);
    }

    pub(crate) fn get_node_from_location(&self, location: Location) -> Option<PetGraphIndex> {
        let range_map = self.map_file_to_range.get(&location.file)?;
        Some(*range_map.get(&location.span.start())?)
    }
}

impl NodeInterner {
    pub fn dependency_location(&self, dependency: DependencyId) -> Location {
        match dependency {
            DependencyId::Function(id) => self.function_modifiers(&id).name_location,
            DependencyId::Struct(id) => self.struct_location(&id),
            DependencyId::Global(id) => self.get_global(id).location,
            DependencyId::Alias(id) => self.get_type_alias(id).borrow().location,
            DependencyId::Variable(location) => location,
        }
    }

    pub(crate) fn add_reference(&mut self, referenced: DependencyId, reference: DependencyId) {
        if !self.track_references {
            return;
        }

        let referenced_index = self.get_or_insert_reference(referenced);
        let reference_location = self.dependency_location(reference);
        let reference_index = self.reference_graph.add_node(reference);

        self.reference_graph.add_edge(reference_index, referenced_index, ());
        self.location_indices.add_location(reference_location, reference_index);
    }

    pub(crate) fn add_definition_location(&mut self, referenced: DependencyId) {
        if !self.track_references {
            return;
        }

        let referenced_index = self.get_or_insert_reference(referenced);
        let referenced_location = self.dependency_location(referenced);
        self.location_indices.add_location(referenced_location, referenced_index);
    }

    #[tracing::instrument(skip(self), ret)]
    pub(crate) fn get_or_insert_reference(&mut self, id: DependencyId) -> PetGraphIndex {
        if let Some(index) = self.reference_graph_indices.get(&id) {
            return *index;
        }

        let index = self.reference_graph.add_node(id);
        self.reference_graph_indices.insert(id, index);
        index
    }

    // Given a reference location, find the location of the referenced node.
    pub fn find_referenced_location(&self, reference_location: Location) -> Option<Location> {
        self.location_indices
            .get_node_from_location(reference_location)
            .and_then(|node_index| self.referenced_index(node_index))
            .map(|node_index| self.dependency_location(self.reference_graph[node_index]))
    }

    // Is the given location known to this interner?
    pub fn is_location_known(&self, location: Location) -> bool {
        self.location_indices.get_node_from_location(location).is_some()
    }

    // Starting at the given location, find the node referenced by it. Then, gather
    // all locations that reference that node, and return all of them
<<<<<<< HEAD
    // (the referenced node and the references).
    // Returns `None` if the location is not known to this interner.
    pub fn find_all_references(&self, location: Location) -> Option<Vec<Location>> {
=======
    // (the references and optionally the reference node if `include_reference` is true).
    // Returns `None` if the location is not known to this interner.
    pub fn find_all_references(
        &self,
        location: Location,
        include_reference: bool,
    ) -> Option<Vec<Location>> {
>>>>>>> 370f141d
        let node_index = self.location_indices.get_node_from_location(location)?;

        let reference_node = self.reference_graph[node_index];
        let found_locations: Vec<Location> = match reference_node {
            DependencyId::Alias(_) | DependencyId::Global(_) => todo!(),
            DependencyId::Function(_) | DependencyId::Struct(_) => {
<<<<<<< HEAD
                self.find_all_references_for_index(node_index)
=======
                self.find_all_references_for_index(node_index, include_reference)
>>>>>>> 370f141d
            }

            DependencyId::Variable(_) => {
                let referenced_node_index = self.referenced_index(node_index)?;
<<<<<<< HEAD
                self.find_all_references_for_index(referenced_node_index)
=======
                self.find_all_references_for_index(referenced_node_index, include_reference)
>>>>>>> 370f141d
            }
        };
        Some(found_locations)
    }

<<<<<<< HEAD
    // Given a referenced node index, find all references to it and return their locations, together
    // with the reference node's location.
    fn find_all_references_for_index(&self, referenced_node_index: PetGraphIndex) -> Vec<Location> {
=======
    // Given a referenced node index, find all references to it and return their locations, optionally together
    // with the reference node's location if `include_reference` is true.
    fn find_all_references_for_index(
        &self,
        referenced_node_index: PetGraphIndex,
        include_reference: bool,
    ) -> Vec<Location> {
>>>>>>> 370f141d
        let id = self.reference_graph[referenced_node_index];
        let mut edit_locations = Vec::new();
        if include_reference {
            edit_locations.push(self.dependency_location(id));
        }

        self.reference_graph
            .neighbors_directed(referenced_node_index, petgraph::Direction::Incoming)
            .for_each(|reference_node_index| {
                let id = self.reference_graph[reference_node_index];
                edit_locations.push(self.dependency_location(id));
            });
        edit_locations
    }

    // Given a reference index, returns the referenced index, if any.
    fn referenced_index(&self, reference_index: PetGraphIndex) -> Option<PetGraphIndex> {
        self.reference_graph
            .neighbors_directed(reference_index, petgraph::Direction::Outgoing)
            .next()
    }
}<|MERGE_RESOLUTION|>--- conflicted
+++ resolved
@@ -88,11 +88,6 @@
 
     // Starting at the given location, find the node referenced by it. Then, gather
     // all locations that reference that node, and return all of them
-<<<<<<< HEAD
-    // (the referenced node and the references).
-    // Returns `None` if the location is not known to this interner.
-    pub fn find_all_references(&self, location: Location) -> Option<Vec<Location>> {
-=======
     // (the references and optionally the reference node if `include_reference` is true).
     // Returns `None` if the location is not known to this interner.
     pub fn find_all_references(
@@ -100,37 +95,23 @@
         location: Location,
         include_reference: bool,
     ) -> Option<Vec<Location>> {
->>>>>>> 370f141d
         let node_index = self.location_indices.get_node_from_location(location)?;
 
         let reference_node = self.reference_graph[node_index];
         let found_locations: Vec<Location> = match reference_node {
             DependencyId::Alias(_) | DependencyId::Global(_) => todo!(),
             DependencyId::Function(_) | DependencyId::Struct(_) => {
-<<<<<<< HEAD
-                self.find_all_references_for_index(node_index)
-=======
                 self.find_all_references_for_index(node_index, include_reference)
->>>>>>> 370f141d
             }
 
             DependencyId::Variable(_) => {
                 let referenced_node_index = self.referenced_index(node_index)?;
-<<<<<<< HEAD
-                self.find_all_references_for_index(referenced_node_index)
-=======
                 self.find_all_references_for_index(referenced_node_index, include_reference)
->>>>>>> 370f141d
             }
         };
         Some(found_locations)
     }
 
-<<<<<<< HEAD
-    // Given a referenced node index, find all references to it and return their locations, together
-    // with the reference node's location.
-    fn find_all_references_for_index(&self, referenced_node_index: PetGraphIndex) -> Vec<Location> {
-=======
     // Given a referenced node index, find all references to it and return their locations, optionally together
     // with the reference node's location if `include_reference` is true.
     fn find_all_references_for_index(
@@ -138,7 +119,6 @@
         referenced_node_index: PetGraphIndex,
         include_reference: bool,
     ) -> Vec<Location> {
->>>>>>> 370f141d
         let id = self.reference_graph[referenced_node_index];
         let mut edit_locations = Vec::new();
         if include_reference {
