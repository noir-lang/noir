--- conflicted
+++ resolved
@@ -342,18 +342,11 @@
         let minus_three = SignedField::negative(3_u32);
         let minus_six = SignedField::negative(6_u32);
 
-<<<<<<< HEAD
         assert_eq!(six / two, three); // positive / positive
-        assert_eq!(six / minus_three, minus_two); // possitive / negative
+        assert_eq!(six / minus_three, minus_two); // positive / negative
         assert_eq!(minus_six / three, minus_two); // negative / positive
         assert_eq!(minus_six / minus_three, two); // negative / negative
         assert_eq!(zero / two, zero);
         assert_eq!(zero / minus_two, zero);
-=======
-        assert_eq!(six / two, three); // positive * positive
-        assert_eq!(six / minus_three, minus_two); // positive * negative
-        assert_eq!(minus_six / three, minus_two); // negative * positive
-        assert_eq!(minus_six / minus_three, two); // negative * negative
->>>>>>> d8a3f28d
     }
 }