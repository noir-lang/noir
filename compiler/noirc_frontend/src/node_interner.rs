use std::borrow::Cow;
use std::fmt;
use std::hash::Hash;
use std::marker::Copy;

use fm::FileId;
use iter_extended::vecmap;
use noirc_arena::{Arena, Index};
use noirc_errors::{Location, Span, Spanned};
use petgraph::algo::tarjan_scc;
use petgraph::prelude::DiGraph;
use petgraph::prelude::NodeIndex as PetGraphIndex;
use rustc_hash::FxHashMap as HashMap;

use crate::ast::{
    ExpressionKind, Ident, LValue, Pattern, StatementKind, UnaryOp, UnresolvedTypeData,
};
use crate::graph::CrateId;
use crate::hir::comptime;
use crate::hir::def_collector::dc_crate::CompilationError;
use crate::hir::def_collector::dc_crate::{UnresolvedStruct, UnresolvedTrait, UnresolvedTypeAlias};
use crate::hir::def_map::DefMaps;
use crate::hir::def_map::{LocalModuleId, ModuleDefId, ModuleId};
use crate::hir::type_check::generics::TraitGenerics;
use crate::hir_def::traits::NamedType;
use crate::hir_def::traits::ResolvedTraitBound;
use crate::QuotedType;

use crate::ast::{BinaryOpKind, FunctionDefinition, ItemVisibility};
use crate::hir::resolution::errors::ResolverError;
use crate::hir_def::expr::HirIdent;
use crate::hir_def::stmt::HirLetStatement;
use crate::hir_def::traits::TraitImpl;
use crate::hir_def::traits::{Trait, TraitConstraint};
use crate::hir_def::types::{Kind, StructType, Type};
use crate::hir_def::{
    expr::HirExpression,
    function::{FuncMeta, HirFunction},
    stmt::HirStatement,
};
use crate::locations::LocationIndices;
use crate::token::{Attributes, SecondaryAttribute};
use crate::GenericTypeVars;
use crate::Generics;
use crate::{Shared, TypeAlias, TypeBindings, TypeVariable, TypeVariableId};

/// An arbitrary number to limit the recursion depth when searching for trait impls.
/// This is needed to stop recursing for cases such as `impl<T> Foo for T where T: Eq`
const IMPL_SEARCH_RECURSION_LIMIT: u32 = 10;

#[derive(Debug)]
pub struct ModuleAttributes {
    pub name: String,
    pub location: Location,
    pub parent: Option<LocalModuleId>,
    pub visibility: ItemVisibility,
}

type StructAttributes = Vec<SecondaryAttribute>;

/// The node interner is the central storage location of all nodes in Noir's Hir (the
/// various node types can be found in hir_def). The interner is also used to collect
/// extra information about the Hir, such as the type of each node, information about
/// each definition or struct, etc. Because it is used on the Hir, the NodeInterner is
/// useful in passes where the Hir is used - name resolution, type checking, and
/// monomorphization - and it is not useful afterward.
#[derive(Debug)]
pub struct NodeInterner {
    pub(crate) nodes: Arena<Node>,
    pub(crate) func_meta: HashMap<FuncId, FuncMeta>,

    function_definition_ids: HashMap<FuncId, DefinitionId>,

    // For a given function ID, this gives the function's modifiers which includes
    // its visibility and whether it is unconstrained, among other information.
    // Unlike func_meta, this map is filled out during definition collection rather than name resolution.
    function_modifiers: HashMap<FuncId, FunctionModifiers>,

    // Contains the source module each function was defined in
    function_modules: HashMap<FuncId, ModuleId>,

    // The location of each module
    module_attributes: HashMap<ModuleId, ModuleAttributes>,

    /// This graph tracks dependencies between different global definitions.
    /// This is used to ensure the absence of dependency cycles for globals and types.
    dependency_graph: DiGraph<DependencyId, ()>,

    /// To keep track of where each DependencyId is in `dependency_graph`, we need
    /// this separate graph to map between the ids and indices.
    dependency_graph_indices: HashMap<DependencyId, PetGraphIndex>,

    // Map each `Index` to it's own location
    pub(crate) id_to_location: HashMap<Index, Location>,

    // Maps each DefinitionId to a DefinitionInfo.
    definitions: Vec<DefinitionInfo>,

    // Type checking map
    //
    // This should only be used with indices from the `nodes` arena.
    // Otherwise the indices used may overwrite other existing indices.
    // Each type for each index is filled in during type checking.
    id_to_type: HashMap<Index, Type>,

    // Similar to `id_to_type` but maps definitions to their type
    definition_to_type: HashMap<DefinitionId, Type>,

    // Struct map.
    //
    // Each struct definition is possibly shared across multiple type nodes.
    // It is also mutated through the RefCell during name resolution to append
    // methods from impls to the type.
    structs: HashMap<StructId, Shared<StructType>>,

    struct_attributes: HashMap<StructId, StructAttributes>,

    // Maps TypeAliasId -> Shared<TypeAlias>
    //
    // Map type aliases to the actual type.
    // When resolving types, check against this map to see if a type alias is defined.
    pub(crate) type_aliases: Vec<Shared<TypeAlias>>,

    // Trait map.
    //
    // Each trait definition is possibly shared across multiple type nodes.
    // It is also mutated through the RefCell during name resolution to append
    // methods from impls to the type.
    pub(crate) traits: HashMap<TraitId, Trait>,

    // Trait implementation map
    // For each type that implements a given Trait ( corresponding TraitId), there should be an entry here
    // The purpose for this hashmap is to detect duplication of trait implementations ( if any )
    //
    // Indexed by TraitImplIds
    pub(crate) trait_implementations: HashMap<TraitImplId, Shared<TraitImpl>>,

    next_trait_implementation_id: usize,

    /// The associated types for each trait impl.
    /// This is stored outside of the TraitImpl object since it is required before that object is
    /// created, when resolving the type signature of each method in the impl.
    trait_impl_associated_types: HashMap<TraitImplId, Vec<NamedType>>,

    /// Trait implementations on each type. This is expected to always have the same length as
    /// `self.trait_implementations`.
    ///
    /// For lack of a better name, this maps a trait id and type combination
    /// to a corresponding impl if one is available for the type. Due to generics,
    /// we cannot map from Type directly to impl, we need to iterate a Vec of all impls
    /// of that trait to see if any type may match. This can be further optimized later
    /// by splitting it up by type.
    trait_implementation_map: HashMap<TraitId, Vec<(Type, TraitImplKind)>>,

    /// When impls are found during type checking, we tag the function call's Ident
    /// with the impl that was selected. For cases with where clauses, this may be
    /// an Assumed (but verified) impl. In this case the monomorphizer should have
    /// the context to get the concrete type of the object and select the correct impl itself.
    selected_trait_implementations: HashMap<ExprId, TraitImplKind>,

    /// Holds the trait ids of the traits used for infix operator overloading
    infix_operator_traits: HashMap<BinaryOpKind, TraitId>,

    /// Holds the trait ids of the traits used for prefix operator overloading
    prefix_operator_traits: HashMap<UnaryOp, TraitId>,

    /// The `Ordering` type is a semi-builtin type that is the result of the comparison traits.
    ordering_type: Option<Type>,

    /// Map from ExprId (referring to a Function/Method call) to its corresponding TypeBindings,
    /// filled out during type checking from instantiated variables. Used during monomorphization
    /// to map call site types back onto function parameter types, and undo this binding as needed.
    instantiation_bindings: HashMap<ExprId, TypeBindings>,

    /// Remembers the field index a given HirMemberAccess expression was resolved to during type
    /// checking.
    field_indices: HashMap<ExprId, usize>,

    // Maps GlobalId -> GlobalInfo
    // NOTE: currently only used for checking repeat globals and restricting their scope to a module
    globals: Vec<GlobalInfo>,
    global_attributes: HashMap<GlobalId, Vec<SecondaryAttribute>>,

    next_type_variable_id: std::cell::Cell<usize>,

    /// A map from a type and method name to a function id for the method.
    /// This can resolve to potentially multiple methods if the same method name is
    /// specialized for different generics on the same type. E.g. for `Struct<T>`, we
    /// may have both `impl Struct<u32> { fn foo(){} }` and `impl Struct<u8> { fn foo(){} }`.
    /// If this happens, the returned Vec will have 2 entries and we'll need to further
    /// disambiguate them by checking the type of each function.
    methods: HashMap<TypeMethodKey, HashMap<String, Methods>>,

    // For trait implementation functions, this is their self type and trait they belong to
    func_id_to_trait: HashMap<FuncId, (Type, TraitId)>,

    /// A list of all type aliases that are referenced in the program.
    /// Searched by LSP to resolve [Location]s of [TypeAliasType]s
    pub(crate) type_alias_ref: Vec<(TypeAliasId, Location)>,

    /// Stores the [Location] of a [Type] reference
    pub(crate) type_ref_locations: Vec<(Type, Location)>,

    /// In Noir's metaprogramming, a noir type has the type `Type`. When these are spliced
    /// into `quoted` expressions, we preserve the original type by assigning it a unique id
    /// and creating a `Token::QuotedType(id)` from this id. We cannot create a token holding
    /// the actual type since types do not implement Send or Sync.
    quoted_types: noirc_arena::Arena<Type>,

    // Interned `ExpressionKind`s during comptime code.
    interned_expression_kinds: noirc_arena::Arena<ExpressionKind>,

    // Interned `StatementKind`s during comptime code.
    interned_statement_kinds: noirc_arena::Arena<StatementKind>,

    // Interned `UnresolvedTypeData`s during comptime code.
    interned_unresolved_type_datas: noirc_arena::Arena<UnresolvedTypeData>,

    // Interned `Pattern`s during comptime code.
    interned_patterns: noirc_arena::Arena<Pattern>,

    /// Determins whether to run in LSP mode. In LSP mode references are tracked.
    pub(crate) lsp_mode: bool,

    /// Store the location of the references in the graph.
    /// Edges are directed from reference nodes to referenced nodes.
    /// For example:
    ///
    /// ```text
    /// let foo = 3;
    /// //  referenced
    /// //   ^
    /// //   |
    /// //   +------------+
    /// let bar = foo;    |
    /// //      reference |
    /// //         v      |
    /// //         |      |
    /// //         +------+
    /// ```
    pub(crate) reference_graph: DiGraph<ReferenceId, ()>,

    /// Tracks the index of the references in the graph
    pub(crate) reference_graph_indices: HashMap<ReferenceId, PetGraphIndex>,

    /// Store the location of the references in the graph
    pub(crate) location_indices: LocationIndices,

    // The module where each reference is
    // (ReferenceId::Reference and ReferenceId::Local aren't included here)
    pub(crate) reference_modules: HashMap<ReferenceId, ModuleId>,

    // All names (and their definitions) that can be offered for auto_import.
    // The third value in the tuple is the module where the definition is (only for pub use).
    // These include top-level functions, global variables and types, but excludes
    // impl and trait-impl methods.
    pub(crate) auto_import_names:
        HashMap<String, Vec<(ModuleDefId, ItemVisibility, Option<ModuleId>)>>,

    /// Each value currently in scope in the comptime interpreter.
    /// Each element of the Vec represents a scope with every scope together making
    /// up all currently visible definitions. The first scope is always the global scope.
    ///
    /// This is stored in the NodeInterner so that the Elaborator from each crate can
    /// share the same global values.
    pub(crate) comptime_scopes: Vec<HashMap<DefinitionId, comptime::Value>>,

    /// Captures the documentation comments for each module, struct, trait, function, etc.
    pub(crate) doc_comments: HashMap<ReferenceId, Vec<String>>,
}

/// A dependency in the dependency graph may be a type or a definition.
/// Types can depend on definitions too. E.g. `Foo` depends on `COUNT` in:
///
/// ```struct
/// global COUNT = 3;
///
/// struct Foo {
///     array: [Field; COUNT],
/// }
/// ```
#[derive(Debug, Copy, Clone, PartialEq, Eq, Hash)]
pub enum DependencyId {
    Struct(StructId),
    Global(GlobalId),
    Function(FuncId),
    Alias(TypeAliasId),
    Trait(TraitId),
    Variable(Location),
}

/// A reference to a module, struct, trait, etc., mainly used by the LSP code
/// to keep track of how symbols reference each other.
#[derive(Debug, Copy, Clone, PartialEq, Eq, Hash)]
pub enum ReferenceId {
    Module(ModuleId),
    Struct(StructId),
    StructMember(StructId, usize),
    Trait(TraitId),
    Global(GlobalId),
    Function(FuncId),
    Alias(TypeAliasId),
    Local(DefinitionId),
    Reference(Location, bool /* is Self */),
}

impl ReferenceId {
    pub fn is_self_type_name(&self) -> bool {
        matches!(self, Self::Reference(_, true))
    }
}

/// A trait implementation is either a normal implementation that is present in the source
/// program via an `impl` block, or it is assumed to exist from a `where` clause or similar.
#[derive(Debug, Clone)]
pub enum TraitImplKind {
    Normal(TraitImplId),

    /// Assumed impls don't have an impl id since they don't link back to any concrete part of the source code.
    Assumed {
        object_type: Type,

        /// The trait generics to use - if specified.
        /// This is allowed to be empty when they are inferred. E.g. for:
        ///
        /// ```
        /// trait Into<T> {
        ///     fn into(self) -> T;
        /// }
        /// ```
        ///
        /// The reference `Into::into(x)` would have inferred generics, but
        /// `x.into()` with a `X: Into<Y>` in scope would not.
        trait_generics: TraitGenerics,
    },
}

/// When searching for a trait impl, these are the types of errors we can expect
pub enum ImplSearchErrorKind {
    TypeAnnotationsNeededOnObjectType,
    Nested(Vec<TraitConstraint>),
    MultipleMatching(Vec<String>),
}

/// Represents the methods on a given type that each share the same name.
///
/// Methods are split into inherent methods and trait methods. If there is
/// ever a name that is defined on both a type directly, and defined indirectly
/// via a trait impl, the direct (inherent) name will always take precedence.
///
/// Additionally, types can define specialized impls with methods of the same name
/// as long as these specialized impls do not overlap. E.g. `impl Struct<u32>` and `impl Struct<u64>`
#[derive(Default, Debug, Clone)]
pub struct Methods {
    pub direct: Vec<FuncId>,
    pub trait_impl_methods: Vec<TraitImplMethod>,
}

#[derive(Debug, Clone)]
pub struct TraitImplMethod {
    // This type is only stored for primitive types to be able to
    // select the correct static methods between multiple options keyed
    // under TypeMethodKey::FieldOrInt
    pub typ: Option<Type>,
    pub method: FuncId,
    pub trait_id: TraitId,
}

/// All the information from a function that is filled out during definition collection rather than
/// name resolution. As a result, if information about a function is needed during name resolution,
/// this is the only place where it is safe to retrieve it (where all fields are guaranteed to be initialized).
#[derive(Debug, Clone)]
pub struct FunctionModifiers {
    pub name: String,

    /// Whether the function is `pub` or not.
    pub visibility: ItemVisibility,

    pub attributes: Attributes,

    pub is_unconstrained: bool,

    pub generic_count: usize,

    pub is_comptime: bool,

    /// The location of the function's name rather than the entire function
    pub name_location: Location,
}

impl FunctionModifiers {
    /// A semi-reasonable set of default FunctionModifiers used for testing.
    #[cfg(test)]
    #[allow(clippy::new_without_default)]
    pub fn new() -> Self {
        Self {
            name: String::new(),
            visibility: ItemVisibility::Public,
            attributes: Attributes::empty(),
            is_unconstrained: false,
            generic_count: 0,
            is_comptime: false,
            name_location: Location::dummy(),
        }
    }
}

#[derive(Debug, Clone, Copy, Eq, PartialEq, Hash)]
pub struct DefinitionId(usize);

impl DefinitionId {
    //dummy id for error reporting
    pub fn dummy_id() -> DefinitionId {
        DefinitionId(usize::MAX)
    }
}

/// An ID for a global value
#[derive(Debug, Eq, PartialEq, Hash, Clone, Copy, PartialOrd, Ord)]
pub struct GlobalId(usize);

impl GlobalId {
    // Dummy id for error reporting
    pub fn dummy_id() -> Self {
        GlobalId(usize::MAX)
    }
}

#[derive(Debug, Eq, PartialEq, Hash, Clone, Copy)]
pub struct StmtId(Index);

impl StmtId {
    //dummy id for error reporting
    // This can be anything, as the program will ultimately fail
    // after resolution
    pub fn dummy_id() -> StmtId {
        StmtId(Index::dummy())
    }
}

#[derive(Debug, Eq, PartialEq, Hash, Copy, Clone, PartialOrd, Ord)]
pub struct ExprId(Index);

#[derive(Debug, Eq, PartialEq, Hash, Copy, Clone)]
pub struct FuncId(Index);

impl FuncId {
    //dummy id for error reporting
    // This can be anything, as the program will ultimately fail
    // after resolution
    pub fn dummy_id() -> FuncId {
        FuncId(Index::dummy())
    }
}

impl fmt::Display for FuncId {
    fn fmt(&self, f: &mut fmt::Formatter) -> fmt::Result {
        self.0.fmt(f)
    }
}

#[derive(Debug, Eq, PartialEq, Hash, Copy, Clone, PartialOrd, Ord)]
pub struct StructId(ModuleId);

impl StructId {
    //dummy id for error reporting
    // This can be anything, as the program will ultimately fail
    // after resolution
    pub fn dummy_id() -> StructId {
        StructId(ModuleId { krate: CrateId::dummy_id(), local_id: LocalModuleId::dummy_id() })
    }

    pub fn module_id(self) -> ModuleId {
        self.0
    }

    pub fn krate(self) -> CrateId {
        self.0.krate
    }

    pub fn local_module_id(self) -> LocalModuleId {
        self.0.local_id
    }

    /// Returns the module where this struct is defined.
    pub fn parent_module_id(self, def_maps: &DefMaps) -> ModuleId {
        self.module_id().parent(def_maps).expect("Expected struct module parent to exist")
    }
}

#[derive(Debug, Eq, PartialEq, Hash, Copy, Clone, PartialOrd, Ord)]
pub struct TypeAliasId(pub usize);

impl TypeAliasId {
    pub fn dummy_id() -> TypeAliasId {
        TypeAliasId(usize::MAX)
    }
}

#[derive(Debug, Copy, Clone, PartialEq, Eq, Hash, PartialOrd, Ord)]
pub struct TraitId(pub ModuleId);

impl TraitId {
    // dummy id for error reporting
    // This can be anything, as the program will ultimately fail
    // after resolution
    pub fn dummy_id() -> TraitId {
        TraitId(ModuleId { krate: CrateId::dummy_id(), local_id: LocalModuleId::dummy_id() })
    }
}

#[derive(Debug, Eq, PartialEq, Hash, Clone, Copy)]
pub struct TraitImplId(pub usize);

#[derive(Debug, Copy, Clone, PartialEq, Eq, Hash, PartialOrd, Ord)]
pub struct TraitMethodId {
    pub trait_id: TraitId,
    pub method_index: usize, // index in Trait::methods
}

macro_rules! into_index {
    ($id_type:ty) => {
        impl From<$id_type> for Index {
            fn from(t: $id_type) -> Self {
                t.0
            }
        }

        impl From<&$id_type> for Index {
            fn from(t: &$id_type) -> Self {
                t.0
            }
        }
    };
}

into_index!(ExprId);
into_index!(StmtId);

/// A Definition enum specifies anything that we can intern in the NodeInterner
/// We use one Arena for all types that can be interned as that has better cache locality
/// This data structure is never accessed directly, so API wise there is no difference between using
/// Multiple arenas and a single Arena
#[derive(Debug, Clone)]
pub(crate) enum Node {
    Function(HirFunction),
    Statement(HirStatement),
    Expression(HirExpression),
}

#[derive(Debug, Clone)]
pub struct DefinitionInfo {
    pub name: String,
    pub mutable: bool,
    pub comptime: bool,
    pub kind: DefinitionKind,
    pub location: Location,
}

impl DefinitionInfo {
    /// True if this definition is for a global variable.
    /// Note that this returns false for top-level functions.
    pub fn is_global(&self) -> bool {
        self.kind.is_global()
    }
}

#[derive(Debug, Clone, Eq, PartialEq)]
pub enum DefinitionKind {
    Function(FuncId),

    Global(GlobalId),

    /// Locals may be defined in let statements or parameters,
    /// in which case they will not have an associated ExprId
    Local(Option<ExprId>),

    /// Generic types in functions (T, U in `fn foo<T, U>(...)` are declared as variables
    /// in scope in case they resolve to numeric generics later.
    NumericGeneric(TypeVariable, Box<Type>),
}

impl DefinitionKind {
    /// True if this definition is for a global variable.
    /// Note that this returns false for top-level functions.
    pub fn is_global(&self) -> bool {
        matches!(self, DefinitionKind::Global(..))
    }

    pub fn get_rhs(&self) -> Option<ExprId> {
        match self {
            DefinitionKind::Function(_) => None,
            DefinitionKind::Global(_) => None,
            DefinitionKind::Local(id) => *id,
            DefinitionKind::NumericGeneric(_, _) => None,
        }
    }
}

#[derive(Debug, Clone)]
pub struct GlobalInfo {
    pub id: GlobalId,
    pub definition_id: DefinitionId,
    pub ident: Ident,
    pub local_id: LocalModuleId,
    pub crate_id: CrateId,
    pub location: Location,
    pub let_statement: StmtId,
    pub value: GlobalValue,
}

#[derive(Debug, Clone)]
pub enum GlobalValue {
    Unresolved,
    Resolving,
    Resolved(comptime::Value),
}

#[derive(Debug, Copy, Clone, PartialEq, Eq, PartialOrd, Ord, Hash)]
pub struct QuotedTypeId(noirc_arena::Index);

#[derive(Debug, Copy, Clone, PartialEq, Eq, PartialOrd, Ord, Hash)]
pub struct InternedExpressionKind(noirc_arena::Index);

#[derive(Debug, Copy, Clone, PartialEq, Eq, PartialOrd, Ord, Hash)]
pub struct InternedStatementKind(noirc_arena::Index);

#[derive(Debug, Copy, Clone, PartialEq, Eq, PartialOrd, Ord, Hash)]
pub struct InternedUnresolvedTypeData(noirc_arena::Index);

#[derive(Debug, Copy, Clone, PartialEq, Eq, PartialOrd, Ord, Hash)]
pub struct InternedPattern(noirc_arena::Index);

impl Default for NodeInterner {
    fn default() -> Self {
        NodeInterner {
            nodes: Arena::default(),
            func_meta: HashMap::default(),
            function_definition_ids: HashMap::default(),
            function_modifiers: HashMap::default(),
            function_modules: HashMap::default(),
            module_attributes: HashMap::default(),
            func_id_to_trait: HashMap::default(),
            dependency_graph: petgraph::graph::DiGraph::new(),
            dependency_graph_indices: HashMap::default(),
            id_to_location: HashMap::default(),
            definitions: vec![],
            id_to_type: HashMap::default(),
            definition_to_type: HashMap::default(),
            structs: HashMap::default(),
            struct_attributes: HashMap::default(),
            type_aliases: Vec::new(),
            traits: HashMap::default(),
            trait_implementations: HashMap::default(),
            next_trait_implementation_id: 0,
            trait_implementation_map: HashMap::default(),
            selected_trait_implementations: HashMap::default(),
            infix_operator_traits: HashMap::default(),
            prefix_operator_traits: HashMap::default(),
            ordering_type: None,
            instantiation_bindings: HashMap::default(),
            field_indices: HashMap::default(),
            next_type_variable_id: std::cell::Cell::new(0),
            globals: Vec::new(),
            global_attributes: HashMap::default(),
            methods: HashMap::default(),
            type_alias_ref: Vec::new(),
            type_ref_locations: Vec::new(),
            quoted_types: Default::default(),
            interned_expression_kinds: Default::default(),
            interned_statement_kinds: Default::default(),
            interned_unresolved_type_datas: Default::default(),
            interned_patterns: Default::default(),
            lsp_mode: false,
            location_indices: LocationIndices::default(),
            reference_graph: petgraph::graph::DiGraph::new(),
            reference_graph_indices: HashMap::default(),
            reference_modules: HashMap::default(),
            auto_import_names: HashMap::default(),
            comptime_scopes: vec![HashMap::default()],
            trait_impl_associated_types: HashMap::default(),
            doc_comments: HashMap::default(),
        }
    }
}

// XXX: Add check that insertions are not overwrites for maps
// XXX: Maybe change push to intern, and remove comments
impl NodeInterner {
    /// Interns a HIR statement.
    pub fn push_stmt(&mut self, stmt: HirStatement) -> StmtId {
        StmtId(self.nodes.insert(Node::Statement(stmt)))
    }
    /// Interns a HIR expression.
    pub fn push_expr(&mut self, expr: HirExpression) -> ExprId {
        ExprId(self.nodes.insert(Node::Expression(expr)))
    }

    /// Stores the span for an interned expression.
    pub fn push_expr_location(&mut self, expr_id: ExprId, span: Span, file: FileId) {
        self.id_to_location.insert(expr_id.into(), Location::new(span, file));
    }

    /// Interns a HIR Function.
    pub fn push_fn(&mut self, func: HirFunction) -> FuncId {
        FuncId(self.nodes.insert(Node::Function(func)))
    }

    /// Store the type for an interned expression
    pub fn push_expr_type(&mut self, expr_id: ExprId, typ: Type) {
        self.id_to_type.insert(expr_id.into(), typ);
    }

    /// Store the type for a definition
    pub fn push_definition_type(&mut self, definition_id: DefinitionId, typ: Type) {
        self.definition_to_type.insert(definition_id, typ);
    }

    pub fn push_empty_trait(
        &mut self,
        type_id: TraitId,
        unresolved_trait: &UnresolvedTrait,
        generics: Generics,
        associated_types: Generics,
    ) {
        let new_trait = Trait {
            id: type_id,
            name: unresolved_trait.trait_def.name.clone(),
            crate_id: unresolved_trait.crate_id,
            location: Location::new(unresolved_trait.trait_def.span, unresolved_trait.file_id),
            generics,
            visibility: ItemVisibility::Private,
            self_type_typevar: TypeVariable::unbound(self.next_type_variable_id(), Kind::Normal),
            methods: Vec::new(),
            method_ids: unresolved_trait.method_ids.clone(),
            associated_types,
            trait_bounds: Vec::new(),
            where_clause: Vec::new(),
        };

        self.traits.insert(type_id, new_trait);
    }

    pub fn new_struct(
        &mut self,
        typ: &UnresolvedStruct,
        generics: Generics,
        krate: CrateId,
        local_id: LocalModuleId,
        file_id: FileId,
    ) -> StructId {
        let struct_id = StructId(ModuleId { krate, local_id });
        let name = typ.struct_def.name.clone();

        // Fields will be filled in later
        let no_fields = Vec::new();

        let location = Location::new(typ.struct_def.span, file_id);
        let new_struct = StructType::new(struct_id, name, location, no_fields, generics);
        self.structs.insert(struct_id, Shared::new(new_struct));
        self.struct_attributes.insert(struct_id, typ.struct_def.attributes.clone());
        struct_id
    }

    pub fn push_type_alias(
        &mut self,
        typ: &UnresolvedTypeAlias,
        generics: Generics,
    ) -> TypeAliasId {
        let type_id = TypeAliasId(self.type_aliases.len());

        self.type_aliases.push(Shared::new(TypeAlias::new(
            type_id,
            typ.type_alias_def.name.clone(),
            Location::new(typ.type_alias_def.span, typ.file_id),
            Type::Error,
            generics,
        )));

        type_id
    }

    /// Adds [TypeLiasId] and [Location] to the type_alias_ref vector
    /// So that we can later resolve [Location]s type aliases from the LSP requests
    pub fn add_type_alias_ref(&mut self, type_id: TypeAliasId, location: Location) {
        self.type_alias_ref.push((type_id, location));
    }
    pub fn update_struct(&mut self, type_id: StructId, f: impl FnOnce(&mut StructType)) {
        let mut value = self.structs.get_mut(&type_id).unwrap().borrow_mut();
        f(&mut value);
    }

    pub fn update_trait(&mut self, trait_id: TraitId, f: impl FnOnce(&mut Trait)) {
        let value = self.traits.get_mut(&trait_id).unwrap();
        f(value);
    }

    pub fn update_struct_attributes(
        &mut self,
        type_id: StructId,
        f: impl FnOnce(&mut StructAttributes),
    ) {
        let value = self.struct_attributes.get_mut(&type_id).unwrap();
        f(value);
    }

    pub fn set_type_alias(&mut self, type_id: TypeAliasId, typ: Type, generics: Generics) {
        let type_alias_type = &mut self.type_aliases[type_id.0];
        type_alias_type.borrow_mut().set_type_and_generics(typ, generics);
    }

    /// Returns the interned statement corresponding to `stmt_id`
    pub fn update_statement(&mut self, stmt_id: &StmtId, f: impl FnOnce(&mut HirStatement)) {
        let def =
            self.nodes.get_mut(stmt_id.0).expect("ice: all statement ids should have definitions");

        match def {
            Node::Statement(stmt) => f(stmt),
            _ => panic!("ice: all statement ids should correspond to a statement in the interner"),
        }
    }

    /// Updates the interned expression corresponding to `expr_id`
    pub fn update_expression(&mut self, expr_id: ExprId, f: impl FnOnce(&mut HirExpression)) {
        let def =
            self.nodes.get_mut(expr_id.0).expect("ice: all expression ids should have definitions");

        match def {
            Node::Expression(expr) => f(expr),
            _ => {
                panic!("ice: all expression ids should correspond to a expression in the interner")
            }
        }
    }

    /// Store [Location] of [Type] reference
    pub fn push_type_ref_location(&mut self, typ: Type, location: Location) {
        self.type_ref_locations.push((typ, location));
    }

    #[allow(clippy::too_many_arguments)]
    fn push_global(
        &mut self,
        ident: Ident,
        local_id: LocalModuleId,
        crate_id: CrateId,
        let_statement: StmtId,
        file: FileId,
        attributes: Vec<SecondaryAttribute>,
        mutable: bool,
        comptime: bool,
    ) -> GlobalId {
        let id = GlobalId(self.globals.len());
        let location = Location::new(ident.span(), file);
        let name = ident.to_string();

        let definition_id =
            self.push_definition(name, mutable, comptime, DefinitionKind::Global(id), location);

        self.globals.push(GlobalInfo {
            id,
            definition_id,
            ident,
            local_id,
            crate_id,
            let_statement,
            location,
            value: GlobalValue::Unresolved,
        });
        self.global_attributes.insert(id, attributes);
        id
    }

    pub fn next_global_id(&mut self) -> GlobalId {
        GlobalId(self.globals.len())
    }

    /// Intern an empty global. Used for collecting globals before they're defined
    #[allow(clippy::too_many_arguments)]
    pub fn push_empty_global(
        &mut self,
        name: Ident,
        local_id: LocalModuleId,
        crate_id: CrateId,
        file: FileId,
        attributes: Vec<SecondaryAttribute>,
        mutable: bool,
        comptime: bool,
    ) -> GlobalId {
        let statement = self.push_stmt(HirStatement::Error);
        let span = name.span();

        let id = self
            .push_global(name, local_id, crate_id, statement, file, attributes, mutable, comptime);
        self.push_stmt_location(statement, span, file);
        id
    }

    /// Intern an empty function.
    pub fn push_empty_fn(&mut self) -> FuncId {
        self.push_fn(HirFunction::empty())
    }
    /// Updates the underlying interned Function.
    ///
    /// This method is used as we eagerly intern empty functions to
    /// generate function identifiers and then we update at a later point in
    /// time.
    pub fn update_fn(&mut self, func_id: FuncId, hir_func: HirFunction) {
        let def =
            self.nodes.get_mut(func_id.0).expect("ice: all function ids should have definitions");

        let func = match def {
            Node::Function(func) => func,
            _ => panic!("ice: all function ids should correspond to a function in the interner"),
        };
        *func = hir_func;
    }

    pub fn find_function(&self, function_name: &str) -> Option<FuncId> {
        self.func_meta
            .iter()
            .find(|(func_id, _func_meta)| self.function_name(func_id) == function_name)
            .map(|(func_id, _meta)| *func_id)
    }

    ///Interns a function's metadata.
    ///
    /// Note that the FuncId has been created already.
    /// See ModCollector for it's usage.
    pub fn push_fn_meta(&mut self, func_data: FuncMeta, func_id: FuncId) {
        self.func_meta.insert(func_id, func_data);
    }

    pub fn push_definition(
        &mut self,
        name: String,
        mutable: bool,
        comptime: bool,
        definition: DefinitionKind,
        location: Location,
    ) -> DefinitionId {
        let id = DefinitionId(self.definitions.len());
        let is_local = matches!(definition, DefinitionKind::Local(_));

        if let DefinitionKind::Function(func_id) = definition {
            self.function_definition_ids.insert(func_id, id);
        }

        let kind = definition;
        self.definitions.push(DefinitionInfo { name, mutable, comptime, kind, location });

        if is_local {
            self.add_definition_location(ReferenceId::Local(id), None);
        }

        id
    }

    /// Push a function with the default modifiers and [`ModuleId`] for testing
    #[cfg(test)]
    pub fn push_test_function_definition(&mut self, name: String) -> FuncId {
        let id = self.push_fn(HirFunction::empty());
        let mut modifiers = FunctionModifiers::new();
        modifiers.name = name;
        let module = ModuleId::dummy_id();
        let location = Location::dummy();
        self.push_function_definition(id, modifiers, module, location);
        id
    }

    pub fn push_function(
        &mut self,
        id: FuncId,
        function: &FunctionDefinition,
        module: ModuleId,
        location: Location,
    ) -> DefinitionId {
        let modifiers = FunctionModifiers {
            name: function.name.0.contents.clone(),
            visibility: function.visibility,
            attributes: function.attributes.clone(),
            is_unconstrained: function.is_unconstrained,
            generic_count: function.generics.len(),
            is_comptime: function.is_comptime,
            name_location: Location::new(function.name.span(), location.file),
        };
        let definition_id = self.push_function_definition(id, modifiers, module, location);

        // This needs to be done after pushing the definition since it will reference the
        // location that was stored
        self.add_definition_location(ReferenceId::Function(id), Some(module));

        definition_id
    }

    pub fn push_function_definition(
        &mut self,
        func: FuncId,
        modifiers: FunctionModifiers,
        module: ModuleId,
        location: Location,
    ) -> DefinitionId {
        let name = modifiers.name.clone();
        let comptime = modifiers.is_comptime;
        self.function_modifiers.insert(func, modifiers);
        self.function_modules.insert(func, module);
        self.push_definition(name, false, comptime, DefinitionKind::Function(func), location)
    }

    pub fn set_function_trait(&mut self, func: FuncId, self_type: Type, trait_id: TraitId) {
        self.func_id_to_trait.insert(func, (self_type, trait_id));
    }

    pub fn get_function_trait(&self, func: &FuncId) -> Option<(Type, TraitId)> {
        self.func_id_to_trait.get(func).cloned()
    }

    /// Returns the visibility of the given function.
    ///
    /// The underlying function_visibilities map is populated during def collection,
    /// so this function can be called anytime afterward.
    pub fn function_visibility(&self, func: FuncId) -> ItemVisibility {
        self.function_modifiers[&func].visibility
    }

    /// Returns the module this function was defined within
    pub fn function_module(&self, func: FuncId) -> ModuleId {
        self.function_modules[&func]
    }

    /// Returns the [`FuncId`] corresponding to the function referred to by `expr_id`
    pub fn lookup_function_from_expr(&self, expr: &ExprId) -> Option<FuncId> {
        if let HirExpression::Ident(HirIdent { id, .. }, _) = self.expression(expr) {
            match self.try_definition(id).map(|def| &def.kind) {
                Some(DefinitionKind::Function(func_id)) => Some(*func_id),
                Some(DefinitionKind::Local(Some(expr_id))) => {
                    self.lookup_function_from_expr(expr_id)
                }
                _ => None,
            }
        } else {
            None
        }
    }

    /// Returns the interned HIR function corresponding to `func_id`
    //
    // Cloning HIR structures is cheap, so we return owned structures
    pub fn function(&self, func_id: &FuncId) -> HirFunction {
        let def = self.nodes.get(func_id.0).expect("ice: all function ids should have definitions");

        match def {
            Node::Function(func) => func.clone(),
            _ => panic!("ice: all function ids should correspond to a function in the interner"),
        }
    }

    /// Returns the interned meta data corresponding to `func_id`
    pub fn function_meta(&self, func_id: &FuncId) -> &FuncMeta {
        self.func_meta.get(func_id).expect("ice: all function ids should have metadata")
    }

    pub fn function_meta_mut(&mut self, func_id: &FuncId) -> &mut FuncMeta {
        self.func_meta.get_mut(func_id).expect("ice: all function ids should have metadata")
    }

    pub fn try_function_meta(&self, func_id: &FuncId) -> Option<&FuncMeta> {
        self.func_meta.get(func_id)
    }

    pub fn function_ident(&self, func_id: &FuncId) -> crate::ast::Ident {
        let name = self.function_name(func_id).to_owned();
        let span = self.function_meta(func_id).name.location.span;
        crate::ast::Ident(Spanned::from(span, name))
    }

    pub fn function_name(&self, func_id: &FuncId) -> &str {
        &self.function_modifiers[func_id].name
    }

    pub fn function_modifiers(&self, func_id: &FuncId) -> &FunctionModifiers {
        &self.function_modifiers[func_id]
    }

    pub fn function_modifiers_mut(&mut self, func_id: &FuncId) -> &mut FunctionModifiers {
        self.function_modifiers.get_mut(func_id).expect("func_id should always have modifiers")
    }

    pub fn function_attributes(&self, func_id: &FuncId) -> &Attributes {
        &self.function_modifiers[func_id].attributes
    }

    pub fn struct_attributes(&self, struct_id: &StructId) -> &StructAttributes {
        &self.struct_attributes[struct_id]
    }

    pub fn add_module_attributes(&mut self, module_id: ModuleId, attributes: ModuleAttributes) {
        self.module_attributes.insert(module_id, attributes);
    }

    pub fn module_attributes(&self, module_id: &ModuleId) -> &ModuleAttributes {
        &self.module_attributes[module_id]
    }

    pub fn try_module_attributes(&self, module_id: &ModuleId) -> Option<&ModuleAttributes> {
        self.module_attributes.get(module_id)
    }

    pub fn try_module_parent(&self, module_id: &ModuleId) -> Option<LocalModuleId> {
        self.try_module_attributes(module_id).and_then(|attrs| attrs.parent)
    }

    pub fn global_attributes(&self, global_id: &GlobalId) -> &[SecondaryAttribute] {
        &self.global_attributes[global_id]
    }

    /// Returns the interned statement corresponding to `stmt_id`
    pub fn statement(&self, stmt_id: &StmtId) -> HirStatement {
        let def =
            self.nodes.get(stmt_id.0).expect("ice: all statement ids should have definitions");

        match def {
            Node::Statement(stmt) => stmt.clone(),
            _ => panic!("ice: all statement ids should correspond to a statement in the interner"),
        }
    }

    /// Try to get the `HirLetStatement` which defines a given global value
    pub fn get_global_let_statement(&self, global: GlobalId) -> Option<HirLetStatement> {
        let global = self.get_global(global);
        let def = self.nodes.get(global.let_statement.0)?;

        match def {
            Node::Statement(hir_stmt) => match hir_stmt {
                HirStatement::Let(let_stmt) => Some(let_stmt.clone()),
                HirStatement::Error => None,
                other => {
                    panic!("ice: all globals should correspond to a let statement in the interner: {other:?}")
                }
            },
            _ => panic!("ice: all globals should correspond to a statement in the interner"),
        }
    }

    /// Returns the interned expression corresponding to `expr_id`
    pub fn expression(&self, expr_id: &ExprId) -> HirExpression {
        let def =
            self.nodes.get(expr_id.0).expect("ice: all expression ids should have definitions");

        match def {
            Node::Expression(expr) => expr.clone(),
            _ => {
                panic!("ice: all expression ids should correspond to a expression in the interner")
            }
        }
    }

    /// Retrieves the definition where the given id was defined.
    /// This will panic if given DefinitionId::dummy_id. Use try_definition for
    /// any call with a possibly undefined variable.
    pub fn definition(&self, id: DefinitionId) -> &DefinitionInfo {
        &self.definitions[id.0]
    }

    /// Retrieves the definition where the given id was defined.
    /// This will panic if given DefinitionId::dummy_id. Use try_definition for
    /// any call with a possibly undefined variable.
    pub fn definition_mut(&mut self, id: DefinitionId) -> &mut DefinitionInfo {
        &mut self.definitions[id.0]
    }

    /// Tries to retrieve the given id's definition.
    /// This function should be used during name resolution or type checking when we cannot be sure
    /// all variables have corresponding definitions (in case of an error in the user's code).
    pub fn try_definition(&self, id: DefinitionId) -> Option<&DefinitionInfo> {
        self.definitions.get(id.0)
    }

    /// Returns the name of the definition
    ///
    /// This is needed as the Environment needs to map variable names to witness indices
    pub fn definition_name(&self, id: DefinitionId) -> &str {
        &self.definition(id).name
    }

    pub fn expr_span(&self, expr_id: &ExprId) -> Span {
        self.id_location(expr_id).span
    }

    pub fn try_expr_span(&self, expr_id: &ExprId) -> Option<Span> {
        self.try_id_location(expr_id).map(|location| location.span)
    }

    pub fn expr_location(&self, expr_id: &ExprId) -> Location {
        self.id_location(expr_id)
    }

    pub fn statement_span(&self, stmt_id: StmtId) -> Span {
        self.id_location(stmt_id).span
    }

    pub fn statement_location(&self, stmt_id: StmtId) -> Location {
        self.id_location(stmt_id)
    }

    pub fn push_stmt_location(&mut self, id: StmtId, span: Span, file: FileId) {
        self.id_to_location.insert(id.into(), Location::new(span, file));
    }

    pub fn get_struct(&self, id: StructId) -> Shared<StructType> {
        self.structs[&id].clone()
    }

    pub fn get_type_methods(&self, typ: &Type) -> Option<&HashMap<String, Methods>> {
        get_type_method_key(typ).and_then(|key| self.methods.get(&key))
    }

    pub fn get_trait(&self, id: TraitId) -> &Trait {
        &self.traits[&id]
    }

    pub fn get_trait_mut(&mut self, id: TraitId) -> &mut Trait {
        self.traits.get_mut(&id).expect("get_trait_mut given invalid TraitId")
    }

    pub fn try_get_trait(&self, id: TraitId) -> Option<&Trait> {
        self.traits.get(&id)
    }

    pub fn get_type_alias(&self, id: TypeAliasId) -> Shared<TypeAlias> {
        self.type_aliases[id.0].clone()
    }

    pub fn get_global(&self, global_id: GlobalId) -> &GlobalInfo {
        &self.globals[global_id.0]
    }

    pub fn get_global_mut(&mut self, global_id: GlobalId) -> &mut GlobalInfo {
        &mut self.globals[global_id.0]
    }

    pub fn get_global_definition(&self, global_id: GlobalId) -> &DefinitionInfo {
        let global = self.get_global(global_id);
        self.definition(global.definition_id)
    }

    pub fn get_global_definition_mut(&mut self, global_id: GlobalId) -> &mut DefinitionInfo {
        let global = self.get_global(global_id);
        self.definition_mut(global.definition_id)
    }

    pub fn get_all_globals(&self) -> &[GlobalInfo] {
        &self.globals
    }

    /// Returns the type of an item stored in the Interner or Error if it was not found.
    pub fn id_type(&self, index: impl Into<Index>) -> Type {
        self.id_to_type.get(&index.into()).cloned().unwrap_or(Type::Error)
    }

    /// Returns the type of the definition or `Type::Error` if it was not found.
    pub fn definition_type(&self, id: DefinitionId) -> Type {
        self.definition_to_type.get(&id).cloned().unwrap_or(Type::Error)
    }

    pub fn id_type_substitute_trait_as_type(&self, def_id: DefinitionId) -> Type {
        let typ = self.definition_type(def_id);
        if let Type::Function(args, ret, env, unconstrained) = &typ {
            let def = self.definition(def_id);
            if let Type::TraitAsType(..) = ret.as_ref() {
                if let DefinitionKind::Function(func_id) = def.kind {
                    let f = self.function(&func_id);
                    let func_body = f.as_expr();
                    let ret_type = self.id_type(func_body);
                    let new_type = Type::Function(
                        args.clone(),
                        Box::new(ret_type),
                        env.clone(),
                        *unconstrained,
                    );
                    return new_type;
                }
            }
        }
        typ
    }

    /// Returns the span of an item stored in the Interner
    pub fn id_location(&self, index: impl Into<Index> + Copy) -> Location {
        self.try_id_location(index)
            .unwrap_or_else(|| panic!("ID is missing a source location: {:?}", index.into()))
    }

    /// Returns the span of an item stored in the Interner, if present
    pub fn try_id_location(&self, index: impl Into<Index>) -> Option<Location> {
        self.id_to_location.get(&index.into()).copied()
    }

    /// Replaces the HirExpression at the given ExprId with a new HirExpression
    pub fn replace_expr(&mut self, id: &ExprId, new: HirExpression) {
        let old = self.nodes.get_mut(id.into()).unwrap();
        *old = Node::Expression(new);
    }

    /// Replaces the HirStatement at the given StmtId with a new HirStatement
    pub fn replace_statement(&mut self, stmt_id: StmtId, hir_stmt: HirStatement) {
        let old = self.nodes.get_mut(stmt_id.0).unwrap();
        *old = Node::Statement(hir_stmt);
    }

    pub fn next_type_variable_id(&self) -> TypeVariableId {
        let id = self.next_type_variable_id.get();
        self.next_type_variable_id.set(id + 1);
        TypeVariableId(id)
    }

    pub fn next_type_variable(&self) -> Type {
        Type::type_variable(self.next_type_variable_id())
    }

    pub fn next_type_variable_with_kind(&self, kind: Kind) -> Type {
        Type::type_variable_with_kind(self, kind)
    }

    pub fn store_instantiation_bindings(
        &mut self,
        expr_id: ExprId,
        instantiation_bindings: TypeBindings,
    ) {
        self.instantiation_bindings.insert(expr_id, instantiation_bindings);
    }

    pub fn get_instantiation_bindings(&self, expr_id: ExprId) -> &TypeBindings {
        &self.instantiation_bindings[&expr_id]
    }

    pub fn try_get_instantiation_bindings(&self, expr_id: ExprId) -> Option<&TypeBindings> {
        self.instantiation_bindings.get(&expr_id)
    }

    pub fn get_field_index(&self, expr_id: ExprId) -> usize {
        self.field_indices[&expr_id]
    }

    pub fn set_field_index(&mut self, expr_id: ExprId, index: usize) {
        self.field_indices.insert(expr_id, index);
    }

    pub fn function_definition_id(&self, function: FuncId) -> DefinitionId {
        self.function_definition_ids[&function]
    }

    /// Returns the DefinitionId of a trait's method, panics if the given trait method
    /// is not a valid method of the trait or if the trait has not yet had
    /// its methods ids set during name resolution.
    pub fn trait_method_id(&self, trait_method: TraitMethodId) -> DefinitionId {
        let the_trait = self.get_trait(trait_method.trait_id);
        let method_name = &the_trait.methods[trait_method.method_index].name;
        let function_id = the_trait.method_ids[&method_name.0.contents];
        self.function_definition_id(function_id)
    }

    /// Adds a non-trait method to a type.
    ///
    /// Returns `Some(duplicate)` if a matching method was already defined.
    /// Returns `None` otherwise.
    pub fn add_method(
        &mut self,
        self_type: &Type,
        method_name: String,
        method_id: FuncId,
        trait_id: Option<TraitId>,
    ) -> Option<FuncId> {
        match self_type {
<<<<<<< HEAD
            Type::Struct(struct_type, _generics) => {
                let id = struct_type.borrow().id;

                if trait_id.is_none() {
                    if let Some(existing) =
                        self.lookup_direct_method(self_type, id, &method_name, true)
                    {
                        return Some(existing);
                    }
                }

                self.struct_methods
                    .entry(id)
                    .or_default()
                    .entry(method_name)
                    .or_default()
                    .add_method(method_id, None, trait_id);
                None
            }
=======
>>>>>>> 9471e28a
            Type::Error => None,
            Type::MutableReference(element) => {
                self.add_method(element, method_name, method_id, trait_id)
            }
            _ => {
                let key = get_type_method_key(self_type).unwrap_or_else(|| {
                    unreachable!("Cannot add a method to the unsupported type '{}'", self_type)
                });

                if trait_id.is_none() && matches!(self_type, Type::Struct(..)) {
                    if let Some(existing) = self.lookup_direct_method(self_type, &method_name, true)
                    {
                        return Some(existing);
                    }
                }

                // Only remember the actual type if it's FieldOrInt,
                // so later we can disambiguate on calls like `u32::call`.
                let typ =
                    if key == TypeMethodKey::FieldOrInt { Some(self_type.clone()) } else { None };
                self.methods
                    .entry(key)
                    .or_default()
                    .entry(method_name)
                    .or_default()
                    .add_method(method_id, typ, trait_id);
                None
            }
        }
    }

    pub fn try_get_trait_implementation(&self, id: TraitImplId) -> Option<Shared<TraitImpl>> {
        self.trait_implementations.get(&id).cloned()
    }

    pub fn get_trait_implementation(&self, id: TraitImplId) -> Shared<TraitImpl> {
        self.trait_implementations[&id].clone()
    }

    /// If the given function belongs to a trait impl, return its trait method id.
    /// Otherwise, return None.
    pub fn get_trait_method_id(&self, function: FuncId) -> Option<TraitMethodId> {
        let impl_id = self.function_meta(&function).trait_impl?;
        let trait_impl = self.get_trait_implementation(impl_id);
        let trait_impl = trait_impl.borrow();

        let method_index = trait_impl.methods.iter().position(|id| *id == function)?;
        Some(TraitMethodId { trait_id: trait_impl.trait_id, method_index })
    }

    /// Given a `ObjectType: TraitId` pair, try to find an existing impl that satisfies the
    /// constraint. If an impl cannot be found, this will return a vector of each constraint
    /// in the path to get to the failing constraint. Usually this is just the single failing
    /// constraint, but when where clauses are involved, the failing constraint may be several
    /// constraints deep. In this case, all of the constraints are returned, starting with the
    /// failing one.
    /// If this list of failing constraints is empty, this means type annotations are required.
    pub fn lookup_trait_implementation(
        &self,
        object_type: &Type,
        trait_id: TraitId,
        trait_generics: &[Type],
        trait_associated_types: &[NamedType],
    ) -> Result<TraitImplKind, ImplSearchErrorKind> {
        let (impl_kind, bindings) = self.try_lookup_trait_implementation(
            object_type,
            trait_id,
            trait_generics,
            trait_associated_types,
        )?;

        Type::apply_type_bindings(bindings);
        Ok(impl_kind)
    }

    /// Similar to `lookup_trait_implementation` but does not apply any type bindings on success.
    /// On error returns either:
    /// - 1+ failing trait constraints, including the original.
    ///   Each constraint after the first represents a `where` clause that was followed.
    /// - 0 trait constraints indicating type annotations are needed to choose an impl.
    pub fn try_lookup_trait_implementation(
        &self,
        object_type: &Type,
        trait_id: TraitId,
        trait_generics: &[Type],
        trait_associated_types: &[NamedType],
    ) -> Result<(TraitImplKind, TypeBindings), ImplSearchErrorKind> {
        let mut bindings = TypeBindings::new();
        let impl_kind = self.lookup_trait_implementation_helper(
            object_type,
            trait_id,
            trait_generics,
            trait_associated_types,
            &mut bindings,
            IMPL_SEARCH_RECURSION_LIMIT,
        )?;
        Ok((impl_kind, bindings))
    }

    /// Returns the trait implementation if found.
    /// On error returns either:
    /// - 1+ failing trait constraints, including the original.
    ///   Each constraint after the first represents a `where` clause that was followed.
    /// - 0 trait constraints indicating type annotations are needed to choose an impl.
    fn lookup_trait_implementation_helper(
        &self,
        object_type: &Type,
        trait_id: TraitId,
        trait_generics: &[Type],
        trait_associated_types: &[NamedType],
        type_bindings: &mut TypeBindings,
        recursion_limit: u32,
    ) -> Result<TraitImplKind, ImplSearchErrorKind> {
        let make_constraint = || {
            let ordered = trait_generics.to_vec();
            let named = trait_associated_types.to_vec();
            TraitConstraint {
                typ: object_type.clone(),
                trait_bound: ResolvedTraitBound {
                    trait_id,
                    trait_generics: TraitGenerics { ordered, named },
                    span: Span::default(),
                },
            }
        };

        let nested_error = || ImplSearchErrorKind::Nested(vec![make_constraint()]);

        // Prevent infinite recursion when looking for impls
        if recursion_limit == 0 {
            return Err(nested_error());
        }

        let object_type = object_type.substitute(type_bindings);

        // If the object type isn't known, just return an error saying type annotations are needed.
        if object_type.is_bindable() {
            return Err(ImplSearchErrorKind::TypeAnnotationsNeededOnObjectType);
        }

        let impls = self.trait_implementation_map.get(&trait_id).ok_or_else(nested_error)?;

        let mut matching_impls = Vec::new();
        let mut where_clause_error = None;

        for (existing_object_type, impl_kind) in impls {
            // Bug: We're instantiating only the object type's generics here, not all of the trait's generics like we need to
            let (existing_object_type, instantiation_bindings) =
                existing_object_type.instantiate(self);

            let mut fresh_bindings = type_bindings.clone();

            let mut check_trait_generics =
                |impl_generics: &[Type], impl_associated_types: &[NamedType]| {
                    trait_generics.iter().zip(impl_generics).all(|(trait_generic, impl_generic)| {
                        let impl_generic = impl_generic.force_substitute(&instantiation_bindings);
                        trait_generic.try_unify(&impl_generic, &mut fresh_bindings).is_ok()
                    }) && trait_associated_types.iter().zip(impl_associated_types).all(
                        |(trait_generic, impl_generic)| {
                            let impl_generic2 =
                                impl_generic.typ.force_substitute(&instantiation_bindings);
                            trait_generic.typ.try_unify(&impl_generic2, &mut fresh_bindings).is_ok()
                        },
                    )
                };

            let trait_generics = match impl_kind {
                TraitImplKind::Normal(id) => {
                    let shared_impl = self.get_trait_implementation(*id);
                    let shared_impl = shared_impl.borrow();
                    let named = self.get_associated_types_for_impl(*id).to_vec();
                    let ordered = shared_impl.trait_generics.clone();
                    TraitGenerics { named, ordered }
                }
                TraitImplKind::Assumed { trait_generics, .. } => trait_generics.clone(),
            };

            if !check_trait_generics(&trait_generics.ordered, &trait_generics.named) {
                continue;
            }

            if object_type.try_unify(&existing_object_type, &mut fresh_bindings).is_ok() {
                if let TraitImplKind::Normal(impl_id) = impl_kind {
                    let trait_impl = self.get_trait_implementation(*impl_id);
                    let trait_impl = trait_impl.borrow();

                    if let Err(error) = self.validate_where_clause(
                        &trait_impl.where_clause,
                        &mut fresh_bindings,
                        &instantiation_bindings,
                        recursion_limit,
                    ) {
                        // Only keep the first errors we get from a failing where clause
                        if where_clause_error.is_none() {
                            where_clause_error = Some(error);
                        }
                        continue;
                    }
                }

                let constraint = TraitConstraint {
                    typ: existing_object_type,
                    trait_bound: ResolvedTraitBound {
                        trait_id,
                        trait_generics,
                        span: Span::default(),
                    },
                };
                matching_impls.push((impl_kind.clone(), fresh_bindings, constraint));
            }
        }

        if matching_impls.len() == 1 {
            let (impl_, fresh_bindings, _) = matching_impls.pop().unwrap();
            *type_bindings = fresh_bindings;
            Ok(impl_)
        } else if matching_impls.is_empty() {
            let mut errors = match where_clause_error {
                Some((_, ImplSearchErrorKind::Nested(errors))) => errors,
                Some((constraint, _other)) => vec![constraint],
                None => vec![],
            };
            errors.push(make_constraint());
            Err(ImplSearchErrorKind::Nested(errors))
        } else {
            let impls = vecmap(matching_impls, |(_, _, constraint)| {
                let name = &self.get_trait(constraint.trait_bound.trait_id).name;
                format!("{}: {name}{}", constraint.typ, constraint.trait_bound.trait_generics)
            });
            Err(ImplSearchErrorKind::MultipleMatching(impls))
        }
    }

    /// Verifies that each constraint in the given where clause is valid.
    /// If an impl cannot be found for any constraint, the erroring constraint is returned.
    fn validate_where_clause(
        &self,
        where_clause: &[TraitConstraint],
        type_bindings: &mut TypeBindings,
        instantiation_bindings: &TypeBindings,
        recursion_limit: u32,
    ) -> Result<(), (TraitConstraint, ImplSearchErrorKind)> {
        for constraint in where_clause {
            // Instantiation bindings are generally safe to force substitute into the same type.
            // This is needed here to undo any bindings done to trait methods by monomorphization.
            // Otherwise, an impl for any (A, B) could get narrowed to only an impl for e.g. (u8, u16).
            let constraint_type =
                constraint.typ.force_substitute(instantiation_bindings).substitute(type_bindings);

            let trait_generics =
                vecmap(&constraint.trait_bound.trait_generics.ordered, |generic| {
                    generic.force_substitute(instantiation_bindings).substitute(type_bindings)
                });

            let trait_associated_types =
                vecmap(&constraint.trait_bound.trait_generics.named, |generic| {
                    let typ = generic.typ.force_substitute(instantiation_bindings);
                    NamedType { name: generic.name.clone(), typ: typ.substitute(type_bindings) }
                });

            // We can ignore any associated types on the constraint since those should not affect
            // which impl we choose.
            self.lookup_trait_implementation_helper(
                &constraint_type,
                constraint.trait_bound.trait_id,
                &trait_generics,
                &trait_associated_types,
                // Use a fresh set of type bindings here since the constraint_type originates from
                // our impl list, which we don't want to bind to.
                type_bindings,
                recursion_limit - 1,
            )
            .map_err(|error| (constraint.clone(), error))?;
        }

        Ok(())
    }

    /// Adds an "assumed" trait implementation to the currently known trait implementations.
    /// Unlike normal trait implementations, these are only assumed to exist. They often correspond
    /// to `where` clauses in functions where we assume there is some `T: Eq` even though we do
    /// not yet know T. For these cases, we store an impl here so that we assume they exist and
    /// can resolve them. They are then later verified when the function is called, and linked
    /// properly after being monomorphized to the correct variant.
    ///
    /// Returns true on success, or false if there is already an overlapping impl in scope.
    pub fn add_assumed_trait_implementation(
        &mut self,
        object_type: Type,
        trait_id: TraitId,
        trait_generics: TraitGenerics,
    ) -> bool {
        // Make sure there are no overlapping impls
        let existing = self.try_lookup_trait_implementation(
            &object_type,
            trait_id,
            &trait_generics.ordered,
            &trait_generics.named,
        );
        if existing.is_ok() {
            return false;
        }

        let entries = self.trait_implementation_map.entry(trait_id).or_default();
        entries.push((object_type.clone(), TraitImplKind::Assumed { object_type, trait_generics }));
        true
    }

    /// Adds a trait implementation to the list of known implementations.
    pub fn add_trait_implementation(
        &mut self,
        object_type: Type,
        trait_id: TraitId,
        impl_id: TraitImplId,
        impl_generics: GenericTypeVars,
        trait_impl: Shared<TraitImpl>,
    ) -> Result<(), (Span, FileId)> {
        self.trait_implementations.insert(impl_id, trait_impl.clone());

        // Avoid adding error types to impls since they'll conflict with every other type.
        // We don't need to return an error since we expect an error to already be issued when
        // the error type is created.
        if object_type == Type::Error {
            return Ok(());
        }

        // Replace each generic with a fresh type variable
        let substitutions = impl_generics
            .into_iter()
            .map(|typevar| {
                let typevar_kind = typevar.kind();
                let typevar_id = typevar.id();
                let substitution = (
                    typevar,
                    typevar_kind.clone(),
                    self.next_type_variable_with_kind(typevar_kind),
                );
                (typevar_id, substitution)
            })
            .collect();

        let instantiated_object_type = object_type.substitute(&substitutions);

        let trait_generics = &trait_impl.borrow().trait_generics;
        let associated_types = self.get_associated_types_for_impl(impl_id);

        // Ignoring overlapping `TraitImplKind::Assumed` impls here is perfectly fine.
        // It should never happen since impls are defined at global scope, but even
        // if they were, we should never prevent defining a new impl because a 'where'
        // clause already assumes it exists.
        if let Ok((TraitImplKind::Normal(existing), _)) = self.try_lookup_trait_implementation(
            &instantiated_object_type,
            trait_id,
            trait_generics,
            associated_types,
        ) {
            let existing_impl = self.get_trait_implementation(existing);
            let existing_impl = existing_impl.borrow();
            return Err((existing_impl.ident.span(), existing_impl.file));
        }

        for method in &trait_impl.borrow().methods {
            let method_name = self.function_name(method).to_owned();
            self.add_method(&object_type, method_name, *method, Some(trait_id));
        }

        // The object type is generalized so that a generic impl will apply
        // to any type T, rather than just the generic type named T.
        let generalized_object_type = object_type.generalize_from_substitutions(substitutions);

        let entries = self.trait_implementation_map.entry(trait_id).or_default();
        entries.push((generalized_object_type, TraitImplKind::Normal(impl_id)));
        Ok(())
    }

<<<<<<< HEAD
    /// Looks up a method that's directly defined in the given struct.
=======
    /// Looks up a method that's directly defined in the given type.
>>>>>>> 9471e28a
    pub fn lookup_direct_method(
        &self,
        typ: &Type,
        method_name: &str,
        has_self_arg: bool,
    ) -> Option<FuncId> {
<<<<<<< HEAD
        self.struct_methods
            .get(&id)
            .and_then(|h| h.get(method_name))
            .and_then(|methods| methods.find_direct_method(typ, has_self_arg, self))
    }

    /// Looks up a methods that apply to the given struct but are defined in traits.
    pub fn lookup_trait_methods(
        &self,
        typ: &Type,
        id: StructId,
        method_name: &str,
        has_self_arg: bool,
    ) -> Vec<(FuncId, TraitId)> {
        self.struct_methods
            .get(&id)
            .and_then(|h| h.get(method_name))
            .map(|methods| methods.find_trait_methods(typ, has_self_arg, self))
            .unwrap_or_default()
=======
        let key = get_type_method_key(typ)?;

        self.methods
            .get(&key)
            .and_then(|h| h.get(method_name))
            .and_then(|methods| methods.find_direct_method(typ, has_self_arg, self))
>>>>>>> 9471e28a
    }

    /// Looks up a methods that apply to the given type but are defined in traits.
    pub fn lookup_trait_methods(
        &self,
        typ: &Type,
        method_name: &str,
        has_self_arg: bool,
    ) -> Vec<(FuncId, TraitId)> {
        let key = get_type_method_key(typ);
        if let Some(key) = key {
            self.methods
                .get(&key)
                .and_then(|h| h.get(method_name))
                .map(|methods| methods.find_trait_methods(typ, has_self_arg, self))
                .unwrap_or_default()
        } else {
<<<<<<< HEAD
            self.lookup_generic_method(typ, method_name, has_self_arg)
        }
    }

    /// Looks up a method at impls for all types `T`, e.g. `impl<T> Foo for T`
    pub fn lookup_generic_method(
        &self,
        typ: &Type,
        method_name: &str,
        has_self_arg: bool,
    ) -> Option<FuncId> {
        let global_methods =
            self.primitive_methods.get(&TypeMethodKey::Generic)?.get(method_name)?;
        global_methods.find_matching_method(typ, has_self_arg, self)
    }

    /// Looks up a given method name on the given primitive type.
    pub fn lookup_primitive_method(
        &self,
        typ: &Type,
        method_name: &str,
        has_self_arg: bool,
    ) -> Option<FuncId> {
        let key = get_type_method_key(typ)?;
        let methods = self.primitive_methods.get(&key)?.get(method_name)?;
        self.find_matching_method(typ, Some(methods), method_name, has_self_arg)
    }

    pub fn lookup_primitive_trait_method_mut(
=======
            Vec::new()
        }
    }

    /// Looks up methods at impls for all types `T`, e.g. `impl<T> Foo for T`
    pub fn lookup_generic_methods(
>>>>>>> 9471e28a
        &self,
        typ: &Type,
        method_name: &str,
        has_self_arg: bool,
    ) -> Vec<(FuncId, TraitId)> {
        self.methods
            .get(&TypeMethodKey::Generic)
            .and_then(|h| h.get(method_name))
            .map(|methods| methods.find_trait_methods(typ, has_self_arg, self))
            .unwrap_or_default()
    }

    /// Returns what the next trait impl id is expected to be.
    pub fn next_trait_impl_id(&mut self) -> TraitImplId {
        let next_id = self.next_trait_implementation_id;
        self.next_trait_implementation_id += 1;
        TraitImplId(next_id)
    }

    /// Removes all TraitImplKind::Assumed from the list of known impls for the given trait
    pub fn remove_assumed_trait_implementations_for_trait(&mut self, trait_id: TraitId) {
        self.remove_assumed_trait_implementations_for_trait_and_parents(trait_id, trait_id);
    }

    fn remove_assumed_trait_implementations_for_trait_and_parents(
        &mut self,
        trait_id: TraitId,
        starting_trait_id: TraitId,
    ) {
        let entries = self.trait_implementation_map.entry(trait_id).or_default();
        entries.retain(|(_, kind)| matches!(kind, TraitImplKind::Normal(_)));

        // Also remove assumed implementations for the parent traits, if any
        if let Some(trait_bounds) =
            self.try_get_trait(trait_id).map(|the_trait| the_trait.trait_bounds.clone())
        {
            for parent_trait_bound in trait_bounds {
                // Avoid looping forever in case there are cycles
                if parent_trait_bound.trait_id == starting_trait_id {
                    continue;
                }

                self.remove_assumed_trait_implementations_for_trait_and_parents(
                    parent_trait_bound.trait_id,
                    starting_trait_id,
                );
            }
        }
    }

    /// Tags the given identifier with the selected trait_impl so that monomorphization
    /// can later recover which impl was selected, or alternatively see if it needs to
    /// decide which impl to select (because the impl was Assumed).
    pub fn select_impl_for_expression(&mut self, ident_id: ExprId, trait_impl: TraitImplKind) {
        self.selected_trait_implementations.insert(ident_id, trait_impl);
    }

    /// Retrieves the impl selected for a given ExprId during name resolution.
    pub fn get_selected_impl_for_expression(&self, ident_id: ExprId) -> Option<TraitImplKind> {
        self.selected_trait_implementations.get(&ident_id).cloned()
    }

    /// Retrieves the trait id for a given binary operator.
    /// All binary operators correspond to a trait - although multiple may correspond
    /// to the same trait (such as `==` and `!=`).
    /// `self.infix_operator_traits` is expected to be filled before name resolution,
    /// during definition collection.
    pub fn get_operator_trait_method(&self, operator: BinaryOpKind) -> TraitMethodId {
        let trait_id = self.infix_operator_traits[&operator];

        // Assume that the operator's method to be overloaded is the first method of the trait.
        TraitMethodId { trait_id, method_index: 0 }
    }

    /// Retrieves the trait id for a given unary operator.
    /// Only some unary operators correspond to a trait: `-` and `!`, but for example `*` does not.
    /// `self.prefix_operator_traits` is expected to be filled before name resolution,
    /// during definition collection.
    pub fn get_prefix_operator_trait_method(&self, operator: &UnaryOp) -> Option<TraitMethodId> {
        let trait_id = self.prefix_operator_traits.get(operator)?;

        // Assume that the operator's method to be overloaded is the first method of the trait.
        Some(TraitMethodId { trait_id: *trait_id, method_index: 0 })
    }

    /// Add the given trait as an operator trait if its name matches one of the
    /// operator trait names (Add, Sub, ...).
    pub fn try_add_infix_operator_trait(&mut self, trait_id: TraitId) {
        let the_trait = self.get_trait(trait_id);

        let operator = match the_trait.name.0.contents.as_str() {
            "Add" => BinaryOpKind::Add,
            "Sub" => BinaryOpKind::Subtract,
            "Mul" => BinaryOpKind::Multiply,
            "Div" => BinaryOpKind::Divide,
            "Rem" => BinaryOpKind::Modulo,
            "Eq" => BinaryOpKind::Equal,
            "Ord" => BinaryOpKind::Less,
            "BitAnd" => BinaryOpKind::And,
            "BitOr" => BinaryOpKind::Or,
            "BitXor" => BinaryOpKind::Xor,
            "Shl" => BinaryOpKind::ShiftLeft,
            "Shr" => BinaryOpKind::ShiftRight,
            _ => return,
        };

        self.infix_operator_traits.insert(operator, trait_id);

        // Some operators also require we insert a matching entry for related operators
        match operator {
            BinaryOpKind::Equal => {
                self.infix_operator_traits.insert(BinaryOpKind::NotEqual, trait_id);
            }
            BinaryOpKind::Less => {
                self.infix_operator_traits.insert(BinaryOpKind::LessEqual, trait_id);
                self.infix_operator_traits.insert(BinaryOpKind::Greater, trait_id);
                self.infix_operator_traits.insert(BinaryOpKind::GreaterEqual, trait_id);

                let the_trait = self.get_trait(trait_id);
                self.ordering_type = match &the_trait.methods[0].typ {
                    Type::Forall(_, typ) => match typ.as_ref() {
                        Type::Function(_, return_type, _, _) => Some(return_type.as_ref().clone()),
                        other => unreachable!("Expected function type for `cmp`, found {}", other),
                    },
                    other => unreachable!("Expected Forall type for `cmp`, found {}", other),
                };
            }
            _ => (),
        }
    }

    /// Add the given trait as an operator trait if its name matches one of the
    /// prefix operator trait names (Not or Neg).
    pub fn try_add_prefix_operator_trait(&mut self, trait_id: TraitId) {
        let the_trait = self.get_trait(trait_id);

        let operator = match the_trait.name.0.contents.as_str() {
            "Neg" => UnaryOp::Minus,
            "Not" => UnaryOp::Not,
            _ => return,
        };

        self.prefix_operator_traits.insert(operator, trait_id);
    }

    pub fn is_operator_trait(&self, trait_id: TraitId) -> bool {
        self.infix_operator_traits.values().any(|id| *id == trait_id)
            || self.prefix_operator_traits.values().any(|id| *id == trait_id)
    }

    /// This function is needed when creating a NodeInterner for testing so that calls
    /// to `get_operator_trait` do not panic when the stdlib isn't present.
    #[cfg(test)]
    pub fn populate_dummy_operator_traits(&mut self) {
        let dummy_trait = TraitId(ModuleId::dummy_id());
        self.infix_operator_traits.insert(BinaryOpKind::Add, dummy_trait);
        self.infix_operator_traits.insert(BinaryOpKind::Subtract, dummy_trait);
        self.infix_operator_traits.insert(BinaryOpKind::Multiply, dummy_trait);
        self.infix_operator_traits.insert(BinaryOpKind::Divide, dummy_trait);
        self.infix_operator_traits.insert(BinaryOpKind::Modulo, dummy_trait);
        self.infix_operator_traits.insert(BinaryOpKind::Equal, dummy_trait);
        self.infix_operator_traits.insert(BinaryOpKind::NotEqual, dummy_trait);
        self.infix_operator_traits.insert(BinaryOpKind::Less, dummy_trait);
        self.infix_operator_traits.insert(BinaryOpKind::LessEqual, dummy_trait);
        self.infix_operator_traits.insert(BinaryOpKind::Greater, dummy_trait);
        self.infix_operator_traits.insert(BinaryOpKind::GreaterEqual, dummy_trait);
        self.infix_operator_traits.insert(BinaryOpKind::And, dummy_trait);
        self.infix_operator_traits.insert(BinaryOpKind::Or, dummy_trait);
        self.infix_operator_traits.insert(BinaryOpKind::Xor, dummy_trait);
        self.infix_operator_traits.insert(BinaryOpKind::ShiftLeft, dummy_trait);
        self.infix_operator_traits.insert(BinaryOpKind::ShiftRight, dummy_trait);
        self.prefix_operator_traits.insert(UnaryOp::Minus, dummy_trait);
        self.prefix_operator_traits.insert(UnaryOp::Not, dummy_trait);
    }

    pub(crate) fn ordering_type(&self) -> Type {
        self.ordering_type.clone().expect("Expected ordering_type to be set in the NodeInterner")
    }

    /// Register that `dependent` depends on `dependency`.
    /// This is usually because `dependent` refers to `dependency` in one of its struct fields.
    pub fn add_type_dependency(&mut self, dependent: DependencyId, dependency: StructId) {
        self.add_dependency(dependent, DependencyId::Struct(dependency));
    }

    pub fn add_global_dependency(&mut self, dependent: DependencyId, dependency: GlobalId) {
        self.add_dependency(dependent, DependencyId::Global(dependency));
    }

    pub fn add_function_dependency(&mut self, dependent: DependencyId, dependency: FuncId) {
        self.add_dependency(dependent, DependencyId::Function(dependency));
    }

    pub fn add_type_alias_dependency(&mut self, dependent: DependencyId, dependency: TypeAliasId) {
        self.add_dependency(dependent, DependencyId::Alias(dependency));
    }

    pub fn add_trait_dependency(&mut self, dependent: DependencyId, dependency: TraitId) {
        self.add_dependency(dependent, DependencyId::Trait(dependency));
    }

    pub fn add_dependency(&mut self, dependent: DependencyId, dependency: DependencyId) {
        let dependent_index = self.get_or_insert_dependency(dependent);
        let dependency_index = self.get_or_insert_dependency(dependency);
        self.dependency_graph.update_edge(dependent_index, dependency_index, ());
    }

    pub fn get_or_insert_dependency(&mut self, id: DependencyId) -> PetGraphIndex {
        if let Some(index) = self.dependency_graph_indices.get(&id) {
            return *index;
        }

        let index = self.dependency_graph.add_node(id);
        self.dependency_graph_indices.insert(id, index);
        index
    }

    pub(crate) fn check_for_dependency_cycles(&self) -> Vec<(CompilationError, FileId)> {
        let strongly_connected_components = tarjan_scc(&self.dependency_graph);
        let mut errors = Vec::new();

        let mut push_error = |item: String, scc: &[_], i, location: Location| {
            let cycle = self.get_cycle_error_string(scc, i);
            let span = location.span;
            let error = ResolverError::DependencyCycle { item, cycle, span };
            errors.push((error.into(), location.file));
        };

        for scc in strongly_connected_components {
            if scc.len() > 1 {
                // If a SCC contains a type, type alias, or global, it must be the only element in the SCC
                for (i, index) in scc.iter().enumerate() {
                    match self.dependency_graph[*index] {
                        DependencyId::Struct(struct_id) => {
                            let struct_type = self.get_struct(struct_id);
                            let struct_type = struct_type.borrow();
                            push_error(struct_type.name.to_string(), &scc, i, struct_type.location);
                            break;
                        }
                        DependencyId::Global(global_id) => {
                            let global = self.get_global(global_id);
                            let name = global.ident.to_string();
                            push_error(name, &scc, i, global.location);
                            break;
                        }
                        DependencyId::Alias(alias_id) => {
                            let alias = self.get_type_alias(alias_id);
                            // If type aliases form a cycle, we have to manually break the cycle
                            // here to prevent infinite recursion in the type checker.
                            alias.borrow_mut().typ = Type::Error;

                            // push_error will borrow the alias so we have to drop the mutable borrow
                            let alias = alias.borrow();
                            push_error(alias.name.to_string(), &scc, i, alias.location);
                            break;
                        }
                        DependencyId::Trait(trait_id) => {
                            let the_trait = self.get_trait(trait_id);
                            push_error(the_trait.name.to_string(), &scc, i, the_trait.location);
                            break;
                        }
                        // Mutually recursive functions are allowed
                        DependencyId::Function(_) => (),
                        // Local variables should never be in a dependency cycle, scoping rules
                        // prevents referring to them before they're defined
                        DependencyId::Variable(loc) => unreachable!(
                            "Variable used at location {loc:?} caught in a dependency cycle"
                        ),
                    }
                }
            }
        }

        errors
    }

    /// Build up a string starting from the given item containing each item in the dependency
    /// cycle. The final result will resemble `foo -> bar -> baz -> foo`, always going back to the
    /// element at the given start index.
    fn get_cycle_error_string(&self, scc: &[PetGraphIndex], start_index: usize) -> String {
        let index_to_string = |index: PetGraphIndex| match self.dependency_graph[index] {
            DependencyId::Struct(id) => Cow::Owned(self.get_struct(id).borrow().name.to_string()),
            DependencyId::Function(id) => Cow::Borrowed(self.function_name(&id)),
            DependencyId::Alias(id) => {
                Cow::Owned(self.get_type_alias(id).borrow().name.to_string())
            }
            DependencyId::Global(id) => {
                Cow::Borrowed(self.get_global(id).ident.0.contents.as_ref())
            }
            DependencyId::Trait(id) => Cow::Owned(self.get_trait(id).name.to_string()),
            DependencyId::Variable(loc) => {
                unreachable!("Variable used at location {loc:?} caught in a dependency cycle")
            }
        };

        let mut cycle = index_to_string(scc[start_index]).to_string();

        // Reversing the dependencies here matches the order users would expect for the error message
        for i in (0..scc.len()).rev() {
            cycle += " -> ";
            cycle += &index_to_string(scc[(start_index + i) % scc.len()]);
        }

        cycle
    }

    pub fn push_quoted_type(&mut self, typ: Type) -> QuotedTypeId {
        QuotedTypeId(self.quoted_types.insert(typ))
    }

    pub fn get_quoted_type(&self, id: QuotedTypeId) -> &Type {
        &self.quoted_types[id.0]
    }

    pub fn push_expression_kind(&mut self, expr: ExpressionKind) -> InternedExpressionKind {
        InternedExpressionKind(self.interned_expression_kinds.insert(expr))
    }

    pub fn get_expression_kind(&self, id: InternedExpressionKind) -> &ExpressionKind {
        &self.interned_expression_kinds[id.0]
    }

    pub fn push_statement_kind(&mut self, statement: StatementKind) -> InternedStatementKind {
        InternedStatementKind(self.interned_statement_kinds.insert(statement))
    }

    pub fn get_statement_kind(&self, id: InternedStatementKind) -> &StatementKind {
        &self.interned_statement_kinds[id.0]
    }

    pub fn push_lvalue(&mut self, lvalue: LValue) -> InternedExpressionKind {
        self.push_expression_kind(lvalue.as_expression().kind)
    }

    pub fn get_lvalue(&self, id: InternedExpressionKind, span: Span) -> LValue {
        LValue::from_expression_kind(self.get_expression_kind(id).clone(), span)
            .expect("Called LValue::from_expression with an invalid expression")
    }

    pub fn push_pattern(&mut self, pattern: Pattern) -> InternedPattern {
        InternedPattern(self.interned_patterns.insert(pattern))
    }

    pub fn get_pattern(&self, id: InternedPattern) -> &Pattern {
        &self.interned_patterns[id.0]
    }

    pub fn push_unresolved_type_data(
        &mut self,
        typ: UnresolvedTypeData,
    ) -> InternedUnresolvedTypeData {
        InternedUnresolvedTypeData(self.interned_unresolved_type_datas.insert(typ))
    }

    pub fn get_unresolved_type_data(&self, id: InternedUnresolvedTypeData) -> &UnresolvedTypeData {
        &self.interned_unresolved_type_datas[id.0]
    }

    /// Returns the type of an operator (which is always a function), along with its return type.
    pub fn get_infix_operator_type(
        &self,
        lhs: ExprId,
        operator: BinaryOpKind,
        operator_expr: ExprId,
    ) -> (Type, Type) {
        let lhs_type = self.id_type(lhs);
        let args = vec![lhs_type.clone(), lhs_type];

        // If this is a comparison operator, the result is a boolean but
        // the actual method call returns an Ordering
        use crate::ast::BinaryOpKind::*;
        let ret = if matches!(operator, Less | LessEqual | Greater | GreaterEqual) {
            self.ordering_type()
        } else {
            self.id_type(operator_expr)
        };

        let env = Box::new(Type::Unit);
        (Type::Function(args, Box::new(ret.clone()), env, false), ret)
    }

    /// Returns the type of a prefix operator (which is always a function), along with its return type.
    pub fn get_prefix_operator_type(&self, operator_expr: ExprId, rhs: ExprId) -> (Type, Type) {
        let rhs_type = self.id_type(rhs);
        let args = vec![rhs_type];
        let ret = self.id_type(operator_expr);
        let env = Box::new(Type::Unit);
        (Type::Function(args, Box::new(ret.clone()), env, false), ret)
    }

    pub fn is_in_lsp_mode(&self) -> bool {
        self.lsp_mode
    }

    pub fn set_associated_types_for_impl(
        &mut self,
        impl_id: TraitImplId,
        associated_types: Vec<NamedType>,
    ) {
        self.trait_impl_associated_types.insert(impl_id, associated_types);
    }

    pub fn get_associated_types_for_impl(&self, impl_id: TraitImplId) -> &[NamedType] {
        &self.trait_impl_associated_types[&impl_id]
    }

    pub fn find_associated_type_for_impl(
        &self,
        impl_id: TraitImplId,
        type_name: &str,
    ) -> Option<&Type> {
        let types = self.trait_impl_associated_types.get(&impl_id)?;
        types.iter().find(|typ| typ.name.0.contents == type_name).map(|typ| &typ.typ)
    }

    /// Return a set of TypeBindings to bind types from the parent trait to those from the trait impl.
    pub fn trait_to_impl_bindings(
        &self,
        trait_id: TraitId,
        impl_id: TraitImplId,
        trait_impl_generics: &[Type],
        impl_self_type: Type,
    ) -> TypeBindings {
        let mut bindings = TypeBindings::new();
        let the_trait = self.get_trait(trait_id);
        let trait_generics = the_trait.generics.clone();

        let self_type_var = the_trait.self_type_typevar.clone();
        bindings.insert(
            self_type_var.id(),
            (self_type_var.clone(), self_type_var.kind(), impl_self_type),
        );

        for (trait_generic, trait_impl_generic) in trait_generics.iter().zip(trait_impl_generics) {
            let type_var = trait_generic.type_var.clone();
            bindings.insert(
                type_var.id(),
                (type_var, trait_generic.kind(), trait_impl_generic.clone()),
            );
        }

        // Now that the normal bindings are added, we still need to bind the associated types
        let impl_associated_types = self.get_associated_types_for_impl(impl_id);
        let trait_associated_types = &the_trait.associated_types;

        for (trait_type, impl_type) in trait_associated_types.iter().zip(impl_associated_types) {
            let type_variable = trait_type.type_var.clone();
            bindings.insert(
                type_variable.id(),
                (type_variable, trait_type.kind(), impl_type.typ.clone()),
            );
        }

        bindings
    }

    pub fn set_doc_comments(&mut self, id: ReferenceId, doc_comments: Vec<String>) {
        if !doc_comments.is_empty() {
            self.doc_comments.insert(id, doc_comments);
        }
    }

    pub fn doc_comments(&self, id: ReferenceId) -> Option<&Vec<String>> {
        self.doc_comments.get(&id)
    }

<<<<<<< HEAD
=======
    pub fn get_expr_id_from_index(&self, index: impl Into<Index>) -> Option<ExprId> {
        let index = index.into();
        match self.nodes.get(index) {
            Some(Node::Expression(_)) => Some(ExprId(index)),
            _ => None,
        }
    }
}

>>>>>>> 9471e28a
impl Methods {
    fn add_method(&mut self, method: FuncId, typ: Option<Type>, trait_id: Option<TraitId>) {
        if let Some(trait_id) = trait_id {
            let trait_impl_method = TraitImplMethod { typ, method, trait_id };
            self.trait_impl_methods.push(trait_impl_method);
        } else {
            self.direct.push(method);
        }
    }

    /// Iterate through each method, starting with the direct methods
    pub fn iter(&self) -> impl Iterator<Item = (FuncId, Option<&Type>, Option<TraitId>)> {
        let trait_impl_methods =
            self.trait_impl_methods.iter().map(|m| (m.method, m.typ.as_ref(), Some(m.trait_id)));
        let direct = self.direct.iter().copied().map(|func_id| (func_id, None, None));
        direct.chain(trait_impl_methods)
    }

    pub fn find_matching_methods<'a>(
        &'a self,
        typ: &'a Type,
        has_self_param: bool,
        interner: &'a NodeInterner,
    ) -> impl Iterator<Item = (FuncId, Option<TraitId>)> + 'a {
        self.iter().filter_map(move |(method, method_type, trait_id)| {
            if Self::method_matches(typ, has_self_param, method, method_type, interner) {
                Some((method, trait_id))
            } else {
                None
            }
        })
    }

    pub fn find_direct_method(
        &self,
        typ: &Type,
        has_self_param: bool,
        interner: &NodeInterner,
    ) -> Option<FuncId> {
<<<<<<< HEAD
        // When adding methods we always check they do not overlap, so there should be
        // at most 1 matching method in this list.
        for (method, method_type) in self.iter() {
            if Self::method_matches(typ, has_self_param, method, method_type, interner) {
                return Some(method);
            }
        }

        None
    }

    pub fn find_direct_method(
        &self,
        typ: &Type,
        has_self_param: bool,
        interner: &NodeInterner,
    ) -> Option<FuncId> {
        for method in &self.direct {
            if Self::method_matches(typ, has_self_param, *method, &None, interner) {
=======
        for method in &self.direct {
            if Self::method_matches(typ, has_self_param, *method, None, interner) {
>>>>>>> 9471e28a
                return Some(*method);
            }
        }

        None
    }

    pub fn find_trait_methods(
        &self,
        typ: &Type,
        has_self_param: bool,
        interner: &NodeInterner,
    ) -> Vec<(FuncId, TraitId)> {
        let mut results = Vec::new();

        for trait_impl_method in &self.trait_impl_methods {
            let method = trait_impl_method.method;
<<<<<<< HEAD
            let method_type = &trait_impl_method.typ;
=======
            let method_type = trait_impl_method.typ.as_ref();
>>>>>>> 9471e28a
            let trait_id = trait_impl_method.trait_id;

            if Self::method_matches(typ, has_self_param, method, method_type, interner) {
                results.push((method, trait_id));
            }
        }

        results
    }

    fn method_matches(
        typ: &Type,
        has_self_param: bool,
        method: FuncId,
<<<<<<< HEAD
        method_type: &Option<Type>,
=======
        method_type: Option<&Type>,
>>>>>>> 9471e28a
        interner: &NodeInterner,
    ) -> bool {
        match interner.function_meta(&method).typ.instantiate(interner).0 {
            Type::Function(args, _, _, _) => {
                if has_self_param {
                    if let Some(object) = args.first() {
                        if object.unify(typ).is_ok() {
                            return true;
                        }

                        // Handle auto-dereferencing `&mut T` into `T`
                        if let Type::MutableReference(object) = object {
                            if object.unify(typ).is_ok() {
                                return true;
                            }
                        }
                    }
                } else {
                    // If we recorded the concrete type this trait impl method belongs to,
                    // and it matches typ, it's an exact match and we return that.
                    if let Some(method_type) = method_type {
                        if method_type.unify(typ).is_ok() {
                            return true;
                        }

                        // Handle auto-dereferencing `&mut T` into `T`
                        if let Type::MutableReference(method_type) = method_type {
                            if method_type.unify(typ).is_ok() {
                                return true;
                            }
                        }
                    } else {
                        return true;
                    }
                }
            }
            Type::Error => (),
            other => unreachable!("Expected function type, found {other}"),
        }

        false
    }
}

/// These are the primitive type variants that we support adding methods to
#[derive(Copy, Clone, Hash, PartialEq, Eq, Debug)]
enum TypeMethodKey {
    /// Fields and integers share methods for ease of use. These methods may still
    /// accept only fields or integers, it is just that their names may not clash.
    FieldOrInt,
    Array,
    Slice,
    Bool,
    String,
    FmtString,
    Unit,
    Tuple,
    Function,
    Generic,
    Quoted(QuotedType),
    Struct(StructId),
}

fn get_type_method_key(typ: &Type) -> Option<TypeMethodKey> {
    use TypeMethodKey::*;
    let typ = typ.follow_bindings();
    match &typ {
        Type::FieldElement => Some(FieldOrInt),
        Type::Array(_, _) => Some(Array),
        Type::Slice(_) => Some(Slice),
        Type::Integer(_, _) => Some(FieldOrInt),
        Type::TypeVariable(var) => {
            if var.is_integer() || var.is_integer_or_field() {
                Some(FieldOrInt)
            } else {
                None
            }
        }
        Type::Bool => Some(Bool),
        Type::String(_) => Some(String),
        Type::FmtString(_, _) => Some(FmtString),
        Type::Unit => Some(Unit),
        Type::Tuple(_) => Some(Tuple),
        Type::Function(_, _, _, _) => Some(Function),
        Type::NamedGeneric(_, _) => Some(Generic),
        Type::Quoted(quoted) => Some(Quoted(*quoted)),
        Type::MutableReference(element) => get_type_method_key(element),
        Type::Alias(alias, _) => get_type_method_key(&alias.borrow().typ),
        Type::Struct(struct_type, _) => Some(Struct(struct_type.borrow().id)),

        // We do not support adding methods to these types
        Type::Forall(_, _)
        | Type::Constant(..)
        | Type::Error
        | Type::InfixExpr(..)
        | Type::CheckedCast { .. }
        | Type::TraitAsType(..) => None,
    }
}<|MERGE_RESOLUTION|>--- conflicted
+++ resolved
@@ -1372,28 +1372,6 @@
         trait_id: Option<TraitId>,
     ) -> Option<FuncId> {
         match self_type {
-<<<<<<< HEAD
-            Type::Struct(struct_type, _generics) => {
-                let id = struct_type.borrow().id;
-
-                if trait_id.is_none() {
-                    if let Some(existing) =
-                        self.lookup_direct_method(self_type, id, &method_name, true)
-                    {
-                        return Some(existing);
-                    }
-                }
-
-                self.struct_methods
-                    .entry(id)
-                    .or_default()
-                    .entry(method_name)
-                    .or_default()
-                    .add_method(method_id, None, trait_id);
-                None
-            }
-=======
->>>>>>> 9471e28a
             Type::Error => None,
             Type::MutableReference(element) => {
                 self.add_method(element, method_name, method_id, trait_id)
@@ -1769,45 +1747,19 @@
         Ok(())
     }
 
-<<<<<<< HEAD
-    /// Looks up a method that's directly defined in the given struct.
-=======
     /// Looks up a method that's directly defined in the given type.
->>>>>>> 9471e28a
     pub fn lookup_direct_method(
         &self,
         typ: &Type,
         method_name: &str,
         has_self_arg: bool,
     ) -> Option<FuncId> {
-<<<<<<< HEAD
-        self.struct_methods
-            .get(&id)
-            .and_then(|h| h.get(method_name))
-            .and_then(|methods| methods.find_direct_method(typ, has_self_arg, self))
-    }
-
-    /// Looks up a methods that apply to the given struct but are defined in traits.
-    pub fn lookup_trait_methods(
-        &self,
-        typ: &Type,
-        id: StructId,
-        method_name: &str,
-        has_self_arg: bool,
-    ) -> Vec<(FuncId, TraitId)> {
-        self.struct_methods
-            .get(&id)
-            .and_then(|h| h.get(method_name))
-            .map(|methods| methods.find_trait_methods(typ, has_self_arg, self))
-            .unwrap_or_default()
-=======
         let key = get_type_method_key(typ)?;
 
         self.methods
             .get(&key)
             .and_then(|h| h.get(method_name))
             .and_then(|methods| methods.find_direct_method(typ, has_self_arg, self))
->>>>>>> 9471e28a
     }
 
     /// Looks up a methods that apply to the given type but are defined in traits.
@@ -1825,44 +1777,12 @@
                 .map(|methods| methods.find_trait_methods(typ, has_self_arg, self))
                 .unwrap_or_default()
         } else {
-<<<<<<< HEAD
-            self.lookup_generic_method(typ, method_name, has_self_arg)
-        }
-    }
-
-    /// Looks up a method at impls for all types `T`, e.g. `impl<T> Foo for T`
-    pub fn lookup_generic_method(
-        &self,
-        typ: &Type,
-        method_name: &str,
-        has_self_arg: bool,
-    ) -> Option<FuncId> {
-        let global_methods =
-            self.primitive_methods.get(&TypeMethodKey::Generic)?.get(method_name)?;
-        global_methods.find_matching_method(typ, has_self_arg, self)
-    }
-
-    /// Looks up a given method name on the given primitive type.
-    pub fn lookup_primitive_method(
-        &self,
-        typ: &Type,
-        method_name: &str,
-        has_self_arg: bool,
-    ) -> Option<FuncId> {
-        let key = get_type_method_key(typ)?;
-        let methods = self.primitive_methods.get(&key)?.get(method_name)?;
-        self.find_matching_method(typ, Some(methods), method_name, has_self_arg)
-    }
-
-    pub fn lookup_primitive_trait_method_mut(
-=======
             Vec::new()
         }
     }
 
     /// Looks up methods at impls for all types `T`, e.g. `impl<T> Foo for T`
     pub fn lookup_generic_methods(
->>>>>>> 9471e28a
         &self,
         typ: &Type,
         method_name: &str,
@@ -2329,8 +2249,6 @@
         self.doc_comments.get(&id)
     }
 
-<<<<<<< HEAD
-=======
     pub fn get_expr_id_from_index(&self, index: impl Into<Index>) -> Option<ExprId> {
         let index = index.into();
         match self.nodes.get(index) {
@@ -2340,7 +2258,6 @@
     }
 }
 
->>>>>>> 9471e28a
 impl Methods {
     fn add_method(&mut self, method: FuncId, typ: Option<Type>, trait_id: Option<TraitId>) {
         if let Some(trait_id) = trait_id {
@@ -2380,30 +2297,8 @@
         has_self_param: bool,
         interner: &NodeInterner,
     ) -> Option<FuncId> {
-<<<<<<< HEAD
-        // When adding methods we always check they do not overlap, so there should be
-        // at most 1 matching method in this list.
-        for (method, method_type) in self.iter() {
-            if Self::method_matches(typ, has_self_param, method, method_type, interner) {
-                return Some(method);
-            }
-        }
-
-        None
-    }
-
-    pub fn find_direct_method(
-        &self,
-        typ: &Type,
-        has_self_param: bool,
-        interner: &NodeInterner,
-    ) -> Option<FuncId> {
-        for method in &self.direct {
-            if Self::method_matches(typ, has_self_param, *method, &None, interner) {
-=======
         for method in &self.direct {
             if Self::method_matches(typ, has_self_param, *method, None, interner) {
->>>>>>> 9471e28a
                 return Some(*method);
             }
         }
@@ -2421,11 +2316,7 @@
 
         for trait_impl_method in &self.trait_impl_methods {
             let method = trait_impl_method.method;
-<<<<<<< HEAD
-            let method_type = &trait_impl_method.typ;
-=======
             let method_type = trait_impl_method.typ.as_ref();
->>>>>>> 9471e28a
             let trait_id = trait_impl_method.trait_id;
 
             if Self::method_matches(typ, has_self_param, method, method_type, interner) {
@@ -2440,11 +2331,7 @@
         typ: &Type,
         has_self_param: bool,
         method: FuncId,
-<<<<<<< HEAD
-        method_type: &Option<Type>,
-=======
         method_type: Option<&Type>,
->>>>>>> 9471e28a
         interner: &NodeInterner,
     ) -> bool {
         match interner.function_meta(&method).typ.instantiate(interner).0 {
