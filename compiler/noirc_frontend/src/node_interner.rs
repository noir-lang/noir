--- conflicted
+++ resolved
@@ -143,14 +143,12 @@
     // For trait implementation functions, this is their self type and trait they belong to
     func_id_to_trait: HashMap<FuncId, (Type, TraitId)>,
 
-<<<<<<< HEAD
-    /// Stores the [Location] of a [Type] reference
-    pub(crate) type_ref_locations: Vec<(Type, Location)>,
-=======
     /// A list of all type aliases that are referenced in the program.
     /// Searched by LSP to resolve [Location]s of [TypeAliasType]s
     pub(crate) type_alias_ref: Vec<(TypeAliasId, Location)>,
->>>>>>> 6001b013
+
+    /// Stores the [Location] of a [Type] reference
+    pub(crate) type_ref_locations: Vec<(Type, Location)>,
 }
 
 /// A trait implementation is either a normal implementation that is present in the source
@@ -459,11 +457,8 @@
             globals: HashMap::new(),
             struct_methods: HashMap::new(),
             primitive_methods: HashMap::new(),
-<<<<<<< HEAD
+            type_alias_ref: Vec::new(),
             type_ref_locations: Vec::new(),
-=======
-            type_alias_ref: Vec::new(),
->>>>>>> 6001b013
         };
 
         // An empty block expression is used often, we add this into the `node` on startup
@@ -1200,7 +1195,6 @@
     }
 
     /// Adds a trait implementation to the list of known implementations.
-    #[tracing::instrument(skip(self))]
     pub fn add_trait_implementation(
         &mut self,
         object_type: Type,
