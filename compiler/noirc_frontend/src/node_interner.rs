use std::collections::HashMap;

use arena::{Arena, Index};
use fm::FileId;
use iter_extended::vecmap;
use noirc_errors::{Location, Span, Spanned};

use crate::ast::Ident;
use crate::graph::CrateId;
use crate::hir::def_collector::dc_crate::{UnresolvedStruct, UnresolvedTrait, UnresolvedTypeAlias};
use crate::hir::def_map::{LocalModuleId, ModuleId};

use crate::hir_def::stmt::HirLetStatement;
use crate::hir_def::traits::TraitImpl;
use crate::hir_def::traits::{Trait, TraitConstraint};
use crate::hir_def::types::{StructType, Type};
use crate::hir_def::{
    expr::HirExpression,
    function::{FuncMeta, HirFunction},
    stmt::HirStatement,
};
use crate::token::{Attributes, SecondaryAttribute};
use crate::{
    ContractFunctionType, FunctionDefinition, FunctionVisibility, Generics, Shared, TypeAliasType,
    TypeBindings, TypeVariable, TypeVariableId, TypeVariableKind,
};

/// An arbitrary number to limit the recursion depth when searching for trait impls.
/// This is needed to stop recursing for cases such as `impl<T> Foo for T where T: Eq`
const IMPL_SEARCH_RECURSION_LIMIT: u32 = 10;

type StructAttributes = Vec<SecondaryAttribute>;

/// The node interner is the central storage location of all nodes in Noir's Hir (the
/// various node types can be found in hir_def). The interner is also used to collect
/// extra information about the Hir, such as the type of each node, information about
/// each definition or struct, etc. Because it is used on the Hir, the NodeInterner is
/// useful in passes where the Hir is used - name resolution, type checking, and
/// monomorphization - and it is not useful afterward.
#[derive(Debug)]
pub struct NodeInterner {
    nodes: Arena<Node>,
    func_meta: HashMap<FuncId, FuncMeta>,
    function_definition_ids: HashMap<FuncId, DefinitionId>,

    // For a given function ID, this gives the function's modifiers which includes
    // its visibility and whether it is unconstrained, among other information.
    // Unlike func_meta, this map is filled out during definition collection rather than name resolution.
    function_modifiers: HashMap<FuncId, FunctionModifiers>,

    // Contains the source module each function was defined in
    function_modules: HashMap<FuncId, ModuleId>,

    // Map each `Index` to it's own location
    id_to_location: HashMap<Index, Location>,

    // Maps each DefinitionId to a DefinitionInfo.
    definitions: Vec<DefinitionInfo>,

    // Type checking map
    //
    // Notice that we use `Index` as the Key and not an ExprId or IdentId
    // Therefore, If a raw index is passed in, then it is not safe to assume that it will have
    // a Type, as not all Ids have types associated to them.
    // Further note, that an ExprId and an IdentId will never have the same underlying Index
    // Because we use one Arena to store all Definitions/Nodes
    id_to_type: HashMap<Index, Type>,

    // Struct map.
    //
    // Each struct definition is possibly shared across multiple type nodes.
    // It is also mutated through the RefCell during name resolution to append
    // methods from impls to the type.
    structs: HashMap<StructId, Shared<StructType>>,

    struct_attributes: HashMap<StructId, StructAttributes>,
    // Type Aliases map.
    //
    // Map type aliases to the actual type.
    // When resolving types, check against this map to see if a type alias is defined.
    type_aliases: Vec<TypeAliasType>,

    // Trait map.
    //
    // Each trait definition is possibly shared across multiple type nodes.
    // It is also mutated through the RefCell during name resolution to append
    // methods from impls to the type.
    traits: HashMap<TraitId, Trait>,

    // Trait implementation map
    // For each type that implements a given Trait ( corresponding TraitId), there should be an entry here
    // The purpose for this hashmap is to detect duplication of trait implementations ( if any )
    //
    // Indexed by TraitImplIds
    trait_implementations: Vec<Shared<TraitImpl>>,

    /// Trait implementations on each type. This is expected to always have the same length as
    /// `self.trait_implementations`.
    ///
    /// For lack of a better name, this maps a trait id and type combination
    /// to a corresponding impl if one is available for the type. Due to generics,
    /// we cannot map from Type directly to impl, we need to iterate a Vec of all impls
    /// of that trait to see if any type may match. This can be further optimized later
    /// by splitting it up by type.
    trait_implementation_map: HashMap<TraitId, Vec<(Type, TraitImplKind)>>,

    /// When impls are found during type checking, we tag the function call's Ident
    /// with the impl that was selected. For cases with where clauses, this may be
    /// an Assumed (but verified) impl. In this case the monomorphizer should have
    /// the context to get the concrete type of the object and select the correct impl itself.
    selected_trait_implementations: HashMap<ExprId, TraitImplKind>,

    /// Map from ExprId (referring to a Function/Method call) to its corresponding TypeBindings,
    /// filled out during type checking from instantiated variables. Used during monomorphization
    /// to map call site types back onto function parameter types, and undo this binding as needed.
    instantiation_bindings: HashMap<ExprId, TypeBindings>,

    /// Remembers the field index a given HirMemberAccess expression was resolved to during type
    /// checking.
    field_indices: HashMap<ExprId, usize>,

    globals: HashMap<StmtId, GlobalInfo>, // NOTE: currently only used for checking repeat globals and restricting their scope to a module

    next_type_variable_id: std::cell::Cell<usize>,

    /// A map from a struct type and method name to a function id for the method.
    /// This can resolve to potentially multiple methods if the same method name is
    /// specialized for different generics on the same type. E.g. for `Struct<T>`, we
    /// may have both `impl Struct<u32> { fn foo(){} }` and `impl Struct<u8> { fn foo(){} }`.
    /// If this happens, the returned Vec will have 2 entries and we'll need to further
    /// disambiguate them by checking the type of each function.
    struct_methods: HashMap<(StructId, String), Methods>,

    /// Methods on primitive types defined in the stdlib.
    primitive_methods: HashMap<(TypeMethodKey, String), Methods>,

    // For trait implementation functions, this is their self type and trait they belong to
    func_id_to_trait: HashMap<FuncId, (Type, TraitId)>,
}

/// A trait implementation is either a normal implementation that is present in the source
/// program via an `impl` block, or it is assumed to exist from a `where` clause or similar.
#[derive(Debug, Clone)]
pub enum TraitImplKind {
    Normal(TraitImplId),

    /// Assumed impls don't have an impl id since they don't link back to any concrete part of the source code.
    Assumed {
        object_type: Type,
    },
}

/// Represents the methods on a given type that each share the same name.
///
/// Methods are split into inherent methods and trait methods. If there is
/// ever a name that is defined on both a type directly, and defined indirectly
/// via a trait impl, the direct (inherent) name will always take precedence.
///
/// Additionally, types can define specialized impls with methods of the same name
/// as long as these specialized impls do not overlap. E.g. `impl Struct<u32>` and `impl Struct<u64>`
#[derive(Default, Debug)]
pub struct Methods {
    direct: Vec<FuncId>,
    trait_impl_methods: Vec<FuncId>,
}

/// All the information from a function that is filled out during definition collection rather than
/// name resolution. As a result, if information about a function is needed during name resolution,
/// this is the only place where it is safe to retrieve it (where all fields are guaranteed to be initialized).
#[derive(Debug, Clone)]
pub struct FunctionModifiers {
    pub name: String,

    /// Whether the function is `pub` or not.
    pub visibility: FunctionVisibility,

    pub attributes: Attributes,

    pub is_unconstrained: bool,

    /// This function's type in its contract.
    /// If this function is not in a contract, this is always 'Secret'.
    pub contract_function_type: Option<ContractFunctionType>,

    /// This function's contract visibility.
    /// If this function is internal can only be called by itself.
    /// Will be None if not in contract.
    pub is_internal: Option<bool>,
}

impl FunctionModifiers {
    /// A semi-reasonable set of default FunctionModifiers used for testing.
    #[cfg(test)]
    #[allow(clippy::new_without_default)]
    pub fn new() -> Self {
        Self {
            name: String::new(),
            visibility: FunctionVisibility::Public,
            attributes: Attributes::empty(),
            is_unconstrained: false,
            is_internal: None,
            contract_function_type: None,
        }
    }
}

#[derive(Debug, Clone, Copy, Eq, PartialEq, Hash)]
pub struct DefinitionId(usize);

impl DefinitionId {
    //dummy id for error reporting
    pub fn dummy_id() -> DefinitionId {
        DefinitionId(std::usize::MAX)
    }
}

impl From<DefinitionId> for Index {
    fn from(id: DefinitionId) -> Self {
        Index::from_raw_parts(id.0, u64::MAX)
    }
}

#[derive(Debug, Eq, PartialEq, Hash, Clone, Copy)]
pub struct StmtId(Index);

impl StmtId {
    //dummy id for error reporting
    // This can be anything, as the program will ultimately fail
    // after resolution
    pub fn dummy_id() -> StmtId {
        StmtId(Index::from_raw_parts(std::usize::MAX, 0))
    }
}

#[derive(Debug, Eq, PartialEq, Hash, Copy, Clone)]
pub struct ExprId(Index);

impl ExprId {
    pub fn empty_block_id() -> ExprId {
        ExprId(Index::from_raw_parts(0, 0))
    }
}
#[derive(Debug, Eq, PartialEq, Hash, Copy, Clone)]
pub struct FuncId(Index);

impl FuncId {
    //dummy id for error reporting
    // This can be anything, as the program will ultimately fail
    // after resolution
    pub fn dummy_id() -> FuncId {
        FuncId(Index::from_raw_parts(std::usize::MAX, 0))
    }
}

#[derive(Debug, Eq, PartialEq, Hash, Copy, Clone, PartialOrd, Ord)]
pub struct StructId(ModuleId);

impl StructId {
    //dummy id for error reporting
    // This can be anything, as the program will ultimately fail
    // after resolution
    pub fn dummy_id() -> StructId {
        StructId(ModuleId { krate: CrateId::dummy_id(), local_id: LocalModuleId::dummy_id() })
    }

    pub fn module_id(self) -> ModuleId {
        self.0
    }

    pub fn krate(self) -> CrateId {
        self.0.krate
    }

    pub fn local_module_id(self) -> LocalModuleId {
        self.0.local_id
    }
}

#[derive(Debug, Eq, PartialEq, Hash, Copy, Clone, PartialOrd, Ord)]
pub struct TypeAliasId(pub usize);

impl TypeAliasId {
    pub fn dummy_id() -> TypeAliasId {
        TypeAliasId(std::usize::MAX)
    }
}

#[derive(Debug, Copy, Clone, PartialEq, Eq, Hash, PartialOrd, Ord)]
pub struct TraitId(pub ModuleId);

impl TraitId {
    // dummy id for error reporting
    // This can be anything, as the program will ultimately fail
    // after resolution
    pub fn dummy_id() -> TraitId {
        TraitId(ModuleId { krate: CrateId::dummy_id(), local_id: LocalModuleId::dummy_id() })
    }
}

#[derive(Debug, Eq, PartialEq, Hash, Clone, Copy)]
pub struct TraitImplId(usize);

#[derive(Debug, Copy, Clone, PartialEq, Eq, Hash, PartialOrd, Ord)]
pub struct TraitMethodId {
    pub trait_id: TraitId,
    pub method_index: usize, // index in Trait::methods
}

macro_rules! into_index {
    ($id_type:ty) => {
        impl From<$id_type> for Index {
            fn from(t: $id_type) -> Self {
                t.0
            }
        }

        impl From<&$id_type> for Index {
            fn from(t: &$id_type) -> Self {
                t.0
            }
        }
    };
}

macro_rules! partialeq {
    ($id_type:ty) => {
        impl PartialEq<usize> for &$id_type {
            fn eq(&self, other: &usize) -> bool {
                let (index, _) = self.0.into_raw_parts();
                index == *other
            }
        }
    };
}

into_index!(ExprId);
into_index!(StmtId);

partialeq!(ExprId);
partialeq!(StmtId);

/// A Definition enum specifies anything that we can intern in the NodeInterner
/// We use one Arena for all types that can be interned as that has better cache locality
/// This data structure is never accessed directly, so API wise there is no difference between using
/// Multiple arenas and a single Arena
#[derive(Debug, Clone)]
enum Node {
    Function(HirFunction),
    Statement(HirStatement),
    Expression(HirExpression),
}

#[derive(Debug, Clone)]
pub struct DefinitionInfo {
    pub name: String,
    pub mutable: bool,
    pub kind: DefinitionKind,
    pub location: Location,
}

impl DefinitionInfo {
    /// True if this definition is for a global variable.
    /// Note that this returns false for top-level functions.
    pub fn is_global(&self) -> bool {
        self.kind.is_global()
    }
}

#[derive(Debug, Clone, Eq, PartialEq)]
pub enum DefinitionKind {
    Function(FuncId),

    Global(ExprId),

    /// Locals may be defined in let statements or parameters,
    /// in which case they will not have an associated ExprId
    Local(Option<ExprId>),

    /// Generic types in functions (T, U in `fn foo<T, U>(...)` are declared as variables
    /// in scope in case they resolve to numeric generics later.
    GenericType(TypeVariable),
}

impl DefinitionKind {
    /// True if this definition is for a global variable.
    /// Note that this returns false for top-level functions.
    pub fn is_global(&self) -> bool {
        matches!(self, DefinitionKind::Global(..))
    }

    pub fn get_rhs(&self) -> Option<ExprId> {
        match self {
            DefinitionKind::Function(_) => None,
            DefinitionKind::Global(id) => Some(*id),
            DefinitionKind::Local(id) => *id,
            DefinitionKind::GenericType(_) => None,
        }
    }
}

#[derive(Debug, Clone)]
pub struct GlobalInfo {
    pub ident: Ident,
    pub local_id: LocalModuleId,
}

impl Default for NodeInterner {
    fn default() -> Self {
        let mut interner = NodeInterner {
            nodes: Arena::default(),
            func_meta: HashMap::new(),
            function_definition_ids: HashMap::new(),
            function_modifiers: HashMap::new(),
            function_modules: HashMap::new(),
            func_id_to_trait: HashMap::new(),
            id_to_location: HashMap::new(),
            definitions: vec![],
            id_to_type: HashMap::new(),
            structs: HashMap::new(),
            struct_attributes: HashMap::new(),
            type_aliases: Vec::new(),
            traits: HashMap::new(),
            trait_implementations: Vec::new(),
            trait_implementation_map: HashMap::new(),
            selected_trait_implementations: HashMap::new(),
            instantiation_bindings: HashMap::new(),
            field_indices: HashMap::new(),
            next_type_variable_id: std::cell::Cell::new(0),
            globals: HashMap::new(),
            struct_methods: HashMap::new(),
            primitive_methods: HashMap::new(),
        };

        // An empty block expression is used often, we add this into the `node` on startup
        let expr_id = interner.push_expr(HirExpression::empty_block());
        assert_eq!(expr_id, ExprId::empty_block_id());
        interner
    }
}

// XXX: Add check that insertions are not overwrites for maps
// XXX: Maybe change push to intern, and remove comments
impl NodeInterner {
    /// Interns a HIR statement.
    pub fn push_stmt(&mut self, stmt: HirStatement) -> StmtId {
        StmtId(self.nodes.insert(Node::Statement(stmt)))
    }
    /// Interns a HIR expression.
    pub fn push_expr(&mut self, expr: HirExpression) -> ExprId {
        ExprId(self.nodes.insert(Node::Expression(expr)))
    }

    /// Stores the span for an interned expression.
    pub fn push_expr_location(&mut self, expr_id: ExprId, span: Span, file: FileId) {
        self.id_to_location.insert(expr_id.into(), Location::new(span, file));
    }

    /// Scans the interner for the item which is located at that [Location]
    ///
    /// The [Location] may not necessarily point to the beginning of the item
    /// so we check if the location's span is contained within the start or end
    /// of each items [Span]
    pub fn find_location_index(&self, location: Location) -> Option<impl Into<Index>> {
        let mut location_candidate: Option<(&Index, &Location)> = None;

        // Note: we can modify this in the future to not do a linear
        // scan by storing a separate map of the spans or by sorting the locations.
        for (index, interned_location) in self.id_to_location.iter() {
            if interned_location.contains(&location) {
                if let Some(current_location) = location_candidate {
                    if interned_location.span.is_smaller(&current_location.1.span) {
                        location_candidate = Some((index, interned_location));
                    }
                } else {
                    location_candidate = Some((index, interned_location));
                }
            }
        }
        location_candidate.map(|(index, _location)| *index)
    }

    /// Interns a HIR Function.
    pub fn push_fn(&mut self, func: HirFunction) -> FuncId {
        FuncId(self.nodes.insert(Node::Function(func)))
    }

    /// Store the type for an interned expression
    pub fn push_expr_type(&mut self, expr_id: &ExprId, typ: Type) {
        self.id_to_type.insert(expr_id.into(), typ);
    }

    pub fn push_empty_trait(&mut self, type_id: TraitId, typ: &UnresolvedTrait) {
        let self_type_typevar_id = self.next_type_variable_id();

        self.traits.insert(
            type_id,
            Trait::new(
                type_id,
                typ.trait_def.name.clone(),
                typ.crate_id,
                typ.trait_def.span,
                vecmap(&typ.trait_def.generics, |_| {
                    // Temporary type variable ids before the trait is resolved to its actual ids.
                    // This lets us record how many arguments the type expects so that other types
                    // can refer to it with generic arguments before the generic parameters themselves
                    // are resolved.
                    let id = TypeVariableId(0);
                    (id, TypeVariable::unbound(id))
                }),
                self_type_typevar_id,
                TypeVariable::unbound(self_type_typevar_id),
            ),
        );
    }

    pub fn new_struct(
        &mut self,
        typ: &UnresolvedStruct,
        krate: CrateId,
        local_id: LocalModuleId,
        file_id: FileId,
    ) -> StructId {
        let struct_id = StructId(ModuleId { krate, local_id });
        let name = typ.struct_def.name.clone();

        // Fields will be filled in later
        let no_fields = Vec::new();
        let generics = vecmap(&typ.struct_def.generics, |_| {
            // Temporary type variable ids before the struct is resolved to its actual ids.
            // This lets us record how many arguments the type expects so that other types
            // can refer to it with generic arguments before the generic parameters themselves
            // are resolved.
            let id = TypeVariableId(0);
            (id, TypeVariable::unbound(id))
        });

<<<<<<< HEAD
        let location = Location { span: typ.struct_def.span, file: file_id };
=======
        let location = Location::new(typ.struct_def.span, file_id);
>>>>>>> 9dd465c2
        let new_struct = StructType::new(struct_id, name, location, no_fields, generics);
        self.structs.insert(struct_id, Shared::new(new_struct));
        self.struct_attributes.insert(struct_id, typ.struct_def.attributes.clone());
        struct_id
    }

    pub fn push_type_alias(&mut self, typ: &UnresolvedTypeAlias) -> TypeAliasId {
        let type_id = TypeAliasId(self.type_aliases.len());

        self.type_aliases.push(TypeAliasType::new(
            type_id,
            typ.type_alias_def.name.clone(),
            typ.type_alias_def.span,
            Type::Error,
            vecmap(&typ.type_alias_def.generics, |_| {
                let id = TypeVariableId(0);
                (id, TypeVariable::unbound(id))
            }),
        ));

        type_id
    }

    pub fn update_struct(&mut self, type_id: StructId, f: impl FnOnce(&mut StructType)) {
        let mut value = self.structs.get_mut(&type_id).unwrap().borrow_mut();
        f(&mut value);
    }

    pub fn update_trait(&mut self, trait_id: TraitId, f: impl FnOnce(&mut Trait)) {
        let value = self.traits.get_mut(&trait_id).unwrap();
        f(value);
    }

    pub fn set_type_alias(&mut self, type_id: TypeAliasId, typ: Type, generics: Generics) {
        let type_alias_type = &mut self.type_aliases[type_id.0];
        type_alias_type.set_type_and_generics(typ, generics);
    }

    /// Returns the interned statement corresponding to `stmt_id`
    pub fn update_statement(&mut self, stmt_id: &StmtId, f: impl FnOnce(&mut HirStatement)) {
        let def =
            self.nodes.get_mut(stmt_id.0).expect("ice: all statement ids should have definitions");

        match def {
            Node::Statement(stmt) => f(stmt),
            _ => panic!("ice: all statement ids should correspond to a statement in the interner"),
        }
    }

    /// Updates the interned expression corresponding to `expr_id`
    pub fn update_expression(&mut self, expr_id: ExprId, f: impl FnOnce(&mut HirExpression)) {
        let def =
            self.nodes.get_mut(expr_id.0).expect("ice: all expression ids should have definitions");

        match def {
            Node::Expression(expr) => f(expr),
            _ => {
                panic!("ice: all expression ids should correspond to a expression in the interner")
            }
        }
    }

    /// Store the type for an interned Identifier
    pub fn push_definition_type(&mut self, definition_id: DefinitionId, typ: Type) {
        self.id_to_type.insert(definition_id.into(), typ);
    }

    pub fn push_global(&mut self, stmt_id: StmtId, ident: Ident, local_id: LocalModuleId) {
        self.globals.insert(stmt_id, GlobalInfo { ident, local_id });
    }

    /// Intern an empty global stmt. Used for collecting globals
    pub fn push_empty_global(&mut self) -> StmtId {
        self.push_stmt(HirStatement::Error)
    }

    pub fn update_global(&mut self, stmt_id: StmtId, hir_stmt: HirStatement) {
        let def =
            self.nodes.get_mut(stmt_id.0).expect("ice: all function ids should have definitions");

        let stmt = match def {
            Node::Statement(stmt) => stmt,
            _ => {
                panic!("ice: all global ids should correspond to a statement in the interner")
            }
        };
        *stmt = hir_stmt;
    }

    /// Intern an empty function.
    pub fn push_empty_fn(&mut self) -> FuncId {
        self.push_fn(HirFunction::empty())
    }
    /// Updates the underlying interned Function.
    ///
    /// This method is used as we eagerly intern empty functions to
    /// generate function identifiers and then we update at a later point in
    /// time.
    pub fn update_fn(&mut self, func_id: FuncId, hir_func: HirFunction) {
        let def =
            self.nodes.get_mut(func_id.0).expect("ice: all function ids should have definitions");

        let func = match def {
            Node::Function(func) => func,
            _ => panic!("ice: all function ids should correspond to a function in the interner"),
        };
        *func = hir_func;
    }

    pub fn find_function(&self, function_name: &str) -> Option<FuncId> {
        self.func_meta
            .iter()
            .find(|(func_id, _func_meta)| self.function_name(func_id) == function_name)
            .map(|(func_id, _meta)| *func_id)
    }

    ///Interns a function's metadata.
    ///
    /// Note that the FuncId has been created already.
    /// See ModCollector for it's usage.
    pub fn push_fn_meta(&mut self, func_data: FuncMeta, func_id: FuncId) {
        self.func_meta.insert(func_id, func_data);
    }

    pub fn push_definition(
        &mut self,
        name: String,
        mutable: bool,
        definition: DefinitionKind,
        location: Location,
    ) -> DefinitionId {
        let id = DefinitionId(self.definitions.len());
        if let DefinitionKind::Function(func_id) = definition {
            self.function_definition_ids.insert(func_id, id);
        }

        self.definitions.push(DefinitionInfo { name, mutable, kind: definition, location });
        id
    }

    /// Push a function with the default modifiers and [`ModuleId`] for testing
    #[cfg(test)]
    pub fn push_test_function_definition(&mut self, name: String) -> FuncId {
        let id = self.push_fn(HirFunction::empty());
        let mut modifiers = FunctionModifiers::new();
        modifiers.name = name;
        let module = ModuleId::dummy_id();
        let location = Location::dummy();
        self.push_function_definition(id, modifiers, module, location);
        id
    }

    pub fn push_function(
        &mut self,
        id: FuncId,
        function: &FunctionDefinition,
        module: ModuleId,
        location: Location,
    ) -> DefinitionId {
        use ContractFunctionType::*;

        // We're filling in contract_function_type and is_internal now, but these will be verified
        // later during name resolution.
        let modifiers = FunctionModifiers {
            name: function.name.0.contents.clone(),
            visibility: function.visibility,
            attributes: function.attributes.clone(),
            is_unconstrained: function.is_unconstrained,
            contract_function_type: Some(if function.is_open { Open } else { Secret }),
            is_internal: Some(function.is_internal),
        };
        self.push_function_definition(id, modifiers, module, location)
    }

    pub fn push_function_definition(
        &mut self,
        func: FuncId,
        modifiers: FunctionModifiers,
        module: ModuleId,
        location: Location,
    ) -> DefinitionId {
        let name = modifiers.name.clone();
        self.function_modifiers.insert(func, modifiers);
        self.function_modules.insert(func, module);
        self.push_definition(name, false, DefinitionKind::Function(func), location)
    }

    pub fn set_function_trait(&mut self, func: FuncId, self_type: Type, trait_id: TraitId) {
        self.func_id_to_trait.insert(func, (self_type, trait_id));
    }

    pub fn get_function_trait(&self, func: &FuncId) -> Option<(Type, TraitId)> {
        self.func_id_to_trait.get(func).cloned()
    }

    /// Returns the visibility of the given function.
    ///
    /// The underlying function_visibilities map is populated during def collection,
    /// so this function can be called anytime afterward.
    pub fn function_visibility(&self, func: FuncId) -> FunctionVisibility {
        self.function_modifiers[&func].visibility
    }

    /// Returns the module this function was defined within
    pub fn function_module(&self, func: FuncId) -> ModuleId {
        self.function_modules[&func]
    }

    /// Returns the interned HIR function corresponding to `func_id`
    //
    // Cloning HIR structures is cheap, so we return owned structures
    pub fn function(&self, func_id: &FuncId) -> HirFunction {
        let def = self.nodes.get(func_id.0).expect("ice: all function ids should have definitions");

        match def {
            Node::Function(func) => func.clone(),
            _ => panic!("ice: all function ids should correspond to a function in the interner"),
        }
    }

    /// Returns the interned meta data corresponding to `func_id`
    pub fn function_meta(&self, func_id: &FuncId) -> FuncMeta {
        self.func_meta.get(func_id).cloned().expect("ice: all function ids should have metadata")
    }

    pub fn try_function_meta(&self, func_id: &FuncId) -> Option<FuncMeta> {
        self.func_meta.get(func_id).cloned()
    }

    pub fn function_ident(&self, func_id: &FuncId) -> crate::Ident {
        let name = self.function_name(func_id).to_owned();
        let span = self.function_meta(func_id).name.location.span;
        crate::Ident(Spanned::from(span, name))
    }

    pub fn function_name(&self, func_id: &FuncId) -> &str {
        &self.function_modifiers[func_id].name
    }

    pub fn function_modifiers(&self, func_id: &FuncId) -> &FunctionModifiers {
        &self.function_modifiers[func_id]
    }

    pub fn function_modifiers_mut(&mut self, func_id: &FuncId) -> &mut FunctionModifiers {
        self.function_modifiers.get_mut(func_id).expect("func_id should always have modifiers")
    }

    pub fn function_attributes(&self, func_id: &FuncId) -> &Attributes {
        &self.function_modifiers[func_id].attributes
    }

    pub fn struct_attributes(&self, struct_id: &StructId) -> &StructAttributes {
        &self.struct_attributes[struct_id]
    }

    /// Returns the interned statement corresponding to `stmt_id`
    pub fn statement(&self, stmt_id: &StmtId) -> HirStatement {
        let def =
            self.nodes.get(stmt_id.0).expect("ice: all statement ids should have definitions");

        match def {
            Node::Statement(stmt) => stmt.clone(),
            _ => panic!("ice: all statement ids should correspond to a statement in the interner"),
        }
    }

    /// Returns the interned let statement corresponding to `stmt_id`
    pub fn let_statement(&self, stmt_id: &StmtId) -> HirLetStatement {
        let def =
            self.nodes.get(stmt_id.0).expect("ice: all statement ids should have definitions");

        match def {
            Node::Statement(hir_stmt) => {
                match hir_stmt {
                    HirStatement::Let(let_stmt) => let_stmt.clone(),
                    _ => panic!("ice: all let statement ids should correspond to a let statement in the interner"),
                }
            },
            _ => panic!("ice: all statement ids should correspond to a statement in the interner"),
        }
    }

    /// Returns the interned expression corresponding to `expr_id`
    pub fn expression(&self, expr_id: &ExprId) -> HirExpression {
        let def =
            self.nodes.get(expr_id.0).expect("ice: all expression ids should have definitions");

        match def {
            Node::Expression(expr) => expr.clone(),
            _ => {
                panic!("ice: all expression ids should correspond to a expression in the interner")
            }
        }
    }

    /// Retrieves the definition where the given id was defined.
    /// This will panic if given DefinitionId::dummy_id. Use try_definition for
    /// any call with a possibly undefined variable.
    pub fn definition(&self, id: DefinitionId) -> &DefinitionInfo {
        &self.definitions[id.0]
    }

    /// Tries to retrieve the given id's definition.
    /// This function should be used during name resolution or type checking when we cannot be sure
    /// all variables have corresponding definitions (in case of an error in the user's code).
    pub fn try_definition(&self, id: DefinitionId) -> Option<&DefinitionInfo> {
        self.definitions.get(id.0)
    }

    /// Returns the name of the definition
    ///
    /// This is needed as the Environment needs to map variable names to witness indices
    pub fn definition_name(&self, id: DefinitionId) -> &str {
        &self.definition(id).name
    }

    pub fn expr_span(&self, expr_id: &ExprId) -> Span {
        self.id_location(expr_id).span
    }

    pub fn expr_location(&self, expr_id: &ExprId) -> Location {
        self.id_location(expr_id)
    }

    pub fn get_struct(&self, id: StructId) -> Shared<StructType> {
        self.structs[&id].clone()
    }

    pub fn get_trait(&self, id: TraitId) -> Trait {
        self.traits[&id].clone()
    }

    pub fn try_get_trait(&self, id: TraitId) -> Option<Trait> {
        self.traits.get(&id).cloned()
    }

    pub fn get_type_alias(&self, id: TypeAliasId) -> &TypeAliasType {
        &self.type_aliases[id.0]
    }

    pub fn get_global(&self, stmt_id: &StmtId) -> Option<GlobalInfo> {
        self.globals.get(stmt_id).cloned()
    }

    pub fn get_all_globals(&self) -> HashMap<StmtId, GlobalInfo> {
        self.globals.clone()
    }

    /// Returns the type of an item stored in the Interner or Error if it was not found.
    pub fn id_type(&self, index: impl Into<Index>) -> Type {
        self.id_to_type.get(&index.into()).cloned().unwrap_or(Type::Error)
    }

    pub fn id_type_substitute_trait_as_type(&self, def_id: DefinitionId) -> Type {
        let typ = self.id_type(def_id);
        if let Type::Function(args, ret, env) = &typ {
            let def = self.definition(def_id);
            if let Type::TraitAsType(_trait) = ret.as_ref() {
                if let DefinitionKind::Function(func_id) = def.kind {
                    let f = self.function(&func_id);
                    let func_body = f.as_expr();
                    let ret_type = self.id_type(func_body);
                    let new_type = Type::Function(args.clone(), Box::new(ret_type), env.clone());
                    return new_type;
                }
            }
        }
        typ
    }

    /// Returns the span of an item stored in the Interner
    pub fn id_location(&self, index: impl Into<Index>) -> Location {
        self.id_to_location.get(&index.into()).copied().unwrap()
    }

    /// Replaces the HirExpression at the given ExprId with a new HirExpression
    pub fn replace_expr(&mut self, id: &ExprId, new: HirExpression) {
        let old = self.nodes.get_mut(id.into()).unwrap();
        *old = Node::Expression(new);
    }

    pub fn next_type_variable_id(&self) -> TypeVariableId {
        let id = self.next_type_variable_id.get();
        self.next_type_variable_id.set(id + 1);
        TypeVariableId(id)
    }

    pub fn next_type_variable(&self) -> Type {
        Type::type_variable(self.next_type_variable_id())
    }

    pub fn store_instantiation_bindings(
        &mut self,
        expr_id: ExprId,
        instantiation_bindings: TypeBindings,
    ) {
        self.instantiation_bindings.insert(expr_id, instantiation_bindings);
    }

    pub fn get_instantiation_bindings(&self, expr_id: ExprId) -> &TypeBindings {
        &self.instantiation_bindings[&expr_id]
    }

    pub fn get_field_index(&self, expr_id: ExprId) -> usize {
        self.field_indices[&expr_id]
    }

    pub fn set_field_index(&mut self, expr_id: ExprId, index: usize) {
        self.field_indices.insert(expr_id, index);
    }

    pub fn function_definition_id(&self, function: FuncId) -> DefinitionId {
        self.function_definition_ids[&function]
    }

    /// Adds a non-trait method to a type.
    ///
    /// Returns `Some(duplicate)` if a matching method was already defined.
    /// Returns `None` otherwise.
    pub fn add_method(
        &mut self,
        self_type: &Type,
        method_name: String,
        method_id: FuncId,
        is_trait_method: bool,
    ) -> Option<FuncId> {
        match self_type {
            Type::Struct(struct_type, _generics) => {
                let id = struct_type.borrow().id;

                if let Some(existing) = self.lookup_method(self_type, id, &method_name, true) {
                    return Some(existing);
                }

                let key = (id, method_name);
                self.struct_methods.entry(key).or_default().add_method(method_id, is_trait_method);
                None
            }
            Type::Error => None,
            Type::MutableReference(element) => {
                self.add_method(element, method_name, method_id, is_trait_method)
            }

            other => {
                let key = get_type_method_key(self_type).unwrap_or_else(|| {
                    unreachable!("Cannot add a method to the unsupported type '{}'", other)
                });
                self.primitive_methods
                    .entry((key, method_name))
                    .or_default()
                    .add_method(method_id, is_trait_method);
                None
            }
        }
    }

    pub fn get_trait_implementation(&self, id: TraitImplId) -> Shared<TraitImpl> {
        self.trait_implementations[id.0].clone()
    }

    /// Given a `ObjectType: TraitId` pair, try to find an existing impl that satisfies the
    /// constraint. If an impl cannot be found, this will return a vector of each constraint
    /// in the path to get to the failing constraint. Usually this is just the single failing
    /// constraint, but when where clauses are involved, the failing constraint may be several
    /// constraints deep. In this case, all of the constraints are returned, starting with the
    /// failing one.
    pub fn lookup_trait_implementation(
        &self,
        object_type: &Type,
        trait_id: TraitId,
    ) -> Result<TraitImplKind, Vec<TraitConstraint>> {
        let (impl_kind, bindings) = self.try_lookup_trait_implementation(object_type, trait_id)?;
        Type::apply_type_bindings(bindings);
        Ok(impl_kind)
    }

    /// Similar to `lookup_trait_implementation` but does not apply any type bindings on success.
    pub fn try_lookup_trait_implementation(
        &self,
        object_type: &Type,
        trait_id: TraitId,
    ) -> Result<(TraitImplKind, TypeBindings), Vec<TraitConstraint>> {
        let mut bindings = TypeBindings::new();
        let impl_kind = self.lookup_trait_implementation_helper(
            object_type,
            trait_id,
            &mut bindings,
            IMPL_SEARCH_RECURSION_LIMIT,
        )?;
        Ok((impl_kind, bindings))
    }

    fn lookup_trait_implementation_helper(
        &self,
        object_type: &Type,
        trait_id: TraitId,
        type_bindings: &mut TypeBindings,
        recursion_limit: u32,
    ) -> Result<TraitImplKind, Vec<TraitConstraint>> {
        let make_constraint = || TraitConstraint::new(object_type.clone(), trait_id);

        // Prevent infinite recursion when looking for impls
        if recursion_limit == 0 {
            return Err(vec![make_constraint()]);
        }

        let object_type = object_type.substitute(type_bindings);

        let impls =
            self.trait_implementation_map.get(&trait_id).ok_or_else(|| vec![make_constraint()])?;

        for (existing_object_type, impl_kind) in impls {
            let (existing_object_type, instantiation_bindings) =
                existing_object_type.instantiate(self);

            let mut fresh_bindings = TypeBindings::new();

            if object_type.try_unify(&existing_object_type, &mut fresh_bindings).is_ok() {
                // The unification was successful so we can append fresh_bindings to our bindings list
                type_bindings.extend(fresh_bindings);

                if let TraitImplKind::Normal(impl_id) = impl_kind {
                    let trait_impl = self.get_trait_implementation(*impl_id);
                    let trait_impl = trait_impl.borrow();

                    if let Err(mut errors) = self.validate_where_clause(
                        &trait_impl.where_clause,
                        type_bindings,
                        &instantiation_bindings,
                        recursion_limit,
                    ) {
                        errors.push(make_constraint());
                        return Err(errors);
                    }
                }

                return Ok(impl_kind.clone());
            }
        }

        Err(vec![make_constraint()])
    }

    /// Verifies that each constraint in the given where clause is valid.
    /// If an impl cannot be found for any constraint, the erroring constraint is returned.
    fn validate_where_clause(
        &self,
        where_clause: &[TraitConstraint],
        type_bindings: &mut TypeBindings,
        instantiation_bindings: &TypeBindings,
        recursion_limit: u32,
    ) -> Result<(), Vec<TraitConstraint>> {
        for constraint in where_clause {
            let constraint_type = constraint.typ.substitute(instantiation_bindings);
            let constraint_type = constraint_type.substitute(type_bindings);

            self.lookup_trait_implementation_helper(
                &constraint_type,
                constraint.trait_id,
                // Use a fresh set of type bindings here since the constraint_type originates from
                // our impl list, which we don't want to bind to.
                &mut TypeBindings::new(),
                recursion_limit - 1,
            )?;
        }
        Ok(())
    }

    /// Adds an "assumed" trait implementation to the currently known trait implementations.
    /// Unlike normal trait implementations, these are only assumed to exist. They often correspond
    /// to `where` clauses in functions where we assume there is some `T: Eq` even though we do
    /// not yet know T. For these cases, we store an impl here so that we assume they exist and
    /// can resolve them. They are then later verified when the function is called, and linked
    /// properly after being monomorphized to the correct variant.
    ///
    /// Returns true on success, or false if there is already an overlapping impl in scope.
    pub fn add_assumed_trait_implementation(
        &mut self,
        object_type: Type,
        trait_id: TraitId,
    ) -> bool {
        // Make sure there are no overlapping impls
        if self.try_lookup_trait_implementation(&object_type, trait_id).is_ok() {
            return false;
        }

        let entries = self.trait_implementation_map.entry(trait_id).or_default();
        entries.push((object_type.clone(), TraitImplKind::Assumed { object_type }));
        true
    }

    /// Adds a trait implementation to the list of known implementations.
    pub fn add_trait_implementation(
        &mut self,
        object_type: Type,
        trait_id: TraitId,
        impl_id: TraitImplId,
        trait_impl: Shared<TraitImpl>,
    ) -> Result<(), (Span, FileId)> {
        assert_eq!(impl_id.0, self.trait_implementations.len(), "trait impl defined out of order");

        self.trait_implementations.push(trait_impl.clone());

        // Ignoring overlapping TraitImplKind::Assumed impls here is perfectly fine.
        // It should never happen since impls are defined at global scope, but even
        // if they were, we should never prevent defining a new impl because a where
        // clause already assumes it exists.
        let (instantiated_object_type, substitutions) =
            object_type.instantiate_type_variables(self);

        if let Ok((TraitImplKind::Normal(existing), _)) =
            self.try_lookup_trait_implementation(&instantiated_object_type, trait_id)
        {
            let existing_impl = self.get_trait_implementation(existing);
            let existing_impl = existing_impl.borrow();
            return Err((existing_impl.ident.span(), existing_impl.file));
        }

        for method in &trait_impl.borrow().methods {
            let method_name = self.function_name(method).to_owned();
            self.add_method(&object_type, method_name, *method, true);
        }

        // The object type is generalized so that a generic impl will apply
        // to any type T, rather than just the generic type named T.
        let generalized_object_type = object_type.generalize_from_substitutions(substitutions);
        let entries = self.trait_implementation_map.entry(trait_id).or_default();
        entries.push((generalized_object_type, TraitImplKind::Normal(impl_id)));
        Ok(())
    }

    /// Search by name for a method on the given struct.
    ///
    /// If `check_type` is true, this will force `lookup_method` to check the type
    /// of each candidate instead of returning only the first candidate if there is exactly one.
    /// This is generally only desired when declaring new methods to check if they overlap any
    /// existing methods.
    ///
    /// Another detail is that this method does not handle auto-dereferencing through `&mut T`.
    /// So if an object is of type `self : &mut T` but a method only accepts `self: T` (or
    /// vice-versa), the call will not be selected. If this is ever implemented into this method,
    /// we can remove the `methods.len() == 1` check and the `check_type` early return.
    pub fn lookup_method(
        &self,
        typ: &Type,
        id: StructId,
        method_name: &str,
        force_type_check: bool,
    ) -> Option<FuncId> {
        let methods = self.struct_methods.get(&(id, method_name.to_owned()))?;

        // If there is only one method, just return it immediately.
        // It will still be typechecked later.
        if !force_type_check {
            if let Some(method) = methods.get_unambiguous() {
                return Some(method);
            }
        }

        self.find_matching_method(typ, methods, method_name)
    }

    /// Select the 1 matching method with an object type matching `typ`
    fn find_matching_method(
        &self,
        typ: &Type,
        methods: &Methods,
        method_name: &str,
    ) -> Option<FuncId> {
        if let Some(method) = methods.find_matching_method(typ, self) {
            Some(method)
        } else {
            // Failed to find a match for the type in question, switch to looking at impls
            // for all types `T`, e.g. `impl<T> Foo for T`
            let key = &(TypeMethodKey::Generic, method_name.to_owned());
            let global_methods = self.primitive_methods.get(key)?;
            global_methods.find_matching_method(typ, self)
        }
    }

    /// Looks up a given method name on the given primitive type.
    pub fn lookup_primitive_method(&self, typ: &Type, method_name: &str) -> Option<FuncId> {
        let key = get_type_method_key(typ)?;
        let methods = self.primitive_methods.get(&(key, method_name.to_owned()))?;
        self.find_matching_method(typ, methods, method_name)
    }

    pub fn lookup_primitive_trait_method_mut(
        &self,
        typ: &Type,
        method_name: &str,
    ) -> Option<FuncId> {
        let typ = Type::MutableReference(Box::new(typ.clone()));
        self.lookup_primitive_method(&typ, method_name)
    }

    /// Returns what the next trait impl id is expected to be.
    /// Note that this does not actually reserve the slot so care should
    /// be taken that the next trait impl added matches this ID.
    pub fn next_trait_impl_id(&self) -> TraitImplId {
        TraitImplId(self.trait_implementations.len())
    }

    /// Removes all TraitImplKind::Assumed from the list of known impls for the given trait
    pub fn remove_assumed_trait_implementations_for_trait(&mut self, trait_id: TraitId) {
        let entries = self.trait_implementation_map.entry(trait_id).or_default();
        entries.retain(|(_, kind)| matches!(kind, TraitImplKind::Normal(_)));
    }

    /// Tags the given identifier with the selected trait_impl so that monomorphization
    /// can later recover which impl was selected, or alternatively see if it needs to
    /// decide which impl to select (because the impl was Assumed).
    pub fn select_impl_for_ident(&mut self, ident_id: ExprId, trait_impl: TraitImplKind) {
        self.selected_trait_implementations.insert(ident_id, trait_impl);
    }

    /// Tags the given identifier with the selected trait_impl so that monomorphization
    /// can later recover which impl was selected, or alternatively see if it needs to
    /// decide which (because the impl was Assumed).
    pub fn get_selected_impl_for_ident(&self, ident_id: ExprId) -> Option<TraitImplKind> {
        self.selected_trait_implementations.get(&ident_id).cloned()
    }

    /// For a given [Index] we return [Location] to which we resolved to
    /// We currently return None for features not yet implemented
    /// TODO(#3659): LSP goto def should error when Ident at Location could not resolve
    pub(crate) fn resolve_location(&self, index: impl Into<Index>) -> Option<Location> {
        let node = self.nodes.get(index.into())?;

        match node {
            Node::Function(func) => self.resolve_location(func.as_expr()),
            Node::Expression(expression) => self.resolve_expression_location(expression),
            _ => None,
        }
    }

    /// Resolves the [Location] of the definition for a given [HirExpression]
    ///
    /// Note: current the code returns None because some expressions are not yet implemented.
    fn resolve_expression_location(&self, expression: &HirExpression) -> Option<Location> {
        match expression {
            HirExpression::Ident(ident) => {
                let definition_info = self.definition(ident.id);
<<<<<<< HEAD
                match &definition_info.kind {
                    DefinitionKind::Function(func_id) => Some(self.function_meta(func_id).location),
=======
                match definition_info.kind {
                    DefinitionKind::Function(func_id) => {
                        Some(self.function_meta(&func_id).location)
                    }
>>>>>>> 9dd465c2
                    DefinitionKind::Local(_local_id) => Some(definition_info.location),
                    _ => None,
                }
            }
            HirExpression::Constructor(expr) => {
                let struct_type = &expr.r#type.borrow();

                eprintln!("\n -> Resolve Constructor {struct_type:?}\n");

                Some(struct_type.location)
            }
            HirExpression::MemberAccess(expr_member_access) => {
                self.resolve_struct_member_access(expr_member_access)
            }
            HirExpression::Call(expr_call) => {
                let func = expr_call.func;
                self.resolve_location(func)
            }

            _ => None,
        }
    }

    fn resolve_struct_member_access(
        &self,
        expr_member_access: &crate::hir_def::expr::HirMemberAccess,
    ) -> Option<Location> {
        let expr_lhs = &expr_member_access.lhs;
        let expr_rhs = &expr_member_access.rhs;

        let found_ident = self.nodes.get(expr_lhs.into())?;

        if let Node::Expression(HirExpression::Ident(ident)) = found_ident {
            let definition_info = self.definition(ident.id);
            if let DefinitionKind::Local(Some(local_id)) = definition_info.kind {
                if let Some(Node::Expression(HirExpression::Constructor(constructor_expression))) =
                    self.nodes.get(local_id.into())
                {
                    let struct_type = constructor_expression.r#type.borrow();
                    let field_names = struct_type.field_names();
                    if let Some(found) =
                        field_names.iter().find(|field_name| field_name.0 == expr_rhs.0)
                    {
                        return Some(Location::new(found.span(), struct_type.location.file));
                    }
                }
            }
        }
        None
    }
}

impl Methods {
    /// Get a single, unambiguous reference to a name if one exists.
    /// If not, there may be multiple methods of the same name for a given
    /// type or there may be no methods at all.
    fn get_unambiguous(&self) -> Option<FuncId> {
        if self.direct.len() == 1 {
            Some(self.direct[0])
        } else if self.direct.is_empty() && self.trait_impl_methods.len() == 1 {
            Some(self.trait_impl_methods[0])
        } else {
            None
        }
    }

    fn add_method(&mut self, method: FuncId, is_trait_method: bool) {
        if is_trait_method {
            self.trait_impl_methods.push(method);
        } else {
            self.direct.push(method);
        }
    }

    /// Iterate through each method, starting with the direct methods
    fn iter(&self) -> impl Iterator<Item = FuncId> + '_ {
        self.direct.iter().copied().chain(self.trait_impl_methods.iter().copied())
    }

    /// Select the 1 matching method with an object type matching `typ`
    fn find_matching_method(&self, typ: &Type, interner: &NodeInterner) -> Option<FuncId> {
        // When adding methods we always check they do not overlap, so there should be
        // at most 1 matching method in this list.
        for method in self.iter() {
            match interner.function_meta(&method).typ.instantiate(interner).0 {
                Type::Function(args, _, _) => {
                    if let Some(object) = args.get(0) {
                        let mut bindings = TypeBindings::new();

                        if object.try_unify(typ, &mut bindings).is_ok() {
                            Type::apply_type_bindings(bindings);
                            return Some(method);
                        }
                    }
                }
                Type::Error => (),
                other => unreachable!("Expected function type, found {other}"),
            }
        }
        None
    }
}

/// These are the primitive type variants that we support adding methods to
#[derive(Copy, Clone, Hash, PartialEq, Eq, Debug)]
enum TypeMethodKey {
    /// Fields and integers share methods for ease of use. These methods may still
    /// accept only fields or integers, it is just that their names may not clash.
    FieldOrInt,
    Array,
    Bool,
    String,
    FmtString,
    Unit,
    Tuple,
    Function,
    Generic,
}

fn get_type_method_key(typ: &Type) -> Option<TypeMethodKey> {
    use TypeMethodKey::*;
    let typ = typ.follow_bindings();
    match &typ {
        Type::FieldElement => Some(FieldOrInt),
        Type::Array(_, _) => Some(Array),
        Type::Integer(_, _) => Some(FieldOrInt),
        Type::TypeVariable(_, TypeVariableKind::IntegerOrField) => Some(FieldOrInt),
        Type::Bool => Some(Bool),
        Type::String(_) => Some(String),
        Type::FmtString(_, _) => Some(FmtString),
        Type::Unit => Some(Unit),
        Type::Tuple(_) => Some(Tuple),
        Type::Function(_, _, _) => Some(Function),
        Type::NamedGeneric(_, _) => Some(Generic),
        Type::MutableReference(element) => get_type_method_key(element),

        // We do not support adding methods to these types
        Type::TypeVariable(_, _)
        | Type::Forall(_, _)
        | Type::Constant(_)
        | Type::Error
        | Type::NotConstant
        | Type::Struct(_, _)
        | Type::TraitAsType(_) => None,
    }
}<|MERGE_RESOLUTION|>--- conflicted
+++ resolved
@@ -534,11 +534,7 @@
             (id, TypeVariable::unbound(id))
         });
 
-<<<<<<< HEAD
-        let location = Location { span: typ.struct_def.span, file: file_id };
-=======
         let location = Location::new(typ.struct_def.span, file_id);
->>>>>>> 9dd465c2
         let new_struct = StructType::new(struct_id, name, location, no_fields, generics);
         self.structs.insert(struct_id, Shared::new(new_struct));
         self.struct_attributes.insert(struct_id, typ.struct_def.attributes.clone());
@@ -1282,15 +1278,10 @@
         match expression {
             HirExpression::Ident(ident) => {
                 let definition_info = self.definition(ident.id);
-<<<<<<< HEAD
-                match &definition_info.kind {
-                    DefinitionKind::Function(func_id) => Some(self.function_meta(func_id).location),
-=======
                 match definition_info.kind {
                     DefinitionKind::Function(func_id) => {
                         Some(self.function_meta(&func_id).location)
                     }
->>>>>>> 9dd465c2
                     DefinitionKind::Local(_local_id) => Some(definition_info.location),
                     _ => None,
                 }
