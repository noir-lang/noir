--- conflicted
+++ resolved
@@ -1746,11 +1746,7 @@
         Ok(())
     }
 
-<<<<<<< HEAD
     /// Looks up a method that's directly defined in the given type.
-=======
-    /// Looks up a method that's directly defined in the given struct.
->>>>>>> 56c931a8
     pub fn lookup_direct_method(
         &self,
         typ: &Type,
@@ -1758,21 +1754,14 @@
         has_self_arg: bool,
     ) -> Option<FuncId> {
         let key = get_type_method_key(typ)?;
-<<<<<<< HEAD
 
         self.methods
             .get(&key)
             .and_then(|h| h.get(method_name))
             .and_then(|methods| methods.find_direct_method(typ, has_self_arg, self))
-=======
-
-        self.methods
-            .get(&key)
-            .and_then(|h| h.get(method_name))
-            .and_then(|methods| methods.find_direct_method(typ, has_self_arg, self))
-    }
-
-    /// Looks up a methods that apply to the given struct but are defined in traits.
+    }
+
+    /// Looks up a methods that apply to the given type but are defined in traits.
     pub fn lookup_trait_methods(
         &self,
         typ: &Type,
@@ -1789,67 +1778,20 @@
         } else {
             Vec::new()
         }
->>>>>>> 56c931a8
-    }
-
-    /// Looks up a methods that apply to the given type but are defined in traits.
-    pub fn lookup_trait_methods(
+    }
+
+    /// Looks up methods at impls for all types `T`, e.g. `impl<T> Foo for T`
+    pub fn lookup_generic_methods(
         &self,
         typ: &Type,
         method_name: &str,
         has_self_arg: bool,
-    ) -> Vec<(FuncId, TraitId)> {
-        let key = get_type_method_key(typ);
-        if let Some(key) = key {
-            self.methods
-                .get(&key)
-                .and_then(|h| h.get(method_name))
-                .map(|methods| methods.find_trait_methods(typ, has_self_arg, self))
-                .unwrap_or_default()
-        } else {
-<<<<<<< HEAD
-            Vec::new()
-        }
-    }
-
-    /// Looks up methods at impls for all types `T`, e.g. `impl<T> Foo for T`
-    pub fn lookup_generic_methods(
-=======
-            self.lookup_generic_method(typ, method_name, has_self_arg)
-        }
-    }
-
-    /// Looks up a method at impls for all types `T`, e.g. `impl<T> Foo for T`
-    pub fn lookup_generic_method(
-        &self,
-        typ: &Type,
-        method_name: &str,
-        has_self_arg: bool,
-    ) -> Option<FuncId> {
-        let global_methods = self.methods.get(&TypeMethodKey::Generic)?.get(method_name)?;
-        global_methods.find_matching_method(typ, has_self_arg, self)
-    }
-
-    /// Looks up a given method name on the given primitive type.
-    pub fn lookup_primitive_method(
->>>>>>> 56c931a8
-        &self,
-        typ: &Type,
-        method_name: &str,
-        has_self_arg: bool,
-<<<<<<< HEAD
     ) -> Vec<(FuncId, TraitId)> {
         self.methods
             .get(&TypeMethodKey::Generic)
             .and_then(|h| h.get(method_name))
             .map(|methods| methods.find_trait_methods(typ, has_self_arg, self))
             .unwrap_or_default()
-=======
-    ) -> Option<FuncId> {
-        let key = get_type_method_key(typ)?;
-        let methods = self.methods.get(&key)?.get(method_name)?;
-        self.find_matching_method(typ, Some(methods), method_name, has_self_arg)
->>>>>>> 56c931a8
     }
 
     /// Returns what the next trait impl id is expected to be.
@@ -2306,8 +2248,6 @@
         self.doc_comments.get(&id)
     }
 
-<<<<<<< HEAD
-=======
     pub fn get_expr_id_from_index(&self, index: impl Into<Index>) -> Option<ExprId> {
         let index = index.into();
         match self.nodes.get(index) {
@@ -2317,7 +2257,6 @@
     }
 }
 
->>>>>>> 56c931a8
 impl Methods {
     fn add_method(&mut self, method: FuncId, typ: Option<Type>, trait_id: Option<TraitId>) {
         if let Some(trait_id) = trait_id {
