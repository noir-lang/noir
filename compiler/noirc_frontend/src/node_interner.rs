use std::borrow::Cow;
use std::collections::HashMap;
use std::fmt;
use std::ops::Deref;

use fm::FileId;
use iter_extended::vecmap;
use noirc_arena::{Arena, Index};
use noirc_errors::{Location, Span, Spanned};
use petgraph::algo::tarjan_scc;
use petgraph::prelude::DiGraph;
use petgraph::prelude::NodeIndex as PetGraphIndex;

use crate::ast::Ident;
use crate::graph::CrateId;
use crate::hir::comptime;
use crate::hir::def_collector::dc_crate::CompilationError;
use crate::hir::def_collector::dc_crate::{UnresolvedStruct, UnresolvedTrait, UnresolvedTypeAlias};
use crate::hir::def_map::{LocalModuleId, ModuleId};
use crate::QuotedType;

use crate::ast::{BinaryOpKind, FunctionDefinition, ItemVisibility};
use crate::hir::resolution::errors::ResolverError;
use crate::hir_def::expr::HirIdent;
use crate::hir_def::stmt::HirLetStatement;
use crate::hir_def::traits::TraitImpl;
use crate::hir_def::traits::{Trait, TraitConstraint};
use crate::hir_def::types::{StructType, Type};
use crate::hir_def::{
    expr::HirExpression,
    function::{FuncMeta, HirFunction},
    stmt::HirStatement,
};
use crate::token::{Attributes, SecondaryAttribute};
use crate::GenericTypeVars;
use crate::Generics;
use crate::ResolvedGeneric;
use crate::{Shared, TypeAlias, TypeBindings, TypeVariable, TypeVariableId, TypeVariableKind};

/// An arbitrary number to limit the recursion depth when searching for trait impls.
/// This is needed to stop recursing for cases such as `impl<T> Foo for T where T: Eq`
const IMPL_SEARCH_RECURSION_LIMIT: u32 = 10;

type StructAttributes = Vec<SecondaryAttribute>;

/// The node interner is the central storage location of all nodes in Noir's Hir (the
/// various node types can be found in hir_def). The interner is also used to collect
/// extra information about the Hir, such as the type of each node, information about
/// each definition or struct, etc. Because it is used on the Hir, the NodeInterner is
/// useful in passes where the Hir is used - name resolution, type checking, and
/// monomorphization - and it is not useful afterward.
#[derive(Debug)]
pub struct NodeInterner {
    pub(crate) nodes: Arena<Node>,
    pub(crate) func_meta: HashMap<FuncId, FuncMeta>,

    function_definition_ids: HashMap<FuncId, DefinitionId>,

    // For a given function ID, this gives the function's modifiers which includes
    // its visibility and whether it is unconstrained, among other information.
    // Unlike func_meta, this map is filled out during definition collection rather than name resolution.
    function_modifiers: HashMap<FuncId, FunctionModifiers>,

    // Contains the source module each function was defined in
    function_modules: HashMap<FuncId, ModuleId>,

    /// This graph tracks dependencies between different global definitions.
    /// This is used to ensure the absense of dependency cycles for globals and types.
    dependency_graph: DiGraph<DependencyId, ()>,

    /// To keep track of where each DependencyId is in `dependency_graph`, we need
    /// this separate graph to map between the ids and indices.
    dependency_graph_indices: HashMap<DependencyId, PetGraphIndex>,

    // Map each `Index` to it's own location
    pub(crate) id_to_location: HashMap<Index, Location>,

    // Maps each DefinitionId to a DefinitionInfo.
    definitions: Vec<DefinitionInfo>,

    // Type checking map
    //
    // This should only be used with indices from the `nodes` arena.
    // Otherwise the indices used may overwrite other existing indices.
    // Each type for each index is filled in during type checking.
    id_to_type: HashMap<Index, Type>,

    // Similar to `id_to_type` but maps definitions to their type
    definition_to_type: HashMap<DefinitionId, Type>,

    // Struct map.
    //
    // Each struct definition is possibly shared across multiple type nodes.
    // It is also mutated through the RefCell during name resolution to append
    // methods from impls to the type.
    structs: HashMap<StructId, Shared<StructType>>,

    struct_attributes: HashMap<StructId, StructAttributes>,

    // Maps TypeAliasId -> Shared<TypeAlias>
    //
    // Map type aliases to the actual type.
    // When resolving types, check against this map to see if a type alias is defined.
    pub(crate) type_aliases: Vec<Shared<TypeAlias>>,

    // Trait map.
    //
    // Each trait definition is possibly shared across multiple type nodes.
    // It is also mutated through the RefCell during name resolution to append
    // methods from impls to the type.
    pub(crate) traits: HashMap<TraitId, Trait>,

    // Trait implementation map
    // For each type that implements a given Trait ( corresponding TraitId), there should be an entry here
    // The purpose for this hashmap is to detect duplication of trait implementations ( if any )
    //
    // Indexed by TraitImplIds
    pub(crate) trait_implementations: HashMap<TraitImplId, Shared<TraitImpl>>,

    next_trait_implementation_id: usize,

    /// Trait implementations on each type. This is expected to always have the same length as
    /// `self.trait_implementations`.
    ///
    /// For lack of a better name, this maps a trait id and type combination
    /// to a corresponding impl if one is available for the type. Due to generics,
    /// we cannot map from Type directly to impl, we need to iterate a Vec of all impls
    /// of that trait to see if any type may match. This can be further optimized later
    /// by splitting it up by type.
    trait_implementation_map: HashMap<TraitId, Vec<(Type, TraitImplKind)>>,

    /// When impls are found during type checking, we tag the function call's Ident
    /// with the impl that was selected. For cases with where clauses, this may be
    /// an Assumed (but verified) impl. In this case the monomorphizer should have
    /// the context to get the concrete type of the object and select the correct impl itself.
    selected_trait_implementations: HashMap<ExprId, TraitImplKind>,

    /// Holds the trait ids of the traits used for operator overloading
    operator_traits: HashMap<BinaryOpKind, TraitId>,

    /// The `Ordering` type is a semi-builtin type that is the result of the comparison traits.
    ordering_type: Option<Type>,

    /// Map from ExprId (referring to a Function/Method call) to its corresponding TypeBindings,
    /// filled out during type checking from instantiated variables. Used during monomorphization
    /// to map call site types back onto function parameter types, and undo this binding as needed.
    instantiation_bindings: HashMap<ExprId, TypeBindings>,

    /// Remembers the field index a given HirMemberAccess expression was resolved to during type
    /// checking.
    field_indices: HashMap<ExprId, usize>,

    // Maps GlobalId -> GlobalInfo
    // NOTE: currently only used for checking repeat globals and restricting their scope to a module
    globals: Vec<GlobalInfo>,
    global_attributes: HashMap<GlobalId, Vec<SecondaryAttribute>>,

    next_type_variable_id: std::cell::Cell<usize>,

    /// A map from a struct type and method name to a function id for the method.
    /// This can resolve to potentially multiple methods if the same method name is
    /// specialized for different generics on the same type. E.g. for `Struct<T>`, we
    /// may have both `impl Struct<u32> { fn foo(){} }` and `impl Struct<u8> { fn foo(){} }`.
    /// If this happens, the returned Vec will have 2 entries and we'll need to further
    /// disambiguate them by checking the type of each function.
    struct_methods: HashMap<(StructId, String), Methods>,

    /// Methods on primitive types defined in the stdlib.
    primitive_methods: HashMap<(TypeMethodKey, String), Methods>,

    // For trait implementation functions, this is their self type and trait they belong to
    func_id_to_trait: HashMap<FuncId, (Type, TraitId)>,

    /// A list of all type aliases that are referenced in the program.
    /// Searched by LSP to resolve [Location]s of [TypeAliasType]s
    pub(crate) type_alias_ref: Vec<(TypeAliasId, Location)>,

    /// Stores the [Location] of a [Type] reference
    pub(crate) type_ref_locations: Vec<(Type, Location)>,
}

/// A dependency in the dependency graph may be a type or a definition.
/// Types can depend on definitions too. E.g. `Foo` depends on `COUNT` in:
///
/// ```struct
/// global COUNT = 3;
///
/// struct Foo {
///     array: [Field; COUNT],
/// }
/// ```
#[derive(Debug, Copy, Clone, PartialEq, Eq, Hash)]
pub enum DependencyId {
    Struct(StructId),
    Global(GlobalId),
    Function(FuncId),
    Alias(TypeAliasId),
}

/// A trait implementation is either a normal implementation that is present in the source
/// program via an `impl` block, or it is assumed to exist from a `where` clause or similar.
#[derive(Debug, Clone)]
pub enum TraitImplKind {
    Normal(TraitImplId),

    /// Assumed impls don't have an impl id since they don't link back to any concrete part of the source code.
    Assumed {
        object_type: Type,

        /// The trait generics to use - if specified.
        /// This is allowed to be empty when they are inferred. E.g. for:
        ///
        /// ```
        /// trait Into<T> {
        ///     fn into(self) -> T;
        /// }
        /// ```
        ///
        /// The reference `Into::into(x)` would have inferred generics, but
        /// `x.into()` with a `X: Into<Y>` in scope would not.
        trait_generics: Vec<Type>,
    },
}

/// Represents the methods on a given type that each share the same name.
///
/// Methods are split into inherent methods and trait methods. If there is
/// ever a name that is defined on both a type directly, and defined indirectly
/// via a trait impl, the direct (inherent) name will always take precedence.
///
/// Additionally, types can define specialized impls with methods of the same name
/// as long as these specialized impls do not overlap. E.g. `impl Struct<u32>` and `impl Struct<u64>`
#[derive(Default, Debug, Clone)]
pub struct Methods {
    pub direct: Vec<FuncId>,
    pub trait_impl_methods: Vec<FuncId>,
}

/// All the information from a function that is filled out during definition collection rather than
/// name resolution. As a result, if information about a function is needed during name resolution,
/// this is the only place where it is safe to retrieve it (where all fields are guaranteed to be initialized).
#[derive(Debug, Clone)]
pub struct FunctionModifiers {
    pub name: String,

    /// Whether the function is `pub` or not.
    pub visibility: ItemVisibility,

    pub attributes: Attributes,

    pub is_unconstrained: bool,

    pub generic_count: usize,

    pub is_comptime: bool,
}

impl FunctionModifiers {
    /// A semi-reasonable set of default FunctionModifiers used for testing.
    #[cfg(test)]
    #[allow(clippy::new_without_default)]
    pub fn new() -> Self {
        Self {
            name: String::new(),
            visibility: ItemVisibility::Public,
            attributes: Attributes::empty(),
            is_unconstrained: false,
            generic_count: 0,
            is_comptime: false,
        }
    }
}

#[derive(Debug, Clone, Copy, Eq, PartialEq, Hash)]
pub struct DefinitionId(usize);

impl DefinitionId {
    //dummy id for error reporting
    pub fn dummy_id() -> DefinitionId {
        DefinitionId(std::usize::MAX)
    }
}

/// An ID for a global value
#[derive(Debug, Eq, PartialEq, Hash, Clone, Copy, PartialOrd, Ord)]
pub struct GlobalId(usize);

impl GlobalId {
    // Dummy id for error reporting
    pub fn dummy_id() -> Self {
        GlobalId(std::usize::MAX)
    }
}

#[derive(Debug, Eq, PartialEq, Hash, Clone, Copy)]
pub struct StmtId(Index);

impl StmtId {
    //dummy id for error reporting
    // This can be anything, as the program will ultimately fail
    // after resolution
    pub fn dummy_id() -> StmtId {
        StmtId(Index::dummy())
    }
}

#[derive(Debug, Eq, PartialEq, Hash, Copy, Clone)]
pub struct ExprId(Index);

impl ExprId {
    pub fn empty_block_id() -> ExprId {
        ExprId(Index::unsafe_zeroed())
    }
}
#[derive(Debug, Eq, PartialEq, Hash, Copy, Clone)]
pub struct FuncId(Index);

impl FuncId {
    //dummy id for error reporting
    // This can be anything, as the program will ultimately fail
    // after resolution
    pub fn dummy_id() -> FuncId {
        FuncId(Index::dummy())
    }
}

impl fmt::Display for FuncId {
    fn fmt(&self, f: &mut fmt::Formatter) -> fmt::Result {
        self.0.fmt(f)
    }
}

#[derive(Debug, Eq, PartialEq, Hash, Copy, Clone, PartialOrd, Ord)]
pub struct StructId(ModuleId);

impl StructId {
    //dummy id for error reporting
    // This can be anything, as the program will ultimately fail
    // after resolution
    pub fn dummy_id() -> StructId {
        StructId(ModuleId { krate: CrateId::dummy_id(), local_id: LocalModuleId::dummy_id() })
    }

    pub fn module_id(self) -> ModuleId {
        self.0
    }

    pub fn krate(self) -> CrateId {
        self.0.krate
    }

    pub fn local_module_id(self) -> LocalModuleId {
        self.0.local_id
    }
}

#[derive(Debug, Eq, PartialEq, Hash, Copy, Clone, PartialOrd, Ord)]
pub struct TypeAliasId(pub usize);

impl TypeAliasId {
    pub fn dummy_id() -> TypeAliasId {
        TypeAliasId(std::usize::MAX)
    }
}

#[derive(Debug, Copy, Clone, PartialEq, Eq, Hash, PartialOrd, Ord)]
pub struct TraitId(pub ModuleId);

impl TraitId {
    // dummy id for error reporting
    // This can be anything, as the program will ultimately fail
    // after resolution
    pub fn dummy_id() -> TraitId {
        TraitId(ModuleId { krate: CrateId::dummy_id(), local_id: LocalModuleId::dummy_id() })
    }
}

#[derive(Debug, Eq, PartialEq, Hash, Clone, Copy)]
pub struct TraitImplId(pub usize);

#[derive(Debug, Copy, Clone, PartialEq, Eq, Hash, PartialOrd, Ord)]
pub struct TraitMethodId {
    pub trait_id: TraitId,
    pub method_index: usize, // index in Trait::methods
}

macro_rules! into_index {
    ($id_type:ty) => {
        impl From<$id_type> for Index {
            fn from(t: $id_type) -> Self {
                t.0
            }
        }

        impl From<&$id_type> for Index {
            fn from(t: &$id_type) -> Self {
                t.0
            }
        }
    };
}

into_index!(ExprId);
into_index!(StmtId);

/// A Definition enum specifies anything that we can intern in the NodeInterner
/// We use one Arena for all types that can be interned as that has better cache locality
/// This data structure is never accessed directly, so API wise there is no difference between using
/// Multiple arenas and a single Arena
#[derive(Debug, Clone)]
pub(crate) enum Node {
    Function(HirFunction),
    Statement(HirStatement),
    Expression(HirExpression),
}

#[derive(Debug, Clone)]
pub struct DefinitionInfo {
    pub name: String,
    pub mutable: bool,
    pub kind: DefinitionKind,
    pub location: Location,
}

impl DefinitionInfo {
    /// True if this definition is for a global variable.
    /// Note that this returns false for top-level functions.
    pub fn is_global(&self) -> bool {
        self.kind.is_global()
    }
}

#[derive(Debug, Clone, Eq, PartialEq)]
pub enum DefinitionKind {
    Function(FuncId),

    Global(GlobalId),

    /// Locals may be defined in let statements or parameters,
    /// in which case they will not have an associated ExprId
    Local(Option<ExprId>),

    /// Generic types in functions (T, U in `fn foo<T, U>(...)` are declared as variables
    /// in scope in case they resolve to numeric generics later.
    GenericType(TypeVariable),
}

impl DefinitionKind {
    /// True if this definition is for a global variable.
    /// Note that this returns false for top-level functions.
    pub fn is_global(&self) -> bool {
        matches!(self, DefinitionKind::Global(..))
    }

    pub fn get_rhs(&self) -> Option<ExprId> {
        match self {
            DefinitionKind::Function(_) => None,
            DefinitionKind::Global(_) => None,
            DefinitionKind::Local(id) => *id,
            DefinitionKind::GenericType(_) => None,
        }
    }
}

#[derive(Debug, Clone)]
pub struct GlobalInfo {
    pub id: GlobalId,
    pub definition_id: DefinitionId,
    pub ident: Ident,
    pub local_id: LocalModuleId,
    pub location: Location,
    pub let_statement: StmtId,
    pub value: Option<comptime::Value>,
}

impl Default for NodeInterner {
    fn default() -> Self {
        let mut interner = NodeInterner {
            nodes: Arena::default(),
            func_meta: HashMap::new(),
            function_definition_ids: HashMap::new(),
            function_modifiers: HashMap::new(),
            function_modules: HashMap::new(),
            func_id_to_trait: HashMap::new(),
            dependency_graph: petgraph::graph::DiGraph::new(),
            dependency_graph_indices: HashMap::new(),
            id_to_location: HashMap::new(),
            definitions: vec![],
            id_to_type: HashMap::new(),
            definition_to_type: HashMap::new(),
            structs: HashMap::new(),
            struct_attributes: HashMap::new(),
            type_aliases: Vec::new(),
            traits: HashMap::new(),
            trait_implementations: HashMap::new(),
            next_trait_implementation_id: 0,
            trait_implementation_map: HashMap::new(),
            selected_trait_implementations: HashMap::new(),
            operator_traits: HashMap::new(),
            ordering_type: None,
            instantiation_bindings: HashMap::new(),
            field_indices: HashMap::new(),
            next_type_variable_id: std::cell::Cell::new(0),
            globals: Vec::new(),
            global_attributes: HashMap::new(),
            struct_methods: HashMap::new(),
            primitive_methods: HashMap::new(),
            type_alias_ref: Vec::new(),
            type_ref_locations: Vec::new(),
        };

        // An empty block expression is used often, we add this into the `node` on startup
        let expr_id = interner.push_expr(HirExpression::empty_block());
        assert_eq!(expr_id, ExprId::empty_block_id());
        interner
    }
}

// XXX: Add check that insertions are not overwrites for maps
// XXX: Maybe change push to intern, and remove comments
impl NodeInterner {
    /// Interns a HIR statement.
    pub fn push_stmt(&mut self, stmt: HirStatement) -> StmtId {
        StmtId(self.nodes.insert(Node::Statement(stmt)))
    }
    /// Interns a HIR expression.
    pub fn push_expr(&mut self, expr: HirExpression) -> ExprId {
        ExprId(self.nodes.insert(Node::Expression(expr)))
    }

    /// Stores the span for an interned expression.
    pub fn push_expr_location(&mut self, expr_id: ExprId, span: Span, file: FileId) {
        self.id_to_location.insert(expr_id.into(), Location::new(span, file));
    }

    /// Interns a HIR Function.
    pub fn push_fn(&mut self, func: HirFunction) -> FuncId {
        FuncId(self.nodes.insert(Node::Function(func)))
    }

    /// Store the type for an interned expression
    pub fn push_expr_type(&mut self, expr_id: ExprId, typ: Type) {
        self.id_to_type.insert(expr_id.into(), typ);
    }

    /// Store the type for a definition
    pub fn push_definition_type(&mut self, definition_id: DefinitionId, typ: Type) {
        self.definition_to_type.insert(definition_id, typ);
    }

    pub fn push_empty_trait(&mut self, type_id: TraitId, unresolved_trait: &UnresolvedTrait) {
        let self_type_typevar_id = self.next_type_variable_id();

        let new_trait = Trait {
            id: type_id,
            name: unresolved_trait.trait_def.name.clone(),
            crate_id: unresolved_trait.crate_id,
            location: Location::new(unresolved_trait.trait_def.span, unresolved_trait.file_id),
            generics: vecmap(&unresolved_trait.trait_def.generics, |_| {
                // Temporary type variable ids before the trait is resolved to its actual ids.
                // This lets us record how many arguments the type expects so that other types
                // can refer to it with generic arguments before the generic parameters themselves
                // are resolved.
                ResolvedGeneric::dummy()
            }),
            self_type_typevar_id,
            self_type_typevar: TypeVariable::unbound(self_type_typevar_id),
            methods: Vec::new(),
            method_ids: unresolved_trait.method_ids.clone(),
            constants: Vec::new(),
            types: Vec::new(),
        };

        self.traits.insert(type_id, new_trait);
    }

    pub fn new_struct(
        &mut self,
        typ: &UnresolvedStruct,
        krate: CrateId,
        local_id: LocalModuleId,
        file_id: FileId,
    ) -> StructId {
        let struct_id = StructId(ModuleId { krate, local_id });
        let name = typ.struct_def.name.clone();

        // Fields will be filled in later
        let no_fields = Vec::new();
        let generics = vecmap(&typ.struct_def.generics, |_| {
            // Temporary type variable ids before the struct is resolved to its actual ids.
            // This lets us record how many arguments the type expects so that other types
            // can refer to it with generic arguments before the generic parameters themselves
            // are resolved.
            ResolvedGeneric::dummy()
        });

        let location = Location::new(typ.struct_def.span, file_id);
        let new_struct = StructType::new(struct_id, name, location, no_fields, generics);
        self.structs.insert(struct_id, Shared::new(new_struct));
        self.struct_attributes.insert(struct_id, typ.struct_def.attributes.clone());
        struct_id
    }

    pub fn push_type_alias(&mut self, typ: &UnresolvedTypeAlias) -> TypeAliasId {
        let type_id = TypeAliasId(self.type_aliases.len());

        self.type_aliases.push(Shared::new(TypeAlias::new(
            type_id,
            typ.type_alias_def.name.clone(),
            Location::new(typ.type_alias_def.span, typ.file_id),
            Type::Error,
            vecmap(&typ.type_alias_def.generics, |_| ResolvedGeneric::dummy()),
        )));

        type_id
    }

    /// Adds [TypeLiasId] and [Location] to the type_alias_ref vector
    /// So that we can later resolve [Location]s type aliases from the LSP requests
    pub fn add_type_alias_ref(&mut self, type_id: TypeAliasId, location: Location) {
        self.type_alias_ref.push((type_id, location));
    }
    pub fn update_struct(&mut self, type_id: StructId, f: impl FnOnce(&mut StructType)) {
        let mut value = self.structs.get_mut(&type_id).unwrap().borrow_mut();
        f(&mut value);
    }

    pub fn update_trait(&mut self, trait_id: TraitId, f: impl FnOnce(&mut Trait)) {
        let value = self.traits.get_mut(&trait_id).unwrap();
        f(value);
    }

    pub fn set_type_alias(&mut self, type_id: TypeAliasId, typ: Type, generics: Generics) {
        let type_alias_type = &mut self.type_aliases[type_id.0];
        type_alias_type.borrow_mut().set_type_and_generics(typ, generics);
    }

    /// Returns the interned statement corresponding to `stmt_id`
    pub fn update_statement(&mut self, stmt_id: &StmtId, f: impl FnOnce(&mut HirStatement)) {
        let def =
            self.nodes.get_mut(stmt_id.0).expect("ice: all statement ids should have definitions");

        match def {
            Node::Statement(stmt) => f(stmt),
            _ => panic!("ice: all statement ids should correspond to a statement in the interner"),
        }
    }

    /// Updates the interned expression corresponding to `expr_id`
    pub fn update_expression(&mut self, expr_id: ExprId, f: impl FnOnce(&mut HirExpression)) {
        let def =
            self.nodes.get_mut(expr_id.0).expect("ice: all expression ids should have definitions");

        match def {
            Node::Expression(expr) => f(expr),
            _ => {
                panic!("ice: all expression ids should correspond to a expression in the interner")
            }
        }
    }

    /// Store [Location] of [Type] reference
    pub fn push_type_ref_location(&mut self, typ: Type, location: Location) {
        self.type_ref_locations.push((typ, location));
    }

    fn push_global(
        &mut self,
        ident: Ident,
        local_id: LocalModuleId,
        let_statement: StmtId,
        file: FileId,
        attributes: Vec<SecondaryAttribute>,
        mutable: bool,
    ) -> GlobalId {
        let id = GlobalId(self.globals.len());
        let location = Location::new(ident.span(), file);
        let name = ident.to_string();
        let definition_id =
            self.push_definition(name, mutable, DefinitionKind::Global(id), location);

        self.globals.push(GlobalInfo {
            id,
            definition_id,
            ident,
            local_id,
            let_statement,
            location,
            value: None,
        });
        self.global_attributes.insert(id, attributes);
        id
    }

    pub fn next_global_id(&mut self) -> GlobalId {
        GlobalId(self.globals.len())
    }

    /// Intern an empty global. Used for collecting globals before they're defined
    pub fn push_empty_global(
        &mut self,
        name: Ident,
        local_id: LocalModuleId,
        file: FileId,
        attributes: Vec<SecondaryAttribute>,
        mutable: bool,
    ) -> GlobalId {
        let statement = self.push_stmt(HirStatement::Error);
        let span = name.span();
        let id = self.push_global(name, local_id, statement, file, attributes, mutable);
        self.push_stmt_location(statement, span, file);
        id
    }

    /// Intern an empty function.
    pub fn push_empty_fn(&mut self) -> FuncId {
        self.push_fn(HirFunction::empty())
    }
    /// Updates the underlying interned Function.
    ///
    /// This method is used as we eagerly intern empty functions to
    /// generate function identifiers and then we update at a later point in
    /// time.
    pub fn update_fn(&mut self, func_id: FuncId, hir_func: HirFunction) {
        let def =
            self.nodes.get_mut(func_id.0).expect("ice: all function ids should have definitions");

        let func = match def {
            Node::Function(func) => func,
            _ => panic!("ice: all function ids should correspond to a function in the interner"),
        };
        *func = hir_func;
    }

    pub fn find_function(&self, function_name: &str) -> Option<FuncId> {
        self.func_meta
            .iter()
            .find(|(func_id, _func_meta)| self.function_name(func_id) == function_name)
            .map(|(func_id, _meta)| *func_id)
    }

    ///Interns a function's metadata.
    ///
    /// Note that the FuncId has been created already.
    /// See ModCollector for it's usage.
    pub fn push_fn_meta(&mut self, func_data: FuncMeta, func_id: FuncId) {
        self.func_meta.insert(func_id, func_data);
    }

    pub fn push_definition(
        &mut self,
        name: String,
        mutable: bool,
        definition: DefinitionKind,
        location: Location,
    ) -> DefinitionId {
        let id = DefinitionId(self.definitions.len());
        if let DefinitionKind::Function(func_id) = definition {
            self.function_definition_ids.insert(func_id, id);
        }

        self.definitions.push(DefinitionInfo { name, mutable, kind: definition, location });
        id
    }

    /// Push a function with the default modifiers and [`ModuleId`] for testing
    #[cfg(test)]
    pub fn push_test_function_definition(&mut self, name: String) -> FuncId {
        let id = self.push_fn(HirFunction::empty());
        let mut modifiers = FunctionModifiers::new();
        modifiers.name = name;
        let module = ModuleId::dummy_id();
        let location = Location::dummy();
        self.push_function_definition(id, modifiers, module, location);
        id
    }

    pub fn push_function(
        &mut self,
        id: FuncId,
        function: &FunctionDefinition,
        module: ModuleId,
        location: Location,
    ) -> DefinitionId {
        let modifiers = FunctionModifiers {
            name: function.name.0.contents.clone(),
            visibility: function.visibility,
            attributes: function.attributes.clone(),
            is_unconstrained: function.is_unconstrained,
            generic_count: function.generics.len(),
            is_comptime: function.is_comptime,
        };
        self.push_function_definition(id, modifiers, module, location)
    }

    pub fn push_function_definition(
        &mut self,
        func: FuncId,
        modifiers: FunctionModifiers,
        module: ModuleId,
        location: Location,
    ) -> DefinitionId {
        let name = modifiers.name.clone();
        self.function_modifiers.insert(func, modifiers);
        self.function_modules.insert(func, module);
        self.push_definition(name, false, DefinitionKind::Function(func), location)
    }

    pub fn set_function_trait(&mut self, func: FuncId, self_type: Type, trait_id: TraitId) {
        self.func_id_to_trait.insert(func, (self_type, trait_id));
    }

    pub fn get_function_trait(&self, func: &FuncId) -> Option<(Type, TraitId)> {
        self.func_id_to_trait.get(func).cloned()
    }

    /// Returns the visibility of the given function.
    ///
    /// The underlying function_visibilities map is populated during def collection,
    /// so this function can be called anytime afterward.
    pub fn function_visibility(&self, func: FuncId) -> ItemVisibility {
        self.function_modifiers[&func].visibility
    }

    /// Returns the module this function was defined within
    pub fn function_module(&self, func: FuncId) -> ModuleId {
        self.function_modules[&func]
    }

    /// Returns the [`FuncId`] corresponding to the function referred to by `expr_id`
    pub fn lookup_function_from_expr(&self, expr: &ExprId) -> Option<FuncId> {
        if let HirExpression::Ident(HirIdent { id, .. }, _) = self.expression(expr) {
            if let Some(DefinitionKind::Function(func_id)) =
                self.try_definition(id).map(|def| &def.kind)
            {
                Some(*func_id)
            } else {
                None
            }
        } else {
            None
        }
    }

    /// Returns the interned HIR function corresponding to `func_id`
    //
    // Cloning HIR structures is cheap, so we return owned structures
    pub fn function(&self, func_id: &FuncId) -> HirFunction {
        let def = self.nodes.get(func_id.0).expect("ice: all function ids should have definitions");

        match def {
            Node::Function(func) => func.clone(),
            _ => panic!("ice: all function ids should correspond to a function in the interner"),
        }
    }

    /// Returns the interned meta data corresponding to `func_id`
    pub fn function_meta(&self, func_id: &FuncId) -> &FuncMeta {
        self.func_meta.get(func_id).expect("ice: all function ids should have metadata")
    }

    pub fn try_function_meta(&self, func_id: &FuncId) -> Option<&FuncMeta> {
        self.func_meta.get(func_id)
    }

    pub fn function_ident(&self, func_id: &FuncId) -> crate::ast::Ident {
        let name = self.function_name(func_id).to_owned();
        let span = self.function_meta(func_id).name.location.span;
        crate::ast::Ident(Spanned::from(span, name))
    }

    pub fn function_name(&self, func_id: &FuncId) -> &str {
        &self.function_modifiers[func_id].name
    }

    pub fn function_modifiers(&self, func_id: &FuncId) -> &FunctionModifiers {
        &self.function_modifiers[func_id]
    }

    pub fn function_modifiers_mut(&mut self, func_id: &FuncId) -> &mut FunctionModifiers {
        self.function_modifiers.get_mut(func_id).expect("func_id should always have modifiers")
    }

    pub fn function_attributes(&self, func_id: &FuncId) -> &Attributes {
        &self.function_modifiers[func_id].attributes
    }

    pub fn struct_attributes(&self, struct_id: &StructId) -> &StructAttributes {
        &self.struct_attributes[struct_id]
    }

    pub fn global_attributes(&self, global_id: &GlobalId) -> &[SecondaryAttribute] {
        &self.global_attributes[global_id]
    }

    /// Returns the interned statement corresponding to `stmt_id`
    pub fn statement(&self, stmt_id: &StmtId) -> HirStatement {
        let def =
            self.nodes.get(stmt_id.0).expect("ice: all statement ids should have definitions");

        match def {
            Node::Statement(stmt) => stmt.clone(),
            _ => panic!("ice: all statement ids should correspond to a statement in the interner"),
        }
    }

    /// Try to get the `HirLetStatement` which defines a given global value
    pub fn get_global_let_statement(&self, global: GlobalId) -> Option<HirLetStatement> {
        let global = self.get_global(global);
        let def = self.nodes.get(global.let_statement.0)?;

        match def {
            Node::Statement(hir_stmt) => match hir_stmt {
                HirStatement::Let(let_stmt) => Some(let_stmt.clone()),
                HirStatement::Error => None,
                other => {
                    panic!("ice: all globals should correspond to a let statement in the interner: {other:?}")
                }
            },
            _ => panic!("ice: all globals should correspond to a statement in the interner"),
        }
    }

    /// Returns the interned expression corresponding to `expr_id`
    pub fn expression(&self, expr_id: &ExprId) -> HirExpression {
        let def =
            self.nodes.get(expr_id.0).expect("ice: all expression ids should have definitions");

        match def {
            Node::Expression(expr) => expr.clone(),
            _ => {
                panic!("ice: all expression ids should correspond to a expression in the interner")
            }
        }
    }

    /// Retrieves the definition where the given id was defined.
    /// This will panic if given DefinitionId::dummy_id. Use try_definition for
    /// any call with a possibly undefined variable.
    pub fn definition(&self, id: DefinitionId) -> &DefinitionInfo {
        &self.definitions[id.0]
    }

    /// Retrieves the definition where the given id was defined.
    /// This will panic if given DefinitionId::dummy_id. Use try_definition for
    /// any call with a possibly undefined variable.
    pub fn definition_mut(&mut self, id: DefinitionId) -> &mut DefinitionInfo {
        &mut self.definitions[id.0]
    }

    /// Tries to retrieve the given id's definition.
    /// This function should be used during name resolution or type checking when we cannot be sure
    /// all variables have corresponding definitions (in case of an error in the user's code).
    pub fn try_definition(&self, id: DefinitionId) -> Option<&DefinitionInfo> {
        self.definitions.get(id.0)
    }

    /// Returns the name of the definition
    ///
    /// This is needed as the Environment needs to map variable names to witness indices
    pub fn definition_name(&self, id: DefinitionId) -> &str {
        &self.definition(id).name
    }

    pub fn expr_span(&self, expr_id: &ExprId) -> Span {
        self.id_location(expr_id).span
    }

    pub fn expr_location(&self, expr_id: &ExprId) -> Location {
        self.id_location(expr_id)
    }

    pub fn statement_span(&self, stmt_id: StmtId) -> Span {
        self.id_location(stmt_id).span
    }

    pub fn statement_location(&self, stmt_id: StmtId) -> Location {
        self.id_location(stmt_id)
    }

    pub fn push_stmt_location(&mut self, id: StmtId, span: Span, file: FileId) {
        self.id_to_location.insert(id.into(), Location::new(span, file));
    }

    pub fn get_struct(&self, id: StructId) -> Shared<StructType> {
        self.structs[&id].clone()
    }

    pub fn get_struct_methods(&self, id: StructId) -> Vec<Methods> {
        self.struct_methods
            .keys()
            .filter_map(|(key_id, name)| {
                if key_id == &id {
                    Some(
                        self.struct_methods
                            .get(&(*key_id, name.clone()))
                            .expect("get_struct_methods given invalid StructId")
                            .clone(),
                    )
                } else {
                    None
                }
            })
            .collect()
    }

    pub fn get_trait(&self, id: TraitId) -> &Trait {
        &self.traits[&id]
    }

    pub fn get_trait_mut(&mut self, id: TraitId) -> &mut Trait {
        self.traits.get_mut(&id).expect("get_trait_mut given invalid TraitId")
    }

    pub fn try_get_trait(&self, id: TraitId) -> Option<&Trait> {
        self.traits.get(&id)
    }

    pub fn get_type_alias(&self, id: TypeAliasId) -> Shared<TypeAlias> {
        self.type_aliases[id.0].clone()
    }

    pub fn get_global(&self, global_id: GlobalId) -> &GlobalInfo {
        &self.globals[global_id.0]
    }

    pub fn get_global_mut(&mut self, global_id: GlobalId) -> &mut GlobalInfo {
        &mut self.globals[global_id.0]
    }

    pub fn get_global_definition(&self, global_id: GlobalId) -> &DefinitionInfo {
        let global = self.get_global(global_id);
        self.definition(global.definition_id)
    }

    pub fn get_global_definition_mut(&mut self, global_id: GlobalId) -> &mut DefinitionInfo {
        let global = self.get_global(global_id);
        self.definition_mut(global.definition_id)
    }

    pub fn get_all_globals(&self) -> &[GlobalInfo] {
        &self.globals
    }

    /// Returns the type of an item stored in the Interner or Error if it was not found.
    pub fn id_type(&self, index: impl Into<Index>) -> Type {
        self.id_to_type.get(&index.into()).cloned().unwrap_or(Type::Error)
    }

    /// Returns the type of the definition or `Type::Error` if it was not found.
    pub fn definition_type(&self, id: DefinitionId) -> Type {
        self.definition_to_type.get(&id).cloned().unwrap_or(Type::Error)
    }

    pub fn id_type_substitute_trait_as_type(&self, def_id: DefinitionId) -> Type {
        let typ = self.definition_type(def_id);
        if let Type::Function(args, ret, env) = &typ {
            let def = self.definition(def_id);
            if let Type::TraitAsType(..) = ret.as_ref() {
                if let DefinitionKind::Function(func_id) = def.kind {
                    let f = self.function(&func_id);
                    let func_body = f.as_expr();
                    let ret_type = self.id_type(func_body);
                    let new_type = Type::Function(args.clone(), Box::new(ret_type), env.clone());
                    return new_type;
                }
            }
        }
        typ
    }

    /// Returns the span of an item stored in the Interner
    pub fn id_location(&self, index: impl Into<Index>) -> Location {
        self.id_to_location.get(&index.into()).copied().unwrap()
    }

    /// Replaces the HirExpression at the given ExprId with a new HirExpression
    pub fn replace_expr(&mut self, id: &ExprId, new: HirExpression) {
        let old = self.nodes.get_mut(id.into()).unwrap();
        *old = Node::Expression(new);
    }

    /// Replaces the HirStatement at the given StmtId with a new HirStatement
    pub fn replace_statement(&mut self, stmt_id: StmtId, hir_stmt: HirStatement) {
        let old = self.nodes.get_mut(stmt_id.0).unwrap();
        *old = Node::Statement(hir_stmt);
    }

    pub fn next_type_variable_id(&self) -> TypeVariableId {
        let id = self.next_type_variable_id.get();
        self.next_type_variable_id.set(id + 1);
        TypeVariableId(id)
    }

    pub fn next_type_variable(&self) -> Type {
        Type::type_variable(self.next_type_variable_id())
    }

    pub fn store_instantiation_bindings(
        &mut self,
        expr_id: ExprId,
        instantiation_bindings: TypeBindings,
    ) {
        self.instantiation_bindings.insert(expr_id, instantiation_bindings);
    }

    pub fn get_instantiation_bindings(&self, expr_id: ExprId) -> &TypeBindings {
        &self.instantiation_bindings[&expr_id]
    }

    pub fn get_field_index(&self, expr_id: ExprId) -> usize {
        self.field_indices[&expr_id]
    }

    pub fn set_field_index(&mut self, expr_id: ExprId, index: usize) {
        self.field_indices.insert(expr_id, index);
    }

    pub fn function_definition_id(&self, function: FuncId) -> DefinitionId {
        self.function_definition_ids[&function]
    }

    /// Returns the DefinitionId of a trait's method, panics if the given trait method
    /// is not a valid method of the trait or if the trait has not yet had
    /// its methods ids set during name resolution.
    pub fn trait_method_id(&self, trait_method: TraitMethodId) -> DefinitionId {
        let the_trait = self.get_trait(trait_method.trait_id);
        let method_name = &the_trait.methods[trait_method.method_index].name;
        let function_id = the_trait.method_ids[&method_name.0.contents];
        self.function_definition_id(function_id)
    }

    /// Adds a non-trait method to a type.
    ///
    /// Returns `Some(duplicate)` if a matching method was already defined.
    /// Returns `None` otherwise.
    pub fn add_method(
        &mut self,
        self_type: &Type,
        method_name: String,
        method_id: FuncId,
        is_trait_method: bool,
    ) -> Option<FuncId> {
        match self_type {
            Type::Struct(struct_type, _generics) => {
                let id = struct_type.borrow().id;

                if let Some(existing) = self.lookup_method(self_type, id, &method_name, true) {
                    return Some(existing);
                }

                let key = (id, method_name);
                self.struct_methods.entry(key).or_default().add_method(method_id, is_trait_method);
                None
            }
            Type::Error => None,
            Type::MutableReference(element) => {
                self.add_method(element, method_name, method_id, is_trait_method)
            }

            other => {
                let key = get_type_method_key(self_type).unwrap_or_else(|| {
                    unreachable!("Cannot add a method to the unsupported type '{}'", other)
                });
                self.primitive_methods
                    .entry((key, method_name))
                    .or_default()
                    .add_method(method_id, is_trait_method);
                None
            }
        }
    }

    pub fn try_get_trait_implementation(&self, id: TraitImplId) -> Option<Shared<TraitImpl>> {
        self.trait_implementations.get(&id).cloned()
    }

    pub fn get_trait_implementation(&self, id: TraitImplId) -> Shared<TraitImpl> {
        self.trait_implementations[&id].clone()
    }

    /// Given a `ObjectType: TraitId` pair, try to find an existing impl that satisfies the
    /// constraint. If an impl cannot be found, this will return a vector of each constraint
    /// in the path to get to the failing constraint. Usually this is just the single failing
    /// constraint, but when where clauses are involved, the failing constraint may be several
    /// constraints deep. In this case, all of the constraints are returned, starting with the
    /// failing one.
    /// If this list of failing constraints is empty, this means type annotations are required.
    pub fn lookup_trait_implementation(
        &self,
        object_type: &Type,
        trait_id: TraitId,
        trait_generics: &[Type],
    ) -> Result<TraitImplKind, Vec<TraitConstraint>> {
        let (impl_kind, bindings) =
            self.try_lookup_trait_implementation(object_type, trait_id, trait_generics)?;

        Type::apply_type_bindings(bindings);
        Ok(impl_kind)
    }

    /// Given a `ObjectType: TraitId` pair, find all implementations without taking constraints into account or
    /// applying any type bindings. Useful to look for a specific trait in a type that is used in a macro.
    pub fn lookup_all_trait_implementations(
        &self,
        object_type: &Type,
        trait_id: TraitId,
    ) -> Vec<&TraitImplKind> {
        let trait_impl = self.trait_implementation_map.get(&trait_id);

        trait_impl
            .map(|trait_impl| {
                trait_impl
                    .iter()
                    .filter_map(|(typ, impl_kind)| match &typ {
                        Type::Forall(_, typ) => {
                            if typ.deref() == object_type {
                                Some(impl_kind)
                            } else {
                                None
                            }
                        }
                        _ => None,
                    })
                    .collect()
            })
            .unwrap_or_default()
    }

    /// Similar to `lookup_trait_implementation` but does not apply any type bindings on success.
    /// On error returns either:
    /// - 1+ failing trait constraints, including the original.
    ///   Each constraint after the first represents a `where` clause that was followed.
    /// - 0 trait constraints indicating type annotations are needed to choose an impl.
    pub fn try_lookup_trait_implementation(
        &self,
        object_type: &Type,
        trait_id: TraitId,
        trait_generics: &[Type],
    ) -> Result<(TraitImplKind, TypeBindings), Vec<TraitConstraint>> {
        let mut bindings = TypeBindings::new();
        let impl_kind = self.lookup_trait_implementation_helper(
            object_type,
            trait_id,
            trait_generics,
            &mut bindings,
            IMPL_SEARCH_RECURSION_LIMIT,
        )?;
        Ok((impl_kind, bindings))
    }

    /// Returns the trait implementation if found.
    /// On error returns either:
    /// - 1+ failing trait constraints, including the original.
    ///   Each constraint after the first represents a `where` clause that was followed.
    /// - 0 trait constraints indicating type annotations are needed to choose an impl.
    fn lookup_trait_implementation_helper(
        &self,
        object_type: &Type,
        trait_id: TraitId,
        trait_generics: &[Type],
        type_bindings: &mut TypeBindings,
        recursion_limit: u32,
    ) -> Result<TraitImplKind, Vec<TraitConstraint>> {
        let make_constraint =
            || TraitConstraint::new(object_type.clone(), trait_id, trait_generics.to_vec());

        // Prevent infinite recursion when looking for impls
        if recursion_limit == 0 {
            return Err(vec![make_constraint()]);
        }

        let object_type = object_type.substitute(type_bindings);

        // If the object type isn't known, just return an error saying type annotations are needed.
        if object_type.is_bindable() {
            return Err(Vec::new());
        }

        let impls =
            self.trait_implementation_map.get(&trait_id).ok_or_else(|| vec![make_constraint()])?;

        let mut matching_impls = Vec::new();

        for (existing_object_type2, impl_kind) in impls {
            // Bug: We're instantiating only the object type's generics here, not all of the trait's generics like we need to
            let (existing_object_type, instantiation_bindings) =
                existing_object_type2.instantiate(self);

            let mut fresh_bindings = type_bindings.clone();

            let mut check_trait_generics = |impl_generics: &[Type]| {
                trait_generics.iter().zip(impl_generics).all(|(trait_generic, impl_generic2)| {
                    let impl_generic = impl_generic2.substitute(&instantiation_bindings);
                    trait_generic.try_unify(&impl_generic, &mut fresh_bindings).is_ok()
                })
            };

            let generics_match = match impl_kind {
                TraitImplKind::Normal(id) => {
                    let shared_impl = self.get_trait_implementation(*id);
                    let shared_impl = shared_impl.borrow();
                    check_trait_generics(&shared_impl.trait_generics)
                }
                TraitImplKind::Assumed { trait_generics, .. } => {
                    check_trait_generics(trait_generics)
                }
            };

            if !generics_match {
                continue;
            }

            if object_type.try_unify(&existing_object_type, &mut fresh_bindings).is_ok() {
                if let TraitImplKind::Normal(impl_id) = impl_kind {
                    let trait_impl = self.get_trait_implementation(*impl_id);
                    let trait_impl = trait_impl.borrow();

                    if let Err(mut errors) = self.validate_where_clause(
                        &trait_impl.where_clause,
                        &mut fresh_bindings,
                        &instantiation_bindings,
                        recursion_limit,
                    ) {
                        errors.push(make_constraint());
                        return Err(errors);
                    }
                }

                matching_impls.push((impl_kind.clone(), fresh_bindings));
            }
        }

        if matching_impls.len() == 1 {
            let (impl_, fresh_bindings) = matching_impls.pop().unwrap();
            *type_bindings = fresh_bindings;
            Ok(impl_)
        } else if matching_impls.is_empty() {
            Err(vec![make_constraint()])
        } else {
            // multiple matching impls, type annotations needed
            Err(vec![])
        }
    }

    /// Verifies that each constraint in the given where clause is valid.
    /// If an impl cannot be found for any constraint, the erroring constraint is returned.
    fn validate_where_clause(
        &self,
        where_clause: &[TraitConstraint],
        type_bindings: &mut TypeBindings,
        instantiation_bindings: &TypeBindings,
        recursion_limit: u32,
    ) -> Result<(), Vec<TraitConstraint>> {
        for constraint in where_clause {
            // Instantiation bindings are generally safe to force substitute into the same type.
            // This is needed here to undo any bindings done to trait methods by monomorphization.
            // Otherwise, an impl for (A, B) could get narrowed to only an impl for e.g. (u8, u16).
            let constraint_type =
                constraint.typ.force_substitute(instantiation_bindings).substitute(type_bindings);

            let trait_generics = vecmap(&constraint.trait_generics, |generic| {
                generic.force_substitute(instantiation_bindings).substitute(type_bindings)
            });

            self.lookup_trait_implementation_helper(
                &constraint_type,
                constraint.trait_id,
                &trait_generics,
                // Use a fresh set of type bindings here since the constraint_type originates from
                // our impl list, which we don't want to bind to.
                type_bindings,
                recursion_limit - 1,
            )?;
        }

        Ok(())
    }

    /// Adds an "assumed" trait implementation to the currently known trait implementations.
    /// Unlike normal trait implementations, these are only assumed to exist. They often correspond
    /// to `where` clauses in functions where we assume there is some `T: Eq` even though we do
    /// not yet know T. For these cases, we store an impl here so that we assume they exist and
    /// can resolve them. They are then later verified when the function is called, and linked
    /// properly after being monomorphized to the correct variant.
    ///
    /// Returns true on success, or false if there is already an overlapping impl in scope.
    pub fn add_assumed_trait_implementation(
        &mut self,
        object_type: Type,
        trait_id: TraitId,
        trait_generics: Vec<Type>,
    ) -> bool {
        // Make sure there are no overlapping impls
        if self.try_lookup_trait_implementation(&object_type, trait_id, &trait_generics).is_ok() {
            return false;
        }

        let entries = self.trait_implementation_map.entry(trait_id).or_default();
        entries.push((object_type.clone(), TraitImplKind::Assumed { object_type, trait_generics }));
        true
    }

    /// Adds a trait implementation to the list of known implementations.
    pub fn add_trait_implementation(
        &mut self,
        object_type: Type,
        trait_id: TraitId,
        trait_generics: Vec<Type>,
        impl_id: TraitImplId,
        impl_generics: GenericTypeVars,
        trait_impl: Shared<TraitImpl>,
    ) -> Result<(), (Span, FileId)> {
        self.trait_implementations.insert(impl_id, trait_impl.clone());

        // Avoid adding error types to impls since they'll conflict with every other type.
        // We don't need to return an error since we expect an error to already be issued when
        // the error type is created.
        if object_type == Type::Error {
            return Ok(());
        }

        // Replace each generic with a fresh type variable
        let substitutions = impl_generics
            .into_iter()
            .map(|typevar| (typevar.id(), (typevar, self.next_type_variable())))
            .collect();

        let instantiated_object_type = object_type.substitute(&substitutions);

        // Ignoring overlapping `TraitImplKind::Assumed` impls here is perfectly fine.
        // It should never happen since impls are defined at global scope, but even
        // if they were, we should never prevent defining a new impl because a 'where'
        // clause already assumes it exists.
        if let Ok((TraitImplKind::Normal(existing), _)) = self.try_lookup_trait_implementation(
            &instantiated_object_type,
            trait_id,
            &trait_generics,
        ) {
            let existing_impl = self.get_trait_implementation(existing);
            let existing_impl = existing_impl.borrow();
            return Err((existing_impl.ident.span(), existing_impl.file));
        }

        for method in &trait_impl.borrow().methods {
            let method_name = self.function_name(method).to_owned();
            self.add_method(&object_type, method_name, *method, true);
        }

        // The object type is generalized so that a generic impl will apply
        // to any type T, rather than just the generic type named T.
        let generalized_object_type = object_type.generalize_from_substitutions(substitutions);

        let entries = self.trait_implementation_map.entry(trait_id).or_default();
        entries.push((generalized_object_type, TraitImplKind::Normal(impl_id)));
        Ok(())
    }

    /// Search by name for a method on the given struct.
    ///
    /// If `check_type` is true, this will force `lookup_method` to check the type
    /// of each candidate instead of returning only the first candidate if there is exactly one.
    /// This is generally only desired when declaring new methods to check if they overlap any
    /// existing methods.
    ///
    /// Another detail is that this method does not handle auto-dereferencing through `&mut T`.
    /// So if an object is of type `self : &mut T` but a method only accepts `self: T` (or
    /// vice-versa), the call will not be selected. If this is ever implemented into this method,
    /// we can remove the `methods.len() == 1` check and the `check_type` early return.
    pub fn lookup_method(
        &self,
        typ: &Type,
        id: StructId,
        method_name: &str,
        force_type_check: bool,
    ) -> Option<FuncId> {
        let methods = self.struct_methods.get(&(id, method_name.to_owned()));

        // If there is only one method, just return it immediately.
        // It will still be typechecked later.
        if !force_type_check {
            if let Some(method) = methods.and_then(|m| m.get_unambiguous()) {
                return Some(method);
            }
        }

        self.find_matching_method(typ, methods, method_name)
    }

    /// Select the 1 matching method with an object type matching `typ`
    fn find_matching_method(
        &self,
        typ: &Type,
        methods: Option<&Methods>,
        method_name: &str,
    ) -> Option<FuncId> {
        if let Some(method) = methods.and_then(|m| m.find_matching_method(typ, self)) {
            Some(method)
        } else {
            // Failed to find a match for the type in question, switch to looking at impls
            // for all types `T`, e.g. `impl<T> Foo for T`
            let key = &(TypeMethodKey::Generic, method_name.to_owned());
            let global_methods = self.primitive_methods.get(key)?;
            global_methods.find_matching_method(typ, self)
        }
    }

    /// Looks up a given method name on the given primitive type.
    pub fn lookup_primitive_method(&self, typ: &Type, method_name: &str) -> Option<FuncId> {
        let key = get_type_method_key(typ)?;
        let methods = self.primitive_methods.get(&(key, method_name.to_owned()))?;
        self.find_matching_method(typ, Some(methods), method_name)
    }

    pub fn lookup_primitive_trait_method_mut(
        &self,
        typ: &Type,
        method_name: &str,
    ) -> Option<FuncId> {
        let typ = Type::MutableReference(Box::new(typ.clone()));
        self.lookup_primitive_method(&typ, method_name)
    }

    /// Returns what the next trait impl id is expected to be.
    pub fn next_trait_impl_id(&mut self) -> TraitImplId {
        let next_id = self.next_trait_implementation_id;
        self.next_trait_implementation_id += 1;
        TraitImplId(next_id)
    }

    /// Removes all TraitImplKind::Assumed from the list of known impls for the given trait
    pub fn remove_assumed_trait_implementations_for_trait(&mut self, trait_id: TraitId) {
        let entries = self.trait_implementation_map.entry(trait_id).or_default();
        entries.retain(|(_, kind)| matches!(kind, TraitImplKind::Normal(_)));
    }

    /// Tags the given identifier with the selected trait_impl so that monomorphization
    /// can later recover which impl was selected, or alternatively see if it needs to
    /// decide which impl to select (because the impl was Assumed).
    pub fn select_impl_for_expression(&mut self, ident_id: ExprId, trait_impl: TraitImplKind) {
        self.selected_trait_implementations.insert(ident_id, trait_impl);
    }

    /// Retrieves the impl selected for a given ExprId during name resolution.
    pub fn get_selected_impl_for_expression(&self, ident_id: ExprId) -> Option<TraitImplKind> {
        self.selected_trait_implementations.get(&ident_id).cloned()
    }

    /// Retrieves the trait id for a given binary operator.
    /// All binary operators correspond to a trait - although multiple may correspond
    /// to the same trait (such as `==` and `!=`).
    /// `self.operator_traits` is expected to be filled before name resolution,
    /// during definition collection.
    pub fn get_operator_trait_method(&self, operator: BinaryOpKind) -> TraitMethodId {
        let trait_id = self.operator_traits[&operator];

        // Assume that the operator's method to be overloaded is the first method of the trait.
        TraitMethodId { trait_id, method_index: 0 }
    }

    /// Add the given trait as an operator trait if its name matches one of the
    /// operator trait names (Add, Sub, ...).
    pub fn try_add_operator_trait(&mut self, trait_id: TraitId) {
        let the_trait = self.get_trait(trait_id);

        let operator = match the_trait.name.0.contents.as_str() {
            "Add" => BinaryOpKind::Add,
            "Sub" => BinaryOpKind::Subtract,
            "Mul" => BinaryOpKind::Multiply,
            "Div" => BinaryOpKind::Divide,
            "Rem" => BinaryOpKind::Modulo,
            "Eq" => BinaryOpKind::Equal,
            "Ord" => BinaryOpKind::Less,
            "BitAnd" => BinaryOpKind::And,
            "BitOr" => BinaryOpKind::Or,
            "BitXor" => BinaryOpKind::Xor,
            "Shl" => BinaryOpKind::ShiftLeft,
            "Shr" => BinaryOpKind::ShiftRight,
            _ => return,
        };

        self.operator_traits.insert(operator, trait_id);

        // Some operators also require we insert a matching entry for related operators
        match operator {
            BinaryOpKind::Equal => {
                self.operator_traits.insert(BinaryOpKind::NotEqual, trait_id);
            }
            BinaryOpKind::Less => {
                self.operator_traits.insert(BinaryOpKind::LessEqual, trait_id);
                self.operator_traits.insert(BinaryOpKind::Greater, trait_id);
                self.operator_traits.insert(BinaryOpKind::GreaterEqual, trait_id);

                let the_trait = self.get_trait(trait_id);
                self.ordering_type = match &the_trait.methods[0].typ {
                    Type::Forall(_, typ) => match typ.as_ref() {
                        Type::Function(_, return_type, _) => Some(return_type.as_ref().clone()),
                        other => unreachable!("Expected function type for `cmp`, found {}", other),
                    },
                    other => unreachable!("Expected Forall type for `cmp`, found {}", other),
                };
            }
            _ => (),
        }
    }

    /// This function is needed when creating a NodeInterner for testing so that calls
    /// to `get_operator_trait` do not panic when the stdlib isn't present.
    #[cfg(test)]
    pub fn populate_dummy_operator_traits(&mut self) {
        let dummy_trait = TraitId(ModuleId::dummy_id());
        self.operator_traits.insert(BinaryOpKind::Add, dummy_trait);
        self.operator_traits.insert(BinaryOpKind::Subtract, dummy_trait);
        self.operator_traits.insert(BinaryOpKind::Multiply, dummy_trait);
        self.operator_traits.insert(BinaryOpKind::Divide, dummy_trait);
        self.operator_traits.insert(BinaryOpKind::Modulo, dummy_trait);
        self.operator_traits.insert(BinaryOpKind::Equal, dummy_trait);
        self.operator_traits.insert(BinaryOpKind::NotEqual, dummy_trait);
        self.operator_traits.insert(BinaryOpKind::Less, dummy_trait);
        self.operator_traits.insert(BinaryOpKind::LessEqual, dummy_trait);
        self.operator_traits.insert(BinaryOpKind::Greater, dummy_trait);
        self.operator_traits.insert(BinaryOpKind::GreaterEqual, dummy_trait);
        self.operator_traits.insert(BinaryOpKind::And, dummy_trait);
        self.operator_traits.insert(BinaryOpKind::Or, dummy_trait);
        self.operator_traits.insert(BinaryOpKind::Xor, dummy_trait);
        self.operator_traits.insert(BinaryOpKind::ShiftLeft, dummy_trait);
        self.operator_traits.insert(BinaryOpKind::ShiftRight, dummy_trait);
    }

    pub(crate) fn ordering_type(&self) -> Type {
        self.ordering_type.clone().expect("Expected ordering_type to be set in the NodeInterner")
    }

    /// Register that `dependent` depends on `dependency`.
    /// This is usually because `dependent` refers to `dependency` in one of its struct fields.
    pub fn add_type_dependency(&mut self, dependent: DependencyId, dependency: StructId) {
        self.add_dependency(dependent, DependencyId::Struct(dependency));
    }

    pub fn add_global_dependency(&mut self, dependent: DependencyId, dependency: GlobalId) {
        self.add_dependency(dependent, DependencyId::Global(dependency));
    }

    pub fn add_function_dependency(&mut self, dependent: DependencyId, dependency: FuncId) {
        self.add_dependency(dependent, DependencyId::Function(dependency));
    }

    pub fn add_type_alias_dependency(&mut self, dependent: DependencyId, dependency: TypeAliasId) {
        self.add_dependency(dependent, DependencyId::Alias(dependency));
    }

    fn add_dependency(&mut self, dependent: DependencyId, dependency: DependencyId) {
        let dependent_index = self.get_or_insert_dependency(dependent);
        let dependency_index = self.get_or_insert_dependency(dependency);
        self.dependency_graph.update_edge(dependent_index, dependency_index, ());
    }

    fn get_or_insert_dependency(&mut self, id: DependencyId) -> PetGraphIndex {
        if let Some(index) = self.dependency_graph_indices.get(&id) {
            return *index;
        }

        let index = self.dependency_graph.add_node(id);
        self.dependency_graph_indices.insert(id, index);
        index
    }

    pub(crate) fn check_for_dependency_cycles(&self) -> Vec<(CompilationError, FileId)> {
        let strongly_connected_components = tarjan_scc(&self.dependency_graph);
        let mut errors = Vec::new();

        let mut push_error = |item: String, scc: &[_], i, location: Location| {
            let cycle = self.get_cycle_error_string(scc, i);
            let span = location.span;
            let error = ResolverError::DependencyCycle { item, cycle, span };
            errors.push((error.into(), location.file));
        };

        for scc in strongly_connected_components {
            if scc.len() > 1 {
                // If a SCC contains a type, type alias, or global, it must be the only element in the SCC
                for (i, index) in scc.iter().enumerate() {
                    match self.dependency_graph[*index] {
                        DependencyId::Struct(struct_id) => {
                            let struct_type = self.get_struct(struct_id);
                            let struct_type = struct_type.borrow();
                            push_error(struct_type.name.to_string(), &scc, i, struct_type.location);
                            break;
                        }
                        DependencyId::Global(global_id) => {
                            let global = self.get_global(global_id);
                            let name = global.ident.to_string();
                            push_error(name, &scc, i, global.location);
                            break;
                        }
                        DependencyId::Alias(alias_id) => {
                            let alias = self.get_type_alias(alias_id);
                            // If type aliases form a cycle, we have to manually break the cycle
                            // here to prevent infinite recursion in the type checker.
                            alias.borrow_mut().typ = Type::Error;

                            // push_error will borrow the alias so we have to drop the mutable borrow
                            let alias = alias.borrow();
                            push_error(alias.name.to_string(), &scc, i, alias.location);
                            break;
                        }
                        // Mutually recursive functions are allowed
                        DependencyId::Function(_) => (),
                    }
                }
            }
        }

        errors
    }

    /// Build up a string starting from the given item containing each item in the dependency
    /// cycle. The final result will resemble `foo -> bar -> baz -> foo`, always going back to the
    /// element at the given start index.
    fn get_cycle_error_string(&self, scc: &[PetGraphIndex], start_index: usize) -> String {
        let index_to_string = |index: PetGraphIndex| match self.dependency_graph[index] {
            DependencyId::Struct(id) => Cow::Owned(self.get_struct(id).borrow().name.to_string()),
            DependencyId::Function(id) => Cow::Borrowed(self.function_name(&id)),
            DependencyId::Alias(id) => {
                Cow::Owned(self.get_type_alias(id).borrow().name.to_string())
            }
            DependencyId::Global(id) => {
                Cow::Borrowed(self.get_global(id).ident.0.contents.as_ref())
            }
        };

        let mut cycle = index_to_string(scc[start_index]).to_string();

        // Reversing the dependencies here matches the order users would expect for the error message
        for i in (0..scc.len()).rev() {
            cycle += " -> ";
            cycle += &index_to_string(scc[(start_index + i) % scc.len()]);
        }

        cycle
    }
}

impl Methods {
    /// Get a single, unambiguous reference to a name if one exists.
    /// If not, there may be multiple methods of the same name for a given
    /// type or there may be no methods at all.
    fn get_unambiguous(&self) -> Option<FuncId> {
        if self.direct.len() == 1 {
            Some(self.direct[0])
        } else if self.direct.is_empty() && self.trait_impl_methods.len() == 1 {
            Some(self.trait_impl_methods[0])
        } else {
            None
        }
    }

    fn add_method(&mut self, method: FuncId, is_trait_method: bool) {
        if is_trait_method {
            self.trait_impl_methods.push(method);
        } else {
            self.direct.push(method);
        }
    }

    /// Iterate through each method, starting with the direct methods
    fn iter(&self) -> impl Iterator<Item = FuncId> + '_ {
        self.direct.iter().copied().chain(self.trait_impl_methods.iter().copied())
    }

    /// Select the 1 matching method with an object type matching `typ`
    fn find_matching_method(&self, typ: &Type, interner: &NodeInterner) -> Option<FuncId> {
        // When adding methods we always check they do not overlap, so there should be
        // at most 1 matching method in this list.
        for method in self.iter() {
            match interner.function_meta(&method).typ.instantiate(interner).0 {
                Type::Function(args, _, _) => {
                    if let Some(object) = args.first() {
                        let mut bindings = TypeBindings::new();

                        if object.try_unify(typ, &mut bindings).is_ok() {
                            Type::apply_type_bindings(bindings);
                            return Some(method);
                        }
                    }
                }
                Type::Error => (),
                other => unreachable!("Expected function type, found {other}"),
            }
        }
        None
    }
}

/// These are the primitive type variants that we support adding methods to
#[derive(Copy, Clone, Hash, PartialEq, Eq, Debug)]
enum TypeMethodKey {
    /// Fields and integers share methods for ease of use. These methods may still
    /// accept only fields or integers, it is just that their names may not clash.
    FieldOrInt,
    Array,
    Slice,
    Bool,
    String,
    FmtString,
    Unit,
    Tuple,
    Function,
    Generic,
    Quoted(QuotedType),
}

fn get_type_method_key(typ: &Type) -> Option<TypeMethodKey> {
    use TypeMethodKey::*;
    let typ = typ.follow_bindings();
    match &typ {
        Type::FieldElement => Some(FieldOrInt),
        Type::Array(_, _) => Some(Array),
        Type::Slice(_) => Some(Slice),
        Type::Integer(_, _) => Some(FieldOrInt),
        Type::TypeVariable(_, TypeVariableKind::IntegerOrField) => Some(FieldOrInt),
        Type::TypeVariable(_, TypeVariableKind::Integer) => Some(FieldOrInt),
        Type::Bool => Some(Bool),
        Type::String(_) => Some(String),
        Type::FmtString(_, _) => Some(FmtString),
        Type::Unit => Some(Unit),
        Type::Tuple(_) => Some(Tuple),
        Type::Function(_, _, _) => Some(Function),
<<<<<<< HEAD
        Type::NamedGeneric(_, _, _) => Some(Generic),
        Type::Expr => Some(Code),
=======
        Type::NamedGeneric(_, _) => Some(Generic),
        Type::Quoted(quoted) => Some(Quoted(*quoted)),
>>>>>>> 1a794e31
        Type::MutableReference(element) => get_type_method_key(element),
        Type::Alias(alias, _) => get_type_method_key(&alias.borrow().typ),

        // We do not support adding methods to these types
        Type::TypeVariable(_, _)
        | Type::Forall(_, _)
        | Type::Constant(_)
        | Type::Error
        | Type::Struct(_, _)
        | Type::TraitAsType(..) => None,
    }
}<|MERGE_RESOLUTION|>--- conflicted
+++ resolved
@@ -1826,13 +1826,8 @@
         Type::Unit => Some(Unit),
         Type::Tuple(_) => Some(Tuple),
         Type::Function(_, _, _) => Some(Function),
-<<<<<<< HEAD
         Type::NamedGeneric(_, _, _) => Some(Generic),
-        Type::Expr => Some(Code),
-=======
-        Type::NamedGeneric(_, _) => Some(Generic),
         Type::Quoted(quoted) => Some(Quoted(*quoted)),
->>>>>>> 1a794e31
         Type::MutableReference(element) => get_type_method_key(element),
         Type::Alias(alias, _) => get_type_method_key(&alias.borrow().typ),
 
