--- conflicted
+++ resolved
@@ -113,11 +113,7 @@
     // methods from impls to the type.
     data_types: HashMap<TypeId, Shared<DataType>>,
 
-<<<<<<< HEAD
     type_attributes: HashMap<TypeId, TypeAttributes>,
-=======
-    type_attributes: HashMap<TypeId, StructAttributes>,
->>>>>>> c17e228f
 
     // Maps TypeAliasId -> Shared<TypeAlias>
     //
@@ -797,11 +793,8 @@
     pub fn add_type_alias_ref(&mut self, type_id: TypeAliasId, location: Location) {
         self.type_alias_ref.push((type_id, location));
     }
-<<<<<<< HEAD
+
     pub fn update_type(&mut self, type_id: TypeId, f: impl FnOnce(&mut DataType)) {
-=======
-    pub fn update_struct(&mut self, type_id: TypeId, f: impl FnOnce(&mut DataType)) {
->>>>>>> c17e228f
         let mut value = self.data_types.get_mut(&type_id).unwrap().borrow_mut();
         f(&mut value);
     }
@@ -811,15 +804,7 @@
         f(value);
     }
 
-<<<<<<< HEAD
     pub fn update_type_attributes(&mut self, type_id: TypeId, f: impl FnOnce(&mut TypeAttributes)) {
-=======
-    pub fn update_struct_attributes(
-        &mut self,
-        type_id: TypeId,
-        f: impl FnOnce(&mut StructAttributes),
-    ) {
->>>>>>> c17e228f
         let value = self.type_attributes.get_mut(&type_id).unwrap();
         f(value);
     }
@@ -1110,11 +1095,7 @@
         &self.function_modifiers[func_id].attributes
     }
 
-<<<<<<< HEAD
-    pub fn struct_attributes(&self, struct_id: &TypeId) -> &TypeAttributes {
-=======
-    pub fn struct_attributes(&self, struct_id: &TypeId) -> &StructAttributes {
->>>>>>> c17e228f
+    pub fn type_attributes(&self, struct_id: &TypeId) -> &TypeAttributes {
         &self.type_attributes[struct_id]
     }
 
