use std::borrow::Cow;
use std::collections::HashMap;
use std::fmt;
use std::ops::Deref;

use fm::FileId;
use iter_extended::vecmap;
use noirc_arena::{Arena, Index};
use noirc_errors::{Location, Span, Spanned};
use petgraph::algo::tarjan_scc;
use petgraph::prelude::DiGraph;
use petgraph::prelude::NodeIndex as PetGraphIndex;

use crate::ast::Ident;
use crate::graph::CrateId;
use crate::hir::def_collector::dc_crate::CompilationError;
use crate::hir::def_collector::dc_crate::{UnresolvedStruct, UnresolvedTrait, UnresolvedTypeAlias};
use crate::hir::def_map::{LocalModuleId, ModuleId};

use crate::ast::{BinaryOpKind, FunctionDefinition, ItemVisibility};
use crate::hir::resolution::errors::ResolverError;
use crate::hir_def::stmt::HirLetStatement;
use crate::hir_def::traits::TraitImpl;
use crate::hir_def::traits::{Trait, TraitConstraint};
use crate::hir_def::types::{StructType, Type};
use crate::hir_def::{
    expr::HirExpression,
    function::{FuncMeta, HirFunction},
    stmt::HirStatement,
};
use crate::token::{Attributes, SecondaryAttribute};
use crate::{
    Generics, Shared, TypeAlias, TypeBindings, TypeVariable, TypeVariableId, TypeVariableKind,
};

/// An arbitrary number to limit the recursion depth when searching for trait impls.
/// This is needed to stop recursing for cases such as `impl<T> Foo for T where T: Eq`
const IMPL_SEARCH_RECURSION_LIMIT: u32 = 10;

type StructAttributes = Vec<SecondaryAttribute>;

/// The node interner is the central storage location of all nodes in Noir's Hir (the
/// various node types can be found in hir_def). The interner is also used to collect
/// extra information about the Hir, such as the type of each node, information about
/// each definition or struct, etc. Because it is used on the Hir, the NodeInterner is
/// useful in passes where the Hir is used - name resolution, type checking, and
/// monomorphization - and it is not useful afterward.
#[derive(Debug)]
pub struct NodeInterner {
    pub(crate) nodes: Arena<Node>,
    pub(crate) func_meta: HashMap<FuncId, FuncMeta>,

    function_definition_ids: HashMap<FuncId, DefinitionId>,

    // For a given function ID, this gives the function's modifiers which includes
    // its visibility and whether it is unconstrained, among other information.
    // Unlike func_meta, this map is filled out during definition collection rather than name resolution.
    function_modifiers: HashMap<FuncId, FunctionModifiers>,

    // Contains the source module each function was defined in
    function_modules: HashMap<FuncId, ModuleId>,

    /// This graph tracks dependencies between different global definitions.
    /// This is used to ensure the absense of dependency cycles for globals and types.
    dependency_graph: DiGraph<DependencyId, ()>,

    /// To keep track of where each DependencyId is in `dependency_graph`, we need
    /// this separate graph to map between the ids and indices.
    dependency_graph_indices: HashMap<DependencyId, PetGraphIndex>,

    // Map each `Index` to it's own location
    pub(crate) id_to_location: HashMap<Index, Location>,

    // Maps each DefinitionId to a DefinitionInfo.
    definitions: Vec<DefinitionInfo>,

    // Type checking map
    //
    // This should only be used with indices from the `nodes` arena.
    // Otherwise the indices used may overwrite other existing indices.
    // Each type for each index is filled in during type checking.
    id_to_type: HashMap<Index, Type>,

    // Similar to `id_to_type` but maps definitions to their type
    definition_to_type: HashMap<DefinitionId, Type>,

    // Struct map.
    //
    // Each struct definition is possibly shared across multiple type nodes.
    // It is also mutated through the RefCell during name resolution to append
    // methods from impls to the type.
    structs: HashMap<StructId, Shared<StructType>>,

    struct_attributes: HashMap<StructId, StructAttributes>,

    // Maps TypeAliasId -> Shared<TypeAlias>
    //
    // Map type aliases to the actual type.
    // When resolving types, check against this map to see if a type alias is defined.
    pub(crate) type_aliases: Vec<Shared<TypeAlias>>,

    // Trait map.
    //
    // Each trait definition is possibly shared across multiple type nodes.
    // It is also mutated through the RefCell during name resolution to append
    // methods from impls to the type.
    pub(crate) traits: HashMap<TraitId, Trait>,

    // Trait implementation map
    // For each type that implements a given Trait ( corresponding TraitId), there should be an entry here
    // The purpose for this hashmap is to detect duplication of trait implementations ( if any )
    //
    // Indexed by TraitImplIds
    pub(crate) trait_implementations: Vec<Shared<TraitImpl>>,

    /// Trait implementations on each type. This is expected to always have the same length as
    /// `self.trait_implementations`.
    ///
    /// For lack of a better name, this maps a trait id and type combination
    /// to a corresponding impl if one is available for the type. Due to generics,
    /// we cannot map from Type directly to impl, we need to iterate a Vec of all impls
    /// of that trait to see if any type may match. This can be further optimized later
    /// by splitting it up by type.
    trait_implementation_map: HashMap<TraitId, Vec<(Type, TraitImplKind)>>,

    /// When impls are found during type checking, we tag the function call's Ident
    /// with the impl that was selected. For cases with where clauses, this may be
    /// an Assumed (but verified) impl. In this case the monomorphizer should have
    /// the context to get the concrete type of the object and select the correct impl itself.
    selected_trait_implementations: HashMap<ExprId, TraitImplKind>,

    /// Holds the trait ids of the traits used for operator overloading
    operator_traits: HashMap<BinaryOpKind, TraitId>,

    /// The `Ordering` type is a semi-builtin type that is the result of the comparison traits.
    ordering_type: Option<Type>,

    /// Map from ExprId (referring to a Function/Method call) to its corresponding TypeBindings,
    /// filled out during type checking from instantiated variables. Used during monomorphization
    /// to map call site types back onto function parameter types, and undo this binding as needed.
    instantiation_bindings: HashMap<ExprId, TypeBindings>,

    /// Remembers the field index a given HirMemberAccess expression was resolved to during type
    /// checking.
    field_indices: HashMap<ExprId, usize>,

    // Maps GlobalId -> GlobalInfo
    // NOTE: currently only used for checking repeat globals and restricting their scope to a module
    globals: Vec<GlobalInfo>,
    global_attributes: HashMap<GlobalId, Vec<SecondaryAttribute>>,

    next_type_variable_id: std::cell::Cell<usize>,

    /// A map from a struct type and method name to a function id for the method.
    /// This can resolve to potentially multiple methods if the same method name is
    /// specialized for different generics on the same type. E.g. for `Struct<T>`, we
    /// may have both `impl Struct<u32> { fn foo(){} }` and `impl Struct<u8> { fn foo(){} }`.
    /// If this happens, the returned Vec will have 2 entries and we'll need to further
    /// disambiguate them by checking the type of each function.
    struct_methods: HashMap<(StructId, String), Methods>,

    /// Methods on primitive types defined in the stdlib.
    primitive_methods: HashMap<(TypeMethodKey, String), Methods>,

    // For trait implementation functions, this is their self type and trait they belong to
    func_id_to_trait: HashMap<FuncId, (Type, TraitId)>,

    /// A list of all type aliases that are referenced in the program.
    /// Searched by LSP to resolve [Location]s of [TypeAliasType]s
    pub(crate) type_alias_ref: Vec<(TypeAliasId, Location)>,

    /// Stores the [Location] of a [Type] reference
    pub(crate) type_ref_locations: Vec<(Type, Location)>,
}

/// A dependency in the dependency graph may be a type or a definition.
/// Types can depend on definitions too. E.g. `Foo` depends on `COUNT` in:
///
/// ```struct
/// global COUNT = 3;
///
/// struct Foo {
///     array: [Field; COUNT],
/// }
/// ```
#[derive(Debug, Copy, Clone, PartialEq, Eq, Hash)]
pub enum DependencyId {
    Struct(StructId),
    Global(GlobalId),
    Function(FuncId),
    Alias(TypeAliasId),
}

/// A trait implementation is either a normal implementation that is present in the source
/// program via an `impl` block, or it is assumed to exist from a `where` clause or similar.
#[derive(Debug, Clone)]
pub enum TraitImplKind {
    Normal(TraitImplId),

    /// Assumed impls don't have an impl id since they don't link back to any concrete part of the source code.
    Assumed {
        object_type: Type,

        /// The trait generics to use - if specified.
        /// This is allowed to be empty when they are inferred. E.g. for:
        ///
        /// ```
        /// trait Into<T> {
        ///     fn into(self) -> T;
        /// }
        /// ```
        ///
        /// The reference `Into::into(x)` would have inferred generics, but
        /// `x.into()` with a `X: Into<Y>` in scope would not.
        trait_generics: Vec<Type>,
    },
}

/// Represents the methods on a given type that each share the same name.
///
/// Methods are split into inherent methods and trait methods. If there is
/// ever a name that is defined on both a type directly, and defined indirectly
/// via a trait impl, the direct (inherent) name will always take precedence.
///
/// Additionally, types can define specialized impls with methods of the same name
/// as long as these specialized impls do not overlap. E.g. `impl Struct<u32>` and `impl Struct<u64>`
#[derive(Default, Debug, Clone)]
pub struct Methods {
    pub direct: Vec<FuncId>,
    pub trait_impl_methods: Vec<FuncId>,
}

/// All the information from a function that is filled out during definition collection rather than
/// name resolution. As a result, if information about a function is needed during name resolution,
/// this is the only place where it is safe to retrieve it (where all fields are guaranteed to be initialized).
#[derive(Debug, Clone)]
pub struct FunctionModifiers {
    pub name: String,

    /// Whether the function is `pub` or not.
    pub visibility: ItemVisibility,

    pub attributes: Attributes,

    pub is_unconstrained: bool,

<<<<<<< HEAD
    pub generic_count: usize,

    /// This function's type in its contract.
    /// If this function is not in a contract, this is always 'Secret'.
    pub contract_function_type: Option<ContractFunctionType>,

    /// This function's contract visibility.
    /// If this function is internal can only be called by itself.
    /// Will be None if not in contract.
    pub is_internal: Option<bool>,
=======
    pub is_comptime: bool,
>>>>>>> 9c6de4b2
}

impl FunctionModifiers {
    /// A semi-reasonable set of default FunctionModifiers used for testing.
    #[cfg(test)]
    #[allow(clippy::new_without_default)]
    pub fn new() -> Self {
        Self {
            name: String::new(),
            visibility: ItemVisibility::Public,
            attributes: Attributes::empty(),
            is_unconstrained: false,
<<<<<<< HEAD
            is_internal: None,
            contract_function_type: None,
            generic_count: 0,
=======
            is_comptime: false,
>>>>>>> 9c6de4b2
        }
    }
}

#[derive(Debug, Clone, Copy, Eq, PartialEq, Hash)]
pub struct DefinitionId(usize);

impl DefinitionId {
    //dummy id for error reporting
    pub fn dummy_id() -> DefinitionId {
        DefinitionId(std::usize::MAX)
    }
}

/// An ID for a global value
#[derive(Debug, Eq, PartialEq, Hash, Clone, Copy)]
pub struct GlobalId(usize);

impl GlobalId {
    // Dummy id for error reporting
    pub fn dummy_id() -> Self {
        GlobalId(std::usize::MAX)
    }
}

#[derive(Debug, Eq, PartialEq, Hash, Clone, Copy)]
pub struct StmtId(Index);

impl StmtId {
    //dummy id for error reporting
    // This can be anything, as the program will ultimately fail
    // after resolution
    pub fn dummy_id() -> StmtId {
        StmtId(Index::dummy())
    }
}

#[derive(Debug, Eq, PartialEq, Hash, Copy, Clone)]
pub struct ExprId(Index);

impl ExprId {
    pub fn empty_block_id() -> ExprId {
        ExprId(Index::unsafe_zeroed())
    }
}
#[derive(Debug, Eq, PartialEq, Hash, Copy, Clone)]
pub struct FuncId(Index);

impl FuncId {
    //dummy id for error reporting
    // This can be anything, as the program will ultimately fail
    // after resolution
    pub fn dummy_id() -> FuncId {
        FuncId(Index::dummy())
    }
}

impl fmt::Display for FuncId {
    fn fmt(&self, f: &mut fmt::Formatter) -> fmt::Result {
        self.0.fmt(f)
    }
}

#[derive(Debug, Eq, PartialEq, Hash, Copy, Clone, PartialOrd, Ord)]
pub struct StructId(ModuleId);

impl StructId {
    //dummy id for error reporting
    // This can be anything, as the program will ultimately fail
    // after resolution
    pub fn dummy_id() -> StructId {
        StructId(ModuleId { krate: CrateId::dummy_id(), local_id: LocalModuleId::dummy_id() })
    }

    pub fn module_id(self) -> ModuleId {
        self.0
    }

    pub fn krate(self) -> CrateId {
        self.0.krate
    }

    pub fn local_module_id(self) -> LocalModuleId {
        self.0.local_id
    }
}

#[derive(Debug, Eq, PartialEq, Hash, Copy, Clone, PartialOrd, Ord)]
pub struct TypeAliasId(pub usize);

impl TypeAliasId {
    pub fn dummy_id() -> TypeAliasId {
        TypeAliasId(std::usize::MAX)
    }
}

#[derive(Debug, Copy, Clone, PartialEq, Eq, Hash, PartialOrd, Ord)]
pub struct TraitId(pub ModuleId);

impl TraitId {
    // dummy id for error reporting
    // This can be anything, as the program will ultimately fail
    // after resolution
    pub fn dummy_id() -> TraitId {
        TraitId(ModuleId { krate: CrateId::dummy_id(), local_id: LocalModuleId::dummy_id() })
    }
}

#[derive(Debug, Eq, PartialEq, Hash, Clone, Copy)]
pub struct TraitImplId(pub usize);

#[derive(Debug, Copy, Clone, PartialEq, Eq, Hash, PartialOrd, Ord)]
pub struct TraitMethodId {
    pub trait_id: TraitId,
    pub method_index: usize, // index in Trait::methods
}

macro_rules! into_index {
    ($id_type:ty) => {
        impl From<$id_type> for Index {
            fn from(t: $id_type) -> Self {
                t.0
            }
        }

        impl From<&$id_type> for Index {
            fn from(t: &$id_type) -> Self {
                t.0
            }
        }
    };
}

into_index!(ExprId);
into_index!(StmtId);

/// A Definition enum specifies anything that we can intern in the NodeInterner
/// We use one Arena for all types that can be interned as that has better cache locality
/// This data structure is never accessed directly, so API wise there is no difference between using
/// Multiple arenas and a single Arena
#[derive(Debug, Clone)]
pub(crate) enum Node {
    Function(HirFunction),
    Statement(HirStatement),
    Expression(HirExpression),
}

#[derive(Debug, Clone)]
pub struct DefinitionInfo {
    pub name: String,
    pub mutable: bool,
    pub kind: DefinitionKind,
    pub location: Location,
}

impl DefinitionInfo {
    /// True if this definition is for a global variable.
    /// Note that this returns false for top-level functions.
    pub fn is_global(&self) -> bool {
        self.kind.is_global()
    }
}

#[derive(Debug, Clone, Eq, PartialEq)]
pub enum DefinitionKind {
    Function(FuncId),

    Global(GlobalId),

    /// Locals may be defined in let statements or parameters,
    /// in which case they will not have an associated ExprId
    Local(Option<ExprId>),

    /// Generic types in functions (T, U in `fn foo<T, U>(...)` are declared as variables
    /// in scope in case they resolve to numeric generics later.
    GenericType(TypeVariable),
}

impl DefinitionKind {
    /// True if this definition is for a global variable.
    /// Note that this returns false for top-level functions.
    pub fn is_global(&self) -> bool {
        matches!(self, DefinitionKind::Global(..))
    }

    pub fn get_rhs(&self) -> Option<ExprId> {
        match self {
            DefinitionKind::Function(_) => None,
            DefinitionKind::Global(_) => None,
            DefinitionKind::Local(id) => *id,
            DefinitionKind::GenericType(_) => None,
        }
    }
}

#[derive(Debug, Clone)]
pub struct GlobalInfo {
    pub id: GlobalId,
    pub definition_id: DefinitionId,
    pub ident: Ident,
    pub local_id: LocalModuleId,
    pub location: Location,
    pub let_statement: StmtId,
}

impl Default for NodeInterner {
    fn default() -> Self {
        let mut interner = NodeInterner {
            nodes: Arena::default(),
            func_meta: HashMap::new(),
            function_definition_ids: HashMap::new(),
            function_modifiers: HashMap::new(),
            function_modules: HashMap::new(),
            func_id_to_trait: HashMap::new(),
            dependency_graph: petgraph::graph::DiGraph::new(),
            dependency_graph_indices: HashMap::new(),
            id_to_location: HashMap::new(),
            definitions: vec![],
            id_to_type: HashMap::new(),
            definition_to_type: HashMap::new(),
            structs: HashMap::new(),
            struct_attributes: HashMap::new(),
            type_aliases: Vec::new(),
            traits: HashMap::new(),
            trait_implementations: Vec::new(),
            trait_implementation_map: HashMap::new(),
            selected_trait_implementations: HashMap::new(),
            operator_traits: HashMap::new(),
            ordering_type: None,
            instantiation_bindings: HashMap::new(),
            field_indices: HashMap::new(),
            next_type_variable_id: std::cell::Cell::new(0),
            globals: Vec::new(),
            global_attributes: HashMap::new(),
            struct_methods: HashMap::new(),
            primitive_methods: HashMap::new(),
            type_alias_ref: Vec::new(),
            type_ref_locations: Vec::new(),
        };

        // An empty block expression is used often, we add this into the `node` on startup
        let expr_id = interner.push_expr(HirExpression::empty_block());
        assert_eq!(expr_id, ExprId::empty_block_id());
        interner
    }
}

// XXX: Add check that insertions are not overwrites for maps
// XXX: Maybe change push to intern, and remove comments
impl NodeInterner {
    /// Interns a HIR statement.
    pub fn push_stmt(&mut self, stmt: HirStatement) -> StmtId {
        StmtId(self.nodes.insert(Node::Statement(stmt)))
    }
    /// Interns a HIR expression.
    pub fn push_expr(&mut self, expr: HirExpression) -> ExprId {
        ExprId(self.nodes.insert(Node::Expression(expr)))
    }

    /// Stores the span for an interned expression.
    pub fn push_expr_location(&mut self, expr_id: ExprId, span: Span, file: FileId) {
        self.id_to_location.insert(expr_id.into(), Location::new(span, file));
    }

    /// Interns a HIR Function.
    pub fn push_fn(&mut self, func: HirFunction) -> FuncId {
        FuncId(self.nodes.insert(Node::Function(func)))
    }

    /// Store the type for an interned expression
    pub fn push_expr_type(&mut self, expr_id: ExprId, typ: Type) {
        self.id_to_type.insert(expr_id.into(), typ);
    }

    /// Store the type for a definition
    pub fn push_definition_type(&mut self, definition_id: DefinitionId, typ: Type) {
        self.definition_to_type.insert(definition_id, typ);
    }

    pub fn push_empty_trait(&mut self, type_id: TraitId, unresolved_trait: &UnresolvedTrait) {
        let self_type_typevar_id = self.next_type_variable_id();

        let new_trait = Trait {
            id: type_id,
            name: unresolved_trait.trait_def.name.clone(),
            crate_id: unresolved_trait.crate_id,
            location: Location::new(unresolved_trait.trait_def.span, unresolved_trait.file_id),
            generics: vecmap(&unresolved_trait.trait_def.generics, |_| {
                // Temporary type variable ids before the trait is resolved to its actual ids.
                // This lets us record how many arguments the type expects so that other types
                // can refer to it with generic arguments before the generic parameters themselves
                // are resolved.
                TypeVariable::unbound(TypeVariableId(0))
            }),
            self_type_typevar_id,
            self_type_typevar: TypeVariable::unbound(self_type_typevar_id),
            methods: Vec::new(),
            method_ids: unresolved_trait.method_ids.clone(),
            constants: Vec::new(),
            types: Vec::new(),
        };

        self.traits.insert(type_id, new_trait);
    }

    pub fn new_struct(
        &mut self,
        typ: &UnresolvedStruct,
        krate: CrateId,
        local_id: LocalModuleId,
        file_id: FileId,
    ) -> StructId {
        let struct_id = StructId(ModuleId { krate, local_id });
        let name = typ.struct_def.name.clone();

        // Fields will be filled in later
        let no_fields = Vec::new();
        let generics = vecmap(&typ.struct_def.generics, |_| {
            // Temporary type variable ids before the struct is resolved to its actual ids.
            // This lets us record how many arguments the type expects so that other types
            // can refer to it with generic arguments before the generic parameters themselves
            // are resolved.
            TypeVariable::unbound(TypeVariableId(0))
        });

        let location = Location::new(typ.struct_def.span, file_id);
        let new_struct = StructType::new(struct_id, name, location, no_fields, generics);
        self.structs.insert(struct_id, Shared::new(new_struct));
        self.struct_attributes.insert(struct_id, typ.struct_def.attributes.clone());
        struct_id
    }

    pub fn push_type_alias(&mut self, typ: &UnresolvedTypeAlias) -> TypeAliasId {
        let type_id = TypeAliasId(self.type_aliases.len());

        self.type_aliases.push(Shared::new(TypeAlias::new(
            type_id,
            typ.type_alias_def.name.clone(),
            Location::new(typ.type_alias_def.span, typ.file_id),
            Type::Error,
            vecmap(&typ.type_alias_def.generics, |_| TypeVariable::unbound(TypeVariableId(0))),
        )));

        type_id
    }

    /// Adds [TypeLiasId] and [Location] to the type_alias_ref vector
    /// So that we can later resolve [Location]s type aliases from the LSP requests
    pub fn add_type_alias_ref(&mut self, type_id: TypeAliasId, location: Location) {
        self.type_alias_ref.push((type_id, location));
    }
    pub fn update_struct(&mut self, type_id: StructId, f: impl FnOnce(&mut StructType)) {
        let mut value = self.structs.get_mut(&type_id).unwrap().borrow_mut();
        f(&mut value);
    }

    pub fn update_trait(&mut self, trait_id: TraitId, f: impl FnOnce(&mut Trait)) {
        let value = self.traits.get_mut(&trait_id).unwrap();
        f(value);
    }

    pub fn set_type_alias(&mut self, type_id: TypeAliasId, typ: Type, generics: Generics) {
        let type_alias_type = &mut self.type_aliases[type_id.0];
        type_alias_type.borrow_mut().set_type_and_generics(typ, generics);
    }

    /// Returns the interned statement corresponding to `stmt_id`
    pub fn update_statement(&mut self, stmt_id: &StmtId, f: impl FnOnce(&mut HirStatement)) {
        let def =
            self.nodes.get_mut(stmt_id.0).expect("ice: all statement ids should have definitions");

        match def {
            Node::Statement(stmt) => f(stmt),
            _ => panic!("ice: all statement ids should correspond to a statement in the interner"),
        }
    }

    /// Updates the interned expression corresponding to `expr_id`
    pub fn update_expression(&mut self, expr_id: ExprId, f: impl FnOnce(&mut HirExpression)) {
        let def =
            self.nodes.get_mut(expr_id.0).expect("ice: all expression ids should have definitions");

        match def {
            Node::Expression(expr) => f(expr),
            _ => {
                panic!("ice: all expression ids should correspond to a expression in the interner")
            }
        }
    }

    /// Store [Location] of [Type] reference
    pub fn push_type_ref_location(&mut self, typ: Type, location: Location) {
        self.type_ref_locations.push((typ, location));
    }

    fn push_global(
        &mut self,
        ident: Ident,
        local_id: LocalModuleId,
        let_statement: StmtId,
        file: FileId,
        attributes: Vec<SecondaryAttribute>,
        mutable: bool,
    ) -> GlobalId {
        let id = GlobalId(self.globals.len());
        let location = Location::new(ident.span(), file);
        let name = ident.to_string();
        let definition_id =
            self.push_definition(name, mutable, DefinitionKind::Global(id), location);

        self.globals.push(GlobalInfo {
            id,
            definition_id,
            ident,
            local_id,
            let_statement,
            location,
        });
        self.global_attributes.insert(id, attributes);
        id
    }

    pub fn next_global_id(&mut self) -> GlobalId {
        GlobalId(self.globals.len())
    }

    /// Intern an empty global. Used for collecting globals before they're defined
    pub fn push_empty_global(
        &mut self,
        name: Ident,
        local_id: LocalModuleId,
        file: FileId,
        attributes: Vec<SecondaryAttribute>,
        mutable: bool,
    ) -> GlobalId {
        let statement = self.push_stmt(HirStatement::Error);
        let span = name.span();
        let id = self.push_global(name, local_id, statement, file, attributes, mutable);
        self.push_stmt_location(statement, span, file);
        id
    }

    /// Intern an empty function.
    pub fn push_empty_fn(&mut self) -> FuncId {
        self.push_fn(HirFunction::empty())
    }
    /// Updates the underlying interned Function.
    ///
    /// This method is used as we eagerly intern empty functions to
    /// generate function identifiers and then we update at a later point in
    /// time.
    pub fn update_fn(&mut self, func_id: FuncId, hir_func: HirFunction) {
        let def =
            self.nodes.get_mut(func_id.0).expect("ice: all function ids should have definitions");

        let func = match def {
            Node::Function(func) => func,
            _ => panic!("ice: all function ids should correspond to a function in the interner"),
        };
        *func = hir_func;
    }

    pub fn find_function(&self, function_name: &str) -> Option<FuncId> {
        self.func_meta
            .iter()
            .find(|(func_id, _func_meta)| self.function_name(func_id) == function_name)
            .map(|(func_id, _meta)| *func_id)
    }

    ///Interns a function's metadata.
    ///
    /// Note that the FuncId has been created already.
    /// See ModCollector for it's usage.
    pub fn push_fn_meta(&mut self, func_data: FuncMeta, func_id: FuncId) {
        self.func_meta.insert(func_id, func_data);
    }

    pub fn push_definition(
        &mut self,
        name: String,
        mutable: bool,
        definition: DefinitionKind,
        location: Location,
    ) -> DefinitionId {
        let id = DefinitionId(self.definitions.len());
        if let DefinitionKind::Function(func_id) = definition {
            self.function_definition_ids.insert(func_id, id);
        }

        self.definitions.push(DefinitionInfo { name, mutable, kind: definition, location });
        id
    }

    /// Push a function with the default modifiers and [`ModuleId`] for testing
    #[cfg(test)]
    pub fn push_test_function_definition(&mut self, name: String) -> FuncId {
        let id = self.push_fn(HirFunction::empty());
        let mut modifiers = FunctionModifiers::new();
        modifiers.name = name;
        let module = ModuleId::dummy_id();
        let location = Location::dummy();
        self.push_function_definition(id, modifiers, module, location);
        id
    }

    pub fn push_function(
        &mut self,
        id: FuncId,
        function: &FunctionDefinition,
        module: ModuleId,
        location: Location,
    ) -> DefinitionId {
        let modifiers = FunctionModifiers {
            name: function.name.0.contents.clone(),
            visibility: function.visibility,
            attributes: function.attributes.clone(),
            is_unconstrained: function.is_unconstrained,
<<<<<<< HEAD
            contract_function_type: Some(if function.is_open { Open } else { Secret }),
            is_internal: Some(function.is_internal),
            generic_count: function.generics.len(),
=======
            is_comptime: function.is_comptime,
>>>>>>> 9c6de4b2
        };
        self.push_function_definition(id, modifiers, module, location)
    }

    pub fn push_function_definition(
        &mut self,
        func: FuncId,
        modifiers: FunctionModifiers,
        module: ModuleId,
        location: Location,
    ) -> DefinitionId {
        let name = modifiers.name.clone();
        self.function_modifiers.insert(func, modifiers);
        self.function_modules.insert(func, module);
        self.push_definition(name, false, DefinitionKind::Function(func), location)
    }

    pub fn set_function_trait(&mut self, func: FuncId, self_type: Type, trait_id: TraitId) {
        self.func_id_to_trait.insert(func, (self_type, trait_id));
    }

    pub fn get_function_trait(&self, func: &FuncId) -> Option<(Type, TraitId)> {
        self.func_id_to_trait.get(func).cloned()
    }

    /// Returns the visibility of the given function.
    ///
    /// The underlying function_visibilities map is populated during def collection,
    /// so this function can be called anytime afterward.
    pub fn function_visibility(&self, func: FuncId) -> ItemVisibility {
        self.function_modifiers[&func].visibility
    }

    /// Returns the module this function was defined within
    pub fn function_module(&self, func: FuncId) -> ModuleId {
        self.function_modules[&func]
    }

    /// Returns the interned HIR function corresponding to `func_id`
    //
    // Cloning HIR structures is cheap, so we return owned structures
    pub fn function(&self, func_id: &FuncId) -> HirFunction {
        let def = self.nodes.get(func_id.0).expect("ice: all function ids should have definitions");

        match def {
            Node::Function(func) => func.clone(),
            _ => panic!("ice: all function ids should correspond to a function in the interner"),
        }
    }

    /// Returns the interned meta data corresponding to `func_id`
    pub fn function_meta(&self, func_id: &FuncId) -> &FuncMeta {
        self.func_meta.get(func_id).expect("ice: all function ids should have metadata")
    }

    pub fn try_function_meta(&self, func_id: &FuncId) -> Option<&FuncMeta> {
        self.func_meta.get(func_id)
    }

    pub fn function_ident(&self, func_id: &FuncId) -> crate::ast::Ident {
        let name = self.function_name(func_id).to_owned();
        let span = self.function_meta(func_id).name.location.span;
        crate::ast::Ident(Spanned::from(span, name))
    }

    pub fn function_name(&self, func_id: &FuncId) -> &str {
        &self.function_modifiers[func_id].name
    }

    pub fn function_modifiers(&self, func_id: &FuncId) -> &FunctionModifiers {
        &self.function_modifiers[func_id]
    }

    pub fn function_modifiers_mut(&mut self, func_id: &FuncId) -> &mut FunctionModifiers {
        self.function_modifiers.get_mut(func_id).expect("func_id should always have modifiers")
    }

    pub fn function_attributes(&self, func_id: &FuncId) -> &Attributes {
        &self.function_modifiers[func_id].attributes
    }

    pub fn struct_attributes(&self, struct_id: &StructId) -> &StructAttributes {
        &self.struct_attributes[struct_id]
    }

    pub fn global_attributes(&self, global_id: &GlobalId) -> &[SecondaryAttribute] {
        &self.global_attributes[global_id]
    }

    /// Returns the interned statement corresponding to `stmt_id`
    pub fn statement(&self, stmt_id: &StmtId) -> HirStatement {
        let def =
            self.nodes.get(stmt_id.0).expect("ice: all statement ids should have definitions");

        match def {
            Node::Statement(stmt) => stmt.clone(),
            _ => panic!("ice: all statement ids should correspond to a statement in the interner"),
        }
    }

    /// Try to get the `HirLetStatement` which defines a given global value
    pub fn get_global_let_statement(&self, global: GlobalId) -> Option<HirLetStatement> {
        let global = self.get_global(global);
        let def = self.nodes.get(global.let_statement.0)?;

        match def {
            Node::Statement(hir_stmt) => match hir_stmt {
                HirStatement::Let(let_stmt) => Some(let_stmt.clone()),
                _ => {
                    panic!("ice: all globals should correspond to a let statement in the interner")
                }
            },
            _ => panic!("ice: all globals should correspond to a statement in the interner"),
        }
    }

    /// Returns the interned expression corresponding to `expr_id`
    pub fn expression(&self, expr_id: &ExprId) -> HirExpression {
        let def =
            self.nodes.get(expr_id.0).expect("ice: all expression ids should have definitions");

        match def {
            Node::Expression(expr) => expr.clone(),
            _ => {
                panic!("ice: all expression ids should correspond to a expression in the interner")
            }
        }
    }

    /// Retrieves the definition where the given id was defined.
    /// This will panic if given DefinitionId::dummy_id. Use try_definition for
    /// any call with a possibly undefined variable.
    pub fn definition(&self, id: DefinitionId) -> &DefinitionInfo {
        &self.definitions[id.0]
    }

    /// Tries to retrieve the given id's definition.
    /// This function should be used during name resolution or type checking when we cannot be sure
    /// all variables have corresponding definitions (in case of an error in the user's code).
    pub fn try_definition(&self, id: DefinitionId) -> Option<&DefinitionInfo> {
        self.definitions.get(id.0)
    }

    /// Returns the name of the definition
    ///
    /// This is needed as the Environment needs to map variable names to witness indices
    pub fn definition_name(&self, id: DefinitionId) -> &str {
        &self.definition(id).name
    }

    pub fn expr_span(&self, expr_id: &ExprId) -> Span {
        self.id_location(expr_id).span
    }

    pub fn expr_location(&self, expr_id: &ExprId) -> Location {
        self.id_location(expr_id)
    }

    pub fn statement_span(&self, stmt_id: StmtId) -> Span {
        self.id_location(stmt_id).span
    }

    pub fn statement_location(&self, stmt_id: StmtId) -> Location {
        self.id_location(stmt_id)
    }

    pub fn push_stmt_location(&mut self, id: StmtId, span: Span, file: FileId) {
        self.id_to_location.insert(id.into(), Location::new(span, file));
    }

    pub fn get_struct(&self, id: StructId) -> Shared<StructType> {
        self.structs[&id].clone()
    }

    pub fn get_struct_methods(&self, id: StructId) -> Vec<Methods> {
        self.struct_methods
            .keys()
            .filter_map(|(key_id, name)| {
                if key_id == &id {
                    Some(
                        self.struct_methods
                            .get(&(*key_id, name.clone()))
                            .expect("get_struct_methods given invalid StructId")
                            .clone(),
                    )
                } else {
                    None
                }
            })
            .collect()
    }

    pub fn get_trait(&self, id: TraitId) -> &Trait {
        &self.traits[&id]
    }

    pub fn get_trait_mut(&mut self, id: TraitId) -> &mut Trait {
        self.traits.get_mut(&id).expect("get_trait_mut given invalid TraitId")
    }

    pub fn try_get_trait(&self, id: TraitId) -> Option<&Trait> {
        self.traits.get(&id)
    }

    pub fn get_type_alias(&self, id: TypeAliasId) -> Shared<TypeAlias> {
        self.type_aliases[id.0].clone()
    }

    pub fn get_global(&self, global_id: GlobalId) -> &GlobalInfo {
        &self.globals[global_id.0]
    }

    pub fn get_global_definition(&self, global_id: GlobalId) -> &DefinitionInfo {
        let global = self.get_global(global_id);
        self.definition(global.definition_id)
    }

    pub fn get_all_globals(&self) -> &[GlobalInfo] {
        &self.globals
    }

    /// Returns the type of an item stored in the Interner or Error if it was not found.
    pub fn id_type(&self, index: impl Into<Index>) -> Type {
        self.id_to_type.get(&index.into()).cloned().unwrap_or(Type::Error)
    }

    /// Returns the type of the definition or `Type::Error` if it was not found.
    pub fn definition_type(&self, id: DefinitionId) -> Type {
        self.definition_to_type.get(&id).cloned().unwrap_or(Type::Error)
    }

    pub fn id_type_substitute_trait_as_type(&self, def_id: DefinitionId) -> Type {
        let typ = self.definition_type(def_id);
        if let Type::Function(args, ret, env) = &typ {
            let def = self.definition(def_id);
            if let Type::TraitAsType(..) = ret.as_ref() {
                if let DefinitionKind::Function(func_id) = def.kind {
                    let f = self.function(&func_id);
                    let func_body = f.as_expr();
                    let ret_type = self.id_type(func_body);
                    let new_type = Type::Function(args.clone(), Box::new(ret_type), env.clone());
                    return new_type;
                }
            }
        }
        typ
    }

    /// Returns the span of an item stored in the Interner
    pub fn id_location(&self, index: impl Into<Index>) -> Location {
        self.id_to_location.get(&index.into()).copied().unwrap()
    }

    /// Replaces the HirExpression at the given ExprId with a new HirExpression
    pub fn replace_expr(&mut self, id: &ExprId, new: HirExpression) {
        let old = self.nodes.get_mut(id.into()).unwrap();
        *old = Node::Expression(new);
    }

    /// Replaces the HirStatement at the given StmtId with a new HirStatement
    pub fn replace_statement(&mut self, stmt_id: StmtId, hir_stmt: HirStatement) {
        let old = self.nodes.get_mut(stmt_id.0).unwrap();
        *old = Node::Statement(hir_stmt);
    }

    pub fn next_type_variable_id(&self) -> TypeVariableId {
        let id = self.next_type_variable_id.get();
        self.next_type_variable_id.set(id + 1);
        TypeVariableId(id)
    }

    pub fn next_type_variable(&self) -> Type {
        Type::type_variable(self.next_type_variable_id())
    }

    pub fn store_instantiation_bindings(
        &mut self,
        expr_id: ExprId,
        instantiation_bindings: TypeBindings,
    ) {
        self.instantiation_bindings.insert(expr_id, instantiation_bindings);
    }

    pub fn get_instantiation_bindings(&self, expr_id: ExprId) -> &TypeBindings {
        &self.instantiation_bindings[&expr_id]
    }

    pub fn get_field_index(&self, expr_id: ExprId) -> usize {
        self.field_indices[&expr_id]
    }

    pub fn set_field_index(&mut self, expr_id: ExprId, index: usize) {
        self.field_indices.insert(expr_id, index);
    }

    pub fn function_definition_id(&self, function: FuncId) -> DefinitionId {
        self.function_definition_ids[&function]
    }

    /// Returns the DefinitionId of a trait's method, panics if the given trait method
    /// is not a valid method of the trait or if the trait has not yet had
    /// its methods ids set during name resolution.
    pub fn trait_method_id(&self, trait_method: TraitMethodId) -> DefinitionId {
        let the_trait = self.get_trait(trait_method.trait_id);
        let method_name = &the_trait.methods[trait_method.method_index].name;
        let function_id = the_trait.method_ids[&method_name.0.contents];
        self.function_definition_id(function_id)
    }

    /// Adds a non-trait method to a type.
    ///
    /// Returns `Some(duplicate)` if a matching method was already defined.
    /// Returns `None` otherwise.
    pub fn add_method(
        &mut self,
        self_type: &Type,
        method_name: String,
        method_id: FuncId,
        is_trait_method: bool,
    ) -> Option<FuncId> {
        match self_type {
            Type::Struct(struct_type, _generics) => {
                let id = struct_type.borrow().id;

                if let Some(existing) = self.lookup_method(self_type, id, &method_name, true) {
                    return Some(existing);
                }

                let key = (id, method_name);
                self.struct_methods.entry(key).or_default().add_method(method_id, is_trait_method);
                None
            }
            Type::Error => None,
            Type::MutableReference(element) => {
                self.add_method(element, method_name, method_id, is_trait_method)
            }

            other => {
                let key = get_type_method_key(self_type).unwrap_or_else(|| {
                    unreachable!("Cannot add a method to the unsupported type '{}'", other)
                });
                self.primitive_methods
                    .entry((key, method_name))
                    .or_default()
                    .add_method(method_id, is_trait_method);
                None
            }
        }
    }

    pub fn get_trait_implementation(&self, id: TraitImplId) -> Shared<TraitImpl> {
        self.trait_implementations[id.0].clone()
    }

    /// Given a `ObjectType: TraitId` pair, try to find an existing impl that satisfies the
    /// constraint. If an impl cannot be found, this will return a vector of each constraint
    /// in the path to get to the failing constraint. Usually this is just the single failing
    /// constraint, but when where clauses are involved, the failing constraint may be several
    /// constraints deep. In this case, all of the constraints are returned, starting with the
    /// failing one.
    /// If this list of failing constraints is empty, this means type annotations are required.
    pub fn lookup_trait_implementation(
        &self,
        object_type: &Type,
        trait_id: TraitId,
        trait_generics: &[Type],
    ) -> Result<TraitImplKind, Vec<TraitConstraint>> {
        let (impl_kind, bindings) =
            self.try_lookup_trait_implementation(object_type, trait_id, trait_generics)?;

        Type::apply_type_bindings(bindings);
        Ok(impl_kind)
    }

    /// Given a `ObjectType: TraitId` pair, find all implementations without taking constraints into account or
    /// applying any type bindings. Useful to look for a specific trait in a type that is used in a macro.
    pub fn lookup_all_trait_implementations(
        &self,
        object_type: &Type,
        trait_id: TraitId,
    ) -> Vec<&TraitImplKind> {
        let trait_impl = self.trait_implementation_map.get(&trait_id);

        trait_impl
            .map(|trait_impl| {
                trait_impl
                    .iter()
                    .filter_map(|(typ, impl_kind)| match &typ {
                        Type::Forall(_, typ) => {
                            if typ.deref() == object_type {
                                Some(impl_kind)
                            } else {
                                None
                            }
                        }
                        _ => None,
                    })
                    .collect()
            })
            .unwrap_or_default()
    }

    /// Similar to `lookup_trait_implementation` but does not apply any type bindings on success.
    /// On error returns either:
    /// - 1+ failing trait constraints, including the original.
    ///   Each constraint after the first represents a `where` clause that was followed.
    /// - 0 trait constraints indicating type annotations are needed to choose an impl.
    pub fn try_lookup_trait_implementation(
        &self,
        object_type: &Type,
        trait_id: TraitId,
        trait_generics: &[Type],
    ) -> Result<(TraitImplKind, TypeBindings), Vec<TraitConstraint>> {
        let mut bindings = TypeBindings::new();
        let impl_kind = self.lookup_trait_implementation_helper(
            object_type,
            trait_id,
            trait_generics,
            &mut bindings,
            IMPL_SEARCH_RECURSION_LIMIT,
        )?;
        Ok((impl_kind, bindings))
    }

    /// Returns the trait implementation if found.
    /// On error returns either:
    /// - 1+ failing trait constraints, including the original.
    ///   Each constraint after the first represents a `where` clause that was followed.
    /// - 0 trait constraints indicating type annotations are needed to choose an impl.
    fn lookup_trait_implementation_helper(
        &self,
        object_type: &Type,
        trait_id: TraitId,
        trait_generics: &[Type],
        type_bindings: &mut TypeBindings,
        recursion_limit: u32,
    ) -> Result<TraitImplKind, Vec<TraitConstraint>> {
        let make_constraint =
            || TraitConstraint::new(object_type.clone(), trait_id, trait_generics.to_vec());

        // Prevent infinite recursion when looking for impls
        if recursion_limit == 0 {
            return Err(vec![make_constraint()]);
        }

        let object_type = object_type.substitute(type_bindings);

        // If the object type isn't known, just return an error saying type annotations are needed.
        if object_type.is_bindable() {
            return Err(Vec::new());
        }

        let impls =
            self.trait_implementation_map.get(&trait_id).ok_or_else(|| vec![make_constraint()])?;

        let mut matching_impls = Vec::new();

        for (existing_object_type2, impl_kind) in impls {
            // Bug: We're instantiating only the object type's generics here, not all of the trait's generics like we need to
            let (existing_object_type, instantiation_bindings) =
                existing_object_type2.instantiate(self);

            let mut fresh_bindings = type_bindings.clone();

            let mut check_trait_generics = |impl_generics: &[Type]| {
                trait_generics.iter().zip(impl_generics).all(|(trait_generic, impl_generic2)| {
                    let impl_generic = impl_generic2.substitute(&instantiation_bindings);
                    trait_generic.try_unify(&impl_generic, &mut fresh_bindings).is_ok()
                })
            };

            let generics_match = match impl_kind {
                TraitImplKind::Normal(id) => {
                    let shared_impl = self.get_trait_implementation(*id);
                    let shared_impl = shared_impl.borrow();
                    check_trait_generics(&shared_impl.trait_generics)
                }
                TraitImplKind::Assumed { trait_generics, .. } => {
                    check_trait_generics(trait_generics)
                }
            };

            if !generics_match {
                continue;
            }

            if object_type.try_unify(&existing_object_type, &mut fresh_bindings).is_ok() {
                if let TraitImplKind::Normal(impl_id) = impl_kind {
                    let trait_impl = self.get_trait_implementation(*impl_id);
                    let trait_impl = trait_impl.borrow();

                    if let Err(mut errors) = self.validate_where_clause(
                        &trait_impl.where_clause,
                        &mut fresh_bindings,
                        &instantiation_bindings,
                        recursion_limit,
                    ) {
                        errors.push(make_constraint());
                        return Err(errors);
                    }
                }

                matching_impls.push((impl_kind.clone(), fresh_bindings));
            }
        }

        if matching_impls.len() == 1 {
            let (impl_, fresh_bindings) = matching_impls.pop().unwrap();
            *type_bindings = fresh_bindings;
            Ok(impl_)
        } else if matching_impls.is_empty() {
            Err(vec![make_constraint()])
        } else {
            // multiple matching impls, type annotations needed
            Err(vec![])
        }
    }

    /// Verifies that each constraint in the given where clause is valid.
    /// If an impl cannot be found for any constraint, the erroring constraint is returned.
    fn validate_where_clause(
        &self,
        where_clause: &[TraitConstraint],
        type_bindings: &mut TypeBindings,
        instantiation_bindings: &TypeBindings,
        recursion_limit: u32,
    ) -> Result<(), Vec<TraitConstraint>> {
        for constraint in where_clause {
            // Instantiation bindings are generally safe to force substitute into the same type.
            // This is needed here to undo any bindings done to trait methods by monomorphization.
            // Otherwise, an impl for (A, B) could get narrowed to only an impl for e.g. (u8, u16).
            let constraint_type =
                constraint.typ.force_substitute(instantiation_bindings).substitute(type_bindings);

            let trait_generics = vecmap(&constraint.trait_generics, |generic| {
                generic.force_substitute(instantiation_bindings).substitute(type_bindings)
            });

            self.lookup_trait_implementation_helper(
                &constraint_type,
                constraint.trait_id,
                &trait_generics,
                // Use a fresh set of type bindings here since the constraint_type originates from
                // our impl list, which we don't want to bind to.
                type_bindings,
                recursion_limit - 1,
            )?;
        }

        Ok(())
    }

    /// Adds an "assumed" trait implementation to the currently known trait implementations.
    /// Unlike normal trait implementations, these are only assumed to exist. They often correspond
    /// to `where` clauses in functions where we assume there is some `T: Eq` even though we do
    /// not yet know T. For these cases, we store an impl here so that we assume they exist and
    /// can resolve them. They are then later verified when the function is called, and linked
    /// properly after being monomorphized to the correct variant.
    ///
    /// Returns true on success, or false if there is already an overlapping impl in scope.
    pub fn add_assumed_trait_implementation(
        &mut self,
        object_type: Type,
        trait_id: TraitId,
        trait_generics: Vec<Type>,
    ) -> bool {
        // Make sure there are no overlapping impls
        if self.try_lookup_trait_implementation(&object_type, trait_id, &trait_generics).is_ok() {
            return false;
        }

        let entries = self.trait_implementation_map.entry(trait_id).or_default();
        entries.push((object_type.clone(), TraitImplKind::Assumed { object_type, trait_generics }));
        true
    }

    /// Adds a trait implementation to the list of known implementations.
    pub fn add_trait_implementation(
        &mut self,
        object_type: Type,
        trait_id: TraitId,
        trait_generics: Vec<Type>,
        impl_id: TraitImplId,
        impl_generics: Generics,
        trait_impl: Shared<TraitImpl>,
    ) -> Result<(), (Span, FileId)> {
        assert_eq!(impl_id.0, self.trait_implementations.len(), "trait impl defined out of order");

        self.trait_implementations.push(trait_impl.clone());

        // Replace each generic with a fresh type variable
        let substitutions = impl_generics
            .into_iter()
            .map(|typevar| (typevar.id(), (typevar, self.next_type_variable())))
            .collect();

        let instantiated_object_type = object_type.substitute(&substitutions);

        // Ignoring overlapping `TraitImplKind::Assumed` impls here is perfectly fine.
        // It should never happen since impls are defined at global scope, but even
        // if they were, we should never prevent defining a new impl because a 'where'
        // clause already assumes it exists.
        if let Ok((TraitImplKind::Normal(existing), _)) = self.try_lookup_trait_implementation(
            &instantiated_object_type,
            trait_id,
            &trait_generics,
        ) {
            let existing_impl = self.get_trait_implementation(existing);
            let existing_impl = existing_impl.borrow();
            return Err((existing_impl.ident.span(), existing_impl.file));
        }

        for method in &trait_impl.borrow().methods {
            let method_name = self.function_name(method).to_owned();
            self.add_method(&object_type, method_name, *method, true);
        }

        // The object type is generalized so that a generic impl will apply
        // to any type T, rather than just the generic type named T.
        let generalized_object_type = object_type.generalize_from_substitutions(substitutions);

        let entries = self.trait_implementation_map.entry(trait_id).or_default();
        entries.push((generalized_object_type, TraitImplKind::Normal(impl_id)));
        Ok(())
    }

    /// Search by name for a method on the given struct.
    ///
    /// If `check_type` is true, this will force `lookup_method` to check the type
    /// of each candidate instead of returning only the first candidate if there is exactly one.
    /// This is generally only desired when declaring new methods to check if they overlap any
    /// existing methods.
    ///
    /// Another detail is that this method does not handle auto-dereferencing through `&mut T`.
    /// So if an object is of type `self : &mut T` but a method only accepts `self: T` (or
    /// vice-versa), the call will not be selected. If this is ever implemented into this method,
    /// we can remove the `methods.len() == 1` check and the `check_type` early return.
    pub fn lookup_method(
        &self,
        typ: &Type,
        id: StructId,
        method_name: &str,
        force_type_check: bool,
    ) -> Option<FuncId> {
        let methods = self.struct_methods.get(&(id, method_name.to_owned()));
        // If there is only one method, just return it immediately.
        // It will still be typechecked later.
        if !force_type_check {
            if let Some(method) = methods.and_then(|m| m.get_unambiguous()) {
                return Some(method);
            }
        }

        self.find_matching_method(typ, methods, method_name)
    }

    /// Select the 1 matching method with an object type matching `typ`
    fn find_matching_method(
        &self,
        typ: &Type,
        methods: Option<&Methods>,
        method_name: &str,
    ) -> Option<FuncId> {
        if let Some(method) = methods.and_then(|m| m.find_matching_method(typ, self)) {
            Some(method)
        } else {
            // Failed to find a match for the type in question, switch to looking at impls
            // for all types `T`, e.g. `impl<T> Foo for T`
            let key = &(TypeMethodKey::Generic, method_name.to_owned());
            let global_methods = self.primitive_methods.get(key)?;
            global_methods.find_matching_method(typ, self)
        }
    }

    /// Looks up a given method name on the given primitive type.
    pub fn lookup_primitive_method(&self, typ: &Type, method_name: &str) -> Option<FuncId> {
        let key = get_type_method_key(typ)?;
        let methods = self.primitive_methods.get(&(key, method_name.to_owned()))?;
        self.find_matching_method(typ, Some(methods), method_name)
    }

    pub fn lookup_primitive_trait_method_mut(
        &self,
        typ: &Type,
        method_name: &str,
    ) -> Option<FuncId> {
        let typ = Type::MutableReference(Box::new(typ.clone()));
        self.lookup_primitive_method(&typ, method_name)
    }

    /// Returns what the next trait impl id is expected to be.
    /// Note that this does not actually reserve the slot so care should
    /// be taken that the next trait impl added matches this ID.
    pub fn next_trait_impl_id(&self) -> TraitImplId {
        TraitImplId(self.trait_implementations.len())
    }

    /// Removes all TraitImplKind::Assumed from the list of known impls for the given trait
    pub fn remove_assumed_trait_implementations_for_trait(&mut self, trait_id: TraitId) {
        let entries = self.trait_implementation_map.entry(trait_id).or_default();
        entries.retain(|(_, kind)| matches!(kind, TraitImplKind::Normal(_)));
    }

    /// Tags the given identifier with the selected trait_impl so that monomorphization
    /// can later recover which impl was selected, or alternatively see if it needs to
    /// decide which impl to select (because the impl was Assumed).
    pub fn select_impl_for_expression(&mut self, ident_id: ExprId, trait_impl: TraitImplKind) {
        self.selected_trait_implementations.insert(ident_id, trait_impl);
    }

    /// Retrieves the impl selected for a given ExprId during name resolution.
    pub fn get_selected_impl_for_expression(&self, ident_id: ExprId) -> Option<TraitImplKind> {
        self.selected_trait_implementations.get(&ident_id).cloned()
    }

    /// Retrieves the trait id for a given binary operator.
    /// All binary operators correspond to a trait - although multiple may correspond
    /// to the same trait (such as `==` and `!=`).
    /// `self.operator_traits` is expected to be filled before name resolution,
    /// during definition collection.
    pub fn get_operator_trait_method(&self, operator: BinaryOpKind) -> TraitMethodId {
        let trait_id = self.operator_traits[&operator];

        // Assume that the operator's method to be overloaded is the first method of the trait.
        TraitMethodId { trait_id, method_index: 0 }
    }

    /// Add the given trait as an operator trait if its name matches one of the
    /// operator trait names (Add, Sub, ...).
    pub fn try_add_operator_trait(&mut self, trait_id: TraitId) {
        let the_trait = self.get_trait(trait_id);

        let operator = match the_trait.name.0.contents.as_str() {
            "Add" => BinaryOpKind::Add,
            "Sub" => BinaryOpKind::Subtract,
            "Mul" => BinaryOpKind::Multiply,
            "Div" => BinaryOpKind::Divide,
            "Rem" => BinaryOpKind::Modulo,
            "Eq" => BinaryOpKind::Equal,
            "Ord" => BinaryOpKind::Less,
            "BitAnd" => BinaryOpKind::And,
            "BitOr" => BinaryOpKind::Or,
            "BitXor" => BinaryOpKind::Xor,
            "Shl" => BinaryOpKind::ShiftLeft,
            "Shr" => BinaryOpKind::ShiftRight,
            _ => return,
        };

        self.operator_traits.insert(operator, trait_id);

        // Some operators also require we insert a matching entry for related operators
        match operator {
            BinaryOpKind::Equal => {
                self.operator_traits.insert(BinaryOpKind::NotEqual, trait_id);
            }
            BinaryOpKind::Less => {
                self.operator_traits.insert(BinaryOpKind::LessEqual, trait_id);
                self.operator_traits.insert(BinaryOpKind::Greater, trait_id);
                self.operator_traits.insert(BinaryOpKind::GreaterEqual, trait_id);

                let the_trait = self.get_trait(trait_id);
                self.ordering_type = match &the_trait.methods[0].typ {
                    Type::Forall(_, typ) => match typ.as_ref() {
                        Type::Function(_, return_type, _) => Some(return_type.as_ref().clone()),
                        other => unreachable!("Expected function type for `cmp`, found {}", other),
                    },
                    other => unreachable!("Expected Forall type for `cmp`, found {}", other),
                };
            }
            _ => (),
        }
    }

    /// This function is needed when creating a NodeInterner for testing so that calls
    /// to `get_operator_trait` do not panic when the stdlib isn't present.
    #[cfg(test)]
    pub fn populate_dummy_operator_traits(&mut self) {
        let dummy_trait = TraitId(ModuleId::dummy_id());
        self.operator_traits.insert(BinaryOpKind::Add, dummy_trait);
        self.operator_traits.insert(BinaryOpKind::Subtract, dummy_trait);
        self.operator_traits.insert(BinaryOpKind::Multiply, dummy_trait);
        self.operator_traits.insert(BinaryOpKind::Divide, dummy_trait);
        self.operator_traits.insert(BinaryOpKind::Modulo, dummy_trait);
        self.operator_traits.insert(BinaryOpKind::Equal, dummy_trait);
        self.operator_traits.insert(BinaryOpKind::NotEqual, dummy_trait);
        self.operator_traits.insert(BinaryOpKind::Less, dummy_trait);
        self.operator_traits.insert(BinaryOpKind::LessEqual, dummy_trait);
        self.operator_traits.insert(BinaryOpKind::Greater, dummy_trait);
        self.operator_traits.insert(BinaryOpKind::GreaterEqual, dummy_trait);
        self.operator_traits.insert(BinaryOpKind::And, dummy_trait);
        self.operator_traits.insert(BinaryOpKind::Or, dummy_trait);
        self.operator_traits.insert(BinaryOpKind::Xor, dummy_trait);
        self.operator_traits.insert(BinaryOpKind::ShiftLeft, dummy_trait);
        self.operator_traits.insert(BinaryOpKind::ShiftRight, dummy_trait);
    }

    pub(crate) fn ordering_type(&self) -> Type {
        self.ordering_type.clone().expect("Expected ordering_type to be set in the NodeInterner")
    }

    /// Register that `dependent` depends on `dependency`.
    /// This is usually because `dependent` refers to `dependency` in one of its struct fields.
    pub fn add_type_dependency(&mut self, dependent: DependencyId, dependency: StructId) {
        self.add_dependency(dependent, DependencyId::Struct(dependency));
    }

    pub fn add_global_dependency(&mut self, dependent: DependencyId, dependency: GlobalId) {
        self.add_dependency(dependent, DependencyId::Global(dependency));
    }

    pub fn add_function_dependency(&mut self, dependent: DependencyId, dependency: FuncId) {
        self.add_dependency(dependent, DependencyId::Function(dependency));
    }

    pub fn add_type_alias_dependency(&mut self, dependent: DependencyId, dependency: TypeAliasId) {
        self.add_dependency(dependent, DependencyId::Alias(dependency));
    }

    fn add_dependency(&mut self, dependent: DependencyId, dependency: DependencyId) {
        let dependent_index = self.get_or_insert_dependency(dependent);
        let dependency_index = self.get_or_insert_dependency(dependency);
        self.dependency_graph.update_edge(dependent_index, dependency_index, ());
    }

    fn get_or_insert_dependency(&mut self, id: DependencyId) -> PetGraphIndex {
        if let Some(index) = self.dependency_graph_indices.get(&id) {
            return *index;
        }

        let index = self.dependency_graph.add_node(id);
        self.dependency_graph_indices.insert(id, index);
        index
    }

    pub(crate) fn check_for_dependency_cycles(&self) -> Vec<(CompilationError, FileId)> {
        let strongly_connected_components = tarjan_scc(&self.dependency_graph);
        let mut errors = Vec::new();

        let mut push_error = |item: String, scc: &[_], i, location: Location| {
            let cycle = self.get_cycle_error_string(scc, i);
            let span = location.span;
            let error = ResolverError::DependencyCycle { item, cycle, span };
            errors.push((error.into(), location.file));
        };

        for scc in strongly_connected_components {
            if scc.len() > 1 {
                // If a SCC contains a type, type alias, or global, it must be the only element in the SCC
                for (i, index) in scc.iter().enumerate() {
                    match self.dependency_graph[*index] {
                        DependencyId::Struct(struct_id) => {
                            let struct_type = self.get_struct(struct_id);
                            let struct_type = struct_type.borrow();
                            push_error(struct_type.name.to_string(), &scc, i, struct_type.location);
                            break;
                        }
                        DependencyId::Global(global_id) => {
                            let global = self.get_global(global_id);
                            let name = global.ident.to_string();
                            push_error(name, &scc, i, global.location);
                            break;
                        }
                        DependencyId::Alias(alias_id) => {
                            let alias = self.get_type_alias(alias_id);
                            // If type aliases form a cycle, we have to manually break the cycle
                            // here to prevent infinite recursion in the type checker.
                            alias.borrow_mut().typ = Type::Error;

                            // push_error will borrow the alias so we have to drop the mutable borrow
                            let alias = alias.borrow();
                            push_error(alias.name.to_string(), &scc, i, alias.location);
                            break;
                        }
                        // Mutually recursive functions are allowed
                        DependencyId::Function(_) => (),
                    }
                }
            }
        }

        errors
    }

    /// Build up a string starting from the given item containing each item in the dependency
    /// cycle. The final result will resemble `foo -> bar -> baz -> foo`, always going back to the
    /// element at the given start index.
    fn get_cycle_error_string(&self, scc: &[PetGraphIndex], start_index: usize) -> String {
        let index_to_string = |index: PetGraphIndex| match self.dependency_graph[index] {
            DependencyId::Struct(id) => Cow::Owned(self.get_struct(id).borrow().name.to_string()),
            DependencyId::Function(id) => Cow::Borrowed(self.function_name(&id)),
            DependencyId::Alias(id) => {
                Cow::Owned(self.get_type_alias(id).borrow().name.to_string())
            }
            DependencyId::Global(id) => {
                Cow::Borrowed(self.get_global(id).ident.0.contents.as_ref())
            }
        };

        let mut cycle = index_to_string(scc[start_index]).to_string();

        // Reversing the dependencies here matches the order users would expect for the error message
        for i in (0..scc.len()).rev() {
            cycle += " -> ";
            cycle += &index_to_string(scc[(start_index + i) % scc.len()]);
        }

        cycle
    }
}

impl Methods {
    /// Get a single, unambiguous reference to a name if one exists.
    /// If not, there may be multiple methods of the same name for a given
    /// type or there may be no methods at all.
    fn get_unambiguous(&self) -> Option<FuncId> {
        if self.direct.len() == 1 {
            Some(self.direct[0])
        } else if self.direct.is_empty() && self.trait_impl_methods.len() == 1 {
            Some(self.trait_impl_methods[0])
        } else {
            None
        }
    }

    fn add_method(&mut self, method: FuncId, is_trait_method: bool) {
        if is_trait_method {
            self.trait_impl_methods.push(method);
        } else {
            self.direct.push(method);
        }
    }

    /// Iterate through each method, starting with the direct methods
    fn iter(&self) -> impl Iterator<Item = FuncId> + '_ {
        self.direct.iter().copied().chain(self.trait_impl_methods.iter().copied())
    }

    /// Select the 1 matching method with an object type matching `typ`
    fn find_matching_method(&self, typ: &Type, interner: &NodeInterner) -> Option<FuncId> {
        // When adding methods we always check they do not overlap, so there should be
        // at most 1 matching method in this list.
        for method in self.iter() {
            match interner.function_meta(&method).typ.instantiate(interner).0 {
                Type::Function(args, _, _) => {
                    if let Some(object) = args.first() {
                        let mut bindings = TypeBindings::new();

                        if object.try_unify(typ, &mut bindings).is_ok() {
                            Type::apply_type_bindings(bindings);
                            return Some(method);
                        }
                    }
                }
                Type::Error => (),
                other => unreachable!("Expected function type, found {other}"),
            }
        }
        None
    }
}

/// These are the primitive type variants that we support adding methods to
#[derive(Copy, Clone, Hash, PartialEq, Eq, Debug)]
enum TypeMethodKey {
    /// Fields and integers share methods for ease of use. These methods may still
    /// accept only fields or integers, it is just that their names may not clash.
    FieldOrInt,
    Array,
    Slice,
    Bool,
    String,
    FmtString,
    Unit,
    Tuple,
    Function,
    Generic,
    Code,
}

fn get_type_method_key(typ: &Type) -> Option<TypeMethodKey> {
    use TypeMethodKey::*;
    let typ = typ.follow_bindings();
    match &typ {
        Type::FieldElement => Some(FieldOrInt),
        Type::Array(_, _) => Some(Array),
        Type::Slice(_) => Some(Slice),
        Type::Integer(_, _) => Some(FieldOrInt),
        Type::TypeVariable(_, TypeVariableKind::IntegerOrField) => Some(FieldOrInt),
        Type::TypeVariable(_, TypeVariableKind::Integer) => Some(FieldOrInt),
        Type::Bool => Some(Bool),
        Type::String(_) => Some(String),
        Type::FmtString(_, _) => Some(FmtString),
        Type::Unit => Some(Unit),
        Type::Tuple(_) => Some(Tuple),
        Type::Function(_, _, _) => Some(Function),
        Type::NamedGeneric(_, _) => Some(Generic),
        Type::Code => Some(Code),
        Type::MutableReference(element) => get_type_method_key(element),
        Type::Alias(alias, _) => get_type_method_key(&alias.borrow().typ),

        // We do not support adding methods to these types
        Type::TypeVariable(_, _)
        | Type::Forall(_, _)
        | Type::Constant(_)
        | Type::Error
        | Type::Struct(_, _)
        | Type::TraitAsType(..) => None,
    }
}<|MERGE_RESOLUTION|>--- conflicted
+++ resolved
@@ -244,20 +244,9 @@
 
     pub is_unconstrained: bool,
 
-<<<<<<< HEAD
     pub generic_count: usize,
-
-    /// This function's type in its contract.
-    /// If this function is not in a contract, this is always 'Secret'.
-    pub contract_function_type: Option<ContractFunctionType>,
-
-    /// This function's contract visibility.
-    /// If this function is internal can only be called by itself.
-    /// Will be None if not in contract.
-    pub is_internal: Option<bool>,
-=======
+    
     pub is_comptime: bool,
->>>>>>> 9c6de4b2
 }
 
 impl FunctionModifiers {
@@ -270,13 +259,8 @@
             visibility: ItemVisibility::Public,
             attributes: Attributes::empty(),
             is_unconstrained: false,
-<<<<<<< HEAD
-            is_internal: None,
-            contract_function_type: None,
             generic_count: 0,
-=======
             is_comptime: false,
->>>>>>> 9c6de4b2
         }
     }
 }
@@ -794,13 +778,8 @@
             visibility: function.visibility,
             attributes: function.attributes.clone(),
             is_unconstrained: function.is_unconstrained,
-<<<<<<< HEAD
-            contract_function_type: Some(if function.is_open { Open } else { Secret }),
-            is_internal: Some(function.is_internal),
             generic_count: function.generics.len(),
-=======
             is_comptime: function.is_comptime,
->>>>>>> 9c6de4b2
         };
         self.push_function_definition(id, modifiers, module, location)
     }
