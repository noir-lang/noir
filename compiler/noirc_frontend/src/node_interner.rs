use std::collections::HashMap;

use arena::{Arena, Index};
use fm::FileId;
use iter_extended::vecmap;
use noirc_errors::{Location, Span, Spanned};

use crate::ast::Ident;
use crate::graph::CrateId;
use crate::hir::def_collector::dc_crate::{UnresolvedStruct, UnresolvedTrait, UnresolvedTypeAlias};
use crate::hir::def_map::{LocalModuleId, ModuleId};

use crate::hir_def::stmt::HirLetStatement;
use crate::hir_def::traits::TraitImpl;
use crate::hir_def::traits::{Trait, TraitConstraint};
use crate::hir_def::types::{StructType, Type};
use crate::hir_def::{
    expr::HirExpression,
    function::{FuncMeta, HirFunction},
    stmt::HirStatement,
};
use crate::token::{Attributes, SecondaryAttribute};
use crate::{
<<<<<<< HEAD
    ContractFunctionType, FunctionDefinition, FunctionVisibility, Generics, Shared, TypeAliasType,
    TypeBindings, TypeVariable, TypeVariableId, TypeVariableKind, BinaryOpKind,
=======
    BinaryOpKind, ContractFunctionType, FunctionDefinition, FunctionVisibility, Generics, Shared,
    TypeAliasType, TypeBindings, TypeVariable, TypeVariableId, TypeVariableKind,
>>>>>>> c5be5e58
};

/// An arbitrary number to limit the recursion depth when searching for trait impls.
/// This is needed to stop recursing for cases such as `impl<T> Foo for T where T: Eq`
const IMPL_SEARCH_RECURSION_LIMIT: u32 = 10;

type StructAttributes = Vec<SecondaryAttribute>;

/// The node interner is the central storage location of all nodes in Noir's Hir (the
/// various node types can be found in hir_def). The interner is also used to collect
/// extra information about the Hir, such as the type of each node, information about
/// each definition or struct, etc. Because it is used on the Hir, the NodeInterner is
/// useful in passes where the Hir is used - name resolution, type checking, and
/// monomorphization - and it is not useful afterward.
#[derive(Debug)]
pub struct NodeInterner {
    nodes: Arena<Node>,
    func_meta: HashMap<FuncId, FuncMeta>,
    function_definition_ids: HashMap<FuncId, DefinitionId>,

    // For a given function ID, this gives the function's modifiers which includes
    // its visibility and whether it is unconstrained, among other information.
    // Unlike func_meta, this map is filled out during definition collection rather than name resolution.
    function_modifiers: HashMap<FuncId, FunctionModifiers>,

    // Contains the source module each function was defined in
    function_modules: HashMap<FuncId, ModuleId>,

    // Map each `Index` to it's own location
    id_to_location: HashMap<Index, Location>,

    // Maps each DefinitionId to a DefinitionInfo.
    definitions: Vec<DefinitionInfo>,

    // Type checking map
    //
    // Notice that we use `Index` as the Key and not an ExprId or IdentId
    // Therefore, If a raw index is passed in, then it is not safe to assume that it will have
    // a Type, as not all Ids have types associated to them.
    // Further note, that an ExprId and an IdentId will never have the same underlying Index
    // Because we use one Arena to store all Definitions/Nodes
    id_to_type: HashMap<Index, Type>,

    // Struct map.
    //
    // Each struct definition is possibly shared across multiple type nodes.
    // It is also mutated through the RefCell during name resolution to append
    // methods from impls to the type.
    structs: HashMap<StructId, Shared<StructType>>,

    struct_attributes: HashMap<StructId, StructAttributes>,
    // Type Aliases map.
    //
    // Map type aliases to the actual type.
    // When resolving types, check against this map to see if a type alias is defined.
    type_aliases: Vec<TypeAliasType>,

    // Trait map.
    //
    // Each trait definition is possibly shared across multiple type nodes.
    // It is also mutated through the RefCell during name resolution to append
    // methods from impls to the type.
    traits: HashMap<TraitId, Trait>,

    // Trait implementation map
    // For each type that implements a given Trait ( corresponding TraitId), there should be an entry here
    // The purpose for this hashmap is to detect duplication of trait implementations ( if any )
    //
    // Indexed by TraitImplIds
    trait_implementations: Vec<Shared<TraitImpl>>,

    /// Trait implementations on each type. This is expected to always have the same length as
    /// `self.trait_implementations`.
    ///
    /// For lack of a better name, this maps a trait id and type combination
    /// to a corresponding impl if one is available for the type. Due to generics,
    /// we cannot map from Type directly to impl, we need to iterate a Vec of all impls
    /// of that trait to see if any type may match. This can be further optimized later
    /// by splitting it up by type.
    trait_implementation_map: HashMap<TraitId, Vec<(Type, TraitImplKind)>>,

    /// When impls are found during type checking, we tag the function call's Ident
    /// with the impl that was selected. For cases with where clauses, this may be
    /// an Assumed (but verified) impl. In this case the monomorphizer should have
    /// the context to get the concrete type of the object and select the correct impl itself.
    selected_trait_implementations: HashMap<ExprId, TraitImplKind>,

    /// Holds the trait ids of the traits used for operator overloading
    operator_traits: HashMap<BinaryOpKind, TraitId>,

    /// Map from ExprId (referring to a Function/Method call) to its corresponding TypeBindings,
    /// filled out during type checking from instantiated variables. Used during monomorphization
    /// to map call site types back onto function parameter types, and undo this binding as needed.
    instantiation_bindings: HashMap<ExprId, TypeBindings>,

    /// Remembers the field index a given HirMemberAccess expression was resolved to during type
    /// checking.
    field_indices: HashMap<ExprId, usize>,

    globals: HashMap<StmtId, GlobalInfo>, // NOTE: currently only used for checking repeat globals and restricting their scope to a module

    next_type_variable_id: std::cell::Cell<usize>,

    /// A map from a struct type and method name to a function id for the method.
    /// This can resolve to potentially multiple methods if the same method name is
    /// specialized for different generics on the same type. E.g. for `Struct<T>`, we
    /// may have both `impl Struct<u32> { fn foo(){} }` and `impl Struct<u8> { fn foo(){} }`.
    /// If this happens, the returned Vec will have 2 entries and we'll need to further
    /// disambiguate them by checking the type of each function.
    struct_methods: HashMap<(StructId, String), Methods>,

    /// Methods on primitive types defined in the stdlib.
    primitive_methods: HashMap<(TypeMethodKey, String), Methods>,

    // For trait implementation functions, this is their self type and trait they belong to
    func_id_to_trait: HashMap<FuncId, (Type, TraitId)>,
}

/// A trait implementation is either a normal implementation that is present in the source
/// program via an `impl` block, or it is assumed to exist from a `where` clause or similar.
#[derive(Debug, Clone)]
pub enum TraitImplKind {
    Normal(TraitImplId),

    /// Assumed impls don't have an impl id since they don't link back to any concrete part of the source code.
    Assumed {
        object_type: Type,
    },
}

/// Represents the methods on a given type that each share the same name.
///
/// Methods are split into inherent methods and trait methods. If there is
/// ever a name that is defined on both a type directly, and defined indirectly
/// via a trait impl, the direct (inherent) name will always take precedence.
///
/// Additionally, types can define specialized impls with methods of the same name
/// as long as these specialized impls do not overlap. E.g. `impl Struct<u32>` and `impl Struct<u64>`
#[derive(Default, Debug)]
pub struct Methods {
    direct: Vec<FuncId>,
    trait_impl_methods: Vec<FuncId>,
}

/// All the information from a function that is filled out during definition collection rather than
/// name resolution. As a result, if information about a function is needed during name resolution,
/// this is the only place where it is safe to retrieve it (where all fields are guaranteed to be initialized).
#[derive(Debug, Clone)]
pub struct FunctionModifiers {
    pub name: String,

    /// Whether the function is `pub` or not.
    pub visibility: FunctionVisibility,

    pub attributes: Attributes,

    pub is_unconstrained: bool,

    /// This function's type in its contract.
    /// If this function is not in a contract, this is always 'Secret'.
    pub contract_function_type: Option<ContractFunctionType>,

    /// This function's contract visibility.
    /// If this function is internal can only be called by itself.
    /// Will be None if not in contract.
    pub is_internal: Option<bool>,
}

impl FunctionModifiers {
    /// A semi-reasonable set of default FunctionModifiers used for testing.
    #[cfg(test)]
    #[allow(clippy::new_without_default)]
    pub fn new() -> Self {
        Self {
            name: String::new(),
            visibility: FunctionVisibility::Public,
            attributes: Attributes::empty(),
            is_unconstrained: false,
            is_internal: None,
            contract_function_type: None,
        }
    }
}

#[derive(Debug, Clone, Copy, Eq, PartialEq, Hash)]
pub struct DefinitionId(usize);

impl DefinitionId {
    //dummy id for error reporting
    pub fn dummy_id() -> DefinitionId {
        DefinitionId(std::usize::MAX)
    }
}

impl From<DefinitionId> for Index {
    fn from(id: DefinitionId) -> Self {
        Index::from_raw_parts(id.0, u64::MAX)
    }
}

#[derive(Debug, Eq, PartialEq, Hash, Clone, Copy)]
pub struct StmtId(Index);

impl StmtId {
    //dummy id for error reporting
    // This can be anything, as the program will ultimately fail
    // after resolution
    pub fn dummy_id() -> StmtId {
        StmtId(Index::from_raw_parts(std::usize::MAX, 0))
    }
}

#[derive(Debug, Eq, PartialEq, Hash, Copy, Clone)]
pub struct ExprId(Index);

impl ExprId {
    pub fn empty_block_id() -> ExprId {
        ExprId(Index::from_raw_parts(0, 0))
    }
}
#[derive(Debug, Eq, PartialEq, Hash, Copy, Clone)]
pub struct FuncId(Index);

impl FuncId {
    //dummy id for error reporting
    // This can be anything, as the program will ultimately fail
    // after resolution
    pub fn dummy_id() -> FuncId {
        FuncId(Index::from_raw_parts(std::usize::MAX, 0))
    }
}

#[derive(Debug, Eq, PartialEq, Hash, Copy, Clone, PartialOrd, Ord)]
pub struct StructId(ModuleId);

impl StructId {
    //dummy id for error reporting
    // This can be anything, as the program will ultimately fail
    // after resolution
    pub fn dummy_id() -> StructId {
        StructId(ModuleId { krate: CrateId::dummy_id(), local_id: LocalModuleId::dummy_id() })
    }

    pub fn module_id(self) -> ModuleId {
        self.0
    }

    pub fn krate(self) -> CrateId {
        self.0.krate
    }

    pub fn local_module_id(self) -> LocalModuleId {
        self.0.local_id
    }
}

#[derive(Debug, Eq, PartialEq, Hash, Copy, Clone, PartialOrd, Ord)]
pub struct TypeAliasId(pub usize);

impl TypeAliasId {
    pub fn dummy_id() -> TypeAliasId {
        TypeAliasId(std::usize::MAX)
    }
}

#[derive(Debug, Copy, Clone, PartialEq, Eq, Hash, PartialOrd, Ord)]
pub struct TraitId(pub ModuleId);

impl TraitId {
    // dummy id for error reporting
    // This can be anything, as the program will ultimately fail
    // after resolution
    pub fn dummy_id() -> TraitId {
        TraitId(ModuleId { krate: CrateId::dummy_id(), local_id: LocalModuleId::dummy_id() })
    }
}

#[derive(Debug, Eq, PartialEq, Hash, Clone, Copy)]
pub struct TraitImplId(usize);

#[derive(Debug, Copy, Clone, PartialEq, Eq, Hash, PartialOrd, Ord)]
pub struct TraitMethodId {
    pub trait_id: TraitId,
    pub method_index: usize, // index in Trait::methods
}

macro_rules! into_index {
    ($id_type:ty) => {
        impl From<$id_type> for Index {
            fn from(t: $id_type) -> Self {
                t.0
            }
        }

        impl From<&$id_type> for Index {
            fn from(t: &$id_type) -> Self {
                t.0
            }
        }
    };
}

macro_rules! partialeq {
    ($id_type:ty) => {
        impl PartialEq<usize> for &$id_type {
            fn eq(&self, other: &usize) -> bool {
                let (index, _) = self.0.into_raw_parts();
                index == *other
            }
        }
    };
}

into_index!(ExprId);
into_index!(StmtId);

partialeq!(ExprId);
partialeq!(StmtId);

/// A Definition enum specifies anything that we can intern in the NodeInterner
/// We use one Arena for all types that can be interned as that has better cache locality
/// This data structure is never accessed directly, so API wise there is no difference between using
/// Multiple arenas and a single Arena
#[derive(Debug, Clone)]
enum Node {
    Function(HirFunction),
    Statement(HirStatement),
    Expression(HirExpression),
}

#[derive(Debug, Clone)]
pub struct DefinitionInfo {
    pub name: String,
    pub mutable: bool,
    pub kind: DefinitionKind,
    pub location: Location,
}

impl DefinitionInfo {
    /// True if this definition is for a global variable.
    /// Note that this returns false for top-level functions.
    pub fn is_global(&self) -> bool {
        self.kind.is_global()
    }
}

#[derive(Debug, Clone, Eq, PartialEq)]
pub enum DefinitionKind {
    Function(FuncId),

    Global(ExprId),

    /// Locals may be defined in let statements or parameters,
    /// in which case they will not have an associated ExprId
    Local(Option<ExprId>),

    /// Generic types in functions (T, U in `fn foo<T, U>(...)` are declared as variables
    /// in scope in case they resolve to numeric generics later.
    GenericType(TypeVariable),
}

impl DefinitionKind {
    /// True if this definition is for a global variable.
    /// Note that this returns false for top-level functions.
    pub fn is_global(&self) -> bool {
        matches!(self, DefinitionKind::Global(..))
    }

    pub fn get_rhs(&self) -> Option<ExprId> {
        match self {
            DefinitionKind::Function(_) => None,
            DefinitionKind::Global(id) => Some(*id),
            DefinitionKind::Local(id) => *id,
            DefinitionKind::GenericType(_) => None,
        }
    }
}

#[derive(Debug, Clone)]
pub struct GlobalInfo {
    pub ident: Ident,
    pub local_id: LocalModuleId,
}

impl Default for NodeInterner {
    fn default() -> Self {
        let mut interner = NodeInterner {
            nodes: Arena::default(),
            func_meta: HashMap::new(),
            function_definition_ids: HashMap::new(),
            function_modifiers: HashMap::new(),
            function_modules: HashMap::new(),
            func_id_to_trait: HashMap::new(),
            id_to_location: HashMap::new(),
            definitions: vec![],
            id_to_type: HashMap::new(),
            structs: HashMap::new(),
            struct_attributes: HashMap::new(),
            type_aliases: Vec::new(),
            traits: HashMap::new(),
            trait_implementations: Vec::new(),
            trait_implementation_map: HashMap::new(),
            selected_trait_implementations: HashMap::new(),
            operator_traits: HashMap::new(),
            instantiation_bindings: HashMap::new(),
            field_indices: HashMap::new(),
            next_type_variable_id: std::cell::Cell::new(0),
            globals: HashMap::new(),
            struct_methods: HashMap::new(),
            primitive_methods: HashMap::new(),
        };

        // An empty block expression is used often, we add this into the `node` on startup
        let expr_id = interner.push_expr(HirExpression::empty_block());
        assert_eq!(expr_id, ExprId::empty_block_id());
        interner
    }
}

// XXX: Add check that insertions are not overwrites for maps
// XXX: Maybe change push to intern, and remove comments
impl NodeInterner {
    /// Interns a HIR statement.
    pub fn push_stmt(&mut self, stmt: HirStatement) -> StmtId {
        StmtId(self.nodes.insert(Node::Statement(stmt)))
    }
    /// Interns a HIR expression.
    pub fn push_expr(&mut self, expr: HirExpression) -> ExprId {
        ExprId(self.nodes.insert(Node::Expression(expr)))
    }

    /// Stores the span for an interned expression.
    pub fn push_expr_location(&mut self, expr_id: ExprId, span: Span, file: FileId) {
        self.id_to_location.insert(expr_id.into(), Location::new(span, file));
    }

    /// Scans the interner for the item which is located at that [Location]
    ///
    /// The [Location] may not necessarily point to the beginning of the item
    /// so we check if the location's span is contained within the start or end
    /// of each items [Span]
    pub fn find_location_index(&self, location: Location) -> Option<impl Into<Index>> {
        let mut location_candidate: Option<(&Index, &Location)> = None;

        // Note: we can modify this in the future to not do a linear
        // scan by storing a separate map of the spans or by sorting the locations.
        for (index, interned_location) in self.id_to_location.iter() {
            if interned_location.contains(&location) {
                if let Some(current_location) = location_candidate {
                    if interned_location.span.is_smaller(&current_location.1.span) {
                        location_candidate = Some((index, interned_location));
                    }
                } else {
                    location_candidate = Some((index, interned_location));
                }
            }
        }
        location_candidate.map(|(index, _location)| *index)
    }

    /// Interns a HIR Function.
    pub fn push_fn(&mut self, func: HirFunction) -> FuncId {
        FuncId(self.nodes.insert(Node::Function(func)))
    }

    /// Store the type for an interned expression
    pub fn push_expr_type(&mut self, expr_id: &ExprId, typ: Type) {
        self.id_to_type.insert(expr_id.into(), typ);
    }

    pub fn push_empty_trait(&mut self, type_id: TraitId, unresolved_trait: &UnresolvedTrait) {
        let self_type_typevar_id = self.next_type_variable_id();

        let new_trait = Trait {
            id: type_id,
            name: unresolved_trait.trait_def.name.clone(),
            crate_id: unresolved_trait.crate_id,
            span: unresolved_trait.trait_def.span,
            generics: vecmap(&unresolved_trait.trait_def.generics, |_| {
                // Temporary type variable ids before the trait is resolved to its actual ids.
                // This lets us record how many arguments the type expects so that other types
                // can refer to it with generic arguments before the generic parameters themselves
                // are resolved.
                let id = TypeVariableId(0);
                (id, TypeVariable::unbound(id))
            }),
            self_type_typevar_id,
            self_type_typevar: TypeVariable::unbound(self_type_typevar_id),
            methods: Vec::new(),
            method_ids: unresolved_trait.method_ids.clone(),
            constants: Vec::new(),
            types: Vec::new(),
        };

        self.traits.insert(type_id, new_trait);
    }

    pub fn new_struct(
        &mut self,
        typ: &UnresolvedStruct,
        krate: CrateId,
        local_id: LocalModuleId,
        file_id: FileId,
    ) -> StructId {
        let struct_id = StructId(ModuleId { krate, local_id });
        let name = typ.struct_def.name.clone();

        // Fields will be filled in later
        let no_fields = Vec::new();
        let generics = vecmap(&typ.struct_def.generics, |_| {
            // Temporary type variable ids before the struct is resolved to its actual ids.
            // This lets us record how many arguments the type expects so that other types
            // can refer to it with generic arguments before the generic parameters themselves
            // are resolved.
            let id = TypeVariableId(0);
            (id, TypeVariable::unbound(id))
        });

        let location = Location::new(typ.struct_def.span, file_id);
        let new_struct = StructType::new(struct_id, name, location, no_fields, generics);
        self.structs.insert(struct_id, Shared::new(new_struct));
        self.struct_attributes.insert(struct_id, typ.struct_def.attributes.clone());
        struct_id
    }

    pub fn push_type_alias(&mut self, typ: &UnresolvedTypeAlias) -> TypeAliasId {
        let type_id = TypeAliasId(self.type_aliases.len());

        self.type_aliases.push(TypeAliasType::new(
            type_id,
            typ.type_alias_def.name.clone(),
            typ.type_alias_def.span,
            Type::Error,
            vecmap(&typ.type_alias_def.generics, |_| {
                let id = TypeVariableId(0);
                (id, TypeVariable::unbound(id))
            }),
        ));

        type_id
    }

    pub fn update_struct(&mut self, type_id: StructId, f: impl FnOnce(&mut StructType)) {
        let mut value = self.structs.get_mut(&type_id).unwrap().borrow_mut();
        f(&mut value);
    }

    pub fn update_trait(&mut self, trait_id: TraitId, f: impl FnOnce(&mut Trait)) {
        let value = self.traits.get_mut(&trait_id).unwrap();
        f(value);
    }

    pub fn set_type_alias(&mut self, type_id: TypeAliasId, typ: Type, generics: Generics) {
        let type_alias_type = &mut self.type_aliases[type_id.0];
        type_alias_type.set_type_and_generics(typ, generics);
    }

    /// Returns the interned statement corresponding to `stmt_id`
    pub fn update_statement(&mut self, stmt_id: &StmtId, f: impl FnOnce(&mut HirStatement)) {
        let def =
            self.nodes.get_mut(stmt_id.0).expect("ice: all statement ids should have definitions");

        match def {
            Node::Statement(stmt) => f(stmt),
            _ => panic!("ice: all statement ids should correspond to a statement in the interner"),
        }
    }

    /// Updates the interned expression corresponding to `expr_id`
    pub fn update_expression(&mut self, expr_id: ExprId, f: impl FnOnce(&mut HirExpression)) {
        let def =
            self.nodes.get_mut(expr_id.0).expect("ice: all expression ids should have definitions");

        match def {
            Node::Expression(expr) => f(expr),
            _ => {
                panic!("ice: all expression ids should correspond to a expression in the interner")
            }
        }
    }

    /// Store the type for an interned Identifier
    pub fn push_definition_type(&mut self, definition_id: DefinitionId, typ: Type) {
        self.id_to_type.insert(definition_id.into(), typ);
    }

    pub fn push_global(&mut self, stmt_id: StmtId, ident: Ident, local_id: LocalModuleId) {
        self.globals.insert(stmt_id, GlobalInfo { ident, local_id });
    }

    /// Intern an empty global stmt. Used for collecting globals
    pub fn push_empty_global(&mut self) -> StmtId {
        self.push_stmt(HirStatement::Error)
    }

    pub fn update_global(&mut self, stmt_id: StmtId, hir_stmt: HirStatement) {
        let def =
            self.nodes.get_mut(stmt_id.0).expect("ice: all function ids should have definitions");

        let stmt = match def {
            Node::Statement(stmt) => stmt,
            _ => {
                panic!("ice: all global ids should correspond to a statement in the interner")
            }
        };
        *stmt = hir_stmt;
    }

    /// Intern an empty function.
    pub fn push_empty_fn(&mut self) -> FuncId {
        self.push_fn(HirFunction::empty())
    }
    /// Updates the underlying interned Function.
    ///
    /// This method is used as we eagerly intern empty functions to
    /// generate function identifiers and then we update at a later point in
    /// time.
    pub fn update_fn(&mut self, func_id: FuncId, hir_func: HirFunction) {
        let def =
            self.nodes.get_mut(func_id.0).expect("ice: all function ids should have definitions");

        let func = match def {
            Node::Function(func) => func,
            _ => panic!("ice: all function ids should correspond to a function in the interner"),
        };
        *func = hir_func;
    }

    pub fn find_function(&self, function_name: &str) -> Option<FuncId> {
        self.func_meta
            .iter()
            .find(|(func_id, _func_meta)| self.function_name(func_id) == function_name)
            .map(|(func_id, _meta)| *func_id)
    }

    ///Interns a function's metadata.
    ///
    /// Note that the FuncId has been created already.
    /// See ModCollector for it's usage.
    pub fn push_fn_meta(&mut self, func_data: FuncMeta, func_id: FuncId) {
        self.func_meta.insert(func_id, func_data);
    }

    pub fn push_definition(
        &mut self,
        name: String,
        mutable: bool,
        definition: DefinitionKind,
        location: Location,
    ) -> DefinitionId {
        let id = DefinitionId(self.definitions.len());
        if let DefinitionKind::Function(func_id) = definition {
            self.function_definition_ids.insert(func_id, id);
        }

        self.definitions.push(DefinitionInfo { name, mutable, kind: definition, location });
        id
    }

    /// Push a function with the default modifiers and [`ModuleId`] for testing
    #[cfg(test)]
    pub fn push_test_function_definition(&mut self, name: String) -> FuncId {
        let id = self.push_fn(HirFunction::empty());
        let mut modifiers = FunctionModifiers::new();
        modifiers.name = name;
        let module = ModuleId::dummy_id();
        let location = Location::dummy();
        self.push_function_definition(id, modifiers, module, location);
        id
    }

    pub fn push_function(
        &mut self,
        id: FuncId,
        function: &FunctionDefinition,
        module: ModuleId,
        location: Location,
    ) -> DefinitionId {
        use ContractFunctionType::*;

        // We're filling in contract_function_type and is_internal now, but these will be verified
        // later during name resolution.
        let modifiers = FunctionModifiers {
            name: function.name.0.contents.clone(),
            visibility: function.visibility,
            attributes: function.attributes.clone(),
            is_unconstrained: function.is_unconstrained,
            contract_function_type: Some(if function.is_open { Open } else { Secret }),
            is_internal: Some(function.is_internal),
        };
        self.push_function_definition(id, modifiers, module, location)
    }

    pub fn push_function_definition(
        &mut self,
        func: FuncId,
        modifiers: FunctionModifiers,
        module: ModuleId,
        location: Location,
    ) -> DefinitionId {
        let name = modifiers.name.clone();
        self.function_modifiers.insert(func, modifiers);
        self.function_modules.insert(func, module);
        self.push_definition(name, false, DefinitionKind::Function(func), location)
    }

    pub fn set_function_trait(&mut self, func: FuncId, self_type: Type, trait_id: TraitId) {
        self.func_id_to_trait.insert(func, (self_type, trait_id));
    }

    pub fn get_function_trait(&self, func: &FuncId) -> Option<(Type, TraitId)> {
        self.func_id_to_trait.get(func).cloned()
    }

    /// Returns the visibility of the given function.
    ///
    /// The underlying function_visibilities map is populated during def collection,
    /// so this function can be called anytime afterward.
    pub fn function_visibility(&self, func: FuncId) -> FunctionVisibility {
        self.function_modifiers[&func].visibility
    }

    /// Returns the module this function was defined within
    pub fn function_module(&self, func: FuncId) -> ModuleId {
        self.function_modules[&func]
    }

    /// Returns the interned HIR function corresponding to `func_id`
    //
    // Cloning HIR structures is cheap, so we return owned structures
    pub fn function(&self, func_id: &FuncId) -> HirFunction {
        let def = self.nodes.get(func_id.0).expect("ice: all function ids should have definitions");

        match def {
            Node::Function(func) => func.clone(),
            _ => panic!("ice: all function ids should correspond to a function in the interner"),
        }
    }

    /// Returns the interned meta data corresponding to `func_id`
    pub fn function_meta(&self, func_id: &FuncId) -> FuncMeta {
        self.func_meta.get(func_id).cloned().expect("ice: all function ids should have metadata")
    }

    pub fn try_function_meta(&self, func_id: &FuncId) -> Option<FuncMeta> {
        self.func_meta.get(func_id).cloned()
    }

    pub fn function_ident(&self, func_id: &FuncId) -> crate::Ident {
        let name = self.function_name(func_id).to_owned();
        let span = self.function_meta(func_id).name.location.span;
        crate::Ident(Spanned::from(span, name))
    }

    pub fn function_name(&self, func_id: &FuncId) -> &str {
        &self.function_modifiers[func_id].name
    }

    pub fn function_modifiers(&self, func_id: &FuncId) -> &FunctionModifiers {
        &self.function_modifiers[func_id]
    }

    pub fn function_modifiers_mut(&mut self, func_id: &FuncId) -> &mut FunctionModifiers {
        self.function_modifiers.get_mut(func_id).expect("func_id should always have modifiers")
    }

    pub fn function_attributes(&self, func_id: &FuncId) -> &Attributes {
        &self.function_modifiers[func_id].attributes
    }

    pub fn struct_attributes(&self, struct_id: &StructId) -> &StructAttributes {
        &self.struct_attributes[struct_id]
    }

    /// Returns the interned statement corresponding to `stmt_id`
    pub fn statement(&self, stmt_id: &StmtId) -> HirStatement {
        let def =
            self.nodes.get(stmt_id.0).expect("ice: all statement ids should have definitions");

        match def {
            Node::Statement(stmt) => stmt.clone(),
            _ => panic!("ice: all statement ids should correspond to a statement in the interner"),
        }
    }

    /// Returns the interned let statement corresponding to `stmt_id`
    pub fn let_statement(&self, stmt_id: &StmtId) -> HirLetStatement {
        let def =
            self.nodes.get(stmt_id.0).expect("ice: all statement ids should have definitions");

        match def {
            Node::Statement(hir_stmt) => {
                match hir_stmt {
                    HirStatement::Let(let_stmt) => let_stmt.clone(),
                    _ => panic!("ice: all let statement ids should correspond to a let statement in the interner"),
                }
            },
            _ => panic!("ice: all statement ids should correspond to a statement in the interner"),
        }
    }

    /// Returns the interned expression corresponding to `expr_id`
    pub fn expression(&self, expr_id: &ExprId) -> HirExpression {
        let def =
            self.nodes.get(expr_id.0).expect("ice: all expression ids should have definitions");

        match def {
            Node::Expression(expr) => expr.clone(),
            _ => {
                panic!("ice: all expression ids should correspond to a expression in the interner")
            }
        }
    }

    /// Retrieves the definition where the given id was defined.
    /// This will panic if given DefinitionId::dummy_id. Use try_definition for
    /// any call with a possibly undefined variable.
    pub fn definition(&self, id: DefinitionId) -> &DefinitionInfo {
        &self.definitions[id.0]
    }

    /// Tries to retrieve the given id's definition.
    /// This function should be used during name resolution or type checking when we cannot be sure
    /// all variables have corresponding definitions (in case of an error in the user's code).
    pub fn try_definition(&self, id: DefinitionId) -> Option<&DefinitionInfo> {
        self.definitions.get(id.0)
    }

    /// Returns the name of the definition
    ///
    /// This is needed as the Environment needs to map variable names to witness indices
    pub fn definition_name(&self, id: DefinitionId) -> &str {
        &self.definition(id).name
    }

    pub fn expr_span(&self, expr_id: &ExprId) -> Span {
        self.id_location(expr_id).span
    }

    pub fn expr_location(&self, expr_id: &ExprId) -> Location {
        self.id_location(expr_id)
    }

    pub fn get_struct(&self, id: StructId) -> Shared<StructType> {
        self.structs[&id].clone()
    }

    pub fn get_trait(&self, id: TraitId) -> &Trait {
        &self.traits[&id]
    }

    pub fn get_trait_mut(&mut self, id: TraitId) -> &mut Trait {
        self.traits.get_mut(&id).expect("get_trait_mut given invalid TraitId")
    }

    pub fn try_get_trait(&self, id: TraitId) -> Option<&Trait> {
        self.traits.get(&id)
    }

    pub fn get_type_alias(&self, id: TypeAliasId) -> &TypeAliasType {
        &self.type_aliases[id.0]
    }

    pub fn get_global(&self, stmt_id: &StmtId) -> Option<GlobalInfo> {
        self.globals.get(stmt_id).cloned()
    }

    pub fn get_all_globals(&self) -> HashMap<StmtId, GlobalInfo> {
        self.globals.clone()
    }

    /// Returns the type of an item stored in the Interner or Error if it was not found.
    pub fn id_type(&self, index: impl Into<Index>) -> Type {
        self.id_to_type.get(&index.into()).cloned().unwrap_or(Type::Error)
    }

    pub fn id_type_substitute_trait_as_type(&self, def_id: DefinitionId) -> Type {
        let typ = self.id_type(def_id);
        if let Type::Function(args, ret, env) = &typ {
            let def = self.definition(def_id);
            if let Type::TraitAsType(..) = ret.as_ref() {
                if let DefinitionKind::Function(func_id) = def.kind {
                    let f = self.function(&func_id);
                    let func_body = f.as_expr();
                    let ret_type = self.id_type(func_body);
                    let new_type = Type::Function(args.clone(), Box::new(ret_type), env.clone());
                    return new_type;
                }
            }
        }
        typ
    }

    /// Returns the span of an item stored in the Interner
    pub fn id_location(&self, index: impl Into<Index>) -> Location {
        self.id_to_location.get(&index.into()).copied().unwrap()
    }

    /// Replaces the HirExpression at the given ExprId with a new HirExpression
    pub fn replace_expr(&mut self, id: &ExprId, new: HirExpression) {
        let old = self.nodes.get_mut(id.into()).unwrap();
        *old = Node::Expression(new);
    }

    pub fn next_type_variable_id(&self) -> TypeVariableId {
        let id = self.next_type_variable_id.get();
        self.next_type_variable_id.set(id + 1);
        TypeVariableId(id)
    }

    pub fn next_type_variable(&self) -> Type {
        Type::type_variable(self.next_type_variable_id())
    }

    pub fn store_instantiation_bindings(
        &mut self,
        expr_id: ExprId,
        instantiation_bindings: TypeBindings,
    ) {
        self.instantiation_bindings.insert(expr_id, instantiation_bindings);
    }

    pub fn get_instantiation_bindings(&self, expr_id: ExprId) -> &TypeBindings {
        &self.instantiation_bindings[&expr_id]
    }

    pub fn get_field_index(&self, expr_id: ExprId) -> usize {
        self.field_indices[&expr_id]
    }

    pub fn set_field_index(&mut self, expr_id: ExprId, index: usize) {
        self.field_indices.insert(expr_id, index);
    }

    pub fn function_definition_id(&self, function: FuncId) -> DefinitionId {
        self.function_definition_ids[&function]
    }

    /// Adds a non-trait method to a type.
    ///
    /// Returns `Some(duplicate)` if a matching method was already defined.
    /// Returns `None` otherwise.
    pub fn add_method(
        &mut self,
        self_type: &Type,
        method_name: String,
        method_id: FuncId,
        is_trait_method: bool,
    ) -> Option<FuncId> {
        match self_type {
            Type::Struct(struct_type, _generics) => {
                let id = struct_type.borrow().id;

                if let Some(existing) = self.lookup_method(self_type, id, &method_name, true) {
                    return Some(existing);
                }

                let key = (id, method_name);
                self.struct_methods.entry(key).or_default().add_method(method_id, is_trait_method);
                None
            }
            Type::Error => None,
            Type::MutableReference(element) => {
                self.add_method(element, method_name, method_id, is_trait_method)
            }

            other => {
                let key = get_type_method_key(self_type).unwrap_or_else(|| {
                    unreachable!("Cannot add a method to the unsupported type '{}'", other)
                });
                self.primitive_methods
                    .entry((key, method_name))
                    .or_default()
                    .add_method(method_id, is_trait_method);
                None
            }
        }
    }

    pub fn get_trait_implementation(&self, id: TraitImplId) -> Shared<TraitImpl> {
        self.trait_implementations[id.0].clone()
    }

    /// Given a `ObjectType: TraitId` pair, try to find an existing impl that satisfies the
    /// constraint. If an impl cannot be found, this will return a vector of each constraint
    /// in the path to get to the failing constraint. Usually this is just the single failing
    /// constraint, but when where clauses are involved, the failing constraint may be several
    /// constraints deep. In this case, all of the constraints are returned, starting with the
    /// failing one.
    pub fn lookup_trait_implementation(
        &self,
        object_type: &Type,
        trait_id: TraitId,
    ) -> Result<TraitImplKind, Vec<TraitConstraint>> {
        let (impl_kind, bindings) = self.try_lookup_trait_implementation(object_type, trait_id)?;
        Type::apply_type_bindings(bindings);
        Ok(impl_kind)
    }

    /// Similar to `lookup_trait_implementation` but does not apply any type bindings on success.
    pub fn try_lookup_trait_implementation(
        &self,
        object_type: &Type,
        trait_id: TraitId,
    ) -> Result<(TraitImplKind, TypeBindings), Vec<TraitConstraint>> {
        let mut bindings = TypeBindings::new();
        let impl_kind = self.lookup_trait_implementation_helper(
            object_type,
            trait_id,
            &mut bindings,
            IMPL_SEARCH_RECURSION_LIMIT,
        )?;
        Ok((impl_kind, bindings))
    }

    fn lookup_trait_implementation_helper(
        &self,
        object_type: &Type,
        trait_id: TraitId,
        type_bindings: &mut TypeBindings,
        recursion_limit: u32,
    ) -> Result<TraitImplKind, Vec<TraitConstraint>> {
        let make_constraint = || TraitConstraint::new(object_type.clone(), trait_id);

        // Prevent infinite recursion when looking for impls
        if recursion_limit == 0 {
            return Err(vec![make_constraint()]);
        }

        let object_type = object_type.substitute(type_bindings);

        let impls =
            self.trait_implementation_map.get(&trait_id).ok_or_else(|| vec![make_constraint()])?;

        for (existing_object_type, impl_kind) in impls {
            let (existing_object_type, instantiation_bindings) =
                existing_object_type.instantiate(self);

            let mut fresh_bindings = TypeBindings::new();

            if object_type.try_unify(&existing_object_type, &mut fresh_bindings).is_ok() {
                // The unification was successful so we can append fresh_bindings to our bindings list
                type_bindings.extend(fresh_bindings);

                if let TraitImplKind::Normal(impl_id) = impl_kind {
                    let trait_impl = self.get_trait_implementation(*impl_id);
                    let trait_impl = trait_impl.borrow();

                    if let Err(mut errors) = self.validate_where_clause(
                        &trait_impl.where_clause,
                        type_bindings,
                        &instantiation_bindings,
                        recursion_limit,
                    ) {
                        errors.push(make_constraint());
                        return Err(errors);
                    }
                }

                return Ok(impl_kind.clone());
            }
        }

        Err(vec![make_constraint()])
    }

    /// Verifies that each constraint in the given where clause is valid.
    /// If an impl cannot be found for any constraint, the erroring constraint is returned.
    fn validate_where_clause(
        &self,
        where_clause: &[TraitConstraint],
        type_bindings: &mut TypeBindings,
        instantiation_bindings: &TypeBindings,
        recursion_limit: u32,
    ) -> Result<(), Vec<TraitConstraint>> {
        for constraint in where_clause {
            let constraint_type = constraint.typ.substitute(instantiation_bindings);
            let constraint_type = constraint_type.substitute(type_bindings);

            self.lookup_trait_implementation_helper(
                &constraint_type,
                constraint.trait_id,
                // Use a fresh set of type bindings here since the constraint_type originates from
                // our impl list, which we don't want to bind to.
                &mut TypeBindings::new(),
                recursion_limit - 1,
            )?;
        }
        Ok(())
    }

    /// Adds an "assumed" trait implementation to the currently known trait implementations.
    /// Unlike normal trait implementations, these are only assumed to exist. They often correspond
    /// to `where` clauses in functions where we assume there is some `T: Eq` even though we do
    /// not yet know T. For these cases, we store an impl here so that we assume they exist and
    /// can resolve them. They are then later verified when the function is called, and linked
    /// properly after being monomorphized to the correct variant.
    ///
    /// Returns true on success, or false if there is already an overlapping impl in scope.
    pub fn add_assumed_trait_implementation(
        &mut self,
        object_type: Type,
        trait_id: TraitId,
    ) -> bool {
        // Make sure there are no overlapping impls
        if self.try_lookup_trait_implementation(&object_type, trait_id).is_ok() {
            return false;
        }

        let entries = self.trait_implementation_map.entry(trait_id).or_default();
        entries.push((object_type.clone(), TraitImplKind::Assumed { object_type }));
        true
    }

    /// Adds a trait implementation to the list of known implementations.
    pub fn add_trait_implementation(
        &mut self,
        object_type: Type,
        trait_id: TraitId,
        impl_id: TraitImplId,
        trait_impl: Shared<TraitImpl>,
    ) -> Result<(), (Span, FileId)> {
        assert_eq!(impl_id.0, self.trait_implementations.len(), "trait impl defined out of order");

        self.trait_implementations.push(trait_impl.clone());

        // Ignoring overlapping TraitImplKind::Assumed impls here is perfectly fine.
        // It should never happen since impls are defined at global scope, but even
        // if they were, we should never prevent defining a new impl because a where
        // clause already assumes it exists.
        let (instantiated_object_type, substitutions) =
            object_type.instantiate_type_variables(self);

        if let Ok((TraitImplKind::Normal(existing), _)) =
            self.try_lookup_trait_implementation(&instantiated_object_type, trait_id)
        {
            let existing_impl = self.get_trait_implementation(existing);
            let existing_impl = existing_impl.borrow();
            return Err((existing_impl.ident.span(), existing_impl.file));
        }

        for method in &trait_impl.borrow().methods {
            let method_name = self.function_name(method).to_owned();
            self.add_method(&object_type, method_name, *method, true);
        }

        // The object type is generalized so that a generic impl will apply
        // to any type T, rather than just the generic type named T.
        let generalized_object_type = object_type.generalize_from_substitutions(substitutions);
        let entries = self.trait_implementation_map.entry(trait_id).or_default();
        entries.push((generalized_object_type, TraitImplKind::Normal(impl_id)));
        Ok(())
    }

    /// Search by name for a method on the given struct.
    ///
    /// If `check_type` is true, this will force `lookup_method` to check the type
    /// of each candidate instead of returning only the first candidate if there is exactly one.
    /// This is generally only desired when declaring new methods to check if they overlap any
    /// existing methods.
    ///
    /// Another detail is that this method does not handle auto-dereferencing through `&mut T`.
    /// So if an object is of type `self : &mut T` but a method only accepts `self: T` (or
    /// vice-versa), the call will not be selected. If this is ever implemented into this method,
    /// we can remove the `methods.len() == 1` check and the `check_type` early return.
    pub fn lookup_method(
        &self,
        typ: &Type,
        id: StructId,
        method_name: &str,
        force_type_check: bool,
    ) -> Option<FuncId> {
        let methods = self.struct_methods.get(&(id, method_name.to_owned()))?;

        // If there is only one method, just return it immediately.
        // It will still be typechecked later.
        if !force_type_check {
            if let Some(method) = methods.get_unambiguous() {
                return Some(method);
            }
        }

        self.find_matching_method(typ, methods, method_name)
    }

    /// Select the 1 matching method with an object type matching `typ`
    fn find_matching_method(
        &self,
        typ: &Type,
        methods: &Methods,
        method_name: &str,
    ) -> Option<FuncId> {
        if let Some(method) = methods.find_matching_method(typ, self) {
            Some(method)
        } else {
            // Failed to find a match for the type in question, switch to looking at impls
            // for all types `T`, e.g. `impl<T> Foo for T`
            let key = &(TypeMethodKey::Generic, method_name.to_owned());
            let global_methods = self.primitive_methods.get(key)?;
            global_methods.find_matching_method(typ, self)
        }
    }

    /// Looks up a given method name on the given primitive type.
    pub fn lookup_primitive_method(&self, typ: &Type, method_name: &str) -> Option<FuncId> {
        let key = get_type_method_key(typ)?;
        let methods = self.primitive_methods.get(&(key, method_name.to_owned()))?;
        self.find_matching_method(typ, methods, method_name)
    }

    pub fn lookup_primitive_trait_method_mut(
        &self,
        typ: &Type,
        method_name: &str,
    ) -> Option<FuncId> {
        let typ = Type::MutableReference(Box::new(typ.clone()));
        self.lookup_primitive_method(&typ, method_name)
    }

    /// Returns what the next trait impl id is expected to be.
    /// Note that this does not actually reserve the slot so care should
    /// be taken that the next trait impl added matches this ID.
    pub fn next_trait_impl_id(&self) -> TraitImplId {
        TraitImplId(self.trait_implementations.len())
    }

    /// Removes all TraitImplKind::Assumed from the list of known impls for the given trait
    pub fn remove_assumed_trait_implementations_for_trait(&mut self, trait_id: TraitId) {
        let entries = self.trait_implementation_map.entry(trait_id).or_default();
        entries.retain(|(_, kind)| matches!(kind, TraitImplKind::Normal(_)));
    }

    /// Tags the given identifier with the selected trait_impl so that monomorphization
    /// can later recover which impl was selected, or alternatively see if it needs to
    /// decide which impl to select (because the impl was Assumed).
    pub fn select_impl_for_expression(&mut self, ident_id: ExprId, trait_impl: TraitImplKind) {
        self.selected_trait_implementations.insert(ident_id, trait_impl);
    }

    /// Retrieves the impl selected for a given ExprId during name resolution.
    pub fn get_selected_impl_for_expression(&self, ident_id: ExprId) -> Option<TraitImplKind> {
        self.selected_trait_implementations.get(&ident_id).cloned()
    }

    /// For a given [Index] we return [Location] to which we resolved to
    /// We currently return None for features not yet implemented
    /// TODO(#3659): LSP goto def should error when Ident at Location could not resolve
    pub(crate) fn resolve_location(&self, index: impl Into<Index>) -> Option<Location> {
        let node = self.nodes.get(index.into())?;

        match node {
            Node::Function(func) => self.resolve_location(func.as_expr()),
            Node::Expression(expression) => self.resolve_expression_location(expression),
            _ => None,
        }
    }

    /// Resolves the [Location] of the definition for a given [HirExpression]
    ///
    /// Note: current the code returns None because some expressions are not yet implemented.
    fn resolve_expression_location(&self, expression: &HirExpression) -> Option<Location> {
        match expression {
            HirExpression::Ident(ident) => {
                let definition_info = self.definition(ident.id);
                match definition_info.kind {
                    DefinitionKind::Function(func_id) => {
                        Some(self.function_meta(&func_id).location)
                    }
                    DefinitionKind::Local(_local_id) => Some(definition_info.location),
                    _ => None,
                }
            }
            HirExpression::Constructor(expr) => {
                let struct_type = &expr.r#type.borrow();
                Some(struct_type.location)
            }
            HirExpression::MemberAccess(expr_member_access) => {
                self.resolve_struct_member_access(expr_member_access)
            }
            HirExpression::Call(expr_call) => {
                let func = expr_call.func;
                self.resolve_location(func)
            }

            _ => None,
        }
    }

    /// Resolves the [Location] of the definition for a given [crate::hir_def::expr::HirMemberAccess]
    /// This is used to resolve the location of a struct member access.
    /// For example, in the expression `foo.bar` we want to resolve the location of `bar`
    /// to the location of the definition of `bar` in the struct `foo`.
    fn resolve_struct_member_access(
        &self,
        expr_member_access: &crate::hir_def::expr::HirMemberAccess,
    ) -> Option<Location> {
        let expr_lhs = &expr_member_access.lhs;
        let expr_rhs = &expr_member_access.rhs;

        let found_ident = self.nodes.get(expr_lhs.into())?;

        let ident = match found_ident {
            Node::Expression(HirExpression::Ident(ident)) => ident,
            _ => return None,
        };

        let definition_info = self.definition(ident.id);

        let local_id = match definition_info.kind {
            DefinitionKind::Local(Some(local_id)) => local_id,
            _ => return None,
        };

        let constructor_expression = match self.nodes.get(local_id.into()) {
            Some(Node::Expression(HirExpression::Constructor(constructor_expression))) => {
                constructor_expression
            }
            _ => return None,
        };

        let struct_type = constructor_expression.r#type.borrow();
        let field_names = struct_type.field_names();

        match field_names.iter().find(|field_name| field_name.0 == expr_rhs.0) {
            Some(found) => Some(Location::new(found.span(), struct_type.location.file)),
            None => None,
        }
    }

    /// Retrieves the trait id for a given binary operator.
    /// All binary operators correspond to a trait - although multiple may correspond
    /// to the same trait (such as `==` and `!=`).
    /// `self.operator_traits` is expected to be filled before name resolution,
    /// during definition collection.
    pub fn get_operator_trait(&self, operator: BinaryOpKind) -> TraitId {
        self.operator_traits[&operator]
    }

    /// Add the given trait as an operator trait if its name matches one of the
    /// operator trait names (Add, Sub, ...).
    pub fn try_add_operator_trait(&mut self, trait_id: TraitId) {
        let the_trait = self.get_trait(trait_id);

        let operator = match the_trait.name.0.contents.as_str() {
            "Add" => BinaryOpKind::Add,
            "Sub" => BinaryOpKind::Subtract,
            "Mul" => BinaryOpKind::Multiply,
            "Div" => BinaryOpKind::Divide,
            "Rem" => BinaryOpKind::Modulo,
            "Eq" => BinaryOpKind::Equal,
            "Ord" => BinaryOpKind::Less,
            "BitAnd" => BinaryOpKind::And,
            "BitOr" => BinaryOpKind::Or,
            "BitXor" => BinaryOpKind::Xor,
            "Shl" => BinaryOpKind::ShiftLeft,
            "Shr" => BinaryOpKind::ShiftRight,
            _ => return,
        };

        self.operator_traits.insert(operator, trait_id);

        // Some operators also require we insert a matching entry for related operators
        match operator {
            BinaryOpKind::Equal => {
                self.operator_traits.insert(BinaryOpKind::NotEqual, trait_id);
<<<<<<< HEAD
            },
=======
            }
>>>>>>> c5be5e58
            BinaryOpKind::Less => {
                self.operator_traits.insert(BinaryOpKind::LessEqual, trait_id);
                self.operator_traits.insert(BinaryOpKind::Greater, trait_id);
                self.operator_traits.insert(BinaryOpKind::GreaterEqual, trait_id);
<<<<<<< HEAD
            },
            _ => (),
        }
    }
=======
            }
            _ => (),
        }
    }

    /// This function is needed when creating a NodeInterner for testing so that calls
    /// to `get_operator_trait` do not panic when the stdlib isn't present.
    #[cfg(test)]
    pub fn populate_dummy_operator_traits(&mut self) {
        let dummy_trait = TraitId(ModuleId::dummy_id());
        self.operator_traits.insert(BinaryOpKind::Add, dummy_trait);
        self.operator_traits.insert(BinaryOpKind::Subtract, dummy_trait);
        self.operator_traits.insert(BinaryOpKind::Multiply, dummy_trait);
        self.operator_traits.insert(BinaryOpKind::Divide, dummy_trait);
        self.operator_traits.insert(BinaryOpKind::Modulo, dummy_trait);
        self.operator_traits.insert(BinaryOpKind::Equal, dummy_trait);
        self.operator_traits.insert(BinaryOpKind::NotEqual, dummy_trait);
        self.operator_traits.insert(BinaryOpKind::Less, dummy_trait);
        self.operator_traits.insert(BinaryOpKind::LessEqual, dummy_trait);
        self.operator_traits.insert(BinaryOpKind::Greater, dummy_trait);
        self.operator_traits.insert(BinaryOpKind::GreaterEqual, dummy_trait);
        self.operator_traits.insert(BinaryOpKind::And, dummy_trait);
        self.operator_traits.insert(BinaryOpKind::Or, dummy_trait);
        self.operator_traits.insert(BinaryOpKind::Xor, dummy_trait);
        self.operator_traits.insert(BinaryOpKind::ShiftLeft, dummy_trait);
        self.operator_traits.insert(BinaryOpKind::ShiftRight, dummy_trait);
    }
>>>>>>> c5be5e58
}

impl Methods {
    /// Get a single, unambiguous reference to a name if one exists.
    /// If not, there may be multiple methods of the same name for a given
    /// type or there may be no methods at all.
    fn get_unambiguous(&self) -> Option<FuncId> {
        if self.direct.len() == 1 {
            Some(self.direct[0])
        } else if self.direct.is_empty() && self.trait_impl_methods.len() == 1 {
            Some(self.trait_impl_methods[0])
        } else {
            None
        }
    }

    fn add_method(&mut self, method: FuncId, is_trait_method: bool) {
        if is_trait_method {
            self.trait_impl_methods.push(method);
        } else {
            self.direct.push(method);
        }
    }

    /// Iterate through each method, starting with the direct methods
    fn iter(&self) -> impl Iterator<Item = FuncId> + '_ {
        self.direct.iter().copied().chain(self.trait_impl_methods.iter().copied())
    }

    /// Select the 1 matching method with an object type matching `typ`
    fn find_matching_method(&self, typ: &Type, interner: &NodeInterner) -> Option<FuncId> {
        // When adding methods we always check they do not overlap, so there should be
        // at most 1 matching method in this list.
        for method in self.iter() {
            match interner.function_meta(&method).typ.instantiate(interner).0 {
                Type::Function(args, _, _) => {
                    if let Some(object) = args.get(0) {
                        let mut bindings = TypeBindings::new();

                        if object.try_unify(typ, &mut bindings).is_ok() {
                            Type::apply_type_bindings(bindings);
                            return Some(method);
                        }
                    }
                }
                Type::Error => (),
                other => unreachable!("Expected function type, found {other}"),
            }
        }
        None
    }
}

/// These are the primitive type variants that we support adding methods to
#[derive(Copy, Clone, Hash, PartialEq, Eq, Debug)]
enum TypeMethodKey {
    /// Fields and integers share methods for ease of use. These methods may still
    /// accept only fields or integers, it is just that their names may not clash.
    FieldOrInt,
    Array,
    Bool,
    String,
    FmtString,
    Unit,
    Tuple,
    Function,
    Generic,
}

fn get_type_method_key(typ: &Type) -> Option<TypeMethodKey> {
    use TypeMethodKey::*;
    let typ = typ.follow_bindings();
    match &typ {
        Type::FieldElement => Some(FieldOrInt),
        Type::Array(_, _) => Some(Array),
        Type::Integer(_, _) => Some(FieldOrInt),
        Type::TypeVariable(_, TypeVariableKind::IntegerOrField) => Some(FieldOrInt),
        Type::Bool => Some(Bool),
        Type::String(_) => Some(String),
        Type::FmtString(_, _) => Some(FmtString),
        Type::Unit => Some(Unit),
        Type::Tuple(_) => Some(Tuple),
        Type::Function(_, _, _) => Some(Function),
        Type::NamedGeneric(_, _) => Some(Generic),
        Type::MutableReference(element) => get_type_method_key(element),

        // We do not support adding methods to these types
        Type::TypeVariable(_, _)
        | Type::Forall(_, _)
        | Type::Constant(_)
        | Type::Error
        | Type::NotConstant
        | Type::Struct(_, _)
        | Type::TraitAsType(..) => None,
    }
}<|MERGE_RESOLUTION|>--- conflicted
+++ resolved
@@ -21,13 +21,8 @@
 };
 use crate::token::{Attributes, SecondaryAttribute};
 use crate::{
-<<<<<<< HEAD
-    ContractFunctionType, FunctionDefinition, FunctionVisibility, Generics, Shared, TypeAliasType,
-    TypeBindings, TypeVariable, TypeVariableId, TypeVariableKind, BinaryOpKind,
-=======
     BinaryOpKind, ContractFunctionType, FunctionDefinition, FunctionVisibility, Generics, Shared,
     TypeAliasType, TypeBindings, TypeVariable, TypeVariableId, TypeVariableKind,
->>>>>>> c5be5e58
 };
 
 /// An arbitrary number to limit the recursion depth when searching for trait impls.
@@ -1393,21 +1388,11 @@
         match operator {
             BinaryOpKind::Equal => {
                 self.operator_traits.insert(BinaryOpKind::NotEqual, trait_id);
-<<<<<<< HEAD
-            },
-=======
-            }
->>>>>>> c5be5e58
+            }
             BinaryOpKind::Less => {
                 self.operator_traits.insert(BinaryOpKind::LessEqual, trait_id);
                 self.operator_traits.insert(BinaryOpKind::Greater, trait_id);
                 self.operator_traits.insert(BinaryOpKind::GreaterEqual, trait_id);
-<<<<<<< HEAD
-            },
-            _ => (),
-        }
-    }
-=======
             }
             _ => (),
         }
@@ -1435,7 +1420,6 @@
         self.operator_traits.insert(BinaryOpKind::ShiftLeft, dummy_trait);
         self.operator_traits.insert(BinaryOpKind::ShiftRight, dummy_trait);
     }
->>>>>>> c5be5e58
 }
 
 impl Methods {
