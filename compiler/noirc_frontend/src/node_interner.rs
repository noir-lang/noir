--- conflicted
+++ resolved
@@ -1301,10 +1301,6 @@
             }
             HirExpression::Constructor(expr) => {
                 let struct_type = &expr.r#type.borrow();
-<<<<<<< HEAD
-=======
-
->>>>>>> 99c2c5a2
                 Some(struct_type.location)
             }
             HirExpression::MemberAccess(expr_member_access) => {
