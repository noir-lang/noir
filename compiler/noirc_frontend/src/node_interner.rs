use std::borrow::Cow;
use std::collections::HashMap;
use std::ops::Deref;

use arena::{Arena, Index};
use fm::FileId;
use iter_extended::vecmap;
use noirc_errors::{Location, Span, Spanned};
use petgraph::algo::tarjan_scc;
use petgraph::prelude::DiGraph;
use petgraph::prelude::NodeIndex as PetGraphIndex;

use crate::ast::Ident;
use crate::graph::CrateId;
use crate::hir::def_collector::dc_crate::CompilationError;
use crate::hir::def_collector::dc_crate::{UnresolvedStruct, UnresolvedTrait, UnresolvedTypeAlias};
use crate::hir::def_map::{LocalModuleId, ModuleId};

use crate::hir::resolution::errors::ResolverError;
use crate::hir_def::stmt::HirLetStatement;
use crate::hir_def::traits::TraitImpl;
use crate::hir_def::traits::{Trait, TraitConstraint};
use crate::hir_def::types::{StructType, Type};
use crate::hir_def::{
    expr::HirExpression,
    function::{FuncMeta, HirFunction},
    stmt::HirStatement,
};
use crate::locations::LocationStore;
use crate::token::{Attributes, SecondaryAttribute};
use crate::{
    BinaryOpKind, ContractFunctionType, FunctionDefinition, FunctionVisibility, Generics, Shared,
    TypeAliasType, TypeBindings, TypeVariable, TypeVariableId, TypeVariableKind,
};

/// An arbitrary number to limit the recursion depth when searching for trait impls.
/// This is needed to stop recursing for cases such as `impl<T> Foo for T where T: Eq`
const IMPL_SEARCH_RECURSION_LIMIT: u32 = 10;

type StructAttributes = Vec<SecondaryAttribute>;

/// The node interner is the central storage location of all nodes in Noir's Hir (the
/// various node types can be found in hir_def). The interner is also used to collect
/// extra information about the Hir, such as the type of each node, information about
/// each definition or struct, etc. Because it is used on the Hir, the NodeInterner is
/// useful in passes where the Hir is used - name resolution, type checking, and
/// monomorphization - and it is not useful afterward.
#[derive(Debug)]
pub struct NodeInterner {
    pub(crate) nodes: Arena<Node>,
    pub(crate) func_meta: HashMap<FuncId, FuncMeta>,

    function_definition_ids: HashMap<FuncId, DefinitionId>,

    // For a given function ID, this gives the function's modifiers which includes
    // its visibility and whether it is unconstrained, among other information.
    // Unlike func_meta, this map is filled out during definition collection rather than name resolution.
    function_modifiers: HashMap<FuncId, FunctionModifiers>,

    // Contains the source module each function was defined in
    function_modules: HashMap<FuncId, ModuleId>,

    /// This graph tracks dependencies between different global definitions.
    /// This is used to ensure the absense of dependency cycles for globals and types.
    dependency_graph: DiGraph<DependencyId, ()>,

    /// To keep track of where each DependencyId is in `dependency_graph`, we need
    /// this separate graph to map between the ids and indices.
    dependency_graph_indices: HashMap<DependencyId, PetGraphIndex>,

    // Map each `Index` to it's own location
    pub(crate) id_to_location: HashMap<Index, Location>,

    // Maps each DefinitionId to a DefinitionInfo.
    definitions: Vec<DefinitionInfo>,

    // Type checking map
    //
    // Notice that we use `Index` as the Key and not an ExprId or IdentId
    // Therefore, If a raw index is passed in, then it is not safe to assume that it will have
    // a Type, as not all Ids have types associated to them.
    // Further note, that an ExprId and an IdentId will never have the same underlying Index
    // Because we use one Arena to store all Definitions/Nodes
    id_to_type: HashMap<Index, Type>,

    // Struct map.
    //
    // Each struct definition is possibly shared across multiple type nodes.
    // It is also mutated through the RefCell during name resolution to append
    // methods from impls to the type.
    structs: HashMap<StructId, Shared<StructType>>,

    struct_attributes: HashMap<StructId, StructAttributes>,
    // Type Aliases map.
    //
    // Map type aliases to the actual type.
    // When resolving types, check against this map to see if a type alias is defined.
    pub(crate) type_aliases: Vec<TypeAliasType>,

    // Trait map.
    //
    // Each trait definition is possibly shared across multiple type nodes.
    // It is also mutated through the RefCell during name resolution to append
    // methods from impls to the type.
    pub(crate) traits: HashMap<TraitId, Trait>,

    // Trait implementation map
    // For each type that implements a given Trait ( corresponding TraitId), there should be an entry here
    // The purpose for this hashmap is to detect duplication of trait implementations ( if any )
    //
    // Indexed by TraitImplIds
    pub(crate) trait_implementations: Vec<Shared<TraitImpl>>,

    /// Trait implementations on each type. This is expected to always have the same length as
    /// `self.trait_implementations`.
    ///
    /// For lack of a better name, this maps a trait id and type combination
    /// to a corresponding impl if one is available for the type. Due to generics,
    /// we cannot map from Type directly to impl, we need to iterate a Vec of all impls
    /// of that trait to see if any type may match. This can be further optimized later
    /// by splitting it up by type.
    trait_implementation_map: HashMap<TraitId, Vec<(Type, TraitImplKind)>>,

    /// When impls are found during type checking, we tag the function call's Ident
    /// with the impl that was selected. For cases with where clauses, this may be
    /// an Assumed (but verified) impl. In this case the monomorphizer should have
    /// the context to get the concrete type of the object and select the correct impl itself.
    selected_trait_implementations: HashMap<ExprId, TraitImplKind>,

    /// Holds the trait ids of the traits used for operator overloading
    operator_traits: HashMap<BinaryOpKind, TraitId>,

    /// The `Ordering` type is a semi-builtin type that is the result of the comparison traits.
    ordering_type: Option<Type>,

    /// Map from ExprId (referring to a Function/Method call) to its corresponding TypeBindings,
    /// filled out during type checking from instantiated variables. Used during monomorphization
    /// to map call site types back onto function parameter types, and undo this binding as needed.
    instantiation_bindings: HashMap<ExprId, TypeBindings>,

    /// Remembers the field index a given HirMemberAccess expression was resolved to during type
    /// checking.
    field_indices: HashMap<ExprId, usize>,

    // Maps GlobalId -> GlobalInfo
    // NOTE: currently only used for checking repeat globals and restricting their scope to a module
    globals: Vec<GlobalInfo>,

    next_type_variable_id: std::cell::Cell<usize>,

    /// A map from a struct type and method name to a function id for the method.
    /// This can resolve to potentially multiple methods if the same method name is
    /// specialized for different generics on the same type. E.g. for `Struct<T>`, we
    /// may have both `impl Struct<u32> { fn foo(){} }` and `impl Struct<u8> { fn foo(){} }`.
    /// If this happens, the returned Vec will have 2 entries and we'll need to further
    /// disambiguate them by checking the type of each function.
    struct_methods: HashMap<(StructId, String), Methods>,

    /// Methods on primitive types defined in the stdlib.
    primitive_methods: HashMap<(TypeMethodKey, String), Methods>,

    // For trait implementation functions, this is their self type and trait they belong to
    func_id_to_trait: HashMap<FuncId, (Type, TraitId)>,

    /// A list of all type aliases that are referenced in the program.
    /// Searched by LSP to resolve [Location]s of [TypeAliasType]s
    pub(crate) type_alias_ref: Vec<(TypeAliasId, Location)>,

    /// Stores the [Location] of a [Type] reference
    pub(crate) type_ref_locations: Vec<(Type, Location)>,

    /// Store the location of the references in the graph
    pub(crate) graph_references: DiGraph<(DependencyId, Location), ()>,
    /// Tracks the index of the references in the graph
    pub(crate) graph_references_indices: HashMap<DependencyId, PetGraphIndex>,
    /// Store the location of the references in the graph
    pub(crate) location_store: LocationStore,
}

/// A dependency in the dependency graph may be a type or a definition.
/// Types can depend on definitions too. E.g. `Foo` depends on `COUNT` in:
///
/// ```struct
/// global COUNT = 3;
///
/// struct Foo {
///     array: [Field; COUNT],
/// }
/// ```
#[derive(Debug, Copy, Clone, PartialEq, Eq, Hash)]
pub enum DependencyId {
    Struct(StructId),
<<<<<<< HEAD
    GlobalDefinition(DefinitionId),
    GlobalReference,
=======
>>>>>>> fc32703c
    Global(GlobalId),
    Function(FuncId),
    Alias(TypeAliasId),
    FunctionCall,
}

/// A trait implementation is either a normal implementation that is present in the source
/// program via an `impl` block, or it is assumed to exist from a `where` clause or similar.
#[derive(Debug, Clone)]
pub enum TraitImplKind {
    Normal(TraitImplId),

    /// Assumed impls don't have an impl id since they don't link back to any concrete part of the source code.
    Assumed {
        object_type: Type,

        /// The trait generics to use - if specified.
        /// This is allowed to be empty when they are inferred. E.g. for:
        ///
        /// ```
        /// trait Into<T> {
        ///     fn into(self) -> T;
        /// }
        /// ```
        ///
        /// The reference `Into::into(x)` would have inferred generics, but
        /// `x.into()` with a `X: Into<Y>` in scope would not.
        trait_generics: Vec<Type>,
    },
}

/// Represents the methods on a given type that each share the same name.
///
/// Methods are split into inherent methods and trait methods. If there is
/// ever a name that is defined on both a type directly, and defined indirectly
/// via a trait impl, the direct (inherent) name will always take precedence.
///
/// Additionally, types can define specialized impls with methods of the same name
/// as long as these specialized impls do not overlap. E.g. `impl Struct<u32>` and `impl Struct<u64>`
#[derive(Default, Debug)]
pub struct Methods {
    direct: Vec<FuncId>,
    trait_impl_methods: Vec<FuncId>,
}

/// All the information from a function that is filled out during definition collection rather than
/// name resolution. As a result, if information about a function is needed during name resolution,
/// this is the only place where it is safe to retrieve it (where all fields are guaranteed to be initialized).
#[derive(Debug, Clone)]
pub struct FunctionModifiers {
    pub name: String,

    /// Whether the function is `pub` or not.
    pub visibility: FunctionVisibility,

    pub attributes: Attributes,

    pub is_unconstrained: bool,

    /// This function's type in its contract.
    /// If this function is not in a contract, this is always 'Secret'.
    pub contract_function_type: Option<ContractFunctionType>,

    /// This function's contract visibility.
    /// If this function is internal can only be called by itself.
    /// Will be None if not in contract.
    pub is_internal: Option<bool>,
}

impl FunctionModifiers {
    /// A semi-reasonable set of default FunctionModifiers used for testing.
    #[cfg(test)]
    #[allow(clippy::new_without_default)]
    pub fn new() -> Self {
        Self {
            name: String::new(),
            visibility: FunctionVisibility::Public,
            attributes: Attributes::empty(),
            is_unconstrained: false,
            is_internal: None,
            contract_function_type: None,
        }
    }
}

#[derive(Debug, Clone, Copy, Eq, PartialEq, Hash)]
pub struct DefinitionId(usize);

impl DefinitionId {
    //dummy id for error reporting
    pub fn dummy_id() -> DefinitionId {
        DefinitionId(std::usize::MAX)
    }
}

impl From<DefinitionId> for Index {
    fn from(id: DefinitionId) -> Self {
        Index::from_raw_parts(id.0, u64::MAX)
    }
}

/// An ID for a global value
#[derive(Debug, Eq, PartialEq, Hash, Clone, Copy)]
pub struct GlobalId(usize);

impl GlobalId {
    // Dummy id for error reporting
    pub fn dummy_id() -> Self {
        GlobalId(std::usize::MAX)
    }
}

#[derive(Debug, Eq, PartialEq, Hash, Clone, Copy)]
pub struct StmtId(Index);

impl StmtId {
    //dummy id for error reporting
    // This can be anything, as the program will ultimately fail
    // after resolution
    pub fn dummy_id() -> StmtId {
        StmtId(Index::from_raw_parts(std::usize::MAX, 0))
    }
}

#[derive(Debug, Eq, PartialEq, Hash, Copy, Clone)]
pub struct ExprId(Index);

impl ExprId {
    pub fn empty_block_id() -> ExprId {
        ExprId(Index::from_raw_parts(0, 0))
    }
}
#[derive(Debug, Eq, PartialEq, Hash, Copy, Clone)]
pub struct FuncId(Index);

impl FuncId {
    //dummy id for error reporting
    // This can be anything, as the program will ultimately fail
    // after resolution
    pub fn dummy_id() -> FuncId {
        FuncId(Index::from_raw_parts(std::usize::MAX, 0))
    }
}

#[derive(Debug, Eq, PartialEq, Hash, Copy, Clone, PartialOrd, Ord)]
pub struct StructId(ModuleId);

impl StructId {
    //dummy id for error reporting
    // This can be anything, as the program will ultimately fail
    // after resolution
    pub fn dummy_id() -> StructId {
        StructId(ModuleId { krate: CrateId::dummy_id(), local_id: LocalModuleId::dummy_id() })
    }

    pub fn module_id(self) -> ModuleId {
        self.0
    }

    pub fn krate(self) -> CrateId {
        self.0.krate
    }

    pub fn local_module_id(self) -> LocalModuleId {
        self.0.local_id
    }
}

#[derive(Debug, Eq, PartialEq, Hash, Copy, Clone, PartialOrd, Ord)]
pub struct TypeAliasId(pub usize);

impl TypeAliasId {
    pub fn dummy_id() -> TypeAliasId {
        TypeAliasId(std::usize::MAX)
    }
}

#[derive(Debug, Copy, Clone, PartialEq, Eq, Hash, PartialOrd, Ord)]
pub struct TraitId(pub ModuleId);

impl TraitId {
    // dummy id for error reporting
    // This can be anything, as the program will ultimately fail
    // after resolution
    pub fn dummy_id() -> TraitId {
        TraitId(ModuleId { krate: CrateId::dummy_id(), local_id: LocalModuleId::dummy_id() })
    }
}

#[derive(Debug, Eq, PartialEq, Hash, Clone, Copy)]
pub struct TraitImplId(usize);

#[derive(Debug, Copy, Clone, PartialEq, Eq, Hash, PartialOrd, Ord)]
pub struct TraitMethodId {
    pub trait_id: TraitId,
    pub method_index: usize, // index in Trait::methods
}

macro_rules! into_index {
    ($id_type:ty) => {
        impl From<$id_type> for Index {
            fn from(t: $id_type) -> Self {
                t.0
            }
        }

        impl From<&$id_type> for Index {
            fn from(t: &$id_type) -> Self {
                t.0
            }
        }
    };
}

macro_rules! partialeq {
    ($id_type:ty) => {
        impl PartialEq<usize> for &$id_type {
            fn eq(&self, other: &usize) -> bool {
                let (index, _) = self.0.into_raw_parts();
                index == *other
            }
        }
    };
}

into_index!(ExprId);
into_index!(StmtId);

partialeq!(ExprId);
partialeq!(StmtId);

/// A Definition enum specifies anything that we can intern in the NodeInterner
/// We use one Arena for all types that can be interned as that has better cache locality
/// This data structure is never accessed directly, so API wise there is no difference between using
/// Multiple arenas and a single Arena
#[derive(Debug, Clone)]
pub(crate) enum Node {
    Function(HirFunction),
    Statement(HirStatement),
    Expression(HirExpression),
}

#[derive(Debug, Clone)]
pub struct DefinitionInfo {
    pub name: String,
    pub mutable: bool,
    pub kind: DefinitionKind,
    pub location: Location,
}

impl DefinitionInfo {
    /// True if this definition is for a global variable.
    /// Note that this returns false for top-level functions.
    pub fn is_global(&self) -> bool {
        self.kind.is_global()
    }
}

#[derive(Debug, Clone, Eq, PartialEq)]
pub enum DefinitionKind {
    Function(FuncId),

    Global(GlobalId),

    /// Locals may be defined in let statements or parameters,
    /// in which case they will not have an associated ExprId
    Local(Option<ExprId>),

    /// Generic types in functions (T, U in `fn foo<T, U>(...)` are declared as variables
    /// in scope in case they resolve to numeric generics later.
    GenericType(TypeVariable),
}

impl DefinitionKind {
    /// True if this definition is for a global variable.
    /// Note that this returns false for top-level functions.
    pub fn is_global(&self) -> bool {
        matches!(self, DefinitionKind::Global(..))
    }

    pub fn get_rhs(&self) -> Option<ExprId> {
        match self {
            DefinitionKind::Function(_) => None,
            DefinitionKind::Global(_) => None,
            DefinitionKind::Local(id) => *id,
            DefinitionKind::GenericType(_) => None,
        }
    }
}

#[derive(Debug, Clone)]
pub struct GlobalInfo {
    pub id: GlobalId,
    pub definition_id: DefinitionId,
    pub ident: Ident,
    pub local_id: LocalModuleId,
    pub location: Location,
    pub let_statement: StmtId,
}

impl Default for NodeInterner {
    fn default() -> Self {
        let mut interner = NodeInterner {
            nodes: Arena::default(),
            func_meta: HashMap::new(),
            function_definition_ids: HashMap::new(),
            function_modifiers: HashMap::new(),
            function_modules: HashMap::new(),
            func_id_to_trait: HashMap::new(),
            dependency_graph: petgraph::graph::DiGraph::new(),
            dependency_graph_indices: HashMap::new(),
            id_to_location: HashMap::new(),
            definitions: vec![],
            id_to_type: HashMap::new(),
            structs: HashMap::new(),
            struct_attributes: HashMap::new(),
            type_aliases: Vec::new(),
            traits: HashMap::new(),
            trait_implementations: Vec::new(),
            trait_implementation_map: HashMap::new(),
            selected_trait_implementations: HashMap::new(),
            operator_traits: HashMap::new(),
            ordering_type: None,
            instantiation_bindings: HashMap::new(),
            field_indices: HashMap::new(),
            next_type_variable_id: std::cell::Cell::new(0),
            globals: Vec::new(),
            struct_methods: HashMap::new(),
            primitive_methods: HashMap::new(),
            type_alias_ref: Vec::new(),
            type_ref_locations: Vec::new(),
            location_store: LocationStore::default(),
            graph_references: petgraph::graph::DiGraph::new(),
            graph_references_indices: HashMap::new(),
        };

        // An empty block expression is used often, we add this into the `node` on startup
        let expr_id = interner.push_expr(HirExpression::empty_block());
        assert_eq!(expr_id, ExprId::empty_block_id());
        interner
    }
}

// XXX: Add check that insertions are not overwrites for maps
// XXX: Maybe change push to intern, and remove comments
impl NodeInterner {
    /// Interns a HIR statement.
    pub fn push_stmt(&mut self, stmt: HirStatement) -> StmtId {
        StmtId(self.nodes.insert(Node::Statement(stmt)))
    }
    /// Interns a HIR expression.
    pub fn push_expr(&mut self, expr: HirExpression) -> ExprId {
        ExprId(self.nodes.insert(Node::Expression(expr)))
    }

    /// Stores the span for an interned expression.
    pub fn push_expr_location(&mut self, expr_id: ExprId, span: Span, file: FileId) {
        self.id_to_location.insert(expr_id.into(), Location::new(span, file));
    }

    /// Interns a HIR Function.
    pub fn push_fn(&mut self, func: HirFunction) -> FuncId {
        FuncId(self.nodes.insert(Node::Function(func)))
    }

    /// Store the type for an interned expression
    pub fn push_expr_type(&mut self, expr_id: &ExprId, typ: Type) {
        self.id_to_type.insert(expr_id.into(), typ);
    }

    pub fn push_empty_trait(&mut self, type_id: TraitId, unresolved_trait: &UnresolvedTrait) {
        let self_type_typevar_id = self.next_type_variable_id();

        let new_trait = Trait {
            id: type_id,
            name: unresolved_trait.trait_def.name.clone(),
            crate_id: unresolved_trait.crate_id,
            location: Location::new(unresolved_trait.trait_def.span, unresolved_trait.file_id),
            generics: vecmap(&unresolved_trait.trait_def.generics, |_| {
                // Temporary type variable ids before the trait is resolved to its actual ids.
                // This lets us record how many arguments the type expects so that other types
                // can refer to it with generic arguments before the generic parameters themselves
                // are resolved.
                TypeVariable::unbound(TypeVariableId(0))
            }),
            self_type_typevar_id,
            self_type_typevar: TypeVariable::unbound(self_type_typevar_id),
            methods: Vec::new(),
            method_ids: unresolved_trait.method_ids.clone(),
            constants: Vec::new(),
            types: Vec::new(),
        };

        self.traits.insert(type_id, new_trait);
    }

    pub fn new_struct(
        &mut self,
        typ: &UnresolvedStruct,
        krate: CrateId,
        local_id: LocalModuleId,
        file_id: FileId,
    ) -> StructId {
        let struct_id = StructId(ModuleId { krate, local_id });
        let name = typ.struct_def.name.clone();

        // Fields will be filled in later
        let no_fields = Vec::new();
        let generics = vecmap(&typ.struct_def.generics, |_| {
            // Temporary type variable ids before the struct is resolved to its actual ids.
            // This lets us record how many arguments the type expects so that other types
            // can refer to it with generic arguments before the generic parameters themselves
            // are resolved.
            TypeVariable::unbound(TypeVariableId(0))
        });

        let location = Location::new(typ.struct_def.span, file_id);
        let new_struct = StructType::new(struct_id, name, location, no_fields, generics);
        self.structs.insert(struct_id, Shared::new(new_struct));
        self.struct_attributes.insert(struct_id, typ.struct_def.attributes.clone());
        struct_id
    }

    pub fn push_type_alias(&mut self, typ: &UnresolvedTypeAlias) -> TypeAliasId {
        let type_id = TypeAliasId(self.type_aliases.len());

        self.type_aliases.push(TypeAliasType::new(
            type_id,
            typ.type_alias_def.name.clone(),
            Location::new(typ.type_alias_def.span, typ.file_id),
            Type::Error,
            vecmap(&typ.type_alias_def.generics, |_| TypeVariable::unbound(TypeVariableId(0))),
        ));

        type_id
    }

    /// Adds [TypeLiasId] and [Location] to the type_alias_ref vector
    /// So that we can later resolve [Location]s type aliases from the LSP requests
    pub fn add_type_alias_ref(&mut self, type_id: TypeAliasId, location: Location) {
        self.type_alias_ref.push((type_id, location));
    }
    pub fn update_struct(&mut self, type_id: StructId, f: impl FnOnce(&mut StructType)) {
        let mut value = self.structs.get_mut(&type_id).unwrap().borrow_mut();
        f(&mut value);
    }

    pub fn update_trait(&mut self, trait_id: TraitId, f: impl FnOnce(&mut Trait)) {
        let value = self.traits.get_mut(&trait_id).unwrap();
        f(value);
    }

    pub fn set_type_alias(&mut self, type_id: TypeAliasId, typ: Type, generics: Generics) {
        let type_alias_type = &mut self.type_aliases[type_id.0];
        type_alias_type.set_type_and_generics(typ, generics);
    }

    /// Returns the interned statement corresponding to `stmt_id`
    pub fn update_statement(&mut self, stmt_id: &StmtId, f: impl FnOnce(&mut HirStatement)) {
        let def =
            self.nodes.get_mut(stmt_id.0).expect("ice: all statement ids should have definitions");

        match def {
            Node::Statement(stmt) => f(stmt),
            _ => panic!("ice: all statement ids should correspond to a statement in the interner"),
        }
    }

    /// Updates the interned expression corresponding to `expr_id`
    pub fn update_expression(&mut self, expr_id: ExprId, f: impl FnOnce(&mut HirExpression)) {
        let def =
            self.nodes.get_mut(expr_id.0).expect("ice: all expression ids should have definitions");

        match def {
            Node::Expression(expr) => f(expr),
            _ => {
                panic!("ice: all expression ids should correspond to a expression in the interner")
            }
        }
    }

    /// Store the type for an interned Identifier
    pub fn push_definition_type(&mut self, definition_id: DefinitionId, typ: Type) {
        self.id_to_type.insert(definition_id.into(), typ);
    }

    /// Store [Location] of [Type] reference
    pub fn push_type_ref_location(&mut self, typ: Type, location: Location) {
        self.type_ref_locations.push((typ, location));
    }

    fn push_global(
        &mut self,
        ident: Ident,
        local_id: LocalModuleId,
        let_statement: StmtId,
        file: FileId,
    ) -> GlobalId {
        let id = GlobalId(self.globals.len());
        let location = Location::new(ident.span(), file);
        let name = ident.to_string();
        let definition_id = self.push_definition(name, false, DefinitionKind::Global(id), location);
        self.globals.push(GlobalInfo {
            id,
            definition_id,
            ident,
            local_id,
            let_statement,
            location,
        });
        id
    }

    pub fn next_global_id(&mut self) -> GlobalId {
        GlobalId(self.globals.len())
    }

    /// Intern an empty global. Used for collecting globals before they're defined
    pub fn push_empty_global(
        &mut self,
        name: Ident,
        local_id: LocalModuleId,
        file: FileId,
    ) -> GlobalId {
        let statement = self.push_stmt(HirStatement::Error);
        self.push_global(name, local_id, statement, file)
    }

    /// Intern an empty function.
    pub fn push_empty_fn(&mut self) -> FuncId {
        self.push_fn(HirFunction::empty())
    }
    /// Updates the underlying interned Function.
    ///
    /// This method is used as we eagerly intern empty functions to
    /// generate function identifiers and then we update at a later point in
    /// time.
    pub fn update_fn(&mut self, func_id: FuncId, hir_func: HirFunction) {
        let def =
            self.nodes.get_mut(func_id.0).expect("ice: all function ids should have definitions");

        let func = match def {
            Node::Function(func) => func,
            _ => panic!("ice: all function ids should correspond to a function in the interner"),
        };
        *func = hir_func;
    }

    pub fn find_function(&self, function_name: &str) -> Option<FuncId> {
        self.func_meta
            .iter()
            .find(|(func_id, _func_meta)| self.function_name(func_id) == function_name)
            .map(|(func_id, _meta)| *func_id)
    }

    ///Interns a function's metadata.
    ///
    /// Note that the FuncId has been created already.
    /// See ModCollector for it's usage.
    pub fn push_fn_meta(&mut self, func_data: FuncMeta, func_id: FuncId) {
        self.func_meta.insert(func_id, func_data);
    }

    pub fn push_definition(
        &mut self,
        name: String,
        mutable: bool,
        definition: DefinitionKind,
        location: Location,
    ) -> DefinitionId {
        let id = DefinitionId(self.definitions.len());
        if let DefinitionKind::Function(func_id) = definition {
            self.function_definition_ids.insert(func_id, id);
        }

        self.definitions.push(DefinitionInfo { name, mutable, kind: definition, location });
        id
    }

    /// Push a function with the default modifiers and [`ModuleId`] for testing
    #[cfg(test)]
    pub fn push_test_function_definition(&mut self, name: String) -> FuncId {
        let id = self.push_fn(HirFunction::empty());
        let mut modifiers = FunctionModifiers::new();
        modifiers.name = name;
        let module = ModuleId::dummy_id();
        let location = Location::dummy();
        self.push_function_definition(id, modifiers, module, location);
        id
    }

    pub fn push_function(
        &mut self,
        id: FuncId,
        function: &FunctionDefinition,
        module: ModuleId,
        location: Location,
    ) -> DefinitionId {
        use ContractFunctionType::*;

        // We're filling in contract_function_type and is_internal now, but these will be verified
        // later during name resolution.
        let modifiers = FunctionModifiers {
            name: function.name.0.contents.clone(),
            visibility: function.visibility,
            attributes: function.attributes.clone(),
            is_unconstrained: function.is_unconstrained,
            contract_function_type: Some(if function.is_open { Open } else { Secret }),
            is_internal: Some(function.is_internal),
        };
        self.add_definiton((
            DependencyId::Function(id),
            Location::new(function.name.span(), location.file),
        ));
        self.push_function_definition(id, modifiers, module, location)
    }

    pub fn push_function_definition(
        &mut self,
        func: FuncId,
        modifiers: FunctionModifiers,
        module: ModuleId,
        location: Location,
    ) -> DefinitionId {
        let name = modifiers.name.clone();
        self.function_modifiers.insert(func, modifiers);
        self.function_modules.insert(func, module);
        self.push_definition(name, false, DefinitionKind::Function(func), location)
    }

    pub fn set_function_trait(&mut self, func: FuncId, self_type: Type, trait_id: TraitId) {
        self.func_id_to_trait.insert(func, (self_type, trait_id));
    }

    pub fn get_function_trait(&self, func: &FuncId) -> Option<(Type, TraitId)> {
        self.func_id_to_trait.get(func).cloned()
    }

    /// Returns the visibility of the given function.
    ///
    /// The underlying function_visibilities map is populated during def collection,
    /// so this function can be called anytime afterward.
    pub fn function_visibility(&self, func: FuncId) -> FunctionVisibility {
        self.function_modifiers[&func].visibility
    }

    /// Returns the module this function was defined within
    pub fn function_module(&self, func: FuncId) -> ModuleId {
        self.function_modules[&func]
    }

    /// Returns the interned HIR function corresponding to `func_id`
    //
    // Cloning HIR structures is cheap, so we return owned structures
    pub fn function(&self, func_id: &FuncId) -> HirFunction {
        let def = self.nodes.get(func_id.0).expect("ice: all function ids should have definitions");

        match def {
            Node::Function(func) => func.clone(),
            _ => panic!("ice: all function ids should correspond to a function in the interner"),
        }
    }

    /// Returns the interned meta data corresponding to `func_id`
    pub fn function_meta(&self, func_id: &FuncId) -> &FuncMeta {
        self.func_meta.get(func_id).expect("ice: all function ids should have metadata")
    }

    pub fn try_function_meta(&self, func_id: &FuncId) -> Option<&FuncMeta> {
        self.func_meta.get(func_id)
    }

    pub fn function_ident(&self, func_id: &FuncId) -> crate::Ident {
        let name = self.function_name(func_id).to_owned();
        let span = self.function_meta(func_id).name.location.span;
        crate::Ident(Spanned::from(span, name))
    }

    pub fn function_name(&self, func_id: &FuncId) -> &str {
        &self.function_modifiers[func_id].name
    }

    pub fn function_modifiers(&self, func_id: &FuncId) -> &FunctionModifiers {
        &self.function_modifiers[func_id]
    }

    pub fn function_modifiers_mut(&mut self, func_id: &FuncId) -> &mut FunctionModifiers {
        self.function_modifiers.get_mut(func_id).expect("func_id should always have modifiers")
    }

    pub fn function_attributes(&self, func_id: &FuncId) -> &Attributes {
        &self.function_modifiers[func_id].attributes
    }

    pub fn struct_attributes(&self, struct_id: &StructId) -> &StructAttributes {
        &self.struct_attributes[struct_id]
    }

    /// Returns the interned statement corresponding to `stmt_id`
    pub fn statement(&self, stmt_id: &StmtId) -> HirStatement {
        let def =
            self.nodes.get(stmt_id.0).expect("ice: all statement ids should have definitions");

        match def {
            Node::Statement(stmt) => stmt.clone(),
            _ => panic!("ice: all statement ids should correspond to a statement in the interner"),
        }
    }

    /// Try to get the `HirLetStatement` which defines a given global value
    pub fn get_global_let_statement(&self, global: GlobalId) -> Option<HirLetStatement> {
        let global = self.get_global(global);
        let def = self.nodes.get(global.let_statement.0)?;

        match def {
            Node::Statement(hir_stmt) => match hir_stmt {
                HirStatement::Let(let_stmt) => Some(let_stmt.clone()),
                _ => {
                    panic!("ice: all globals should correspond to a let statement in the interner")
                }
            },
            _ => panic!("ice: all globals should correspond to a statement in the interner"),
        }
    }

    /// Returns the interned expression corresponding to `expr_id`
    pub fn expression(&self, expr_id: &ExprId) -> HirExpression {
        let def =
            self.nodes.get(expr_id.0).expect("ice: all expression ids should have definitions");

        match def {
            Node::Expression(expr) => expr.clone(),
            _ => {
                panic!("ice: all expression ids should correspond to a expression in the interner")
            }
        }
    }

    /// Retrieves the definition where the given id was defined.
    /// This will panic if given DefinitionId::dummy_id. Use try_definition for
    /// any call with a possibly undefined variable.
    pub fn definition(&self, id: DefinitionId) -> &DefinitionInfo {
        &self.definitions[id.0]
    }

    /// Tries to retrieve the given id's definition.
    /// This function should be used during name resolution or type checking when we cannot be sure
    /// all variables have corresponding definitions (in case of an error in the user's code).
    pub fn try_definition(&self, id: DefinitionId) -> Option<&DefinitionInfo> {
        self.definitions.get(id.0)
    }

    /// Returns the name of the definition
    ///
    /// This is needed as the Environment needs to map variable names to witness indices
    pub fn definition_name(&self, id: DefinitionId) -> &str {
        &self.definition(id).name
    }

    pub fn expr_span(&self, expr_id: &ExprId) -> Span {
        self.id_location(expr_id).span
    }

    pub fn expr_location(&self, expr_id: &ExprId) -> Location {
        self.id_location(expr_id)
    }

    pub fn get_struct(&self, id: StructId) -> Shared<StructType> {
        self.structs[&id].clone()
    }

    pub fn get_trait(&self, id: TraitId) -> &Trait {
        &self.traits[&id]
    }

    pub fn get_trait_mut(&mut self, id: TraitId) -> &mut Trait {
        self.traits.get_mut(&id).expect("get_trait_mut given invalid TraitId")
    }

    pub fn try_get_trait(&self, id: TraitId) -> Option<&Trait> {
        self.traits.get(&id)
    }

    pub fn get_type_alias(&self, id: TypeAliasId) -> &TypeAliasType {
        &self.type_aliases[id.0]
    }

    pub fn get_global(&self, global_id: GlobalId) -> &GlobalInfo {
        &self.globals[global_id.0]
<<<<<<< HEAD
    }

    pub fn get_global_definition(&self, global_id: GlobalId) -> &DefinitionInfo {
        let global = self.get_global(global_id);
        self.definition(global.definition_id)
    }

=======
    }

    pub fn get_global_definition(&self, global_id: GlobalId) -> &DefinitionInfo {
        let global = self.get_global(global_id);
        self.definition(global.definition_id)
    }

>>>>>>> fc32703c
    pub fn get_all_globals(&self) -> &[GlobalInfo] {
        &self.globals
    }

    /// Returns the type of an item stored in the Interner or Error if it was not found.
    pub fn id_type(&self, index: impl Into<Index>) -> Type {
        self.id_to_type.get(&index.into()).cloned().unwrap_or(Type::Error)
    }

    pub fn id_type_substitute_trait_as_type(&self, def_id: DefinitionId) -> Type {
        let typ = self.id_type(def_id);
        if let Type::Function(args, ret, env) = &typ {
            let def = self.definition(def_id);
            if let Type::TraitAsType(..) = ret.as_ref() {
                if let DefinitionKind::Function(func_id) = def.kind {
                    let f = self.function(&func_id);
                    let func_body = f.as_expr();
                    let ret_type = self.id_type(func_body);
                    let new_type = Type::Function(args.clone(), Box::new(ret_type), env.clone());
                    return new_type;
                }
            }
        }
        typ
    }

    /// Returns the span of an item stored in the Interner
    pub fn id_location(&self, index: impl Into<Index>) -> Location {
        self.id_to_location.get(&index.into()).copied().unwrap()
    }

    /// Replaces the HirExpression at the given ExprId with a new HirExpression
    pub fn replace_expr(&mut self, id: &ExprId, new: HirExpression) {
        let old = self.nodes.get_mut(id.into()).unwrap();
        *old = Node::Expression(new);
    }

    /// Replaces the HirStatement at the given StmtId with a new HirStatement
    pub fn replace_statement(&mut self, stmt_id: StmtId, hir_stmt: HirStatement) {
        let old = self.nodes.get_mut(stmt_id.0).unwrap();
        *old = Node::Statement(hir_stmt);
    }

    pub fn next_type_variable_id(&self) -> TypeVariableId {
        let id = self.next_type_variable_id.get();
        self.next_type_variable_id.set(id + 1);
        TypeVariableId(id)
    }

    pub fn next_type_variable(&self) -> Type {
        Type::type_variable(self.next_type_variable_id())
    }

    pub fn store_instantiation_bindings(
        &mut self,
        expr_id: ExprId,
        instantiation_bindings: TypeBindings,
    ) {
        self.instantiation_bindings.insert(expr_id, instantiation_bindings);
    }

    pub fn get_instantiation_bindings(&self, expr_id: ExprId) -> &TypeBindings {
        &self.instantiation_bindings[&expr_id]
    }

    pub fn get_field_index(&self, expr_id: ExprId) -> usize {
        self.field_indices[&expr_id]
    }

    pub fn set_field_index(&mut self, expr_id: ExprId, index: usize) {
        self.field_indices.insert(expr_id, index);
    }

    pub fn function_definition_id(&self, function: FuncId) -> DefinitionId {
        self.function_definition_ids[&function]
    }

    /// Returns the DefinitionId of a trait's method, panics if the given trait method
    /// is not a valid method of the trait or if the trait has not yet had
    /// its methods ids set during name resolution.
    pub fn trait_method_id(&self, trait_method: TraitMethodId) -> DefinitionId {
        let the_trait = self.get_trait(trait_method.trait_id);
        let method_name = &the_trait.methods[trait_method.method_index].name;
        let function_id = the_trait.method_ids[&method_name.0.contents];
        self.function_definition_id(function_id)
    }

    /// Adds a non-trait method to a type.
    ///
    /// Returns `Some(duplicate)` if a matching method was already defined.
    /// Returns `None` otherwise.
    pub fn add_method(
        &mut self,
        self_type: &Type,
        method_name: String,
        method_id: FuncId,
        is_trait_method: bool,
    ) -> Option<FuncId> {
        match self_type {
            Type::Struct(struct_type, _generics) => {
                let id = struct_type.borrow().id;

                if let Some(existing) = self.lookup_method(self_type, id, &method_name, true) {
                    return Some(existing);
                }

                let key = (id, method_name);
                self.struct_methods.entry(key).or_default().add_method(method_id, is_trait_method);
                None
            }
            Type::Error => None,
            Type::MutableReference(element) => {
                self.add_method(element, method_name, method_id, is_trait_method)
            }

            other => {
                let key = get_type_method_key(self_type).unwrap_or_else(|| {
                    unreachable!("Cannot add a method to the unsupported type '{}'", other)
                });
                self.primitive_methods
                    .entry((key, method_name))
                    .or_default()
                    .add_method(method_id, is_trait_method);
                None
            }
        }
    }

    pub fn get_trait_implementation(&self, id: TraitImplId) -> Shared<TraitImpl> {
        self.trait_implementations[id.0].clone()
    }

    /// Given a `ObjectType: TraitId` pair, try to find an existing impl that satisfies the
    /// constraint. If an impl cannot be found, this will return a vector of each constraint
    /// in the path to get to the failing constraint. Usually this is just the single failing
    /// constraint, but when where clauses are involved, the failing constraint may be several
    /// constraints deep. In this case, all of the constraints are returned, starting with the
    /// failing one.
    pub fn lookup_trait_implementation(
        &self,
        object_type: &Type,
        trait_id: TraitId,
        trait_generics: &[Type],
    ) -> Result<TraitImplKind, Vec<TraitConstraint>> {
        let (impl_kind, bindings) =
            self.try_lookup_trait_implementation(object_type, trait_id, trait_generics)?;

        Type::apply_type_bindings(bindings);
        Ok(impl_kind)
    }

    /// Given a `ObjectType: TraitId` pair, find all implementations without taking constraints into account or
    /// applying any type bindings. Useful to look for a specific trait in a type that is used in a macro.
    pub fn lookup_all_trait_implementations(
        &self,
        object_type: &Type,
        trait_id: TraitId,
    ) -> Vec<&TraitImplKind> {
        let trait_impl = self.trait_implementation_map.get(&trait_id);

        trait_impl
            .map(|trait_impl| {
                trait_impl
                    .iter()
                    .filter_map(|(typ, impl_kind)| match &typ {
                        Type::Forall(_, typ) => {
                            if typ.deref() == object_type {
                                Some(impl_kind)
                            } else {
                                None
                            }
                        }
                        _ => None,
                    })
                    .collect()
            })
            .unwrap_or(vec![])
    }

    /// Similar to `lookup_trait_implementation` but does not apply any type bindings on success.
    pub fn try_lookup_trait_implementation(
        &self,
        object_type: &Type,
        trait_id: TraitId,
        trait_generics: &[Type],
    ) -> Result<(TraitImplKind, TypeBindings), Vec<TraitConstraint>> {
        let mut bindings = TypeBindings::new();
        let impl_kind = self.lookup_trait_implementation_helper(
            object_type,
            trait_id,
            trait_generics,
            &mut bindings,
            IMPL_SEARCH_RECURSION_LIMIT,
        )?;
        Ok((impl_kind, bindings))
    }

    fn lookup_trait_implementation_helper(
        &self,
        object_type: &Type,
        trait_id: TraitId,
        trait_generics: &[Type],
        type_bindings: &mut TypeBindings,
        recursion_limit: u32,
    ) -> Result<TraitImplKind, Vec<TraitConstraint>> {
        let make_constraint =
            || TraitConstraint::new(object_type.clone(), trait_id, trait_generics.to_vec());

        // Prevent infinite recursion when looking for impls
        if recursion_limit == 0 {
            return Err(vec![make_constraint()]);
        }

        let object_type = object_type.substitute(type_bindings);

        let impls =
            self.trait_implementation_map.get(&trait_id).ok_or_else(|| vec![make_constraint()])?;

        for (existing_object_type2, impl_kind) in impls {
            // Bug: We're instantiating only the object type's generics here, not all of the trait's generics like we need to
            let (existing_object_type, instantiation_bindings) =
                existing_object_type2.instantiate(self);

            let mut fresh_bindings = TypeBindings::new();

            let mut check_trait_generics = |impl_generics: &[Type]| {
                trait_generics.iter().zip(impl_generics).all(|(trait_generic, impl_generic2)| {
                    let impl_generic = impl_generic2.substitute(&instantiation_bindings);
                    trait_generic.try_unify(&impl_generic, &mut fresh_bindings).is_ok()
                })
            };

            let generics_match = match impl_kind {
                TraitImplKind::Normal(id) => {
                    let shared_impl = self.get_trait_implementation(*id);
                    let shared_impl = shared_impl.borrow();
                    check_trait_generics(&shared_impl.trait_generics)
                }
                TraitImplKind::Assumed { trait_generics, .. } => {
                    check_trait_generics(trait_generics)
                }
            };

            if !generics_match {
                continue;
            }

            if object_type.try_unify(&existing_object_type, &mut fresh_bindings).is_ok() {
                // The unification was successful so we can append fresh_bindings to our bindings list
                type_bindings.extend(fresh_bindings);

                if let TraitImplKind::Normal(impl_id) = impl_kind {
                    let trait_impl = self.get_trait_implementation(*impl_id);
                    let trait_impl = trait_impl.borrow();

                    if let Err(mut errors) = self.validate_where_clause(
                        &trait_impl.where_clause,
                        type_bindings,
                        &instantiation_bindings,
                        recursion_limit,
                    ) {
                        errors.push(make_constraint());
                        return Err(errors);
                    }
                }

                return Ok(impl_kind.clone());
            }
        }

        Err(vec![make_constraint()])
    }

    /// Verifies that each constraint in the given where clause is valid.
    /// If an impl cannot be found for any constraint, the erroring constraint is returned.
    fn validate_where_clause(
        &self,
        where_clause: &[TraitConstraint],
        type_bindings: &mut TypeBindings,
        instantiation_bindings: &TypeBindings,
        recursion_limit: u32,
    ) -> Result<(), Vec<TraitConstraint>> {
        for constraint in where_clause {
            // Instantiation bindings are generally safe to force substitute into the same type.
            // This is needed here to undo any bindings done to trait methods by monomorphization.
            // Otherwise, an impl for (A, B) could get narrowed to only an impl for e.g. (u8, u16).
            let constraint_type = constraint.typ.force_substitute(instantiation_bindings);
            let constraint_type = constraint_type.substitute(type_bindings);

            let trait_generics = vecmap(&constraint.trait_generics, |generic| {
                let generic = generic.force_substitute(instantiation_bindings);
                generic.substitute(type_bindings)
            });

            self.lookup_trait_implementation_helper(
                &constraint_type,
                constraint.trait_id,
                &trait_generics,
                // Use a fresh set of type bindings here since the constraint_type originates from
                // our impl list, which we don't want to bind to.
                &mut TypeBindings::new(),
                recursion_limit - 1,
            )?;
        }
        Ok(())
    }

    /// Adds an "assumed" trait implementation to the currently known trait implementations.
    /// Unlike normal trait implementations, these are only assumed to exist. They often correspond
    /// to `where` clauses in functions where we assume there is some `T: Eq` even though we do
    /// not yet know T. For these cases, we store an impl here so that we assume they exist and
    /// can resolve them. They are then later verified when the function is called, and linked
    /// properly after being monomorphized to the correct variant.
    ///
    /// Returns true on success, or false if there is already an overlapping impl in scope.
    pub fn add_assumed_trait_implementation(
        &mut self,
        object_type: Type,
        trait_id: TraitId,
        trait_generics: Vec<Type>,
    ) -> bool {
        // Make sure there are no overlapping impls
        if self.try_lookup_trait_implementation(&object_type, trait_id, &trait_generics).is_ok() {
            return false;
        }

        let entries = self.trait_implementation_map.entry(trait_id).or_default();
        entries.push((object_type.clone(), TraitImplKind::Assumed { object_type, trait_generics }));
        true
    }

    /// Adds a trait implementation to the list of known implementations.
    pub fn add_trait_implementation(
        &mut self,
        object_type: Type,
        trait_id: TraitId,
        trait_generics: Vec<Type>,
        impl_id: TraitImplId,
        impl_generics: Generics,
        trait_impl: Shared<TraitImpl>,
    ) -> Result<(), (Span, FileId)> {
        assert_eq!(impl_id.0, self.trait_implementations.len(), "trait impl defined out of order");

        self.trait_implementations.push(trait_impl.clone());

        // Replace each generic with a fresh type variable
        let substitutions = impl_generics
            .into_iter()
            .map(|typevar| (typevar.id(), (typevar, self.next_type_variable())))
            .collect();

        let instantiated_object_type = object_type.substitute(&substitutions);

        // Ignoring overlapping `TraitImplKind::Assumed` impls here is perfectly fine.
        // It should never happen since impls are defined at global scope, but even
        // if they were, we should never prevent defining a new impl because a 'where'
        // clause already assumes it exists.
        if let Ok((TraitImplKind::Normal(existing), _)) = self.try_lookup_trait_implementation(
            &instantiated_object_type,
            trait_id,
            &trait_generics,
        ) {
            let existing_impl = self.get_trait_implementation(existing);
            let existing_impl = existing_impl.borrow();
            return Err((existing_impl.ident.span(), existing_impl.file));
        }

        for method in &trait_impl.borrow().methods {
            let method_name = self.function_name(method).to_owned();
            self.add_method(&object_type, method_name, *method, true);
        }

        // The object type is generalized so that a generic impl will apply
        // to any type T, rather than just the generic type named T.
        let generalized_object_type = object_type.generalize_from_substitutions(substitutions);

        let entries = self.trait_implementation_map.entry(trait_id).or_default();
        entries.push((generalized_object_type, TraitImplKind::Normal(impl_id)));
        Ok(())
    }

    /// Search by name for a method on the given struct.
    ///
    /// If `check_type` is true, this will force `lookup_method` to check the type
    /// of each candidate instead of returning only the first candidate if there is exactly one.
    /// This is generally only desired when declaring new methods to check if they overlap any
    /// existing methods.
    ///
    /// Another detail is that this method does not handle auto-dereferencing through `&mut T`.
    /// So if an object is of type `self : &mut T` but a method only accepts `self: T` (or
    /// vice-versa), the call will not be selected. If this is ever implemented into this method,
    /// we can remove the `methods.len() == 1` check and the `check_type` early return.
    pub fn lookup_method(
        &self,
        typ: &Type,
        id: StructId,
        method_name: &str,
        force_type_check: bool,
    ) -> Option<FuncId> {
        let methods = self.struct_methods.get(&(id, method_name.to_owned()));
        // If there is only one method, just return it immediately.
        // It will still be typechecked later.
        if !force_type_check {
            if let Some(method) = methods.and_then(|m| m.get_unambiguous()) {
                return Some(method);
            }
        }

        self.find_matching_method(typ, methods, method_name)
    }

    /// Select the 1 matching method with an object type matching `typ`
    fn find_matching_method(
        &self,
        typ: &Type,
        methods: Option<&Methods>,
        method_name: &str,
    ) -> Option<FuncId> {
        if let Some(method) = methods.and_then(|m| m.find_matching_method(typ, self)) {
            Some(method)
        } else {
            // Failed to find a match for the type in question, switch to looking at impls
            // for all types `T`, e.g. `impl<T> Foo for T`
            let key = &(TypeMethodKey::Generic, method_name.to_owned());
            let global_methods = self.primitive_methods.get(key)?;
            global_methods.find_matching_method(typ, self)
        }
    }

    /// Looks up a given method name on the given primitive type.
    pub fn lookup_primitive_method(&self, typ: &Type, method_name: &str) -> Option<FuncId> {
        let key = get_type_method_key(typ)?;
        let methods = self.primitive_methods.get(&(key, method_name.to_owned()))?;
        self.find_matching_method(typ, Some(methods), method_name)
    }

    pub fn lookup_primitive_trait_method_mut(
        &self,
        typ: &Type,
        method_name: &str,
    ) -> Option<FuncId> {
        let typ = Type::MutableReference(Box::new(typ.clone()));
        self.lookup_primitive_method(&typ, method_name)
    }

    /// Returns what the next trait impl id is expected to be.
    /// Note that this does not actually reserve the slot so care should
    /// be taken that the next trait impl added matches this ID.
    pub fn next_trait_impl_id(&self) -> TraitImplId {
        TraitImplId(self.trait_implementations.len())
    }

    /// Removes all TraitImplKind::Assumed from the list of known impls for the given trait
    pub fn remove_assumed_trait_implementations_for_trait(&mut self, trait_id: TraitId) {
        let entries = self.trait_implementation_map.entry(trait_id).or_default();
        entries.retain(|(_, kind)| matches!(kind, TraitImplKind::Normal(_)));
    }

    /// Tags the given identifier with the selected trait_impl so that monomorphization
    /// can later recover which impl was selected, or alternatively see if it needs to
    /// decide which impl to select (because the impl was Assumed).
    pub fn select_impl_for_expression(&mut self, ident_id: ExprId, trait_impl: TraitImplKind) {
        self.selected_trait_implementations.insert(ident_id, trait_impl);
    }

    /// Retrieves the impl selected for a given ExprId during name resolution.
    pub fn get_selected_impl_for_expression(&self, ident_id: ExprId) -> Option<TraitImplKind> {
        self.selected_trait_implementations.get(&ident_id).cloned()
    }

    /// Retrieves the trait id for a given binary operator.
    /// All binary operators correspond to a trait - although multiple may correspond
    /// to the same trait (such as `==` and `!=`).
    /// `self.operator_traits` is expected to be filled before name resolution,
    /// during definition collection.
    pub fn get_operator_trait_method(&self, operator: BinaryOpKind) -> TraitMethodId {
        let trait_id = self.operator_traits[&operator];

        // Assume that the operator's method to be overloaded is the first method of the trait.
        TraitMethodId { trait_id, method_index: 0 }
    }

    /// Add the given trait as an operator trait if its name matches one of the
    /// operator trait names (Add, Sub, ...).
    pub fn try_add_operator_trait(&mut self, trait_id: TraitId) {
        let the_trait = self.get_trait(trait_id);

        let operator = match the_trait.name.0.contents.as_str() {
            "Add" => BinaryOpKind::Add,
            "Sub" => BinaryOpKind::Subtract,
            "Mul" => BinaryOpKind::Multiply,
            "Div" => BinaryOpKind::Divide,
            "Rem" => BinaryOpKind::Modulo,
            "Eq" => BinaryOpKind::Equal,
            "Ord" => BinaryOpKind::Less,
            "BitAnd" => BinaryOpKind::And,
            "BitOr" => BinaryOpKind::Or,
            "BitXor" => BinaryOpKind::Xor,
            "Shl" => BinaryOpKind::ShiftLeft,
            "Shr" => BinaryOpKind::ShiftRight,
            _ => return,
        };

        self.operator_traits.insert(operator, trait_id);

        // Some operators also require we insert a matching entry for related operators
        match operator {
            BinaryOpKind::Equal => {
                self.operator_traits.insert(BinaryOpKind::NotEqual, trait_id);
            }
            BinaryOpKind::Less => {
                self.operator_traits.insert(BinaryOpKind::LessEqual, trait_id);
                self.operator_traits.insert(BinaryOpKind::Greater, trait_id);
                self.operator_traits.insert(BinaryOpKind::GreaterEqual, trait_id);

                let the_trait = self.get_trait(trait_id);
                self.ordering_type = match &the_trait.methods[0].typ {
                    Type::Forall(_, typ) => match typ.as_ref() {
                        Type::Function(_, return_type, _) => Some(return_type.as_ref().clone()),
                        other => unreachable!("Expected function type for `cmp`, found {}", other),
                    },
                    other => unreachable!("Expected Forall type for `cmp`, found {}", other),
                };
            }
            _ => (),
        }
    }

    /// This function is needed when creating a NodeInterner for testing so that calls
    /// to `get_operator_trait` do not panic when the stdlib isn't present.
    #[cfg(test)]
    pub fn populate_dummy_operator_traits(&mut self) {
        let dummy_trait = TraitId(ModuleId::dummy_id());
        self.operator_traits.insert(BinaryOpKind::Add, dummy_trait);
        self.operator_traits.insert(BinaryOpKind::Subtract, dummy_trait);
        self.operator_traits.insert(BinaryOpKind::Multiply, dummy_trait);
        self.operator_traits.insert(BinaryOpKind::Divide, dummy_trait);
        self.operator_traits.insert(BinaryOpKind::Modulo, dummy_trait);
        self.operator_traits.insert(BinaryOpKind::Equal, dummy_trait);
        self.operator_traits.insert(BinaryOpKind::NotEqual, dummy_trait);
        self.operator_traits.insert(BinaryOpKind::Less, dummy_trait);
        self.operator_traits.insert(BinaryOpKind::LessEqual, dummy_trait);
        self.operator_traits.insert(BinaryOpKind::Greater, dummy_trait);
        self.operator_traits.insert(BinaryOpKind::GreaterEqual, dummy_trait);
        self.operator_traits.insert(BinaryOpKind::And, dummy_trait);
        self.operator_traits.insert(BinaryOpKind::Or, dummy_trait);
        self.operator_traits.insert(BinaryOpKind::Xor, dummy_trait);
        self.operator_traits.insert(BinaryOpKind::ShiftLeft, dummy_trait);
        self.operator_traits.insert(BinaryOpKind::ShiftRight, dummy_trait);
    }

    pub(crate) fn ordering_type(&self) -> Type {
        self.ordering_type.clone().expect("Expected ordering_type to be set in the NodeInterner")
    }

    /// Register that `dependent` depends on `dependency`.
    /// This is usually because `dependent` refers to `dependency` in one of its struct fields.
    pub fn add_type_dependency(&mut self, dependent: DependencyId, dependency: StructId) {
        self.add_dependency(dependent, DependencyId::Struct(dependency));
    }

    pub fn add_global_dependency(&mut self, dependent: DependencyId, dependency: GlobalId) {
        self.add_dependency(dependent, DependencyId::Global(dependency));
    }

    pub fn add_function_dependency(&mut self, dependent: DependencyId, dependency: FuncId) {
        self.add_dependency(dependent, DependencyId::Function(dependency));
    }

    pub(crate) fn add_dependency(&mut self, dependent: DependencyId, dependency: DependencyId) {
        let dependent_index = self.get_or_insert_dependency(dependent);
        let dependency_index = self.get_or_insert_dependency(dependency);
        self.dependency_graph.update_edge(dependent_index, dependency_index, ());
    }

    pub(crate) fn get_or_insert_dependency(&mut self, id: DependencyId) -> PetGraphIndex {
        if let Some(index) = self.dependency_graph_indices.get(&id) {
            return *index;
        }

        let index = self.dependency_graph.add_node(id);
        self.dependency_graph_indices.insert(id, index);
        index
    }

    pub(crate) fn check_for_dependency_cycles(&self) -> Vec<(CompilationError, FileId)> {
        let strongly_connected_components = tarjan_scc(&self.dependency_graph);
        let mut errors = Vec::new();

        let mut push_error = |item: String, scc: &[_], i, location: Location| {
            let cycle = self.get_cycle_error_string(scc, i);
            let span = location.span;
            let error = ResolverError::DependencyCycle { item, cycle, span };
            errors.push((error.into(), location.file));
        };

        for scc in strongly_connected_components {
            if scc.len() > 1 {
                // If a SCC contains a type, type alias, or global, it must be the only element in the SCC
                for (i, index) in scc.iter().enumerate() {
                    match self.dependency_graph[*index] {
                        DependencyId::Struct(struct_id) => {
                            let struct_type = self.get_struct(struct_id);
                            let struct_type = struct_type.borrow();
                            push_error(struct_type.name.to_string(), &scc, i, struct_type.location);
                            break;
                        }
                        DependencyId::Global(global_id) => {
                            let global = self.get_global(global_id);
                            let name = global.ident.to_string();
                            push_error(name, &scc, i, global.location);
                            break;
                        }
                        DependencyId::Alias(alias_id) => {
                            let alias = self.get_type_alias(alias_id);
                            push_error(alias.name.to_string(), &scc, i, alias.location);
                            break;
                        }
                        // Mutually recursive functions are allowed
                        DependencyId::Function(_) => (),
                        _ => (),
                    }
                }
            }
        }

        errors
    }

    /// Build up a string starting from the given item containing each item in the dependency
    /// cycle. The final result will resemble `foo -> bar -> baz -> foo`, always going back to the
    /// element at the given start index.
    fn get_cycle_error_string(&self, scc: &[PetGraphIndex], start_index: usize) -> String {
        let index_to_string = |index: PetGraphIndex| match self.dependency_graph[index] {
            DependencyId::Struct(id) => Cow::Owned(self.get_struct(id).borrow().name.to_string()),
            DependencyId::Function(id) => Cow::Borrowed(self.function_name(&id)),
            DependencyId::Alias(id) => {
                Cow::Borrowed(self.get_type_alias(id).name.0.contents.as_ref())
            }
            DependencyId::Global(id) => {
                Cow::Borrowed(self.get_global(id).ident.0.contents.as_ref())
            }
            _ => Cow::Borrowed(""),
        };

        let mut cycle = index_to_string(scc[start_index]).to_string();

        // Reversing the dependencies here matches the order users would expect for the error message
        for i in (0..scc.len()).rev() {
            cycle += " -> ";
            cycle += &index_to_string(scc[(start_index + i) % scc.len()]);
        }

        cycle
    }
}

impl Methods {
    /// Get a single, unambiguous reference to a name if one exists.
    /// If not, there may be multiple methods of the same name for a given
    /// type or there may be no methods at all.
    fn get_unambiguous(&self) -> Option<FuncId> {
        if self.direct.len() == 1 {
            Some(self.direct[0])
        } else if self.direct.is_empty() && self.trait_impl_methods.len() == 1 {
            Some(self.trait_impl_methods[0])
        } else {
            None
        }
    }

    fn add_method(&mut self, method: FuncId, is_trait_method: bool) {
        if is_trait_method {
            self.trait_impl_methods.push(method);
        } else {
            self.direct.push(method);
        }
    }

    /// Iterate through each method, starting with the direct methods
    fn iter(&self) -> impl Iterator<Item = FuncId> + '_ {
        self.direct.iter().copied().chain(self.trait_impl_methods.iter().copied())
    }

    /// Select the 1 matching method with an object type matching `typ`
    fn find_matching_method(&self, typ: &Type, interner: &NodeInterner) -> Option<FuncId> {
        // When adding methods we always check they do not overlap, so there should be
        // at most 1 matching method in this list.
        for method in self.iter() {
            match interner.function_meta(&method).typ.instantiate(interner).0 {
                Type::Function(args, _, _) => {
                    if let Some(object) = args.get(0) {
                        let mut bindings = TypeBindings::new();

                        if object.try_unify(typ, &mut bindings).is_ok() {
                            Type::apply_type_bindings(bindings);
                            return Some(method);
                        }
                    }
                }
                Type::Error => (),
                other => unreachable!("Expected function type, found {other}"),
            }
        }
        None
    }
}

/// These are the primitive type variants that we support adding methods to
#[derive(Copy, Clone, Hash, PartialEq, Eq, Debug)]
enum TypeMethodKey {
    /// Fields and integers share methods for ease of use. These methods may still
    /// accept only fields or integers, it is just that their names may not clash.
    FieldOrInt,
    Array,
    Bool,
    String,
    FmtString,
    Unit,
    Tuple,
    Function,
    Generic,
}

fn get_type_method_key(typ: &Type) -> Option<TypeMethodKey> {
    use TypeMethodKey::*;
    let typ = typ.follow_bindings();
    match &typ {
        Type::FieldElement => Some(FieldOrInt),
        Type::Array(_, _) => Some(Array),
        Type::Integer(_, _) => Some(FieldOrInt),
        Type::TypeVariable(_, TypeVariableKind::IntegerOrField) => Some(FieldOrInt),
        Type::Bool => Some(Bool),
        Type::String(_) => Some(String),
        Type::FmtString(_, _) => Some(FmtString),
        Type::Unit => Some(Unit),
        Type::Tuple(_) => Some(Tuple),
        Type::Function(_, _, _) => Some(Function),
        Type::NamedGeneric(_, _) => Some(Generic),
        Type::MutableReference(element) => get_type_method_key(element),

        // We do not support adding methods to these types
        Type::TypeVariable(_, _)
        | Type::Forall(_, _)
        | Type::Constant(_)
        | Type::Error
        | Type::NotConstant
        | Type::Struct(_, _)
        | Type::TraitAsType(..) => None,
    }
}<|MERGE_RESOLUTION|>--- conflicted
+++ resolved
@@ -190,11 +190,6 @@
 #[derive(Debug, Copy, Clone, PartialEq, Eq, Hash)]
 pub enum DependencyId {
     Struct(StructId),
-<<<<<<< HEAD
-    GlobalDefinition(DefinitionId),
-    GlobalReference,
-=======
->>>>>>> fc32703c
     Global(GlobalId),
     Function(FuncId),
     Alias(TypeAliasId),
@@ -984,7 +979,6 @@
 
     pub fn get_global(&self, global_id: GlobalId) -> &GlobalInfo {
         &self.globals[global_id.0]
-<<<<<<< HEAD
     }
 
     pub fn get_global_definition(&self, global_id: GlobalId) -> &DefinitionInfo {
@@ -992,15 +986,6 @@
         self.definition(global.definition_id)
     }
 
-=======
-    }
-
-    pub fn get_global_definition(&self, global_id: GlobalId) -> &DefinitionInfo {
-        let global = self.get_global(global_id);
-        self.definition(global.definition_id)
-    }
-
->>>>>>> fc32703c
     pub fn get_all_globals(&self) -> &[GlobalInfo] {
         &self.globals
     }
