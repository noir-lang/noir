--- conflicted
+++ resolved
@@ -362,8 +362,7 @@
 mod tests {
     use acvm::{AcirField, FieldElement};
 
-<<<<<<< HEAD
-    use crate::{BinaryTypeOperator, Kind, Type, TypeVariable, TypeVariableId};
+    use crate::hir_def::types::{BinaryTypeOperator, Kind, Type, TypeVariable, TypeVariableId};
 
     #[test]
     fn solves_n_plus_one_minus_one() {
@@ -405,8 +404,7 @@
         let canonicalized_typ = n_plus_one_minus_one_field_array.canonicalize();
 
         assert_eq!(n_field_array, canonicalized_typ, "Could not simplify array length");
-=======
-    use crate::hir_def::types::{BinaryTypeOperator, Kind, Type, TypeVariable, TypeVariableId};
+    }
 
     #[test]
     fn instantiate_after_canonicalize_smoke_test() {
@@ -656,6 +654,5 @@
                 }
             }
         }
->>>>>>> 046fec77
     }
 }