use std::{borrow::Cow, cell::RefCell, collections::BTreeSet, rc::Rc};

use im::HashSet;
use rustc_hash::FxHashMap as HashMap;

#[cfg(test)]
use proptest_derive::Arbitrary;

use acvm::{AcirField, FieldElement};

use crate::{
    ast::{BinaryOpKind, IntegerBitSize, ItemVisibility, UnresolvedTypeExpression},
    hir::{
        def_map::ModuleId,
        type_check::{TypeCheckError, generics::TraitGenerics},
    },
    hir_def::types::{self},
    node_interner::{NodeInterner, TraitAssociatedTypeId, TraitId, TypeAliasId},
    signed_field::{AbsU128, SignedField},
    token::IntegerTypeSuffix,
};
use iter_extended::vecmap;
use noirc_errors::Location;
use noirc_printable_type::PrintableType;

use crate::shared::Signedness;
use crate::{ast::Ident, node_interner::TypeId};

use super::traits::NamedType;

mod arithmetic;
mod unification;
pub(crate) mod validity;

pub use unification::UnificationError;

#[derive(Eq, Clone, Ord, PartialOrd)]
pub enum Type {
    /// A primitive Field type
    FieldElement,

    /// Array(N, E) is an array of N elements of type E. It is expected that N
    /// is either a type variable of some kind or a Type::Constant.
    Array(Box<Type>, Box<Type>),

    /// Slice(E) is a slice of elements of type E.
    Slice(Box<Type>),

    /// A primitive integer type with the given sign and bit count.
    /// E.g. `u32` would be `Integer(Unsigned, ThirtyTwo)`
    Integer(Signedness, IntegerBitSize),

    /// The primitive `bool` type.
    Bool,

    /// String(N) is an array of characters of length N. It is expected that N
    /// is either a type variable of some kind or a Type::Constant.
    String(Box<Type>),

    /// `FmtString(N, Vec<E>)` is an array of characters of length N that contains
    /// a list of fields specified inside the string by the following regular expression r"\{([\S]+)\}"
    FmtString(Box<Type>, Box<Type>),

    /// The unit type `()`.
    Unit,

    /// A tuple type with the given list of fields in the order they appear in source code.
    Tuple(Vec<Type>),

    /// A user-defined struct type. The `Shared<StructType>` field here refers to
    /// the shared definition for each instance of this struct type. The `Vec<Type>`
    /// represents the generic arguments (if any) to this struct type.
    DataType(Shared<DataType>, Vec<Type>),

    /// A user-defined alias to another type. Similar to a Struct, this carries a shared
    /// reference to the definition of the alias along with any generics that may have
    /// been applied to the alias.
    Alias(Shared<TypeAlias>, Vec<Type>),

    /// TypeVariables are stand-in variables for some type which is not yet known.
    /// They are not to be confused with NamedGenerics. While the later mostly works
    /// as with normal types (ie. for two NamedGenerics T and U, T != U), TypeVariables
    /// will be automatically rebound as necessary to satisfy any calls to unify.
    ///
    /// TypeVariables are often created when a generic function is instantiated. This
    /// is a process that replaces each NamedGeneric in a generic function with a TypeVariable.
    /// Doing this at each call site of a generic function is how they can be called with
    /// different argument types each time.
    TypeVariable(TypeVariable),

    /// `impl Trait` when used in a type position.
    /// These are only matched based on the TraitId. The trait name parameter is only
    /// used for displaying error messages using the name of the trait.
    TraitAsType(TraitId, Rc<String>, TraitGenerics),

    /// NamedGenerics are the 'T' or 'U' in a user-defined generic function
    /// like `fn foo<T, U>(...) {}`. Unlike TypeVariables, they cannot be bound over.
    NamedGeneric(NamedGeneric),

    /// A cast (to, from) that's checked at monomorphization.
    ///
    /// Simplifications on arithmetic generics are only allowed on the LHS.
    CheckedCast { from: Box<Type>, to: Box<Type> },

    /// A functions with arguments, a return type and environment.
    /// the environment should be `Unit` by default,
    /// for closures it should contain a `Tuple` type with the captured
    /// variable types.
    Function(
        Vec<Type>,
        /*return_type:*/ Box<Type>,
        /*environment:*/ Box<Type>,
        /*unconstrained*/ bool,
    ),

    /// &T
    Reference(Box<Type>, /*mutable*/ bool),

    /// A type generic over the given type variables.
    /// Storing both the TypeVariableId and TypeVariable isn't necessary
    /// but it makes handling them both easier. The TypeVariableId should
    /// never be bound over during type checking, but during monomorphization it
    /// will be and thus needs the full TypeVariable link.
    Forall(GenericTypeVars, Box<Type>),

    /// A type-level integer. Included to let
    /// 1. an Array's size type variable
    ///    bind to an integer without special checks to bind it to a non-type.
    /// 2. values to be used at the type level
    Constant(SignedField, Kind),

    /// The type of quoted code in macros. This is always a comptime-only type
    Quoted(QuotedType),

    /// An infix expression in the form `lhs * rhs`.
    ///
    /// The `inversion` bool keeps track of whether this expression came from
    /// an expression like `4 = a / b` which was transformed to `a = 4 / b`
    /// so that if at some point a infix expression `b * (4 / b)` is created,
    /// it could be simplified back to `4`.
    InfixExpr(Box<Type>, BinaryTypeOperator, Box<Type>, bool /* inversion */),

    /// The result of some type error. Remembering type errors as their own type variant lets
    /// us avoid issuing repeat type errors for the same item. For example, a lambda with
    /// an invalid type would otherwise issue a new error each time it is called
    /// if not for this variant.
    Error,
}

#[derive(PartialEq, Eq, Clone, Ord, PartialOrd, Debug)]
pub struct NamedGeneric {
    pub type_var: TypeVariable,
    pub name: Rc<String>,
    /// Was this named generic implicitly added?
    pub implicit: bool,
}

/// A Kind is the type of a Type. These are used since only certain kinds of types are allowed in
/// certain positions.
///
/// For example, the type of a struct field or a function parameter is expected to be
/// a type of kind * (represented here as `Normal`). Types used in positions where a number
/// is expected (such as in an array length position) are expected to be of kind `Kind::Numeric`.
#[derive(PartialEq, Eq, Clone, Hash, Debug, PartialOrd, Ord)]
pub enum Kind {
    /// Can bind to any type
    // TODO(https://github.com/noir-lang/noir/issues/6194): evaluate need for and usage of
    Any,

    /// Can bind to any type, except Type::Constant and Type::InfixExpr
    Normal,

    /// A generic integer or field type. This is a more specific kind of TypeVariable
    /// that can only be bound to Type::Field, Type::Integer, or other polymorphic integers.
    /// This is the type of undecorated integer literals like `46`. Typing them in this way
    /// allows them to be polymorphic over the actual integer/field type used without requiring
    /// type annotations on each integer literal.
    IntegerOrField,

    /// A generic integer type. This is a more specific kind of TypeVariable
    /// that can only be bound to Type::Integer, or other polymorphic integers.
    Integer,

    /// Can bind to a Type::Constant or Type::InfixExpr of the given kind
    Numeric(Box<Type>),
}

impl Kind {
    // Kind::Numeric constructor helper
    pub fn numeric(typ: Type) -> Kind {
        Kind::Numeric(Box::new(typ))
    }

    pub(crate) fn is_error(&self) -> bool {
        match self.follow_bindings() {
            Self::Numeric(typ) => *typ == Type::Error,
            _ => false,
        }
    }

    pub(crate) fn is_type_level_field_element(&self) -> bool {
        let type_level = false;
        self.is_field_element(type_level)
    }

    /// If value_level, only check for Type::FieldElement,
    /// else only check for a type-level FieldElement
    fn is_field_element(&self, value_level: bool) -> bool {
        match self.follow_bindings() {
            Kind::Numeric(typ) => typ.is_field_element(value_level),
            Kind::IntegerOrField => value_level,
            _ => false,
        }
    }

    pub(crate) fn u32() -> Self {
        Self::numeric(Type::Integer(Signedness::Unsigned, IntegerBitSize::ThirtyTwo))
    }

    pub(crate) fn follow_bindings(&self) -> Self {
        match self {
            Self::Any => Self::Any,
            Self::Normal => Self::Normal,
            Self::Integer => Self::Integer,
            Self::IntegerOrField => Self::IntegerOrField,
            Self::Numeric(typ) => Self::numeric(typ.follow_bindings()),
        }
    }

    /// Returns the default type this type variable should be bound to if it is still unbound
    /// during monomorphization.
    pub(crate) fn default_type(&self) -> Option<Type> {
        match self {
            Kind::IntegerOrField => Some(Type::default_int_or_field_type()),
            Kind::Integer => Some(Type::default_int_type()),
            Kind::Numeric(_typ) => {
                // Even though we have a type here, that type cannot be used as
                // the default type of a numeric generic.
                // For example, if we have `let N: u32` and we don't know
                // what `N` is, we can't assume it's `u32`.
                None
            }
            Kind::Any | Kind::Normal => None,
        }
    }

    fn integral_maximum_size(&self) -> Option<FieldElement> {
        match self.follow_bindings() {
            Kind::Any | Kind::IntegerOrField | Kind::Integer | Kind::Normal => None,
            Self::Numeric(typ) => typ.integral_maximum_size(),
        }
    }

    fn integral_minimum_size(&self) -> Option<SignedField> {
        match self.follow_bindings() {
            Kind::Any | Kind::IntegerOrField | Kind::Integer | Kind::Normal => None,
            Self::Numeric(typ) => typ.integral_minimum_size(),
        }
    }

    /// Ensure the given value fits in self.integral_maximum_size()
    pub(crate) fn ensure_value_fits(
        &self,
        value: SignedField,
        location: Location,
    ) -> Result<SignedField, TypeCheckError> {
        if let Some(maximum_size) = self.integral_maximum_size() {
            if value > SignedField::positive(maximum_size) {
                return Err(TypeCheckError::OverflowingConstant {
                    value,
                    kind: self.clone(),
                    maximum_size,
                    location,
                });
            }
        }

        if let Some(minimum_size) = self.integral_minimum_size() {
            if value < minimum_size {
                return Err(TypeCheckError::UnderflowingConstant {
                    value,
                    kind: self.clone(),
                    minimum_size,
                    location,
                });
            }
        }

        Ok(value)
    }

    /// Return the corresponding IntegerTypeSuffix if this is a numeric type kind.
    /// Note that `Kind::IntegerOrField` and `Kind::Integer` resolve to types and are thus not numeric.
    pub(crate) fn as_integer_type_suffix(&self) -> Option<IntegerTypeSuffix> {
        match self {
            Kind::Numeric(typ) => typ.as_integer_type_suffix(),
            _ => None,
        }
    }
}

impl std::fmt::Display for Kind {
    fn fmt(&self, f: &mut std::fmt::Formatter<'_>) -> std::fmt::Result {
        match self {
            Kind::Any => write!(f, "any"),
            Kind::Normal => write!(f, "normal"),
            Kind::Integer => write!(f, "int"),
            Kind::IntegerOrField => write!(f, "intOrField"),
            Kind::Numeric(typ) => write!(f, "numeric {typ}"),
        }
    }
}

#[derive(Debug, PartialEq, Eq, Copy, Clone, Hash, PartialOrd, Ord, strum_macros::EnumIter)]
pub enum QuotedType {
    Expr,
    Quoted,
    Type,
    TypedExpr,
    TypeDefinition,
    TraitConstraint,
    TraitDefinition,
    TraitImpl,
    UnresolvedType,
    FunctionDefinition,
    Module,
    CtString,
}

/// A list of (TypeVariableId, Kind)'s to bind to a type. Storing the
/// TypeVariable in addition to the matching TypeVariableId allows
/// the binding to later be undone if needed.
pub type TypeBindings = HashMap<TypeVariableId, (TypeVariable, Kind, Type)>;

/// Pretty print type bindings for debugging
#[allow(unused)]
pub fn type_bindings_to_string(bindings: &TypeBindings) -> String {
    if bindings.is_empty() {
        return "bindings: (none)".to_string();
    }

    let mut ret = if bindings.len() == 1 {
        "1 binding:".to_string()
    } else {
        format!("{} bindings:", bindings.len())
    };

    for (var, _, binding) in bindings.values() {
        ret += &format!("\n    {var:?} := {binding:?}");
    }

    ret
}

/// Represents a struct or enum type in the type system. Each instance of this
/// rust struct will be shared across all Type::DataType variants that represent
/// the same struct or enum type.
pub struct DataType {
    /// A unique id representing this type. Used to check if two types are equal.
    pub id: TypeId,

    pub name: Ident,
    pub visibility: ItemVisibility,

    /// A type's body is private to force struct fields or enum variants to only be
    /// accessed through get_field(), get_fields(), instantiate(), or similar functions
    /// since these will handle applying generic arguments to fields as well.
    body: TypeBody,

    pub generics: Generics,
    pub location: Location,

    pub must_use: MustUse,
}

/// Convenience enum to avoid using `Option<Option<String>>` to indicate
/// whether `#[must_use]` is present (outer option) and the optional message (inner option).
#[derive(Clone)]
pub enum MustUse {
    NoMustUse,
    MustUse(Option<String>),
}

enum TypeBody {
    /// A type with no body is still in the process of being created
    None,
    Struct(Vec<StructField>),

    #[allow(unused)]
    Enum(Vec<EnumVariant>),
}

#[derive(Clone, Debug)]
pub struct StructField {
    pub visibility: ItemVisibility,
    pub name: Ident,
    pub typ: Type,
}

#[derive(Clone)]
pub struct EnumVariant {
    pub name: Ident,
    pub params: Vec<Type>,

    /// True if this variant was declared as a function.
    /// Required to distinguish `Foo::Bar` from `Foo::Bar()`
    /// for zero-parameter variants. Only required for printing.
    pub is_function: bool,
}

impl EnumVariant {
    pub fn new(name: Ident, params: Vec<Type>, is_function: bool) -> EnumVariant {
        Self { name, params, is_function }
    }
}

/// Corresponds to generic lists such as `<T, U>` in the source program.
/// Used mainly for resolved types which no longer need information such
/// as names or kinds
pub type GenericTypeVars = Vec<TypeVariable>;

/// Corresponds to generic lists such as `<T, U>` with additional
/// information gathered during name resolution that is necessary
/// correctly resolving types.
pub type Generics = Vec<ResolvedGeneric>;

#[derive(Debug, Clone, PartialEq, Eq)]
pub struct ResolvedGeneric {
    pub name: Rc<String>,
    pub type_var: TypeVariable,
    pub location: Location,
}

impl ResolvedGeneric {
    pub fn as_named_generic(self) -> Type {
        Type::NamedGeneric(NamedGeneric {
            type_var: self.type_var,
            name: self.name,
            implicit: false,
        })
    }

    pub fn kind(&self) -> Kind {
        self.type_var.kind()
    }
}

impl std::hash::Hash for DataType {
    fn hash<H: std::hash::Hasher>(&self, state: &mut H) {
        self.id.hash(state);
    }
}

impl Eq for DataType {}

impl PartialEq for DataType {
    fn eq(&self, other: &Self) -> bool {
        self.id == other.id
    }
}

impl PartialOrd for DataType {
    fn partial_cmp(&self, other: &Self) -> Option<std::cmp::Ordering> {
        Some(self.cmp(other))
    }
}

impl Ord for DataType {
    fn cmp(&self, other: &Self) -> std::cmp::Ordering {
        self.id.cmp(&other.id)
    }
}

impl DataType {
    pub fn new(
        id: TypeId,
        name: Ident,
        location: Location,
        generics: Generics,
        visibility: ItemVisibility,
    ) -> DataType {
        DataType {
            id,
            name,
            location,
            generics,
            body: TypeBody::None,
            visibility,
            must_use: MustUse::NoMustUse,
        }
    }

    /// To account for cyclic references between structs, a struct's
    /// fields are resolved strictly after the struct itself is initially
    /// created. Therefore, this method is used to set the fields once they
    /// become known.
    pub fn set_fields(&mut self, fields: Vec<StructField>) {
        self.body = TypeBody::Struct(fields);
    }

    pub(crate) fn init_variants(&mut self) {
        match &mut self.body {
            TypeBody::None => {
                self.body = TypeBody::Enum(vec![]);
            }
            _ => panic!("Called init_variants but body was None"),
        }
    }

    pub(crate) fn push_variant(&mut self, variant: EnumVariant) {
        match &mut self.body {
            TypeBody::Enum(variants) => variants.push(variant),
            _ => panic!("Called push_variant on {self} but body wasn't an enum"),
        }
    }

    pub fn is_struct(&self) -> bool {
        matches!(&self.body, TypeBody::Struct(_))
    }

    pub fn is_enum(&self) -> bool {
        matches!(&self.body, TypeBody::Enum(_))
    }

    /// Retrieve the fields of this type with no modifications.
    /// Returns None if this is not a struct type.
    pub fn fields_raw(&self) -> Option<&[StructField]> {
        match &self.body {
            TypeBody::Struct(fields) => Some(fields),
            _ => None,
        }
    }

    /// Retrieve the variants of this type with no modifications.
    /// Panics if this is not an enum type.
    fn variants_raw(&self) -> Option<&[EnumVariant]> {
        match &self.body {
            TypeBody::Enum(variants) => Some(variants),
            _ => None,
        }
    }

    /// Return the generics on this type as a vector of types
    pub fn generic_types(&self) -> Vec<Type> {
        vecmap(&self.generics, |generic| generic.clone().as_named_generic())
    }

    /// Returns the field matching the given field name, as well as its visibility and field index.
    /// Always returns None if this is not a struct type.
    pub fn get_field(
        &self,
        field_name: &str,
        generic_args: &[Type],
    ) -> Option<(Type, ItemVisibility, usize)> {
        assert_eq!(self.generics.len(), generic_args.len());

        let mut fields = self.fields_raw()?.iter().enumerate();
        fields.find(|(_, field)| field.name.as_str() == field_name).map(|(i, field)| {
            let generics = self.generics.iter().zip(generic_args);
            let substitutions = generics
                .map(|(old, new)| {
                    (old.type_var.id(), (old.type_var.clone(), old.type_var.kind(), new.clone()))
                })
                .collect();

            (field.typ.substitute(&substitutions), field.visibility, i)
        })
    }

    /// Returns all the fields of this type, after being applied to the given generic arguments.
    /// Returns None if this is not a struct type.
    pub fn get_fields_with_visibility(
        &self,
        generic_args: &[Type],
    ) -> Option<Vec<(String, ItemVisibility, Type)>> {
        let substitutions = self.get_fields_substitutions(generic_args);

        Some(vecmap(self.fields_raw()?, |field| {
            let name = field.name.to_string();
            (name, field.visibility, field.typ.substitute(&substitutions))
        }))
    }

    /// Retrieve the fields of this type. Returns None if this is not a field type
    pub fn get_fields(&self, generic_args: &[Type]) -> Option<Vec<(String, Type, ItemVisibility)>> {
        let substitutions = self.get_fields_substitutions(generic_args);

        Some(vecmap(self.fields_raw()?, |field| {
            let name = field.name.to_string();
            (name, field.typ.substitute(&substitutions), field.visibility)
        }))
    }

    /// Retrieve the variants of this type. Returns None if this is not an enum type
    pub fn get_variants(&self, generic_args: &[Type]) -> Option<Vec<(String, Vec<Type>)>> {
        let substitutions = self.get_fields_substitutions(generic_args);

        Some(vecmap(self.variants_raw()?, |variant| {
            let name = variant.name.to_string();
            let args = vecmap(&variant.params, |param| param.substitute(&substitutions));
            (name, args)
        }))
    }

    /// Retrieve the given variant at the given variant index of this type.
    /// Returns None if this is not an enum type or `variant_index` is out of bounds.
    pub fn get_variant(
        &self,
        variant_index: usize,
        generic_args: &[Type],
    ) -> Option<(String, Vec<Type>)> {
        let substitutions = self.get_fields_substitutions(generic_args);
        let variant = self.variants_raw()?.get(variant_index)?;

        let name = variant.name.to_string();
        let args = vecmap(&variant.params, |param| param.substitute(&substitutions));
        Some((name, args))
    }

    fn get_fields_substitutions(
        &self,
        generic_args: &[Type],
    ) -> HashMap<TypeVariableId, (TypeVariable, Kind, Type)> {
        assert_eq!(self.generics.len(), generic_args.len());

        self.generics
            .iter()
            .zip(generic_args)
            .map(|(old, new)| {
                (old.type_var.id(), (old.type_var.clone(), old.type_var.kind(), new.clone()))
            })
            .collect()
    }

    /// Returns the name and raw types of each field of this type.
    /// This will not substitute any generic arguments so a generic field like `x`
    /// in `struct Foo<T> { x: T }` will return a `("x", T)` pair.
    ///
    /// This method is almost never what is wanted for type checking or monomorphization,
    /// prefer to use `get_fields` whenever possible.
    ///
    /// Returns None if this is not a struct type.
    pub fn get_fields_as_written(&self) -> Option<Vec<StructField>> {
        Some(self.fields_raw()?.to_vec())
    }

    /// Returns the name and raw parameters of each variant of this type.
    /// This will not substitute any generic arguments so a generic variant like `X`
    /// in `enum Foo<T> { X(T) }` will return a `("X", Vec<T>)` pair.
    ///
    /// Returns None if this is not an enum type.
    pub fn get_variants_as_written(&self) -> Option<Vec<EnumVariant>> {
        Some(self.variants_raw()?.to_vec())
    }

    /// Returns the name and raw parameters of the variant at the given variant index.
    /// This will not substitute any generic arguments so a generic variant like `X`
    /// in `enum Foo<T> { X(T) }` will return a `("X", Vec<T>)` pair.
    ///
    /// Returns None if this is not an enum type or the given variant index is out of bounds.
    pub fn get_variant_as_written(&self, variant_index: usize) -> Option<&EnumVariant> {
        self.variants_raw()?.get(variant_index)
    }

    /// Returns the field at the given index. Panics if no field exists at the given index or this
    /// is not a struct type.
    pub fn field_at(&self, index: usize) -> &StructField {
        &self.fields_raw().unwrap()[index]
    }

    /// Returns the enum variant at the given index. Panics if no field exists at the given index
    /// or this is not an enum type.
    pub fn variant_at(&self, index: usize) -> &EnumVariant {
        &self.variants_raw().unwrap()[index]
    }

    /// Returns each of this type's field names. Returns None if this is not a struct type.
    pub fn field_names(&self) -> Option<BTreeSet<Ident>> {
        Some(self.fields_raw()?.iter().map(|field| field.name.clone()).collect())
    }

    /// Instantiate this struct type, returning a Vec of the new generic args (in
    /// the same order as self.generics)
    pub fn instantiate(&self, interner: &mut NodeInterner) -> Vec<Type> {
        vecmap(&self.generics, |generic| interner.next_type_variable_with_kind(generic.kind()))
    }

    /// Returns the function type of the variant at the given index of this enum.
    /// Requires the `Shared<DataType>` handle of self to create the given function type.
    /// Panics if this is not an enum.
    ///
    /// The function type uses the variant "as written" ie. no generic substitutions.
    /// Although the returned function is technically generic, Type::Function is returned
    /// instead of Type::Forall.
    pub fn variant_function_type(&self, variant_index: usize, this: Shared<DataType>) -> Type {
        let variant = self.variant_at(variant_index);
        let args = variant.params.clone();
        assert_eq!(this.borrow().id, self.id);
        let generics = self.generic_types();
        let ret = Box::new(Type::DataType(this, generics));
        Type::Function(args, ret, Box::new(Type::Unit), false)
    }

    /// Returns the function type of the variant at the given index of this enum.
    /// Requires the `Shared<DataType>` handle of self to create the given function type.
    /// Panics if this is not an enum.
    pub fn variant_function_type_with_forall(
        &self,
        variant_index: usize,
        this: Shared<DataType>,
    ) -> Type {
        let function_type = self.variant_function_type(variant_index, this);
        let typevars = vecmap(&self.generics, |generic| generic.type_var.clone());
        Type::Forall(typevars, Box::new(function_type))
    }
}

impl std::fmt::Display for DataType {
    fn fmt(&self, f: &mut std::fmt::Formatter<'_>) -> std::fmt::Result {
        write!(f, "{}", self.name)
    }
}

/// Wrap around an unsolved type
#[derive(Debug, Clone, Eq)]
pub struct TypeAlias {
    pub name: Ident,
    pub id: TypeAliasId,
    pub typ: Type,
    pub generics: Generics,
    pub visibility: ItemVisibility,
    pub location: Location,
    /// Optional expression, used by type aliases to numeric generics
    pub numeric_expr: Option<UnresolvedTypeExpression>,
    pub module_id: ModuleId,
}

impl std::hash::Hash for TypeAlias {
    fn hash<H: std::hash::Hasher>(&self, state: &mut H) {
        self.id.hash(state);
    }
}

impl PartialEq for TypeAlias {
    fn eq(&self, other: &Self) -> bool {
        self.id == other.id
    }
}

impl Ord for TypeAlias {
    fn cmp(&self, other: &Self) -> std::cmp::Ordering {
        self.id.cmp(&other.id)
    }
}

impl PartialOrd for TypeAlias {
    fn partial_cmp(&self, other: &Self) -> Option<std::cmp::Ordering> {
        Some(self.cmp(other))
    }
}

impl std::fmt::Display for TypeAlias {
    fn fmt(&self, f: &mut std::fmt::Formatter<'_>) -> std::fmt::Result {
        write!(f, "{}", self.name)
    }
}

impl TypeAlias {
    pub fn new(
        id: TypeAliasId,
        name: Ident,
        location: Location,
        typ: Type,
        generics: Generics,
        visibility: ItemVisibility,
        module_id: ModuleId,
    ) -> TypeAlias {
        TypeAlias { id, typ, name, location, generics, visibility, module_id, numeric_expr: None }
    }

    pub fn set_type_and_generics(
        &mut self,
        new_typ: Type,
        new_generics: Generics,
        num_expr: Option<UnresolvedTypeExpression>,
    ) {
        assert_eq!(self.typ, Type::Error);
        self.typ = new_typ;
        self.generics = new_generics;
        self.numeric_expr = num_expr;
    }

    /// Bind the generics of the aliased [Type] to the given generic arguments.
    ///
    /// Panics if the number of arguments do not meet expectations.
    pub fn get_type(&self, generic_args: &[Type]) -> Type {
        assert_eq!(self.generics.len(), generic_args.len());

        let substitutions = self
            .generics
            .iter()
            .zip(generic_args)
            .map(|(old, new)| {
                (old.type_var.id(), (old.type_var.clone(), old.type_var.kind(), new.clone()))
            })
            .collect();

        self.typ.substitute(&substitutions)
    }

    pub fn instantiate(&self, interner: &NodeInterner) -> Type {
        let args = vecmap(&self.generics, |_| interner.next_type_variable());
        self.get_type(&args)
    }
}

#[derive(Debug, Clone)]
pub struct TraitAssociatedType {
    pub id: TraitAssociatedTypeId,
    pub trait_id: TraitId,
    pub name: Ident,
}

/// A shared, mutable reference to some T.
/// Wrapper is required for Hash impl of RefCell.
#[derive(Debug, Eq, PartialOrd, Ord)]
pub struct Shared<T>(Rc<RefCell<T>>);

impl<T: std::hash::Hash> std::hash::Hash for Shared<T> {
    fn hash<H: std::hash::Hasher>(&self, state: &mut H) {
        self.0.borrow().hash(state);
    }
}

impl<T: PartialEq> PartialEq for Shared<T> {
    fn eq(&self, other: &Self) -> bool {
        let ref1 = self.0.borrow();
        let ref2 = other.0.borrow();
        *ref1 == *ref2
    }
}

impl<T> Clone for Shared<T> {
    fn clone(&self) -> Self {
        Shared(self.0.clone())
    }
}

impl<T> From<T> for Shared<T> {
    fn from(thing: T) -> Shared<T> {
        Shared::new(thing)
    }
}

impl<T> Shared<T> {
    pub fn new(thing: T) -> Shared<T> {
        Shared(Rc::new(RefCell::new(thing)))
    }

    pub fn borrow(&self) -> std::cell::Ref<T> {
        self.0.borrow()
    }

    pub fn borrow_mut(&self) -> std::cell::RefMut<T> {
        self.0.borrow_mut()
    }

    pub fn unwrap_or_clone(self) -> T
    where
        T: Clone,
    {
        match Rc::try_unwrap(self.0) {
            Ok(elem) => elem.into_inner(),
            Err(rc) => rc.as_ref().clone().into_inner(),
        }
    }
}

/// A restricted subset of binary operators useable on
/// type level integers for use in the array length positions of types.
#[cfg_attr(test, derive(Arbitrary))]
#[derive(Debug, Copy, Clone, Hash, PartialEq, Eq, PartialOrd, Ord)]
pub enum BinaryTypeOperator {
    Addition,
    Subtraction,
    Multiplication,
    Division,
    Modulo,
}

impl BinaryTypeOperator {
    pub fn operator_to_binary_op_kind_helper(&self) -> BinaryOpKind {
        match self {
            BinaryTypeOperator::Addition => BinaryOpKind::Add,
            BinaryTypeOperator::Subtraction => BinaryOpKind::Subtract,
            BinaryTypeOperator::Multiplication => BinaryOpKind::Multiply,
            BinaryTypeOperator::Division => BinaryOpKind::Divide,
            BinaryTypeOperator::Modulo => BinaryOpKind::Modulo,
        }
    }
}

/// A TypeVariable is a mutable reference that is either
/// bound to some type, or unbound with a given TypeVariableId.
#[derive(PartialEq, Eq, Clone, Hash, PartialOrd, Ord)]
pub struct TypeVariable(TypeVariableId, Shared<TypeBinding>);

impl TypeVariable {
    pub fn unbound(id: TypeVariableId, type_var_kind: Kind) -> Self {
        TypeVariable(id, Shared::new(TypeBinding::Unbound(id, type_var_kind)))
    }

    pub fn id(&self) -> TypeVariableId {
        self.0
    }

    /// Bind this type variable to a value.
    ///
    /// Panics if this TypeVariable is already Bound.
    /// Also Panics if the ID of this TypeVariable occurs within the given
    /// binding, as that would cause an infinitely recursive type.
    pub fn bind(&self, typ: Type) {
        let id = match &*self.1.borrow() {
            TypeBinding::Bound(binding) => {
                unreachable!("TypeVariable::bind, cannot bind bound var {} to {}", binding, typ)
            }
            TypeBinding::Unbound(id, _) => *id,
        };

        assert!(!typ.occurs(id), "{self:?} occurs within {typ:?}");
        *self.1.borrow_mut() = TypeBinding::Bound(typ);
    }

    pub fn try_bind(
        &self,
        binding: Type,
        kind: &Kind,
        location: Location,
    ) -> Result<(), TypeCheckError> {
        if !binding.kind().unifies(kind) {
            return Err(TypeCheckError::TypeKindMismatch {
                expected_kind: kind.clone(),
                expr_kind: binding.kind(),
                expr_location: location,
            });
        }

        let id = match &*self.1.borrow() {
            TypeBinding::Bound(binding) => {
                unreachable!("Expected unbound, found bound to {binding}")
            }
            TypeBinding::Unbound(id, _) => *id,
        };

        if binding.occurs(id) {
            Err(TypeCheckError::CyclicType { location, typ: binding })
        } else {
            *self.1.borrow_mut() = TypeBinding::Bound(binding);
            Ok(())
        }
    }

    /// Borrows this TypeVariable to (e.g.) manually match on the inner TypeBinding.
    pub fn borrow(&self) -> std::cell::Ref<TypeBinding> {
        self.1.borrow()
    }

    /// Unbind this type variable, setting it to Unbound(id).
    ///
    /// This is generally a logic error to use outside of monomorphization.
    pub fn unbind(&self, id: TypeVariableId, type_var_kind: Kind) {
        *self.1.borrow_mut() = TypeBinding::Unbound(id, type_var_kind);
    }

    /// Forcibly bind a type variable to a new type - even if the type
    /// variable is already bound to a different type. This generally
    /// a logic error to use outside of monomorphization.
    ///
    /// Asserts that the given type is compatible with the given Kind
    pub fn force_bind(&self, typ: Type) {
        if !typ.occurs(self.id()) {
            *self.1.borrow_mut() = TypeBinding::Bound(typ);
        }
    }

    pub fn kind(&self) -> Kind {
        match &*self.borrow() {
            TypeBinding::Bound(binding) => binding.kind(),
            TypeBinding::Unbound(_, type_var_kind) => type_var_kind.clone(),
        }
    }

    /// Check that if bound, it's an integer
    /// and if unbound, that it's a Kind::Integer
    pub fn is_integer(&self) -> bool {
        match &*self.borrow() {
            TypeBinding::Bound(binding) => matches!(binding.follow_bindings(), Type::Integer(..)),
            TypeBinding::Unbound(_, type_var_kind) => {
                matches!(type_var_kind.follow_bindings(), Kind::Integer)
            }
        }
    }

    /// Check that if bound, it's an integer or field
    /// and if unbound, that it's a Kind::IntegerOrField
    pub fn is_integer_or_field(&self) -> bool {
        match &*self.borrow() {
            TypeBinding::Bound(binding) => {
                matches!(binding.follow_bindings(), Type::Integer(..) | Type::FieldElement)
            }
            TypeBinding::Unbound(_, type_var_kind) => {
                matches!(type_var_kind.follow_bindings(), Kind::IntegerOrField)
            }
        }
    }

    /// Check that if bound, it's a signed integer
    pub fn is_signed(&self) -> bool {
        match &*self.borrow() {
            TypeBinding::Bound(binding) => {
                matches!(binding.follow_bindings(), Type::Integer(Signedness::Signed, _))
            }
            _ => false,
        }
    }

    /// Check that if bound, it's an unsigned integer
    pub fn is_unsigned(&self) -> bool {
        match &*self.borrow() {
            TypeBinding::Bound(binding) => {
                matches!(binding.follow_bindings(), Type::Integer(Signedness::Unsigned, _))
            }
            _ => false,
        }
    }

    /// If value_level, only check for Type::FieldElement,
    /// else only check for a type-level FieldElement
    fn is_field_element(&self, value_level: bool) -> bool {
        match &*self.borrow() {
            TypeBinding::Bound(binding) => binding.is_field_element(value_level),
            TypeBinding::Unbound(_, type_var_kind) => type_var_kind.is_field_element(value_level),
        }
    }
}

/// TypeBindings are the mutable insides of a TypeVariable.
/// They are either bound to some type, or are unbound.
#[derive(Clone, PartialEq, Eq, Hash, PartialOrd, Ord)]
pub enum TypeBinding {
    Bound(Type),
    Unbound(TypeVariableId, Kind),
}

impl TypeBinding {
    pub fn is_unbound(&self) -> bool {
        matches!(self, TypeBinding::Unbound(_, _))
    }
}

/// A unique ID used to differentiate different type variables
#[derive(Copy, Clone, PartialEq, Eq, Hash, PartialOrd, Ord)]
pub struct TypeVariableId(pub usize);

impl std::fmt::Display for Type {
    fn fmt(&self, f: &mut std::fmt::Formatter<'_>) -> std::fmt::Result {
        match self {
            Type::FieldElement => {
                write!(f, "Field")
            }
            Type::Array(len, typ) => {
                write!(f, "[{typ}; {len}]")
            }
            Type::Slice(typ) => {
                write!(f, "[{typ}]")
            }
            Type::Integer(sign, num_bits) => match sign {
                Signedness::Signed => write!(f, "i{num_bits}"),
                Signedness::Unsigned => write!(f, "u{num_bits}"),
            },
            Type::TypeVariable(var) => {
                let binding = &var.1;
                match &*binding.borrow() {
                    TypeBinding::Unbound(_, type_var_kind) => match type_var_kind {
                        Kind::Any | Kind::Normal => write!(f, "{}", var.borrow()),
                        Kind::Integer => write!(f, "{}", Type::default_int_type()),
                        Kind::IntegerOrField => write!(f, "Field"),
                        Kind::Numeric(_typ) => write!(f, "_"),
                    },
                    TypeBinding::Bound(binding) => {
                        write!(f, "{binding}")
                    }
                }
            }
            Type::DataType(s, args) => {
                let args = vecmap(args, |arg| arg.to_string());
                if args.is_empty() {
                    write!(f, "{}", s.borrow())
                } else {
                    write!(f, "{}<{}>", s.borrow(), args.join(", "))
                }
            }
            Type::Alias(alias, args) => {
                let args = vecmap(args, |arg| arg.to_string());
                if args.is_empty() {
                    write!(f, "{}", alias.borrow())
                } else {
                    write!(f, "{}<{}>", alias.borrow(), args.join(", "))
                }
            }
            Type::TraitAsType(_id, name, generics) => {
                write!(f, "impl {name}{generics}")
            }
            Type::Tuple(elements) => {
                let elements = vecmap(elements, ToString::to_string);
                if elements.len() == 1 {
                    write!(f, "({},)", elements[0])
                } else {
                    write!(f, "({})", elements.join(", "))
                }
            }
            Type::Bool => write!(f, "bool"),
            Type::String(len) => write!(f, "str<{len}>"),
            Type::FmtString(len, elements) => {
                write!(f, "fmtstr<{len}, {elements}>")
            }
            Type::Unit => write!(f, "()"),
            Type::Error => write!(f, "error"),
            Type::NamedGeneric(NamedGeneric { type_var, name, .. }) => match &*type_var.borrow() {
                TypeBinding::Bound(type_var) => type_var.fmt(f),
                TypeBinding::Unbound(_, _) if name.is_empty() => write!(f, "_"),
                TypeBinding::Unbound(_, _) => write!(f, "{name}"),
            },
            Type::CheckedCast { to, .. } => write!(f, "{to}"),
            Type::Constant(x, _kind) => write!(f, "{x}"),
            Type::Forall(typevars, typ) => {
                let typevars = vecmap(typevars, |var| var.id().to_string());
                write!(f, "forall {}. {}", typevars.join(" "), typ)
            }
            Type::Function(args, ret, env, unconstrained) => {
                if *unconstrained {
                    write!(f, "unconstrained ")?;
                }

                let closure_env_text = match **env {
                    Type::Unit => "".to_string(),
                    _ => format!("[{env}]"),
                };

                let args = vecmap(args.iter(), ToString::to_string);

                write!(f, "fn{closure_env_text}({}) -> {ret}", args.join(", "))
            }
            Type::Reference(element, mutable) if *mutable => {
                write!(f, "&mut {element}")
            }
            Type::Reference(element, _) => {
                write!(f, "&{element}")
            }
            Type::Quoted(quoted) => write!(f, "{quoted}"),
            Type::InfixExpr(lhs, op, rhs, _) => {
                let this = self.canonicalize_checked();

                // Prevent infinite recursion
                if this != *self { write!(f, "{this}") } else { write!(f, "({lhs} {op} {rhs})") }
            }
        }
    }
}

impl std::fmt::Display for BinaryTypeOperator {
    fn fmt(&self, f: &mut std::fmt::Formatter<'_>) -> std::fmt::Result {
        match self {
            BinaryTypeOperator::Addition => write!(f, "+"),
            BinaryTypeOperator::Subtraction => write!(f, "-"),
            BinaryTypeOperator::Multiplication => write!(f, "*"),
            BinaryTypeOperator::Division => write!(f, "/"),
            BinaryTypeOperator::Modulo => write!(f, "%"),
        }
    }
}

impl std::fmt::Display for TypeVariableId {
    fn fmt(&self, f: &mut std::fmt::Formatter<'_>) -> std::fmt::Result {
        write!(f, "_")
    }
}

impl std::fmt::Display for TypeBinding {
    fn fmt(&self, f: &mut std::fmt::Formatter<'_>) -> std::fmt::Result {
        match self {
            TypeBinding::Bound(typ) => typ.fmt(f),
            TypeBinding::Unbound(id, _) => id.fmt(f),
        }
    }
}

impl std::fmt::Debug for TypeBinding {
    fn fmt(&self, f: &mut std::fmt::Formatter<'_>) -> std::fmt::Result {
        match self {
            TypeBinding::Bound(typ) => typ.fmt(f),
            TypeBinding::Unbound(id, _) => id.fmt(f),
        }
    }
}

impl std::fmt::Display for QuotedType {
    fn fmt(&self, f: &mut std::fmt::Formatter<'_>) -> std::fmt::Result {
        match self {
            QuotedType::Expr => write!(f, "Expr"),
            QuotedType::Quoted => write!(f, "Quoted"),
            QuotedType::Type => write!(f, "Type"),
            QuotedType::TypedExpr => write!(f, "TypedExpr"),
            QuotedType::TypeDefinition => write!(f, "TypeDefinition"),
            QuotedType::TraitDefinition => write!(f, "TraitDefinition"),
            QuotedType::TraitConstraint => write!(f, "TraitConstraint"),
            QuotedType::TraitImpl => write!(f, "TraitImpl"),
            QuotedType::UnresolvedType => write!(f, "UnresolvedType"),
            QuotedType::FunctionDefinition => write!(f, "FunctionDefinition"),
            QuotedType::Module => write!(f, "Module"),
            QuotedType::CtString => write!(f, "CtString"),
        }
    }
}

impl Type {
    pub fn default_int_or_field_type() -> Type {
        Type::FieldElement
    }

    pub fn default_int_type() -> Type {
        Type::Integer(Signedness::Unsigned, IntegerBitSize::ThirtyTwo)
    }

    pub fn type_variable_with_kind(interner: &NodeInterner, type_var_kind: Kind) -> Type {
        let id = interner.next_type_variable_id();
        let var = TypeVariable::unbound(id, type_var_kind);
        Type::TypeVariable(var)
    }

    pub fn type_variable(id: TypeVariableId) -> Type {
        let var = TypeVariable::unbound(id, Kind::Any);
        Type::TypeVariable(var)
    }

    pub fn polymorphic_integer_or_field(interner: &NodeInterner) -> Type {
        let type_var_kind = Kind::IntegerOrField;
        Self::type_variable_with_kind(interner, type_var_kind)
    }

    pub fn polymorphic_integer(interner: &NodeInterner) -> Type {
        let type_var_kind = Kind::Integer;
        Self::type_variable_with_kind(interner, type_var_kind)
    }

    /// A bit of an awkward name for this function - this function returns
    /// true for type variables or polymorphic integers which are unbound.
    /// NamedGenerics will always be false as although they are bindable,
    /// they shouldn't be bound over until monomorphization.
    pub fn is_bindable(&self) -> bool {
        match self {
            Type::TypeVariable(binding) => match &*binding.borrow() {
                TypeBinding::Bound(binding) => binding.is_bindable(),
                TypeBinding::Unbound(_, _) => true,
            },
            Type::Alias(alias, args) => alias.borrow().get_type(args).is_bindable(),
            _ => false,
        }
    }

    pub fn is_field(&self) -> bool {
        matches!(self.follow_bindings_shallow().as_ref(), Type::FieldElement)
    }

    pub fn is_bool(&self) -> bool {
        matches!(self.follow_bindings_shallow().as_ref(), Type::Bool)
    }

    pub fn is_integer(&self) -> bool {
        matches!(self.follow_bindings_shallow().as_ref(), Type::Integer(_, _))
    }

    /// If value_level, only check for Type::FieldElement,
    /// else only check for a type-level FieldElement
    fn is_field_element(&self, value_level: bool) -> bool {
        match self.follow_bindings() {
            Type::FieldElement => value_level,
            Type::TypeVariable(var) => var.is_field_element(value_level),
            Type::Constant(_, kind) => !value_level && kind.is_field_element(true),
            _ => false,
        }
    }

    pub fn is_signed(&self) -> bool {
        match self.follow_bindings_shallow().as_ref() {
            Type::Integer(Signedness::Signed, _) => true,
            Type::TypeVariable(var) => var.is_signed(),
            _ => false,
        }
    }

    pub fn is_unsigned(&self) -> bool {
        match self.follow_bindings_shallow().as_ref() {
            Type::Integer(Signedness::Unsigned, _) => true,
            Type::TypeVariable(var) => var.is_unsigned(),
            _ => false,
        }
    }

    /// While Kind::is_numeric refers to numeric _types_,
    /// this method checks for numeric _values_
    pub fn is_numeric_value(&self) -> bool {
        use Kind as K;
        use Type::*;
        match self.follow_bindings() {
            FieldElement => true,
            Integer(..) => true,
            Bool => true,
            TypeVariable(var) => match &*var.borrow() {
                TypeBinding::Bound(typ) => typ.is_numeric_value(),
                TypeBinding::Unbound(_, type_var_kind) => {
                    matches!(type_var_kind, K::Integer | K::IntegerOrField)
                }
            },
            _ => false,
        }
    }

    pub fn is_primitive(&self) -> bool {
        match self.follow_bindings() {
            Type::FieldElement
            | Type::Array(_, _)
            | Type::Slice(_)
            | Type::Integer(..)
            | Type::Bool
            | Type::String(_)
            | Type::FmtString(_, _)
            | Type::Unit
            | Type::Function(..)
            | Type::Tuple(..)
            | Type::Quoted(..) => true,
            Type::Alias(alias_type, generics) => {
                alias_type.borrow().get_type(&generics).is_primitive()
            }
            Type::Reference(typ, _) => typ.is_primitive(),
            Type::DataType(..)
            | Type::TypeVariable(..)
            | Type::TraitAsType(..)
            | Type::NamedGeneric(..)
            | Type::CheckedCast { .. }
            | Type::Forall(..)
            | Type::Constant(..)
            | Type::InfixExpr(..)
            | Type::Error => false,
        }
    }

    pub fn is_function(&self) -> bool {
        match self.follow_bindings_shallow().as_ref() {
            Type::Function(..) => true,
            Type::Alias(alias_type, _) => alias_type.borrow().typ.is_function(),
            _ => false,
        }
    }

    pub(crate) fn is_mutable_ref(&self) -> bool {
        matches!(self.follow_bindings_shallow().as_ref(), Type::Reference(_, true))
    }

    pub(crate) fn is_ref(&self) -> bool {
        matches!(self.follow_bindings_shallow().as_ref(), Type::Reference(_, _))
    }

    /// Returns the number of `Forall`-quantified type variables on this type.
    /// Returns 0 if this is not a Type::Forall
    pub fn generic_count(&self) -> usize {
        match self {
            Type::Forall(generics, _) => generics.len(),
            Type::CheckedCast { to, .. } => to.generic_count(),
            Type::TypeVariable(type_variable)
            | Type::NamedGeneric(NamedGeneric { type_var: type_variable, .. }) => {
                match &*type_variable.borrow() {
                    TypeBinding::Bound(binding) => binding.generic_count(),
                    TypeBinding::Unbound(_, _) => 0,
                }
            }
            _ => 0,
        }
    }

    /// Takes a monomorphic type and generalizes it over each of the type variables in the
    /// given type bindings, ignoring what each type variable is bound to in the TypeBindings
    /// and their Kind's
    pub(crate) fn generalize_from_substitutions(self, type_bindings: TypeBindings) -> Type {
        let polymorphic_type_vars = vecmap(type_bindings, |(_, (type_var, _kind, _))| type_var);
        Type::Forall(polymorphic_type_vars, Box::new(self))
    }

    /// Return this type as a monomorphic type - without a `Type::Forall` if there is one.
    /// This is only a shallow check since Noir's type system prohibits `Type::Forall` anywhere
    /// inside other types.
    pub fn as_monotype(&self) -> &Type {
        match self {
            Type::Forall(_, typ) => typ.as_ref(),
            other => other,
        }
    }

    /// Return the generics and type within this `Type::Forall`.
    /// Panics if `self` is not `Type::Forall`
    pub fn unwrap_forall(&self) -> (Cow<GenericTypeVars>, &Type) {
        match self {
            Type::Forall(generics, typ) => (Cow::Borrowed(generics), typ.as_ref()),
            other => (Cow::Owned(GenericTypeVars::new()), other),
        }
    }

    pub fn kind(&self) -> Kind {
        match self {
            Type::CheckedCast { to, .. } => to.kind(),
            Type::NamedGeneric(NamedGeneric { type_var, .. }) => type_var.kind(),
            Type::Constant(_, kind) => kind.clone(),
            Type::TypeVariable(var) => match &*var.borrow() {
                TypeBinding::Bound(typ) => typ.kind(),
                TypeBinding::Unbound(_, type_var_kind) => type_var_kind.clone(),
            },
            Type::InfixExpr(lhs, _op, rhs, _) => lhs.infix_kind(rhs),
            Type::Alias(def, generics) => def.borrow().get_type(generics).kind(),
            // This is a concrete FieldElement, not an IntegerOrField
            Type::FieldElement
            | Type::Integer(..)
            | Type::Array(..)
            | Type::Slice(..)
            | Type::Bool
            | Type::String(..)
            | Type::FmtString(..)
            | Type::Unit
            | Type::Tuple(..)
            | Type::DataType(..)
            | Type::TraitAsType(..)
            | Type::Function(..)
            | Type::Reference(..)
            | Type::Forall(..)
            | Type::Quoted(..) => Kind::Normal,
            Type::Error => Kind::Any,
        }
    }

    /// Determines if a type contains a self referring alias by tracking visited TypeAliasId.
    ///
    /// - `aliases` is a mutable set of TypeAliasId to track visited aliases
    /// - it returns `true` if a cyclic alias is detected, `false` otherwise
    pub fn has_cyclic_alias(&self, aliases: &mut HashSet<TypeAliasId>) -> bool {
        match self {
            Type::CheckedCast { to, .. } => to.has_cyclic_alias(aliases),
            Type::NamedGeneric(NamedGeneric { type_var, .. }) => {
                Type::TypeVariable(type_var.clone()).has_cyclic_alias(aliases)
            }
            Type::TypeVariable(var) => match &*var.borrow() {
                TypeBinding::Bound(typ) => typ.has_cyclic_alias(aliases),
                TypeBinding::Unbound(_, _) => false,
            },
            Type::InfixExpr(lhs, _op, rhs, _) => {
                lhs.has_cyclic_alias(aliases) || rhs.has_cyclic_alias(aliases)
            }
            Type::Alias(def, generics) => {
                let alias_id = def.borrow().id;
                if aliases.contains(&alias_id) {
                    true
                } else {
                    aliases.insert(alias_id);
                    def.borrow().get_type(generics).has_cyclic_alias(aliases)
                }
            }
            _ => false,
        }
    }

    /// Unifies self and other kinds or fails with a Kind error
    fn infix_kind(&self, other: &Self) -> Kind {
        let self_kind = self.kind();
        let other_kind = other.kind();
        if self_kind.unifies(&other_kind) { self_kind } else { Kind::numeric(Type::Error) }
    }

    /// Creates an `InfixExpr`.
    pub fn infix_expr(lhs: Box<Type>, op: BinaryTypeOperator, rhs: Box<Type>) -> Type {
        Self::new_infix_expr(lhs, op, rhs, false)
    }

    /// Creates an `InfixExpr` that results from the compiler trying to unify something like
    /// `4 = a * b` into `a = 4 / b` (where `4 / b` is the "inverted" expression).
    pub fn inverted_infix_expr(lhs: Box<Type>, op: BinaryTypeOperator, rhs: Box<Type>) -> Type {
        Self::new_infix_expr(lhs, op, rhs, true)
    }

    pub fn new_infix_expr(
        lhs: Box<Type>,
        op: BinaryTypeOperator,
        rhs: Box<Type>,
        inversion: bool,
    ) -> Type {
        // If this infix expression contains an error then it is eventually an error itself.
        if matches!(*lhs, Type::Error) || matches!(*rhs, Type::Error) {
            return Type::Error;
        }

        // If an InfixExpr like this is tried to be created:
        //
        // a * (b / a)
        //
        // where `b / a` resulted from the compiler creating an inverted InfixExpr from a previous
        // unification (that is, the compiler had `b = a / y` and ended up doing `y = b / a` where
        // `y` is `rhs` here) then we can simplify this to just `b` because there wasn't an actual
        // division in the original expression, so multiplying it back is just going back to the
        // original `y`
        if let Type::InfixExpr(rhs_lhs, rhs_op, rhs_rhs, true) = &*rhs {
            if op.approx_inverse() == Some(*rhs_op) && lhs == *rhs_rhs {
                return *rhs_lhs.clone();
            }
        }

        // Same thing but on the other side.
        if let Type::InfixExpr(lhs_lhs, lhs_op, lhs_rhs, true) = &*lhs {
            if op.approx_inverse() == Some(*lhs_op) && rhs == *lhs_rhs {
                return *lhs_lhs.clone();
            }
        }

        Self::InfixExpr(lhs, op, rhs, inversion)
    }

    /// Returns the number of field elements required to represent the type once encoded.
    pub fn field_count(&self, location: &Location) -> u32 {
        match self {
            Type::FieldElement | Type::Integer { .. } | Type::Bool => 1,
            Type::Array(size, typ) => {
                let length = size
                    .evaluate_to_u32(*location)
                    .expect("Cannot have variable sized arrays as a parameter to main");
                let typ = typ.as_ref();
                length * typ.field_count(location)
            }
            Type::DataType(def, args) => {
                let struct_type = def.borrow();
                if let Some(fields) = struct_type.get_fields(args) {
                    fields.iter().map(|(_, field_type, _)| field_type.field_count(location)).sum()
                } else if let Some(variants) = struct_type.get_variants(args) {
                    let mut size = 1; // start with the tag size
                    for (_, args) in variants {
                        for arg in args {
                            size += arg.field_count(location);
                        }
                    }
                    size
                } else {
                    0
                }
            }
            Type::CheckedCast { to, .. } => to.field_count(location),
            Type::Alias(def, generics) => def.borrow().get_type(generics).field_count(location),
            Type::Tuple(fields) => {
                fields.iter().fold(0, |acc, field_typ| acc + field_typ.field_count(location))
            }
            Type::String(size) => size
                .evaluate_to_u32(*location)
                .expect("Cannot have variable sized strings as a parameter to main"),
            Type::FmtString(_, _)
            | Type::Unit
            | Type::TypeVariable(_)
            | Type::TraitAsType(..)
            | Type::NamedGeneric(_)
            | Type::Function(_, _, _, _)
            | Type::Reference(..)
            | Type::Forall(_, _)
            | Type::Constant(_, _)
            | Type::Quoted(_)
            | Type::Slice(_)
            | Type::InfixExpr(..)
            | Type::Error => unreachable!("This type cannot exist as a parameter to main"),
        }
    }

    /// Check whether this type is an array or slice, and contains a nested slice in its element type.
    pub(crate) fn is_nested_slice(&self) -> bool {
        match self {
            Type::Slice(elem) => elem.as_ref().contains_slice(),
            Type::Array(_, elem) => elem.as_ref().contains_slice(),
            Type::Alias(alias, generics) => alias.borrow().get_type(generics).is_nested_slice(),
            _ => false,
        }
    }

    /// Check whether this type is itself a slice, or a struct/enum/tuple/array which contains a slice.
    pub(crate) fn contains_slice(&self) -> bool {
        match self {
<<<<<<< HEAD
            Type::Slice(..) => true,

            Type::FieldElement
            | Type::Bool
            | Type::String(_)
            | Type::Integer(..)
            | Type::Unit
            | Type::TraitAsType(..)
            | Type::Constant(..)
            | Type::Quoted(..)
            | Type::InfixExpr(..)
            | Type::Error => false,

            Type::Reference(typ, _) => typ.contains_slice(),

            Type::Array(_, element) => element.contains_slice(),
            Type::FmtString(_, environment) => environment.contains_slice(),
            Type::Tuple(fields) => fields.iter().any(|field| field.contains_slice()),
            Type::DataType(datatype, generics) => {
                let datatype = datatype.borrow();
                if let Some(fields) = datatype.get_fields(generics) {
                    fields.iter().any(|(_, field, _)| field.contains_slice())
                } else if let Some(variants) = datatype.get_variants(generics) {
                    variants.iter().any(|(_, variant_args)| {
                        variant_args.iter().any(|arg| arg.contains_slice())
                    })
                } else {
                    false
=======
            Type::Slice(_) => true,
            Type::Array(_, elem) => elem.as_ref().contains_slice(),
            Type::DataType(typ, generics) => {
                let typ = typ.borrow();
                if let Some(fields) = typ.get_fields(generics) {
                    if fields.iter().any(|(_, field, _)| field.contains_slice()) {
                        return true;
                    }
                } else if let Some(variants) = typ.get_variants(generics) {
                    if variants.iter().flat_map(|(_, args)| args).any(|typ| typ.contains_slice()) {
                        return true;
                    }
                }
                false
            }
            Type::Tuple(types) => {
                for typ in types.iter() {
                    if typ.contains_slice() {
                        return true;
                    }
>>>>>>> 8da0cc82
                }
            }
            Type::Alias(alias, generics) => alias.borrow().get_type(generics).contains_slice(),
            Type::TypeVariable(type_variable) => match &*type_variable.borrow() {
                TypeBinding::Bound(binding) => binding.contains_slice(),
                TypeBinding::Unbound(..) => false,
            },
            Type::NamedGeneric(named_generic) => match &*named_generic.type_var.borrow() {
                TypeBinding::Bound(binding) => binding.contains_slice(),
                TypeBinding::Unbound(..) => false,
            },
            Type::CheckedCast { to, .. } => to.contains_slice(),
            Type::Function(_args, _ret, env, _unconstrained) => env.contains_slice(),
            Type::Forall(_, typ) => typ.contains_slice(),
        }
    }

    pub(crate) fn contains_reference(&self) -> bool {
        match self {
            Type::FieldElement
            | Type::Bool
            | Type::String(_)
            | Type::Integer(..)
            | Type::Unit
            | Type::TraitAsType(..)
            | Type::Constant(..)
            | Type::Quoted(..)
            | Type::InfixExpr(..)
            | Type::Error => false,

            Type::Reference(_, _) => true,

            Type::Array(_, element) | Type::Slice(element) => element.contains_reference(),
            Type::FmtString(_, environment) => environment.contains_reference(),
            Type::Tuple(fields) => fields.iter().any(|field| field.contains_reference()),
            Type::DataType(datatype, generics) => {
                let datatype = datatype.borrow();
                if let Some(fields) = datatype.get_fields(generics) {
                    fields.iter().any(|(_, field, _)| field.contains_reference())
                } else if let Some(variants) = datatype.get_variants(generics) {
                    variants.iter().any(|(_, variant_args)| {
                        variant_args.iter().any(|arg| arg.contains_reference())
                    })
                } else {
                    false
                }
            }
            Type::Alias(alias, generics) => alias.borrow().get_type(generics).contains_reference(),
            Type::TypeVariable(type_variable) => match &*type_variable.borrow() {
                TypeBinding::Bound(binding) => binding.contains_reference(),
                TypeBinding::Unbound(..) => false,
            },
            Type::NamedGeneric(named_generic) => match &*named_generic.type_var.borrow() {
                TypeBinding::Bound(binding) => binding.contains_reference(),
                TypeBinding::Unbound(..) => false,
            },
            Type::CheckedCast { to, .. } => to.contains_reference(),
            Type::Function(_args, _ret, env, _unconstrained) => {
                // Only the environment of a function is counted as an actual reference value.
                // Otherwise we can't return functions accepting references as arguments from if
                // expressions.
                env.contains_reference()
            }
            Type::Forall(_, typ) => typ.contains_reference(),
        }
    }

    /// Try to bind a PolymorphicInt variable to self, succeeding if self is an integer, field,
    /// other PolymorphicInt type, or type variable. If successful, the binding is placed in the
    /// given TypeBindings map rather than linked immediately.
    fn try_bind_to_polymorphic_int(
        &self,
        var: &TypeVariable,
        bindings: &mut TypeBindings,
        only_integer: bool,
    ) -> Result<(), UnificationError> {
        let target_id = match &*var.borrow() {
            TypeBinding::Bound(_) => unreachable!(),
            TypeBinding::Unbound(id, _) => *id,
        };

        if !self.kind().unifies(&Kind::IntegerOrField) {
            return Err(UnificationError);
        }

        let this = self.substitute(bindings).follow_bindings();
        match &this {
            Type::Integer(..) => {
                bindings.insert(target_id, (var.clone(), Kind::Integer, this));
                Ok(())
            }
            Type::FieldElement if !only_integer => {
                bindings.insert(target_id, (var.clone(), Kind::IntegerOrField, this));
                Ok(())
            }
            Type::TypeVariable(self_var) => {
                let borrow = self_var.borrow();
                match &*borrow {
                    TypeBinding::Bound(typ) => {
                        typ.try_bind_to_polymorphic_int(var, bindings, only_integer)
                    }
                    // Avoid infinitely recursive bindings
                    TypeBinding::Unbound(id, _) if *id == target_id => Ok(()),
                    TypeBinding::Unbound(new_target_id, Kind::IntegerOrField) => {
                        let type_var_kind = Kind::IntegerOrField;
                        if only_integer {
                            let var_clone = var.clone();
                            Kind::Integer.unify(&type_var_kind)?;
                            // Integer is more specific than IntegerOrField so we bind the type
                            // variable to Integer instead.
                            let clone = Type::TypeVariable(var_clone);
                            bindings
                                .insert(*new_target_id, (self_var.clone(), type_var_kind, clone));
                        } else {
                            bindings.insert(
                                target_id,
                                (var.clone(), Kind::IntegerOrField, this.clone()),
                            );
                        }
                        Ok(())
                    }
                    TypeBinding::Unbound(_new_target_id, Kind::Integer) => {
                        Kind::Integer.unify(&Kind::Integer)?;
                        bindings.insert(target_id, (var.clone(), Kind::Integer, this.clone()));
                        Ok(())
                    }
                    TypeBinding::Unbound(new_target_id, type_var_kind) => {
                        let var_clone = var.clone();
                        // Bind to the most specific type variable kind
                        let clone_kind =
                            if only_integer { Kind::Integer } else { Kind::IntegerOrField };
                        clone_kind.unify(type_var_kind)?;
                        let clone = Type::TypeVariable(var_clone);
                        bindings.insert(*new_target_id, (self_var.clone(), clone_kind, clone));
                        Ok(())
                    }
                }
            }
            _ => Err(UnificationError),
        }
    }

    /// Try to bind the given type variable to self. Although the given type variable
    /// is expected to be of Kind::Normal, this binding can still fail
    /// if the given type variable occurs within `self` as that would create a recursive type.
    ///
    /// If successful, the binding is placed in the
    /// given TypeBindings map rather than linked immediately.
    fn try_bind_to(
        &self,
        var: &TypeVariable,
        bindings: &mut TypeBindings,
        kind: Kind,
    ) -> Result<(), UnificationError> {
        let target_id = match &*var.borrow() {
            TypeBinding::Bound(_) => unreachable!(),
            TypeBinding::Unbound(id, _) => *id,
        };

        if !self.kind().unifies(&kind) {
            return Err(UnificationError);
        }

        let this = self.substitute(bindings).follow_bindings();
        if let Some((binding, kind)) = this.get_inner_type_variable() {
            match &*binding.borrow() {
                TypeBinding::Bound(typ) => return typ.try_bind_to(var, bindings, kind),
                // Don't recursively bind the same id to itself
                TypeBinding::Unbound(id, _) if *id == target_id => return Ok(()),
                _ => (),
            }
        }

        // Check if the target id occurs within `this` before binding. Otherwise this could
        // cause infinitely recursive types
        if this.occurs(target_id) {
            Err(UnificationError)
        } else {
            bindings.insert(target_id, (var.clone(), this.kind(), this.clone()));
            Ok(())
        }
    }

    fn get_inner_type_variable(&self) -> Option<(Shared<TypeBinding>, Kind)> {
        match self {
            Type::TypeVariable(var) => Some((var.1.clone(), var.kind())),
            Type::NamedGeneric(NamedGeneric { type_var, .. }) => {
                Some((type_var.1.clone(), type_var.kind()))
            }
            Type::CheckedCast { to, .. } => to.get_inner_type_variable(),
            _ => None,
        }
    }

    /// Apply the given type bindings, making them permanently visible for each
    /// clone of each type variable bound.
    pub fn apply_type_bindings(bindings: TypeBindings) {
        for (type_variable, _kind, binding) in bindings.values() {
            type_variable.bind(binding.clone());
        }
    }

    /// If this type is a Type::Constant (used in array lengths), or is bound
    /// to a Type::Constant, return the constant as a u32.
    pub fn evaluate_to_u32(&self, location: Location) -> Result<u32, TypeCheckError> {
        self.evaluate_to_signed_field(&Kind::u32(), location).map(|signed_field| {
            signed_field
                .try_to_unsigned::<u32>()
                .expect("ICE: size should have already been checked by evaluate_to_field_element")
        })
    }

    // TODO(https://github.com/noir-lang/noir/issues/6260): remove
    // the unifies checks once all kinds checks are implemented?
    pub(crate) fn evaluate_to_signed_field(
        &self,
        kind: &Kind,
        location: Location,
    ) -> Result<SignedField, TypeCheckError> {
        let run_simplifications = true;
        self.evaluate_to_signed_field_helper(kind, location, run_simplifications)
    }

    /// evaluate_to_field_element with optional generic arithmetic simplifications
    pub(crate) fn evaluate_to_signed_field_helper(
        &self,
        kind: &Kind,
        location: Location,
        run_simplifications: bool,
    ) -> Result<SignedField, TypeCheckError> {
        if let Some((binding, binding_kind)) = self.get_inner_type_variable() {
            match &*binding.borrow() {
                TypeBinding::Bound(binding) => {
                    if kind.unifies(&binding_kind) {
                        return binding.evaluate_to_signed_field_helper(
                            &binding_kind,
                            location,
                            run_simplifications,
                        );
                    }
                }
                TypeBinding::Unbound(..) => (),
            }
        }

        match self.canonicalize_with_simplifications(run_simplifications) {
            Type::Constant(x, constant_kind) => {
                if kind.unifies(&constant_kind) {
                    kind.ensure_value_fits(x, location)
                } else {
                    Err(TypeCheckError::TypeKindMismatch {
                        expected_kind: constant_kind,
                        expr_kind: kind.clone(),
                        expr_location: location,
                    })
                }
            }
            Type::InfixExpr(lhs, op, rhs, _) => {
                let infix_kind = lhs.infix_kind(&rhs);
                if kind.unifies(&infix_kind) {
                    let lhs_value = lhs.evaluate_to_signed_field_helper(
                        &infix_kind,
                        location,
                        run_simplifications,
                    )?;
                    let rhs_value = rhs.evaluate_to_signed_field_helper(
                        &infix_kind,
                        location,
                        run_simplifications,
                    )?;
                    op.function(lhs_value, rhs_value, &infix_kind, location)
                } else {
                    Err(TypeCheckError::TypeKindMismatch {
                        expected_kind: kind.clone(),
                        expr_kind: infix_kind,
                        expr_location: location,
                    })
                }
            }
            Type::CheckedCast { from, to } => {
                let to_value = to.evaluate_to_signed_field(kind, location)?;

                // if both 'to' and 'from' evaluate to a constant,
                // return None unless they match
                let skip_simplifications = false;
                if let Ok(from_value) =
                    from.evaluate_to_signed_field_helper(kind, location, skip_simplifications)
                {
                    if to_value == from_value {
                        Ok(to_value)
                    } else {
                        let to = *to.clone();
                        let from = *from.clone();
                        Err(TypeCheckError::TypeCanonicalizationMismatch {
                            to,
                            from,
                            to_value,
                            from_value,
                            location,
                        })
                    }
                } else {
                    Ok(to_value)
                }
            }
            other => Err(TypeCheckError::NonConstantEvaluated { typ: other, location }),
        }
    }

    /// Retrieves the [Type] and [ItemVisibility] of the given field name:
    /// * for structs, it finds a member with a matching name
    /// * for tuples, it find the item by index, treating indexes as names "0", "1", ...
    /// * otherwise returns `None`
    pub fn get_field_type_and_visibility(
        &self,
        field_name: &str,
    ) -> Option<(Type, ItemVisibility)> {
        match self.follow_bindings() {
            Type::DataType(def, args) => def
                .borrow()
                .get_field(field_name, &args)
                .map(|(typ, visibility, _)| (typ, visibility)),
            Type::Tuple(fields) => {
                let mut fields = fields.into_iter().enumerate();
                fields
                    .find(|(i, _)| i.to_string() == *field_name)
                    .map(|(_, typ)| (typ, ItemVisibility::Public))
            }
            _ => None,
        }
    }

    /// Instantiate this type with the given type bindings.
    /// If any type variables which would be instantiated are contained in the
    /// given type bindings instead, the value from the type bindings is used.
    pub fn instantiate_with_bindings(
        &self,
        mut bindings: TypeBindings,
        interner: &NodeInterner,
    ) -> (Type, TypeBindings) {
        match self {
            Type::Forall(typevars, typ) => {
                for var in typevars {
                    bindings.entry(var.id()).or_insert_with(|| {
                        (var.clone(), var.kind(), interner.next_type_variable_with_kind(var.kind()))
                    });
                }

                let instantiated = typ.force_substitute(&bindings);
                (instantiated, bindings)
            }
            other => (other.clone(), bindings),
        }
    }

    /// Instantiate this type, replacing any type variables it is quantified
    /// over with fresh type variables. If this type is not a Type::Forall,
    /// it is unchanged.
    pub fn instantiate(&self, interner: &NodeInterner) -> (Type, TypeBindings) {
        match self {
            Type::Forall(typevars, typ) => {
                let replacements = typevars
                    .iter()
                    .map(|var| {
                        let new = interner.next_type_variable_with_kind(var.kind());
                        (var.id(), (var.clone(), var.kind(), new))
                    })
                    .collect();

                let instantiated = typ.force_substitute(&replacements);
                (instantiated, replacements)
            }
            other => (other.clone(), HashMap::default()),
        }
    }

    /// Instantiates a type with the given types.
    /// This differs from substitute in that only the quantified type variables
    /// are matched against the type list and are eligible for substitution - similar
    /// to normal instantiation. This function is used when the turbofish operator
    /// is used and generic substitutions are provided manually by users.
    ///
    /// Expects the given type vector to be the same length as the Forall type variables.
    pub fn instantiate_with_bindings_and_turbofish(
        &self,
        bindings: TypeBindings,
        turbofish_types: Vec<Type>,
        interner: &NodeInterner,
        implicit_generic_count: usize,
    ) -> (Type, TypeBindings) {
        match self {
            Type::Forall(typevars, typ) => {
                assert_eq!(
                    turbofish_types.len() + implicit_generic_count,
                    typevars.len(),
                    "Turbofish operator used with incorrect generic count which was not caught by name resolution"
                );

                let implicit_and_turbofish_bindings = (0..implicit_generic_count)
                    .map(|_| interner.next_type_variable())
                    .chain(turbofish_types);

                let mut replacements: TypeBindings = typevars
                    .iter()
                    .zip(implicit_and_turbofish_bindings)
                    .map(|(var, binding)| (var.id(), (var.clone(), var.kind(), binding)))
                    .collect();

                for (binding_key, binding_value) in bindings {
                    replacements.insert(binding_key, binding_value);
                }

                let instantiated = typ.substitute(&replacements);
                (instantiated, replacements)
            }
            other => (other.clone(), HashMap::default()),
        }
    }

    fn type_variable_id(&self) -> Option<TypeVariableId> {
        match self {
            Type::TypeVariable(type_var) | Type::NamedGeneric(NamedGeneric { type_var, .. }) => {
                Some(type_var.0)
            }
            _ => None,
        }
    }

    /// Substitute any type variables found within this type with the
    /// given bindings if found. If a type variable is not found within
    /// the given TypeBindings, it is unchanged.
    pub fn substitute(&self, type_bindings: &TypeBindings) -> Type {
        self.substitute_helper(type_bindings, false)
    }

    /// Forcibly substitute any type variables found within this type with the
    /// given bindings if found. If a type variable is not found within
    /// the given TypeBindings, it is unchanged.
    ///
    /// Compared to `substitute`, this function will also substitute any type variables
    /// from type_bindings, even if they are bound in `self`. Since this can undo previous
    /// bindings, this function should be avoided unless necessary. Currently, it is only
    /// needed when handling bindings between trait methods and their corresponding impl
    /// method during monomorphization.
    pub fn force_substitute(&self, type_bindings: &TypeBindings) -> Type {
        self.substitute_helper(type_bindings, true)
    }

    /// This helper function only differs in the additional parameter which, if set,
    /// allows substitutions on already-bound type variables. This should be `false`
    /// for most uses, but is currently needed during monomorphization when instantiating
    /// trait functions to shed any previous bindings from recursive parent calls to the
    /// same trait.
    fn substitute_helper(
        &self,
        type_bindings: &TypeBindings,
        substitute_bound_typevars: bool,
    ) -> Type {
        if type_bindings.is_empty() {
            return self.clone();
        }

        let recur_on_binding = |id, replacement: &Type| {
            // Prevent recurring forever if there's a `T := T` binding
            if replacement.type_variable_id() == Some(id) {
                replacement.clone()
            } else {
                replacement.substitute_helper(type_bindings, substitute_bound_typevars)
            }
        };

        let substitute_binding = |binding: &TypeVariable| {
            // Check the id first to allow substituting to
            // type variables that have already been bound over.
            // This is needed for monomorphizing trait impl methods.
            match type_bindings.get(&binding.0) {
                Some((_, _kind, replacement)) if substitute_bound_typevars => {
                    recur_on_binding(binding.0, replacement)
                }
                _ => match &*binding.borrow() {
                    TypeBinding::Bound(binding) => {
                        binding.substitute_helper(type_bindings, substitute_bound_typevars)
                    }
                    TypeBinding::Unbound(id, _) => match type_bindings.get(id) {
                        Some((_, kind, replacement)) => {
                            assert!(
                                kind.unifies(&replacement.kind()),
                                "while substituting (unbound): expected kind of unbound TypeVariable ({:?}) to match the kind of its binding ({:?})",
                                kind,
                                replacement.kind()
                            );

                            recur_on_binding(binding.0, replacement)
                        }
                        None => self.clone(),
                    },
                },
            }
        };

        match self {
            Type::Array(size, element) => {
                let size = size.substitute_helper(type_bindings, substitute_bound_typevars);
                let element = element.substitute_helper(type_bindings, substitute_bound_typevars);
                Type::Array(Box::new(size), Box::new(element))
            }
            Type::Slice(element) => {
                let element = element.substitute_helper(type_bindings, substitute_bound_typevars);
                Type::Slice(Box::new(element))
            }
            Type::String(size) => {
                let size = size.substitute_helper(type_bindings, substitute_bound_typevars);
                Type::String(Box::new(size))
            }
            Type::FmtString(size, fields) => {
                let size = size.substitute_helper(type_bindings, substitute_bound_typevars);
                let fields = fields.substitute_helper(type_bindings, substitute_bound_typevars);
                Type::FmtString(Box::new(size), Box::new(fields))
            }
            Type::CheckedCast { from, to } => {
                let from = from.substitute_helper(type_bindings, substitute_bound_typevars);
                let to = to.substitute_helper(type_bindings, substitute_bound_typevars);
                Type::CheckedCast { from: Box::new(from), to: Box::new(to) }
            }
            Type::NamedGeneric(NamedGeneric { type_var, .. }) | Type::TypeVariable(type_var) => {
                substitute_binding(type_var)
            }

            // Do not substitute_helper fields, it can lead to infinite recursion
            // and we should not match fields when type checking anyway.
            Type::DataType(fields, args) => {
                let args = vecmap(args, |arg| {
                    arg.substitute_helper(type_bindings, substitute_bound_typevars)
                });
                Type::DataType(fields.clone(), args)
            }
            Type::Alias(alias, args) => {
                let args = vecmap(args, |arg| {
                    arg.substitute_helper(type_bindings, substitute_bound_typevars)
                });
                Type::Alias(alias.clone(), args)
            }
            Type::Tuple(fields) => {
                let fields = vecmap(fields, |field| {
                    field.substitute_helper(type_bindings, substitute_bound_typevars)
                });
                Type::Tuple(fields)
            }
            Type::Forall(typevars, typ) => {
                // Trying to substitute_helper a variable within a nested Forall
                // is usually impossible and indicative of an error in the type checker somewhere.
                for var in typevars {
                    assert!(!type_bindings.contains_key(&var.id()));
                }
                let typ = Box::new(typ.substitute_helper(type_bindings, substitute_bound_typevars));
                Type::Forall(typevars.clone(), typ)
            }
            Type::Function(args, ret, env, unconstrained) => {
                let args = vecmap(args, |arg| {
                    arg.substitute_helper(type_bindings, substitute_bound_typevars)
                });
                let ret = Box::new(ret.substitute_helper(type_bindings, substitute_bound_typevars));
                let env = Box::new(env.substitute_helper(type_bindings, substitute_bound_typevars));
                Type::Function(args, ret, env, *unconstrained)
            }
            Type::Reference(element, mutable) => Type::Reference(
                Box::new(element.substitute_helper(type_bindings, substitute_bound_typevars)),
                *mutable,
            ),

            Type::TraitAsType(s, name, generics) => {
                let ordered = vecmap(&generics.ordered, |arg| {
                    arg.substitute_helper(type_bindings, substitute_bound_typevars)
                });
                let named = vecmap(&generics.named, |arg| {
                    let typ = arg.typ.substitute_helper(type_bindings, substitute_bound_typevars);
                    NamedType { name: arg.name.clone(), typ }
                });
                Type::TraitAsType(*s, name.clone(), TraitGenerics { ordered, named })
            }
            Type::InfixExpr(lhs, op, rhs, inversion) => {
                let lhs = lhs.substitute_helper(type_bindings, substitute_bound_typevars);
                let rhs = rhs.substitute_helper(type_bindings, substitute_bound_typevars);
                Type::InfixExpr(Box::new(lhs), *op, Box::new(rhs), *inversion)
            }

            Type::FieldElement
            | Type::Integer(_, _)
            | Type::Bool
            | Type::Constant(_, _)
            | Type::Error
            | Type::Quoted(_)
            | Type::Unit => self.clone(),
        }
    }

    /// True if the given TypeVariableId is free anywhere within self
    pub fn occurs(&self, target_id: TypeVariableId) -> bool {
        match self {
            Type::Array(len, elem) => len.occurs(target_id) || elem.occurs(target_id),
            Type::Slice(elem) => elem.occurs(target_id),
            Type::String(len) => len.occurs(target_id),
            Type::FmtString(len, fields) => {
                let len_occurs = len.occurs(target_id);
                let field_occurs = fields.occurs(target_id);
                len_occurs || field_occurs
            }
            Type::DataType(_, generic_args) | Type::Alias(_, generic_args) => {
                generic_args.iter().any(|arg| arg.occurs(target_id))
            }
            Type::TraitAsType(_, _, args) => {
                args.ordered.iter().any(|arg| arg.occurs(target_id))
                    || args.named.iter().any(|arg| arg.typ.occurs(target_id))
            }
            Type::Tuple(fields) => fields.iter().any(|field| field.occurs(target_id)),
            Type::CheckedCast { from, to } => from.occurs(target_id) || to.occurs(target_id),
            Type::NamedGeneric(NamedGeneric { type_var, .. }) | Type::TypeVariable(type_var) => {
                match &*type_var.borrow() {
                    TypeBinding::Bound(binding) => {
                        type_var.id() == target_id || binding.occurs(target_id)
                    }
                    TypeBinding::Unbound(id, _) => *id == target_id,
                }
            }
            Type::Forall(typevars, typ) => {
                !typevars.iter().any(|var| var.id() == target_id) && typ.occurs(target_id)
            }
            Type::Function(args, ret, env, _unconstrained) => {
                args.iter().any(|arg| arg.occurs(target_id))
                    || ret.occurs(target_id)
                    || env.occurs(target_id)
            }
            Type::Reference(element, _) => element.occurs(target_id),
            Type::InfixExpr(lhs, _op, rhs, _) => lhs.occurs(target_id) || rhs.occurs(target_id),

            Type::FieldElement
            | Type::Integer(_, _)
            | Type::Bool
            | Type::Constant(_, _)
            | Type::Error
            | Type::Quoted(_)
            | Type::Unit => false,
        }
    }

    /// Follow any TypeVariable bindings within this type. Doing so ensures
    /// that if the bindings are rebound or unbound from under the type then the
    /// returned type will not change (because it will no longer contain the
    /// links that may be unbound).
    ///
    /// Expected to be called on an instantiated type (with no Type::Foralls)
    pub fn follow_bindings(&self) -> Type {
        use Type::*;
        match self {
            Array(size, elem) => {
                Array(Box::new(size.follow_bindings()), Box::new(elem.follow_bindings()))
            }
            Slice(elem) => Slice(Box::new(elem.follow_bindings())),
            String(size) => String(Box::new(size.follow_bindings())),
            FmtString(size, args) => {
                let size = Box::new(size.follow_bindings());
                let args = Box::new(args.follow_bindings());
                FmtString(size, args)
            }
            DataType(def, args) => {
                let args = vecmap(args, |arg| arg.follow_bindings());
                DataType(def.clone(), args)
            }
            Alias(def, args) => {
                // We don't need to vecmap(args, follow_bindings) since we're recursively
                // calling follow_bindings here already.
                def.borrow().get_type(args).follow_bindings()
            }
            Tuple(args) => Tuple(vecmap(args, |arg| arg.follow_bindings())),
            CheckedCast { from, to } => {
                let from = Box::new(from.follow_bindings());
                let to = Box::new(to.follow_bindings());
                CheckedCast { from, to }
            }
            TypeVariable(var) | NamedGeneric(types::NamedGeneric { type_var: var, .. }) => {
                if let TypeBinding::Bound(typ) = &*var.borrow() {
                    return typ.follow_bindings();
                }
                self.clone()
            }
            Function(args, ret, env, unconstrained) => {
                let args = vecmap(args, |arg| arg.follow_bindings());
                let ret = Box::new(ret.follow_bindings());
                let env = Box::new(env.follow_bindings());
                Function(args, ret, env, *unconstrained)
            }

            Reference(element, mutable) => Reference(Box::new(element.follow_bindings()), *mutable),

            TraitAsType(s, name, args) => {
                let ordered = vecmap(&args.ordered, |arg| arg.follow_bindings());
                let named = vecmap(&args.named, |arg| NamedType {
                    name: arg.name.clone(),
                    typ: arg.typ.follow_bindings(),
                });
                TraitAsType(*s, name.clone(), TraitGenerics { ordered, named })
            }
            InfixExpr(lhs, op, rhs, inversion) => {
                let lhs = lhs.follow_bindings();
                let rhs = rhs.follow_bindings();
                InfixExpr(Box::new(lhs), *op, Box::new(rhs), *inversion)
            }

            // Expect that this function should only be called on instantiated types
            Forall(..) => unreachable!(),
            FieldElement | Integer(_, _) | Bool | Constant(_, _) | Unit | Quoted(_) | Error => {
                self.clone()
            }
        }
    }

    /// Follow bindings if this is a type variable or generic to the first non-type-variable
    /// type. Unlike `follow_bindings`, this won't recursively follow any bindings on any
    /// fields or arguments of this type.
    pub fn follow_bindings_shallow(&self) -> Cow<Type> {
        match self {
            Type::TypeVariable(var) | Type::NamedGeneric(NamedGeneric { type_var: var, .. }) => {
                if let TypeBinding::Bound(typ) = &*var.borrow() {
                    return Cow::Owned(typ.follow_bindings_shallow().into_owned());
                }
                Cow::Borrowed(self)
            }
            Type::Alias(alias_def, generics) => {
                let typ = alias_def.borrow().get_type(generics);
                Cow::Owned(typ.follow_bindings_shallow().into_owned())
            }
            other => Cow::Borrowed(other),
        }
    }

    pub fn from_generics(generics: &GenericTypeVars) -> Vec<Type> {
        vecmap(generics, |var| Type::TypeVariable(var.clone()))
    }

    /// Replace any `Type::NamedGeneric` in this type with a `Type::TypeVariable`
    /// using to the same inner `TypeVariable`. This is used during monomorphization
    /// to bind to named generics since they are unbindable during type checking.
    pub fn replace_named_generics_with_type_variables(&mut self) {
        match self {
            Type::FieldElement
            | Type::Constant(_, _)
            | Type::Integer(_, _)
            | Type::Bool
            | Type::Unit
            | Type::Error
            | Type::Quoted(_) => (),

            Type::Array(len, elem) => {
                len.replace_named_generics_with_type_variables();
                elem.replace_named_generics_with_type_variables();
            }

            Type::Slice(elem) => elem.replace_named_generics_with_type_variables(),
            Type::String(len) => len.replace_named_generics_with_type_variables(),
            Type::FmtString(len, captures) => {
                len.replace_named_generics_with_type_variables();
                captures.replace_named_generics_with_type_variables();
            }
            Type::Tuple(fields) => {
                for field in fields {
                    field.replace_named_generics_with_type_variables();
                }
            }
            Type::DataType(_, generics) => {
                for generic in generics {
                    generic.replace_named_generics_with_type_variables();
                }
            }
            Type::Alias(alias, generics) => {
                let mut typ = alias.borrow().get_type(generics);
                typ.replace_named_generics_with_type_variables();
                *self = typ;
            }
            Type::TypeVariable(var) => {
                let var = var.borrow();
                if let TypeBinding::Bound(binding) = &*var {
                    let binding = binding.clone();
                    drop(var);
                    *self = binding;
                }
            }
            Type::TraitAsType(_, _, generics) => {
                for generic in &mut generics.ordered {
                    generic.replace_named_generics_with_type_variables();
                }
                for generic in &mut generics.named {
                    generic.typ.replace_named_generics_with_type_variables();
                }
            }
            Type::CheckedCast { from, to } => {
                from.replace_named_generics_with_type_variables();
                to.replace_named_generics_with_type_variables();
            }
            Type::NamedGeneric(NamedGeneric { type_var, .. }) => {
                let type_binding = type_var.borrow();
                if let TypeBinding::Bound(binding) = &*type_binding {
                    let mut binding = binding.clone();
                    drop(type_binding);
                    binding.replace_named_generics_with_type_variables();
                    *self = binding;
                } else {
                    drop(type_binding);
                    *self = Type::TypeVariable(type_var.clone());
                }
            }
            Type::Function(args, ret, env, _unconstrained) => {
                for arg in args {
                    arg.replace_named_generics_with_type_variables();
                }
                ret.replace_named_generics_with_type_variables();
                env.replace_named_generics_with_type_variables();
            }
            Type::Reference(elem, _) => elem.replace_named_generics_with_type_variables(),
            Type::Forall(_, typ) => typ.replace_named_generics_with_type_variables(),
            Type::InfixExpr(lhs, _op, rhs, _) => {
                lhs.replace_named_generics_with_type_variables();
                rhs.replace_named_generics_with_type_variables();
            }
        }
    }

    pub fn slice_element_type(&self) -> Option<&Type> {
        match self {
            Type::Slice(element) => Some(element),
            _ => None,
        }
    }

    pub(crate) fn integral_maximum_size(&self) -> Option<FieldElement> {
        match self {
            Type::FieldElement => None,
            Type::Integer(sign, num_bits) => {
                let mut max_bit_size = num_bits.bit_size();
                if sign == &Signedness::Signed {
                    max_bit_size -= 1;
                }
                let max = if max_bit_size == 128 { u128::MAX } else { (1u128 << max_bit_size) - 1 };
                Some(max.into())
            }
            Type::Bool => Some(FieldElement::one()),
            Type::TypeVariable(var) => {
                let binding = &var.1;
                match &*binding.borrow() {
                    TypeBinding::Unbound(_, type_var_kind) => match type_var_kind {
                        Kind::Any | Kind::Normal | Kind::Integer | Kind::IntegerOrField => None,
                        Kind::Numeric(typ) => typ.integral_maximum_size(),
                    },
                    TypeBinding::Bound(typ) => typ.integral_maximum_size(),
                }
            }
            Type::Alias(alias, args) => alias.borrow().get_type(args).integral_maximum_size(),
            Type::CheckedCast { to, .. } => to.integral_maximum_size(),
            Type::NamedGeneric(NamedGeneric { type_var, .. }) => match &*type_var.borrow() {
                TypeBinding::Bound(typ) => typ.integral_maximum_size(),
                TypeBinding::Unbound(_, kind) => kind.integral_maximum_size(),
            },
            Type::Reference(typ, _) => typ.integral_maximum_size(),
            Type::InfixExpr(lhs, _op, rhs, _) => lhs.infix_kind(rhs).integral_maximum_size(),
            Type::Constant(_, kind) => kind.integral_maximum_size(),

            Type::Array(..)
            | Type::Slice(..)
            | Type::String(..)
            | Type::FmtString(..)
            | Type::Unit
            | Type::Tuple(..)
            | Type::DataType(..)
            | Type::TraitAsType(..)
            | Type::Function(..)
            | Type::Forall(..)
            | Type::Quoted(..)
            | Type::Error => None,
        }
    }

    pub(crate) fn integral_minimum_size(&self) -> Option<SignedField> {
        match self.follow_bindings_shallow().as_ref() {
            Type::FieldElement => None,
            Type::Integer(sign, num_bits) => {
                if *sign == Signedness::Unsigned {
                    return Some(SignedField::zero());
                }

                let max_bit_size = num_bits.bit_size() - 1;
                Some(if max_bit_size == 128 {
                    SignedField::negative(i128::MIN.abs_u128())
                } else {
                    SignedField::negative(1u128 << max_bit_size)
                })
            }
            Type::Bool => Some(SignedField::zero()),
            Type::TypeVariable(var) => {
                let binding = &var.1;
                match &*binding.borrow() {
                    TypeBinding::Unbound(_, type_var_kind) => match type_var_kind {
                        Kind::Any | Kind::Normal | Kind::Integer | Kind::IntegerOrField => None,
                        Kind::Numeric(typ) => typ.integral_minimum_size(),
                    },
                    TypeBinding::Bound(typ) => typ.integral_minimum_size(),
                }
            }
            _ => None,
        }
    }

    /// Substitute any [`Kind::Any`] in this type, for types that hold kinds (like [`Type::Constant`])
    /// with the given `kind`.
    pub(crate) fn substitute_kind_any_with_kind(self, kind: &Kind) -> Type {
        match self {
            Type::CheckedCast { from, to } => Type::CheckedCast {
                from: Box::new(from.substitute_kind_any_with_kind(kind)),
                to: Box::new(to.substitute_kind_any_with_kind(kind)),
            },
            Type::Constant(value, constant_kind) => {
                let kind = if let Kind::Any = constant_kind { kind.clone() } else { constant_kind };
                Type::Constant(value, kind)
            }
            Type::InfixExpr(lhs, op, rhs, inverse) => Type::InfixExpr(
                Box::new(lhs.substitute_kind_any_with_kind(kind)),
                op,
                Box::new(rhs.substitute_kind_any_with_kind(kind)),
                inverse,
            ),
            Type::FieldElement
            | Type::Array(..)
            | Type::Slice(..)
            | Type::Integer(..)
            | Type::Bool
            | Type::String(..)
            | Type::FmtString(..)
            | Type::Unit
            | Type::Tuple(..)
            | Type::DataType(..)
            | Type::Alias(..)
            | Type::TypeVariable(..)
            | Type::TraitAsType(..)
            | Type::NamedGeneric(..)
            | Type::Function(..)
            | Type::Reference(..)
            | Type::Quoted(..)
            | Type::Forall(..)
            | Type::Error => self,
        }
    }

    pub(crate) fn as_integer_type_suffix(&self) -> Option<IntegerTypeSuffix> {
        use {IntegerBitSize::*, Signedness::*};
        match self.follow_bindings_shallow().as_ref() {
            Type::FieldElement => Some(IntegerTypeSuffix::Field),
            Type::Integer(Signed, Eight) => Some(IntegerTypeSuffix::I8),
            Type::Integer(Signed, Sixteen) => Some(IntegerTypeSuffix::I16),
            Type::Integer(Signed, ThirtyTwo) => Some(IntegerTypeSuffix::I32),
            Type::Integer(Signed, SixtyFour) => Some(IntegerTypeSuffix::I64),
            Type::Integer(Unsigned, One) => Some(IntegerTypeSuffix::U1),
            Type::Integer(Unsigned, Eight) => Some(IntegerTypeSuffix::U8),
            Type::Integer(Unsigned, Sixteen) => Some(IntegerTypeSuffix::U16),
            Type::Integer(Unsigned, ThirtyTwo) => Some(IntegerTypeSuffix::U32),
            Type::Integer(Unsigned, SixtyFour) => Some(IntegerTypeSuffix::U64),
            Type::Integer(Unsigned, HundredTwentyEight) => Some(IntegerTypeSuffix::U128),
            _ => None,
        }
    }
}

impl BinaryTypeOperator {
    /// Perform the actual rust numeric operation associated with this operator
    pub fn function(
        self,
        a: SignedField,
        b: SignedField,
        kind: &Kind,
        location: Location,
    ) -> Result<SignedField, TypeCheckError> {
        match kind.follow_bindings().integral_maximum_size() {
            None => match self {
                BinaryTypeOperator::Addition => Ok(a + b),
                BinaryTypeOperator::Subtraction => Ok(a - b),
                BinaryTypeOperator::Multiplication => Ok(a * b),
                BinaryTypeOperator::Division => (!b.is_zero())
                    .then(|| a / b)
                    .ok_or(TypeCheckError::DivisionByZero { lhs: a, rhs: b, location }),
                BinaryTypeOperator::Modulo => {
                    Err(TypeCheckError::ModuloOnFields { lhs: a, rhs: b, location })
                }
            },
            Some(maximum_size) => {
                if maximum_size.to_u128() == u128::MAX {
                    // For u128 operations we need to use u128
                    let a = a.to_u128();
                    let b = b.to_u128();

                    let err = TypeCheckError::FailingBinaryOp {
                        op: self,
                        lhs: a.to_string(),
                        rhs: b.to_string(),
                        location,
                    };
                    let result = match self {
                        BinaryTypeOperator::Addition => a.checked_add(b).ok_or(err)?,
                        BinaryTypeOperator::Subtraction => a.checked_sub(b).ok_or(err)?,
                        BinaryTypeOperator::Multiplication => a.checked_mul(b).ok_or(err)?,
                        BinaryTypeOperator::Division => a.checked_div(b).ok_or(err)?,
                        BinaryTypeOperator::Modulo => a.checked_rem(b).ok_or(err)?,
                    };

                    Ok(result.into())
                } else {
                    // Every other type first in i128, allowing both positive and negative values
                    let a = a.to_i128();
                    let b = b.to_i128();

                    let err = TypeCheckError::FailingBinaryOp {
                        op: self,
                        lhs: a.to_string(),
                        rhs: b.to_string(),
                        location,
                    };
                    let result = match self {
                        BinaryTypeOperator::Addition => a.checked_add(b).ok_or(err)?,
                        BinaryTypeOperator::Subtraction => a.checked_sub(b).ok_or(err)?,
                        BinaryTypeOperator::Multiplication => a.checked_mul(b).ok_or(err)?,
                        BinaryTypeOperator::Division => a.checked_div(b).ok_or(err)?,
                        BinaryTypeOperator::Modulo => a.checked_rem(b).ok_or(err)?,
                    };

                    Ok(result.into())
                }
            }
        }
    }

    fn is_commutative(self) -> bool {
        matches!(self, BinaryTypeOperator::Addition | BinaryTypeOperator::Multiplication)
    }

    /// Return the operator that will "undo" this operation if applied to the rhs
    fn inverse(self) -> Option<BinaryTypeOperator> {
        match self {
            BinaryTypeOperator::Addition => Some(BinaryTypeOperator::Subtraction),
            BinaryTypeOperator::Subtraction => Some(BinaryTypeOperator::Addition),
            BinaryTypeOperator::Multiplication => None,
            BinaryTypeOperator::Division => None,
            BinaryTypeOperator::Modulo => None,
        }
    }

    /// Return the operator that will "undo" this operation if applied to the rhs
    fn approx_inverse(self) -> Option<BinaryTypeOperator> {
        match self {
            BinaryTypeOperator::Addition => Some(BinaryTypeOperator::Subtraction),
            BinaryTypeOperator::Subtraction => Some(BinaryTypeOperator::Addition),
            BinaryTypeOperator::Multiplication => Some(BinaryTypeOperator::Division),
            BinaryTypeOperator::Division => Some(BinaryTypeOperator::Multiplication),
            BinaryTypeOperator::Modulo => None,
        }
    }
}

impl From<Type> for PrintableType {
    fn from(value: Type) -> Self {
        Self::from(&value)
    }
}

impl From<&Type> for PrintableType {
    fn from(value: &Type) -> Self {
        // Note; use strict_eq instead of partial_eq when comparing field types
        // in this method, you most likely want to distinguish between public and private
        match value {
            Type::FieldElement => PrintableType::Field,
            Type::Array(size, typ) => {
                let dummy_location = Location::dummy();
                let length = size
                    .evaluate_to_u32(dummy_location)
                    .expect("Cannot print variable sized arrays");
                let typ = typ.as_ref();
                PrintableType::Array { length, typ: Box::new(typ.into()) }
            }
            Type::Slice(typ) => {
                let typ = typ.as_ref();
                PrintableType::Slice { typ: Box::new(typ.into()) }
            }
            Type::Integer(sign, bit_width) => match sign {
                Signedness::Unsigned => {
                    PrintableType::UnsignedInteger { width: (*bit_width).into() }
                }
                Signedness::Signed => PrintableType::SignedInteger { width: (*bit_width).into() },
            },
            Type::TypeVariable(binding) => match &*binding.borrow() {
                TypeBinding::Bound(typ) => typ.into(),
                TypeBinding::Unbound(_, Kind::Integer) => Type::default_int_type().into(),
                TypeBinding::Unbound(_, Kind::IntegerOrField) => {
                    Type::default_int_or_field_type().into()
                }
                TypeBinding::Unbound(_, Kind::Numeric(typ)) => (*typ.clone()).into(),
                TypeBinding::Unbound(_, Kind::Any | Kind::Normal) => unreachable!(),
            },
            Type::Bool => PrintableType::Boolean,
            Type::String(size) => {
                let dummy_location = Location::dummy();
                let size = size
                    .evaluate_to_u32(dummy_location)
                    .expect("Cannot print variable sized strings");
                PrintableType::String { length: size }
            }
            Type::FmtString(size, typ) => {
                let dummy_location = Location::dummy();
                let size = size
                    .evaluate_to_u32(dummy_location)
                    .expect("Cannot print variable sized strings");
                PrintableType::FmtString { length: size, typ: Box::new(typ.as_ref().into()) }
            }
            Type::Error => unreachable!(),
            Type::Unit => PrintableType::Unit,
            Type::Constant(_, _) => unreachable!(),
            Type::DataType(def, args) => {
                let data_type = def.borrow();
                let name = data_type.name.to_string();

                if let Some(fields) = data_type.get_fields(args) {
                    let fields = vecmap(fields, |(name, typ, _)| (name, typ.into()));
                    PrintableType::Struct { fields, name }
                } else if let Some(variants) = data_type.get_variants(args) {
                    let variants =
                        vecmap(variants, |(name, args)| (name, vecmap(args, Into::into)));
                    PrintableType::Enum { name, variants }
                } else {
                    unreachable!()
                }
            }
            Type::Alias(alias, args) => alias.borrow().get_type(args).into(),
            Type::TraitAsType(..) => unreachable!(),
            Type::Tuple(types) => PrintableType::Tuple { types: vecmap(types, |typ| typ.into()) },
            Type::CheckedCast { to, .. } => to.as_ref().into(),
            Type::NamedGeneric(..) => unreachable!(),
            Type::Forall(..) => unreachable!(),
            Type::Function(arguments, return_type, env, _unconstrained) => {
                // Mimicking `Monomorphizer::convert_type_helper`: functions are represented as a tuple of constrained and unconstrained version.
                let make_function = |unconstrained| PrintableType::Function {
                    arguments: arguments.iter().map(|arg| arg.into()).collect(),
                    return_type: Box::new(return_type.as_ref().into()),
                    env: Box::new(env.as_ref().into()),
                    unconstrained,
                };
                PrintableType::Tuple { types: vecmap([false, true], make_function) }
            }
            Type::Reference(typ, mutable) => {
                PrintableType::Reference { typ: Box::new(typ.as_ref().into()), mutable: *mutable }
            }
            Type::Quoted(_) => unreachable!(),
            Type::InfixExpr(..) => unreachable!(),
        }
    }
}

impl std::fmt::Debug for Type {
    fn fmt(&self, f: &mut std::fmt::Formatter<'_>) -> std::fmt::Result {
        match self {
            Type::FieldElement => {
                write!(f, "Field")
            }
            Type::Array(len, typ) => {
                write!(f, "[{typ:?}; {len:?}]")
            }
            Type::Slice(typ) => {
                write!(f, "[{typ:?}]")
            }
            Type::Integer(sign, num_bits) => match sign {
                Signedness::Signed => write!(f, "i{num_bits}"),
                Signedness::Unsigned => write!(f, "u{num_bits}"),
            },
            Type::TypeVariable(var) => {
                let binding = &var.1;
                if let TypeBinding::Unbound(_, type_var_kind) = &*binding.borrow() {
                    match type_var_kind {
                        Kind::Any | Kind::Normal => write!(f, "{var:?}"),
                        Kind::IntegerOrField => write!(f, "IntOrField{binding:?}"),
                        Kind::Integer => write!(f, "Int{binding:?}"),
                        Kind::Numeric(typ) => write!(f, "Numeric({binding:?}: {typ:?})"),
                    }
                } else {
                    write!(f, "{:?}", binding.borrow())
                }
            }
            Type::DataType(s, args) => {
                let args = vecmap(args, |arg| format!("{arg:?}"));
                if args.is_empty() {
                    write!(f, "{}", s.borrow())
                } else {
                    write!(f, "{}<{}>", s.borrow(), args.join(", "))
                }
            }
            Type::Alias(alias, args) => {
                let args = vecmap(args, |arg| format!("{arg:?}"));
                if args.is_empty() {
                    write!(f, "{}", alias.borrow())
                } else {
                    write!(f, "{}<{}>", alias.borrow(), args.join(", "))
                }
            }
            Type::TraitAsType(_id, name, generics) => write!(f, "impl {name}{generics:?}"),
            Type::Tuple(elements) => {
                let elements = vecmap(elements, |arg| format!("{arg:?}"));
                if elements.len() == 1 {
                    write!(f, "({},)", elements[0])
                } else {
                    write!(f, "({})", elements.join(", "))
                }
            }
            Type::Bool => write!(f, "bool"),
            Type::String(len) => write!(f, "str<{len:?}>"),
            Type::FmtString(len, elements) => {
                write!(f, "fmtstr<{len:?}, {elements:?}>")
            }
            Type::Unit => write!(f, "()"),
            Type::Error => write!(f, "error"),
            Type::CheckedCast { to, .. } => write!(f, "{to:?}"),
            Type::NamedGeneric(NamedGeneric { type_var, name, .. }) => match type_var.kind() {
                Kind::Any | Kind::Normal | Kind::Integer | Kind::IntegerOrField => {
                    write!(f, "{name}{type_var:?}")
                }
                Kind::Numeric(typ) => {
                    write!(f, "({name} : {typ}){type_var:?}")
                }
            },
            Type::Constant(x, kind) => write!(f, "({x}: {kind})"),
            Type::Forall(typevars, typ) => {
                let typevars = vecmap(typevars, |var| format!("{var:?}"));
                write!(f, "forall {}. {:?}", typevars.join(" "), typ)
            }
            Type::Function(args, ret, env, unconstrained) => {
                if *unconstrained {
                    write!(f, "unconstrained ")?;
                }

                let closure_env_text = match **env {
                    Type::Unit => "".to_string(),
                    _ => format!(" with env {env:?}"),
                };

                let args = vecmap(args.iter(), |arg| format!("{arg:?}"));

                write!(f, "fn({}) -> {ret:?}{closure_env_text}", args.join(", "))
            }
            Type::Reference(element, false) => {
                write!(f, "&{element:?}")
            }
            Type::Reference(element, true) => {
                write!(f, "&mut {element:?}")
            }
            Type::Quoted(quoted) => write!(f, "{quoted}"),
            Type::InfixExpr(lhs, op, rhs, _) => write!(f, "({lhs:?} {op} {rhs:?})"),
        }
    }
}

impl std::fmt::Debug for TypeVariableId {
    fn fmt(&self, f: &mut std::fmt::Formatter<'_>) -> std::fmt::Result {
        write!(f, "'{}", self.0)
    }
}

impl std::fmt::Debug for TypeVariable {
    fn fmt(&self, f: &mut std::fmt::Formatter<'_>) -> std::fmt::Result {
        write!(f, "{:?}", self.id())?;

        if let TypeBinding::Bound(typ) = &*self.borrow() {
            write!(f, " -> {typ:?}")?;
        }
        Ok(())
    }
}

impl std::fmt::Debug for DataType {
    fn fmt(&self, f: &mut std::fmt::Formatter<'_>) -> std::fmt::Result {
        write!(f, "{}", self.name)
    }
}

impl std::hash::Hash for Type {
    fn hash<H: std::hash::Hasher>(&self, state: &mut H) {
        if let Some((variable, kind)) = self.get_inner_type_variable() {
            kind.hash(state);
            if let TypeBinding::Bound(typ) = &*variable.borrow() {
                typ.hash(state);
                return;
            }
        }

        if !matches!(self, Type::TypeVariable(..) | Type::NamedGeneric(..)) {
            std::mem::discriminant(self).hash(state);
        }

        match self {
            Type::FieldElement | Type::Bool | Type::Unit | Type::Error => (),
            Type::Array(len, elem) => {
                len.hash(state);
                elem.hash(state);
            }
            Type::Slice(elem) => elem.hash(state),
            Type::Integer(sign, bits) => {
                sign.hash(state);
                bits.hash(state);
            }
            Type::String(len) => len.hash(state),
            Type::FmtString(len, env) => {
                len.hash(state);
                env.hash(state);
            }
            Type::Tuple(elements) => elements.hash(state),
            Type::DataType(def, args) => {
                def.hash(state);
                args.hash(state);
            }
            Type::Alias(alias, args) => {
                alias.hash(state);
                args.hash(state);
            }
            Type::NamedGeneric(NamedGeneric { type_var, implicit: true, .. }) => {
                // An implicitly added unbound named generic's hash must be the same as any other
                // implicitly added unbound named generic's hash.
                if !type_var.borrow().is_unbound() {
                    type_var.hash(state);
                }
            }
            Type::TypeVariable(var) | Type::NamedGeneric(NamedGeneric { type_var: var, .. }) => {
                var.hash(state);
            }
            Type::TraitAsType(trait_id, _, args) => {
                trait_id.hash(state);
                args.hash(state);
            }
            Type::Function(args, ret, env, is_unconstrained) => {
                args.hash(state);
                ret.hash(state);
                env.hash(state);
                is_unconstrained.hash(state);
            }
            Type::Reference(elem, mutable) => {
                elem.hash(state);
                mutable.hash(state);
            }
            Type::Forall(vars, typ) => {
                vars.hash(state);
                typ.hash(state);
            }
            Type::CheckedCast { to, .. } => to.hash(state),
            Type::Constant(value, _) => value.hash(state),
            Type::Quoted(typ) => typ.hash(state),
            Type::InfixExpr(lhs, op, rhs, _) => {
                lhs.hash(state);
                op.hash(state);
                rhs.hash(state);
            }
        }
    }
}

impl PartialEq for Type {
    fn eq(&self, other: &Self) -> bool {
        if let Some((variable, kind)) = self.get_inner_type_variable() {
            if kind != other.kind() {
                return false;
            }
            if let TypeBinding::Bound(typ) = &*variable.borrow() {
                return typ == other;
            }
        }

        if let Some((variable, other_kind)) = other.get_inner_type_variable() {
            if self.kind() != other_kind {
                return false;
            }
            if let TypeBinding::Bound(typ) = &*variable.borrow() {
                return self == typ;
            }
        }

        use Type::*;
        match (self, other) {
            (FieldElement, FieldElement) | (Bool, Bool) | (Unit, Unit) | (Error, Error) => true,
            (Array(lhs_len, lhs_elem), Array(rhs_len, rhs_elem)) => {
                lhs_len == rhs_len && lhs_elem == rhs_elem
            }
            (Slice(lhs_elem), Slice(rhs_elem)) => lhs_elem == rhs_elem,
            (Integer(lhs_sign, lhs_bits), Integer(rhs_sign, rhs_bits)) => {
                lhs_sign == rhs_sign && lhs_bits == rhs_bits
            }
            (String(lhs_len), String(rhs_len)) => lhs_len == rhs_len,
            (FmtString(lhs_len, lhs_env), FmtString(rhs_len, rhs_env)) => {
                lhs_len == rhs_len && lhs_env == rhs_env
            }
            (Tuple(lhs_types), Tuple(rhs_types)) => lhs_types == rhs_types,
            (DataType(lhs_struct, lhs_generics), DataType(rhs_struct, rhs_generics)) => {
                lhs_struct == rhs_struct && lhs_generics == rhs_generics
            }
            (Alias(lhs_alias, lhs_generics), Alias(rhs_alias, rhs_generics)) => {
                lhs_alias == rhs_alias && lhs_generics == rhs_generics
            }
            (TraitAsType(lhs_trait, _, lhs_generics), TraitAsType(rhs_trait, _, rhs_generics)) => {
                lhs_trait == rhs_trait && lhs_generics == rhs_generics
            }
            (
                Function(lhs_args, lhs_ret, lhs_env, lhs_unconstrained),
                Function(rhs_args, rhs_ret, rhs_env, rhs_unconstrained),
            ) => {
                let args_and_ret_eq = lhs_args == rhs_args && lhs_ret == rhs_ret;
                args_and_ret_eq && lhs_env == rhs_env && lhs_unconstrained == rhs_unconstrained
            }
            (Reference(lhs_elem, lhs_mut), Reference(rhs_elem, rhs_mut)) => {
                lhs_elem == rhs_elem && lhs_mut == rhs_mut
            }
            (Forall(lhs_vars, lhs_type), Forall(rhs_vars, rhs_type)) => {
                lhs_vars == rhs_vars && lhs_type == rhs_type
            }
            (CheckedCast { to, .. }, other) | (other, CheckedCast { to, .. }) => **to == *other,
            (Constant(lhs, lhs_kind), Constant(rhs, rhs_kind)) => {
                lhs == rhs && lhs_kind == rhs_kind
            }
            (Quoted(lhs), Quoted(rhs)) => lhs == rhs,
            (InfixExpr(l_lhs, l_op, l_rhs, _), InfixExpr(r_lhs, r_op, r_rhs, _)) => {
                l_lhs == r_lhs && l_op == r_op && l_rhs == r_rhs
            }
            // Two implicitly added unbound named generics are equal
            (
                NamedGeneric(types::NamedGeneric { type_var: lhs_var, implicit: true, .. }),
                NamedGeneric(types::NamedGeneric { type_var: rhs_var, implicit: true, .. }),
            ) => {
                lhs_var.borrow().is_unbound() && rhs_var.borrow().is_unbound()
                    || lhs_var.id() == rhs_var.id()
            }
            // Special case: we consider unbound named generics and type variables to be equal to each
            // other if their type variable ids match. This is important for some corner cases in
            // monomorphization where we call `replace_named_generics_with_type_variables` but
            // still want them to be equal for canonicalization checks in arithmetic generics.
            // Without this we'd fail the `serialize` test.
            (
                NamedGeneric(types::NamedGeneric { type_var: lhs_var, .. }) | TypeVariable(lhs_var),
                NamedGeneric(types::NamedGeneric { type_var: rhs_var, .. }) | TypeVariable(rhs_var),
            ) => lhs_var.id() == rhs_var.id(),
            _ => false,
        }
    }
}<|MERGE_RESOLUTION|>--- conflicted
+++ resolved
@@ -1594,7 +1594,6 @@
     /// Check whether this type is itself a slice, or a struct/enum/tuple/array which contains a slice.
     pub(crate) fn contains_slice(&self) -> bool {
         match self {
-<<<<<<< HEAD
             Type::Slice(..) => true,
 
             Type::FieldElement
@@ -1623,28 +1622,6 @@
                     })
                 } else {
                     false
-=======
-            Type::Slice(_) => true,
-            Type::Array(_, elem) => elem.as_ref().contains_slice(),
-            Type::DataType(typ, generics) => {
-                let typ = typ.borrow();
-                if let Some(fields) = typ.get_fields(generics) {
-                    if fields.iter().any(|(_, field, _)| field.contains_slice()) {
-                        return true;
-                    }
-                } else if let Some(variants) = typ.get_variants(generics) {
-                    if variants.iter().flat_map(|(_, args)| args).any(|typ| typ.contains_slice()) {
-                        return true;
-                    }
-                }
-                false
-            }
-            Type::Tuple(types) => {
-                for typ in types.iter() {
-                    if typ.contains_slice() {
-                        return true;
-                    }
->>>>>>> 8da0cc82
                 }
             }
             Type::Alias(alias, generics) => alias.borrow().get_type(generics).contains_slice(),
