use std::{
    borrow::Cow,
    cell::RefCell,
    collections::{BTreeSet, HashMap},
    rc::Rc,
};

use crate::{
    ast::IntegerBitSize,
    hir::type_check::TypeCheckError,
    node_interner::{ExprId, NodeInterner, TraitId, TypeAliasId},
};
use iter_extended::vecmap;
use noirc_errors::{Location, Span};
use noirc_printable_type::PrintableType;

use crate::{
    ast::{Ident, Signedness},
    node_interner::StructId,
};

use super::expr::{HirCallExpression, HirExpression, HirIdent};

#[derive(PartialEq, Eq, Clone, Hash)]
pub enum Type {
    /// A primitive Field type
    FieldElement,

    /// Array(N, E) is an array of N elements of type E. It is expected that N
    /// is either a type variable of some kind or a Type::Constant.
    Array(Box<Type>, Box<Type>),

    /// Slice(E) is a slice of elements of type E.
    Slice(Box<Type>),

    /// A primitive integer type with the given sign and bit count.
    /// E.g. `u32` would be `Integer(Unsigned, ThirtyTwo)`
    Integer(Signedness, IntegerBitSize),

    /// The primitive `bool` type.
    Bool,

    /// String(N) is an array of characters of length N. It is expected that N
    /// is either a type variable of some kind or a Type::Constant.
    String(Box<Type>),

    /// FmtString(N, Vec<E>) is an array of characters of length N that contains
    /// a list of fields specified inside the string by the following regular expression r"\{([\S]+)\}"
    FmtString(Box<Type>, Box<Type>),

    /// The unit type `()`.
    Unit,

    /// A tuple type with the given list of fields in the order they appear in source code.
    Tuple(Vec<Type>),

    /// A user-defined struct type. The `Shared<StructType>` field here refers to
    /// the shared definition for each instance of this struct type. The `Vec<Type>`
    /// represents the generic arguments (if any) to this struct type.
    Struct(Shared<StructType>, Vec<Type>),

    /// A user-defined alias to another type. Similar to a Struct, this carries a shared
    /// reference to the definition of the alias along with any generics that may have
    /// been applied to the alias.
    Alias(Shared<TypeAlias>, Vec<Type>),

    /// TypeVariables are stand-in variables for some type which is not yet known.
    /// They are not to be confused with NamedGenerics. While the later mostly works
    /// as with normal types (ie. for two NamedGenerics T and U, T != U), TypeVariables
    /// will be automatically rebound as necessary to satisfy any calls to unify.
    ///
    /// TypeVariables are often created when a generic function is instantiated. This
    /// is a process that replaces each NamedGeneric in a generic function with a TypeVariable.
    /// Doing this at each call site of a generic function is how they can be called with
    /// different argument types each time.
    TypeVariable(TypeVariable, TypeVariableKind),

    /// `impl Trait` when used in a type position.
    /// These are only matched based on the TraitId. The trait name parameter is only
    /// used for displaying error messages using the name of the trait.
    TraitAsType(TraitId, /*name:*/ Rc<String>, /*generics:*/ Vec<Type>),

    /// NamedGenerics are the 'T' or 'U' in a user-defined generic function
    /// like `fn foo<T, U>(...) {}`. Unlike TypeVariables, they cannot be bound over.
    NamedGeneric(TypeVariable, Rc<String>),

    /// A functions with arguments, a return type and environment.
    /// the environment should be `Unit` by default,
    /// for closures it should contain a `Tuple` type with the captured
    /// variable types.
    Function(Vec<Type>, /*return_type:*/ Box<Type>, /*environment:*/ Box<Type>),

    /// &mut T
    MutableReference(Box<Type>),

    /// A type generic over the given type variables.
    /// Storing both the TypeVariableId and TypeVariable isn't necessary
    /// but it makes handling them both easier. The TypeVariableId should
    /// never be bound over during type checking, but during monomorphization it
    /// will be and thus needs the full TypeVariable link.
    Forall(Generics, Box<Type>),

    /// A type-level integer. Included to let an Array's size type variable
    /// bind to an integer without special checks to bind it to a non-type.
    Constant(u64),

    /// The type of quoted code in macros. This is always a comptime-only type
    Code,

    /// The result of some type error. Remembering type errors as their own type variant lets
    /// us avoid issuing repeat type errors for the same item. For example, a lambda with
    /// an invalid type would otherwise issue a new error each time it is called
    /// if not for this variant.
    Error,
}

impl Type {
    /// Returns the number of field elements required to represent the type once encoded.
    pub fn field_count(&self) -> u32 {
        match self {
            Type::FieldElement | Type::Integer { .. } | Type::Bool => 1,
            Type::Array(size, typ) => {
                let length = size
                    .evaluate_to_u64()
                    .expect("Cannot have variable sized arrays as a parameter to main");
                let typ = typ.as_ref();
                (length as u32) * typ.field_count()
            }
            Type::Struct(def, args) => {
                let struct_type = def.borrow();
                let fields = struct_type.get_fields(args);
                fields.iter().fold(0, |acc, (_, field_type)| acc + field_type.field_count())
            }
            Type::Alias(def, generics) => def.borrow().get_type(generics).field_count(),
            Type::Tuple(fields) => {
                fields.iter().fold(0, |acc, field_typ| acc + field_typ.field_count())
            }
            Type::String(size) => {
                let size = size
                    .evaluate_to_u64()
                    .expect("Cannot have variable sized strings as a parameter to main");
                size as u32
            }
            Type::FmtString(_, _)
            | Type::Unit
            | Type::TypeVariable(_, _)
            | Type::TraitAsType(..)
            | Type::NamedGeneric(_, _)
            | Type::Function(_, _, _)
            | Type::MutableReference(_)
            | Type::Forall(_, _)
            | Type::Constant(_)
            | Type::Code
            | Type::Slice(_)
            | Type::Error => unreachable!("This type cannot exist as a parameter to main"),
        }
    }

    pub(crate) fn is_nested_slice(&self) -> bool {
        match self {
            Type::Slice(elem) => elem.as_ref().contains_slice(),
            Type::Array(_, elem) => elem.as_ref().contains_slice(),
            Type::Alias(alias, generics) => alias.borrow().get_type(generics).is_nested_slice(),
            _ => false,
        }
    }

    pub(crate) fn contains_slice(&self) -> bool {
        match self {
            Type::Slice(_) => true,
            Type::Struct(struct_typ, generics) => {
                let fields = struct_typ.borrow().get_fields(generics);
                for field in fields.iter() {
                    if field.1.contains_slice() {
                        return true;
                    }
                }
                false
            }
            Type::Tuple(types) => {
                for typ in types.iter() {
                    if typ.contains_slice() {
                        return true;
                    }
                }
                false
            }
            _ => false,
        }
    }
}

/// A list of TypeVariableIds to bind to a type. Storing the
/// TypeVariable in addition to the matching TypeVariableId allows
/// the binding to later be undone if needed.
pub type TypeBindings = HashMap<TypeVariableId, (TypeVariable, Type)>;

/// Represents a struct type in the type system. Each instance of this
/// rust struct will be shared across all Type::Struct variants that represent
/// the same struct type.
#[derive(Eq)]
pub struct StructType {
    /// A unique id representing this struct type. Used to check if two
    /// struct types are equal.
    pub id: StructId,

    pub name: Ident,

    /// Fields are ordered and private, they should only
    /// be accessed through get_field(), get_fields(), or instantiate()
    /// since these will handle applying generic arguments to fields as well.
    fields: Vec<(Ident, Type)>,

    pub generics: Generics,
    pub location: Location,
}

/// Corresponds to generic lists such as `<T, U>` in the source program.
pub type Generics = Vec<TypeVariable>;

impl std::hash::Hash for StructType {
    fn hash<H: std::hash::Hasher>(&self, state: &mut H) {
        self.id.hash(state);
    }
}

impl PartialEq for StructType {
    fn eq(&self, other: &Self) -> bool {
        self.id == other.id
    }
}

impl StructType {
    pub fn new(
        id: StructId,
        name: Ident,

        location: Location,
        fields: Vec<(Ident, Type)>,
        generics: Generics,
    ) -> StructType {
        StructType { id, fields, name, location, generics }
    }

    /// To account for cyclic references between structs, a struct's
    /// fields are resolved strictly after the struct itself is initially
    /// created. Therefore, this method is used to set the fields once they
    /// become known.
    pub fn set_fields(&mut self, fields: Vec<(Ident, Type)>) {
        assert!(self.fields.is_empty());
        self.fields = fields;
    }

    pub fn num_fields(&self) -> usize {
        self.fields.len()
    }

    /// Returns the field matching the given field name, as well as its field index.
    pub fn get_field(&self, field_name: &str, generic_args: &[Type]) -> Option<(Type, usize)> {
        assert_eq!(self.generics.len(), generic_args.len());

        self.fields.iter().enumerate().find(|(_, (name, _))| name.0.contents == field_name).map(
            |(i, (_, typ))| {
                let substitutions = self
                    .generics
                    .iter()
                    .zip(generic_args)
                    .map(|(old, new)| (old.id(), (old.clone(), new.clone())))
                    .collect();

                (typ.substitute(&substitutions), i)
            },
        )
    }

    /// Returns all the fields of this type, after being applied to the given generic arguments.
    pub fn get_fields(&self, generic_args: &[Type]) -> Vec<(String, Type)> {
        assert_eq!(self.generics.len(), generic_args.len());

        let substitutions = self
            .generics
            .iter()
            .zip(generic_args)
            .map(|(old, new)| (old.id(), (old.clone(), new.clone())))
            .collect();

        vecmap(&self.fields, |(name, typ)| {
            let name = name.0.contents.clone();
            (name, typ.substitute(&substitutions))
        })
    }

    pub fn field_names(&self) -> BTreeSet<Ident> {
        self.fields.iter().map(|(name, _)| name.clone()).collect()
    }

    /// True if the given index is the same index as a generic type of this struct
    /// which is expected to be a numeric generic.
    /// This is needed because we infer type kinds in Noir and don't have extensive kind checking.
    pub fn generic_is_numeric(&self, index_of_generic: usize) -> bool {
        let target_id = self.generics[index_of_generic].0;
        self.fields.iter().any(|(_, field)| field.contains_numeric_typevar(target_id))
    }

    /// Instantiate this struct type, returning a Vec of the new generic args (in
    /// the same order as self.generics)
    pub fn instantiate(&self, interner: &mut NodeInterner) -> Vec<Type> {
        vecmap(&self.generics, |_| interner.next_type_variable())
    }
}

impl std::fmt::Display for StructType {
    fn fmt(&self, f: &mut std::fmt::Formatter<'_>) -> std::fmt::Result {
        write!(f, "{}", self.name)
    }
}

/// Wrap around an unsolved type
#[derive(Debug, Clone, Eq)]
pub struct TypeAlias {
    pub name: Ident,
    pub id: TypeAliasId,
    pub typ: Type,
    pub generics: Generics,
    pub location: Location,
}

impl std::hash::Hash for TypeAlias {
    fn hash<H: std::hash::Hasher>(&self, state: &mut H) {
        self.id.hash(state);
    }
}

impl PartialEq for TypeAlias {
    fn eq(&self, other: &Self) -> bool {
        self.id == other.id
    }
}

impl std::fmt::Display for TypeAlias {
    fn fmt(&self, f: &mut std::fmt::Formatter<'_>) -> std::fmt::Result {
        write!(f, "{}", self.name)
    }
}

impl TypeAlias {
    pub fn new(
        id: TypeAliasId,
        name: Ident,
        location: Location,
        typ: Type,
        generics: Generics,
    ) -> TypeAlias {
        TypeAlias { id, typ, name, location, generics }
    }

    pub fn set_type_and_generics(&mut self, new_typ: Type, new_generics: Generics) {
        assert_eq!(self.typ, Type::Error);
        self.typ = new_typ;
        self.generics = new_generics;
    }

    pub fn get_type(&self, generic_args: &[Type]) -> Type {
        assert_eq!(self.generics.len(), generic_args.len());

        let substitutions = self
            .generics
            .iter()
            .zip(generic_args)
            .map(|(old, new)| (old.id(), (old.clone(), new.clone())))
            .collect();

        self.typ.substitute(&substitutions)
    }

    /// True if the given index is the same index as a generic type of this alias
    /// which is expected to be a numeric generic.
    /// This is needed because we infer type kinds in Noir and don't have extensive kind checking.
    pub fn generic_is_numeric(&self, index_of_generic: usize) -> bool {
        let target_id = self.generics[index_of_generic].0;
        self.typ.contains_numeric_typevar(target_id)
    }
}

/// A shared, mutable reference to some T.
/// Wrapper is required for Hash impl of RefCell.
#[derive(Debug, Eq, PartialOrd, Ord)]
pub struct Shared<T>(Rc<RefCell<T>>);

impl<T: std::hash::Hash> std::hash::Hash for Shared<T> {
    fn hash<H: std::hash::Hasher>(&self, state: &mut H) {
        self.0.borrow().hash(state);
    }
}

impl<T: PartialEq> PartialEq for Shared<T> {
    fn eq(&self, other: &Self) -> bool {
        let ref1 = self.0.borrow();
        let ref2 = other.0.borrow();
        *ref1 == *ref2
    }
}

impl<T> Clone for Shared<T> {
    fn clone(&self) -> Self {
        Shared(self.0.clone())
    }
}

impl<T> From<T> for Shared<T> {
    fn from(thing: T) -> Shared<T> {
        Shared::new(thing)
    }
}

impl<T> Shared<T> {
    pub fn new(thing: T) -> Shared<T> {
        Shared(Rc::new(RefCell::new(thing)))
    }

    pub fn borrow(&self) -> std::cell::Ref<T> {
        self.0.borrow()
    }

    pub fn borrow_mut(&self) -> std::cell::RefMut<T> {
        self.0.borrow_mut()
    }
}

/// A restricted subset of binary operators useable on
/// type level integers for use in the array length positions of types.
#[derive(Debug, Copy, Clone, Hash, PartialEq, Eq)]
pub enum BinaryTypeOperator {
    Addition,
    Subtraction,
    Multiplication,
    Division,
    Modulo,
}

#[derive(Debug, PartialEq, Eq, Clone, Hash)]
pub enum TypeVariableKind {
    /// Can bind to any type
    Normal,

    /// A generic integer or field type. This is a more specific kind of TypeVariable
    /// that can only be bound to Type::Field, Type::Integer, or other polymorphic integers.
    /// This is the type of undecorated integer literals like `46`. Typing them in this way
    /// allows them to be polymorphic over the actual integer/field type used without requiring
    /// type annotations on each integer literal.
    IntegerOrField,

    /// A generic integer type. This is a more specific kind of TypeVariable
    /// that can only be bound to Type::Integer, or other polymorphic integers.
    Integer,

    /// A potentially constant array size. This will only bind to itself or
    /// Type::Constant(n) with a matching size. This defaults to Type::Constant(n) if still unbound
    /// during monomorphization.
    Constant(u64),
}

/// A TypeVariable is a mutable reference that is either
/// bound to some type, or unbound with a given TypeVariableId.
#[derive(PartialEq, Eq, Clone, Hash)]
pub struct TypeVariable(TypeVariableId, Shared<TypeBinding>);

impl TypeVariable {
    pub fn unbound(id: TypeVariableId) -> Self {
        TypeVariable(id, Shared::new(TypeBinding::Unbound(id)))
    }

    pub fn id(&self) -> TypeVariableId {
        self.0
    }

    /// Bind this type variable to a value.
    ///
    /// Panics if this TypeVariable is already Bound.
    /// Also Panics if the ID of this TypeVariable occurs within the given
    /// binding, as that would cause an infinitely recursive type.
    pub fn bind(&self, typ: Type) {
        let id = match &*self.1.borrow() {
            TypeBinding::Bound(binding) => {
                unreachable!("TypeVariable::bind, cannot bind bound var {} to {}", binding, typ)
            }
            TypeBinding::Unbound(id) => *id,
        };

        assert!(!typ.occurs(id));
        *self.1.borrow_mut() = TypeBinding::Bound(typ);
    }

    pub fn try_bind(&self, binding: Type, span: Span) -> Result<(), TypeCheckError> {
        let id = match &*self.1.borrow() {
            TypeBinding::Bound(binding) => {
                unreachable!("Expected unbound, found bound to {binding}")
            }
            TypeBinding::Unbound(id) => *id,
        };

        if binding.occurs(id) {
            Err(TypeCheckError::TypeAnnotationsNeeded { span })
        } else {
            *self.1.borrow_mut() = TypeBinding::Bound(binding);
            Ok(())
        }
    }

    /// Borrows this TypeVariable to (e.g.) manually match on the inner TypeBinding.
    pub fn borrow(&self) -> std::cell::Ref<TypeBinding> {
        self.1.borrow()
    }

    /// Unbind this type variable, setting it to Unbound(id).
    ///
    /// This is generally a logic error to use outside of monomorphization.
    pub fn unbind(&self, id: TypeVariableId) {
        *self.1.borrow_mut() = TypeBinding::Unbound(id);
    }

    /// Forcibly bind a type variable to a new type - even if the type
    /// variable is already bound to a different type. This generally
    /// a logic error to use outside of monomorphization.
    pub fn force_bind(&self, typ: Type) {
        *self.1.borrow_mut() = TypeBinding::Bound(typ);
    }
}

/// TypeBindings are the mutable insides of a TypeVariable.
/// They are either bound to some type, or are unbound.
#[derive(Clone, PartialEq, Eq, Hash)]
pub enum TypeBinding {
    Bound(Type),
    Unbound(TypeVariableId),
}

impl TypeBinding {
    pub fn is_unbound(&self) -> bool {
        matches!(self, TypeBinding::Unbound(_))
    }
}

/// A unique ID used to differentiate different type variables
#[derive(Copy, Clone, PartialEq, Eq, Hash)]
pub struct TypeVariableId(pub usize);

impl Type {
    pub fn default_int_or_field_type() -> Type {
        Type::FieldElement
    }

    pub fn default_int_type() -> Type {
        Type::Integer(Signedness::Unsigned, IntegerBitSize::SixtyFour)
    }

    pub fn type_variable(id: TypeVariableId) -> Type {
        let var = TypeVariable::unbound(id);
        Type::TypeVariable(var, TypeVariableKind::Normal)
    }

    /// Returns a TypeVariable(_, TypeVariableKind::Constant(length)) to bind to
    /// a constant integer for e.g. an array length.
    pub fn constant_variable(length: u64, interner: &mut NodeInterner) -> Type {
        let id = interner.next_type_variable_id();
        let kind = TypeVariableKind::Constant(length);
        let var = TypeVariable::unbound(id);
        Type::TypeVariable(var, kind)
    }

    pub fn polymorphic_integer_or_field(interner: &mut NodeInterner) -> Type {
        let id = interner.next_type_variable_id();
        let kind = TypeVariableKind::IntegerOrField;
        let var = TypeVariable::unbound(id);
        Type::TypeVariable(var, kind)
    }

    pub fn polymorphic_integer(interner: &mut NodeInterner) -> Type {
        let id = interner.next_type_variable_id();
        let kind = TypeVariableKind::Integer;
        let var = TypeVariable::unbound(id);
        Type::TypeVariable(var, kind)
    }

    /// A bit of an awkward name for this function - this function returns
    /// true for type variables or polymorphic integers which are unbound.
    /// NamedGenerics will always be false as although they are bindable,
    /// they shouldn't be bound over until monomorphization.
    pub fn is_bindable(&self) -> bool {
        match self {
            Type::TypeVariable(binding, _) => match &*binding.borrow() {
                TypeBinding::Bound(binding) => binding.is_bindable(),
                TypeBinding::Unbound(_) => true,
            },
            Type::Alias(alias, args) => alias.borrow().get_type(args).is_bindable(),
            _ => false,
        }
    }

    pub fn is_field(&self) -> bool {
        matches!(self.follow_bindings(), Type::FieldElement)
    }

    pub fn is_signed(&self) -> bool {
        matches!(self.follow_bindings(), Type::Integer(Signedness::Signed, _))
    }

    pub fn is_unsigned(&self) -> bool {
        matches!(self.follow_bindings(), Type::Integer(Signedness::Unsigned, _))
    }

    pub fn is_numeric(&self) -> bool {
        use Type::*;
        use TypeVariableKind as K;
        matches!(
            self.follow_bindings(),
            FieldElement | Integer(..) | Bool | TypeVariable(_, K::Integer | K::IntegerOrField)
        )
    }

    fn contains_numeric_typevar(&self, target_id: TypeVariableId) -> bool {
        // True if the given type is a NamedGeneric with the target_id
        let named_generic_id_matches_target = |typ: &Type| {
            if let Type::NamedGeneric(type_variable, _) = typ {
                match &*type_variable.borrow() {
                    TypeBinding::Bound(_) => {
                        unreachable!("Named generics should not be bound until monomorphization")
                    }
                    TypeBinding::Unbound(id) => target_id == *id,
                }
            } else {
                false
            }
        };

        match self {
            Type::FieldElement
            | Type::Integer(_, _)
            | Type::Bool
            | Type::Unit
            | Type::Error
            | Type::TypeVariable(_, _)
            | Type::Constant(_)
            | Type::NamedGeneric(_, _)
            | Type::Forall(_, _)
            | Type::Code => false,

            Type::TraitAsType(_, _, args) => {
                args.iter().any(|generic| generic.contains_numeric_typevar(target_id))
            }
            Type::Array(length, elem) => {
                elem.contains_numeric_typevar(target_id) || named_generic_id_matches_target(length)
            }
            Type::Slice(elem) => elem.contains_numeric_typevar(target_id),
            Type::Tuple(fields) => {
                fields.iter().any(|field| field.contains_numeric_typevar(target_id))
            }
            Type::Function(parameters, return_type, env) => {
                parameters.iter().any(|parameter| parameter.contains_numeric_typevar(target_id))
                    || return_type.contains_numeric_typevar(target_id)
                    || env.contains_numeric_typevar(target_id)
            }
            Type::Struct(struct_type, generics) => {
                generics.iter().enumerate().any(|(i, generic)| {
                    if named_generic_id_matches_target(generic) {
                        struct_type.borrow().generic_is_numeric(i)
                    } else {
                        generic.contains_numeric_typevar(target_id)
                    }
                })
            }
            Type::Alias(alias, generics) => generics.iter().enumerate().any(|(i, generic)| {
                if named_generic_id_matches_target(generic) {
                    alias.borrow().generic_is_numeric(i)
                } else {
                    generic.contains_numeric_typevar(target_id)
                }
            }),
            Type::MutableReference(element) => element.contains_numeric_typevar(target_id),
            Type::String(length) => named_generic_id_matches_target(length),
            Type::FmtString(length, elements) => {
                elements.contains_numeric_typevar(target_id)
                    || named_generic_id_matches_target(length)
            }
        }
    }

    /// True if this type can be used as a parameter to `main` or a contract function.
    /// This is only false for unsized types like slices or slices that do not make sense
    /// as a program input such as named generics or mutable references.
    ///
    /// This function should match the same check done in `create_value_from_type` in acir_gen.
    /// If this function does not catch a case where a type should be valid, it will later lead to a
    /// panic in that function instead of a user-facing compiler error message.
    pub(crate) fn is_valid_for_program_input(&self) -> bool {
        match self {
            // Type::Error is allowed as usual since it indicates an error was already issued and
            // we don't need to issue further errors about this likely unresolved type
            Type::FieldElement
            | Type::Integer(_, _)
            | Type::Bool
            | Type::Unit
            | Type::Constant(_)
            | Type::Error => true,

            Type::FmtString(_, _)
            | Type::TypeVariable(_, _)
            | Type::NamedGeneric(_, _)
            | Type::Function(_, _, _)
            | Type::MutableReference(_)
            | Type::Forall(_, _)
            | Type::Code
            | Type::Slice(_)
            | Type::TraitAsType(..) => false,

            Type::Alias(alias, generics) => {
                let alias = alias.borrow();
                alias.get_type(generics).is_valid_for_program_input()
            }

            Type::Array(length, element) => {
                length.is_valid_for_program_input() && element.is_valid_for_program_input()
            }
            Type::String(length) => length.is_valid_for_program_input(),
            Type::Tuple(elements) => elements.iter().all(|elem| elem.is_valid_for_program_input()),
            Type::Struct(definition, generics) => definition
                .borrow()
                .get_fields(generics)
                .into_iter()
                .all(|(_, field)| field.is_valid_for_program_input()),
        }
    }

    /// True if this type can be used as a parameter to an ACIR function that is not `main` or a contract function.
    /// This encapsulates functions for which we may not want to inline during compilation.
    ///
    /// The inputs allowed for a function entry point differ from those allowed as input to a program as there are
    /// certain types which through compilation we know what their size should be.
    /// This includes types such as numeric generics.
    pub(crate) fn is_valid_non_inlined_function_input(&self) -> bool {
        match self {
            // Type::Error is allowed as usual since it indicates an error was already issued and
            // we don't need to issue further errors about this likely unresolved type
            Type::FieldElement
            | Type::Integer(_, _)
            | Type::Bool
            | Type::Unit
            | Type::Constant(_)
            | Type::TypeVariable(_, _)
            | Type::NamedGeneric(_, _)
            | Type::Error => true,

            Type::FmtString(_, _)
            // To enable this we would need to determine the size of the closure outputs at compile-time.
            // This is possible as long as the output size is not dependent upon a witness condition.
            | Type::Function(_, _, _)
            | Type::Slice(_)
            | Type::MutableReference(_)
            | Type::Forall(_, _)
            // TODO: probably can allow code as it is all compile time
            | Type::Code
            | Type::TraitAsType(..) => false,

            Type::Alias(alias, generics) => {
                let alias = alias.borrow();
                alias.get_type(generics).is_valid_non_inlined_function_input()
            }

            Type::Array(length, element) => {
                length.is_valid_non_inlined_function_input() && element.is_valid_non_inlined_function_input()
            }
            Type::String(length) => length.is_valid_non_inlined_function_input(),
            Type::Tuple(elements) => elements.iter().all(|elem| elem.is_valid_non_inlined_function_input()),
            Type::Struct(definition, generics) => definition
                .borrow()
                .get_fields(generics)
                .into_iter()
                .all(|(_, field)| field.is_valid_non_inlined_function_input()),
        }
    }

    /// Returns the number of `Forall`-quantified type variables on this type.
    /// Returns 0 if this is not a Type::Forall
    pub fn generic_count(&self) -> usize {
        match self {
            Type::Forall(generics, _) => generics.len(),
            Type::TypeVariable(type_variable, _) | Type::NamedGeneric(type_variable, _) => {
                match &*type_variable.borrow() {
                    TypeBinding::Bound(binding) => binding.generic_count(),
                    TypeBinding::Unbound(_) => 0,
                }
            }
            _ => 0,
        }
    }

    /// Takes a monomorphic type and generalizes it over each of the type variables in the
    /// given type bindings, ignoring what each type variable is bound to in the TypeBindings.
    pub(crate) fn generalize_from_substitutions(self, type_bindings: TypeBindings) -> Type {
        let polymorphic_type_vars = vecmap(type_bindings, |(_, (type_var, _))| type_var);
        Type::Forall(polymorphic_type_vars, Box::new(self))
    }

    /// Return this type as a monomorphic type - without a `Type::Forall` if there is one.
    /// This is only a shallow check since Noir's type system prohibits `Type::Forall` anywhere
    /// inside other types.
    pub fn as_monotype(&self) -> &Type {
        match self {
            Type::Forall(_, typ) => typ.as_ref(),
            other => other,
        }
    }

    /// Return the generics and type within this `Type::Forall`.
    /// Panics if `self` is not `Type::Forall`
    pub fn unwrap_forall(&self) -> (Cow<Generics>, &Type) {
        match self {
            Type::Forall(generics, typ) => (Cow::Borrowed(generics), typ.as_ref()),
            other => (Cow::Owned(Generics::new()), other),
        }
    }
}

impl std::fmt::Display for Type {
    fn fmt(&self, f: &mut std::fmt::Formatter<'_>) -> std::fmt::Result {
        match self {
            Type::FieldElement => {
                write!(f, "Field")
            }
            Type::Array(len, typ) => {
                write!(f, "[{typ}; {len}]")
            }
            Type::Slice(typ) => {
                write!(f, "[{typ}]")
            }
            Type::Integer(sign, num_bits) => match sign {
                Signedness::Signed => write!(f, "i{num_bits}"),
                Signedness::Unsigned => write!(f, "u{num_bits}"),
            },
            Type::TypeVariable(var, TypeVariableKind::Normal) => write!(f, "{}", var.borrow()),
            Type::TypeVariable(binding, TypeVariableKind::Integer) => {
                if let TypeBinding::Unbound(_) = &*binding.borrow() {
                    write!(f, "{}", Type::default_int_type())
                } else {
                    write!(f, "{}", binding.borrow())
                }
            }
            Type::TypeVariable(binding, TypeVariableKind::IntegerOrField) => {
                if let TypeBinding::Unbound(_) = &*binding.borrow() {
                    // Show a Field by default if this TypeVariableKind::IntegerOrField is unbound, since that is
                    // what they bind to by default anyway. It is less confusing than displaying it
                    // as a generic.
                    write!(f, "Field")
                } else {
                    write!(f, "{}", binding.borrow())
                }
            }
            Type::TypeVariable(binding, TypeVariableKind::Constant(n)) => {
                if let TypeBinding::Unbound(_) = &*binding.borrow() {
                    // TypeVariableKind::Constant(n) binds to Type::Constant(n) by default, so just show that.
                    write!(f, "{n}")
                } else {
                    write!(f, "{}", binding.borrow())
                }
            }
            Type::Struct(s, args) => {
                let args = vecmap(args, |arg| arg.to_string());
                if args.is_empty() {
                    write!(f, "{}", s.borrow())
                } else {
                    write!(f, "{}<{}>", s.borrow(), args.join(", "))
                }
            }
            Type::Alias(alias, args) => {
                let args = vecmap(args, |arg| arg.to_string());
                if args.is_empty() {
                    write!(f, "{}", alias.borrow())
                } else {
                    write!(f, "{}<{}>", alias.borrow(), args.join(", "))
                }
            }
            Type::TraitAsType(_id, name, generics) => {
                write!(f, "impl {}", name)?;
                if !generics.is_empty() {
                    let generics = vecmap(generics, ToString::to_string).join(", ");
                    write!(f, "<{generics}>")?;
                }
                Ok(())
            }
            Type::Tuple(elements) => {
                let elements = vecmap(elements, ToString::to_string);
                write!(f, "({})", elements.join(", "))
            }
            Type::Bool => write!(f, "bool"),
            Type::String(len) => write!(f, "str<{len}>"),
            Type::FmtString(len, elements) => {
                write!(f, "fmtstr<{len}, {elements}>")
            }
            Type::Unit => write!(f, "()"),
            Type::Error => write!(f, "error"),
            Type::NamedGeneric(binding, name) => match &*binding.borrow() {
                TypeBinding::Bound(binding) => binding.fmt(f),
                TypeBinding::Unbound(_) if name.is_empty() => write!(f, "_"),
                TypeBinding::Unbound(_) => write!(f, "{name}"),
            },
            Type::Constant(x) => x.fmt(f),
            Type::Forall(typevars, typ) => {
                let typevars = vecmap(typevars, |var| var.id().to_string());
                write!(f, "forall {}. {}", typevars.join(" "), typ)
            }
            Type::Function(args, ret, env) => {
                let closure_env_text = match **env {
                    Type::Unit => "".to_string(),
                    _ => format!(" with env {env}"),
                };

                let args = vecmap(args.iter(), ToString::to_string);

                write!(f, "fn({}) -> {ret}{closure_env_text}", args.join(", "))
            }
            Type::MutableReference(element) => {
                write!(f, "&mut {element}")
            }
            Type::Code => write!(f, "Code"),
        }
    }
}

impl std::fmt::Display for BinaryTypeOperator {
    fn fmt(&self, f: &mut std::fmt::Formatter<'_>) -> std::fmt::Result {
        match self {
            BinaryTypeOperator::Addition => write!(f, "+"),
            BinaryTypeOperator::Subtraction => write!(f, "-"),
            BinaryTypeOperator::Multiplication => write!(f, "*"),
            BinaryTypeOperator::Division => write!(f, "/"),
            BinaryTypeOperator::Modulo => write!(f, "%"),
        }
    }
}

impl std::fmt::Display for TypeVariableId {
    fn fmt(&self, f: &mut std::fmt::Formatter<'_>) -> std::fmt::Result {
        write!(f, "_")
    }
}

impl std::fmt::Display for TypeBinding {
    fn fmt(&self, f: &mut std::fmt::Formatter<'_>) -> std::fmt::Result {
        match self {
            TypeBinding::Bound(typ) => typ.fmt(f),
            TypeBinding::Unbound(id) => id.fmt(f),
        }
    }
}

pub struct UnificationError;

impl Type {
    /// Try to bind a MaybeConstant variable to self, succeeding if self is a Constant,
    /// MaybeConstant, or type variable. If successful, the binding is placed in the
    /// given TypeBindings map rather than linked immediately.
    fn try_bind_to_maybe_constant(
        &self,
        var: &TypeVariable,
        target_length: u64,
        bindings: &mut TypeBindings,
    ) -> Result<(), UnificationError> {
        let target_id = match &*var.borrow() {
            TypeBinding::Bound(_) => unreachable!(),
            TypeBinding::Unbound(id) => *id,
        };

        let this = self.substitute(bindings).follow_bindings();

        match &this {
            Type::Constant(length) if *length == target_length => {
                bindings.insert(target_id, (var.clone(), this));
                Ok(())
            }
            // A TypeVariable is less specific than a MaybeConstant, so we bind
            // to the other type variable instead.
            Type::TypeVariable(new_var, kind) => {
                let borrow = new_var.borrow();
                match &*borrow {
                    TypeBinding::Bound(typ) => {
                        typ.try_bind_to_maybe_constant(var, target_length, bindings)
                    }
                    // Avoid infinitely recursive bindings
                    TypeBinding::Unbound(id) if *id == target_id => Ok(()),
                    TypeBinding::Unbound(new_target_id) => match kind {
                        TypeVariableKind::Normal => {
                            let clone = Type::TypeVariable(
                                var.clone(),
                                TypeVariableKind::Constant(target_length),
                            );
                            bindings.insert(*new_target_id, (new_var.clone(), clone));
                            Ok(())
                        }
                        TypeVariableKind::Constant(length) if *length == target_length => {
                            let clone = Type::TypeVariable(
                                var.clone(),
                                TypeVariableKind::Constant(target_length),
                            );
                            bindings.insert(*new_target_id, (new_var.clone(), clone));
                            Ok(())
                        }
                        // *length != target_length
                        TypeVariableKind::Constant(_) => Err(UnificationError),
                        TypeVariableKind::IntegerOrField => Err(UnificationError),
                        TypeVariableKind::Integer => Err(UnificationError),
                    },
                }
            }
            _ => Err(UnificationError),
        }
    }

    /// Try to bind a PolymorphicInt variable to self, succeeding if self is an integer, field,
    /// other PolymorphicInt type, or type variable. If successful, the binding is placed in the
    /// given TypeBindings map rather than linked immediately.
    fn try_bind_to_polymorphic_int(
        &self,
        var: &TypeVariable,
        bindings: &mut TypeBindings,
        only_integer: bool,
    ) -> Result<(), UnificationError> {
        let target_id = match &*var.borrow() {
            TypeBinding::Bound(_) => unreachable!(),
            TypeBinding::Unbound(id) => *id,
        };

        let this = self.substitute(bindings).follow_bindings();
        match &this {
            Type::Integer(..) => {
                bindings.insert(target_id, (var.clone(), this));
                Ok(())
            }
            Type::FieldElement if !only_integer => {
                bindings.insert(target_id, (var.clone(), this));
                Ok(())
            }
            Type::TypeVariable(self_var, TypeVariableKind::IntegerOrField) => {
                let borrow = self_var.borrow();
                match &*borrow {
                    TypeBinding::Bound(typ) => {
                        typ.try_bind_to_polymorphic_int(var, bindings, only_integer)
                    }
                    // Avoid infinitely recursive bindings
                    TypeBinding::Unbound(id) if *id == target_id => Ok(()),
                    TypeBinding::Unbound(new_target_id) => {
                        if only_integer {
                            // Integer is more specific than IntegerOrField so we bind the type
                            // variable to Integer instead.
                            let clone = Type::TypeVariable(var.clone(), TypeVariableKind::Integer);
                            bindings.insert(*new_target_id, (self_var.clone(), clone));
                        } else {
                            bindings.insert(target_id, (var.clone(), this.clone()));
                        }
                        Ok(())
                    }
                }
            }
            Type::TypeVariable(self_var, TypeVariableKind::Integer) => {
                let borrow = self_var.borrow();
                match &*borrow {
                    TypeBinding::Bound(typ) => {
                        typ.try_bind_to_polymorphic_int(var, bindings, only_integer)
                    }
                    // Avoid infinitely recursive bindings
                    TypeBinding::Unbound(id) if *id == target_id => Ok(()),
                    TypeBinding::Unbound(_) => {
                        bindings.insert(target_id, (var.clone(), this.clone()));
                        Ok(())
                    }
                }
            }
            Type::TypeVariable(self_var, TypeVariableKind::Normal) => {
                let borrow = self_var.borrow();
                match &*borrow {
                    TypeBinding::Bound(typ) => {
                        typ.try_bind_to_polymorphic_int(var, bindings, only_integer)
                    }
                    // Avoid infinitely recursive bindings
                    TypeBinding::Unbound(id) if *id == target_id => Ok(()),
                    TypeBinding::Unbound(new_target_id) => {
                        // Bind to the most specific type variable kind
                        let clone_kind = if only_integer {
                            TypeVariableKind::Integer
                        } else {
                            TypeVariableKind::IntegerOrField
                        };
                        let clone = Type::TypeVariable(var.clone(), clone_kind);
                        bindings.insert(*new_target_id, (self_var.clone(), clone));
                        Ok(())
                    }
                }
            }
            _ => Err(UnificationError),
        }
    }

    /// Try to bind the given type variable to self. Although the given type variable
    /// is expected to be of TypeVariableKind::Normal, this binding can still fail
    /// if the given type variable occurs within `self` as that would create a recursive type.
    ///
    /// If successful, the binding is placed in the
    /// given TypeBindings map rather than linked immediately.
    fn try_bind_to(
        &self,
        var: &TypeVariable,
        bindings: &mut TypeBindings,
    ) -> Result<(), UnificationError> {
        let target_id = match &*var.borrow() {
            TypeBinding::Bound(_) => unreachable!(),
            TypeBinding::Unbound(id) => *id,
        };

        let this = self.substitute(bindings);

        if let Some(binding) = this.get_inner_type_variable() {
            match &*binding.borrow() {
                TypeBinding::Bound(typ) => return typ.try_bind_to(var, bindings),
                // Don't recursively bind the same id to itself
                TypeBinding::Unbound(id) if *id == target_id => return Ok(()),
                _ => (),
            }
        }

        // Check if the target id occurs within `this` before binding. Otherwise this could
        // cause infinitely recursive types
        if this.occurs(target_id) {
            Err(UnificationError)
        } else {
            bindings.insert(target_id, (var.clone(), this.clone()));
            Ok(())
        }
    }

    fn get_inner_type_variable(&self) -> Option<Shared<TypeBinding>> {
        match self {
            Type::TypeVariable(var, _) | Type::NamedGeneric(var, _) => Some(var.1.clone()),
            _ => None,
        }
    }

    /// Try to unify this type with another, setting any type variables found
    /// equal to the other type in the process. When comparing types, unification
    /// (including try_unify) are almost always preferred over Type::eq as unification
    /// will correctly handle generic types.
    pub fn unify(
        &self,
        expected: &Type,
        errors: &mut Vec<TypeCheckError>,
        make_error: impl FnOnce() -> TypeCheckError,
    ) {
        let mut bindings = TypeBindings::new();

        match self.try_unify(expected, &mut bindings) {
            Ok(()) => {
                // Commit any type bindings on success
                Self::apply_type_bindings(bindings);
            }
            Err(UnificationError) => errors.push(make_error()),
        }
    }

    /// `try_unify` is a bit of a misnomer since although errors are not committed,
    /// any unified bindings are on success.
    pub fn try_unify(
        &self,
        other: &Type,
        bindings: &mut TypeBindings,
    ) -> Result<(), UnificationError> {
        use Type::*;
        use TypeVariableKind as Kind;

        match (self, other) {
            (Error, _) | (_, Error) => Ok(()),

            (Alias(alias, args), other) | (other, Alias(alias, args)) => {
                let alias = alias.borrow().get_type(args);
                alias.try_unify(other, bindings)
            }

            (TypeVariable(var, Kind::IntegerOrField), other)
            | (other, TypeVariable(var, Kind::IntegerOrField)) => {
                other.try_unify_to_type_variable(var, bindings, |bindings| {
                    let only_integer = false;
                    other.try_bind_to_polymorphic_int(var, bindings, only_integer)
                })
            }

            (TypeVariable(var, Kind::Integer), other)
            | (other, TypeVariable(var, Kind::Integer)) => {
                other.try_unify_to_type_variable(var, bindings, |bindings| {
                    let only_integer = true;
                    other.try_bind_to_polymorphic_int(var, bindings, only_integer)
                })
            }

            (TypeVariable(var, Kind::Normal), other) | (other, TypeVariable(var, Kind::Normal)) => {
                other.try_unify_to_type_variable(var, bindings, |bindings| {
                    other.try_bind_to(var, bindings)
                })
            }

            (TypeVariable(var, Kind::Constant(length)), other)
            | (other, TypeVariable(var, Kind::Constant(length))) => other
                .try_unify_to_type_variable(var, bindings, |bindings| {
                    other.try_bind_to_maybe_constant(var, *length, bindings)
                }),

            (Array(len_a, elem_a), Array(len_b, elem_b)) => {
                len_a.try_unify(len_b, bindings)?;
                elem_a.try_unify(elem_b, bindings)
            }

            (Slice(elem_a), Slice(elem_b)) => elem_a.try_unify(elem_b, bindings),

            (String(len_a), String(len_b)) => len_a.try_unify(len_b, bindings),

            (FmtString(len_a, elements_a), FmtString(len_b, elements_b)) => {
                len_a.try_unify(len_b, bindings)?;
                elements_a.try_unify(elements_b, bindings)
            }

            (Tuple(elements_a), Tuple(elements_b)) => {
                if elements_a.len() != elements_b.len() {
                    Err(UnificationError)
                } else {
                    for (a, b) in elements_a.iter().zip(elements_b) {
                        a.try_unify(b, bindings)?;
                    }
                    Ok(())
                }
            }

            // No recursive try_unify call for struct fields. Don't want
            // to mutate shared type variables within struct definitions.
            // This isn't possible currently but will be once noir gets generic types
            (Struct(id_a, args_a), Struct(id_b, args_b)) => {
                if id_a == id_b && args_a.len() == args_b.len() {
                    for (a, b) in args_a.iter().zip(args_b) {
                        a.try_unify(b, bindings)?;
                    }
                    Ok(())
                } else {
                    Err(UnificationError)
                }
            }

            (NamedGeneric(binding, _), other) | (other, NamedGeneric(binding, _))
                if !binding.borrow().is_unbound() =>
            {
                if let TypeBinding::Bound(link) = &*binding.borrow() {
                    link.try_unify(other, bindings)
                } else {
                    unreachable!("If guard ensures binding is bound")
                }
            }

            (NamedGeneric(binding_a, name_a), NamedGeneric(binding_b, name_b)) => {
                // Bound NamedGenerics are caught by the check above
                assert!(binding_a.borrow().is_unbound());
                assert!(binding_b.borrow().is_unbound());

                if name_a == name_b {
                    Ok(())
                } else {
                    Err(UnificationError)
                }
            }

            (Function(params_a, ret_a, env_a), Function(params_b, ret_b, env_b)) => {
                if params_a.len() == params_b.len() {
                    for (a, b) in params_a.iter().zip(params_b.iter()) {
                        a.try_unify(b, bindings)?;
                    }

                    env_a.try_unify(env_b, bindings)?;
                    ret_b.try_unify(ret_a, bindings)
                } else {
                    Err(UnificationError)
                }
            }

            (MutableReference(elem_a), MutableReference(elem_b)) => {
                elem_a.try_unify(elem_b, bindings)
            }

            (other_a, other_b) => {
                if other_a == other_b {
                    Ok(())
                } else {
                    Err(UnificationError)
                }
            }
        }
    }

    /// Try to unify a type variable to `self`.
    /// This is a helper function factored out from try_unify.
    fn try_unify_to_type_variable(
        &self,
        type_variable: &TypeVariable,
        bindings: &mut TypeBindings,

        // Bind the type variable to a type. This is factored out since depending on the
        // TypeVariableKind, there are different methods to check whether the variable can
        // bind to the given type or not.
        bind_variable: impl FnOnce(&mut TypeBindings) -> Result<(), UnificationError>,
    ) -> Result<(), UnificationError> {
        match &*type_variable.borrow() {
            // If it is already bound, unify against what it is bound to
            TypeBinding::Bound(link) => link.try_unify(self, bindings),
            TypeBinding::Unbound(id) => {
                // We may have already "bound" this type variable in this call to
                // try_unify, so check those bindings as well.
                match bindings.get(id) {
                    Some((_, binding)) => binding.clone().try_unify(self, bindings),

                    // Otherwise, bind it
                    None => bind_variable(bindings),
                }
            }
        }
    }

    /// Similar to `unify` but if the check fails this will attempt to coerce the
    /// argument to the target type. When this happens, the given expression is wrapped in
    /// a new expression to convert its type. E.g. `array` -> `array.as_slice()`
    ///
    /// Currently the only type coercion in Noir is `[T; N]` into `[T]` via `.as_slice()`.
    pub fn unify_with_coercions(
        &self,
        expected: &Type,
        expression: ExprId,
        interner: &mut NodeInterner,
        errors: &mut Vec<TypeCheckError>,
        make_error: impl FnOnce() -> TypeCheckError,
    ) {
        let mut bindings = TypeBindings::new();

        if let Err(UnificationError) = self.try_unify(expected, &mut bindings) {
            if !self.try_array_to_slice_coercion(expected, expression, interner) {
                errors.push(make_error());
            }
        } else {
            Type::apply_type_bindings(bindings);
        }
    }

    /// Try to apply the array to slice coercion to this given type pair and expression.
    /// If self can be converted to target this way, do so and return true to indicate success.
    fn try_array_to_slice_coercion(
        &self,
        target: &Type,
        expression: ExprId,
        interner: &mut NodeInterner,
    ) -> bool {
        let this = self.follow_bindings();
        let target = target.follow_bindings();

        if let (Type::Array(_size, element1), Type::Slice(element2)) = (&this, &target) {
            // Still have to ensure the element types match.
            // Don't need to issue an error here if not, it will be done in unify_with_coercions
            let mut bindings = TypeBindings::new();
            if element1.try_unify(element2, &mut bindings).is_ok() {
                convert_array_expression_to_slice(expression, this, target, interner);
                Self::apply_type_bindings(bindings);
                return true;
            }
        }
        false
    }

    /// Apply the given type bindings, making them permanently visible for each
    /// clone of each type variable bound.
    pub fn apply_type_bindings(bindings: TypeBindings) {
        for (type_variable, binding) in bindings.values() {
            type_variable.bind(binding.clone());
        }
    }

    /// If this type is a Type::Constant (used in array lengths), or is bound
    /// to a Type::Constant, return the constant as a u64.
    pub fn evaluate_to_u64(&self) -> Option<u64> {
        if let Some(binding) = self.get_inner_type_variable() {
            if let TypeBinding::Bound(binding) = &*binding.borrow() {
                return binding.evaluate_to_u64();
            }
        }

        match self {
            Type::TypeVariable(_, TypeVariableKind::Constant(size)) => Some(*size),
            Type::Array(len, _elem) => len.evaluate_to_u64(),
            Type::Constant(x) => Some(*x),
            _ => None,
        }
    }

    /// Iterate over the fields of this type.
    /// Panics if the type is not a struct or tuple.
    pub fn iter_fields(&self) -> impl Iterator<Item = (String, Type)> {
        let fields: Vec<_> = match self {
            // Unfortunately the .borrow() here forces us to collect into a Vec
            // only to have to call .into_iter again afterward. Trying to elide
            // collecting to a Vec leads to us dropping the temporary Ref before
            // the iterator is returned
            Type::Struct(def, args) => vecmap(&def.borrow().fields, |(name, _)| {
                let name = &name.0.contents;
                let typ = def.borrow().get_field(name, args).unwrap().0;
                (name.clone(), typ)
            }),
            Type::Tuple(fields) => {
                let fields = fields.iter().enumerate();
                vecmap(fields, |(i, field)| (i.to_string(), field.clone()))
            }
            other => panic!("Tried to iterate over the fields of '{other}', which has none"),
        };
        fields.into_iter()
    }

    /// Retrieves the type of the given field name
    /// Panics if the type is not a struct or tuple.
    pub fn get_field_type(&self, field_name: &str) -> Option<Type> {
        match self {
            Type::Struct(def, args) => def.borrow().get_field(field_name, args).map(|(typ, _)| typ),
            Type::Tuple(fields) => {
                let mut fields = fields.iter().enumerate();
                fields.find(|(i, _)| i.to_string() == *field_name).map(|(_, typ)| typ).cloned()
            }
            _ => None,
        }
    }

    /// Instantiate this type with the given type bindings.
    /// If any type variables which would be instantiated are contained in the
    /// given type bindings instead, the value from the type bindings is used.
    pub fn instantiate_with_bindings(
        &self,
        mut bindings: TypeBindings,
        interner: &NodeInterner,
    ) -> (Type, TypeBindings) {
        match self {
            Type::Forall(typevars, typ) => {
                for var in typevars {
                    bindings
                        .entry(var.id())
                        .or_insert_with(|| (var.clone(), interner.next_type_variable()));
                }

                let instantiated = typ.force_substitute(&bindings);
                (instantiated, bindings)
            }
            other => (other.clone(), bindings),
        }
    }

    /// Instantiate this type, replacing any type variables it is quantified
    /// over with fresh type variables. If this type is not a Type::Forall,
    /// it is unchanged.
    pub fn instantiate(&self, interner: &NodeInterner) -> (Type, TypeBindings) {
        match self {
            Type::Forall(typevars, typ) => {
                let replacements = typevars
                    .iter()
                    .map(|var| {
                        let new = interner.next_type_variable();
                        (var.id(), (var.clone(), new))
                    })
                    .collect();

                let instantiated = typ.force_substitute(&replacements);
                (instantiated, replacements)
            }
            other => (other.clone(), HashMap::new()),
        }
    }

<<<<<<< HEAD
    /// Instantiates a type with the given types.
    /// This differs from substitute in that only the quantified type variables
    /// are matched against the type list and are eligible for substitution - similar
    /// to normal instantiation. This function is used when the turbofish operator
    /// is used and generic substitutions are provided manually by users.
    ///
    /// Expects the given type vector to be the same length as the Forall type variables.
    pub fn instantiate_with(&self, types: Vec<Type>) -> (Type, TypeBindings) {
        match self {
            Type::Forall(typevars, typ) => {
                assert_eq!(types.len(), typevars.len(), "Turbofish operator used with incorrect generic count which was not caught by name resolution");

                let replacements = typevars
                    .iter()
                    .zip(types)
                    .map(|((id, var), binding)| (*id, (var.clone(), binding)))
                    .collect();

                let instantiated = typ.substitute(&replacements);
                (instantiated, replacements)
            }
            other => (other.clone(), HashMap::new()),
        }
    }

    /// Replace each NamedGeneric (and TypeVariable) in this type with a fresh type variable
    pub(crate) fn instantiate_type_variables(
        &self,
        interner: &NodeInterner,
    ) -> (Type, TypeBindings) {
        let mut type_variables = HashMap::new();
        self.find_all_unbound_type_variables(&mut type_variables);

        let substitutions = type_variables
            .into_iter()
            .map(|(id, type_var)| (id, (type_var, interner.next_type_variable())))
            .collect();

        (self.substitute(&substitutions), substitutions)
    }

    /// For each unbound type variable in the current type, add a type binding to the given list
    /// to bind the unbound type variable to a fresh type variable.
    fn find_all_unbound_type_variables(
        &self,
        type_variables: &mut HashMap<TypeVariableId, TypeVariable>,
    ) {
        match self {
            Type::FieldElement
            | Type::Integer(_, _)
            | Type::Bool
            | Type::Unit
            | Type::TraitAsType(_)
            | Type::Constant(_)
            | Type::NotConstant
            | Type::Error => (),
            Type::Array(length, elem) => {
                length.find_all_unbound_type_variables(type_variables);
                elem.find_all_unbound_type_variables(type_variables);
            }
            Type::String(length) => length.find_all_unbound_type_variables(type_variables),
            Type::FmtString(length, env) => {
                length.find_all_unbound_type_variables(type_variables);
                env.find_all_unbound_type_variables(type_variables);
            }
            Type::Struct(_, generics) => {
                for generic in generics {
                    generic.find_all_unbound_type_variables(type_variables);
                }
            }
            Type::Tuple(fields) => {
                for field in fields {
                    field.find_all_unbound_type_variables(type_variables);
                }
            }
            Type::Function(args, ret, env) => {
                for arg in args {
                    arg.find_all_unbound_type_variables(type_variables);
                }
                ret.find_all_unbound_type_variables(type_variables);
                env.find_all_unbound_type_variables(type_variables);
            }
            Type::MutableReference(elem) => {
                elem.find_all_unbound_type_variables(type_variables);
            }
            Type::Forall(_, typ) => typ.find_all_unbound_type_variables(type_variables),
            Type::TypeVariable(type_variable, _) | Type::NamedGeneric(type_variable, _) => {
                match &*type_variable.0.borrow() {
                    TypeBinding::Bound(binding) => {
                        binding.find_all_unbound_type_variables(type_variables);
                    }
                    TypeBinding::Unbound(id) => {
                        if !type_variables.contains_key(id) {
                            type_variables.insert(*id, type_variable.clone());
                        }
                    }
                }
            }
        }
    }

=======
>>>>>>> 9c6de4b2
    /// Substitute any type variables found within this type with the
    /// given bindings if found. If a type variable is not found within
    /// the given TypeBindings, it is unchanged.
    pub fn substitute(&self, type_bindings: &TypeBindings) -> Type {
        self.substitute_helper(type_bindings, false)
    }

    /// Forcibly substitute any type variables found within this type with the
    /// given bindings if found. If a type variable is not found within
    /// the given TypeBindings, it is unchanged.
    ///
    /// Compared to `substitute`, this function will also substitute any type variables
    /// from type_bindings, even if they are bound in `self`. Since this can undo previous
    /// bindings, this function should be avoided unless necessary. Currently, it is only
    /// needed when handling bindings between trait methods and their corresponding impl
    /// method during monomorphization.
    pub fn force_substitute(&self, type_bindings: &TypeBindings) -> Type {
        self.substitute_helper(type_bindings, true)
    }

    /// This helper function only differs in the additional parameter which, if set,
    /// allows substitutions on already-bound type variables. This should be `false`
    /// for most uses, but is currently needed during monomorphization when instantiating
    /// trait functions to shed any previous bindings from recursive parent calls to the
    /// same trait.
    fn substitute_helper(
        &self,
        type_bindings: &TypeBindings,
        substitute_bound_typevars: bool,
    ) -> Type {
        if type_bindings.is_empty() {
            return self.clone();
        }

        let substitute_binding = |binding: &TypeVariable| {
            // Check the id first to allow substituting to
            // type variables that have already been bound over.
            // This is needed for monomorphizing trait impl methods.
            match type_bindings.get(&binding.0) {
                Some((_, binding)) if substitute_bound_typevars => binding.clone(),
                _ => match &*binding.borrow() {
                    TypeBinding::Bound(binding) => {
                        binding.substitute_helper(type_bindings, substitute_bound_typevars)
                    }
                    TypeBinding::Unbound(id) => match type_bindings.get(id) {
                        Some((_, binding)) => binding.clone(),
                        None => self.clone(),
                    },
                },
            }
        };

        match self {
            Type::Array(size, element) => {
                let size = size.substitute_helper(type_bindings, substitute_bound_typevars);
                let element = element.substitute_helper(type_bindings, substitute_bound_typevars);
                Type::Array(Box::new(size), Box::new(element))
            }
            Type::Slice(element) => {
                let element = element.substitute_helper(type_bindings, substitute_bound_typevars);
                Type::Slice(Box::new(element))
            }
            Type::String(size) => {
                let size = size.substitute_helper(type_bindings, substitute_bound_typevars);
                Type::String(Box::new(size))
            }
            Type::FmtString(size, fields) => {
                let size = size.substitute_helper(type_bindings, substitute_bound_typevars);
                let fields = fields.substitute_helper(type_bindings, substitute_bound_typevars);
                Type::FmtString(Box::new(size), Box::new(fields))
            }
            Type::NamedGeneric(binding, _) | Type::TypeVariable(binding, _) => {
                substitute_binding(binding)
            }
            // Do not substitute_helper fields, it can lead to infinite recursion
            // and we should not match fields when type checking anyway.
            Type::Struct(fields, args) => {
                let args = vecmap(args, |arg| {
                    arg.substitute_helper(type_bindings, substitute_bound_typevars)
                });
                Type::Struct(fields.clone(), args)
            }
            Type::Alias(alias, args) => {
                let args = vecmap(args, |arg| {
                    arg.substitute_helper(type_bindings, substitute_bound_typevars)
                });
                Type::Alias(alias.clone(), args)
            }
            Type::Tuple(fields) => {
                let fields = vecmap(fields, |field| {
                    field.substitute_helper(type_bindings, substitute_bound_typevars)
                });
                Type::Tuple(fields)
            }
            Type::Forall(typevars, typ) => {
                // Trying to substitute_helper a variable de, substitute_bound_typevarsfined within a nested Forall
                // is usually impossible and indicative of an error in the type checker somewhere.
                for var in typevars {
                    assert!(!type_bindings.contains_key(&var.id()));
                }
                let typ = Box::new(typ.substitute_helper(type_bindings, substitute_bound_typevars));
                Type::Forall(typevars.clone(), typ)
            }
            Type::Function(args, ret, env) => {
                let args = vecmap(args, |arg| {
                    arg.substitute_helper(type_bindings, substitute_bound_typevars)
                });
                let ret = Box::new(ret.substitute_helper(type_bindings, substitute_bound_typevars));
                let env = Box::new(env.substitute_helper(type_bindings, substitute_bound_typevars));
                Type::Function(args, ret, env)
            }
            Type::MutableReference(element) => Type::MutableReference(Box::new(
                element.substitute_helper(type_bindings, substitute_bound_typevars),
            )),

            Type::TraitAsType(s, name, args) => {
                let args = vecmap(args, |arg| {
                    arg.substitute_helper(type_bindings, substitute_bound_typevars)
                });
                Type::TraitAsType(*s, name.clone(), args)
            }

            Type::FieldElement
            | Type::Integer(_, _)
            | Type::Bool
            | Type::Constant(_)
            | Type::Error
            | Type::Code
            | Type::Unit => self.clone(),
        }
    }

    /// True if the given TypeVariableId is free anywhere within self
    pub fn occurs(&self, target_id: TypeVariableId) -> bool {
        match self {
            Type::Array(len, elem) => len.occurs(target_id) || elem.occurs(target_id),
            Type::Slice(elem) => elem.occurs(target_id),
            Type::String(len) => len.occurs(target_id),
            Type::FmtString(len, fields) => {
                let len_occurs = len.occurs(target_id);
                let field_occurs = fields.occurs(target_id);
                len_occurs || field_occurs
            }
            Type::Struct(_, generic_args)
            | Type::Alias(_, generic_args)
            | Type::TraitAsType(_, _, generic_args) => {
                generic_args.iter().any(|arg| arg.occurs(target_id))
            }
            Type::Tuple(fields) => fields.iter().any(|field| field.occurs(target_id)),
            Type::NamedGeneric(binding, _) | Type::TypeVariable(binding, _) => {
                match &*binding.borrow() {
                    TypeBinding::Bound(binding) => binding.occurs(target_id),
                    TypeBinding::Unbound(id) => *id == target_id,
                }
            }
            Type::Forall(typevars, typ) => {
                !typevars.iter().any(|var| var.id() == target_id) && typ.occurs(target_id)
            }
            Type::Function(args, ret, env) => {
                args.iter().any(|arg| arg.occurs(target_id))
                    || ret.occurs(target_id)
                    || env.occurs(target_id)
            }
            Type::MutableReference(element) => element.occurs(target_id),

            Type::FieldElement
            | Type::Integer(_, _)
            | Type::Bool
            | Type::Constant(_)
            | Type::Error
            | Type::Code
            | Type::Unit => false,
        }
    }

    /// Follow any TypeVariable bindings within this type. Doing so ensures
    /// that if the bindings are rebound or unbound from under the type then the
    /// returned type will not change (because it will no longer contain the
    /// links that may be unbound).
    ///
    /// Expected to be called on an instantiated type (with no Type::Foralls)
    pub fn follow_bindings(&self) -> Type {
        use Type::*;
        match self {
            Array(size, elem) => {
                Array(Box::new(size.follow_bindings()), Box::new(elem.follow_bindings()))
            }
            Slice(elem) => Slice(Box::new(elem.follow_bindings())),
            String(size) => String(Box::new(size.follow_bindings())),
            FmtString(size, args) => {
                let size = Box::new(size.follow_bindings());
                let args = Box::new(args.follow_bindings());
                FmtString(size, args)
            }
            Struct(def, args) => {
                let args = vecmap(args, |arg| arg.follow_bindings());
                Struct(def.clone(), args)
            }
            Alias(def, args) => {
                // We don't need to vecmap(args, follow_bindings) since we're recursively
                // calling follow_bindings here already.
                def.borrow().get_type(args).follow_bindings()
            }
            Tuple(args) => Tuple(vecmap(args, |arg| arg.follow_bindings())),
            TypeVariable(var, _) | NamedGeneric(var, _) => {
                if let TypeBinding::Bound(typ) = &*var.borrow() {
                    return typ.follow_bindings();
                }
                self.clone()
            }

            Function(args, ret, env) => {
                let args = vecmap(args, |arg| arg.follow_bindings());
                let ret = Box::new(ret.follow_bindings());
                let env = Box::new(env.follow_bindings());
                Function(args, ret, env)
            }

            MutableReference(element) => MutableReference(Box::new(element.follow_bindings())),

            TraitAsType(s, name, args) => {
                let args = vecmap(args, |arg| arg.follow_bindings());
                TraitAsType(*s, name.clone(), args)
            }

            // Expect that this function should only be called on instantiated types
            Forall(..) => unreachable!(),
            FieldElement | Integer(_, _) | Bool | Constant(_) | Unit | Code | Error => self.clone(),
        }
    }

    pub fn from_generics(generics: &Generics) -> Vec<Type> {
        vecmap(generics, |var| Type::TypeVariable(var.clone(), TypeVariableKind::Normal))
    }
}

/// Wraps a given `expression` in `expression.as_slice()`
fn convert_array_expression_to_slice(
    expression: ExprId,
    array_type: Type,
    target_type: Type,
    interner: &mut NodeInterner,
) {
    let as_slice_method = interner
        .lookup_primitive_method(&array_type, "as_slice")
        .expect("Expected 'as_slice' method to be present in Noir's stdlib");

    let as_slice_id = interner.function_definition_id(as_slice_method);
    let location = interner.expr_location(&expression);
<<<<<<< HEAD
    let as_slice = HirExpression::Ident(HirIdent { location, id: as_slice_id }, None);
=======
    let as_slice = HirExpression::Ident(HirIdent::non_trait_method(as_slice_id, location));
>>>>>>> 9c6de4b2
    let func = interner.push_expr(as_slice);

    // Copy the expression and give it a new ExprId. The old one
    // will be mutated in place into a Call expression.
    let argument = interner.expression(&expression);
    let argument = interner.push_expr(argument);
    interner.push_expr_type(argument, array_type.clone());
    interner.push_expr_location(argument, location.span, location.file);

    let arguments = vec![argument];
    let call = HirExpression::Call(HirCallExpression { func, arguments, location });
    interner.replace_expr(&expression, call);

    interner.push_expr_location(func, location.span, location.file);
    interner.push_expr_type(expression, target_type.clone());

    let func_type = Type::Function(vec![array_type], Box::new(target_type), Box::new(Type::Unit));
    interner.push_expr_type(func, func_type);
}

impl BinaryTypeOperator {
    /// Return the actual rust numeric function associated with this operator
    pub fn function(self) -> fn(u64, u64) -> u64 {
        match self {
            BinaryTypeOperator::Addition => |a, b| a.wrapping_add(b),
            BinaryTypeOperator::Subtraction => |a, b| a.wrapping_sub(b),
            BinaryTypeOperator::Multiplication => |a, b| a.wrapping_mul(b),
            BinaryTypeOperator::Division => |a, b| a.wrapping_div(b),
            BinaryTypeOperator::Modulo => |a, b| a.wrapping_rem(b), // % b,
        }
    }
}

impl TypeVariableKind {
    /// Returns the default type this type variable should be bound to if it is still unbound
    /// during monomorphization.
    pub(crate) fn default_type(&self) -> Option<Type> {
        match self {
            TypeVariableKind::IntegerOrField => Some(Type::default_int_or_field_type()),
            TypeVariableKind::Integer => Some(Type::default_int_type()),
            TypeVariableKind::Constant(length) => Some(Type::Constant(*length)),
            TypeVariableKind::Normal => None,
        }
    }
}

impl From<Type> for PrintableType {
    fn from(value: Type) -> Self {
        Self::from(&value)
    }
}

impl From<&Type> for PrintableType {
    fn from(value: &Type) -> Self {
        // Note; use strict_eq instead of partial_eq when comparing field types
        // in this method, you most likely want to distinguish between public and private
        match value {
            Type::FieldElement => PrintableType::Field,
            Type::Array(size, typ) => {
                let length = size.evaluate_to_u64().expect("Cannot print variable sized arrays");
                let typ = typ.as_ref();
                PrintableType::Array { length, typ: Box::new(typ.into()) }
            }
            Type::Slice(typ) => {
                let typ = typ.as_ref();
                PrintableType::Slice { typ: Box::new(typ.into()) }
            }
            Type::Integer(sign, bit_width) => match sign {
                Signedness::Unsigned => {
                    PrintableType::UnsignedInteger { width: (*bit_width).into() }
                }
                Signedness::Signed => PrintableType::SignedInteger { width: (*bit_width).into() },
            },
            Type::TypeVariable(binding, TypeVariableKind::Integer) => match &*binding.borrow() {
                TypeBinding::Bound(typ) => typ.into(),
                TypeBinding::Unbound(_) => Type::default_int_type().into(),
            },
            Type::TypeVariable(binding, TypeVariableKind::IntegerOrField) => {
                match &*binding.borrow() {
                    TypeBinding::Bound(typ) => typ.into(),
                    TypeBinding::Unbound(_) => Type::default_int_or_field_type().into(),
                }
            }
            Type::Bool => PrintableType::Boolean,
            Type::String(size) => {
                let size = size.evaluate_to_u64().expect("Cannot print variable sized strings");
                PrintableType::String { length: size }
            }
            Type::FmtString(_, _) => unreachable!("format strings cannot be printed"),
            Type::Error => unreachable!(),
            Type::Unit => PrintableType::Unit,
            Type::Constant(_) => unreachable!(),
            Type::Struct(def, ref args) => {
                let struct_type = def.borrow();
                let fields = struct_type.get_fields(args);
                let fields = vecmap(fields, |(name, typ)| (name, typ.into()));
                PrintableType::Struct { fields, name: struct_type.name.to_string() }
            }
            Type::Alias(alias, args) => alias.borrow().get_type(args).into(),
            Type::TraitAsType(_, _, _) => unreachable!(),
            Type::Tuple(types) => PrintableType::Tuple { types: vecmap(types, |typ| typ.into()) },
            Type::TypeVariable(_, _) => unreachable!(),
            Type::NamedGeneric(..) => unreachable!(),
            Type::Forall(..) => unreachable!(),
            Type::Function(arguments, return_type, env) => PrintableType::Function {
                arguments: arguments.iter().map(|arg| arg.into()).collect(),
                return_type: Box::new(return_type.as_ref().into()),
                env: Box::new(env.as_ref().into()),
            },
            Type::MutableReference(typ) => {
                PrintableType::MutableReference { typ: Box::new(typ.as_ref().into()) }
            }
            Type::Code => unreachable!(),
        }
    }
}

impl std::fmt::Debug for Type {
    fn fmt(&self, f: &mut std::fmt::Formatter<'_>) -> std::fmt::Result {
        match self {
            Type::FieldElement => {
                write!(f, "Field")
            }
            Type::Array(len, typ) => {
                write!(f, "[{typ:?}; {len:?}]")
            }
            Type::Slice(typ) => {
                write!(f, "[{typ:?}]")
            }
            Type::Integer(sign, num_bits) => match sign {
                Signedness::Signed => write!(f, "i{num_bits}"),
                Signedness::Unsigned => write!(f, "u{num_bits}"),
            },
            Type::TypeVariable(var, TypeVariableKind::Normal) => write!(f, "{:?}", var),
            Type::TypeVariable(binding, TypeVariableKind::IntegerOrField) => {
                write!(f, "IntOrField{:?}", binding)
            }
            Type::TypeVariable(binding, TypeVariableKind::Integer) => {
                write!(f, "Int{:?}", binding)
            }
            Type::TypeVariable(binding, TypeVariableKind::Constant(n)) => {
                write!(f, "{}{:?}", n, binding)
            }
            Type::Struct(s, args) => {
                let args = vecmap(args, |arg| format!("{:?}", arg));
                if args.is_empty() {
                    write!(f, "{}", s.borrow())
                } else {
                    write!(f, "{}<{}>", s.borrow(), args.join(", "))
                }
            }
            Type::Alias(alias, args) => {
                let args = vecmap(args, |arg| format!("{:?}", arg));
                if args.is_empty() {
                    write!(f, "{}", alias.borrow())
                } else {
                    write!(f, "{}<{}>", alias.borrow(), args.join(", "))
                }
            }
            Type::TraitAsType(_id, name, generics) => {
                write!(f, "impl {}", name)?;
                if !generics.is_empty() {
                    let generics = vecmap(generics, |arg| format!("{:?}", arg)).join(", ");
                    write!(f, "<{generics}>")?;
                }
                Ok(())
            }
            Type::Tuple(elements) => {
                let elements = vecmap(elements, |arg| format!("{:?}", arg));
                write!(f, "({})", elements.join(", "))
            }
            Type::Bool => write!(f, "bool"),
            Type::String(len) => write!(f, "str<{len:?}>"),
            Type::FmtString(len, elements) => {
                write!(f, "fmtstr<{len:?}, {elements:?}>")
            }
            Type::Unit => write!(f, "()"),
            Type::Error => write!(f, "error"),
            Type::NamedGeneric(binding, name) => write!(f, "{}{:?}", name, binding),
            Type::Constant(x) => x.fmt(f),
            Type::Forall(typevars, typ) => {
                let typevars = vecmap(typevars, |var| format!("{:?}", var));
                write!(f, "forall {}. {:?}", typevars.join(" "), typ)
            }
            Type::Function(args, ret, env) => {
                let closure_env_text = match **env {
                    Type::Unit => "".to_string(),
                    _ => format!(" with env {env:?}"),
                };

                let args = vecmap(args.iter(), |arg| format!("{:?}", arg));

                write!(f, "fn({}) -> {ret:?}{closure_env_text}", args.join(", "))
            }
            Type::MutableReference(element) => {
                write!(f, "&mut {element:?}")
            }
            Type::Code => write!(f, "Code"),
        }
    }
}

impl std::fmt::Debug for TypeVariableId {
    fn fmt(&self, f: &mut std::fmt::Formatter<'_>) -> std::fmt::Result {
        write!(f, "'{}", self.0)
    }
}

impl std::fmt::Debug for TypeVariable {
    fn fmt(&self, f: &mut std::fmt::Formatter<'_>) -> std::fmt::Result {
        write!(f, "{:?}", self.id())?;

        if let TypeBinding::Bound(typ) = &*self.borrow() {
            write!(f, " -> {typ:?}")?;
        }
        Ok(())
    }
}

impl std::fmt::Debug for StructType {
    fn fmt(&self, f: &mut std::fmt::Formatter<'_>) -> std::fmt::Result {
        write!(f, "{}", self.name)
    }
}<|MERGE_RESOLUTION|>--- conflicted
+++ resolved
@@ -1478,7 +1478,6 @@
         }
     }
 
-<<<<<<< HEAD
     /// Instantiates a type with the given types.
     /// This differs from substitute in that only the quantified type variables
     /// are matched against the type list and are eligible for substitution - similar
@@ -1486,7 +1485,7 @@
     /// is used and generic substitutions are provided manually by users.
     ///
     /// Expects the given type vector to be the same length as the Forall type variables.
-    pub fn instantiate_with(&self, types: Vec<Type>) -> (Type, TypeBindings) {
+    pub fn instantiate_with(&self, types: Vec<Type>, interner: &NodeInterner) -> (Type, TypeBindings) {
         match self {
             Type::Forall(typevars, typ) => {
                 assert_eq!(types.len(), typevars.len(), "Turbofish operator used with incorrect generic count which was not caught by name resolution");
@@ -1494,7 +1493,7 @@
                 let replacements = typevars
                     .iter()
                     .zip(types)
-                    .map(|((id, var), binding)| (*id, (var.clone(), binding)))
+                    .map(|(var, binding)| (interner.next_type_variable_id(), (var.clone(), binding)))
                     .collect();
 
                 let instantiated = typ.substitute(&replacements);
@@ -1504,84 +1503,82 @@
         }
     }
 
-    /// Replace each NamedGeneric (and TypeVariable) in this type with a fresh type variable
-    pub(crate) fn instantiate_type_variables(
-        &self,
-        interner: &NodeInterner,
-    ) -> (Type, TypeBindings) {
-        let mut type_variables = HashMap::new();
-        self.find_all_unbound_type_variables(&mut type_variables);
-
-        let substitutions = type_variables
-            .into_iter()
-            .map(|(id, type_var)| (id, (type_var, interner.next_type_variable())))
-            .collect();
-
-        (self.substitute(&substitutions), substitutions)
-    }
-
-    /// For each unbound type variable in the current type, add a type binding to the given list
-    /// to bind the unbound type variable to a fresh type variable.
-    fn find_all_unbound_type_variables(
-        &self,
-        type_variables: &mut HashMap<TypeVariableId, TypeVariable>,
-    ) {
-        match self {
-            Type::FieldElement
-            | Type::Integer(_, _)
-            | Type::Bool
-            | Type::Unit
-            | Type::TraitAsType(_)
-            | Type::Constant(_)
-            | Type::NotConstant
-            | Type::Error => (),
-            Type::Array(length, elem) => {
-                length.find_all_unbound_type_variables(type_variables);
-                elem.find_all_unbound_type_variables(type_variables);
-            }
-            Type::String(length) => length.find_all_unbound_type_variables(type_variables),
-            Type::FmtString(length, env) => {
-                length.find_all_unbound_type_variables(type_variables);
-                env.find_all_unbound_type_variables(type_variables);
-            }
-            Type::Struct(_, generics) => {
-                for generic in generics {
-                    generic.find_all_unbound_type_variables(type_variables);
-                }
-            }
-            Type::Tuple(fields) => {
-                for field in fields {
-                    field.find_all_unbound_type_variables(type_variables);
-                }
-            }
-            Type::Function(args, ret, env) => {
-                for arg in args {
-                    arg.find_all_unbound_type_variables(type_variables);
-                }
-                ret.find_all_unbound_type_variables(type_variables);
-                env.find_all_unbound_type_variables(type_variables);
-            }
-            Type::MutableReference(elem) => {
-                elem.find_all_unbound_type_variables(type_variables);
-            }
-            Type::Forall(_, typ) => typ.find_all_unbound_type_variables(type_variables),
-            Type::TypeVariable(type_variable, _) | Type::NamedGeneric(type_variable, _) => {
-                match &*type_variable.0.borrow() {
-                    TypeBinding::Bound(binding) => {
-                        binding.find_all_unbound_type_variables(type_variables);
-                    }
-                    TypeBinding::Unbound(id) => {
-                        if !type_variables.contains_key(id) {
-                            type_variables.insert(*id, type_variable.clone());
-                        }
-                    }
-                }
-            }
-        }
-    }
-
-=======
->>>>>>> 9c6de4b2
+    // /// Replace each NamedGeneric (and TypeVariable) in this type with a fresh type variable
+    // pub(crate) fn instantiate_type_variables(
+    //     &self,
+    //     interner: &NodeInterner,
+    // ) -> (Type, TypeBindings) {
+    //     let mut type_variables = HashMap::new();
+    //     self.find_all_unbound_type_variables(&mut type_variables);
+
+    //     let substitutions = type_variables
+    //         .into_iter()
+    //         .map(|(id, type_var)| (id, (type_var, interner.next_type_variable())))
+    //         .collect();
+
+    //     (self.substitute(&substitutions), substitutions)
+    // }
+
+    // /// For each unbound type variable in the current type, add a type binding to the given list
+    // /// to bind the unbound type variable to a fresh type variable.
+    // fn find_all_unbound_type_variables(
+    //     &self,
+    //     type_variables: &mut HashMap<TypeVariableId, TypeVariable>,
+    // ) {
+    //     match self {
+    //         Type::FieldElement
+    //         | Type::Integer(_, _)
+    //         | Type::Bool
+    //         | Type::Unit
+    //         | Type::TraitAsType(_)
+    //         | Type::Constant(_)
+    //         | Type::NotConstant
+    //         | Type::Error => (),
+    //         Type::Array(length, elem) => {
+    //             length.find_all_unbound_type_variables(type_variables);
+    //             elem.find_all_unbound_type_variables(type_variables);
+    //         }
+    //         Type::String(length) => length.find_all_unbound_type_variables(type_variables),
+    //         Type::FmtString(length, env) => {
+    //             length.find_all_unbound_type_variables(type_variables);
+    //             env.find_all_unbound_type_variables(type_variables);
+    //         }
+    //         Type::Struct(_, generics) => {
+    //             for generic in generics {
+    //                 generic.find_all_unbound_type_variables(type_variables);
+    //             }
+    //         }
+    //         Type::Tuple(fields) => {
+    //             for field in fields {
+    //                 field.find_all_unbound_type_variables(type_variables);
+    //             }
+    //         }
+    //         Type::Function(args, ret, env) => {
+    //             for arg in args {
+    //                 arg.find_all_unbound_type_variables(type_variables);
+    //             }
+    //             ret.find_all_unbound_type_variables(type_variables);
+    //             env.find_all_unbound_type_variables(type_variables);
+    //         }
+    //         Type::MutableReference(elem) => {
+    //             elem.find_all_unbound_type_variables(type_variables);
+    //         }
+    //         Type::Forall(_, typ) => typ.find_all_unbound_type_variables(type_variables),
+    //         Type::TypeVariable(type_variable, _) | Type::NamedGeneric(type_variable, _) => {
+    //             match &*type_variable.0.borrow() {
+    //                 TypeBinding::Bound(binding) => {
+    //                     binding.find_all_unbound_type_variables(type_variables);
+    //                 }
+    //                 TypeBinding::Unbound(id) => {
+    //                     if !type_variables.contains_key(id) {
+    //                         type_variables.insert(*id, type_variable.clone());
+    //                     }
+    //                 }
+    //             }
+    //         }
+    //     }
+    // }
+
     /// Substitute any type variables found within this type with the
     /// given bindings if found. If a type variable is not found within
     /// the given TypeBindings, it is unchanged.
@@ -1831,11 +1828,7 @@
 
     let as_slice_id = interner.function_definition_id(as_slice_method);
     let location = interner.expr_location(&expression);
-<<<<<<< HEAD
-    let as_slice = HirExpression::Ident(HirIdent { location, id: as_slice_id }, None);
-=======
-    let as_slice = HirExpression::Ident(HirIdent::non_trait_method(as_slice_id, location));
->>>>>>> 9c6de4b2
+    let as_slice = HirExpression::Ident(HirIdent::non_trait_method(as_slice_id, location), None);
     let func = interner.push_expr(as_slice);
 
     // Copy the expression and give it a new ExprId. The old one
