use std::{
    borrow::Cow,
    cell::RefCell,
    collections::{BTreeSet, HashMap},
    rc::Rc,
};

#[cfg(test)]
use proptest_derive::Arbitrary;

use acvm::{AcirField, FieldElement};

use crate::{
    ast::{IntegerBitSize, ItemVisibility},
    hir::type_check::{generics::TraitGenerics, TypeCheckError},
    node_interner::{ExprId, GlobalId, NodeInterner, TraitId, TypeAliasId},
};
use iter_extended::vecmap;
use noirc_errors::{Location, Span};
use noirc_printable_type::PrintableType;

use crate::{
    ast::{Ident, Signedness},
    node_interner::StructId,
};

use super::{
    expr::{HirCallExpression, HirExpression, HirIdent},
    traits::NamedType,
};

mod arithmetic;

#[derive(Eq, Clone, Ord, PartialOrd)]
pub enum Type {
    /// A primitive Field type
    FieldElement,

    /// Array(N, E) is an array of N elements of type E. It is expected that N
    /// is either a type variable of some kind or a Type::Constant.
    Array(Box<Type>, Box<Type>),

    /// Slice(E) is a slice of elements of type E.
    Slice(Box<Type>),

    /// A primitive integer type with the given sign and bit count.
    /// E.g. `u32` would be `Integer(Unsigned, ThirtyTwo)`
    Integer(Signedness, IntegerBitSize),

    /// The primitive `bool` type.
    Bool,

    /// String(N) is an array of characters of length N. It is expected that N
    /// is either a type variable of some kind or a Type::Constant.
    String(Box<Type>),

    /// FmtString(N, Vec<E>) is an array of characters of length N that contains
    /// a list of fields specified inside the string by the following regular expression r"\{([\S]+)\}"
    FmtString(Box<Type>, Box<Type>),

    /// The unit type `()`.
    Unit,

    /// A tuple type with the given list of fields in the order they appear in source code.
    Tuple(Vec<Type>),

    /// A user-defined struct type. The `Shared<StructType>` field here refers to
    /// the shared definition for each instance of this struct type. The `Vec<Type>`
    /// represents the generic arguments (if any) to this struct type.
    Struct(Shared<StructType>, Vec<Type>),

    /// A user-defined alias to another type. Similar to a Struct, this carries a shared
    /// reference to the definition of the alias along with any generics that may have
    /// been applied to the alias.
    Alias(Shared<TypeAlias>, Vec<Type>),

    /// TypeVariables are stand-in variables for some type which is not yet known.
    /// They are not to be confused with NamedGenerics. While the later mostly works
    /// as with normal types (ie. for two NamedGenerics T and U, T != U), TypeVariables
    /// will be automatically rebound as necessary to satisfy any calls to unify.
    ///
    /// TypeVariables are often created when a generic function is instantiated. This
    /// is a process that replaces each NamedGeneric in a generic function with a TypeVariable.
    /// Doing this at each call site of a generic function is how they can be called with
    /// different argument types each time.
    TypeVariable(TypeVariable),

    /// `impl Trait` when used in a type position.
    /// These are only matched based on the TraitId. The trait name parameter is only
    /// used for displaying error messages using the name of the trait.
    TraitAsType(TraitId, Rc<String>, TraitGenerics),

    /// NamedGenerics are the 'T' or 'U' in a user-defined generic function
    /// like `fn foo<T, U>(...) {}`. Unlike TypeVariables, they cannot be bound over.
    NamedGeneric(TypeVariable, Rc<String>),

    // TODO cleanup
    // Global(GlobalId, Rc<String>, Kind),

    /// A cast (to, from) that's checked at monomorphization.
    ///
    /// Simplifications on arithmetic generics are only allowed on the LHS.
    CheckedCast {
        from: Box<Type>,
        to: Box<Type>,
    },

    /// A functions with arguments, a return type and environment.
    /// the environment should be `Unit` by default,
    /// for closures it should contain a `Tuple` type with the captured
    /// variable types.
    Function(
        Vec<Type>,
        /*return_type:*/ Box<Type>,
        /*environment:*/ Box<Type>,
        /*unconstrained*/ bool,
    ),

    /// &mut T
    MutableReference(Box<Type>),

    /// A type generic over the given type variables.
    /// Storing both the TypeVariableId and TypeVariable isn't necessary
    /// but it makes handling them both easier. The TypeVariableId should
    /// never be bound over during type checking, but during monomorphization it
    /// will be and thus needs the full TypeVariable link.
    Forall(GenericTypeVars, Box<Type>),

    /// A type-level integer. Included to let
    /// 1. an Array's size type variable
    ///     bind to an integer without special checks to bind it to a non-type.
    /// 2. values to be used at the type level
    Constant(FieldElement, Kind),

    /// The type of quoted code in macros. This is always a comptime-only type
    Quoted(QuotedType),

    InfixExpr(Box<Type>, BinaryTypeOperator, Box<Type>),

    /// The result of some type error. Remembering type errors as their own type variant lets
    /// us avoid issuing repeat type errors for the same item. For example, a lambda with
    /// an invalid type would otherwise issue a new error each time it is called
    /// if not for this variant.
    Error,
}

/// A Kind is the type of a Type. These are used since only certain kinds of types are allowed in
/// certain positions.
///
/// For example, the type of a struct field or a function parameter is expected to be
/// a type of kind * (represented here as `Normal`). Types used in positions where a number
/// is expected (such as in an array length position) are expected to be of kind `Kind::Numeric`.
#[derive(PartialEq, Eq, Clone, Hash, Debug, PartialOrd, Ord)]
pub enum Kind {
    /// Can bind to any type
    // TODO(https://github.com/noir-lang/noir/issues/6194): evaluate need for and usage of
    Any,

    /// Can bind to any type, except Type::Constant and Type::InfixExpr
    Normal,

    /// A generic integer or field type. This is a more specific kind of TypeVariable
    /// that can only be bound to Type::Field, Type::Integer, or other polymorphic integers.
    /// This is the type of undecorated integer literals like `46`. Typing them in this way
    /// allows them to be polymorphic over the actual integer/field type used without requiring
    /// type annotations on each integer literal.
    IntegerOrField,

    /// A generic integer type. This is a more specific kind of TypeVariable
    /// that can only be bound to Type::Integer, or other polymorphic integers.
    Integer,

    /// Can bind to a Type::Constant or Type::InfixExpr of the given kind
    Numeric(Box<Type>),
}

impl Kind {
    // Kind::Numeric constructor helper
    pub fn numeric(typ: Type) -> Kind {
        Kind::Numeric(Box::new(typ))
    }

    pub(crate) fn is_error(&self) -> bool {
        match self.follow_bindings() {
            Self::Numeric(typ) => *typ == Type::Error,
            _ => false,
        }
    }

    pub(crate) fn is_type_level_field_element(&self) -> bool {
        let type_level = false;
        self.is_field_element(type_level)
    }

    /// If value_level, only check for Type::FieldElement,
    /// else only check for a type-level FieldElement
    fn is_field_element(&self, value_level: bool) -> bool {
        match self.follow_bindings() {
            Kind::Numeric(typ) => typ.is_field_element(value_level),
            Kind::IntegerOrField => value_level,
            _ => false,
        }
    }

    pub(crate) fn u32() -> Self {
        Self::numeric(Type::Integer(Signedness::Unsigned, IntegerBitSize::ThirtyTwo))
    }

    pub(crate) fn follow_bindings(&self) -> Self {
        match self {
            Self::Any => Self::Any,
            Self::Normal => Self::Normal,
            Self::Integer => Self::Integer,
            Self::IntegerOrField => Self::IntegerOrField,
            Self::Numeric(typ) => Self::numeric(typ.follow_bindings()),
        }
    }

    /// Unifies this kind with the other. Returns true on success
    pub(crate) fn unifies(&self, other: &Kind) -> bool {
        match (self, other) {
            // Kind::Any unifies with everything
            (Kind::Any, _) | (_, Kind::Any) => true,

            // Kind::Normal unifies with Kind::Integer and Kind::IntegerOrField
            (Kind::Normal, Kind::Integer | Kind::IntegerOrField)
            | (Kind::Integer | Kind::IntegerOrField, Kind::Normal) => true,

            // Kind::Integer unifies with Kind::IntegerOrField
            (Kind::Integer | Kind::IntegerOrField, Kind::Integer | Kind::IntegerOrField) => true,

            // Kind::Numeric unifies along its Type argument
            (Kind::Numeric(lhs), Kind::Numeric(rhs)) => {
                let mut bindings = TypeBindings::new();
                let unifies = lhs.try_unify(rhs, &mut bindings).is_ok();
                if unifies {
                    Type::apply_type_bindings(bindings);
                }
                unifies
            }

            // everything unifies with itself
            (lhs, rhs) => lhs == rhs,
        }
    }

    pub(crate) fn unify(&self, other: &Kind) -> Result<(), UnificationError> {
        if self.unifies(other) {
            Ok(())
        } else {
            Err(UnificationError)
        }
    }

    /// Returns the default type this type variable should be bound to if it is still unbound
    /// during monomorphization.
    pub(crate) fn default_type(&self) -> Option<Type> {
        match self {
            Kind::IntegerOrField => Some(Type::default_int_or_field_type()),
            Kind::Integer => Some(Type::default_int_type()),
            // TODO: default Numerics to their type?
            Kind::Numeric(typ) => Some(*typ.clone()),
            Kind::Any | Kind::Normal => None,
        }
    }

    fn integral_maximum_size(&self) -> Option<FieldElement> {
        match self.follow_bindings() {
            Kind::Any | Kind::IntegerOrField | Kind::Integer | Kind::Normal => None,
            Self::Numeric(typ) => typ.integral_maximum_size(),
        }
    }

    /// Ensure the given value fits in self.integral_maximum_size()
    pub(crate) fn ensure_value_fits(
        &self,
        value: FieldElement,
        span: Span,
    ) -> Result<FieldElement, TypeCheckError> {
        match self.integral_maximum_size() {
            None => Ok(value),
            Some(maximum_size) => (value <= maximum_size).then_some(value).ok_or_else(|| {
                TypeCheckError::OverflowingConstant {
                    value,
                    kind: self.clone(),
                    maximum_size,
                    span,
                }
            }),
        }
    }
}

impl std::fmt::Display for Kind {
    fn fmt(&self, f: &mut std::fmt::Formatter<'_>) -> std::fmt::Result {
        match self {
            Kind::Any => write!(f, "any"),
            Kind::Normal => write!(f, "normal"),
            Kind::Integer => write!(f, "int"),
            Kind::IntegerOrField => write!(f, "intOrField"),
            Kind::Numeric(typ) => write!(f, "numeric {}", typ),
        }
    }
}

#[derive(Debug, PartialEq, Eq, Copy, Clone, Hash, PartialOrd, Ord)]
#[cfg_attr(test, derive(strum_macros::EnumIter))]
pub enum QuotedType {
    Expr,
    Quoted,
    TopLevelItem,
    Type,
    TypedExpr,
    StructDefinition,
    TraitConstraint,
    TraitDefinition,
    TraitImpl,
    UnresolvedType,
    FunctionDefinition,
    Module,
    CtString,
}

/// A list of (TypeVariableId, Kind)'s to bind to a type. Storing the
/// TypeVariable in addition to the matching TypeVariableId allows
/// the binding to later be undone if needed.
pub type TypeBindings = HashMap<TypeVariableId, (TypeVariable, Kind, Type)>;

/// Represents a struct type in the type system. Each instance of this
/// rust struct will be shared across all Type::Struct variants that represent
/// the same struct type.
pub struct StructType {
    /// A unique id representing this struct type. Used to check if two
    /// struct types are equal.
    pub id: StructId,

    pub name: Ident,

    /// Fields are ordered and private, they should only
    /// be accessed through get_field(), get_fields(), or instantiate()
    /// since these will handle applying generic arguments to fields as well.
    fields: Vec<StructField>,

    pub generics: Generics,
    pub location: Location,
}

pub struct StructField {
    pub visibility: ItemVisibility,
    pub name: Ident,
    pub typ: Type,
}

/// Corresponds to generic lists such as `<T, U>` in the source program.
/// Used mainly for resolved types which no longer need information such
/// as names or kinds
pub type GenericTypeVars = Vec<TypeVariable>;

/// Corresponds to generic lists such as `<T, U>` with additional
/// information gathered during name resolution that is necessary
/// correctly resolving types.
pub type Generics = Vec<ResolvedGeneric>;

#[derive(Debug, Clone, PartialEq, Eq)]
pub struct ResolvedGeneric {
    pub name: Rc<String>,
    pub type_var: TypeVariable,
    pub span: Span,
}

impl ResolvedGeneric {
    pub fn as_named_generic(self) -> Type {
        Type::NamedGeneric(self.type_var, self.name)
    }

    pub fn kind(&self) -> Kind {
        self.type_var.kind()
    }
}

enum FunctionCoercionResult {
    NoCoercion,
    Coerced(Type),
    UnconstrainedMismatch(Type),
}

impl std::hash::Hash for StructType {
    fn hash<H: std::hash::Hasher>(&self, state: &mut H) {
        self.id.hash(state);
    }
}

impl Eq for StructType {}

impl PartialEq for StructType {
    fn eq(&self, other: &Self) -> bool {
        self.id == other.id
    }
}

impl PartialOrd for StructType {
    fn partial_cmp(&self, other: &Self) -> Option<std::cmp::Ordering> {
        Some(self.cmp(other))
    }
}

impl Ord for StructType {
    fn cmp(&self, other: &Self) -> std::cmp::Ordering {
        self.id.cmp(&other.id)
    }
}

impl StructType {
    pub fn new(
        id: StructId,
        name: Ident,

        location: Location,
        fields: Vec<StructField>,
        generics: Generics,
    ) -> StructType {
        StructType { id, fields, name, location, generics }
    }

    /// To account for cyclic references between structs, a struct's
    /// fields are resolved strictly after the struct itself is initially
    /// created. Therefore, this method is used to set the fields once they
    /// become known.
    pub fn set_fields(&mut self, fields: Vec<StructField>) {
        self.fields = fields;
    }

    pub fn num_fields(&self) -> usize {
        self.fields.len()
    }

    /// Returns the field matching the given field name, as well as its visibility and field index.
    pub fn get_field(
        &self,
        field_name: &str,
        generic_args: &[Type],
    ) -> Option<(Type, ItemVisibility, usize)> {
        assert_eq!(self.generics.len(), generic_args.len());

        self.fields.iter().enumerate().find(|(_, field)| field.name.0.contents == field_name).map(
            |(i, field)| {
                let substitutions = self
                    .generics
                    .iter()
                    .zip(generic_args)
                    .map(|(old, new)| {
                        (
                            old.type_var.id(),
                            (old.type_var.clone(), old.type_var.kind(), new.clone()),
                        )
                    })
                    .collect();

                (field.typ.substitute(&substitutions), field.visibility, i)
            },
        )
    }

    /// Returns all the fields of this type, after being applied to the given generic arguments.
    pub fn get_fields_with_visibility(
        &self,
        generic_args: &[Type],
    ) -> Vec<(String, ItemVisibility, Type)> {
        let substitutions = self.get_fields_substitutions(generic_args);

        vecmap(&self.fields, |field| {
            let name = field.name.0.contents.clone();
            (name, field.visibility, field.typ.substitute(&substitutions))
        })
    }

    pub fn get_fields(&self, generic_args: &[Type]) -> Vec<(String, Type)> {
        let substitutions = self.get_fields_substitutions(generic_args);

        vecmap(&self.fields, |field| {
            let name = field.name.0.contents.clone();
            (name, field.typ.substitute(&substitutions))
        })
    }

    fn get_fields_substitutions(
        &self,
        generic_args: &[Type],
    ) -> HashMap<TypeVariableId, (TypeVariable, Kind, Type)> {
        assert_eq!(self.generics.len(), generic_args.len());

        self.generics
            .iter()
            .zip(generic_args)
            .map(|(old, new)| {
                (old.type_var.id(), (old.type_var.clone(), old.type_var.kind(), new.clone()))
            })
            .collect()
    }

    /// Returns the name and raw types of each field of this type.
    /// This will not substitute any generic arguments so a generic field like `x`
    /// in `struct Foo<T> { x: T }` will return a `("x", T)` pair.
    ///
    /// This method is almost never what is wanted for type checking or monomorphization,
    /// prefer to use `get_fields` whenever possible.
    pub fn get_fields_as_written(&self) -> Vec<StructField> {
        vecmap(&self.fields, |field| StructField {
            visibility: field.visibility,
            name: field.name.clone(),
            typ: field.typ.clone(),
        })
    }

    /// Returns the field at the given index. Panics if no field exists at the given index.
    pub fn field_at(&self, index: usize) -> &StructField {
        &self.fields[index]
    }

    pub fn field_names(&self) -> BTreeSet<Ident> {
        self.fields.iter().map(|field| field.name.clone()).collect()
    }

    /// Instantiate this struct type, returning a Vec of the new generic args (in
    /// the same order as self.generics)
    pub fn instantiate(&self, interner: &mut NodeInterner) -> Vec<Type> {
        vecmap(&self.generics, |generic| interner.next_type_variable_with_kind(generic.kind()))
    }
}

impl std::fmt::Display for StructType {
    fn fmt(&self, f: &mut std::fmt::Formatter<'_>) -> std::fmt::Result {
        write!(f, "{}", self.name)
    }
}

/// Wrap around an unsolved type
#[derive(Debug, Clone, Eq)]
pub struct TypeAlias {
    pub name: Ident,
    pub id: TypeAliasId,
    pub typ: Type,
    pub generics: Generics,
    pub location: Location,
}

impl std::hash::Hash for TypeAlias {
    fn hash<H: std::hash::Hasher>(&self, state: &mut H) {
        self.id.hash(state);
    }
}

impl PartialEq for TypeAlias {
    fn eq(&self, other: &Self) -> bool {
        self.id == other.id
    }
}

impl Ord for TypeAlias {
    fn cmp(&self, other: &Self) -> std::cmp::Ordering {
        self.id.cmp(&other.id)
    }
}

impl PartialOrd for TypeAlias {
    fn partial_cmp(&self, other: &Self) -> Option<std::cmp::Ordering> {
        Some(self.cmp(other))
    }
}

impl std::fmt::Display for TypeAlias {
    fn fmt(&self, f: &mut std::fmt::Formatter<'_>) -> std::fmt::Result {
        write!(f, "{}", self.name)
    }
}

impl TypeAlias {
    pub fn new(
        id: TypeAliasId,
        name: Ident,
        location: Location,
        typ: Type,
        generics: Generics,
    ) -> TypeAlias {
        TypeAlias { id, typ, name, location, generics }
    }

    pub fn set_type_and_generics(&mut self, new_typ: Type, new_generics: Generics) {
        assert_eq!(self.typ, Type::Error);
        self.typ = new_typ;
        self.generics = new_generics;
    }

    pub fn get_type(&self, generic_args: &[Type]) -> Type {
        assert_eq!(self.generics.len(), generic_args.len());

        let substitutions = self
            .generics
            .iter()
            .zip(generic_args)
            .map(|(old, new)| {
                (old.type_var.id(), (old.type_var.clone(), old.type_var.kind(), new.clone()))
            })
            .collect();

        self.typ.substitute(&substitutions)
    }

    pub fn instantiate(&self, interner: &NodeInterner) -> Type {
        let args = vecmap(&self.generics, |_| interner.next_type_variable());
        self.get_type(&args)
    }
}

/// A shared, mutable reference to some T.
/// Wrapper is required for Hash impl of RefCell.
#[derive(Debug, Eq, PartialOrd, Ord)]
pub struct Shared<T>(Rc<RefCell<T>>);

impl<T: std::hash::Hash> std::hash::Hash for Shared<T> {
    fn hash<H: std::hash::Hasher>(&self, state: &mut H) {
        self.0.borrow().hash(state);
    }
}

impl<T: PartialEq> PartialEq for Shared<T> {
    fn eq(&self, other: &Self) -> bool {
        let ref1 = self.0.borrow();
        let ref2 = other.0.borrow();
        *ref1 == *ref2
    }
}

impl<T> Clone for Shared<T> {
    fn clone(&self) -> Self {
        Shared(self.0.clone())
    }
}

impl<T> From<T> for Shared<T> {
    fn from(thing: T) -> Shared<T> {
        Shared::new(thing)
    }
}

impl<T> Shared<T> {
    pub fn new(thing: T) -> Shared<T> {
        Shared(Rc::new(RefCell::new(thing)))
    }

    pub fn borrow(&self) -> std::cell::Ref<T> {
        self.0.borrow()
    }

    pub fn borrow_mut(&self) -> std::cell::RefMut<T> {
        self.0.borrow_mut()
    }

    pub fn unwrap_or_clone(self) -> T
    where
        T: Clone,
    {
        match Rc::try_unwrap(self.0) {
            Ok(elem) => elem.into_inner(),
            Err(rc) => rc.as_ref().clone().into_inner(),
        }
    }
}

/// A restricted subset of binary operators useable on
/// type level integers for use in the array length positions of types.
#[cfg_attr(test, derive(Arbitrary))]
#[derive(Debug, Copy, Clone, Hash, PartialEq, Eq, PartialOrd, Ord)]
pub enum BinaryTypeOperator {
    Addition,
    Subtraction,
    Multiplication,
    Division,
    Modulo,
}

/// A TypeVariable is a mutable reference that is either
/// bound to some type, or unbound with a given TypeVariableId.
#[derive(PartialEq, Eq, Clone, Hash, PartialOrd, Ord)]
pub struct TypeVariable(TypeVariableId, Shared<TypeBinding>);

impl TypeVariable {
    pub fn unbound(id: TypeVariableId, type_var_kind: Kind) -> Self {
        TypeVariable(id, Shared::new(TypeBinding::Unbound(id, type_var_kind)))
    }

    pub fn id(&self) -> TypeVariableId {
        self.0
    }

    /// Bind this type variable to a value.
    ///
    /// Panics if this TypeVariable is already Bound.
    /// Also Panics if the ID of this TypeVariable occurs within the given
    /// binding, as that would cause an infinitely recursive type.
    pub fn bind(&self, typ: Type) {
        let id = match &*self.1.borrow() {
            TypeBinding::Bound(binding) => {
                unreachable!("TypeVariable::bind, cannot bind bound var {} to {}", binding, typ)
            }
            TypeBinding::Unbound(id, _) => *id,
        };

        assert!(!typ.occurs(id), "{self:?} occurs within {typ:?}");
        *self.1.borrow_mut() = TypeBinding::Bound(typ);
    }

    pub fn try_bind(&self, binding: Type, kind: &Kind, span: Span) -> Result<(), TypeCheckError> {
        if !binding.kind().unifies(kind) {
            return Err(TypeCheckError::TypeKindMismatch {
                expected_kind: format!("{}", kind),
                expr_kind: format!("{}", binding.kind()),
                expr_span: span,
            });
        }

        let id = match &*self.1.borrow() {
            TypeBinding::Bound(binding) => {
                unreachable!("Expected unbound, found bound to {binding}")
            }
            TypeBinding::Unbound(id, _) => *id,
        };

        if binding.occurs(id) {
            Err(TypeCheckError::CyclicType { span, typ: binding })
        } else {
            *self.1.borrow_mut() = TypeBinding::Bound(binding);
            Ok(())
        }
    }

    /// Borrows this TypeVariable to (e.g.) manually match on the inner TypeBinding.
    pub fn borrow(&self) -> std::cell::Ref<TypeBinding> {
        self.1.borrow()
    }

    /// Unbind this type variable, setting it to Unbound(id).
    ///
    /// This is generally a logic error to use outside of monomorphization.
    pub fn unbind(&self, id: TypeVariableId, type_var_kind: Kind) {
        *self.1.borrow_mut() = TypeBinding::Unbound(id, type_var_kind);
    }

    /// Forcibly bind a type variable to a new type - even if the type
    /// variable is already bound to a different type. This generally
    /// a logic error to use outside of monomorphization.
    ///
    /// Asserts that the given type is compatible with the given Kind
    pub fn force_bind(&self, typ: Type) {
        if !typ.occurs(self.id()) {
            *self.1.borrow_mut() = TypeBinding::Bound(typ);
        }
    }

    pub fn kind(&self) -> Kind {
        match &*self.borrow() {
            TypeBinding::Bound(binding) => binding.kind(),
            TypeBinding::Unbound(_, type_var_kind) => type_var_kind.clone(),
        }
    }

    /// Check that if bound, it's an integer
    /// and if unbound, that it's a Kind::Integer
    pub fn is_integer(&self) -> bool {
        match &*self.borrow() {
            TypeBinding::Bound(binding) => matches!(binding.follow_bindings(), Type::Integer(..)),
            TypeBinding::Unbound(_, type_var_kind) => {
                matches!(type_var_kind.follow_bindings(), Kind::Integer)
            }
        }
    }

    /// Check that if bound, it's an integer or field
    /// and if unbound, that it's a Kind::IntegerOrField
    pub fn is_integer_or_field(&self) -> bool {
        match &*self.borrow() {
            TypeBinding::Bound(binding) => {
                matches!(binding.follow_bindings(), Type::Integer(..) | Type::FieldElement)
            }
            TypeBinding::Unbound(_, type_var_kind) => {
                matches!(type_var_kind.follow_bindings(), Kind::IntegerOrField)
            }
        }
    }

    /// If value_level, only check for Type::FieldElement,
    /// else only check for a type-level FieldElement
    fn is_field_element(&self, value_level: bool) -> bool {
        match &*self.borrow() {
            TypeBinding::Bound(binding) => binding.is_field_element(value_level),
            TypeBinding::Unbound(_, type_var_kind) => type_var_kind.is_field_element(value_level),
        }
    }
}

/// TypeBindings are the mutable insides of a TypeVariable.
/// They are either bound to some type, or are unbound.
#[derive(Clone, PartialEq, Eq, Hash, Debug, PartialOrd, Ord)]
pub enum TypeBinding {
    Bound(Type),
    Unbound(TypeVariableId, Kind),
}

impl TypeBinding {
    pub fn is_unbound(&self) -> bool {
        matches!(self, TypeBinding::Unbound(_, _))
    }
}

/// A unique ID used to differentiate different type variables
#[derive(Copy, Clone, PartialEq, Eq, Hash, PartialOrd, Ord)]
pub struct TypeVariableId(pub usize);

impl std::fmt::Display for Type {
    fn fmt(&self, f: &mut std::fmt::Formatter<'_>) -> std::fmt::Result {
        match self {
            Type::FieldElement => {
                write!(f, "Field")
            }
            Type::Array(len, typ) => {
                write!(f, "[{typ}; {len}]")
            }
            Type::Slice(typ) => {
                write!(f, "[{typ}]")
            }
            Type::Integer(sign, num_bits) => match sign {
                Signedness::Signed => write!(f, "i{num_bits}"),
                Signedness::Unsigned => write!(f, "u{num_bits}"),
            },
            Type::TypeVariable(var) => {
                let binding = &var.1;
                match &*binding.borrow() {
                    TypeBinding::Unbound(_, type_var_kind) => match type_var_kind {
                        Kind::Any | Kind::Normal => write!(f, "{}", var.borrow()),
                        Kind::Integer => write!(f, "{}", Type::default_int_type()),
                        Kind::IntegerOrField => write!(f, "Field"),
                        Kind::Numeric(_typ) => write!(f, "_"),
                    },
                    TypeBinding::Bound(binding) => {
                        write!(f, "{}", binding)
                    }
                }
            }
            Type::Struct(s, args) => {
                let args = vecmap(args, |arg| arg.to_string());
                if args.is_empty() {
                    write!(f, "{}", s.borrow())
                } else {
                    write!(f, "{}<{}>", s.borrow(), args.join(", "))
                }
            }
            Type::Alias(alias, args) => {
                let args = vecmap(args, |arg| arg.to_string());
                if args.is_empty() {
                    write!(f, "{}", alias.borrow())
                } else {
                    write!(f, "{}<{}>", alias.borrow(), args.join(", "))
                }
            }
            Type::TraitAsType(_id, name, generics) => {
                write!(f, "impl {}{}", name, generics)
            }
            Type::Tuple(elements) => {
                let elements = vecmap(elements, ToString::to_string);
                write!(f, "({})", elements.join(", "))
            }
            Type::Bool => write!(f, "bool"),
            Type::String(len) => write!(f, "str<{len}>"),
            Type::FmtString(len, elements) => {
                write!(f, "fmtstr<{len}, {elements}>")
            }
            Type::Unit => write!(f, "()"),
            Type::Error => write!(f, "error"),
            Type::NamedGeneric(binding, name) => match &*binding.borrow() {
                TypeBinding::Bound(binding) => binding.fmt(f),
                TypeBinding::Unbound(_, _) if name.is_empty() => write!(f, "_"),
                TypeBinding::Unbound(_, _) => write!(f, "{name}"),
            },
            // TODO cleanup
            // Type::Global(_id, name, _kind) => write!(f, "{name}"),
            Type::CheckedCast { to, .. } => write!(f, "{to}"),
            Type::Constant(x, _kind) => write!(f, "{x}"),
            Type::Forall(typevars, typ) => {
                let typevars = vecmap(typevars, |var| var.id().to_string());
                write!(f, "forall {}. {}", typevars.join(" "), typ)
            }
            Type::Function(args, ret, env, unconstrained) => {
                if *unconstrained {
                    write!(f, "unconstrained ")?;
                }

                let closure_env_text = match **env {
                    Type::Unit => "".to_string(),
                    _ => format!("[{env}]"),
                };

                let args = vecmap(args.iter(), ToString::to_string);

                write!(f, "fn{closure_env_text}({}) -> {ret}", args.join(", "))
            }
            Type::MutableReference(element) => {
                write!(f, "&mut {element}")
            }
            Type::Quoted(quoted) => write!(f, "{}", quoted),
            Type::InfixExpr(lhs, op, rhs) => {
                let this = self.canonicalize_checked();

                // Prevent infinite recursion
                if this != *self {
                    write!(f, "{this}")
                } else {
                    write!(f, "({lhs} {op} {rhs})")
                }
            }
        }
    }
}

impl std::fmt::Display for BinaryTypeOperator {
    fn fmt(&self, f: &mut std::fmt::Formatter<'_>) -> std::fmt::Result {
        match self {
            BinaryTypeOperator::Addition => write!(f, "+"),
            BinaryTypeOperator::Subtraction => write!(f, "-"),
            BinaryTypeOperator::Multiplication => write!(f, "*"),
            BinaryTypeOperator::Division => write!(f, "/"),
            BinaryTypeOperator::Modulo => write!(f, "%"),
        }
    }
}

impl std::fmt::Display for TypeVariableId {
    fn fmt(&self, f: &mut std::fmt::Formatter<'_>) -> std::fmt::Result {
        write!(f, "_")
    }
}

impl std::fmt::Display for TypeBinding {
    fn fmt(&self, f: &mut std::fmt::Formatter<'_>) -> std::fmt::Result {
        match self {
            TypeBinding::Bound(typ) => typ.fmt(f),
            TypeBinding::Unbound(id, _) => id.fmt(f),
        }
    }
}

impl std::fmt::Display for QuotedType {
    fn fmt(&self, f: &mut std::fmt::Formatter<'_>) -> std::fmt::Result {
        match self {
            QuotedType::Expr => write!(f, "Expr"),
            QuotedType::Quoted => write!(f, "Quoted"),
            QuotedType::TopLevelItem => write!(f, "TopLevelItem"),
            QuotedType::Type => write!(f, "Type"),
            QuotedType::TypedExpr => write!(f, "TypedExpr"),
            QuotedType::StructDefinition => write!(f, "StructDefinition"),
            QuotedType::TraitDefinition => write!(f, "TraitDefinition"),
            QuotedType::TraitConstraint => write!(f, "TraitConstraint"),
            QuotedType::TraitImpl => write!(f, "TraitImpl"),
            QuotedType::UnresolvedType => write!(f, "UnresolvedType"),
            QuotedType::FunctionDefinition => write!(f, "FunctionDefinition"),
            QuotedType::Module => write!(f, "Module"),
            QuotedType::CtString => write!(f, "CtString"),
        }
    }
}

pub struct UnificationError;

impl Type {
    pub fn default_int_or_field_type() -> Type {
        Type::FieldElement
    }

    pub fn default_int_type() -> Type {
        Type::Integer(Signedness::Unsigned, IntegerBitSize::ThirtyTwo)
    }

    pub fn type_variable_with_kind(interner: &NodeInterner, type_var_kind: Kind) -> Type {
        let id = interner.next_type_variable_id();
        let var = TypeVariable::unbound(id, type_var_kind);
        Type::TypeVariable(var)
    }

    pub fn type_variable(id: TypeVariableId) -> Type {
        let var = TypeVariable::unbound(id, Kind::Any);
        Type::TypeVariable(var)
    }

    pub fn polymorphic_integer_or_field(interner: &NodeInterner) -> Type {
        let type_var_kind = Kind::IntegerOrField;
        Self::type_variable_with_kind(interner, type_var_kind)
    }

    pub fn polymorphic_integer(interner: &NodeInterner) -> Type {
        let type_var_kind = Kind::Integer;
        Self::type_variable_with_kind(interner, type_var_kind)
    }

    /// A bit of an awkward name for this function - this function returns
    /// true for type variables or polymorphic integers which are unbound.
    /// NamedGenerics will always be false as although they are bindable,
    /// they shouldn't be bound over until monomorphization.
    pub fn is_bindable(&self) -> bool {
        match self {
            Type::TypeVariable(binding) => match &*binding.borrow() {
                TypeBinding::Bound(binding) => binding.is_bindable(),
                TypeBinding::Unbound(_, _) => true,
            },
            Type::Alias(alias, args) => alias.borrow().get_type(args).is_bindable(),
            _ => false,
        }
    }

    pub fn is_field(&self) -> bool {
        matches!(self.follow_bindings(), Type::FieldElement)
    }

    pub fn is_bool(&self) -> bool {
        matches!(self.follow_bindings(), Type::Bool)
    }

    pub fn is_integer(&self) -> bool {
        matches!(self.follow_bindings(), Type::Integer(_, _))
    }

    /// If value_level, only check for Type::FieldElement,
    /// else only check for a type-level FieldElement
    fn is_field_element(&self, value_level: bool) -> bool {
        match self.follow_bindings() {
            Type::FieldElement => value_level,
            Type::TypeVariable(var) => var.is_field_element(value_level),
            Type::Constant(_, kind) => !value_level && kind.is_field_element(true),
            _ => false,
        }
    }

    pub fn is_signed(&self) -> bool {
        matches!(self.follow_bindings(), Type::Integer(Signedness::Signed, _))
    }

    pub fn is_unsigned(&self) -> bool {
        matches!(self.follow_bindings(), Type::Integer(Signedness::Unsigned, _))
    }

    /// While Kind::is_numeric refers to numeric _types_,
    /// this method checks for numeric _values_
    pub fn is_numeric_value(&self) -> bool {
        use Kind as K;
        use Type::*;
        match self.follow_bindings() {
            FieldElement => true,
            Integer(..) => true,
            Bool => true,
            TypeVariable(var) => match &*var.borrow() {
                TypeBinding::Bound(typ) => typ.is_numeric_value(),
                TypeBinding::Unbound(_, type_var_kind) => {
                    matches!(type_var_kind, K::Integer | K::IntegerOrField)
                }
            },
            _ => false,
        }
    }

    pub fn is_primitive(&self) -> bool {
        match self.follow_bindings() {
            Type::FieldElement
            | Type::Array(_, _)
            | Type::Slice(_)
            | Type::Integer(..)
            | Type::Bool
            | Type::String(_)
            | Type::FmtString(_, _)
            | Type::Unit
            | Type::Function(..)
            | Type::Tuple(..) => true,
            Type::Alias(alias_type, generics) => {
                alias_type.borrow().get_type(&generics).is_primitive()
            }
            Type::MutableReference(typ) => typ.is_primitive(),
            Type::Struct(..)
            | Type::TypeVariable(..)
            | Type::TraitAsType(..)
            | Type::NamedGeneric(..)

            // TODO cleanup
            // // TODO recurse inside here?
            // | Type::Global(..)
            | Type::CheckedCast { .. }
            | Type::Forall(..)
            | Type::Constant(..)
            | Type::Quoted(..)
            | Type::InfixExpr(..)
            | Type::Error => false,
        }
    }

<<<<<<< HEAD
    pub fn find_numeric_type_vars(&self, found_names: &mut Vec<String>) {
        // Return whether the named generic has a Kind::Numeric and save its name
        let named_generic_is_numeric = |typ: &Type, found_names: &mut Vec<String>| {
            if let Type::NamedGeneric(var, name) = typ {
                if var.kind().is_numeric() {
                    found_names.push(name.to_string());
                    true
                } else {
                    false
                }
            } else {
                false
            }
        };

        match self {
            Type::FieldElement
            | Type::Integer(_, _)
            | Type::Bool
            | Type::Unit
            | Type::Error
            | Type::Constant(_, _)
            | Type::Forall(_, _)
            // TODO cleanup
            // // TODO
            // | Type::Global(..)
            | Type::Quoted(_) => {}

            Type::TypeVariable(type_var) => {
                if let TypeBinding::Bound(typ) = &*type_var.borrow() {
                    named_generic_is_numeric(typ, found_names);
                }
            }

            Type::NamedGeneric(_, _) => {
                named_generic_is_numeric(self, found_names);
            }
            Type::CheckedCast { from, to } => {
                to.find_numeric_type_vars(found_names);
                from.find_numeric_type_vars(found_names);
            }

            Type::TraitAsType(_, _, args) => {
                for arg in args.ordered.iter() {
                    arg.find_numeric_type_vars(found_names);
                }
                for arg in args.named.iter() {
                    arg.typ.find_numeric_type_vars(found_names);
                }
            }
            Type::Array(length, elem) => {
                elem.find_numeric_type_vars(found_names);
                named_generic_is_numeric(length, found_names);
            }
            Type::Slice(elem) => elem.find_numeric_type_vars(found_names),
            Type::Tuple(fields) => {
                for field in fields.iter() {
                    field.find_numeric_type_vars(found_names);
                }
            }
            Type::Function(parameters, return_type, env, _unconstrained) => {
                for parameter in parameters.iter() {
                    parameter.find_numeric_type_vars(found_names);
                }
                return_type.find_numeric_type_vars(found_names);
                env.find_numeric_type_vars(found_names);
            }
            Type::Struct(_, generics) => {
                for generic in generics.iter() {
                    if !named_generic_is_numeric(generic, found_names) {
                        generic.find_numeric_type_vars(found_names);
                    }
                }
            }
            Type::Alias(_, generics) => {
                for generic in generics.iter() {
                    if !named_generic_is_numeric(generic, found_names) {
                        generic.find_numeric_type_vars(found_names);
                    }
                }
            }
            Type::MutableReference(element) => element.find_numeric_type_vars(found_names),
            Type::String(length) => {
                named_generic_is_numeric(length, found_names);
            }
            Type::FmtString(length, elements) => {
                elements.find_numeric_type_vars(found_names);
                named_generic_is_numeric(length, found_names);
            }
            Type::InfixExpr(lhs, _op, rhs) => {
                lhs.find_numeric_type_vars(found_names);
                rhs.find_numeric_type_vars(found_names);
            }
        }
    }

=======
>>>>>>> 29d46fd3
    /// True if this type can be used as a parameter to `main` or a contract function.
    /// This is only false for unsized types like slices or slices that do not make sense
    /// as a program input such as named generics or mutable references.
    ///
    /// This function should match the same check done in `create_value_from_type` in acir_gen.
    /// If this function does not catch a case where a type should be valid, it will later lead to a
    /// panic in that function instead of a user-facing compiler error message.
    pub(crate) fn is_valid_for_program_input(&self) -> bool {
        match self {
            // Type::Error is allowed as usual since it indicates an error was already issued and
            // we don't need to issue further errors about this likely unresolved type
            Type::FieldElement
            | Type::Integer(_, _)
            | Type::Bool
            | Type::Unit
            | Type::Constant(_, _)
            | Type::Error => true,

            Type::FmtString(_, _)
            | Type::TypeVariable(_)
            | Type::NamedGeneric(_, _)
            // TODO cleanup
            // TODO
            // | Type::Global(..)
            | Type::Function(_, _, _, _)
            | Type::MutableReference(_)
            | Type::Forall(_, _)
            | Type::Quoted(_)
            | Type::Slice(_)
            | Type::TraitAsType(..) => false,

            Type::CheckedCast { to, .. } => to.is_valid_for_program_input(),

            Type::Alias(alias, generics) => {
                let alias = alias.borrow();
                alias.get_type(generics).is_valid_for_program_input()
            }

            Type::Array(length, element) => {
                length.is_valid_for_program_input() && element.is_valid_for_program_input()
            }
            Type::String(length) => length.is_valid_for_program_input(),
            Type::Tuple(elements) => elements.iter().all(|elem| elem.is_valid_for_program_input()),
            Type::Struct(definition, generics) => definition
                .borrow()
                .get_fields(generics)
                .into_iter()
                .all(|(_, field)| field.is_valid_for_program_input()),

            Type::InfixExpr(lhs, _, rhs) => {
                lhs.is_valid_for_program_input() && rhs.is_valid_for_program_input()
            }
        }
    }

    /// True if this type can be used as a parameter to an ACIR function that is not `main` or a contract function.
    /// This encapsulates functions for which we may not want to inline during compilation.
    ///
    /// The inputs allowed for a function entry point differ from those allowed as input to a program as there are
    /// certain types which through compilation we know what their size should be.
    /// This includes types such as numeric generics.
    pub(crate) fn is_valid_non_inlined_function_input(&self) -> bool {
        match self {
            // Type::Error is allowed as usual since it indicates an error was already issued and
            // we don't need to issue further errors about this likely unresolved type
            Type::FieldElement
            | Type::Integer(_, _)
            | Type::Bool
            | Type::Unit
            | Type::Constant(_, _)
            | Type::TypeVariable(_)
            | Type::NamedGeneric(_, _)
            // TODO cleanup
            // TODO
            // | Type::Global(..)
            | Type::InfixExpr(..)
            | Type::Error => true,

            Type::FmtString(_, _)
            // To enable this we would need to determine the size of the closure outputs at compile-time.
            // This is possible as long as the output size is not dependent upon a witness condition.
            | Type::Function(_, _, _, _)
            | Type::Slice(_)
            | Type::MutableReference(_)
            | Type::Forall(_, _)
            // TODO: probably can allow code as it is all compile time
            | Type::Quoted(_)
            | Type::TraitAsType(..) => false,

            Type::CheckedCast { to, .. } => to.is_valid_non_inlined_function_input(),

            Type::Alias(alias, generics) => {
                let alias = alias.borrow();
                alias.get_type(generics).is_valid_non_inlined_function_input()
            }

            Type::Array(length, element) => {
                length.is_valid_non_inlined_function_input() && element.is_valid_non_inlined_function_input()
            }
            Type::String(length) => length.is_valid_non_inlined_function_input(),
            Type::Tuple(elements) => elements.iter().all(|elem| elem.is_valid_non_inlined_function_input()),
            Type::Struct(definition, generics) => definition
                .borrow()
                .get_fields(generics)
                .into_iter()
                .all(|(_, field)| field.is_valid_non_inlined_function_input()),
        }
    }

    /// Returns true if a value of this type can safely pass between constrained and
    /// unconstrained functions (and vice-versa).
    pub(crate) fn is_valid_for_unconstrained_boundary(&self) -> bool {
        match self {
            Type::FieldElement
            | Type::Integer(_, _)
            | Type::Bool
            | Type::Unit
            | Type::Constant(_, _)
            | Type::Slice(_)
            | Type::Function(_, _, _, _)
            | Type::FmtString(_, _)
            // TODO cleanup
            // TODO
            // | Type::Global(..)
            | Type::InfixExpr(..)
            | Type::Error => true,

            Type::TypeVariable(type_var) | Type::NamedGeneric(type_var, _) => {
                if let TypeBinding::Bound(typ) = &*type_var.borrow() {
                    typ.is_valid_for_unconstrained_boundary()
                } else {
                    true
                }
            }

            Type::CheckedCast { to, .. } => to.is_valid_for_unconstrained_boundary(),

            // Quoted objects only exist at compile-time where the only execution
            // environment is the interpreter. In this environment, they are valid.
            Type::Quoted(_) => true,

            Type::MutableReference(_) | Type::Forall(_, _) | Type::TraitAsType(..) => false,

            Type::Alias(alias, generics) => {
                let alias = alias.borrow();
                alias.get_type(generics).is_valid_for_unconstrained_boundary()
            }

            Type::Array(length, element) => {
                length.is_valid_for_unconstrained_boundary()
                    && element.is_valid_for_unconstrained_boundary()
            }
            Type::String(length) => length.is_valid_for_unconstrained_boundary(),
            Type::Tuple(elements) => {
                elements.iter().all(|elem| elem.is_valid_for_unconstrained_boundary())
            }
            Type::Struct(definition, generics) => definition
                .borrow()
                .get_fields(generics)
                .into_iter()
                .all(|(_, field)| field.is_valid_for_unconstrained_boundary()),
        }
    }

    /// Returns the number of `Forall`-quantified type variables on this type.
    /// Returns 0 if this is not a Type::Forall
    pub fn generic_count(&self) -> usize {
        match self {
            Type::Forall(generics, _) => generics.len(),
            Type::CheckedCast { to, .. } => to.generic_count(),
            Type::TypeVariable(type_variable) | Type::NamedGeneric(type_variable, _) => {
                match &*type_variable.borrow() {
                    TypeBinding::Bound(binding) => binding.generic_count(),
                    TypeBinding::Unbound(_, _) => 0,
                }
            }
            // TODO cleanup
            // TODO
            // Type::Global(..) => 0

            _ => 0,
        }
    }

    /// Takes a monomorphic type and generalizes it over each of the type variables in the
    /// given type bindings, ignoring what each type variable is bound to in the TypeBindings
    /// and their Kind's
    pub(crate) fn generalize_from_substitutions(self, type_bindings: TypeBindings) -> Type {
        let polymorphic_type_vars = vecmap(type_bindings, |(_, (type_var, _kind, _))| type_var);
        Type::Forall(polymorphic_type_vars, Box::new(self))
    }

    /// Return this type as a monomorphic type - without a `Type::Forall` if there is one.
    /// This is only a shallow check since Noir's type system prohibits `Type::Forall` anywhere
    /// inside other types.
    pub fn as_monotype(&self) -> &Type {
        match self {
            Type::Forall(_, typ) => typ.as_ref(),
            other => other,
        }
    }

    /// Return the generics and type within this `Type::Forall`.
    /// Panics if `self` is not `Type::Forall`
    pub fn unwrap_forall(&self) -> (Cow<GenericTypeVars>, &Type) {
        match self {
            Type::Forall(generics, typ) => (Cow::Borrowed(generics), typ.as_ref()),
            other => (Cow::Owned(GenericTypeVars::new()), other),
        }
    }

    pub(crate) fn kind(&self) -> Kind {
        match self {
            Type::CheckedCast { to, .. } => to.kind(),
            Type::NamedGeneric(var, _) => var.kind(),
            // TODO cleanup
            // Type::Global(_id, _name, kind) => kind.clone(),
            Type::Constant(_, kind) => kind.clone(),
            Type::TypeVariable(var) => match &*var.borrow() {
                TypeBinding::Bound(ref typ) => typ.kind(),
                TypeBinding::Unbound(_, ref type_var_kind) => type_var_kind.clone(),
            },
            Type::InfixExpr(lhs, _op, rhs) => lhs.infix_kind(rhs),
            Type::Alias(def, generics) => def.borrow().get_type(generics).kind(),
            // This is a concrete FieldElement, not an IntegerOrField
            Type::FieldElement
            | Type::Integer(..)
            | Type::Array(..)
            | Type::Slice(..)
            | Type::Bool
            | Type::String(..)
            | Type::FmtString(..)
            | Type::Unit
            | Type::Tuple(..)
            | Type::Struct(..)
            | Type::TraitAsType(..)
            | Type::Function(..)
            | Type::MutableReference(..)
            | Type::Forall(..)
            | Type::Quoted(..) => Kind::Normal,
            Type::Error => Kind::Any,
        }
    }

    /// Unifies self and other kinds or fails with a Kind error
    fn infix_kind(&self, other: &Self) -> Kind {
        let self_kind = self.kind();
        let other_kind = other.kind();
        if self_kind.unifies(&other_kind) {
            self_kind
        } else {
            Kind::numeric(Type::Error)
        }
    }

    /// Returns the number of field elements required to represent the type once encoded.
    pub fn field_count(&self, location: &Location) -> u32 {
        match self {
            Type::FieldElement | Type::Integer { .. } | Type::Bool => 1,
            Type::Array(size, typ) => {
                let length = size
                    .evaluate_to_u32(location.span)
                    .expect("Cannot have variable sized arrays as a parameter to main");
                let typ = typ.as_ref();
                length * typ.field_count(location)
            }
            Type::Struct(def, args) => {
                let struct_type = def.borrow();
                let fields = struct_type.get_fields(args);
                fields.iter().fold(0, |acc, (_, field_type)| acc + field_type.field_count(location))
            }
            Type::CheckedCast { to, .. } => to.field_count(location),
            Type::Alias(def, generics) => def.borrow().get_type(generics).field_count(location),
            Type::Tuple(fields) => {
                fields.iter().fold(0, |acc, field_typ| acc + field_typ.field_count(location))
            }
            Type::String(size) => size
                .evaluate_to_u32(location.span)
                .expect("Cannot have variable sized strings as a parameter to main"),
            Type::FmtString(_, _)
            | Type::Unit
            | Type::TypeVariable(_)
            | Type::TraitAsType(..)
            | Type::NamedGeneric(_, _)
            // TODO cleanup
            // TODO
            // | Type::Global(..)
            | Type::Function(_, _, _, _)
            | Type::MutableReference(_)
            | Type::Forall(_, _)
            | Type::Constant(_, _)
            | Type::Quoted(_)
            | Type::Slice(_)
            | Type::InfixExpr(..)
            | Type::Error => unreachable!("This type cannot exist as a parameter to main"),
        }
    }

    pub(crate) fn is_nested_slice(&self) -> bool {
        match self {
            Type::Slice(elem) => elem.as_ref().contains_slice(),
            Type::Array(_, elem) => elem.as_ref().contains_slice(),
            Type::Alias(alias, generics) => alias.borrow().get_type(generics).is_nested_slice(),
            _ => false,
        }
    }

    pub(crate) fn contains_slice(&self) -> bool {
        match self {
            Type::Slice(_) => true,
            Type::Struct(struct_typ, generics) => {
                let fields = struct_typ.borrow().get_fields(generics);
                for field in fields.iter() {
                    if field.1.contains_slice() {
                        return true;
                    }
                }
                false
            }
            Type::Tuple(types) => {
                for typ in types.iter() {
                    if typ.contains_slice() {
                        return true;
                    }
                }
                false
            }
            _ => false,
        }
    }

    /// Try to bind a PolymorphicInt variable to self, succeeding if self is an integer, field,
    /// other PolymorphicInt type, or type variable. If successful, the binding is placed in the
    /// given TypeBindings map rather than linked immediately.
    fn try_bind_to_polymorphic_int(
        &self,
        var: &TypeVariable,
        bindings: &mut TypeBindings,
        only_integer: bool,
    ) -> Result<(), UnificationError> {
        let target_id = match &*var.borrow() {
            TypeBinding::Bound(_) => unreachable!(),
            TypeBinding::Unbound(id, _) => *id,
        };

        if !self.kind().unifies(&Kind::IntegerOrField) {
            return Err(UnificationError);
        }

        let this = self.substitute(bindings).follow_bindings();
        match &this {
            Type::Integer(..) => {
                bindings.insert(target_id, (var.clone(), Kind::Integer, this));
                Ok(())
            }
            Type::FieldElement if !only_integer => {
                bindings.insert(target_id, (var.clone(), Kind::IntegerOrField, this));
                Ok(())
            }
            Type::TypeVariable(self_var) => {
                let borrow = self_var.borrow();
                match &*borrow {
                    TypeBinding::Bound(typ) => {
                        typ.try_bind_to_polymorphic_int(var, bindings, only_integer)
                    }
                    // Avoid infinitely recursive bindings
                    TypeBinding::Unbound(ref id, _) if *id == target_id => Ok(()),
                    TypeBinding::Unbound(ref new_target_id, Kind::IntegerOrField) => {
                        let type_var_kind = Kind::IntegerOrField;
                        if only_integer {
                            let var_clone = var.clone();
                            Kind::Integer.unify(&type_var_kind)?;
                            // Integer is more specific than IntegerOrField so we bind the type
                            // variable to Integer instead.
                            let clone = Type::TypeVariable(var_clone);
                            bindings
                                .insert(*new_target_id, (self_var.clone(), type_var_kind, clone));
                        } else {
                            bindings.insert(
                                target_id,
                                (var.clone(), Kind::IntegerOrField, this.clone()),
                            );
                        }
                        Ok(())
                    }
                    TypeBinding::Unbound(_new_target_id, Kind::Integer) => {
                        Kind::Integer.unify(&Kind::Integer)?;
                        bindings.insert(target_id, (var.clone(), Kind::Integer, this.clone()));
                        Ok(())
                    }
                    TypeBinding::Unbound(new_target_id, ref type_var_kind) => {
                        let var_clone = var.clone();
                        // Bind to the most specific type variable kind
                        let clone_kind =
                            if only_integer { Kind::Integer } else { Kind::IntegerOrField };
                        clone_kind.unify(type_var_kind)?;
                        let clone = Type::TypeVariable(var_clone);
                        bindings.insert(*new_target_id, (self_var.clone(), clone_kind, clone));
                        Ok(())
                    }
                }
            }
            _ => Err(UnificationError),
        }
    }

    /// Try to bind the given type variable to self. Although the given type variable
    /// is expected to be of Kind::Normal, this binding can still fail
    /// if the given type variable occurs within `self` as that would create a recursive type.
    ///
    /// If successful, the binding is placed in the
    /// given TypeBindings map rather than linked immediately.
    fn try_bind_to(
        &self,
        var: &TypeVariable,
        bindings: &mut TypeBindings,
        kind: Kind,
    ) -> Result<(), UnificationError> {
        let target_id = match &*var.borrow() {
            TypeBinding::Bound(_) => unreachable!(),
            TypeBinding::Unbound(id, _) => *id,
        };

        if !self.kind().unifies(&kind) {
            return Err(UnificationError);
        }

        let this = self.substitute(bindings).follow_bindings();
        if let Some((binding, kind)) = this.get_inner_type_variable() {
            match &*binding.borrow() {
                TypeBinding::Bound(typ) => return typ.try_bind_to(var, bindings, kind),
                // Don't recursively bind the same id to itself
                TypeBinding::Unbound(id, _) if *id == target_id => return Ok(()),
                _ => (),
            }
        }

        // Check if the target id occurs within `this` before binding. Otherwise this could
        // cause infinitely recursive types
        if this.occurs(target_id) {
            Err(UnificationError)
        } else {
            bindings.insert(target_id, (var.clone(), this.kind(), this.clone()));
            Ok(())
        }
    }

    fn get_inner_type_variable(&self) -> Option<(Shared<TypeBinding>, Kind)> {
        match self {
            Type::TypeVariable(var) => Some((var.1.clone(), var.kind())),
            Type::NamedGeneric(var, _) => Some((var.1.clone(), var.kind())),
            // TODO
            // Type::Global(..)
            Type::CheckedCast { to, .. } => to.get_inner_type_variable(),
            _ => None,
        }
    }

    /// Try to unify this type with another, setting any type variables found
    /// equal to the other type in the process. When comparing types, unification
    /// (including try_unify) are almost always preferred over Type::eq as unification
    /// will correctly handle generic types.
    pub fn unify(&self, expected: &Type) -> Result<(), UnificationError> {
        let mut bindings = TypeBindings::new();

        self.try_unify(expected, &mut bindings).map(|()| {
            // Commit any type bindings on success
            Self::apply_type_bindings(bindings);
        })
    }

    /// `try_unify` is a bit of a misnomer since although errors are not committed,
    /// any unified bindings are on success.
    pub fn try_unify(
        &self,
        other: &Type,
        bindings: &mut TypeBindings,
    ) -> Result<(), UnificationError> {
        use Type::*;

        let lhs = self.follow_bindings_shallow();
        let rhs = other.follow_bindings_shallow();

        let lhs = match lhs.as_ref() {
            Type::InfixExpr(..) => Cow::Owned(self.canonicalize()),
            other => Cow::Borrowed(other),
        };

        let rhs = match rhs.as_ref() {
            Type::InfixExpr(..) => Cow::Owned(other.canonicalize()),
            other => Cow::Borrowed(other),
        };

        match (lhs.as_ref(), rhs.as_ref()) {
            (Error, _) | (_, Error) => Ok(()),

            (Alias(alias, args), other) | (other, Alias(alias, args)) => {
                let alias = alias.borrow().get_type(args);
                alias.try_unify(other, bindings)
            }

            (TypeVariable(var), other) | (other, TypeVariable(var)) => match &*var.borrow() {
                TypeBinding::Bound(typ) => {
                    if typ.is_numeric_value() {
                        other.try_unify_to_type_variable(var, bindings, |bindings| {
                            let only_integer = matches!(typ, Type::Integer(..));
                            other.try_bind_to_polymorphic_int(var, bindings, only_integer)
                        })
                    } else {
                        other.try_unify_to_type_variable(var, bindings, |bindings| {
                            other.try_bind_to(var, bindings, typ.kind())
                        })
                    }
                }
                TypeBinding::Unbound(_id, Kind::IntegerOrField) => other
                    .try_unify_to_type_variable(var, bindings, |bindings| {
                        let only_integer = false;
                        other.try_bind_to_polymorphic_int(var, bindings, only_integer)
                    }),
                TypeBinding::Unbound(_id, Kind::Integer) => {
                    other.try_unify_to_type_variable(var, bindings, |bindings| {
                        let only_integer = true;
                        other.try_bind_to_polymorphic_int(var, bindings, only_integer)
                    })
                }
                TypeBinding::Unbound(_id, type_var_kind) => {
                    other.try_unify_to_type_variable(var, bindings, |bindings| {
                        other.try_bind_to(var, bindings, type_var_kind.clone())
                    })
                }
            },

            (Array(len_a, elem_a), Array(len_b, elem_b)) => {
                len_a.try_unify(len_b, bindings)?;
                elem_a.try_unify(elem_b, bindings)
            }

            (Slice(elem_a), Slice(elem_b)) => elem_a.try_unify(elem_b, bindings),

            (String(len_a), String(len_b)) => len_a.try_unify(len_b, bindings),

            (FmtString(len_a, elements_a), FmtString(len_b, elements_b)) => {
                len_a.try_unify(len_b, bindings)?;
                elements_a.try_unify(elements_b, bindings)
            }

            (Tuple(elements_a), Tuple(elements_b)) => {
                if elements_a.len() != elements_b.len() {
                    Err(UnificationError)
                } else {
                    for (a, b) in elements_a.iter().zip(elements_b) {
                        a.try_unify(b, bindings)?;
                    }
                    Ok(())
                }
            }

            // No recursive try_unify call for struct fields. Don't want
            // to mutate shared type variables within struct definitions.
            // This isn't possible currently but will be once noir gets generic types
            (Struct(id_a, args_a), Struct(id_b, args_b)) => {
                if id_a == id_b && args_a.len() == args_b.len() {
                    for (a, b) in args_a.iter().zip(args_b) {
                        a.try_unify(b, bindings)?;
                    }
                    Ok(())
                } else {
                    Err(UnificationError)
                }
            }

            (CheckedCast { to, .. }, other) | (other, CheckedCast { to, .. }) => {
                to.try_unify(other, bindings)
            }

            (NamedGeneric(binding, _), other) | (other, NamedGeneric(binding, _))
                if !binding.borrow().is_unbound() =>
            {
                if let TypeBinding::Bound(link) = &*binding.borrow() {
                    link.try_unify(other, bindings)
                } else {
                    unreachable!("If guard ensures binding is bound")
                }
            }

            (NamedGeneric(binding_a, name_a), NamedGeneric(binding_b, name_b)) => {
                // Bound NamedGenerics are caught by the check above
                assert!(binding_a.borrow().is_unbound());
                assert!(binding_b.borrow().is_unbound());

                if name_a == name_b {
                    binding_a.kind().unify(&binding_b.kind())
                } else {
                    Err(UnificationError)
                }
            }

            (
                Function(params_a, ret_a, env_a, unconstrained_a),
                Function(params_b, ret_b, env_b, unconstrained_b),
            ) => {
                if unconstrained_a == unconstrained_b && params_a.len() == params_b.len() {
                    for (a, b) in params_a.iter().zip(params_b.iter()) {
                        a.try_unify(b, bindings)?;
                    }

                    env_a.try_unify(env_b, bindings)?;
                    ret_b.try_unify(ret_a, bindings)
                } else {
                    Err(UnificationError)
                }
            }

            // TODO cleanup
            // TODO
            // (Global(global_id, _, kind), other) | (other, Global(global_id, _, kind)) => {
            //
            //     let interner: NodeInterner = todo!("TODO");
            //
            //     let Some(stmt) = interner.get_global_let_statement(*global_id) else {
            //         return Err(UnificationError);
            //     };
            //     let rhs = stmt.expression;
            //     let kind = kind.clone();
            //
            //     // TODO dummy_span
            //     let dummy_span = Span::default();
            //     let global = interner.get_global_as_type(rhs, kind, dummy_span).map_err(|_| UnificationError)?;
            //     global.try_unify(other, bindings)
            // }
            // (Global(id_a, _, _), Global(id_b, _, _)) => {
            //     if id_a == id_b {
            //         Ok(())
            //     } else {
            //         // TODO
            //         panic!("TODO: Globals failed to unify");
            //
            //         Err(UnificationError)
            //     }
            // }

            (MutableReference(elem_a), MutableReference(elem_b)) => {
                elem_a.try_unify(elem_b, bindings)
            }

            (InfixExpr(lhs_a, op_a, rhs_a), InfixExpr(lhs_b, op_b, rhs_b)) => {
                if op_a == op_b {
                    // We need to preserve the original bindings since if syntactic equality
                    // fails we fall back to other equality strategies.
                    let mut new_bindings = bindings.clone();
                    let lhs_result = lhs_a.try_unify(lhs_b, &mut new_bindings);
                    let rhs_result = rhs_a.try_unify(rhs_b, &mut new_bindings);

                    if lhs_result.is_ok() && rhs_result.is_ok() {
                        *bindings = new_bindings;
                        Ok(())
                    } else {
                        lhs.try_unify_by_moving_constant_terms(&rhs, bindings)
                    }
                } else {
                    Err(UnificationError)
                }
            }

            (Constant(value, kind), other) | (other, Constant(value, kind)) => {
                let dummy_span = Span::default();
                if let Ok(other_value) = other.evaluate_to_field_element(kind, dummy_span) {
                    if *value == other_value && kind.unifies(&other.kind()) {
                        Ok(())
                    } else {
                        Err(UnificationError)
                    }
                } else if let InfixExpr(lhs, op, rhs) = other {
                    if let Some(inverse) = op.approx_inverse() {
                        // Handle cases like `4 = a + b` by trying to solve to `a = 4 - b`
                        let new_type = InfixExpr(
                            Box::new(Constant(*value, kind.clone())),
                            inverse,
                            rhs.clone(),
                        );
                        new_type.try_unify(lhs, bindings)?;
                        Ok(())
                    } else {
                        Err(UnificationError)
                    }
                } else {
                    Err(UnificationError)
                }
            }

            (other_a, other_b) => {
                if other_a == other_b {
                    Ok(())
                } else {
                    Err(UnificationError)
                }
            }
        }
    }

    /// Try to unify a type variable to `self`.
    /// This is a helper function factored out from try_unify.
    fn try_unify_to_type_variable(
        &self,
        type_variable: &TypeVariable,
        bindings: &mut TypeBindings,

        // Bind the type variable to a type. This is factored out since depending on the
        // Kind, there are different methods to check whether the variable can
        // bind to the given type or not.
        bind_variable: impl FnOnce(&mut TypeBindings) -> Result<(), UnificationError>,
    ) -> Result<(), UnificationError> {
        match &*type_variable.borrow() {
            // If it is already bound, unify against what it is bound to
            TypeBinding::Bound(link) => link.try_unify(self, bindings),
            TypeBinding::Unbound(id, _) => {
                // We may have already "bound" this type variable in this call to
                // try_unify, so check those bindings as well.
                match bindings.get(id) {
                    Some((_, kind, binding)) => {
                        if !kind.unifies(&binding.kind()) {
                            return Err(UnificationError);
                        }
                        binding.clone().try_unify(self, bindings)
                    }

                    // Otherwise, bind it
                    None => bind_variable(bindings),
                }
            }
        }
    }

    /// Similar to `unify` but if the check fails this will attempt to coerce the
    /// argument to the target type. When this happens, the given expression is wrapped in
    /// a new expression to convert its type. E.g. `array` -> `array.as_slice()`
    ///
    /// Currently the only type coercion in Noir is `[T; N]` into `[T]` via `.as_slice()`.
    pub fn unify_with_coercions(
        &self,
        expected: &Type,
        expression: ExprId,
        span: Span,
        interner: &mut NodeInterner,
        errors: &mut Vec<TypeCheckError>,
        make_error: impl FnOnce() -> TypeCheckError,
    ) {
        let mut bindings = TypeBindings::new();

        if let Ok(()) = self.try_unify(expected, &mut bindings) {
            Type::apply_type_bindings(bindings);
            return;
        }

        if self.try_array_to_slice_coercion(expected, expression, interner) {
            return;
        }

        // Try to coerce `fn (..) -> T` to `unconstrained fn (..) -> T`
        match self.try_fn_to_unconstrained_fn_coercion(expected) {
            FunctionCoercionResult::NoCoercion => errors.push(make_error()),
            FunctionCoercionResult::Coerced(coerced_self) => {
                coerced_self
                    .unify_with_coercions(expected, expression, span, interner, errors, make_error);
            }
            FunctionCoercionResult::UnconstrainedMismatch(coerced_self) => {
                errors.push(TypeCheckError::UnsafeFn { span });

                coerced_self
                    .unify_with_coercions(expected, expression, span, interner, errors, make_error);
            }
        }
    }

    // If `self` and `expected` are function types, tries to coerce `self` to `expected`.
    // Returns None if no coercion can be applied, otherwise returns `self` coerced to `expected`.
    fn try_fn_to_unconstrained_fn_coercion(&self, expected: &Type) -> FunctionCoercionResult {
        // If `self` and `expected` are function types, `self` can be coerced to `expected`
        // if `self` is unconstrained and `expected` is not. The other way around is an error, though.
        if let (
            Type::Function(params, ret, env, unconstrained_self),
            Type::Function(_, _, _, unconstrained_expected),
        ) = (self.follow_bindings(), expected.follow_bindings())
        {
            let coerced_type = Type::Function(params, ret, env, unconstrained_expected);

            match (unconstrained_self, unconstrained_expected) {
                (true, true) | (false, false) => FunctionCoercionResult::NoCoercion,
                (false, true) => FunctionCoercionResult::Coerced(coerced_type),
                (true, false) => FunctionCoercionResult::UnconstrainedMismatch(coerced_type),
            }
        } else {
            FunctionCoercionResult::NoCoercion
        }
    }

    /// Try to apply the array to slice coercion to this given type pair and expression.
    /// If self can be converted to target this way, do so and return true to indicate success.
    fn try_array_to_slice_coercion(
        &self,
        target: &Type,
        expression: ExprId,
        interner: &mut NodeInterner,
    ) -> bool {
        let this = self.follow_bindings();
        let target = target.follow_bindings();

        if let (Type::Array(_size, element1), Type::Slice(element2)) = (&this, &target) {
            // We can only do the coercion if the `as_slice` method exists.
            // This is usually true, but some tests don't have access to the standard library.
            if let Some(as_slice) = interner.lookup_primitive_method(&this, "as_slice", true) {
                // Still have to ensure the element types match.
                // Don't need to issue an error here if not, it will be done in unify_with_coercions
                let mut bindings = TypeBindings::new();
                if element1.try_unify(element2, &mut bindings).is_ok() {
                    convert_array_expression_to_slice(expression, this, target, as_slice, interner);
                    Self::apply_type_bindings(bindings);
                    return true;
                }
            }
        }
        false
    }

    /// Apply the given type bindings, making them permanently visible for each
    /// clone of each type variable bound.
    pub fn apply_type_bindings(bindings: TypeBindings) {
        for (type_variable, _kind, binding) in bindings.values() {
            type_variable.bind(binding.clone());
        }
    }

    /// If this type is a Type::Constant (used in array lengths), or is bound
    /// to a Type::Constant, return the constant as a u32.
    pub fn evaluate_to_u32(&self, span: Span) -> Result<u32, TypeCheckError> {
        self.evaluate_to_field_element(&Kind::u32(), span).map(|field_element| {
            field_element
                .try_to_u32()
                .expect("ICE: size should have already been checked by evaluate_to_field_element")
        })
    }

    // TODO(https://github.com/noir-lang/noir/issues/6260): remove
    // the unifies checks once all kinds checks are implemented?
    pub(crate) fn evaluate_to_field_element(
        &self,
        kind: &Kind,
        span: Span,
    ) -> Result<acvm::FieldElement, TypeCheckError> {
        let run_simplifications = true;
        self.evaluate_to_field_element_helper(kind, span, run_simplifications)
    }

    /// evaluate_to_field_element with optional generic arithmetic simplifications
    pub(crate) fn evaluate_to_field_element_helper(
        &self,
        kind: &Kind,
        span: Span,
        run_simplifications: bool,
    ) -> Result<acvm::FieldElement, TypeCheckError> {
        if let Some((binding, binding_kind)) = self.get_inner_type_variable() {
            if let TypeBinding::Bound(binding) = &*binding.borrow() {
                if kind.unifies(&binding_kind) {
                    return binding.evaluate_to_field_element_helper(
                        &binding_kind,
                        span,
                        run_simplifications,
                    );
                }
            }
        }

        let could_be_checked_cast = false;
        match self.canonicalize_helper(could_be_checked_cast, run_simplifications) {
            Type::Constant(x, constant_kind) => {
                if kind.unifies(&constant_kind) {
                    kind.ensure_value_fits(x, span)
                } else {
                    Err(TypeCheckError::TypeKindMismatch {
                        expected_kind: format!("{}", constant_kind),
                        expr_kind: format!("{}", kind),
                        expr_span: span,
                    })
                }
            }
            Type::InfixExpr(lhs, op, rhs) => {
                let infix_kind = lhs.infix_kind(&rhs);
                if kind.unifies(&infix_kind) {
                    let lhs_value = lhs.evaluate_to_field_element_helper(
                        &infix_kind,
                        span,
                        run_simplifications,
                    )?;
                    let rhs_value = rhs.evaluate_to_field_element_helper(
                        &infix_kind,
                        span,
                        run_simplifications,
                    )?;
                    op.function(lhs_value, rhs_value, &infix_kind, span)
                } else {
                    Err(TypeCheckError::TypeKindMismatch {
                        expected_kind: format!("{}", kind),
                        expr_kind: format!("{}", infix_kind),
                        expr_span: span,
                    })
                }
            }
            Type::CheckedCast { from, to } => {
                let to_value = to.evaluate_to_field_element(kind, span)?;

                // if both 'to' and 'from' evaluate to a constant,
                // return None unless they match
                let skip_simplifications = false;
                if let Ok(from_value) =
                    from.evaluate_to_field_element_helper(kind, span, skip_simplifications)
                {
                    if to_value == from_value {
                        Ok(to_value)
                    } else {
                        let to = *to.clone();
                        let from = *from.clone();
                        Err(TypeCheckError::TypeCanonicalizationMismatch {
                            to,
                            from,
                            to_value,
                            from_value,
                            span,
                        })
                    }
                } else {
                    Ok(to_value)
                }
            }
            other => Err(TypeCheckError::NonConstantEvaluated { typ: other, span }),
        }
    }

    /// Iterate over the fields of this type.
    /// Panics if the type is not a struct or tuple.
    pub fn iter_fields(&self) -> impl Iterator<Item = (String, Type)> {
        let fields: Vec<_> = match self {
            // Unfortunately the .borrow() here forces us to collect into a Vec
            // only to have to call .into_iter again afterward. Trying to elide
            // collecting to a Vec leads to us dropping the temporary Ref before
            // the iterator is returned
            Type::Struct(def, args) => vecmap(&def.borrow().fields, |field| {
                let name = &field.name.0.contents;
                let typ = def.borrow().get_field(name, args).unwrap().0;
                (name.clone(), typ)
            }),
            Type::Tuple(fields) => {
                let fields = fields.iter().enumerate();
                vecmap(fields, |(i, field)| (i.to_string(), field.clone()))
            }
            other => panic!("Tried to iterate over the fields of '{other}', which has none"),
        };
        fields.into_iter()
    }

    /// Retrieves the type of the given field name
    /// Panics if the type is not a struct or tuple.
    pub fn get_field_type_and_visibility(
        &self,
        field_name: &str,
    ) -> Option<(Type, ItemVisibility)> {
        match self.follow_bindings() {
            Type::Struct(def, args) => def
                .borrow()
                .get_field(field_name, &args)
                .map(|(typ, visibility, _)| (typ, visibility)),
            Type::Tuple(fields) => {
                let mut fields = fields.into_iter().enumerate();
                fields
                    .find(|(i, _)| i.to_string() == *field_name)
                    .map(|(_, typ)| (typ, ItemVisibility::Public))
            }
            _ => None,
        }
    }

    /// Instantiate this type with the given type bindings.
    /// If any type variables which would be instantiated are contained in the
    /// given type bindings instead, the value from the type bindings is used.
    pub fn instantiate_with_bindings(
        &self,
        mut bindings: TypeBindings,
        interner: &NodeInterner,
    ) -> (Type, TypeBindings) {
        match self {
            Type::Forall(typevars, typ) => {
                for var in typevars {
                    bindings.entry(var.id()).or_insert_with(|| {
                        (var.clone(), var.kind(), interner.next_type_variable_with_kind(var.kind()))
                    });
                }

                let instantiated = typ.force_substitute(&bindings);
                (instantiated, bindings)
            }
            other => (other.clone(), bindings),
        }
    }

    /// Instantiate this type, replacing any type variables it is quantified
    /// over with fresh type variables. If this type is not a Type::Forall,
    /// it is unchanged.
    pub fn instantiate(&self, interner: &NodeInterner) -> (Type, TypeBindings) {
        match self {
            Type::Forall(typevars, typ) => {
                let replacements = typevars
                    .iter()
                    .map(|var| {
                        let new = interner.next_type_variable_with_kind(var.kind());
                        (var.id(), (var.clone(), var.kind(), new))
                    })
                    .collect();

                let instantiated = typ.force_substitute(&replacements);
                (instantiated, replacements)
            }
            other => (other.clone(), HashMap::new()),
        }
    }

    /// Instantiates a type with the given types.
    /// This differs from substitute in that only the quantified type variables
    /// are matched against the type list and are eligible for substitution - similar
    /// to normal instantiation. This function is used when the turbofish operator
    /// is used and generic substitutions are provided manually by users.
    ///
    /// Expects the given type vector to be the same length as the Forall type variables.
    pub fn instantiate_with(
        &self,
        types: Vec<Type>,
        interner: &NodeInterner,
        implicit_generic_count: usize,
    ) -> (Type, TypeBindings) {
        match self {
            Type::Forall(typevars, typ) => {
                assert_eq!(types.len() + implicit_generic_count, typevars.len(), "Turbofish operator used with incorrect generic count which was not caught by name resolution");

                let bindings =
                    (0..implicit_generic_count).map(|_| interner.next_type_variable()).chain(types);

                let replacements = typevars
                    .iter()
                    .zip(bindings)
                    .map(|(var, binding)| (var.id(), (var.clone(), var.kind(), binding)))
                    .collect();

                let instantiated = typ.substitute(&replacements);
                (instantiated, replacements)
            }
            other => (other.clone(), HashMap::new()),
        }
    }

    fn type_variable_id(&self) -> Option<TypeVariableId> {
        match self {
            Type::TypeVariable(variable) | Type::NamedGeneric(variable, _) => Some(variable.0),
            _ => None,
        }
    }

    /// Substitute any type variables found within this type with the
    /// given bindings if found. If a type variable is not found within
    /// the given TypeBindings, it is unchanged.
    pub fn substitute(&self, type_bindings: &TypeBindings) -> Type {
        self.substitute_helper(type_bindings, false)
    }

    /// Forcibly substitute any type variables found within this type with the
    /// given bindings if found. If a type variable is not found within
    /// the given TypeBindings, it is unchanged.
    ///
    /// Compared to `substitute`, this function will also substitute any type variables
    /// from type_bindings, even if they are bound in `self`. Since this can undo previous
    /// bindings, this function should be avoided unless necessary. Currently, it is only
    /// needed when handling bindings between trait methods and their corresponding impl
    /// method during monomorphization.
    pub fn force_substitute(&self, type_bindings: &TypeBindings) -> Type {
        self.substitute_helper(type_bindings, true)
    }

    /// This helper function only differs in the additional parameter which, if set,
    /// allows substitutions on already-bound type variables. This should be `false`
    /// for most uses, but is currently needed during monomorphization when instantiating
    /// trait functions to shed any previous bindings from recursive parent calls to the
    /// same trait.
    fn substitute_helper(
        &self,
        type_bindings: &TypeBindings,
        substitute_bound_typevars: bool,
    ) -> Type {
        if type_bindings.is_empty() {
            return self.clone();
        }

        let recur_on_binding = |id, replacement: &Type| {
            // Prevent recuring forever if there's a `T := T` binding
            if replacement.type_variable_id() == Some(id) {
                replacement.clone()
            } else {
                replacement.substitute_helper(type_bindings, substitute_bound_typevars)
            }
        };

        let substitute_binding = |binding: &TypeVariable| {
            // Check the id first to allow substituting to
            // type variables that have already been bound over.
            // This is needed for monomorphizing trait impl methods.
            match type_bindings.get(&binding.0) {
                Some((_, _kind, replacement)) if substitute_bound_typevars => {
                    recur_on_binding(binding.0, replacement)
                }
                _ => match &*binding.borrow() {
                    TypeBinding::Bound(binding) => {
                        binding.substitute_helper(type_bindings, substitute_bound_typevars)
                    }
                    TypeBinding::Unbound(id, _) => match type_bindings.get(id) {
                        Some((_, kind, replacement)) => {
                            assert!(
                                kind.unifies(&replacement.kind()),
                                "while substituting (unbound): expected kind of unbound TypeVariable ({:?}) to match the kind of its binding ({:?})",
                                kind,
                                replacement.kind()
                            );

                            recur_on_binding(binding.0, replacement)
                        }
                        None => self.clone(),
                    },
                },
            }
        };

        match self {
            Type::Array(size, element) => {
                let size = size.substitute_helper(type_bindings, substitute_bound_typevars);
                let element = element.substitute_helper(type_bindings, substitute_bound_typevars);
                Type::Array(Box::new(size), Box::new(element))
            }
            Type::Slice(element) => {
                let element = element.substitute_helper(type_bindings, substitute_bound_typevars);
                Type::Slice(Box::new(element))
            }
            Type::String(size) => {
                let size = size.substitute_helper(type_bindings, substitute_bound_typevars);
                Type::String(Box::new(size))
            }
            Type::FmtString(size, fields) => {
                let size = size.substitute_helper(type_bindings, substitute_bound_typevars);
                let fields = fields.substitute_helper(type_bindings, substitute_bound_typevars);
                Type::FmtString(Box::new(size), Box::new(fields))
            }
            Type::CheckedCast { from, to } => {
                let from = from.substitute_helper(type_bindings, substitute_bound_typevars);
                let to = to.substitute_helper(type_bindings, substitute_bound_typevars);
                Type::CheckedCast { from: Box::new(from), to: Box::new(to) }
            }
            Type::NamedGeneric(binding, _) | Type::TypeVariable(binding) => {
                substitute_binding(binding)
            }

            // TODO cleanup
            // TODO
            // Type::Global(..) => self.clone(),

            // Do not substitute_helper fields, it can lead to infinite recursion
            // and we should not match fields when type checking anyway.
            Type::Struct(fields, args) => {
                let args = vecmap(args, |arg| {
                    arg.substitute_helper(type_bindings, substitute_bound_typevars)
                });
                Type::Struct(fields.clone(), args)
            }
            Type::Alias(alias, args) => {
                let args = vecmap(args, |arg| {
                    arg.substitute_helper(type_bindings, substitute_bound_typevars)
                });
                Type::Alias(alias.clone(), args)
            }
            Type::Tuple(fields) => {
                let fields = vecmap(fields, |field| {
                    field.substitute_helper(type_bindings, substitute_bound_typevars)
                });
                Type::Tuple(fields)
            }
            Type::Forall(typevars, typ) => {
                // Trying to substitute_helper a variable de, substitute_bound_typevarsfined within a nested Forall
                // is usually impossible and indicative of an error in the type checker somewhere.
                for var in typevars {
                    assert!(!type_bindings.contains_key(&var.id()));
                }
                let typ = Box::new(typ.substitute_helper(type_bindings, substitute_bound_typevars));
                Type::Forall(typevars.clone(), typ)
            }
            Type::Function(args, ret, env, unconstrained) => {
                let args = vecmap(args, |arg| {
                    arg.substitute_helper(type_bindings, substitute_bound_typevars)
                });
                let ret = Box::new(ret.substitute_helper(type_bindings, substitute_bound_typevars));
                let env = Box::new(env.substitute_helper(type_bindings, substitute_bound_typevars));
                Type::Function(args, ret, env, *unconstrained)
            }
            Type::MutableReference(element) => Type::MutableReference(Box::new(
                element.substitute_helper(type_bindings, substitute_bound_typevars),
            )),

            Type::TraitAsType(s, name, generics) => {
                let ordered = vecmap(&generics.ordered, |arg| {
                    arg.substitute_helper(type_bindings, substitute_bound_typevars)
                });
                let named = vecmap(&generics.named, |arg| {
                    let typ = arg.typ.substitute_helper(type_bindings, substitute_bound_typevars);
                    NamedType { name: arg.name.clone(), typ }
                });
                Type::TraitAsType(*s, name.clone(), TraitGenerics { ordered, named })
            }
            Type::InfixExpr(lhs, op, rhs) => {
                let lhs = lhs.substitute_helper(type_bindings, substitute_bound_typevars);
                let rhs = rhs.substitute_helper(type_bindings, substitute_bound_typevars);
                Type::InfixExpr(Box::new(lhs), *op, Box::new(rhs))
            }

            Type::FieldElement
            | Type::Integer(_, _)
            | Type::Bool
            | Type::Constant(_, _)
            | Type::Error
            | Type::Quoted(_)
            | Type::Unit => self.clone(),
        }
    }

    /// True if the given TypeVariableId is free anywhere within self
    pub fn occurs(&self, target_id: TypeVariableId) -> bool {
        match self {
            Type::Array(len, elem) => len.occurs(target_id) || elem.occurs(target_id),
            Type::Slice(elem) => elem.occurs(target_id),
            Type::String(len) => len.occurs(target_id),
            Type::FmtString(len, fields) => {
                let len_occurs = len.occurs(target_id);
                let field_occurs = fields.occurs(target_id);
                len_occurs || field_occurs
            }
            Type::Struct(_, generic_args) | Type::Alias(_, generic_args) => {
                generic_args.iter().any(|arg| arg.occurs(target_id))
            }
            Type::TraitAsType(_, _, args) => {
                args.ordered.iter().any(|arg| arg.occurs(target_id))
                    || args.named.iter().any(|arg| arg.typ.occurs(target_id))
            }
            Type::Tuple(fields) => fields.iter().any(|field| field.occurs(target_id)),
            Type::CheckedCast { from, to } => from.occurs(target_id) || to.occurs(target_id),
            Type::NamedGeneric(type_var, _) | Type::TypeVariable(type_var) => {
                match &*type_var.borrow() {
                    TypeBinding::Bound(binding) => {
                        type_var.id() == target_id || binding.occurs(target_id)
                    }
                    TypeBinding::Unbound(id, _) => *id == target_id,
                }
            }
            Type::Forall(typevars, typ) => {
                !typevars.iter().any(|var| var.id() == target_id) && typ.occurs(target_id)
            }
            Type::Function(args, ret, env, _unconstrained) => {
                args.iter().any(|arg| arg.occurs(target_id))
                    || ret.occurs(target_id)
                    || env.occurs(target_id)
            }
            Type::MutableReference(element) => element.occurs(target_id),
            Type::InfixExpr(lhs, _op, rhs) => lhs.occurs(target_id) || rhs.occurs(target_id),

            Type::FieldElement
            | Type::Integer(_, _)
            | Type::Bool
            | Type::Constant(_, _)
            // TODO cleanup
            // // TODO
            // | Type::Global(..)
            | Type::Error
            | Type::Quoted(_)
            | Type::Unit => false,
        }
    }

    /// Follow any TypeVariable bindings within this type. Doing so ensures
    /// that if the bindings are rebound or unbound from under the type then the
    /// returned type will not change (because it will no longer contain the
    /// links that may be unbound).
    ///
    /// Expected to be called on an instantiated type (with no Type::Foralls)
    pub fn follow_bindings(&self) -> Type {
        use Type::*;
        match self {
            Array(size, elem) => {
                Array(Box::new(size.follow_bindings()), Box::new(elem.follow_bindings()))
            }
            Slice(elem) => Slice(Box::new(elem.follow_bindings())),
            String(size) => String(Box::new(size.follow_bindings())),
            FmtString(size, args) => {
                let size = Box::new(size.follow_bindings());
                let args = Box::new(args.follow_bindings());
                FmtString(size, args)
            }
            Struct(def, args) => {
                let args = vecmap(args, |arg| arg.follow_bindings());
                Struct(def.clone(), args)
            }
            Alias(def, args) => {
                // We don't need to vecmap(args, follow_bindings) since we're recursively
                // calling follow_bindings here already.
                def.borrow().get_type(args).follow_bindings()
            }
            Tuple(args) => Tuple(vecmap(args, |arg| arg.follow_bindings())),
            CheckedCast { from, to } => {
                let from = Box::new(from.follow_bindings());
                let to = Box::new(to.follow_bindings());
                CheckedCast { from, to }
            }
            TypeVariable(var) | NamedGeneric(var, _) => {
                if let TypeBinding::Bound(typ) = &*var.borrow() {
                    return typ.follow_bindings();
                }
                self.clone()
            }
            Function(args, ret, env, unconstrained) => {
                let args = vecmap(args, |arg| arg.follow_bindings());
                let ret = Box::new(ret.follow_bindings());
                let env = Box::new(env.follow_bindings());
                Function(args, ret, env, *unconstrained)
            }

            MutableReference(element) => MutableReference(Box::new(element.follow_bindings())),

            TraitAsType(s, name, args) => {
                let ordered = vecmap(&args.ordered, |arg| arg.follow_bindings());
                let named = vecmap(&args.named, |arg| NamedType {
                    name: arg.name.clone(),
                    typ: arg.typ.follow_bindings(),
                });
                TraitAsType(*s, name.clone(), TraitGenerics { ordered, named })
            }
            InfixExpr(lhs, op, rhs) => {
                let lhs = lhs.follow_bindings();
                let rhs = rhs.follow_bindings();
                InfixExpr(Box::new(lhs), *op, Box::new(rhs))
            }

            // Expect that this function should only be called on instantiated types
            Forall(..) => unreachable!(),
            // TODO cleanup
            // TODO Type::Global
            // FieldElement | Integer(_, _) | Bool | Constant(_, _) | Global(..) | Unit | Quoted(_) | Error => {
            FieldElement | Integer(_, _) | Bool | Constant(_, _) | Unit | Quoted(_) | Error => {
                self.clone()
            }
        }
    }

    /// Follow bindings if this is a type variable or generic to the first non-typevariable
    /// type. Unlike `follow_bindings`, this won't recursively follow any bindings on any
    /// fields or arguments of this type.
    pub fn follow_bindings_shallow(&self) -> Cow<Type> {
        match self {
            Type::TypeVariable(var) | Type::NamedGeneric(var, _) => {
                if let TypeBinding::Bound(typ) = &*var.borrow() {
                    return Cow::Owned(typ.follow_bindings_shallow().into_owned());
                }
                Cow::Borrowed(self)
            }
            other => Cow::Borrowed(other),
        }
    }

    pub fn from_generics(generics: &GenericTypeVars) -> Vec<Type> {
        vecmap(generics, |var| Type::TypeVariable(var.clone()))
    }

    /// Replace any `Type::NamedGeneric` in this type with a `Type::TypeVariable`
    /// using to the same inner `TypeVariable`. This is used during monomorphization
    /// to bind to named generics since they are unbindable during type checking.
    pub fn replace_named_generics_with_type_variables(&mut self) {
        match self {
            Type::FieldElement
            | Type::Constant(_, _)
            // TODO cleanup
            // | Type::Global(..)
            | Type::Integer(_, _)
            | Type::Bool
            | Type::Unit
            | Type::Error
            | Type::Quoted(_) => (),

            Type::Array(len, elem) => {
                len.replace_named_generics_with_type_variables();
                elem.replace_named_generics_with_type_variables();
            }

            Type::Slice(elem) => elem.replace_named_generics_with_type_variables(),
            Type::String(len) => len.replace_named_generics_with_type_variables(),
            Type::FmtString(len, captures) => {
                len.replace_named_generics_with_type_variables();
                captures.replace_named_generics_with_type_variables();
            }
            Type::Tuple(fields) => {
                for field in fields {
                    field.replace_named_generics_with_type_variables();
                }
            }
            Type::Struct(_, generics) => {
                for generic in generics {
                    generic.replace_named_generics_with_type_variables();
                }
            }
            Type::Alias(alias, generics) => {
                let mut typ = alias.borrow().get_type(generics);
                typ.replace_named_generics_with_type_variables();
                *self = typ;
            }
            Type::TypeVariable(var) => {
                let var = var.borrow();
                if let TypeBinding::Bound(binding) = &*var {
                    let binding = binding.clone();
                    drop(var);
                    *self = binding;
                }
            }
            Type::TraitAsType(_, _, generics) => {
                for generic in &mut generics.ordered {
                    generic.replace_named_generics_with_type_variables();
                }
                for generic in &mut generics.named {
                    generic.typ.replace_named_generics_with_type_variables();
                }
            }
            Type::CheckedCast { from, to } => {
                from.replace_named_generics_with_type_variables();
                to.replace_named_generics_with_type_variables();
            }
            Type::NamedGeneric(var, _) => {
                let type_binding = var.borrow();
                if let TypeBinding::Bound(binding) = &*type_binding {
                    let mut binding = binding.clone();
                    drop(type_binding);
                    binding.replace_named_generics_with_type_variables();
                    *self = binding;
                } else {
                    drop(type_binding);
                    *self = Type::TypeVariable(var.clone());
                }
            }
            Type::Function(args, ret, env, _unconstrained) => {
                for arg in args {
                    arg.replace_named_generics_with_type_variables();
                }
                ret.replace_named_generics_with_type_variables();
                env.replace_named_generics_with_type_variables();
            }
            Type::MutableReference(elem) => elem.replace_named_generics_with_type_variables(),
            Type::Forall(_, typ) => typ.replace_named_generics_with_type_variables(),
            Type::InfixExpr(lhs, _op, rhs) => {
                lhs.replace_named_generics_with_type_variables();
                rhs.replace_named_generics_with_type_variables();
            }
        }
    }

    pub fn slice_element_type(&self) -> Option<&Type> {
        match self {
            Type::Slice(element) => Some(element),
            _ => None,
        }
    }

    pub(crate) fn integral_maximum_size(&self) -> Option<FieldElement> {
        match self {
            Type::FieldElement => None,
            Type::Integer(sign, num_bits) => {
                let mut max_bit_size = num_bits.bit_size();
                if sign == &Signedness::Signed {
                    max_bit_size -= 1;
                }
                Some(((1u128 << max_bit_size) - 1).into())
            }
            Type::Bool => Some(FieldElement::one()),
            Type::TypeVariable(var) => {
                let binding = &var.1;
                match &*binding.borrow() {
                    TypeBinding::Unbound(_, type_var_kind) => match type_var_kind {
                        Kind::Any | Kind::Normal | Kind::Integer | Kind::IntegerOrField => None,
                        Kind::Numeric(typ) => typ.integral_maximum_size(),
                    },
                    TypeBinding::Bound(typ) => typ.integral_maximum_size(),
                }
            }
            Type::Alias(alias, args) => alias.borrow().get_type(args).integral_maximum_size(),
            Type::CheckedCast { to, .. } => to.integral_maximum_size(),
            Type::NamedGeneric(binding, _name) => match &*binding.borrow() {
                TypeBinding::Bound(typ) => typ.integral_maximum_size(),
                TypeBinding::Unbound(_, kind) => kind.integral_maximum_size(),
            },
            // TODO cleanup
            // Type::Global(_id, _name, kind) => kind.integral_maximum_size(),
            Type::MutableReference(typ) => typ.integral_maximum_size(),
            Type::InfixExpr(lhs, _op, rhs) => lhs.infix_kind(rhs).integral_maximum_size(),
            Type::Constant(_, kind) => kind.integral_maximum_size(),

            Type::Array(..)
            | Type::Slice(..)
            | Type::String(..)
            | Type::FmtString(..)
            | Type::Unit
            | Type::Tuple(..)
            | Type::Struct(..)
            | Type::TraitAsType(..)
            | Type::Function(..)
            | Type::Forall(..)
            | Type::Quoted(..)
            | Type::Error => None,
        }
    }
}

/// Wraps a given `expression` in `expression.as_slice()`
fn convert_array_expression_to_slice(
    expression: ExprId,
    array_type: Type,
    target_type: Type,
    as_slice_method: crate::node_interner::FuncId,
    interner: &mut NodeInterner,
) {
    let as_slice_id = interner.function_definition_id(as_slice_method);
    let location = interner.expr_location(&expression);
    let as_slice = HirExpression::Ident(HirIdent::non_trait_method(as_slice_id, location), None);
    let func = interner.push_expr(as_slice);

    // Copy the expression and give it a new ExprId. The old one
    // will be mutated in place into a Call expression.
    let argument = interner.expression(&expression);
    let argument = interner.push_expr(argument);
    interner.push_expr_type(argument, array_type.clone());
    interner.push_expr_location(argument, location.span, location.file);

    let arguments = vec![argument];
    let is_macro_call = false;
    let call = HirExpression::Call(HirCallExpression { func, arguments, location, is_macro_call });
    interner.replace_expr(&expression, call);

    interner.push_expr_location(func, location.span, location.file);
    interner.push_expr_type(expression, target_type.clone());

    let func_type =
        Type::Function(vec![array_type], Box::new(target_type), Box::new(Type::Unit), false);
    interner.push_expr_type(func, func_type);
}

impl BinaryTypeOperator {
    /// Perform the actual rust numeric operation associated with this operator
    pub fn function(
        self,
        a: FieldElement,
        b: FieldElement,
        kind: &Kind,
        span: Span,
    ) -> Result<FieldElement, TypeCheckError> {
        match kind.follow_bindings().integral_maximum_size() {
            None => match self {
                BinaryTypeOperator::Addition => Ok(a + b),
                BinaryTypeOperator::Subtraction => Ok(a - b),
                BinaryTypeOperator::Multiplication => Ok(a * b),
                BinaryTypeOperator::Division => (b != FieldElement::zero())
                    .then(|| a / b)
                    .ok_or(TypeCheckError::DivisionByZero { lhs: a, rhs: b, span }),
                BinaryTypeOperator::Modulo => {
                    Err(TypeCheckError::ModuloOnFields { lhs: a, rhs: b, span })
                }
            },
            Some(_maximum_size) => {
                let a = a.to_i128();
                let b = b.to_i128();

                let err = TypeCheckError::FailingBinaryOp { op: self, lhs: a, rhs: b, span };
                let result = match self {
                    BinaryTypeOperator::Addition => a.checked_add(b).ok_or(err)?,
                    BinaryTypeOperator::Subtraction => a.checked_sub(b).ok_or(err)?,
                    BinaryTypeOperator::Multiplication => a.checked_mul(b).ok_or(err)?,
                    BinaryTypeOperator::Division => a.checked_div(b).ok_or(err)?,
                    BinaryTypeOperator::Modulo => a.checked_rem(b).ok_or(err)?,
                };

                Ok(result.into())
            }
        }
    }

    fn is_commutative(self) -> bool {
        matches!(self, BinaryTypeOperator::Addition | BinaryTypeOperator::Multiplication)
    }

    /// Return the operator that will "undo" this operation if applied to the rhs
    fn inverse(self) -> Option<BinaryTypeOperator> {
        match self {
            BinaryTypeOperator::Addition => Some(BinaryTypeOperator::Subtraction),
            BinaryTypeOperator::Subtraction => Some(BinaryTypeOperator::Addition),
            BinaryTypeOperator::Multiplication => None,
            BinaryTypeOperator::Division => None,
            BinaryTypeOperator::Modulo => None,
        }
    }

    /// Return the operator that will "undo" this operation if applied to the rhs
    fn approx_inverse(self) -> Option<BinaryTypeOperator> {
        match self {
            BinaryTypeOperator::Addition => Some(BinaryTypeOperator::Subtraction),
            BinaryTypeOperator::Subtraction => Some(BinaryTypeOperator::Addition),
            BinaryTypeOperator::Multiplication => Some(BinaryTypeOperator::Division),
            BinaryTypeOperator::Division => Some(BinaryTypeOperator::Multiplication),
            BinaryTypeOperator::Modulo => None,
        }
    }
}

impl From<Type> for PrintableType {
    fn from(value: Type) -> Self {
        Self::from(&value)
    }
}

impl From<&Type> for PrintableType {
    fn from(value: &Type) -> Self {
        // Note; use strict_eq instead of partial_eq when comparing field types
        // in this method, you most likely want to distinguish between public and private
        match value {
            Type::FieldElement => PrintableType::Field,
            Type::Array(size, typ) => {
                let dummy_span = Span::default();
                let length =
                    size.evaluate_to_u32(dummy_span).expect("Cannot print variable sized arrays");
                let typ = typ.as_ref();
                PrintableType::Array { length, typ: Box::new(typ.into()) }
            }
            Type::Slice(typ) => {
                let typ = typ.as_ref();
                PrintableType::Slice { typ: Box::new(typ.into()) }
            }
            Type::Integer(sign, bit_width) => match sign {
                Signedness::Unsigned => {
                    PrintableType::UnsignedInteger { width: (*bit_width).into() }
                }
                Signedness::Signed => PrintableType::SignedInteger { width: (*bit_width).into() },
            },
            Type::TypeVariable(binding) => match &*binding.borrow() {
                TypeBinding::Bound(typ) => typ.into(),
                TypeBinding::Unbound(_, Kind::Integer) => Type::default_int_type().into(),
                TypeBinding::Unbound(_, Kind::IntegerOrField) => {
                    Type::default_int_or_field_type().into()
                }
                TypeBinding::Unbound(_, Kind::Numeric(typ)) => (*typ.clone()).into(),
                TypeBinding::Unbound(_, Kind::Any | Kind::Normal) => unreachable!(),
            },
            Type::Bool => PrintableType::Boolean,
            Type::String(size) => {
                let dummy_span = Span::default();
                let size =
                    size.evaluate_to_u32(dummy_span).expect("Cannot print variable sized strings");
                PrintableType::String { length: size }
            }
            Type::FmtString(_, _) => unreachable!("format strings cannot be printed"),
            Type::Error => unreachable!(),
            Type::Unit => PrintableType::Unit,
            Type::Constant(_, _) => unreachable!(),
            Type::Struct(def, ref args) => {
                let struct_type = def.borrow();
                let fields = struct_type.get_fields(args);
                let fields = vecmap(fields, |(name, typ)| (name, typ.into()));
                PrintableType::Struct { fields, name: struct_type.name.to_string() }
            }
            Type::Alias(alias, args) => alias.borrow().get_type(args).into(),
            Type::TraitAsType(..) => unreachable!(),
            Type::Tuple(types) => PrintableType::Tuple { types: vecmap(types, |typ| typ.into()) },
            Type::CheckedCast { to, .. } => to.as_ref().into(),
            Type::NamedGeneric(..) => unreachable!(),
            // TODO cleanup
            // TODO can this be recovered?
            // Type::Global(..) => unreachable!("tried to print unresolved global"),
            Type::Forall(..) => unreachable!(),
            Type::Function(arguments, return_type, env, unconstrained) => PrintableType::Function {
                arguments: arguments.iter().map(|arg| arg.into()).collect(),
                return_type: Box::new(return_type.as_ref().into()),
                env: Box::new(env.as_ref().into()),
                unconstrained: *unconstrained,
            },
            Type::MutableReference(typ) => {
                PrintableType::MutableReference { typ: Box::new(typ.as_ref().into()) }
            }
            Type::Quoted(_) => unreachable!(),
            Type::InfixExpr(..) => unreachable!(),
        }
    }
}

impl std::fmt::Debug for Type {
    fn fmt(&self, f: &mut std::fmt::Formatter<'_>) -> std::fmt::Result {
        match self {
            Type::FieldElement => {
                write!(f, "Field")
            }
            Type::Array(len, typ) => {
                write!(f, "[{typ:?}; {len:?}]")
            }
            Type::Slice(typ) => {
                write!(f, "[{typ:?}]")
            }
            Type::Integer(sign, num_bits) => match sign {
                Signedness::Signed => write!(f, "i{num_bits}"),
                Signedness::Unsigned => write!(f, "u{num_bits}"),
            },
            Type::TypeVariable(var) => {
                let binding = &var.1;
                if let TypeBinding::Unbound(_, type_var_kind) = &*binding.borrow() {
                    match type_var_kind {
                        Kind::Any | Kind::Normal => write!(f, "{:?}", var),
                        Kind::IntegerOrField => write!(f, "IntOrField{:?}", binding),
                        Kind::Integer => write!(f, "Int{:?}", binding),
                        Kind::Numeric(typ) => write!(f, "Numeric({:?}: {:?})", binding, typ),
                    }
                } else {
                    write!(f, "{}", binding.borrow())
                }
            }
            Type::Struct(s, args) => {
                let args = vecmap(args, |arg| format!("{:?}", arg));
                if args.is_empty() {
                    write!(f, "{}", s.borrow())
                } else {
                    write!(f, "{}<{}>", s.borrow(), args.join(", "))
                }
            }
            Type::Alias(alias, args) => {
                let args = vecmap(args, |arg| format!("{:?}", arg));
                if args.is_empty() {
                    write!(f, "{}", alias.borrow())
                } else {
                    write!(f, "{}<{}>", alias.borrow(), args.join(", "))
                }
            }
            Type::TraitAsType(_id, name, generics) => write!(f, "impl {}{:?}", name, generics),
            Type::Tuple(elements) => {
                let elements = vecmap(elements, |arg| format!("{:?}", arg));
                write!(f, "({})", elements.join(", "))
            }
            Type::Bool => write!(f, "bool"),
            Type::String(len) => write!(f, "str<{len:?}>"),
            Type::FmtString(len, elements) => {
                write!(f, "fmtstr<{len:?}, {elements:?}>")
            }
            Type::Unit => write!(f, "()"),
            Type::Error => write!(f, "error"),
            Type::CheckedCast { to, .. } => write!(f, "{:?}", to),
            Type::NamedGeneric(binding, name) => match binding.kind() {
                Kind::Any | Kind::Normal | Kind::Integer | Kind::IntegerOrField => {
                    write!(f, "{}{:?}", name, binding)
                }
                Kind::Numeric(typ) => {
                    write!(f, "({} : {}){:?}", name, typ, binding)
                }
            },
            // TODO cleanup
            // Type::Global(_id, name, _kind) => write!(f, "{name}"),
            Type::Constant(x, kind) => write!(f, "({}: {})", x, kind),
            Type::Forall(typevars, typ) => {
                let typevars = vecmap(typevars, |var| format!("{:?}", var));
                write!(f, "forall {}. {:?}", typevars.join(" "), typ)
            }
            Type::Function(args, ret, env, unconstrained) => {
                if *unconstrained {
                    write!(f, "unconstrained ")?;
                }

                let closure_env_text = match **env {
                    Type::Unit => "".to_string(),
                    _ => format!(" with env {env:?}"),
                };

                let args = vecmap(args.iter(), |arg| format!("{:?}", arg));

                write!(f, "fn({}) -> {ret:?}{closure_env_text}", args.join(", "))
            }
            Type::MutableReference(element) => {
                write!(f, "&mut {element:?}")
            }
            Type::Quoted(quoted) => write!(f, "{}", quoted),
            Type::InfixExpr(lhs, op, rhs) => write!(f, "({lhs:?} {op} {rhs:?})"),
        }
    }
}

impl std::fmt::Debug for TypeVariableId {
    fn fmt(&self, f: &mut std::fmt::Formatter<'_>) -> std::fmt::Result {
        write!(f, "'{}", self.0)
    }
}

impl std::fmt::Debug for TypeVariable {
    fn fmt(&self, f: &mut std::fmt::Formatter<'_>) -> std::fmt::Result {
        write!(f, "{:?}", self.id())?;

        if let TypeBinding::Bound(typ) = &*self.borrow() {
            write!(f, " -> {typ:?}")?;
        }
        Ok(())
    }
}

impl std::fmt::Debug for StructType {
    fn fmt(&self, f: &mut std::fmt::Formatter<'_>) -> std::fmt::Result {
        write!(f, "{}", self.name)
    }
}

impl std::hash::Hash for Type {
    fn hash<H: std::hash::Hasher>(&self, state: &mut H) {
        if let Some((variable, kind)) = self.get_inner_type_variable() {
            kind.hash(state);
            if let TypeBinding::Bound(typ) = &*variable.borrow() {
                typ.hash(state);
                return;
            }
        }

        if !matches!(self, Type::TypeVariable(..) | Type::NamedGeneric(..)) {
            std::mem::discriminant(self).hash(state);
        }

        match self {
            Type::FieldElement | Type::Bool | Type::Unit | Type::Error => (),
            Type::Array(len, elem) => {
                len.hash(state);
                elem.hash(state);
            }
            Type::Slice(elem) => elem.hash(state),
            Type::Integer(sign, bits) => {
                sign.hash(state);
                bits.hash(state);
            }
            Type::String(len) => len.hash(state),
            Type::FmtString(len, env) => {
                len.hash(state);
                env.hash(state);
            }
            Type::Tuple(elems) => elems.hash(state),
            Type::Struct(def, args) => {
                def.hash(state);
                args.hash(state);
            }
            Type::Alias(alias, args) => {
                alias.hash(state);
                args.hash(state);
            }
            Type::TypeVariable(var) | Type::NamedGeneric(var, ..) => var.hash(state),
            Type::TraitAsType(trait_id, _, args) => {
                trait_id.hash(state);
                args.hash(state);
            }
            Type::Function(args, ret, env, is_unconstrained) => {
                args.hash(state);
                ret.hash(state);
                env.hash(state);
                is_unconstrained.hash(state);
            }
            Type::MutableReference(elem) => elem.hash(state),
            Type::Forall(vars, typ) => {
                vars.hash(state);
                typ.hash(state);
            }
            // TODO cleanup
            // Type::Global(id, _name, _kind) => id.hash(state),
            Type::CheckedCast { to, .. } => to.hash(state),
            Type::Constant(value, _) => value.hash(state),
            Type::Quoted(typ) => typ.hash(state),
            Type::InfixExpr(lhs, op, rhs) => {
                lhs.hash(state);
                op.hash(state);
                rhs.hash(state);
            }
        }
    }
}

impl PartialEq for Type {
    fn eq(&self, other: &Self) -> bool {
        if let Some((variable, kind)) = self.get_inner_type_variable() {
            if kind != other.kind() {
                return false;
            }
            if let TypeBinding::Bound(typ) = &*variable.borrow() {
                return typ == other;
            }
        }

        if let Some((variable, other_kind)) = other.get_inner_type_variable() {
            if self.kind() != other_kind {
                return false;
            }
            if let TypeBinding::Bound(typ) = &*variable.borrow() {
                return self == typ;
            }
        }

        use Type::*;
        match (self, other) {
            (FieldElement, FieldElement) | (Bool, Bool) | (Unit, Unit) | (Error, Error) => true,
            (Array(lhs_len, lhs_elem), Array(rhs_len, rhs_elem)) => {
                lhs_len == rhs_len && lhs_elem == rhs_elem
            }
            (Slice(lhs_elem), Slice(rhs_elem)) => lhs_elem == rhs_elem,
            (Integer(lhs_sign, lhs_bits), Integer(rhs_sign, rhs_bits)) => {
                lhs_sign == rhs_sign && lhs_bits == rhs_bits
            }
            (String(lhs_len), String(rhs_len)) => lhs_len == rhs_len,
            (FmtString(lhs_len, lhs_env), FmtString(rhs_len, rhs_env)) => {
                lhs_len == rhs_len && lhs_env == rhs_env
            }
            (Tuple(lhs_types), Tuple(rhs_types)) => lhs_types == rhs_types,
            (Struct(lhs_struct, lhs_generics), Struct(rhs_struct, rhs_generics)) => {
                lhs_struct == rhs_struct && lhs_generics == rhs_generics
            }
            (Alias(lhs_alias, lhs_generics), Alias(rhs_alias, rhs_generics)) => {
                lhs_alias == rhs_alias && lhs_generics == rhs_generics
            }
            (TraitAsType(lhs_trait, _, lhs_generics), TraitAsType(rhs_trait, _, rhs_generics)) => {
                lhs_trait == rhs_trait && lhs_generics == rhs_generics
            }
            (
                Function(lhs_args, lhs_ret, lhs_env, lhs_unconstrained),
                Function(rhs_args, rhs_ret, rhs_env, rhs_unconstrained),
            ) => {
                let args_and_ret_eq = lhs_args == rhs_args && lhs_ret == rhs_ret;
                args_and_ret_eq && lhs_env == rhs_env && lhs_unconstrained == rhs_unconstrained
            }
            (MutableReference(lhs_elem), MutableReference(rhs_elem)) => lhs_elem == rhs_elem,
            (Forall(lhs_vars, lhs_type), Forall(rhs_vars, rhs_type)) => {
                lhs_vars == rhs_vars && lhs_type == rhs_type
            }
            // TODO cleanup
            // (Global(lhs_id, _, _), Global(rhs_id, _, _)) => lhs_id == rhs_id,
            (CheckedCast { to, .. }, other) | (other, CheckedCast { to, .. }) => **to == *other,
            (Constant(lhs, lhs_kind), Constant(rhs, rhs_kind)) => {
                lhs == rhs && lhs_kind == rhs_kind
            }
            (Quoted(lhs), Quoted(rhs)) => lhs == rhs,
            (InfixExpr(l_lhs, l_op, l_rhs), InfixExpr(r_lhs, r_op, r_rhs)) => {
                l_lhs == r_lhs && l_op == r_op && l_rhs == r_rhs
            }
            // Special case: we consider unbound named generics and type variables to be equal to each
            // other if their type variable ids match. This is important for some corner cases in
            // monomorphization where we call `replace_named_generics_with_type_variables` but
            // still want them to be equal for canonicalization checks in arithmetic generics.
            // Without this we'd fail the `serialize` test.
            (
                NamedGeneric(lhs_var, _) | TypeVariable(lhs_var),
                NamedGeneric(rhs_var, _) | TypeVariable(rhs_var),
            ) => lhs_var.id() == rhs_var.id(),
            _ => false,
        }
    }
}<|MERGE_RESOLUTION|>--- conflicted
+++ resolved
@@ -1098,105 +1098,6 @@
         }
     }
 
-<<<<<<< HEAD
-    pub fn find_numeric_type_vars(&self, found_names: &mut Vec<String>) {
-        // Return whether the named generic has a Kind::Numeric and save its name
-        let named_generic_is_numeric = |typ: &Type, found_names: &mut Vec<String>| {
-            if let Type::NamedGeneric(var, name) = typ {
-                if var.kind().is_numeric() {
-                    found_names.push(name.to_string());
-                    true
-                } else {
-                    false
-                }
-            } else {
-                false
-            }
-        };
-
-        match self {
-            Type::FieldElement
-            | Type::Integer(_, _)
-            | Type::Bool
-            | Type::Unit
-            | Type::Error
-            | Type::Constant(_, _)
-            | Type::Forall(_, _)
-            // TODO cleanup
-            // // TODO
-            // | Type::Global(..)
-            | Type::Quoted(_) => {}
-
-            Type::TypeVariable(type_var) => {
-                if let TypeBinding::Bound(typ) = &*type_var.borrow() {
-                    named_generic_is_numeric(typ, found_names);
-                }
-            }
-
-            Type::NamedGeneric(_, _) => {
-                named_generic_is_numeric(self, found_names);
-            }
-            Type::CheckedCast { from, to } => {
-                to.find_numeric_type_vars(found_names);
-                from.find_numeric_type_vars(found_names);
-            }
-
-            Type::TraitAsType(_, _, args) => {
-                for arg in args.ordered.iter() {
-                    arg.find_numeric_type_vars(found_names);
-                }
-                for arg in args.named.iter() {
-                    arg.typ.find_numeric_type_vars(found_names);
-                }
-            }
-            Type::Array(length, elem) => {
-                elem.find_numeric_type_vars(found_names);
-                named_generic_is_numeric(length, found_names);
-            }
-            Type::Slice(elem) => elem.find_numeric_type_vars(found_names),
-            Type::Tuple(fields) => {
-                for field in fields.iter() {
-                    field.find_numeric_type_vars(found_names);
-                }
-            }
-            Type::Function(parameters, return_type, env, _unconstrained) => {
-                for parameter in parameters.iter() {
-                    parameter.find_numeric_type_vars(found_names);
-                }
-                return_type.find_numeric_type_vars(found_names);
-                env.find_numeric_type_vars(found_names);
-            }
-            Type::Struct(_, generics) => {
-                for generic in generics.iter() {
-                    if !named_generic_is_numeric(generic, found_names) {
-                        generic.find_numeric_type_vars(found_names);
-                    }
-                }
-            }
-            Type::Alias(_, generics) => {
-                for generic in generics.iter() {
-                    if !named_generic_is_numeric(generic, found_names) {
-                        generic.find_numeric_type_vars(found_names);
-                    }
-                }
-            }
-            Type::MutableReference(element) => element.find_numeric_type_vars(found_names),
-            Type::String(length) => {
-                named_generic_is_numeric(length, found_names);
-            }
-            Type::FmtString(length, elements) => {
-                elements.find_numeric_type_vars(found_names);
-                named_generic_is_numeric(length, found_names);
-            }
-            Type::InfixExpr(lhs, _op, rhs) => {
-                lhs.find_numeric_type_vars(found_names);
-                rhs.find_numeric_type_vars(found_names);
-            }
-        }
-    }
-
-=======
->>>>>>> 29d46fd3
     /// True if this type can be used as a parameter to `main` or a contract function.
     /// This is only false for unsized types like slices or slices that do not make sense
     /// as a program input such as named generics or mutable references.
