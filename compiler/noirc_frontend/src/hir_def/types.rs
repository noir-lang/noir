--- conflicted
+++ resolved
@@ -368,13 +368,6 @@
 pub struct EnumVariant {
     pub name: Ident,
     pub params: Vec<Type>,
-<<<<<<< HEAD
-}
-
-impl EnumVariant {
-    pub fn new(name: Ident, params: Vec<Type>) -> EnumVariant {
-        Self { name, params }
-=======
 
     /// True if this variant was declared as a function.
     /// Required to distinguish `Foo::Bar` from `Foo::Bar()`
@@ -385,7 +378,6 @@
 impl EnumVariant {
     pub fn new(name: Ident, params: Vec<Type>, is_function: bool) -> EnumVariant {
         Self { name, params, is_function }
->>>>>>> 49d1b13a
     }
 }
 
@@ -459,7 +451,6 @@
     /// become known.
     pub fn set_fields(&mut self, fields: Vec<StructField>) {
         self.body = TypeBody::Struct(fields);
-<<<<<<< HEAD
     }
 
     pub(crate) fn init_variants(&mut self) {
@@ -482,30 +473,6 @@
         matches!(&self.body, TypeBody::Struct(_))
     }
 
-=======
-    }
-
-    pub(crate) fn init_variants(&mut self) {
-        match &mut self.body {
-            TypeBody::None => {
-                self.body = TypeBody::Enum(vec![]);
-            }
-            _ => panic!("Called init_variants but body was None"),
-        }
-    }
-
-    pub(crate) fn push_variant(&mut self, variant: EnumVariant) {
-        match &mut self.body {
-            TypeBody::Enum(variants) => variants.push(variant),
-            _ => panic!("Called push_variant on {self} but body wasn't an enum"),
-        }
-    }
-
-    pub fn is_struct(&self) -> bool {
-        matches!(&self.body, TypeBody::Struct(_))
-    }
-
->>>>>>> 49d1b13a
     /// Retrieve the fields of this type with no modifications.
     /// Returns None if this is not a struct type.
     pub fn fields_raw(&self) -> Option<&[StructField]> {
