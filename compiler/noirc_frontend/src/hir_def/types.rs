--- conflicted
+++ resolved
@@ -680,6 +680,9 @@
             QuotedType::TopLevelItem => write!(f, "TopLevelItem"),
             QuotedType::Type => write!(f, "Type"),
             QuotedType::StructDefinition => write!(f, "StructDefinition"),
+            QuotedType::TraitDefinition => write!(f, "TraitDefinition"),
+            QuotedType::FunctionDefinition => write!(f, "FunctionDefinition"),
+            QuotedType::Module => write!(f, "Module"),
         }
     }
 }
@@ -1170,16 +1173,6 @@
 
     pub(crate) fn contains_slice(&self) -> bool {
         match self {
-<<<<<<< HEAD
-            QuotedType::Expr => write!(f, "Expr"),
-            QuotedType::Quoted => write!(f, "Quoted"),
-            QuotedType::TopLevelItem => write!(f, "TopLevelItem"),
-            QuotedType::Type => write!(f, "Type"),
-            QuotedType::StructDefinition => write!(f, "StructDefinition"),
-            QuotedType::TraitDefinition => write!(f, "TraitDefinition"),
-            QuotedType::FunctionDefinition => write!(f, "FunctionDefinition"),
-            QuotedType::Module => write!(f, "Module"),
-=======
             Type::Slice(_) => true,
             Type::Struct(struct_typ, generics) => {
                 let fields = struct_typ.borrow().get_fields(generics);
@@ -1199,7 +1192,6 @@
                 false
             }
             _ => false,
->>>>>>> 299703cf
         }
     }
 
