--- conflicted
+++ resolved
@@ -713,11 +713,7 @@
         generics: Generics,
         visibility: ItemVisibility,
     ) -> TypeAlias {
-<<<<<<< HEAD
-        TypeAlias { id, typ, name, location, generics, numeric_expr: None }
-=======
-        TypeAlias { id, typ, name, location, generics, visibility }
->>>>>>> 8a252910
+        TypeAlias { id, typ, name, location, generics, visibility, numeric_expr: None }
     }
 
     pub fn set_type_and_generics(
