--- conflicted
+++ resolved
@@ -767,14 +767,6 @@
             | Type::Bool
             | Type::Unit
             | Type::Error
-<<<<<<< HEAD
-            | Type::TypeVariable(_, _)
-            | Type::Constant(_)
-            | Type::NamedGeneric(_, _, _)
-            | Type::Forall(_, _)
-            | Type::Quoted(_) => {}
-
-=======
             | Type::Constant(_)
             | Type::Forall(_, _)
             | Type::Quoted(_) => {}
@@ -789,7 +781,6 @@
                 named_generic_is_numeric(self, found_names);
             }
 
->>>>>>> 96ef87bc
             Type::TraitAsType(_, _, args) => {
                 for arg in args.iter() {
                     arg.find_numeric_type_vars(found_names);
