--- conflicted
+++ resolved
@@ -777,20 +777,6 @@
         Type::TypeVariable(var, type_var_kind)
     }
 
-<<<<<<< HEAD
-    // TODO(https://github.com/noir-lang/noir/issues/6052): constant_variable and
-    // TODO: TypeVariableKind::Constant are unused
-    /// Returns a TypeVariable(_, TypeVariableKind::Constant(length)) to bind to
-    /// a constant integer for e.g. an array length.
-    pub fn constant_variable(length: u32, interner: &mut NodeInterner) -> Type {
-        let id = interner.next_type_variable_id();
-        let kind = TypeVariableKind::Constant(length);
-        let var = TypeVariable::unbound(id);
-        Type::TypeVariable(var, kind)
-    }
-
-=======
->>>>>>> f476c4b9
     pub fn polymorphic_integer_or_field(interner: &mut NodeInterner) -> Type {
         let id = interner.next_type_variable_id();
         let kind = TypeVariableKind::IntegerOrField;
@@ -1238,68 +1224,6 @@
         }
     }
 
-<<<<<<< HEAD
-    /// Try to bind a MaybeConstant variable to self, succeeding if self is a Constant,
-    /// MaybeConstant, or type variable. If successful, the binding is placed in the
-    /// given TypeBindings map rather than linked immediately.
-    fn try_bind_to_maybe_constant(
-        &self,
-        var: &TypeVariable,
-        target_length: u32,
-        bindings: &mut TypeBindings,
-    ) -> Result<(), UnificationError> {
-        let target_id = match &*var.borrow() {
-            TypeBinding::Bound(_) => unreachable!(),
-            TypeBinding::Unbound(id) => *id,
-        };
-
-        let this = self.substitute(bindings).follow_bindings();
-
-        match &this {
-            Type::Constant(length, _kind) if *length == target_length => {
-                bindings.insert(target_id, (var.clone(), this));
-                Ok(())
-            }
-            // A TypeVariable is less specific than a MaybeConstant, so we bind
-            // to the other type variable instead.
-            Type::TypeVariable(new_var, kind) => {
-                let borrow = new_var.borrow();
-                match &*borrow {
-                    TypeBinding::Bound(typ) => {
-                        typ.try_bind_to_maybe_constant(var, target_length, bindings)
-                    }
-                    // Avoid infinitely recursive bindings
-                    TypeBinding::Unbound(id) if *id == target_id => Ok(()),
-                    TypeBinding::Unbound(new_target_id) => match kind {
-                        TypeVariableKind::Normal => {
-                            let clone = Type::TypeVariable(
-                                var.clone(),
-                                TypeVariableKind::Constant(target_length),
-                            );
-                            bindings.insert(*new_target_id, (new_var.clone(), clone));
-                            Ok(())
-                        }
-                        TypeVariableKind::Constant(length) if *length == target_length => {
-                            let clone = Type::TypeVariable(
-                                var.clone(),
-                                TypeVariableKind::Constant(target_length),
-                            );
-                            bindings.insert(*new_target_id, (new_var.clone(), clone));
-                            Ok(())
-                        }
-                        // *length != target_length
-                        TypeVariableKind::Constant(_) => Err(UnificationError),
-                        TypeVariableKind::IntegerOrField => Err(UnificationError),
-                        TypeVariableKind::Integer => Err(UnificationError),
-                    },
-                }
-            }
-            _ => Err(UnificationError),
-        }
-    }
-
-=======
->>>>>>> f476c4b9
     /// Try to bind a PolymorphicInt variable to self, succeeding if self is an integer, field,
     /// other PolymorphicInt type, or type variable. If successful, the binding is placed in the
     /// given TypeBindings map rather than linked immediately.
@@ -2327,10 +2251,6 @@
         match self {
             TypeVariableKind::IntegerOrField => Some(Type::default_int_or_field_type()),
             TypeVariableKind::Integer => Some(Type::default_int_type()),
-<<<<<<< HEAD
-            TypeVariableKind::Constant(length) => Some(Type::Constant(*length, Kind::u32())),
-=======
->>>>>>> f476c4b9
             TypeVariableKind::Normal => None,
         }
     }
