--- conflicted
+++ resolved
@@ -101,17 +101,9 @@
     /// bind to an integer without special checks to bind it to a non-type.
     Constant(u64),
 
-<<<<<<< HEAD
-    /// The type of a slice is an array of size NotConstant.
-    /// The size of an array literal is resolved to this if it ever uses operations
-    /// involving slices.
-    NotConstant,
-
     /// The type of quoted code in macros. This is always a comptime-only type
     Code,
 
-=======
->>>>>>> 9a241f96
     /// The result of some type error. Remembering type errors as their own type variant lets
     /// us avoid issuing repeat type errors for the same item. For example, a lambda with
     /// an invalid type would otherwise issue a new error each time it is called
@@ -155,12 +147,8 @@
             | Type::MutableReference(_)
             | Type::Forall(_, _)
             | Type::Constant(_)
-<<<<<<< HEAD
-            | Type::NotConstant
             | Type::Code
-=======
             | Type::Slice(_)
->>>>>>> 9a241f96
             | Type::Error => unreachable!("This type cannot exist as a parameter to main"),
         }
     }
@@ -706,14 +694,9 @@
             | Type::Function(_, _, _)
             | Type::MutableReference(_)
             | Type::Forall(_, _)
-<<<<<<< HEAD
-            | Type::TraitAsType(..)
             | Type::Code
-            | Type::NotConstant => false,
-=======
             | Type::Slice(_)
             | Type::TraitAsType(..) => false,
->>>>>>> 9a241f96
 
             Type::Alias(alias, generics) => {
                 let alias = alias.borrow();
@@ -875,11 +858,7 @@
             Type::MutableReference(element) => {
                 write!(f, "&mut {element}")
             }
-<<<<<<< HEAD
-            Type::NotConstant => write!(f, "_"),
             Type::Code => write!(f, "Code"),
-=======
->>>>>>> 9a241f96
         }
     }
 }
@@ -1557,11 +1536,7 @@
             | Type::Constant(_)
             | Type::TraitAsType(..)
             | Type::Error
-<<<<<<< HEAD
-            | Type::NotConstant
             | Type::Code
-=======
->>>>>>> 9a241f96
             | Type::Unit => self.clone(),
         }
     }
@@ -1603,11 +1578,7 @@
             | Type::Constant(_)
             | Type::TraitAsType(..)
             | Type::Error
-<<<<<<< HEAD
-            | Type::NotConstant
             | Type::Code
-=======
->>>>>>> 9a241f96
             | Type::Unit => false,
         }
     }
@@ -1659,21 +1630,9 @@
 
             // Expect that this function should only be called on instantiated types
             Forall(..) => unreachable!(),
-<<<<<<< HEAD
-            TraitAsType(..)
-            | FieldElement
-            | Integer(_, _)
-            | Bool
-            | Constant(_)
-            | Unit
-            | Error
-            | Code
-            | NotConstant => self.clone(),
-=======
-            TraitAsType(..) | FieldElement | Integer(_, _) | Bool | Constant(_) | Unit | Error => {
+            TraitAsType(..) | FieldElement | Integer(_, _) | Bool | Constant(_) | Unit | Code | Error => {
                 self.clone()
             }
->>>>>>> 9a241f96
         }
     }
 
@@ -1802,13 +1761,8 @@
             Type::MutableReference(typ) => {
                 PrintableType::MutableReference { typ: Box::new(typ.as_ref().into()) }
             }
-<<<<<<< HEAD
-            Type::NotConstant => unreachable!(),
-
             // Is this actually unreachable?
             Type::Code => unreachable!(),
-=======
->>>>>>> 9a241f96
         }
     }
 }
@@ -1893,11 +1847,7 @@
             Type::MutableReference(element) => {
                 write!(f, "&mut {element:?}")
             }
-<<<<<<< HEAD
-            Type::NotConstant => write!(f, "NotConstant"),
             Type::Code => write!(f, "Code"),
-=======
->>>>>>> 9a241f96
         }
     }
 }
