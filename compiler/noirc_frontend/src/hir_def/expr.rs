use acvm::FieldElement;
use fm::FileId;
use noirc_errors::Location;

use crate::ast::{BinaryOp, BinaryOpKind, Ident, UnaryOp};
use crate::hir::type_check::generics::TraitGenerics;
use crate::node_interner::{
    DefinitionId, DefinitionKind, ExprId, FuncId, NodeInterner, StmtId, TraitMethodId,
};
use crate::token::{FmtStrFragment, Tokens};
use crate::Shared;

use super::stmt::HirPattern;
use super::traits::{ResolvedTraitBound, TraitConstraint};
use super::types::{DataType, Type};

/// A HirExpression is the result of an Expression in the AST undergoing
/// name resolution. It is almost identical to the Expression AST node, but
/// references other HIR nodes indirectly via IDs rather than directly via
/// boxing. Variables in HirExpressions are tagged with their DefinitionId
/// from the definition that refers to them so there is no ambiguity with names.
#[derive(Debug, Clone)]
pub enum HirExpression {
    // The optional vec here is the optional list of generics
    // provided by the turbofish operator, if it was used
    Ident(HirIdent, Option<Vec<Type>>),
    Literal(HirLiteral),
    Block(HirBlockExpression),
    Prefix(HirPrefixExpression),
    Infix(HirInfixExpression),
    Index(HirIndexExpression),
    Constructor(HirConstructorExpression),
    EnumConstructor(HirEnumConstructorExpression),
    MemberAccess(HirMemberAccess),
    Call(HirCallExpression),
    MethodCall(HirMethodCallExpression),
    Cast(HirCastExpression),
    If(HirIfExpression),
    Tuple(Vec<ExprId>),
    Lambda(HirLambda),
    Quote(Tokens),
    Unquote(Tokens),
    Comptime(HirBlockExpression),
    Unsafe(HirBlockExpression),
    Error,
}

/// Corresponds to a variable in the source code
#[derive(Debug, Clone)]
pub struct HirIdent {
    pub location: Location,
    pub id: DefinitionId,

    /// If this HirIdent refers to a trait method, this field stores
    /// whether the impl for this method is known or not.
    pub impl_kind: ImplKind,
}

impl HirIdent {
    pub fn non_trait_method(id: DefinitionId, location: Location) -> Self {
        Self { id, location, impl_kind: ImplKind::NotATraitMethod }
    }
}

#[derive(Debug, Clone)]
pub enum ImplKind {
    /// This ident is not a trait method
    NotATraitMethod,

    /// This ident refers to a trait method and its impl needs to be verified,
    /// and eventually linked to this id. The boolean indicates whether the impl
    /// is already assumed to exist - e.g. when resolving a path such as `T::default`
    /// when there is a corresponding `T: Default` constraint in scope.
    TraitMethod(TraitMethod),
}

#[derive(Debug, Clone)]
pub struct TraitMethod {
    pub method_id: TraitMethodId,
    pub constraint: TraitConstraint,
    pub assumed: bool,
}

impl Eq for HirIdent {}
impl PartialEq for HirIdent {
    fn eq(&self, other: &Self) -> bool {
        self.id == other.id
    }
}

impl std::hash::Hash for HirIdent {
    fn hash<H: std::hash::Hasher>(&self, state: &mut H) {
        self.id.hash(state);
    }
}

#[derive(Debug, Copy, Clone, PartialEq, Eq)]
pub struct HirBinaryOp {
    pub kind: BinaryOpKind,
    pub location: Location,
}

impl HirBinaryOp {
    pub fn new(op: BinaryOp, file: FileId) -> Self {
        let kind = op.contents;
        let location = Location::new(op.span(), file);
        HirBinaryOp { location, kind }
    }
}

#[derive(Debug, Clone)]
pub enum HirLiteral {
    Array(HirArrayLiteral),
    Slice(HirArrayLiteral),
    Bool(bool),
    Integer(FieldElement, bool), //true for negative integer and false for positive
    Str(String),
    FmtStr(Vec<FmtStrFragment>, Vec<ExprId>, u32 /* length */),
    Unit,
}

#[derive(Debug, Clone)]
pub enum HirArrayLiteral {
    Standard(Vec<ExprId>),
    Repeated { repeated_element: ExprId, length: Type },
}

#[derive(Debug, Clone)]
pub struct HirPrefixExpression {
    pub operator: UnaryOp,
    pub rhs: ExprId,

    /// The trait method id for the operator trait method that corresponds to this operator,
    /// if such a trait exists (for example, there's no trait for the dereference operator).
    pub trait_method_id: Option<TraitMethodId>,
}

#[derive(Debug, Clone)]
pub struct HirInfixExpression {
    pub lhs: ExprId,
    pub operator: HirBinaryOp,
    pub rhs: ExprId,

    /// The trait method id for the operator trait method that corresponds to this operator.
    /// For derived operators like `!=`, this will lead to the method `Eq::eq`. For these
    /// cases, it is up to the monomorphization pass to insert the appropriate `not` operation
    /// after the call to `Eq::eq` to get the result of the `!=` operator.
    pub trait_method_id: TraitMethodId,
}

/// This is always a struct field access `my_struct.field`
/// and never a method call. The later is represented by HirMethodCallExpression.
#[derive(Debug, Clone)]
pub struct HirMemberAccess {
    pub lhs: ExprId,
    // This field is not an IdentId since the rhs of a field
    // access has no corresponding definition
    pub rhs: Ident,

    /// True if we should return an offset of the field rather than the field itself.
    /// For most cases this is false, corresponding to `foo.bar` in source code.
    /// This is true when calling methods or when we have an lvalue we want to preserve such
    /// that if `foo : &mut Foo` has a field `bar : Bar`, we can return an `&mut Bar`.
    pub is_offset: bool,
}

#[derive(Debug, Clone)]
pub struct HirIfExpression {
    pub condition: ExprId,
    pub consequence: ExprId,
    pub alternative: Option<ExprId>,
}

// `lhs as type` in the source code
#[derive(Debug, Clone)]
pub struct HirCastExpression {
    pub lhs: ExprId,
    pub r#type: Type,
}

#[derive(Debug, Clone)]
pub struct HirCallExpression {
    pub func: ExprId,
    pub arguments: Vec<ExprId>,
    pub location: Location,
    pub is_macro_call: bool,
}

/// These nodes are temporary, they're
/// lowered into HirCallExpression nodes
/// after type checking resolves the object
/// type and the method it calls.
#[derive(Debug, Clone)]
pub struct HirMethodCallExpression {
    pub method: Ident,
    pub object: ExprId,
    /// Method calls have an optional list of generics provided by the turbofish operator
    pub generics: Option<Vec<Type>>,
    pub arguments: Vec<ExprId>,
    pub location: Location,
}

#[derive(Debug, Clone)]
pub enum HirMethodReference {
    /// A method can be defined in a regular `impl` block, in which case
    /// it's syntax sugar for a normal function call, and can be
    /// translated to one during type checking
    FuncId(FuncId),

    /// Or a method can come from a Trait impl block, in which case
    /// the actual function called will depend on the instantiated type,
    /// which can be only known during monomorphization.
    TraitMethodId(TraitMethodId, TraitGenerics, bool /* assumed */),
}

impl HirMethodReference {
    pub fn func_id(&self, interner: &NodeInterner) -> Option<FuncId> {
        match self {
            HirMethodReference::FuncId(func_id) => Some(*func_id),
            HirMethodReference::TraitMethodId(method_id, _, _) => {
                let id = interner.trait_method_id(*method_id);
                match &interner.try_definition(id)?.kind {
                    DefinitionKind::Function(func_id) => Some(*func_id),
                    _ => None,
                }
            }
        }
    }

    pub fn into_function_id_and_name(
        self,
        object_type: Type,
        generics: Option<Vec<Type>>,
        location: Location,
        interner: &mut NodeInterner,
    ) -> (ExprId, HirIdent) {
        let (id, impl_kind) = match self {
            HirMethodReference::FuncId(func_id) => {
                (interner.function_definition_id(func_id), ImplKind::NotATraitMethod)
            }
            HirMethodReference::TraitMethodId(method_id, trait_generics, assumed) => {
                let id = interner.trait_method_id(method_id);
                let constraint = TraitConstraint {
                    typ: object_type,
                    trait_bound: ResolvedTraitBound {
                        trait_id: method_id.trait_id,
                        trait_generics,
                        span: location.span,
                    },
                };

                (id, ImplKind::TraitMethod(TraitMethod { method_id, constraint, assumed }))
            }
        };
        let func_var = HirIdent { location, id, impl_kind };
        let func = interner.push_expr(HirExpression::Ident(func_var.clone(), generics));
        interner.push_expr_location(func, location.span, location.file);
        (func, func_var)
    }
}

impl HirMethodCallExpression {
    pub fn into_function_call(
        mut self,
        func: ExprId,
        is_macro_call: bool,
        location: Location,
    ) -> HirCallExpression {
        let mut arguments = vec![self.object];
        arguments.append(&mut self.arguments);
        HirCallExpression { func, arguments, location, is_macro_call }
    }
}

#[derive(Debug, Clone)]
pub struct HirConstructorExpression {
    pub r#type: Shared<DataType>,
    pub struct_generics: Vec<Type>,

    // NOTE: It is tempting to make this a BTreeSet to force ordering of field
    //       names (and thus remove the need to normalize them during type checking)
    //       but doing so would force the order of evaluation of field
    //       arguments to be alphabetical rather than the ordering the user
    //       included in the source code.
    pub fields: Vec<(Ident, ExprId)>,
}

/// An enum constructor is an expression such as `Option::Some(foo)`
/// to construct an enum. These are usually inserted by the compiler itself
/// since `Some` is actually a function with the body implicitly being an
/// enum constructor expression, but in the future these may be directly
/// represented when using enums with named fields.
///
/// During monomorphization, these expressions are translated to tuples of
/// (tag, variant0_fields, variant1_fields, ..) since we cannot actually
/// make a true union in a circuit.
#[derive(Debug, Clone)]
pub struct HirEnumConstructorExpression {
    pub r#type: Shared<DataType>,
<<<<<<< HEAD
    pub enum_generics: Vec<Type>,
=======
>>>>>>> 49d1b13a
    pub variant_index: usize,

    /// This refers to just the arguments that are passed. E.g. just
    /// `foo` in `Foo::Bar(foo)`, even if other variants have their
    /// "fields" defaulted to `std::mem::zeroed`, these aren't specified
    /// at this step.
    pub arguments: Vec<ExprId>,
}

/// Indexing, as in `array[index]`
#[derive(Debug, Clone)]
pub struct HirIndexExpression {
    pub collection: ExprId,
    pub index: ExprId,
}

#[derive(Debug, Clone)]
pub struct HirBlockExpression {
    pub statements: Vec<StmtId>,
}

impl HirBlockExpression {
    pub fn statements(&self) -> &[StmtId] {
        &self.statements
    }
}

/// A variable captured inside a closure
#[derive(Debug, Clone, PartialEq, Eq)]
pub struct HirCapturedVar {
    pub ident: HirIdent,

    /// This will be None when the capture refers to a local variable declared
    /// in the same scope as the closure. In a closure-inside-another-closure
    /// scenarios, we might have a transitive captures of variables that must
    /// be propagated during the construction of each closure. In this case,
    /// we store the index of the captured variable in the environment of our
    /// direct parent closure. We do this in order to simplify the HIR to AST
    /// transformation in the monomorphization pass.
    pub transitive_capture_index: Option<usize>,
}

#[derive(Debug, Clone, PartialEq, Eq)]
pub struct HirLambda {
    pub parameters: Vec<(HirPattern, Type)>,
    pub return_type: Type,
    pub body: ExprId,
    pub captures: Vec<HirCapturedVar>,
}<|MERGE_RESOLUTION|>--- conflicted
+++ resolved
@@ -297,10 +297,6 @@
 #[derive(Debug, Clone)]
 pub struct HirEnumConstructorExpression {
     pub r#type: Shared<DataType>,
-<<<<<<< HEAD
-    pub enum_generics: Vec<Type>,
-=======
->>>>>>> 49d1b13a
     pub variant_index: usize,
 
     /// This refers to just the arguments that are passed. E.g. just
