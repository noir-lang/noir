use acvm::FieldElement;
use fm::FileId;
use noirc_errors::Location;

use crate::ast::{BinaryOp, BinaryOpKind, Ident, UnaryOp};
use crate::node_interner::{DefinitionId, ExprId, FuncId, NodeInterner, StmtId, TraitMethodId};
use crate::token::Tokens;
use crate::Shared;

use super::stmt::HirPattern;
use super::traits::TraitConstraint;
use super::types::{StructType, Type};

/// A HirExpression is the result of an Expression in the AST undergoing
/// name resolution. It is almost identical to the Expression AST node, but
/// references other HIR nodes indirectly via IDs rather than directly via
/// boxing. Variables in HirExpressions are tagged with their DefinitionId
/// from the definition that refers to them so there is no ambiguity with names.
#[derive(Debug, Clone)]
pub enum HirExpression {
    // The optional vec here is the optional list of generics
    // provided by the turbofish operator, if it was used
    Ident(HirIdent, Option<Vec<Type>>),
    Literal(HirLiteral),
    Block(HirBlockExpression),
    Prefix(HirPrefixExpression),
    Infix(HirInfixExpression),
    Index(HirIndexExpression),
    Constructor(HirConstructorExpression),
    MemberAccess(HirMemberAccess),
    Call(HirCallExpression),
    MethodCall(HirMethodCallExpression),
    Cast(HirCastExpression),
    If(HirIfExpression),
    Tuple(Vec<ExprId>),
    Lambda(HirLambda),
    Quote(Tokens),
    Unquote(Tokens),
    Comptime(HirBlockExpression),
    Error,
}

<<<<<<< HEAD
impl HirExpression {
    /// Returns an empty block expression
    pub const fn empty_block() -> HirExpression {
        HirExpression::Block(HirBlockExpression { is_unsafe: false, statements: vec![] })
    }
}

=======
>>>>>>> 6a7f593a
/// Corresponds to a variable in the source code
#[derive(Debug, Clone)]
pub struct HirIdent {
    pub location: Location,
    pub id: DefinitionId,

    /// If this HirIdent refers to a trait method, this field stores
    /// whether the impl for this method is known or not.
    pub impl_kind: ImplKind,
}

impl HirIdent {
    pub fn non_trait_method(id: DefinitionId, location: Location) -> Self {
        Self { id, location, impl_kind: ImplKind::NotATraitMethod }
    }
}

#[derive(Debug, Clone)]
pub enum ImplKind {
    /// This ident is not a trait method
    NotATraitMethod,

    /// This ident refers to a trait method and its impl needs to be verified,
    /// and eventually linked to this id. The boolean indicates whether the impl
    /// is already assumed to exist - e.g. when resolving a path such as `T::default`
    /// when there is a corresponding `T: Default` constraint in scope.
    TraitMethod(TraitMethodId, TraitConstraint, bool),
}

impl Eq for HirIdent {}
impl PartialEq for HirIdent {
    fn eq(&self, other: &Self) -> bool {
        self.id == other.id
    }
}

impl std::hash::Hash for HirIdent {
    fn hash<H: std::hash::Hasher>(&self, state: &mut H) {
        self.id.hash(state);
    }
}

#[derive(Debug, Copy, Clone, PartialEq, Eq)]
pub struct HirBinaryOp {
    pub kind: BinaryOpKind,
    pub location: Location,
}

impl HirBinaryOp {
    pub fn new(op: BinaryOp, file: FileId) -> Self {
        let kind = op.contents;
        let location = Location::new(op.span(), file);
        HirBinaryOp { location, kind }
    }
}

#[derive(Debug, Clone)]
pub enum HirLiteral {
    Array(HirArrayLiteral),
    Slice(HirArrayLiteral),
    Bool(bool),
    Integer(FieldElement, bool), //true for negative integer and false for positive
    Str(String),
    FmtStr(String, Vec<ExprId>),
    Unit,
}

#[derive(Debug, Clone)]
pub enum HirArrayLiteral {
    Standard(Vec<ExprId>),
    Repeated { repeated_element: ExprId, length: Type },
}

#[derive(Debug, Clone)]
pub struct HirPrefixExpression {
    pub operator: UnaryOp,
    pub rhs: ExprId,

    /// The trait method id for the operator trait method that corresponds to this operator,
    /// if such a trait exists (for example, there's no trait for the dereference operator).
    pub trait_method_id: Option<TraitMethodId>,
}

#[derive(Debug, Clone)]
pub struct HirInfixExpression {
    pub lhs: ExprId,
    pub operator: HirBinaryOp,
    pub rhs: ExprId,

    /// The trait method id for the operator trait method that corresponds to this operator.
    /// For derived operators like `!=`, this will lead to the method `Eq::eq`. For these
    /// cases, it is up to the monomorphization pass to insert the appropriate `not` operation
    /// after the call to `Eq::eq` to get the result of the `!=` operator.
    pub trait_method_id: TraitMethodId,
}

/// This is always a struct field access `my_struct.field`
/// and never a method call. The later is represented by HirMethodCallExpression.
#[derive(Debug, Clone)]
pub struct HirMemberAccess {
    pub lhs: ExprId,
    // This field is not an IdentId since the rhs of a field
    // access has no corresponding definition
    pub rhs: Ident,

    /// True if we should return an offset of the field rather than the field itself.
    /// For most cases this is false, corresponding to `foo.bar` in source code.
    /// This is true when calling methods or when we have an lvalue we want to preserve such
    /// that if `foo : &mut Foo` has a field `bar : Bar`, we can return an `&mut Bar`.
    pub is_offset: bool,
}

#[derive(Debug, Clone)]
pub struct HirIfExpression {
    pub condition: ExprId,
    pub consequence: ExprId,
    pub alternative: Option<ExprId>,
}

// `lhs as type` in the source code
#[derive(Debug, Clone)]
pub struct HirCastExpression {
    pub lhs: ExprId,
    pub r#type: Type,
}

#[derive(Debug, Clone)]
pub struct HirCallExpression {
    pub func: ExprId,
    pub arguments: Vec<ExprId>,
    pub location: Location,
}

/// These nodes are temporary, they're
/// lowered into HirCallExpression nodes
/// after type checking resolves the object
/// type and the method it calls.
#[derive(Debug, Clone)]
pub struct HirMethodCallExpression {
    pub method: Ident,
    pub object: ExprId,
    /// Method calls have an optional list of generics provided by the turbofish operator
    pub generics: Option<Vec<Type>>,
    pub arguments: Vec<ExprId>,
    pub location: Location,
}

#[derive(Debug, Clone)]
pub enum HirMethodReference {
    /// A method can be defined in a regular `impl` block, in which case
    /// it's syntax sugar for a normal function call, and can be
    /// translated to one during type checking
    FuncId(FuncId),

    /// Or a method can come from a Trait impl block, in which case
    /// the actual function called will depend on the instantiated type,
    /// which can be only known during monomorphization.
    TraitMethodId(TraitMethodId, /*trait generics:*/ Vec<Type>),
}

impl HirMethodCallExpression {
    /// Converts a method call into a function call
    ///
    /// Returns ((func_var_id, func_var), call_expr)
    pub fn into_function_call(
        mut self,
        method: &HirMethodReference,
        object_type: Type,
        location: Location,
        interner: &mut NodeInterner,
    ) -> ((ExprId, HirIdent), HirCallExpression) {
        let mut arguments = vec![self.object];
        arguments.append(&mut self.arguments);

        let (id, impl_kind) = match method {
            HirMethodReference::FuncId(func_id) => {
                (interner.function_definition_id(*func_id), ImplKind::NotATraitMethod)
            }
            HirMethodReference::TraitMethodId(method_id, generics) => {
                let id = interner.trait_method_id(*method_id);
                let constraint = TraitConstraint {
                    typ: object_type,
                    trait_id: method_id.trait_id,
                    trait_generics: generics.clone(),
                };
                (id, ImplKind::TraitMethod(*method_id, constraint, false))
            }
        };
        let func_var = HirIdent { location, id, impl_kind };
        let func = interner.push_expr(HirExpression::Ident(func_var.clone(), self.generics));
        interner.push_expr_location(func, location.span, location.file);
        let expr = HirCallExpression { func, arguments, location };
        ((func, func_var), expr)
    }
}

#[derive(Debug, Clone)]
pub struct HirConstructorExpression {
    pub r#type: Shared<StructType>,
    pub struct_generics: Vec<Type>,

    // NOTE: It is tempting to make this a BTreeSet to force ordering of field
    //       names (and thus remove the need to normalize them during type checking)
    //       but doing so would force the order of evaluation of field
    //       arguments to be alphabetical rather than the ordering the user
    //       included in the source code.
    pub fields: Vec<(Ident, ExprId)>,
}

/// Indexing, as in `array[index]`
#[derive(Debug, Clone)]
pub struct HirIndexExpression {
    pub collection: ExprId,
    pub index: ExprId,
}

#[derive(Debug, Clone)]
pub struct HirBlockExpression {
    pub is_unsafe: bool,
    pub statements: Vec<StmtId>,
}

impl HirBlockExpression {
    pub fn statements(&self) -> &[StmtId] {
        &self.statements
    }
}

/// A variable captured inside a closure
#[derive(Debug, Clone, PartialEq, Eq)]
pub struct HirCapturedVar {
    pub ident: HirIdent,

    /// This will be None when the capture refers to a local variable declared
    /// in the same scope as the closure. In a closure-inside-another-closure
    /// scenarios, we might have a transitive captures of variables that must
    /// be propagated during the construction of each closure. In this case,
    /// we store the index of the captured variable in the environment of our
    /// direct parent closure. We do this in order to simplify the HIR to AST
    /// transformation in the monomorphization pass.
    pub transitive_capture_index: Option<usize>,
}

#[derive(Debug, Clone, PartialEq, Eq)]
pub struct HirLambda {
    pub parameters: Vec<(HirPattern, Type)>,
    pub return_type: Type,
    pub body: ExprId,
    pub captures: Vec<HirCapturedVar>,
}<|MERGE_RESOLUTION|>--- conflicted
+++ resolved
@@ -40,16 +40,6 @@
     Error,
 }
 
-<<<<<<< HEAD
-impl HirExpression {
-    /// Returns an empty block expression
-    pub const fn empty_block() -> HirExpression {
-        HirExpression::Block(HirBlockExpression { is_unsafe: false, statements: vec![] })
-    }
-}
-
-=======
->>>>>>> 6a7f593a
 /// Corresponds to a variable in the source code
 #[derive(Debug, Clone)]
 pub struct HirIdent {
