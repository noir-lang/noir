--- conflicted
+++ resolved
@@ -1306,23 +1306,9 @@
     "#;
 
     let errors = get_program_errors(src);
-<<<<<<< HEAD
-    assert_eq!(errors.len(), 3);
+    assert_eq!(errors.len(), 1);
     assert!(matches!(
         errors[0].0,
-        CompilationError::InterpreterError(InterpreterError::VariableNotInScope { .. })
-    ));
-    assert!(matches!(
-        errors[1].0,
-        CompilationError::InterpreterError(InterpreterError::NonComptimeVarReferenced { .. })
-    ));
-    assert!(matches!(
-        errors[2].0,
-=======
-    assert_eq!(errors.len(), 1);
-    assert!(matches!(
-        errors[0].0,
->>>>>>> 8ff4efda
         CompilationError::ResolverError(ResolverError::DependencyCycle { .. })
     ));
 }
