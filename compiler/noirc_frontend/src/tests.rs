#![cfg(test)]

#[cfg(test)]
mod name_shadowing;

// XXX: These tests repeat a lot of code
// what we should do is have test cases which are passed to a test harness
// A test harness will allow for more expressive and readable tests
use core::panic;
use std::collections::BTreeMap;

use fm::FileId;

use iter_extended::vecmap;
use noirc_errors::Location;

use crate::hir::comptime::InterpreterError;
use crate::hir::def_collector::dc_crate::CompilationError;
use crate::hir::def_collector::errors::{DefCollectorErrorKind, DuplicateType};
use crate::hir::def_map::ModuleData;
use crate::hir::resolution::errors::ResolverError;
use crate::hir::resolution::import::PathResolutionError;
use crate::hir::type_check::TypeCheckError;
use crate::hir::Context;
use crate::node_interner::{NodeInterner, StmtId};

use crate::hir::def_collector::dc_crate::DefCollector;
use crate::hir_def::expr::HirExpression;
use crate::hir_def::stmt::HirStatement;
use crate::monomorphization::monomorphize;
use crate::parser::ParserErrorReason;
use crate::ParsedModule;
use crate::{
    hir::def_map::{CrateDefMap, LocalModuleId},
    parse_program,
};
use fm::FileManager;
use noirc_arena::Arena;

pub(crate) fn has_parser_error(errors: &[(CompilationError, FileId)]) -> bool {
    errors.iter().any(|(e, _f)| matches!(e, CompilationError::ParseError(_)))
}

pub(crate) fn remove_experimental_warnings(errors: &mut Vec<(CompilationError, FileId)>) {
    errors.retain(|(error, _)| match error {
        CompilationError::ParseError(error) => {
            !matches!(error.reason(), Some(ParserErrorReason::ExperimentalFeature(..)))
        }
        _ => true,
    });
}

pub(crate) fn get_program(src: &str) -> (ParsedModule, Context, Vec<(CompilationError, FileId)>) {
    let root = std::path::Path::new("/");
    let fm = FileManager::new(root);

    let mut context = Context::new(fm, Default::default());
    context.def_interner.populate_dummy_operator_traits();
    let root_file_id = FileId::dummy();
    let root_crate_id = context.crate_graph.add_crate_root(root_file_id);

    let (program, parser_errors) = parse_program(src);
    let mut errors = vecmap(parser_errors, |e| (e.into(), root_file_id));
    remove_experimental_warnings(&mut errors);

    if !has_parser_error(&errors) {
        // Allocate a default Module for the root, giving it a ModuleId
        let mut modules: Arena<ModuleData> = Arena::default();
        let location = Location::new(Default::default(), root_file_id);
        let root = modules.insert(ModuleData::new(None, location, false));

        let def_map = CrateDefMap {
            root: LocalModuleId(root),
            modules,
            krate: root_crate_id,
            extern_prelude: BTreeMap::new(),
        };

        // Now we want to populate the CrateDefMap using the DefCollector
        errors.extend(DefCollector::collect_crate_and_dependencies(
            def_map,
            &mut context,
            program.clone().into_sorted(),
            root_file_id,
            None, // No debug_comptime_in_file
            &[],  // No macro processors
        ));
    }
    (program, context, errors)
}

pub(crate) fn get_program_errors(src: &str) -> Vec<(CompilationError, FileId)> {
    get_program(src).2
}

fn assert_no_errors(src: &str) {
    let errors = get_program_errors(src);
    if !errors.is_empty() {
        panic!("Expected no errors, got: {:?}", errors);
    }
}

#[test]
fn check_trait_implemented_for_all_t() {
    let src = "
    trait Default {
        fn default() -> Self;
    }
    
    trait Eq {
        fn eq(self, other: Self) -> bool;
    }
    
    trait IsDefault {
        fn is_default(self) -> bool;
    }
    
    impl<T> IsDefault for T where T: Default + Eq {
        fn is_default(self) -> bool {
            self.eq(T::default())
        }
    }
    
    struct Foo {
        a: u64,
    }
    
    impl Eq for Foo {
        fn eq(self, other: Foo) -> bool { self.a == other.a } 
    }
    
    impl Default for u64 {
        fn default() -> Self {
            0
        }
    }
    
    impl Default for Foo {
        fn default() -> Self {
            Foo { a: Default::default() }
        }
    }
    
    fn main(a: Foo) -> pub bool {
        a.is_default()
    }";
    assert_no_errors(src);
}

#[test]
fn check_trait_implementation_duplicate_method() {
    let src = "
    trait Default {
        fn default(x: Field, y: Field) -> Field;
    }
    
    struct Foo {
        bar: Field,
        array: [Field; 2],
    }
    
    impl Default for Foo {
        // Duplicate trait methods should not compile
        fn default(x: Field, y: Field) -> Field {
            y + 2 * x
        }
        // Duplicate trait methods should not compile
        fn default(x: Field, y: Field) -> Field {
            x + 2 * y
        }
    }
    
    fn main() {}";

    let errors = get_program_errors(src);
    assert!(!has_parser_error(&errors));
    assert!(errors.len() == 1, "Expected 1 error, got: {:?}", errors);

    for (err, _file_id) in errors {
        match &err {
            CompilationError::DefinitionError(DefCollectorErrorKind::Duplicate {
                typ,
                first_def,
                second_def,
            }) => {
                assert_eq!(typ, &DuplicateType::TraitAssociatedFunction);
                assert_eq!(first_def, "default");
                assert_eq!(second_def, "default");
            }
            _ => {
                panic!("No other errors are expected! Found = {:?}", err);
            }
        };
    }
}

#[test]
fn check_trait_wrong_method_return_type() {
    let src = "
    trait Default {
        fn default() -> Self;
    }
    
    struct Foo {
    }
    
    impl Default for Foo {
        fn default() -> Field {
            0
        }
    }
    
    fn main() {
    }
    ";
    let errors = get_program_errors(src);
    assert!(!has_parser_error(&errors));
    assert!(errors.len() == 1, "Expected 1 error, got: {:?}", errors);

    for (err, _file_id) in errors {
        match &err {
            CompilationError::TypeError(TypeCheckError::TypeMismatch {
                expected_typ,
                expr_typ,
                expr_span: _,
            }) => {
                assert_eq!(expected_typ, "Foo");
                assert_eq!(expr_typ, "Field");
            }
            _ => {
                panic!("No other errors are expected! Found = {:?}", err);
            }
        };
    }
}

#[test]
fn check_trait_wrong_method_return_type2() {
    let src = "
    trait Default {
        fn default(x: Field, y: Field) -> Self;
    }
    
    struct Foo {
        bar: Field,
        array: [Field; 2],
    }
    
    impl Default for Foo {
        fn default(x: Field, _y: Field) -> Field {
            x
        }
    }
    
    fn main() {
    }";
    let errors = get_program_errors(src);
    assert!(!has_parser_error(&errors));
    assert!(errors.len() == 1, "Expected 1 error, got: {:?}", errors);

    for (err, _file_id) in errors {
        match &err {
            CompilationError::TypeError(TypeCheckError::TypeMismatch {
                expected_typ,
                expr_typ,
                expr_span: _,
            }) => {
                assert_eq!(expected_typ, "Foo");
                assert_eq!(expr_typ, "Field");
            }
            _ => {
                panic!("No other errors are expected! Found = {:?}", err);
            }
        };
    }
}

#[test]
fn check_trait_missing_implementation() {
    let src = "
    trait Default {
        fn default(x: Field, y: Field) -> Self;
    
        fn method2(x: Field) -> Field;
    
    }
    
    struct Foo {
        bar: Field,
        array: [Field; 2],
    }
    
    impl Default for Foo {
        fn default(x: Field, y: Field) -> Self {
            Self { bar: x, array: [x,y] }
        }
    }
    
    fn main() {
    }
    ";
    let errors = get_program_errors(src);
    assert!(!has_parser_error(&errors));
    assert!(errors.len() == 1, "Expected 1 error, got: {:?}", errors);

    for (err, _file_id) in errors {
        match &err {
            CompilationError::DefinitionError(DefCollectorErrorKind::TraitMissingMethod {
                trait_name,
                method_name,
                trait_impl_span: _,
            }) => {
                assert_eq!(trait_name, "Default");
                assert_eq!(method_name, "method2");
            }
            _ => {
                panic!("No other errors are expected! Found = {:?}", err);
            }
        };
    }
}

#[test]
fn check_trait_not_in_scope() {
    let src = "
    struct Foo {
        bar: Field,
        array: [Field; 2],
    }
    
    // Default trait does not exist
    impl Default for Foo {
        fn default(x: Field, y: Field) -> Self {
            Self { bar: x, array: [x,y] }
        }
    }
    
    fn main() {
    }
    
    ";
    let errors = get_program_errors(src);
    assert!(!has_parser_error(&errors));
    assert!(errors.len() == 1, "Expected 1 error, got: {:?}", errors);
    for (err, _file_id) in errors {
        match &err {
            CompilationError::DefinitionError(DefCollectorErrorKind::TraitNotFound {
                trait_path,
            }) => {
                assert_eq!(trait_path.as_string(), "Default");
            }
            _ => {
                panic!("No other errors are expected! Found = {:?}", err);
            }
        };
    }
}

#[test]
fn check_trait_wrong_method_name() {
    let src = "
    trait Default {
    }
    
    struct Foo {
        bar: Field,
        array: [Field; 2],
    }
    
    // wrong trait name method should not compile
    impl Default for Foo {
        fn does_not_exist(x: Field, y: Field) -> Self {
            Self { bar: x, array: [x,y] }
        }
    }
    
    fn main() {
    }";
    let compilation_errors = get_program_errors(src);
    assert!(!has_parser_error(&compilation_errors));
    assert!(
        compilation_errors.len() == 1,
        "Expected 1 compilation error, got: {:?}",
        compilation_errors
    );

    for (err, _file_id) in compilation_errors {
        match &err {
            CompilationError::DefinitionError(DefCollectorErrorKind::MethodNotInTrait {
                trait_name,
                impl_method,
            }) => {
                assert_eq!(trait_name, "Default");
                assert_eq!(impl_method, "does_not_exist");
            }
            _ => {
                panic!("No other errors are expected! Found = {:?}", err);
            }
        };
    }
}

#[test]
fn check_trait_wrong_parameter() {
    let src = "
    trait Default {
        fn default(x: Field) -> Self;
    }
    
    struct Foo {
        bar: u32,
    }
    
    impl Default for Foo {
        fn default(x: u32) -> Self {
            Foo {bar: x}
        }
    }
    
    fn main() {
    }
    ";
    let errors = get_program_errors(src);
    assert!(!has_parser_error(&errors));
    assert!(errors.len() == 1, "Expected 1 error, got: {:?}", errors);

    for (err, _file_id) in errors {
        match &err {
            CompilationError::TypeError(TypeCheckError::TraitMethodParameterTypeMismatch {
                method_name,
                expected_typ,
                actual_typ,
                ..
            }) => {
                assert_eq!(method_name, "default");
                assert_eq!(expected_typ, "Field");
                assert_eq!(actual_typ, "u32");
            }
            _ => {
                panic!("No other errors are expected! Found = {:?}", err);
            }
        };
    }
}

#[test]
fn check_trait_wrong_parameter2() {
    let src = "
    trait Default {
        fn default(x: Field, y: Field) -> Self;
    }
    
    struct Foo {
        bar: Field,
        array: [Field; 2],
    }
    
    impl Default for Foo {
        fn default(x: Field, y: Foo) -> Self {
            Self { bar: x, array: [x, y.bar] }
        }
    }
    
    fn main() {
    }";

    let errors = get_program_errors(src);
    assert!(!has_parser_error(&errors));
    assert!(errors.len() == 1, "Expected 1 error, got: {:?}", errors);

    for (err, _file_id) in errors {
        match &err {
            CompilationError::TypeError(TypeCheckError::TraitMethodParameterTypeMismatch {
                method_name,
                expected_typ,
                actual_typ,
                ..
            }) => {
                assert_eq!(method_name, "default");
                assert_eq!(expected_typ, "Field");
                assert_eq!(actual_typ, "Foo");
            }
            _ => {
                panic!("No other errors are expected! Found = {:?}", err);
            }
        };
    }
}

#[test]
fn check_trait_wrong_parameter_type() {
    let src = "
    trait Default {
        fn default(x: Field, y: NotAType) -> Field;
    }
    
    fn main(x: Field, y: Field) {
        assert(y == x);
    }";
    let errors = get_program_errors(src);
    assert!(!has_parser_error(&errors));

    // This is a duplicate error in the name resolver & type checker.
    // In the elaborator there is no duplicate and only 1 error is issued
    assert!(errors.len() <= 2, "Expected 1 or 2 errors, got: {:?}", errors);

    for (err, _file_id) in errors {
        match &err {
            CompilationError::ResolverError(ResolverError::PathResolutionError(
                PathResolutionError::Unresolved(ident),
            )) => {
                assert_eq!(ident, "NotAType");
            }
            _ => {
                panic!("No other errors are expected! Found = {:?}", err);
            }
        };
    }
}

#[test]
fn check_trait_wrong_parameters_count() {
    let src = "
    trait Default {
        fn default(x: Field, y: Field) -> Self;
    }
    
    struct Foo {
        bar: Field,
        array: [Field; 2],
    }
    
    impl Default for Foo {
        fn default(x: Field) -> Self {
            Self { bar: x, array: [x, x] }
        }
    }
    
    fn main() {
    }
    ";
    let errors = get_program_errors(src);
    assert!(!has_parser_error(&errors));
    assert!(errors.len() == 1, "Expected 1 error, got: {:?}", errors);
    for (err, _file_id) in errors {
        match &err {
            CompilationError::TypeError(TypeCheckError::MismatchTraitImplNumParameters {
                actual_num_parameters,
                expected_num_parameters,
                trait_name,
                method_name,
                ..
            }) => {
                assert_eq!(actual_num_parameters, &1_usize);
                assert_eq!(expected_num_parameters, &2_usize);
                assert_eq!(method_name, "default");
                assert_eq!(trait_name, "Default");
            }
            _ => {
                panic!("No other errors are expected in this test case! Found = {:?}", err);
            }
        };
    }
}

#[test]
fn check_trait_impl_for_non_type() {
    let src = "
    trait Default {
        fn default(x: Field, y: Field) -> Field;
    }

    impl Default for main {
        fn default(x: Field, y: Field) -> Field {
            x + y
        }
    }

    fn main() {}
    ";
    let errors = get_program_errors(src);
    assert!(!has_parser_error(&errors));
    assert!(errors.len() == 1, "Expected 1 error, got: {:?}", errors);
    for (err, _file_id) in errors {
        match &err {
            CompilationError::ResolverError(ResolverError::Expected { expected, got, .. }) => {
                assert_eq!(expected, "type");
                assert_eq!(got, "function");
            }
            _ => {
                panic!("No other errors are expected! Found = {:?}", err);
            }
        };
    }
}

#[test]
fn check_impl_struct_not_trait() {
    let src = "
    struct Foo {
        bar: Field,
        array: [Field; 2],
    }

    struct Default {
        x: Field,
        z: Field, 
    }
    
    // Default is a struct not a trait
    impl Default for Foo {
        fn default(x: Field, y: Field) -> Self {
            Self { bar: x, array: [x,y] }
        }
    }
    
    fn main() {}
    ";
    let errors = get_program_errors(src);
    assert!(!has_parser_error(&errors));
    assert!(errors.len() == 1, "Expected 1 error, got: {:?}", errors);
    for (err, _file_id) in errors {
        match &err {
            CompilationError::DefinitionError(DefCollectorErrorKind::NotATrait {
                not_a_trait_name,
            }) => {
                assert_eq!(not_a_trait_name.to_string(), "Default");
            }
            _ => {
                panic!("No other errors are expected! Found = {:?}", err);
            }
        };
    }
}

#[test]
fn check_trait_duplicate_declaration() {
    let src = "
    trait Default {
        fn default(x: Field, y: Field) -> Self;
    }
    
    struct Foo {
        bar: Field,
        array: [Field; 2],
    }
    
    impl Default for Foo {
        fn default(x: Field,y: Field) -> Self {
            Self { bar: x, array: [x,y] }
        }
    }
    
    
    trait Default {
        fn default(x: Field) -> Self;
    }
    
    fn main() {
    }";
    let errors = get_program_errors(src);
    assert!(!has_parser_error(&errors));
    assert!(errors.len() == 1, "Expected 1 error, got: {:?}", errors);
    for (err, _file_id) in errors {
        match &err {
            CompilationError::DefinitionError(DefCollectorErrorKind::Duplicate {
                typ,
                first_def,
                second_def,
            }) => {
                assert_eq!(typ, &DuplicateType::Trait);
                assert_eq!(first_def, "Default");
                assert_eq!(second_def, "Default");
            }
            _ => {
                panic!("No other errors are expected! Found = {:?}", err);
            }
        };
    }
}

#[test]
fn check_trait_duplicate_implementation() {
    let src = "
    trait Default {
    }
    struct Foo {
        bar: Field,
    }
    
    impl Default for Foo {
    }
    impl Default for Foo {
    }
    fn main() {
    }
    ";
    let errors = get_program_errors(src);
    assert!(!has_parser_error(&errors));
    assert!(errors.len() == 2, "Expected 2 errors, got: {:?}", errors);
    for (err, _file_id) in errors {
        match &err {
            CompilationError::DefinitionError(DefCollectorErrorKind::OverlappingImpl {
                ..
            }) => (),
            CompilationError::DefinitionError(DefCollectorErrorKind::OverlappingImplNote {
                ..
            }) => (),
            _ => {
                panic!("No other errors are expected! Found = {:?}", err);
            }
        };
    }
}

#[test]
fn check_trait_duplicate_implementation_with_alias() {
    let src = "
    trait Default {
    }
    
    struct MyStruct {
    }
    
    type MyType = MyStruct;
    
    impl Default for MyStruct {
    }
    
    impl Default for MyType {
    }
    
    fn main() {
    }
    ";
    let errors = get_program_errors(src);
    assert!(!has_parser_error(&errors));
    assert!(errors.len() == 2, "Expected 2 errors, got: {:?}", errors);
    for (err, _file_id) in errors {
        match &err {
            CompilationError::DefinitionError(DefCollectorErrorKind::OverlappingImpl {
                ..
            }) => (),
            CompilationError::DefinitionError(DefCollectorErrorKind::OverlappingImplNote {
                ..
            }) => (),
            _ => {
                panic!("No other errors are expected! Found = {:?}", err);
            }
        };
    }
}

#[test]
fn test_impl_self_within_default_def() {
    let src = "
    trait Bar {
        fn ok(self) -> Self;

        fn ref_ok(self) -> Self {
            self.ok()
        }
    }

    impl<T> Bar for (T, T) where T: Bar {
        fn ok(self) -> Self {
            self
        }
    }";
    assert_no_errors(src);
}

#[test]
fn check_trait_as_type_as_fn_parameter() {
    let src = "
    trait Eq {
        fn eq(self, other: Self) -> bool;
    }

    struct Foo {
        a: u64,
    }

    impl Eq for Foo {
        fn eq(self, other: Foo) -> bool { self.a == other.a } 
    }

    fn test_eq(x: impl Eq) -> bool {
        x.eq(x)
    }

    fn main(a: Foo) -> pub bool {
        test_eq(a)
    }";
    assert_no_errors(src);
}

#[test]
fn check_trait_as_type_as_two_fn_parameters() {
    let src = "
    trait Eq {
        fn eq(self, other: Self) -> bool;
    }

    trait Test {
        fn test(self) -> bool;
    }

    struct Foo {
        a: u64,
    }

    impl Eq for Foo {
        fn eq(self, other: Foo) -> bool { self.a == other.a } 
    }

    impl Test for u64 {
        fn test(self) -> bool { self == self } 
    }

    fn test_eq(x: impl Eq, y: impl Test) -> bool {
        x.eq(x) == y.test()
    }

    fn main(a: Foo, b: u64) -> pub bool {
        test_eq(a, b)
    }";
    assert_no_errors(src);
}

fn get_program_captures(src: &str) -> Vec<Vec<String>> {
    let (program, context, _errors) = get_program(src);
    let interner = context.def_interner;
    let mut all_captures: Vec<Vec<String>> = Vec::new();
    for func in program.into_sorted().functions {
        let func_id = interner.find_function(func.name()).unwrap();
        let hir_func = interner.function(&func_id);
        // Iterate over function statements and apply filtering function
        find_lambda_captures(hir_func.block(&interner).statements(), &interner, &mut all_captures);
    }
    all_captures
}

fn find_lambda_captures(stmts: &[StmtId], interner: &NodeInterner, result: &mut Vec<Vec<String>>) {
    for stmt_id in stmts.iter() {
        let hir_stmt = interner.statement(stmt_id);
        let expr_id = match hir_stmt {
            HirStatement::Expression(expr_id) => expr_id,
            HirStatement::Let(let_stmt) => let_stmt.expression,
            HirStatement::Assign(assign_stmt) => assign_stmt.expression,
            HirStatement::Constrain(constr_stmt) => constr_stmt.0,
            HirStatement::Semi(semi_expr) => semi_expr,
            HirStatement::For(for_loop) => for_loop.block,
            HirStatement::Error => panic!("Invalid HirStatement!"),
            HirStatement::Break => panic!("Unexpected break"),
            HirStatement::Continue => panic!("Unexpected continue"),
            HirStatement::Comptime(_) => panic!("Unexpected comptime"),
        };
        let expr = interner.expression(&expr_id);

        get_lambda_captures(expr, interner, result); // TODO: dyn filter function as parameter
    }
}

fn get_lambda_captures(
    expr: HirExpression,
    interner: &NodeInterner,
    result: &mut Vec<Vec<String>>,
) {
    if let HirExpression::Lambda(lambda_expr) = expr {
        let mut cur_capture = Vec::new();

        for capture in lambda_expr.captures.iter() {
            cur_capture.push(interner.definition(capture.ident.id).name.clone());
        }
        result.push(cur_capture);

        // Check for other captures recursively within the lambda body
        let hir_body_expr = interner.expression(&lambda_expr.body);
        if let HirExpression::Block(block_expr) = hir_body_expr {
            find_lambda_captures(block_expr.statements(), interner, result);
        }
    }
}

#[test]
fn resolve_empty_function() {
    let src = "
        fn main() {

        }
    ";
    assert_no_errors(src);
}
#[test]
fn resolve_basic_function() {
    let src = r#"
        fn main(x : Field) {
            let y = x + x;
            assert(y == x);
        }
    "#;
    assert_no_errors(src);
}
#[test]
fn resolve_unused_var() {
    let src = r#"
        fn main(x : Field) {
            let y = x + x;
            assert(x == x);
        }
    "#;

    let errors = get_program_errors(src);
    assert!(errors.len() == 1, "Expected 1 error, got: {:?}", errors);
    // It should be regarding the unused variable
    match &errors[0].0 {
        CompilationError::ResolverError(ResolverError::UnusedVariable { ident }) => {
            assert_eq!(&ident.0.contents, "y");
        }
        _ => unreachable!("we should only have an unused var error"),
    }
}

#[test]
fn resolve_unresolved_var() {
    let src = r#"
        fn main(x : Field) {
            let y = x + x;
            assert(y == z);
        }
    "#;
    let errors = get_program_errors(src);
    assert!(errors.len() == 1, "Expected 1 error, got: {:?}", errors);
    // It should be regarding the unresolved var `z` (Maybe change to undeclared and special case)
    match &errors[0].0 {
        CompilationError::ResolverError(ResolverError::VariableNotDeclared { name, span: _ }) => {
            assert_eq!(name, "z");
        }
        _ => unimplemented!("we should only have an unresolved variable"),
    }
}

#[test]
fn unresolved_path() {
    let src = "
        fn main(x : Field) {
            let _z = some::path::to::a::func(x);
        }
    ";
    let errors = get_program_errors(src);
    assert!(errors.len() == 1, "Expected 1 error, got: {:?}", errors);
    for (compilation_error, _file_id) in errors {
        match compilation_error {
            CompilationError::ResolverError(err) => {
                match err {
                    ResolverError::PathResolutionError(PathResolutionError::Unresolved(name)) => {
                        assert_eq!(name.to_string(), "some");
                    }
                    _ => unimplemented!("we should only have an unresolved function"),
                };
            }
            _ => unimplemented!(),
        }
    }
}

#[test]
fn resolve_literal_expr() {
    let src = r#"
        fn main(x : Field) {
            let y = 5;
            assert(y == x);
        }
    "#;
    assert_no_errors(src);
}

#[test]
fn multiple_resolution_errors() {
    let src = r#"
        fn main(x : Field) {
           let y = foo::bar(x);
           let z = y + a;
        }
    "#;

    let errors = get_program_errors(src);
    assert!(errors.len() == 3, "Expected 3 errors, got: {:?}", errors);

    // Errors are:
    // `a` is undeclared
    // `z` is unused
    // `foo::bar` does not exist
    for (compilation_error, _file_id) in errors {
        match compilation_error {
            CompilationError::ResolverError(err) => {
                match err {
                    ResolverError::UnusedVariable { ident } => {
                        assert_eq!(&ident.0.contents, "z");
                    }
                    ResolverError::VariableNotDeclared { name, .. } => {
                        assert_eq!(name, "a");
                    }
                    ResolverError::PathResolutionError(PathResolutionError::Unresolved(name)) => {
                        assert_eq!(name.to_string(), "foo");
                    }
                    _ => unimplemented!(),
                };
            }
            _ => unimplemented!(),
        }
    }
}

#[test]
fn resolve_prefix_expr() {
    let src = r#"
        fn main(x : Field) {
            let _y = -x;
        }
    "#;
    assert_no_errors(src);
}

#[test]
fn resolve_for_expr() {
    let src = r#"
        fn main(x : u64) {
            for i in 1..20 {
                let _z = x + i;
            };
        }
    "#;
    assert_no_errors(src);
}

#[test]
fn resolve_call_expr() {
    let src = r#"
        fn main(x : Field) {
            let _z = foo(x);
        }

        fn foo(x : Field) -> Field {
            x
        }
    "#;
    assert_no_errors(src);
}

#[test]
fn resolve_shadowing() {
    let src = r#"
        fn main(x : Field) {
            let x = foo(x);
            let x = x;
            let (x, x) = (x, x);
            let _ = x;
        }

        fn foo(x : Field) -> Field {
            x
        }
    "#;
    assert_no_errors(src);
}

#[test]
fn resolve_basic_closure() {
    let src = r#"
        fn main(x : Field) -> pub Field {
            let closure = |y| y + x;
            closure(x)
        }
    "#;
    assert_no_errors(src);
}

#[test]
fn resolve_simplified_closure() {
    // based on bug https://github.com/noir-lang/noir/issues/1088

    let src = r#"fn do_closure(x: Field) -> Field {
        let y = x;
        let ret_capture = || {
          y
        };
        ret_capture()
      }

      fn main(x: Field) {
          assert(do_closure(x) == 100);
      }

      "#;
    let parsed_captures = get_program_captures(src);
    let expected_captures = vec![vec!["y".to_string()]];
    assert_eq!(expected_captures, parsed_captures);
}

#[test]
fn resolve_complex_closures() {
    let src = r#"
        fn main(x: Field) -> pub Field {
            let closure_without_captures = |x: Field| -> Field { x + x };
            let a = closure_without_captures(1);

            let closure_capturing_a_param = |y: Field| -> Field { y + x };
            let b = closure_capturing_a_param(2);

            let closure_capturing_a_local_var = |y: Field| -> Field { y + b };
            let c = closure_capturing_a_local_var(3);

            let closure_with_transitive_captures = |y: Field| -> Field {
                let d = 5;
                let nested_closure = |z: Field| -> Field {
                    let doubly_nested_closure = |w: Field| -> Field { w + x + b };
                    a + z + y + d + x + doubly_nested_closure(4) + x + y
                };
                let res = nested_closure(5);
                res
            };

            a + b + c + closure_with_transitive_captures(6)
        }
    "#;
    assert_no_errors(src);

    let expected_captures = vec![
        vec![],
        vec!["x".to_string()],
        vec!["b".to_string()],
        vec!["x".to_string(), "b".to_string(), "a".to_string()],
        vec!["x".to_string(), "b".to_string(), "a".to_string(), "y".to_string(), "d".to_string()],
        vec!["x".to_string(), "b".to_string()],
    ];

    let parsed_captures = get_program_captures(src);

    assert_eq!(expected_captures, parsed_captures);
}

#[test]
fn resolve_fmt_strings() {
    let src = r#"
        fn main() {
            let string = f"this is i: {i}";
            println(string);

            println(f"I want to print {0}");

            let new_val = 10;
            println(f"random_string{new_val}{new_val}");
        }
        fn println<T>(x : T) -> T {
            x
        }
    "#;

    let errors = get_program_errors(src);
    assert!(errors.len() == 5, "Expected 5 errors, got: {:?}", errors);

    for (err, _file_id) in errors {
        match &err {
            CompilationError::ResolverError(ResolverError::VariableNotDeclared {
                name, ..
            }) => {
                assert_eq!(name, "i");
            }
            CompilationError::ResolverError(ResolverError::NumericConstantInFormatString {
                name,
                ..
            }) => {
                assert_eq!(name, "0");
            }
            CompilationError::TypeError(TypeCheckError::UnusedResultError {
                expr_type: _,
                expr_span,
            }) => {
                let a = src.get(expr_span.start() as usize..expr_span.end() as usize).unwrap();
                assert!(
                    a == "println(string)"
                        || a == "println(f\"I want to print {0}\")"
                        || a == "println(f\"random_string{new_val}{new_val}\")"
                );
            }
            _ => unimplemented!(),
        };
    }
}

fn check_rewrite(src: &str, expected: &str) {
    let (_program, mut context, _errors) = get_program(src);
    let main_func_id = context.def_interner.find_function("main").unwrap();
    let program = monomorphize(main_func_id, &mut context.def_interner).unwrap();
    assert!(format!("{}", program) == expected);
}

#[test]
fn simple_closure_with_no_captured_variables() {
    let src = r#"
    fn main() -> pub Field {
        let x = 1;
        let closure = || x;
        closure()
    }
    "#;

    let expected_rewrite = r#"fn main$f0() -> Field {
    let x$0 = 1;
    let closure$3 = {
        let closure_variable$2 = {
            let env$1 = (x$l0);
            (env$l1, lambda$f1)
        };
        closure_variable$l2
    };
    {
        let tmp$4 = closure$l3;
        tmp$l4.1(tmp$l4.0)
    }
}
fn lambda$f1(mut env$l1: (Field)) -> Field {
    env$l1.0
}
"#;
    check_rewrite(src, expected_rewrite);
}

#[test]
fn deny_cyclic_globals() {
    let src = r#"
        global A = B;
        global B = A;
        fn main() {}
    "#;
    assert_eq!(get_program_errors(src).len(), 1);
}

#[test]
fn deny_cyclic_type_aliases() {
    let src = r#"
        type A = B;
        type B = A;
        fn main() {}
    "#;
    assert_eq!(get_program_errors(src).len(), 1);
}

#[test]
fn ensure_nested_type_aliases_type_check() {
    let src = r#"
        type A = B;
        type B = u8;
        fn main() {
            let _a: A = 0 as u16;
        }
    "#;
    assert_eq!(get_program_errors(src).len(), 1);
}

#[test]
fn type_aliases_in_entry_point() {
    let src = r#"
        type Foo = u8;
        fn main(_x: Foo) {}
    "#;
    assert_eq!(get_program_errors(src).len(), 0);
}

#[test]
fn operators_in_global_used_in_type() {
    let src = r#"
        global ONE = 1;
        global COUNT = ONE + 2;
        fn main() {
            let _array: [Field; COUNT] = [1, 2, 3];
        }
    "#;
    assert_eq!(get_program_errors(src).len(), 0);
}

#[test]
fn break_and_continue_in_constrained_fn() {
    let src = r#"
        fn main() {
            for i in 0 .. 10 {
                if i == 2 {
                    continue;
                }
                if i == 5 {
                    break;
                }
            }
        }
    "#;
    assert_eq!(get_program_errors(src).len(), 2);
}

#[test]
fn break_and_continue_outside_loop() {
    let src = r#"
        unconstrained fn main() {
            continue;
            break;
        }
    "#;
    assert_eq!(get_program_errors(src).len(), 2);
}

// Regression for #2540
#[test]
fn for_loop_over_array() {
    let src = r#"
        fn hello<N>(_array: [u1; N]) {
            for _ in 0..N {}
        }

        fn main() {
            let array: [u1; 2] = [0, 1];
            hello(array);
        }
    "#;
    let errors = get_program_errors(src);
    assert_eq!(get_program_errors(src).len(), 1);

    assert!(matches!(
        errors[0].0,
        CompilationError::ResolverError(ResolverError::UseExplicitNumericGeneric { .. })
    ));
}

// Regression for #4545
#[test]
fn type_aliases_in_main() {
    let src = r#"
        type Outer<let N: u32> = [u8; N];
        fn main(_arg: Outer<1>) {}
    "#;
    assert_eq!(get_program_errors(src).len(), 0);
}

#[test]
fn ban_mutable_globals() {
    // Mutable globals are only allowed in a comptime context
    let src = r#"
        mut global FOO: Field = 0;
        fn main() {}
    "#;
    assert_eq!(get_program_errors(src).len(), 1);
}

#[test]
fn deny_inline_attribute_on_unconstrained() {
    let src = r#"
        #[no_predicates]
        unconstrained fn foo(x: Field, y: Field) {
            assert(x != y);
        }
    "#;
    let errors = get_program_errors(src);
    assert_eq!(errors.len(), 1);
    assert!(matches!(
        errors[0].0,
        CompilationError::ResolverError(ResolverError::NoPredicatesAttributeOnUnconstrained { .. })
    ));
}

#[test]
fn deny_fold_attribute_on_unconstrained() {
    let src = r#"
        #[fold]
        unconstrained fn foo(x: Field, y: Field) {
            assert(x != y);
        }
    "#;
    let errors = get_program_errors(src);
    assert_eq!(errors.len(), 1);
    assert!(matches!(
        errors[0].0,
        CompilationError::ResolverError(ResolverError::FoldAttributeOnUnconstrained { .. })
    ));
}

#[test]
fn specify_function_types_with_turbofish() {
    let src = r#"
        trait Default {
            fn default() -> Self;
        }

        impl Default for Field {
            fn default() -> Self { 0 }
        }

        impl Default for u64 {
            fn default() -> Self { 0 }
        }

        // Need the above as we don't have access to the stdlib here.
        // We also need to construct a concrete value of `U` without giving away its type
        // as otherwise the unspecified type is ignored.

        fn generic_func<T, U>() -> (T, U) where T: Default, U: Default {
            (T::default(), U::default())
        }
    
        fn main() {
            let _ = generic_func::<u64, Field>();
        }
    "#;
    let errors = get_program_errors(src);
    assert_eq!(errors.len(), 0);
}

#[test]
fn specify_method_types_with_turbofish() {
    let src = r#"
        trait Default {
            fn default() -> Self;
        }

        impl Default for Field {
            fn default() -> Self { 0 }
        }

        // Need the above as we don't have access to the stdlib here.
        // We also need to construct a concrete value of `U` without giving away its type
        // as otherwise the unspecified type is ignored.

        struct Foo<T> {
            inner: T
        }
        
        impl<T> Foo<T> {
            fn generic_method<U>(_self: Self) -> U where U: Default {
                U::default()
            }
        }
        
        fn main() {
            let foo: Foo<Field> = Foo { inner: 1 };
            let _ = foo.generic_method::<Field>();
        }
    "#;
    let errors = get_program_errors(src);
    assert_eq!(errors.len(), 0);
}

#[test]
fn incorrect_turbofish_count_function_call() {
    let src = r#"
        trait Default {
            fn default() -> Self;
        }

        impl Default for Field {
            fn default() -> Self { 0 }
        }

        impl Default for u64 {
            fn default() -> Self { 0 }
        }

        // Need the above as we don't have access to the stdlib here.
        // We also need to construct a concrete value of `U` without giving away its type
        // as otherwise the unspecified type is ignored.

        fn generic_func<T, U>() -> (T, U) where T: Default, U: Default {
            (T::default(), U::default())
        }

        fn main() {
            let _ = generic_func::<u64, Field, Field>();
        }
    "#;
    let errors = get_program_errors(src);
    assert_eq!(errors.len(), 1);
    assert!(matches!(
        errors[0].0,
        CompilationError::TypeError(TypeCheckError::IncorrectTurbofishGenericCount { .. }),
    ));
}

#[test]
fn incorrect_turbofish_count_method_call() {
    let src = r#"
        trait Default {
            fn default() -> Self;
        }

        impl Default for Field {
            fn default() -> Self { 0 }
        }

        // Need the above as we don't have access to the stdlib here.
        // We also need to construct a concrete value of `U` without giving away its type
        // as otherwise the unspecified type is ignored.

        struct Foo<T> {
            inner: T
        }
        
        impl<T> Foo<T> {
            fn generic_method<U>(_self: Self) -> U where U: Default {
                U::default()
            }
        }
        
        fn main() {
            let foo: Foo<Field> = Foo { inner: 1 };
            let _ = foo.generic_method::<Field, u32>();
        }
    "#;
    let errors = get_program_errors(src);
    assert_eq!(errors.len(), 1);
    assert!(matches!(
        errors[0].0,
        CompilationError::TypeError(TypeCheckError::IncorrectTurbofishGenericCount { .. }),
    ));
}

#[test]
fn struct_numeric_generic_in_function() {
    let src = r#"
    struct Foo {
        inner: u64
    }

    fn bar<let N: Foo>() { }
    "#;
    let errors = get_program_errors(src);
    assert_eq!(errors.len(), 1);
    assert!(matches!(
        errors[0].0,
        CompilationError::ResolverError(ResolverError::UnsupportedNumericGenericType { .. }),
    ));
}

#[test]
fn struct_numeric_generic_in_struct() {
    let src = r#"
    struct Foo {
        inner: u64
    }

    struct Bar<let N: Foo> { }
    "#;
    let errors = get_program_errors(src);
    assert_eq!(errors.len(), 1);
    assert!(matches!(
        errors[0].0,
        CompilationError::DefinitionError(
            DefCollectorErrorKind::UnsupportedNumericGenericType { .. }
        ),
    ));
}

#[test]
fn bool_numeric_generic() {
    let src = r#"
    fn read<let N: bool>() -> Field {
        if N {
            0
        } else {
            1
        }
    }
    "#;
    let errors = get_program_errors(src);
    assert_eq!(errors.len(), 1);
    assert!(matches!(
        errors[0].0,
        CompilationError::ResolverError(ResolverError::UnsupportedNumericGenericType { .. }),
    ));
}

#[test]
fn numeric_generic_binary_operation_type_mismatch() {
    let src = r#"
    fn foo<let N: Field>() -> bool {
        let mut check: bool = true;
        check = N;
        check
    }   
    "#;
    let errors = get_program_errors(src);
    assert_eq!(errors.len(), 1);
    assert!(matches!(
        errors[0].0,
        CompilationError::TypeError(TypeCheckError::TypeMismatchWithSource { .. }),
    ));
}

#[test]
fn bool_generic_as_loop_bound() {
    let src = r#"
    fn read<let N: bool>() {
        let mut fields = [0; N];
        for i in 0..N {
            fields[i] = i + 1;
        }
        assert(fields[0] == 1);
    }
    "#;
    let errors = get_program_errors(src);
    assert_eq!(errors.len(), 2);

    assert!(matches!(
        errors[0].0,
        CompilationError::ResolverError(ResolverError::UnsupportedNumericGenericType { .. }),
    ));

    let CompilationError::TypeError(TypeCheckError::TypeMismatch {
        expected_typ, expr_typ, ..
    }) = &errors[1].0
    else {
        panic!("Got an error other than a type mismatch");
    };

    assert_eq!(expected_typ, "Field");
    assert_eq!(expr_typ, "bool");
}

#[test]
fn numeric_generic_in_function_signature() {
    let src = r#"
    fn foo<let N: u8>(arr: [Field; N]) -> [Field; N] { arr }
    "#;
    assert_no_errors(src);
}

#[test]
fn numeric_generic_as_struct_field_type() {
    let src = r#"
    struct Foo<let N: u32> {
        a: Field,
        b: N,
    }
    "#;
    let errors = get_program_errors(src);
    assert_eq!(errors.len(), 1);
    assert!(matches!(
        errors[0].0,
        CompilationError::ResolverError(ResolverError::NumericGenericUsedForType { .. }),
    ));
}

#[test]
fn normal_generic_as_array_length() {
    let src = r#"
    struct Foo<N> {
        a: Field,
        b: [Field; N],
    }
    "#;
    let errors = get_program_errors(src);
    assert_eq!(errors.len(), 1);
    // TODO(https://github.com/noir-lang/noir/issues/5156): This should be switched to a hard type error rather than
    // the `UseExplicitNumericGeneric` once implicit numeric generics are removed.
    assert!(matches!(
        errors[0].0,
        CompilationError::ResolverError(ResolverError::UseExplicitNumericGeneric { .. }),
    ));
}

#[test]
fn numeric_generic_as_param_type() {
    let src = r#"
    fn foo<let I: Field>(x: I) -> I {
        let _q: I = 5;
        x
    }
    "#;
    let errors = get_program_errors(src);
    assert_eq!(errors.len(), 3);
    // Error from the parameter type
    assert!(matches!(
        errors[0].0,
        CompilationError::ResolverError(ResolverError::NumericGenericUsedForType { .. }),
    ));
    // Error from the let statement annotated type
    assert!(matches!(
        errors[1].0,
        CompilationError::ResolverError(ResolverError::NumericGenericUsedForType { .. }),
    ));
    // Error from the return type
    assert!(matches!(
        errors[2].0,
        CompilationError::ResolverError(ResolverError::NumericGenericUsedForType { .. }),
    ));
}

#[test]
fn numeric_generic_used_in_nested_type_fail() {
    let src = r#"
    struct Foo<let N: u32> {
        a: Field,
        b: Bar<N>,
    }
    struct Bar<N> {
        inner: N
    }
    "#;
    let errors = get_program_errors(src);
    assert_eq!(errors.len(), 1);
    assert!(matches!(
        errors[0].0,
        CompilationError::ResolverError(ResolverError::NumericGenericUsedForType { .. }),
    ));
}

#[test]
fn normal_generic_used_in_nested_array_length_fail() {
    let src = r#"
    struct Foo<N> {
        a: Field,
        b: Bar<N>,
    }
    struct Bar<let N: u32> {
        inner: [Field; N]
    }
    "#;
    let errors = get_program_errors(src);
    // TODO(https://github.com/noir-lang/noir/issues/5156): This should be switched to a hard type error once implicit numeric generics are removed.
    assert_eq!(errors.len(), 0);
}

#[test]
fn numeric_generic_used_in_nested_type_pass() {
    // The order of these structs should not be changed to make sure
    // that we are accurately resolving all struct generics before struct fields
    let src = r#"
    struct NestedNumeric<let N: u32> {
        a: Field,
        b: InnerNumeric<N>
    }
    struct InnerNumeric<let N: u32> {
        inner: [u64; N],
    }    
    "#;
    assert_no_errors(src);
}

#[test]
fn numeric_generic_used_in_trait() {
    // We want to make sure that `N` in `impl<let N: u32, T> Deserialize<N, T>` does
    // not trigger `expected type, found numeric generic parameter N` as the trait
    // does in fact expect a numeric generic.
    let src = r#"
    struct MyType<T> {
        a: Field,
        b: Field,
        c: Field,
        d: T,
    }
    
    impl<let N: u32, T> Deserialize<N, T> for MyType<T> {
        fn deserialize(fields: [Field; N], other: T) -> Self {
            MyType { a: fields[0], b: fields[1], c: fields[2], d: other }
        }
    }
    
    trait Deserialize<let N: u32, T> {
        fn deserialize(fields: [Field; N], other: T) -> Self;
    }
    "#;
    assert_no_errors(src);
}

#[test]
fn numeric_generic_in_trait_impl_with_extra_impl_generics() {
    let src = r#"
    trait Default {
        fn default() -> Self;
    }

    struct MyType<T> {
        a: Field,
        b: Field,
        c: Field,
        d: T,
    }
    
    // Make sure that `T` is placed before `N` as we want to test that the order of the generics is correctly maintained.
    // `N` is used first in the trait impl generics (`Deserialize<N> for MyType<T>`).
    // We want to make sure that the compiler correctly accounts for that `N` has a numeric kind
    // while `T` has a normal kind. 
    impl<T, let N: u32> Deserialize<N> for MyType<T> where T: Default {
        fn deserialize(fields: [Field; N]) -> Self {
            MyType { a: fields[0], b: fields[1], c: fields[2], d: T::default() }
        }
    }
    
    trait Deserialize<let N: u32> {
        fn deserialize(fields: [Field; N]) -> Self;
    }
    "#;
    assert_no_errors(src);
}

#[test]
fn numeric_generic_used_in_where_clause() {
    let src = r#"
    trait Deserialize<let N: u32> {
        fn deserialize(fields: [Field; N]) -> Self;
    }

    fn read<T, let N: u32>() -> T where T: Deserialize<N> {
        let mut fields: [Field; N] = [0; N];
        for i in 0..N {
            fields[i] = i as Field + 1;
        }
        T::deserialize(fields)
    }
    "#;
    assert_no_errors(src);
}

#[test]
fn numeric_generic_used_in_turbofish() {
    let src = r#"
    fn double<let N: u32>() -> u32 {
        // Used as an expression
        N * 2
    }

    fn double_numeric_generics_test() {
        // Example usage of a numeric generic arguments.
        assert(double::<9>() == 18);
        assert(double::<7 + 8>() == 30);
    }
    "#;
    assert_no_errors(src);
}

#[test]
fn constant_used_with_numeric_generic() {
    let src = r#"
    struct ValueNote {
        value: Field,
    }

    trait Serialize<let N: u32> {
        fn serialize(self) -> [Field; N];
    }

    impl Serialize<1> for ValueNote {
        fn serialize(self) -> [Field; 1] {
            [self.value]
        }
    }
    "#;
    assert_no_errors(src);
}

#[test]
fn normal_generic_used_when_numeric_expected_in_where_clause() {
    let src = r#"
    trait Deserialize<let N: u32> {
        fn deserialize(fields: [Field; N]) -> Self;
    }

    fn read<T, N>() -> T where T: Deserialize<N> {
        T::deserialize([0, 1])
    }
    "#;
    let errors = get_program_errors(src);
    assert_eq!(errors.len(), 1);
    assert!(matches!(
        errors[0].0,
        CompilationError::TypeError(TypeCheckError::TypeMismatch { .. }),
    ));

    let src = r#"
    trait Deserialize<let N: u32> {
        fn deserialize(fields: [Field; N]) -> Self;
    }

    fn read<T, N>() -> T where T: Deserialize<N> {
        let mut fields: [Field; N] = [0; N];
        for i in 0..N {
            fields[i] = i as Field + 1;
        }
        T::deserialize(fields)
    }
    "#;
    let errors = get_program_errors(src);
    assert_eq!(errors.len(), 1);
    assert!(matches!(
        errors[0].0,
        CompilationError::ResolverError(ResolverError::VariableNotDeclared { .. }),
    ));
}

// TODO(https://github.com/noir-lang/noir/issues/5156): Remove this test once we ban implicit numeric generics
#[test]
fn implicit_numeric_generics_elaborator() {
    let src = r#"
    struct BoundedVec<T, MaxLen> {
        storage: [T; MaxLen],
        len: u64,
    }
    
    impl<T, MaxLen> BoundedVec<T, MaxLen> {

        // Test that we have an implicit numeric generic for "Len" as well as "MaxLen"
        pub fn extend_from_bounded_vec<Len>(&mut self, _vec: BoundedVec<T, Len>) { 
            // We do this to avoid an unused variable warning on `self`
            let _ = self.len;
            for _ in 0..Len { }
        }

        pub fn push(&mut self, elem: T) {
            assert(self.len < MaxLen, "push out of bounds");
            self.storage[self.len] = elem;
            self.len += 1;
        }
    }
    "#;
    let errors = get_program_errors(src);
    assert_eq!(errors.len(), 4);

    for error in errors.iter() {
        if let CompilationError::ResolverError(ResolverError::UseExplicitNumericGeneric { ident }) =
            &errors[0].0
        {
            assert!(matches!(ident.0.contents.as_str(), "MaxLen" | "Len"));
        } else {
            panic!("Expected ResolverError::UseExplicitNumericGeneric but got {:?}", error);
        }
    }
}

#[test]
fn quote_code_fragments() {
    // This test ensures we can quote (and unquote/splice) code fragments
    // which by themselves are not valid code. They only need to be valid
    // by the time they are unquoted into the macro's call site.
    let src = r#"
        fn main() {
            comptime {
                concat!(quote { assert( }, quote { false); });
            }
        }

        comptime fn concat(a: Quoted, b: Quoted) -> Quoted {
            quote { $a $b }
        }
    "#;
    let errors = get_program_errors(src);
    assert_eq!(errors.len(), 1);

    use InterpreterError::FailingConstraint;
    assert!(matches!(&errors[0].0, CompilationError::InterpreterError(FailingConstraint { .. })));
}

#[test]
fn impl_stricter_than_trait_no_trait_method_constraints() {
    // This test ensures that the error we get from the where clause on the trait impl method
    // is a `DefCollectorErrorKind::ImplIsStricterThanTrait` error.
    let src = r#"
    trait Serialize<let N: u32> {
        // We want to make sure we trigger the error when override a trait method 
        // which itself has no trait constraints.
        fn serialize(self) -> [Field; N];
    }

    trait ToField {
        fn to_field(self) -> Field;
    }

    fn process_array<let N: u32>(array: [Field; N]) -> Field {
        array[0]
    }

    fn serialize_thing<A, let N: u32>(thing: A) -> [Field; N] where A: Serialize<N> {
        thing.serialize()
    }

    struct MyType<T> {
        a: T,
        b: T,
    }

    impl<T> Serialize<2> for MyType<T> {
        fn serialize(self) -> [Field; 2] where T: ToField {
            [ self.a.to_field(), self.b.to_field() ]
        }
    }

    impl<T> MyType<T> {
        fn do_thing_with_serialization_with_extra_steps(self) -> Field {
            process_array(serialize_thing(self))
        }
    }
    "#;

    let errors = get_program_errors(src);
    assert_eq!(errors.len(), 1);
    assert!(matches!(
        &errors[0].0,
        CompilationError::DefinitionError(DefCollectorErrorKind::ImplIsStricterThanTrait { .. })
    ));
}

#[test]
fn impl_stricter_than_trait_different_generics() {
    let src = r#"
    trait Default { }

    // Object type of the trait constraint differs
    trait Foo<T> {
        fn foo_good<U>() where T: Default;

        fn foo_bad<U>() where T: Default;
    }

    impl<A> Foo<A> for () {
        fn foo_good<B>() where A: Default {}

        fn foo_bad<B>() where B: Default {}
    }
    "#;

    let errors = get_program_errors(src);
    assert_eq!(errors.len(), 1);
    if let CompilationError::DefinitionError(DefCollectorErrorKind::ImplIsStricterThanTrait {
        constraint_typ,
        ..
    }) = &errors[0].0
    {
        assert!(matches!(constraint_typ.to_string().as_str(), "B"));
    } else {
        panic!("Expected DefCollectorErrorKind::ImplIsStricterThanTrait but got {:?}", errors[0].0);
    }
}

#[test]
fn impl_stricter_than_trait_different_object_generics() {
    let src = r#"
    trait MyTrait { }

    trait OtherTrait {}

    struct Option<T> {
        inner: T
    }

    struct OtherOption<T> {
        inner: Option<T>,
    }

    trait Bar<T> {
        fn bar_good<U>() where Option<T>: MyTrait, OtherOption<Option<T>>: OtherTrait;

        fn bar_bad<U>() where Option<T>: MyTrait, OtherOption<Option<T>>: OtherTrait;

        fn array_good<U>() where [T; 8]: MyTrait;

        fn array_bad<U>() where [T; 8]: MyTrait;

        fn tuple_good<U>() where (Option<T>, Option<U>): MyTrait;

        fn tuple_bad<U>() where (Option<T>, Option<U>): MyTrait;
    }

    impl<A> Bar<A> for () {
        fn bar_good<B>() 
        where 
            OtherOption<Option<A>>: OtherTrait, 
            Option<A>: MyTrait { }

        fn bar_bad<B>() 
        where 
            OtherOption<Option<A>>: OtherTrait, 
            Option<B>: MyTrait { }

        fn array_good<B>() where [A; 8]: MyTrait { }

        fn array_bad<B>() where [B; 8]: MyTrait { }

        fn tuple_good<B>() where (Option<A>, Option<B>): MyTrait { }

        fn tuple_bad<B>() where (Option<B>, Option<A>): MyTrait { }
    }
    "#;

    let errors = get_program_errors(src);
    assert_eq!(errors.len(), 3);
    if let CompilationError::DefinitionError(DefCollectorErrorKind::ImplIsStricterThanTrait {
        constraint_typ,
        constraint_name,
        ..
    }) = &errors[0].0
    {
        assert!(matches!(constraint_typ.to_string().as_str(), "Option<B>"));
        assert!(matches!(constraint_name.as_str(), "MyTrait"));
    } else {
        panic!("Expected DefCollectorErrorKind::ImplIsStricterThanTrait but got {:?}", errors[0].0);
    }

    if let CompilationError::DefinitionError(DefCollectorErrorKind::ImplIsStricterThanTrait {
        constraint_typ,
        constraint_name,
        ..
    }) = &errors[1].0
    {
        assert!(matches!(constraint_typ.to_string().as_str(), "[B; 8]"));
        assert!(matches!(constraint_name.as_str(), "MyTrait"));
    } else {
        panic!("Expected DefCollectorErrorKind::ImplIsStricterThanTrait but got {:?}", errors[0].0);
    }

    if let CompilationError::DefinitionError(DefCollectorErrorKind::ImplIsStricterThanTrait {
        constraint_typ,
        constraint_name,
        ..
    }) = &errors[2].0
    {
        assert!(matches!(constraint_typ.to_string().as_str(), "(Option<B>, Option<A>)"));
        assert!(matches!(constraint_name.as_str(), "MyTrait"));
    } else {
        panic!("Expected DefCollectorErrorKind::ImplIsStricterThanTrait but got {:?}", errors[0].0);
    }
}

#[test]
fn impl_stricter_than_trait_different_trait() {
    let src = r#"
    trait Default { }

    trait OtherDefault { }

    struct Option<T> {
        inner: T
    }

    trait Bar<T> {
        fn bar<U>() where Option<T>: Default;
    }

    impl<A> Bar<A> for () {
        // Trait constraint differs due to the trait even though the constraint
        // types are the same.
        fn bar<B>() where Option<A>: OtherDefault {}
    }
    "#;

    let errors = get_program_errors(src);
    assert_eq!(errors.len(), 1);
    if let CompilationError::DefinitionError(DefCollectorErrorKind::ImplIsStricterThanTrait {
        constraint_typ,
        constraint_name,
        ..
    }) = &errors[0].0
    {
        assert!(matches!(constraint_typ.to_string().as_str(), "Option<A>"));
        assert!(matches!(constraint_name.as_str(), "OtherDefault"));
    } else {
        panic!("Expected DefCollectorErrorKind::ImplIsStricterThanTrait but got {:?}", errors[0].0);
    }
}

#[test]
fn trait_impl_where_clause_stricter_pass() {
    let src = r#"
    trait MyTrait {
        fn good_foo<T, H>() where H: OtherTrait;

        fn bad_foo<T, H>() where H: OtherTrait;
    }

    trait OtherTrait {}

    struct Option<T> {
        inner: T
    }

    impl<T> MyTrait for [T] where Option<T>: MyTrait {
        fn good_foo<A, B>() where B: OtherTrait { }

        fn bad_foo<A, B>() where A: OtherTrait { }
    }
    "#;

    let errors = get_program_errors(src);
    assert_eq!(errors.len(), 1);
    if let CompilationError::DefinitionError(DefCollectorErrorKind::ImplIsStricterThanTrait {
        constraint_typ,
        constraint_name,
        ..
    }) = &errors[0].0
    {
        assert!(matches!(constraint_typ.to_string().as_str(), "A"));
        assert!(matches!(constraint_name.as_str(), "OtherTrait"));
    } else {
        panic!("Expected DefCollectorErrorKind::ImplIsStricterThanTrait but got {:?}", errors[0].0);
    }
}

#[test]
fn impl_stricter_than_trait_different_trait_generics() {
    let src = r#"
    trait Foo<T> {
        fn foo<U>() where T: T2<T>;
    }

    impl<A> Foo<A> for () {
        // Should be A: T2<A>
        fn foo<B>() where A: T2<B> {}
    }

    trait T2<C> {}
    "#;

    let errors = get_program_errors(src);
    assert_eq!(errors.len(), 1);
    if let CompilationError::DefinitionError(DefCollectorErrorKind::ImplIsStricterThanTrait {
        constraint_typ,
        constraint_name,
        constraint_generics,
        ..
    }) = &errors[0].0
    {
        assert!(matches!(constraint_typ.to_string().as_str(), "A"));
        assert!(matches!(constraint_name.as_str(), "T2"));
        assert!(matches!(constraint_generics[0].to_string().as_str(), "B"));
    } else {
        panic!("Expected DefCollectorErrorKind::ImplIsStricterThanTrait but got {:?}", errors[0].0);
    }
}

#[test]
fn impl_not_found_for_inner_impl() {
    // We want to guarantee that we get a no impl found error
    let src = r#"
    trait Serialize<let N: u32> {
        fn serialize(self) -> [Field; N];
    }

    trait ToField {
        fn to_field(self) -> Field;
    }

    fn process_array<let N: u32>(array: [Field; N]) -> Field {
        array[0]
    }

    fn serialize_thing<A, let N: u32>(thing: A) -> [Field; N] where A: Serialize<N> {
        thing.serialize()
    }

    struct MyType<T> {
        a: T,
        b: T,
    }

    impl<T> Serialize<2> for MyType<T> where T: ToField {
        fn serialize(self) -> [Field; 2] {
            [ self.a.to_field(), self.b.to_field() ]
        }
    }

    impl<T> MyType<T> {
        fn do_thing_with_serialization_with_extra_steps(self) -> Field {
            process_array(serialize_thing(self))
        }
    }
    "#;

    let errors = get_program_errors(src);
    assert_eq!(errors.len(), 1);
    assert!(matches!(
        &errors[0].0,
        CompilationError::TypeError(TypeCheckError::NoMatchingImplFound { .. })
    ));
}

// Regression for #5388
#[test]
fn comptime_let() {
    let src = r#"fn main() {
        comptime let my_var = 2;
        assert_eq(my_var, 2);
    }"#;
    let errors = get_program_errors(src);
    assert_eq!(errors.len(), 0);
}

#[test]
fn overflowing_u8() {
    let src = r#"
        fn main() {
            let _: u8 = 256;
        }"#;
    let errors = get_program_errors(src);
    assert_eq!(errors.len(), 1);

    if let CompilationError::TypeError(error) = &errors[0].0 {
        assert_eq!(
            error.to_string(),
            "The value `2⁸` cannot fit into `u8` which has range `0..=255`"
        );
    } else {
        panic!("Expected OverflowingAssignment error, got {:?}", errors[0].0);
    }
}

#[test]
fn underflowing_u8() {
    let src = r#"
        fn main() {
            let _: u8 = -1;
        }"#;
    let errors = get_program_errors(src);
    assert_eq!(errors.len(), 1);

    if let CompilationError::TypeError(error) = &errors[0].0 {
        assert_eq!(
            error.to_string(),
            "The value `-1` cannot fit into `u8` which has range `0..=255`"
        );
    } else {
        panic!("Expected OverflowingAssignment error, got {:?}", errors[0].0);
    }
}

#[test]
fn overflowing_i8() {
    let src = r#"
        fn main() {
            let _: i8 = 128;
        }"#;
    let errors = get_program_errors(src);
    assert_eq!(errors.len(), 1);

    if let CompilationError::TypeError(error) = &errors[0].0 {
        assert_eq!(
            error.to_string(),
            "The value `2⁷` cannot fit into `i8` which has range `-128..=127`"
        );
    } else {
        panic!("Expected OverflowingAssignment error, got {:?}", errors[0].0);
    }
}

#[test]
fn underflowing_i8() {
    let src = r#"
        fn main() {
            let _: i8 = -129;
        }"#;
    let errors = get_program_errors(src);
    assert_eq!(errors.len(), 1);

    if let CompilationError::TypeError(error) = &errors[0].0 {
        assert_eq!(
            error.to_string(),
            "The value `-129` cannot fit into `i8` which has range `-128..=127`"
        );
    } else {
        panic!("Expected OverflowingAssignment error, got {:?}", errors[0].0);
    }
}

#[test]
fn turbofish_numeric_generic_nested_call() {
    // Check for turbofish numeric generics used with function calls
    let src = r#"
    fn foo<let N: u32>() -> [u8; N] {
        [0; N]
    }

    fn bar<let N: u32>() -> [u8; N] {
        foo::<N>()
    }

    global M: u32 = 3;

    fn main() {
        let _ = bar::<M>();
    }
    "#;
    assert_no_errors(src);

    // Check for turbofish numeric generics used with method calls
    let src = r#"
    struct Foo<T> {
        a: T
    }

    impl<T> Foo<T> {
        fn static_method<let N: u32>() -> [u8; N] {
            [0; N]
        }

        fn impl_method<let N: u32>(self) -> [T; N] {
            [self.a; N]
        }
    }

    fn bar<let N: u32>() -> [u8; N] {
        let _ = Foo::static_method::<N>();
        let x: Foo<u8> = Foo { a: 0 };
        x.impl_method::<N>()
    }

    global M: u32 = 3;

    fn main() {
        let _ = bar::<M>();
    }
    "#;
    assert_no_errors(src);
}

#[test]
fn use_super() {
    let src = r#"
    fn some_func() {}

    mod foo {
        use super::some_func;
    }
    "#;
    assert_no_errors(src);
}

#[test]
fn use_super_in_path() {
    let src = r#"
    fn some_func() {}

    mod foo {
        fn func() {
            super::some_func();
        }
    }
    "#;
    assert_no_errors(src);
}

#[test]
fn no_super() {
    let src = "use super::some_func;";
    let errors = get_program_errors(src);
    assert_eq!(errors.len(), 1);

    let CompilationError::DefinitionError(DefCollectorErrorKind::PathResolutionError(
        PathResolutionError::NoSuper(span),
    )) = &errors[0].0
    else {
        panic!("Expected a 'no super' error, got {:?}", errors[0].0);
    };

    assert_eq!(span.start(), 4);
    assert_eq!(span.end(), 9);
}

#[test]
fn trait_impl_generics_count_mismatch() {
    let src = r#"
    trait Foo {}

    impl Foo<()> for Field {}

    fn main() {}"#;
    let errors = get_program_errors(src);
    assert_eq!(errors.len(), 1);

    let CompilationError::TypeError(TypeCheckError::GenericCountMismatch {
        item,
        expected,
        found,
        ..
    }) = &errors[0].0
    else {
        panic!("Expected a generic count mismatch error, got {:?}", errors[0].0);
    };

    assert_eq!(item, "Foo");
    assert_eq!(*expected, 0);
    assert_eq!(*found, 1);
}

#[test]
fn bit_not_on_untyped_integer() {
    let src = r#"
    fn main() {
        let _: u32 = 3 & !1;
    }
    "#;
    assert_no_errors(src);
}

#[test]
fn duplicate_struct_field() {
    let src = r#"
    struct Foo {
        x: i32,
        x: i32,
    }

    fn main() {}
    "#;
    let errors = get_program_errors(src);
    assert_eq!(errors.len(), 1);

    let CompilationError::DefinitionError(DefCollectorErrorKind::DuplicateField {
        first_def,
        second_def,
    }) = &errors[0].0
    else {
        panic!("Expected a duplicate field error, got {:?}", errors[0].0);
    };

    assert_eq!(first_def.to_string(), "x");
    assert_eq!(second_def.to_string(), "x");

    assert_eq!(first_def.span().start(), 26);
    assert_eq!(second_def.span().start(), 42);
}

#[test]
fn trait_constraint_on_tuple_type() {
    let src = r#"
        trait Foo<A> {
            fn foo(self, x: A) -> bool;
        }

        fn bar<T, U, V>(x: (T, U), y: V) -> bool where (T, U): Foo<V> {
            x.foo(y)
        }

        fn main() {}"#;
    assert_no_errors(src);
}

#[test]
fn turbofish_in_constructor_generics_mismatch() {
    let src = r#"
    struct Foo<T> {
        x: T
    }

    fn main() {
        let _ = Foo::<i32, i64> { x: 1 };
    }
    "#;

    let errors = get_program_errors(src);
    assert_eq!(errors.len(), 1);
    assert!(matches!(
        errors[0].0,
        CompilationError::TypeError(TypeCheckError::GenericCountMismatch { .. }),
    ));
}

#[test]
fn turbofish_in_constructor() {
    let src = r#"
    struct Foo<T> {
        x: T
    }

    fn main() {
        let x: Field = 0;
        let _ = Foo::<i32> { x: x };
    }
    "#;

    let errors = get_program_errors(src);
    assert_eq!(errors.len(), 1);

    let CompilationError::TypeError(TypeCheckError::TypeMismatch {
        expected_typ, expr_typ, ..
    }) = &errors[0].0
    else {
        panic!("Expected a type mismatch error, got {:?}", errors[0].0);
    };

    assert_eq!(expected_typ, "i32");
    assert_eq!(expr_typ, "Field");
}

#[test]
fn turbofish_in_middle_of_variable_unsupported_yet() {
    let src = r#"
    struct Foo<T> {
        x: T
    }

    impl <T> Foo<T> {
        fn new(x: T) -> Self {
            Foo { x }
        }
    }

    fn main() {
        let _ = Foo::<i32>::new(1);
    }
    "#;
    let errors = get_program_errors(src);
    assert_eq!(errors.len(), 1);

    assert!(matches!(
        errors[0].0,
        CompilationError::TypeError(TypeCheckError::UnsupportedTurbofishUsage { .. }),
    ));
}

#[test]
fn turbofish_in_struct_pattern() {
    let src = r#"
    struct Foo<T> {
        x: T
    }

    fn main() {
        let value: Field = 0;
        let Foo::<Field> { x } = Foo { x: value };
        let _ = x;
    }
    "#;
    assert_no_errors(src);
}

#[test]
fn turbofish_in_struct_pattern_errors_if_type_mismatch() {
    let src = r#"
    struct Foo<T> {
        x: T
    }

    fn main() {
        let value: Field = 0;
        let Foo::<i32> { x } = Foo { x: value };
        let _ = x;
    }
    "#;

    let errors = get_program_errors(src);
    assert_eq!(errors.len(), 1);

    let CompilationError::TypeError(TypeCheckError::TypeMismatchWithSource { .. }) = &errors[0].0
    else {
        panic!("Expected a type mismatch error, got {:?}", errors[0].0);
    };
}

#[test]
fn turbofish_in_struct_pattern_generic_count_mismatch() {
    let src = r#"
    struct Foo<T> {
        x: T
    }

    fn main() {
        let value = 0;
        let Foo::<i32, i64> { x } = Foo { x: value };
        let _ = x;
    }
    "#;

    let errors = get_program_errors(src);
    assert_eq!(errors.len(), 1);

    let CompilationError::TypeError(TypeCheckError::GenericCountMismatch {
        item,
        expected,
        found,
        ..
    }) = &errors[0].0
    else {
        panic!("Expected a generic count mismatch error, got {:?}", errors[0].0);
    };

    assert_eq!(item, "struct Foo");
    assert_eq!(*expected, 1);
    assert_eq!(*found, 2);
}

#[test]
fn incorrect_generic_count_on_struct_impl() {
    let src = r#"
    struct Foo {}
    impl <T> Foo<T> {}
    fn main() {}
    "#;

    let errors = get_program_errors(src);
    assert_eq!(errors.len(), 1);

    let CompilationError::ResolverError(ResolverError::IncorrectGenericCount {
        actual,
        expected,
        ..
    }) = errors[0].0
    else {
        panic!("Expected an incorrect generic count mismatch error, got {:?}", errors[0].0);
    };

    assert_eq!(actual, 1);
    assert_eq!(expected, 0);
}

#[test]
fn incorrect_generic_count_on_type_alias() {
    let src = r#"
    struct Foo {}
    type Bar = Foo<i32>;
    fn main() {}
    "#;

    let errors = get_program_errors(src);
    assert_eq!(errors.len(), 1);

    let CompilationError::ResolverError(ResolverError::IncorrectGenericCount {
        actual,
        expected,
        ..
    }) = errors[0].0
    else {
        panic!("Expected an incorrect generic count mismatch error, got {:?}", errors[0].0);
    };

    assert_eq!(actual, 1);
    assert_eq!(expected, 0);
}

#[test]
<<<<<<< HEAD
fn trait_impl_for_a_type_that_implements_another_trait() {
    let src = r#"
    trait One {
        fn one(self) -> i32;
    }

    impl One for i32 {
        fn one(self) -> i32 {
            self
        }
    }

    trait Two {
        fn two(self) -> i32;
    }

    impl<T> Two for T where T: One {
        fn two(self) -> i32 {
            self.one() + 1
        }
    }

    fn use_it<T>(t: T) -> i32 where T: Two {
        Two::two(t)
    }

=======
fn uses_self_type_for_struct_function_call() {
    let src = r#"
    struct S { }

    impl S {
        fn one() -> Field {
            1
        }

        fn two() -> Field {
            Self::one() + Self::one()
        }
    }

>>>>>>> b7e4f424
    fn main() {}
    "#;
    assert_no_errors(src);
}

#[test]
<<<<<<< HEAD
fn trait_impl_for_a_type_that_implements_another_trait_with_another_impl_used() {
    let src = r#"
    trait One {
        fn one(self) -> i32;
    }

    impl One for i32 {
        fn one(self) -> i32 {
            let _ = self;
=======
fn uses_self_type_inside_trait() {
    let src = r#"
    trait Foo {
        fn foo() -> Self {
            Self::bar()
        }

        fn bar() -> Self;
    }

    impl Foo for Field {
        fn bar() -> Self {
>>>>>>> b7e4f424
            1
        }
    }

<<<<<<< HEAD
    trait Two {
        fn two(self) -> i32;
    }

    impl<T> Two for T where T: One {
        fn two(self) -> i32 {
            self.one() + 1
        }
    }

    impl Two for u32 {
        fn two(self) -> i32 {
            let _ = self;
            0
        }
    }

    fn use_it(t: u32) -> i32 {
        Two::two(t)
=======
    fn main() {
        let _: Field = Foo::foo();
    }
    "#;
    assert_no_errors(src);
}

#[test]
fn uses_self_type_in_trait_where_clause() {
    let src = r#"
    trait Trait {
        fn trait_func() -> bool;
    }

    trait Foo where Self: Trait {
        fn foo(self) -> bool {
            self.trait_func()
        }
    }

    struct Bar {

    }

    impl Foo for Bar {

>>>>>>> b7e4f424
    }

    fn main() {}
    "#;
<<<<<<< HEAD
    assert_no_errors(src);
=======

    let errors = get_program_errors(src);
    assert_eq!(errors.len(), 1);

    let CompilationError::TypeError(TypeCheckError::UnresolvedMethodCall { method_name, .. }) =
        &errors[0].0
    else {
        panic!("Expected an unresolved method call error, got {:?}", errors[0].0);
    };

    assert_eq!(method_name, "trait_func");
>>>>>>> b7e4f424
}<|MERGE_RESOLUTION|>--- conflicted
+++ resolved
@@ -2731,34 +2731,6 @@
 }
 
 #[test]
-<<<<<<< HEAD
-fn trait_impl_for_a_type_that_implements_another_trait() {
-    let src = r#"
-    trait One {
-        fn one(self) -> i32;
-    }
-
-    impl One for i32 {
-        fn one(self) -> i32 {
-            self
-        }
-    }
-
-    trait Two {
-        fn two(self) -> i32;
-    }
-
-    impl<T> Two for T where T: One {
-        fn two(self) -> i32 {
-            self.one() + 1
-        }
-    }
-
-    fn use_it<T>(t: T) -> i32 where T: Two {
-        Two::two(t)
-    }
-
-=======
 fn uses_self_type_for_struct_function_call() {
     let src = r#"
     struct S { }
@@ -2773,24 +2745,12 @@
         }
     }
 
->>>>>>> b7e4f424
     fn main() {}
     "#;
     assert_no_errors(src);
 }
 
 #[test]
-<<<<<<< HEAD
-fn trait_impl_for_a_type_that_implements_another_trait_with_another_impl_used() {
-    let src = r#"
-    trait One {
-        fn one(self) -> i32;
-    }
-
-    impl One for i32 {
-        fn one(self) -> i32 {
-            let _ = self;
-=======
 fn uses_self_type_inside_trait() {
     let src = r#"
     trait Foo {
@@ -2803,32 +2763,10 @@
 
     impl Foo for Field {
         fn bar() -> Self {
->>>>>>> b7e4f424
             1
         }
     }
 
-<<<<<<< HEAD
-    trait Two {
-        fn two(self) -> i32;
-    }
-
-    impl<T> Two for T where T: One {
-        fn two(self) -> i32 {
-            self.one() + 1
-        }
-    }
-
-    impl Two for u32 {
-        fn two(self) -> i32 {
-            let _ = self;
-            0
-        }
-    }
-
-    fn use_it(t: u32) -> i32 {
-        Two::two(t)
-=======
     fn main() {
         let _: Field = Foo::foo();
     }
@@ -2855,14 +2793,10 @@
 
     impl Foo for Bar {
 
->>>>>>> b7e4f424
     }
 
     fn main() {}
     "#;
-<<<<<<< HEAD
-    assert_no_errors(src);
-=======
 
     let errors = get_program_errors(src);
     assert_eq!(errors.len(), 1);
@@ -2874,5 +2808,76 @@
     };
 
     assert_eq!(method_name, "trait_func");
->>>>>>> b7e4f424
+}
+
+#[test]
+fn trait_impl_for_a_type_that_implements_another_trait() {
+    let src = r#"
+    trait One {
+        fn one(self) -> i32;
+    }
+
+    impl One for i32 {
+        fn one(self) -> i32 {
+            self
+        }
+    }
+
+    trait Two {
+        fn two(self) -> i32;
+    }
+
+    impl<T> Two for T where T: One {
+        fn two(self) -> i32 {
+            self.one() + 1
+        }
+    }
+
+    fn use_it<T>(t: T) -> i32 where T: Two {
+        Two::two(t)
+    }
+
+    fn main() {}
+    "#;
+    assert_no_errors(src);
+}
+
+#[test]
+fn trait_impl_for_a_type_that_implements_another_trait_with_another_impl_used() {
+    let src = r#"
+    trait One {
+        fn one(self) -> i32;
+    }
+
+    impl One for i32 {
+        fn one(self) -> i32 {
+            let _ = self;
+            1
+        }
+    }
+
+    trait Two {
+        fn two(self) -> i32;
+    }
+
+    impl<T> Two for T where T: One {
+        fn two(self) -> i32 {
+            self.one() + 1
+        }
+    }
+
+    impl Two for u32 {
+        fn two(self) -> i32 {
+            let _ = self;
+            0
+        }
+    }
+
+    fn use_it(t: u32) -> i32 {
+        Two::two(t)
+    }
+
+    fn main() {}
+    "#;
+    assert_no_errors(src);
 }