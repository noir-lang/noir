#![cfg(test)]

#[cfg(test)]
mod name_shadowing;

// XXX: These tests repeat a lot of code
// what we should do is have test cases which are passed to a test harness
// A test harness will allow for more expressive and readable tests
use core::panic;
use std::collections::BTreeMap;

use fm::FileId;

use iter_extended::vecmap;
use noirc_errors::Location;

use crate::hir::comptime::InterpreterError;
use crate::hir::def_collector::dc_crate::CompilationError;
use crate::hir::def_collector::errors::{DefCollectorErrorKind, DuplicateType};
use crate::hir::def_map::ModuleData;
use crate::hir::resolution::errors::ResolverError;
use crate::hir::resolution::import::PathResolutionError;
use crate::hir::type_check::TypeCheckError;
use crate::hir::Context;
use crate::node_interner::{NodeInterner, StmtId};

use crate::hir::def_collector::dc_crate::DefCollector;
use crate::hir_def::expr::HirExpression;
use crate::hir_def::stmt::HirStatement;
use crate::monomorphization::monomorphize;
use crate::parser::ParserErrorReason;
use crate::ParsedModule;
use crate::{
    hir::def_map::{CrateDefMap, LocalModuleId},
    parse_program,
};
use fm::FileManager;
use noirc_arena::Arena;

pub(crate) fn has_parser_error(errors: &[(CompilationError, FileId)]) -> bool {
    errors.iter().any(|(e, _f)| matches!(e, CompilationError::ParseError(_)))
}

pub(crate) fn remove_experimental_warnings(errors: &mut Vec<(CompilationError, FileId)>) {
    errors.retain(|(error, _)| match error {
        CompilationError::ParseError(error) => {
            !matches!(error.reason(), Some(ParserErrorReason::ExperimentalFeature(..)))
        }
        _ => true,
    });
}

pub(crate) fn get_program(
    src: &str,
    use_legacy: bool,
) -> (ParsedModule, Context, Vec<(CompilationError, FileId)>) {
    let root = std::path::Path::new("/");
    let fm = FileManager::new(root);

    let mut context = Context::new(fm, Default::default());
    context.def_interner.populate_dummy_operator_traits();
    let root_file_id = FileId::dummy();
    let root_crate_id = context.crate_graph.add_crate_root(root_file_id);

    let (program, parser_errors) = parse_program(src);
    let mut errors = vecmap(parser_errors, |e| (e.into(), root_file_id));
    remove_experimental_warnings(&mut errors);

    if !has_parser_error(&errors) {
        // Allocate a default Module for the root, giving it a ModuleId
        let mut modules: Arena<ModuleData> = Arena::default();
        let location = Location::new(Default::default(), root_file_id);
        let root = modules.insert(ModuleData::new(None, location, false));

        let def_map = CrateDefMap {
            root: LocalModuleId(root),
            modules,
            krate: root_crate_id,
            extern_prelude: BTreeMap::new(),
        };

        // Now we want to populate the CrateDefMap using the DefCollector
        errors.extend(DefCollector::collect(
            def_map,
            &mut context,
            program.clone().into_sorted(),
            root_file_id,
<<<<<<< HEAD
            false,
            false,
=======
            use_legacy,
>>>>>>> b3a2c9c8
            &[], // No macro processors
        ));
    }
    (program, context, errors)
}

pub(crate) fn get_program_errors(src: &str) -> Vec<(CompilationError, FileId)> {
    get_program(src, false).2
}

#[test]
fn check_trait_implemented_for_all_t() {
    let src = "
    trait Default {
        fn default() -> Self;
    }
    
    trait Eq {
        fn eq(self, other: Self) -> bool;
    }
    
    trait IsDefault {
        fn is_default(self) -> bool;
    }
    
    impl<T> IsDefault for T where T: Default + Eq {
        fn is_default(self) -> bool {
            self.eq(T::default())
        }
    }
    
    struct Foo {
        a: u64,
    }
    
    impl Eq for Foo {
        fn eq(self, other: Foo) -> bool { self.a == other.a } 
    }
    
    impl Default for u64 {
        fn default() -> Self {
            0
        }
    }
    
    impl Default for Foo {
        fn default() -> Self {
            Foo { a: Default::default() }
        }
    }
    
    fn main(a: Foo) -> pub bool {
        a.is_default()
    }";

    let errors = get_program_errors(src);
    errors.iter().for_each(|err| println!("{:?}", err));
    assert!(errors.is_empty());
}

#[test]
fn check_trait_implementation_duplicate_method() {
    let src = "
    trait Default {
        fn default(x: Field, y: Field) -> Field;
    }
    
    struct Foo {
        bar: Field,
        array: [Field; 2],
    }
    
    impl Default for Foo {
        // Duplicate trait methods should not compile
        fn default(x: Field, y: Field) -> Field {
            y + 2 * x
        }
        // Duplicate trait methods should not compile
        fn default(x: Field, y: Field) -> Field {
            x + 2 * y
        }
    }
    
    fn main() {}";

    let errors = get_program_errors(src);
    assert!(!has_parser_error(&errors));
    assert!(errors.len() == 1, "Expected 1 error, got: {:?}", errors);

    for (err, _file_id) in errors {
        match &err {
            CompilationError::DefinitionError(DefCollectorErrorKind::Duplicate {
                typ,
                first_def,
                second_def,
            }) => {
                assert_eq!(typ, &DuplicateType::TraitAssociatedFunction);
                assert_eq!(first_def, "default");
                assert_eq!(second_def, "default");
            }
            _ => {
                panic!("No other errors are expected! Found = {:?}", err);
            }
        };
    }
}

#[test]
fn check_trait_wrong_method_return_type() {
    let src = "
    trait Default {
        fn default() -> Self;
    }
    
    struct Foo {
    }
    
    impl Default for Foo {
        fn default() -> Field {
            0
        }
    }
    
    fn main() {
    }
    ";
    let errors = get_program_errors(src);
    assert!(!has_parser_error(&errors));
    assert!(errors.len() == 1, "Expected 1 error, got: {:?}", errors);

    for (err, _file_id) in errors {
        match &err {
            CompilationError::TypeError(TypeCheckError::TypeMismatch {
                expected_typ,
                expr_typ,
                expr_span: _,
            }) => {
                assert_eq!(expected_typ, "Foo");
                assert_eq!(expr_typ, "Field");
            }
            _ => {
                panic!("No other errors are expected! Found = {:?}", err);
            }
        };
    }
}

#[test]
fn check_trait_wrong_method_return_type2() {
    let src = "
    trait Default {
        fn default(x: Field, y: Field) -> Self;
    }
    
    struct Foo {
        bar: Field,
        array: [Field; 2],
    }
    
    impl Default for Foo {
        fn default(x: Field, _y: Field) -> Field {
            x
        }
    }
    
    fn main() {
    }";
    let errors = get_program_errors(src);
    assert!(!has_parser_error(&errors));
    assert!(errors.len() == 1, "Expected 1 error, got: {:?}", errors);

    for (err, _file_id) in errors {
        match &err {
            CompilationError::TypeError(TypeCheckError::TypeMismatch {
                expected_typ,
                expr_typ,
                expr_span: _,
            }) => {
                assert_eq!(expected_typ, "Foo");
                assert_eq!(expr_typ, "Field");
            }
            _ => {
                panic!("No other errors are expected! Found = {:?}", err);
            }
        };
    }
}

#[test]
fn check_trait_missing_implementation() {
    let src = "
    trait Default {
        fn default(x: Field, y: Field) -> Self;
    
        fn method2(x: Field) -> Field;
    
    }
    
    struct Foo {
        bar: Field,
        array: [Field; 2],
    }
    
    impl Default for Foo {
        fn default(x: Field, y: Field) -> Self {
            Self { bar: x, array: [x,y] }
        }
    }
    
    fn main() {
    }
    ";
    let errors = get_program_errors(src);
    assert!(!has_parser_error(&errors));
    assert!(errors.len() == 1, "Expected 1 error, got: {:?}", errors);

    for (err, _file_id) in errors {
        match &err {
            CompilationError::DefinitionError(DefCollectorErrorKind::TraitMissingMethod {
                trait_name,
                method_name,
                trait_impl_span: _,
            }) => {
                assert_eq!(trait_name, "Default");
                assert_eq!(method_name, "method2");
            }
            _ => {
                panic!("No other errors are expected! Found = {:?}", err);
            }
        };
    }
}

#[test]
fn check_trait_not_in_scope() {
    let src = "
    struct Foo {
        bar: Field,
        array: [Field; 2],
    }
    
    // Default trait does not exist
    impl Default for Foo {
        fn default(x: Field, y: Field) -> Self {
            Self { bar: x, array: [x,y] }
        }
    }
    
    fn main() {
    }
    
    ";
    let errors = get_program_errors(src);
    assert!(!has_parser_error(&errors));
    assert!(errors.len() == 1, "Expected 1 error, got: {:?}", errors);
    for (err, _file_id) in errors {
        match &err {
            CompilationError::DefinitionError(DefCollectorErrorKind::TraitNotFound {
                trait_path,
            }) => {
                assert_eq!(trait_path.as_string(), "Default");
            }
            _ => {
                panic!("No other errors are expected! Found = {:?}", err);
            }
        };
    }
}

#[test]
fn check_trait_wrong_method_name() {
    let src = "
    trait Default {
    }
    
    struct Foo {
        bar: Field,
        array: [Field; 2],
    }
    
    // wrong trait name method should not compile
    impl Default for Foo {
        fn does_not_exist(x: Field, y: Field) -> Self {
            Self { bar: x, array: [x,y] }
        }
    }
    
    fn main() {
    }";
    let compilation_errors = get_program_errors(src);
    assert!(!has_parser_error(&compilation_errors));
    assert!(
        compilation_errors.len() == 1,
        "Expected 1 compilation error, got: {:?}",
        compilation_errors
    );

    for (err, _file_id) in compilation_errors {
        match &err {
            CompilationError::DefinitionError(DefCollectorErrorKind::MethodNotInTrait {
                trait_name,
                impl_method,
            }) => {
                assert_eq!(trait_name, "Default");
                assert_eq!(impl_method, "does_not_exist");
            }
            _ => {
                panic!("No other errors are expected! Found = {:?}", err);
            }
        };
    }
}

#[test]
fn check_trait_wrong_parameter() {
    let src = "
    trait Default {
        fn default(x: Field) -> Self;
    }
    
    struct Foo {
        bar: u32,
    }
    
    impl Default for Foo {
        fn default(x: u32) -> Self {
            Foo {bar: x}
        }
    }
    
    fn main() {
    }
    ";
    let errors = get_program_errors(src);
    assert!(!has_parser_error(&errors));
    assert!(errors.len() == 1, "Expected 1 error, got: {:?}", errors);

    for (err, _file_id) in errors {
        match &err {
            CompilationError::TypeError(TypeCheckError::TraitMethodParameterTypeMismatch {
                method_name,
                expected_typ,
                actual_typ,
                ..
            }) => {
                assert_eq!(method_name, "default");
                assert_eq!(expected_typ, "Field");
                assert_eq!(actual_typ, "u32");
            }
            _ => {
                panic!("No other errors are expected! Found = {:?}", err);
            }
        };
    }
}

#[test]
fn check_trait_wrong_parameter2() {
    let src = "
    trait Default {
        fn default(x: Field, y: Field) -> Self;
    }
    
    struct Foo {
        bar: Field,
        array: [Field; 2],
    }
    
    impl Default for Foo {
        fn default(x: Field, y: Foo) -> Self {
            Self { bar: x, array: [x, y.bar] }
        }
    }
    
    fn main() {
    }";

    let errors = get_program_errors(src);
    assert!(!has_parser_error(&errors));
    assert!(errors.len() == 1, "Expected 1 error, got: {:?}", errors);

    for (err, _file_id) in errors {
        match &err {
            CompilationError::TypeError(TypeCheckError::TraitMethodParameterTypeMismatch {
                method_name,
                expected_typ,
                actual_typ,
                ..
            }) => {
                assert_eq!(method_name, "default");
                assert_eq!(expected_typ, "Field");
                assert_eq!(actual_typ, "Foo");
            }
            _ => {
                panic!("No other errors are expected! Found = {:?}", err);
            }
        };
    }
}

#[test]
fn check_trait_wrong_parameter_type() {
    let src = "
    trait Default {
        fn default(x: Field, y: NotAType) -> Field;
    }
    
    fn main(x: Field, y: Field) {
        assert(y == x);
    }";
    let errors = get_program_errors(src);
    assert!(!has_parser_error(&errors));

    // This is a duplicate error in the name resolver & type checker.
    // In the elaborator there is no duplicate and only 1 error is issued
    assert!(errors.len() <= 2, "Expected 1 or 2 errors, got: {:?}", errors);

    for (err, _file_id) in errors {
        match &err {
            CompilationError::ResolverError(ResolverError::PathResolutionError(
                PathResolutionError::Unresolved(ident),
            )) => {
                assert_eq!(ident, "NotAType");
            }
            _ => {
                panic!("No other errors are expected! Found = {:?}", err);
            }
        };
    }
}

#[test]
fn check_trait_wrong_parameters_count() {
    let src = "
    trait Default {
        fn default(x: Field, y: Field) -> Self;
    }
    
    struct Foo {
        bar: Field,
        array: [Field; 2],
    }
    
    impl Default for Foo {
        fn default(x: Field) -> Self {
            Self { bar: x, array: [x, x] }
        }
    }
    
    fn main() {
    }
    ";
    let errors = get_program_errors(src);
    assert!(!has_parser_error(&errors));
    assert!(errors.len() == 1, "Expected 1 error, got: {:?}", errors);
    for (err, _file_id) in errors {
        match &err {
            CompilationError::TypeError(TypeCheckError::MismatchTraitImplNumParameters {
                actual_num_parameters,
                expected_num_parameters,
                trait_name,
                method_name,
                ..
            }) => {
                assert_eq!(actual_num_parameters, &1_usize);
                assert_eq!(expected_num_parameters, &2_usize);
                assert_eq!(method_name, "default");
                assert_eq!(trait_name, "Default");
            }
            _ => {
                panic!("No other errors are expected in this test case! Found = {:?}", err);
            }
        };
    }
}

#[test]
fn check_trait_impl_for_non_type() {
    let src = "
    trait Default {
        fn default(x: Field, y: Field) -> Field;
    }

    impl Default for main {
        fn default(x: Field, y: Field) -> Field {
            x + y
        }
    }

    fn main() {}
    ";
    let errors = get_program_errors(src);
    assert!(!has_parser_error(&errors));
    assert!(errors.len() == 1, "Expected 1 error, got: {:?}", errors);
    for (err, _file_id) in errors {
        match &err {
            CompilationError::ResolverError(ResolverError::Expected { expected, got, .. }) => {
                assert_eq!(expected, "type");
                assert_eq!(got, "function");
            }
            _ => {
                panic!("No other errors are expected! Found = {:?}", err);
            }
        };
    }
}

#[test]
fn check_impl_struct_not_trait() {
    let src = "
    struct Foo {
        bar: Field,
        array: [Field; 2],
    }

    struct Default {
        x: Field,
        z: Field, 
    }
    
    // Default is a struct not a trait
    impl Default for Foo {
        fn default(x: Field, y: Field) -> Self {
            Self { bar: x, array: [x,y] }
        }
    }
    
    fn main() {}
    ";
    let errors = get_program_errors(src);
    assert!(!has_parser_error(&errors));
    assert!(errors.len() == 1, "Expected 1 error, got: {:?}", errors);
    for (err, _file_id) in errors {
        match &err {
            CompilationError::DefinitionError(DefCollectorErrorKind::NotATrait {
                not_a_trait_name,
            }) => {
                assert_eq!(not_a_trait_name.to_string(), "Default");
            }
            _ => {
                panic!("No other errors are expected! Found = {:?}", err);
            }
        };
    }
}

#[test]
fn check_trait_duplicate_declaration() {
    let src = "
    trait Default {
        fn default(x: Field, y: Field) -> Self;
    }
    
    struct Foo {
        bar: Field,
        array: [Field; 2],
    }
    
    impl Default for Foo {
        fn default(x: Field,y: Field) -> Self {
            Self { bar: x, array: [x,y] }
        }
    }
    
    
    trait Default {
        fn default(x: Field) -> Self;
    }
    
    fn main() {
    }";
    let errors = get_program_errors(src);
    assert!(!has_parser_error(&errors));
    assert!(errors.len() == 1, "Expected 1 error, got: {:?}", errors);
    for (err, _file_id) in errors {
        match &err {
            CompilationError::DefinitionError(DefCollectorErrorKind::Duplicate {
                typ,
                first_def,
                second_def,
            }) => {
                assert_eq!(typ, &DuplicateType::Trait);
                assert_eq!(first_def, "Default");
                assert_eq!(second_def, "Default");
            }
            _ => {
                panic!("No other errors are expected! Found = {:?}", err);
            }
        };
    }
}

#[test]
fn check_trait_duplicate_implementation() {
    let src = "
    trait Default {
    }
    struct Foo {
        bar: Field,
    }
    
    impl Default for Foo {
    }
    impl Default for Foo {
    }
    fn main() {
    }
    ";
    let errors = get_program_errors(src);
    assert!(!has_parser_error(&errors));
    assert!(errors.len() == 2, "Expected 2 errors, got: {:?}", errors);
    for (err, _file_id) in errors {
        match &err {
            CompilationError::DefinitionError(DefCollectorErrorKind::OverlappingImpl {
                ..
            }) => (),
            CompilationError::DefinitionError(DefCollectorErrorKind::OverlappingImplNote {
                ..
            }) => (),
            _ => {
                panic!("No other errors are expected! Found = {:?}", err);
            }
        };
    }
}

#[test]
fn check_trait_duplicate_implementation_with_alias() {
    let src = "
    trait Default {
    }
    
    struct MyStruct {
    }
    
    type MyType = MyStruct;
    
    impl Default for MyStruct {
    }
    
    impl Default for MyType {
    }
    
    fn main() {
    }
    ";
    let errors = get_program_errors(src);
    assert!(!has_parser_error(&errors));
    assert!(errors.len() == 2, "Expected 2 errors, got: {:?}", errors);
    for (err, _file_id) in errors {
        match &err {
            CompilationError::DefinitionError(DefCollectorErrorKind::OverlappingImpl {
                ..
            }) => (),
            CompilationError::DefinitionError(DefCollectorErrorKind::OverlappingImplNote {
                ..
            }) => (),
            _ => {
                panic!("No other errors are expected! Found = {:?}", err);
            }
        };
    }
}

#[test]
fn test_impl_self_within_default_def() {
    let src = "
    trait Bar {
        fn ok(self) -> Self;

        fn ref_ok(self) -> Self {
            self.ok()
        }
    }

    impl<T> Bar for (T, T) where T: Bar {
        fn ok(self) -> Self {
            self
        }
    }";
    let errors = get_program_errors(src);
    errors.iter().for_each(|err| println!("{:?}", err));
    assert!(errors.is_empty());
}

#[test]
fn check_trait_as_type_as_fn_parameter() {
    let src = "
    trait Eq {
        fn eq(self, other: Self) -> bool;
    }

    struct Foo {
        a: u64,
    }

    impl Eq for Foo {
        fn eq(self, other: Foo) -> bool { self.a == other.a } 
    }

    fn test_eq(x: impl Eq) -> bool {
        x.eq(x)
    }

    fn main(a: Foo) -> pub bool {
        test_eq(a)
    }";

    let errors = get_program_errors(src);
    errors.iter().for_each(|err| println!("{:?}", err));
    assert!(errors.is_empty());
}

#[test]
fn check_trait_as_type_as_two_fn_parameters() {
    let src = "
    trait Eq {
        fn eq(self, other: Self) -> bool;
    }

    trait Test {
        fn test(self) -> bool;
    }

    struct Foo {
        a: u64,
    }

    impl Eq for Foo {
        fn eq(self, other: Foo) -> bool { self.a == other.a } 
    }

    impl Test for u64 {
        fn test(self) -> bool { self == self } 
    }

    fn test_eq(x: impl Eq, y: impl Test) -> bool {
        x.eq(x) == y.test()
    }

    fn main(a: Foo, b: u64) -> pub bool {
        test_eq(a, b)
    }";

    let errors = get_program_errors(src);
    errors.iter().for_each(|err| println!("{:?}", err));
    assert!(errors.is_empty());
}

fn get_program_captures(src: &str) -> Vec<Vec<String>> {
    let (program, context, _errors) = get_program(src, false);
    let interner = context.def_interner;
    let mut all_captures: Vec<Vec<String>> = Vec::new();
    for func in program.into_sorted().functions {
        let func_id = interner.find_function(func.name()).unwrap();
        let hir_func = interner.function(&func_id);
        // Iterate over function statements and apply filtering function
        find_lambda_captures(hir_func.block(&interner).statements(), &interner, &mut all_captures);
    }
    all_captures
}

fn find_lambda_captures(stmts: &[StmtId], interner: &NodeInterner, result: &mut Vec<Vec<String>>) {
    for stmt_id in stmts.iter() {
        let hir_stmt = interner.statement(stmt_id);
        let expr_id = match hir_stmt {
            HirStatement::Expression(expr_id) => expr_id,
            HirStatement::Let(let_stmt) => let_stmt.expression,
            HirStatement::Assign(assign_stmt) => assign_stmt.expression,
            HirStatement::Constrain(constr_stmt) => constr_stmt.0,
            HirStatement::Semi(semi_expr) => semi_expr,
            HirStatement::For(for_loop) => for_loop.block,
            HirStatement::Error => panic!("Invalid HirStatement!"),
            HirStatement::Break => panic!("Unexpected break"),
            HirStatement::Continue => panic!("Unexpected continue"),
            HirStatement::Comptime(_) => panic!("Unexpected comptime"),
        };
        let expr = interner.expression(&expr_id);

        get_lambda_captures(expr, interner, result); // TODO: dyn filter function as parameter
    }
}

fn get_lambda_captures(
    expr: HirExpression,
    interner: &NodeInterner,
    result: &mut Vec<Vec<String>>,
) {
    if let HirExpression::Lambda(lambda_expr) = expr {
        let mut cur_capture = Vec::new();

        for capture in lambda_expr.captures.iter() {
            cur_capture.push(interner.definition(capture.ident.id).name.clone());
        }
        result.push(cur_capture);

        // Check for other captures recursively within the lambda body
        let hir_body_expr = interner.expression(&lambda_expr.body);
        if let HirExpression::Block(block_expr) = hir_body_expr {
            find_lambda_captures(block_expr.statements(), interner, result);
        }
    }
}

#[test]
fn resolve_empty_function() {
    let src = "
        fn main() {

        }
    ";
    assert!(get_program_errors(src).is_empty());
}
#[test]
fn resolve_basic_function() {
    let src = r#"
        fn main(x : Field) {
            let y = x + x;
            assert(y == x);
        }
    "#;
    assert!(get_program_errors(src).is_empty());
}
#[test]
fn resolve_unused_var() {
    let src = r#"
        fn main(x : Field) {
            let y = x + x;
            assert(x == x);
        }
    "#;

    let errors = get_program_errors(src);
    assert!(errors.len() == 1, "Expected 1 error, got: {:?}", errors);
    // It should be regarding the unused variable
    match &errors[0].0 {
        CompilationError::ResolverError(ResolverError::UnusedVariable { ident }) => {
            assert_eq!(&ident.0.contents, "y");
        }
        _ => unreachable!("we should only have an unused var error"),
    }
}

#[test]
fn resolve_unresolved_var() {
    let src = r#"
        fn main(x : Field) {
            let y = x + x;
            assert(y == z);
        }
    "#;
    let errors = get_program_errors(src);
    assert!(errors.len() == 1, "Expected 1 error, got: {:?}", errors);
    // It should be regarding the unresolved var `z` (Maybe change to undeclared and special case)
    match &errors[0].0 {
        CompilationError::ResolverError(ResolverError::VariableNotDeclared { name, span: _ }) => {
            assert_eq!(name, "z");
        }
        _ => unimplemented!("we should only have an unresolved variable"),
    }
}

#[test]
fn unresolved_path() {
    let src = "
        fn main(x : Field) {
            let _z = some::path::to::a::func(x);
        }
    ";
    let errors = get_program_errors(src);
    assert!(errors.len() == 1, "Expected 1 error, got: {:?}", errors);
    for (compilation_error, _file_id) in errors {
        match compilation_error {
            CompilationError::ResolverError(err) => {
                match err {
                    ResolverError::PathResolutionError(PathResolutionError::Unresolved(name)) => {
                        assert_eq!(name.to_string(), "some");
                    }
                    _ => unimplemented!("we should only have an unresolved function"),
                };
            }
            _ => unimplemented!(),
        }
    }
}

#[test]
fn resolve_literal_expr() {
    let src = r#"
        fn main(x : Field) {
            let y = 5;
            assert(y == x);
        }
    "#;
    assert!(get_program_errors(src).is_empty());
}

#[test]
fn multiple_resolution_errors() {
    let src = r#"
        fn main(x : Field) {
           let y = foo::bar(x);
           let z = y + a;
        }
    "#;

    let errors = get_program_errors(src);
    assert!(errors.len() == 3, "Expected 3 errors, got: {:?}", errors);

    // Errors are:
    // `a` is undeclared
    // `z` is unused
    // `foo::bar` does not exist
    for (compilation_error, _file_id) in errors {
        match compilation_error {
            CompilationError::ResolverError(err) => {
                match err {
                    ResolverError::UnusedVariable { ident } => {
                        assert_eq!(&ident.0.contents, "z");
                    }
                    ResolverError::VariableNotDeclared { name, .. } => {
                        assert_eq!(name, "a");
                    }
                    ResolverError::PathResolutionError(PathResolutionError::Unresolved(name)) => {
                        assert_eq!(name.to_string(), "foo");
                    }
                    _ => unimplemented!(),
                };
            }
            _ => unimplemented!(),
        }
    }
}

#[test]
fn resolve_prefix_expr() {
    let src = r#"
        fn main(x : Field) {
            let _y = -x;
        }
    "#;
    assert!(get_program_errors(src).is_empty());
}

#[test]
fn resolve_for_expr() {
    let src = r#"
        fn main(x : u64) {
            for i in 1..20 {
                let _z = x + i;
            };
        }
    "#;
    assert!(get_program_errors(src).is_empty());
}

#[test]
fn resolve_call_expr() {
    let src = r#"
        fn main(x : Field) {
            let _z = foo(x);
        }

        fn foo(x : Field) -> Field {
            x
        }
    "#;
    assert!(get_program_errors(src).is_empty());
}

#[test]
fn resolve_shadowing() {
    let src = r#"
        fn main(x : Field) {
            let x = foo(x);
            let x = x;
            let (x, x) = (x, x);
            let _ = x;
        }

        fn foo(x : Field) -> Field {
            x
        }
    "#;
    assert!(get_program_errors(src).is_empty());
}

#[test]
fn resolve_basic_closure() {
    let src = r#"
        fn main(x : Field) -> pub Field {
            let closure = |y| y + x;
            closure(x)
        }
    "#;
    assert!(get_program_errors(src).is_empty());
}

#[test]
fn resolve_simplified_closure() {
    // based on bug https://github.com/noir-lang/noir/issues/1088

    let src = r#"fn do_closure(x: Field) -> Field {
        let y = x;
        let ret_capture = || {
          y
        };
        ret_capture()
      }

      fn main(x: Field) {
          assert(do_closure(x) == 100);
      }

      "#;
    let parsed_captures = get_program_captures(src);
    let expected_captures = vec![vec!["y".to_string()]];
    assert_eq!(expected_captures, parsed_captures);
}

#[test]
fn resolve_complex_closures() {
    let src = r#"
        fn main(x: Field) -> pub Field {
            let closure_without_captures = |x: Field| -> Field { x + x };
            let a = closure_without_captures(1);

            let closure_capturing_a_param = |y: Field| -> Field { y + x };
            let b = closure_capturing_a_param(2);

            let closure_capturing_a_local_var = |y: Field| -> Field { y + b };
            let c = closure_capturing_a_local_var(3);

            let closure_with_transitive_captures = |y: Field| -> Field {
                let d = 5;
                let nested_closure = |z: Field| -> Field {
                    let doubly_nested_closure = |w: Field| -> Field { w + x + b };
                    a + z + y + d + x + doubly_nested_closure(4) + x + y
                };
                let res = nested_closure(5);
                res
            };

            a + b + c + closure_with_transitive_captures(6)
        }
    "#;
    assert!(get_program_errors(src).is_empty(), "there should be no errors");

    let expected_captures = vec![
        vec![],
        vec!["x".to_string()],
        vec!["b".to_string()],
        vec!["x".to_string(), "b".to_string(), "a".to_string()],
        vec!["x".to_string(), "b".to_string(), "a".to_string(), "y".to_string(), "d".to_string()],
        vec!["x".to_string(), "b".to_string()],
    ];

    let parsed_captures = get_program_captures(src);

    assert_eq!(expected_captures, parsed_captures);
}

#[test]
fn resolve_fmt_strings() {
    let src = r#"
        fn main() {
            let string = f"this is i: {i}";
            println(string);

            println(f"I want to print {0}");

            let new_val = 10;
            println(f"random_string{new_val}{new_val}");
        }
        fn println<T>(x : T) -> T {
            x
        }
    "#;

    let errors = get_program_errors(src);
    assert!(errors.len() == 5, "Expected 5 errors, got: {:?}", errors);

    for (err, _file_id) in errors {
        match &err {
            CompilationError::ResolverError(ResolverError::VariableNotDeclared {
                name, ..
            }) => {
                assert_eq!(name, "i");
            }
            CompilationError::ResolverError(ResolverError::NumericConstantInFormatString {
                name,
                ..
            }) => {
                assert_eq!(name, "0");
            }
            CompilationError::TypeError(TypeCheckError::UnusedResultError {
                expr_type: _,
                expr_span,
            }) => {
                let a = src.get(expr_span.start() as usize..expr_span.end() as usize).unwrap();
                assert!(
                    a == "println(string)"
                        || a == "println(f\"I want to print {0}\")"
                        || a == "println(f\"random_string{new_val}{new_val}\")"
                );
            }
            _ => unimplemented!(),
        };
    }
}

fn check_rewrite(src: &str, expected: &str) {
    let (_program, mut context, _errors) = get_program(src, false);
    let main_func_id = context.def_interner.find_function("main").unwrap();
    let program = monomorphize(main_func_id, &mut context.def_interner).unwrap();
    assert!(format!("{}", program) == expected);
}

#[test]
fn simple_closure_with_no_captured_variables() {
    let src = r#"
    fn main() -> pub Field {
        let x = 1;
        let closure = || x;
        closure()
    }
    "#;

    let expected_rewrite = r#"fn main$f0() -> Field {
    let x$0 = 1;
    let closure$3 = {
        let closure_variable$2 = {
            let env$1 = (x$l0);
            (env$l1, lambda$f1)
        };
        closure_variable$l2
    };
    {
        let tmp$4 = closure$l3;
        tmp$l4.1(tmp$l4.0)
    }
}
fn lambda$f1(mut env$l1: (Field)) -> Field {
    env$l1.0
}
"#;
    check_rewrite(src, expected_rewrite);
}

#[test]
fn deny_cyclic_globals() {
    let src = r#"
        global A = B;
        global B = A;
        fn main() {}
    "#;
    assert_eq!(get_program_errors(src).len(), 1);
}

#[test]
fn deny_cyclic_type_aliases() {
    let src = r#"
        type A = B;
        type B = A;
        fn main() {}
    "#;
    assert_eq!(get_program_errors(src).len(), 1);
}

#[test]
fn ensure_nested_type_aliases_type_check() {
    let src = r#"
        type A = B;
        type B = u8;
        fn main() {
            let _a: A = 0 as u16;
        }
    "#;
    assert_eq!(get_program_errors(src).len(), 1);
}

#[test]
fn type_aliases_in_entry_point() {
    let src = r#"
        type Foo = u8;
        fn main(_x: Foo) {}
    "#;
    assert_eq!(get_program_errors(src).len(), 0);
}

#[test]
fn operators_in_global_used_in_type() {
    let src = r#"
        global ONE = 1;
        global COUNT = ONE + 2;
        fn main() {
            let _array: [Field; COUNT] = [1, 2, 3];
        }
    "#;
    assert_eq!(get_program_errors(src).len(), 0);
}

#[test]
fn break_and_continue_in_constrained_fn() {
    let src = r#"
        fn main() {
            for i in 0 .. 10 {
                if i == 2 {
                    continue;
                }
                if i == 5 {
                    break;
                }
            }
        }
    "#;
    assert_eq!(get_program_errors(src).len(), 2);
}

#[test]
fn break_and_continue_outside_loop() {
    let src = r#"
        unconstrained fn main() {
            continue;
            break;
        }
    "#;
    assert_eq!(get_program_errors(src).len(), 2);
}

// Regression for #2540
#[test]
fn for_loop_over_array() {
    let src = r#"
        fn hello<N>(_array: [u1; N]) {
            for _ in 0..N {}
        }

        fn main() {
            let array: [u1; 2] = [0, 1];
            hello(array);
        }
    "#;
    let errors = get_program_errors(src);
    assert_eq!(get_program_errors(src).len(), 1);

    assert!(matches!(
        errors[0].0,
        CompilationError::ResolverError(ResolverError::UseExplicitNumericGeneric { .. })
    ));
}

// Regression for #4545
#[test]
fn type_aliases_in_main() {
    let src = r#"
        type Outer<let N: u32> = [u8; N];
        fn main(_arg: Outer<1>) {}
    "#;
    assert_eq!(get_program_errors(src).len(), 0);
}

#[test]
fn ban_mutable_globals() {
    // Mutable globals are only allowed in a comptime context
    let src = r#"
        mut global FOO: Field = 0;
        fn main() {}
    "#;
    assert_eq!(get_program_errors(src).len(), 1);
}

#[test]
fn deny_inline_attribute_on_unconstrained() {
    let src = r#"
        #[no_predicates]
        unconstrained fn foo(x: Field, y: Field) {
            assert(x != y);
        }
    "#;
    let errors = get_program_errors(src);
    assert_eq!(errors.len(), 1);
    assert!(matches!(
        errors[0].0,
        CompilationError::ResolverError(ResolverError::NoPredicatesAttributeOnUnconstrained { .. })
    ));
}

#[test]
fn deny_fold_attribute_on_unconstrained() {
    let src = r#"
        #[fold]
        unconstrained fn foo(x: Field, y: Field) {
            assert(x != y);
        }
    "#;
    let errors = get_program_errors(src);
    assert_eq!(errors.len(), 1);
    assert!(matches!(
        errors[0].0,
        CompilationError::ResolverError(ResolverError::FoldAttributeOnUnconstrained { .. })
    ));
}

#[test]
fn specify_function_types_with_turbofish() {
    let src = r#"
        trait Default {
            fn default() -> Self;
        }

        impl Default for Field {
            fn default() -> Self { 0 }
        }

        impl Default for u64 {
            fn default() -> Self { 0 }
        }

        // Need the above as we don't have access to the stdlib here.
        // We also need to construct a concrete value of `U` without giving away its type
        // as otherwise the unspecified type is ignored.

        fn generic_func<T, U>() -> (T, U) where T: Default, U: Default {
            (T::default(), U::default())
        }
    
        fn main() {
            let _ = generic_func::<u64, Field>();
        }
    "#;
    let errors = get_program_errors(src);
    assert_eq!(errors.len(), 0);
}

#[test]
fn specify_method_types_with_turbofish() {
    let src = r#"
        trait Default {
            fn default() -> Self;
        }

        impl Default for Field {
            fn default() -> Self { 0 }
        }

        // Need the above as we don't have access to the stdlib here.
        // We also need to construct a concrete value of `U` without giving away its type
        // as otherwise the unspecified type is ignored.

        struct Foo<T> {
            inner: T
        }
        
        impl<T> Foo<T> {
            fn generic_method<U>(_self: Self) -> U where U: Default {
                U::default()
            }
        }
        
        fn main() {
            let foo: Foo<Field> = Foo { inner: 1 };
            let _ = foo.generic_method::<Field>();
        }
    "#;
    let errors = get_program_errors(src);
    assert_eq!(errors.len(), 0);
}

#[test]
fn struct_numeric_generic_in_function() {
    let src = r#"
    struct Foo {
        inner: u64
    }

    fn bar<let N: Foo>() { }
    "#;
    let errors = get_program_errors(src);
    assert_eq!(errors.len(), 1);
    assert!(matches!(
        errors[0].0,
        CompilationError::ResolverError(ResolverError::UnsupportedNumericGenericType { .. }),
    ));
}

#[test]
fn struct_numeric_generic_in_struct() {
    let src = r#"
    struct Foo {
        inner: u64
    }

    struct Bar<let N: Foo> { }
    "#;
    let errors = get_program_errors(src);
    assert_eq!(errors.len(), 1);
    assert!(matches!(
        errors[0].0,
        CompilationError::DefinitionError(
            DefCollectorErrorKind::UnsupportedNumericGenericType { .. }
        ),
    ));
}

#[test]
fn bool_numeric_generic() {
    let src = r#"
    fn read<let N: bool>() -> Field {
        if N {
            0
        } else {
            1
        }
    }
    "#;
    let errors = get_program_errors(src);
    assert_eq!(errors.len(), 1);
    assert!(matches!(
        errors[0].0,
        CompilationError::ResolverError(ResolverError::UnsupportedNumericGenericType { .. }),
    ));
}

#[test]
fn numeric_generic_binary_operation_type_mismatch() {
    let src = r#"
    fn foo<let N: Field>() -> bool {
        let mut check: bool = true;
        check = N;
        check
    }   
    "#;
    let errors = get_program_errors(src);
    assert_eq!(errors.len(), 1);
    assert!(matches!(
        errors[0].0,
        CompilationError::TypeError(TypeCheckError::TypeMismatchWithSource { .. }),
    ));
}

#[test]
fn bool_generic_as_loop_bound() {
    let src = r#"
    fn read<let N: bool>() {
        let mut fields = [0; N];
        for i in 0..N {
            fields[i] = i + 1;
        }
        assert(fields[0] == 1);
    }
    "#;
    let errors = get_program_errors(src);
    assert_eq!(errors.len(), 2);

    assert!(matches!(
        errors[0].0,
        CompilationError::ResolverError(ResolverError::UnsupportedNumericGenericType { .. }),
    ));

    let CompilationError::TypeError(TypeCheckError::TypeMismatch {
        expected_typ, expr_typ, ..
    }) = &errors[1].0
    else {
        panic!("Got an error other than a type mismatch");
    };

    assert_eq!(expected_typ, "Field");
    assert_eq!(expr_typ, "bool");
}

#[test]
fn numeric_generic_in_function_signature() {
    let src = r#"
    fn foo<let N: u8>(arr: [Field; N]) -> [Field; N] { arr }
    "#;
    let errors = get_program_errors(src);
    assert!(errors.is_empty());
}

#[test]
fn numeric_generic_as_struct_field_type() {
    let src = r#"
    struct Foo<let N: u64> {
        a: Field,
        b: N,
    }
    "#;
    let errors = get_program_errors(src);
    assert_eq!(errors.len(), 1);
    assert!(matches!(
        errors[0].0,
        CompilationError::ResolverError(ResolverError::NumericGenericUsedForType { .. }),
    ));
}

#[test]
fn normal_generic_as_array_length() {
    let src = r#"
    struct Foo<N> {
        a: Field,
        b: [Field; N],
    }
    "#;
    let errors = get_program_errors(src);
    assert_eq!(errors.len(), 1);
    // TODO(https://github.com/noir-lang/noir/issues/5156): This should be switched to a hard type error rather than
    // the `UseExplicitNumericGeneric` once implicit numeric generics are removed.
    assert!(matches!(
        errors[0].0,
        CompilationError::ResolverError(ResolverError::UseExplicitNumericGeneric { .. }),
    ));
}

#[test]
fn numeric_generic_as_param_type() {
    let src = r#"
    fn foo<let I: Field>(x: I) -> I {
        let _q: I = 5;
        x
    }
    "#;
    let errors = get_program_errors(src);
    assert_eq!(errors.len(), 3);
    // Error from the parameter type
    assert!(matches!(
        errors[0].0,
        CompilationError::ResolverError(ResolverError::NumericGenericUsedForType { .. }),
    ));
    // Error from the let statement annotated type
    assert!(matches!(
        errors[1].0,
        CompilationError::ResolverError(ResolverError::NumericGenericUsedForType { .. }),
    ));
    // Error from the return type
    assert!(matches!(
        errors[2].0,
        CompilationError::ResolverError(ResolverError::NumericGenericUsedForType { .. }),
    ));
}

#[test]
fn numeric_generic_used_in_nested_type_fail() {
    let src = r#"
    struct Foo<let N: u64> {
        a: Field,
        b: Bar<N>,
    }
    struct Bar<N> {
        inner: N
    }
    "#;
    let errors = get_program_errors(src);
    assert_eq!(errors.len(), 1);
    assert!(matches!(
        errors[0].0,
        CompilationError::ResolverError(ResolverError::NumericGenericUsedForType { .. }),
    ));
}

#[test]
fn normal_generic_used_in_nested_array_length_fail() {
    let src = r#"
    struct Foo<N> {
        a: Field,
        b: Bar<N>,
    }
    struct Bar<let N: u32> {
        inner: [Field; N]
    }
    "#;
    let errors = get_program_errors(src);
    // TODO(https://github.com/noir-lang/noir/issues/5156): This should be switched to a hard type error once implicit numeric generics are removed.
    assert_eq!(errors.len(), 0);
}

#[test]
fn numeric_generic_used_in_nested_type_pass() {
    // The order of these structs should not be changed to make sure
    // that we are accurately resolving all struct generics before struct fields
    let src = r#"
    struct NestedNumeric<let N: u32> {
        a: Field,
        b: InnerNumeric<N>
    }
    struct InnerNumeric<let N: u32> {
        inner: [u64; N],
    }    
    "#;
    let errors = get_program_errors(src);
    assert!(errors.is_empty());
}

#[test]
fn numeric_generic_used_in_trait() {
    let src = r#"
    struct MyType<T> {
        a: Field,
        b: Field,
        c: Field,
        d: T,
    }
    
    impl<let N: u64, T> Deserialize<N, T> for MyType<T> {
        fn deserialize(fields: [Field; N], other: T) -> Self {
            MyType { a: fields[0], b: fields[1], c: fields[2], d: other }
        }
    }
    
    trait Deserialize<let N: u32, T> {
        fn deserialize(fields: [Field; N], other: T) -> Self;
    }
    "#;
    let errors = get_program_errors(src);
    // We want to make sure that `N` in `impl<let N: u64, T> Deserialize<N, T>` does
    // not trigger `expected type, found numeric generic parameter N` as the trait
    // does in fact expect a numeric generic.
    assert!(errors.is_empty());
}

#[test]
fn numeric_generic_in_trait_impl_with_extra_impl_generics() {
    let src = r#"
    trait Default {
        fn default() -> Self;
    }

    struct MyType<T> {
        a: Field,
        b: Field,
        c: Field,
        d: T,
    }
    
    // Make sure that `T` is placed before `N` as we want to test that the order of the generics is correctly maintained.
    // `N` is used first in the trait impl generics (`Deserialize<N> for MyType<T>`).
    // We want to make sure that the compiler correctly accounts for that `N` has a numeric kind
    // while `T` has a normal kind. 
    impl<T, let N: u32> Deserialize<N> for MyType<T> where T: Default {
        fn deserialize(fields: [Field; N]) -> Self {
            MyType { a: fields[0], b: fields[1], c: fields[2], d: T::default() }
        }
    }
    
    trait Deserialize<let N: u32> {
        fn deserialize(fields: [Field; N]) -> Self;
    }
    "#;
    let errors = get_program_errors(src);
    assert!(errors.is_empty());
}

#[test]
fn numeric_generic_used_in_where_clause() {
    let src = r#"
    trait Deserialize<let N: u32> {
        fn deserialize(fields: [Field; N]) -> Self;
    }

    fn read<T, let N: u32>() -> T where T: Deserialize<N> {
        let mut fields: [Field; N] = [0; N];
        for i in 0..N {
            fields[i] = i as Field + 1;
        }
        T::deserialize(fields)
    }
    "#;
    let errors = get_program_errors(src);
    assert!(errors.is_empty());
}

#[test]
fn numeric_generic_used_in_turbofish() {
    let src = r#"
    fn double<let N: u32>() -> u32 {
        // Used as an expression
        N * 2
    }

    fn double_numeric_generics_test() {
        // Example usage of a numeric generic arguments.
        assert(double::<9>() == 18);
        assert(double::<7 + 8>() == 30);
    }
    "#;
    let errors = get_program_errors(src);
    assert!(errors.is_empty());
}

#[test]
fn constant_used_with_numeric_generic() {
    let src = r#"
    struct ValueNote {
        value: Field,
    }

    trait Serialize<let N: u32> {
        fn serialize(self) -> [Field; N];
    }

    impl Serialize<1> for ValueNote {
        fn serialize(self) -> [Field; 1] {
            [self.value]
        }
    }
    "#;
    let errors = get_program_errors(src);
    assert!(errors.is_empty());
}

#[test]
fn normal_generic_used_when_numeric_expected_in_where_clause() {
    let src = r#"
    trait Deserialize<let N: u32> {
        fn deserialize(fields: [Field; N]) -> Self;
    }

    fn read<T, N>() -> T where T: Deserialize<N> {
        T::deserialize([0, 1])
    }
    "#;
    let errors = get_program_errors(src);
    assert_eq!(errors.len(), 1);
    assert!(matches!(
        errors[0].0,
        CompilationError::TypeError(TypeCheckError::TypeMismatch { .. }),
    ));

    let src = r#"
    trait Deserialize<let N: u32> {
        fn deserialize(fields: [Field; N]) -> Self;
    }

    fn read<T, N>() -> T where T: Deserialize<N> {
        let mut fields: [Field; N] = [0; N];
        for i in 0..N {
            fields[i] = i as Field + 1;
        }
        T::deserialize(fields)
    }
    "#;
    let errors = get_program_errors(src);
    assert_eq!(errors.len(), 1);
    assert!(matches!(
        errors[0].0,
        CompilationError::ResolverError(ResolverError::VariableNotDeclared { .. }),
    ));
}

// TODO(https://github.com/noir-lang/noir/issues/5156): Remove this test once we ban implicit numeric generics
#[test]
fn implicit_numeric_generics_elaborator() {
    let src = r#"
    struct BoundedVec<T, MaxLen> {
        storage: [T; MaxLen],
        len: u64,
    }
    
    impl<T, MaxLen> BoundedVec<T, MaxLen> {

        // Test that we have an implicit numeric generic for "Len" as well as "MaxLen"
        pub fn extend_from_bounded_vec<Len>(&mut self, _vec: BoundedVec<T, Len>) { 
            // We do this to avoid an unused variable warning on `self`
            let _ = self.len;
            for _ in 0..Len { }
        }

        pub fn push(&mut self, elem: T) {
            assert(self.len < MaxLen, "push out of bounds");
            self.storage[self.len] = elem;
            self.len += 1;
        }
    }
    "#;
    let errors = get_program_errors(src);
    assert_eq!(errors.len(), 4);

    for error in errors.iter() {
        if let CompilationError::ResolverError(ResolverError::UseExplicitNumericGeneric { ident }) =
            &errors[0].0
        {
            assert!(matches!(ident.0.contents.as_str(), "MaxLen" | "Len"));
        } else {
            panic!("Expected ResolverError::UseExplicitNumericGeneric but got {:?}", error);
        }
    }
}

#[test]
fn quote_code_fragments() {
    // This test ensures we can quote (and unquote/splice) code fragments
    // which by themselves are not valid code. They only need to be valid
    // by the time they are unquoted into the macro's call site.
    let src = r#"
        fn main() {
            comptime {
                concat!(quote { assert( }, quote { false); });
            }
        }

        comptime fn concat(a: Quoted, b: Quoted) -> Quoted {
            quote { $a $b }
        }
    "#;
    let errors = get_program_errors(src);
    assert_eq!(errors.len(), 1);

    use InterpreterError::FailingConstraint;
    assert!(matches!(&errors[0].0, CompilationError::InterpreterError(FailingConstraint { .. })));
}<|MERGE_RESOLUTION|>--- conflicted
+++ resolved
@@ -85,12 +85,7 @@
             &mut context,
             program.clone().into_sorted(),
             root_file_id,
-<<<<<<< HEAD
-            false,
-            false,
-=======
             use_legacy,
->>>>>>> b3a2c9c8
             &[], // No macro processors
         ));
     }
