--- conflicted
+++ resolved
@@ -4538,8 +4538,7 @@
 
     "#;
     let features = vec![UnstableFeature::Enums];
-<<<<<<< HEAD
-    check_monomorphization_error_using_features(src, &features);
+    check_monomorphization_error_using_features!(src, &features);
 }
 
 #[test]
@@ -4567,7 +4566,4 @@
     "#;
     let features = vec![UnstableFeature::Enums];
     check_monomorphization_error_using_features(src, &features);
-=======
-    check_monomorphization_error_using_features!(src, &features);
->>>>>>> d2fabc63
 }