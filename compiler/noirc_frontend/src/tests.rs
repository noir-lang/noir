--- conflicted
+++ resolved
@@ -3726,7 +3726,6 @@
 }
 
 #[test]
-<<<<<<< HEAD
 fn errors_if_type_alias_aliases_more_private_type() {
     let src = r#"
     struct Foo {}
@@ -3776,7 +3775,9 @@
 
     assert_eq!(typ, "Foo");
     assert_eq!(item, "Bar");
-=======
+}
+
+#[test]
 fn use_numeric_generic_in_trait_method() {
     let src = r#"
         trait Foo  {
@@ -3799,5 +3800,4 @@
     let errors = get_program_errors(src);
     println!("{errors:?}");
     assert_eq!(errors.len(), 0);
->>>>>>> 4170c550
 }