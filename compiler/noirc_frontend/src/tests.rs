#![cfg(test)]

mod aliases;
mod arithmetic_generics;
mod bound_checks;
mod enums;
mod imports;
mod metaprogramming;
mod name_shadowing;
mod references;
mod traits;
mod turbofish;
mod unused_items;
mod visibility;

// XXX: These tests repeat a lot of code
// what we should do is have test cases which are passed to a test harness
// A test harness will allow for more expressive and readable tests
use std::collections::{BTreeMap, HashMap};
use std::path::Path;

use crate::elaborator::{FrontendOptions, UnstableFeature};

use iter_extended::vecmap;
use noirc_errors::reporter::report_all;
use noirc_errors::{CustomDiagnostic, Location, Span};

use crate::hir::Context;
use crate::hir::def_collector::dc_crate::CompilationError;
use crate::hir::def_map::ModuleData;
use crate::node_interner::{NodeInterner, StmtId};

use crate::hir::def_collector::dc_crate::DefCollector;
use crate::hir::def_map::{CrateDefMap, LocalModuleId};
use crate::hir_def::expr::HirExpression;
use crate::hir_def::stmt::HirStatement;
use crate::parser::{ItemKind, ParserErrorReason};
use crate::token::SecondaryAttribute;
use crate::{ParsedModule, parse_program};
use fm::FileManager;
use noirc_arena::Arena;

pub(crate) fn has_parser_error(errors: &[CompilationError]) -> bool {
    errors.iter().any(|e| matches!(e, CompilationError::ParseError(_)))
}

pub(crate) fn remove_experimental_warnings(errors: &mut Vec<CompilationError>) {
    errors.retain(|error| match error {
        CompilationError::ParseError(error) => {
            !matches!(error.reason(), Some(ParserErrorReason::ExperimentalFeature(..)))
        }
        _ => true,
    });
}

pub(crate) fn get_program(src: &str) -> (ParsedModule, Context, Vec<CompilationError>) {
    let allow_parser_errors = false;
    get_program_with_options(src, allow_parser_errors, FrontendOptions::test_default())
}

pub(crate) fn get_program_using_features(
    src: &str,
    features: &[UnstableFeature],
) -> (ParsedModule, Context<'static, 'static>, Vec<CompilationError>) {
    let allow_parser_errors = false;
    let mut options = FrontendOptions::test_default();
    options.enabled_unstable_features = features;
    get_program_with_options(src, allow_parser_errors, options)
}

/// Compile a program.
///
/// The stdlib is not available for these snippets.
pub(crate) fn get_program_with_options(
    src: &str,
    allow_parser_errors: bool,
    options: FrontendOptions,
) -> (ParsedModule, Context<'static, 'static>, Vec<CompilationError>) {
    let root = std::path::Path::new("/");
    let mut fm = FileManager::new(root);
    let root_file_id = fm.add_file_with_source(Path::new("test_file"), src.to_string()).unwrap();
    let mut context = Context::new(fm, Default::default());

    context.def_interner.populate_dummy_operator_traits();
    let root_crate_id = context.crate_graph.add_crate_root(root_file_id);

    let (program, parser_errors) = parse_program(src, root_file_id);
    let mut errors = vecmap(parser_errors, |e| e.into());
    remove_experimental_warnings(&mut errors);

    if allow_parser_errors || !has_parser_error(&errors) {
        let inner_attributes: Vec<SecondaryAttribute> = program
            .items
            .iter()
            .filter_map(|item| {
                if let ItemKind::InnerAttribute(attribute) = &item.kind {
                    Some(attribute.clone())
                } else {
                    None
                }
            })
            .collect();

        // Allocate a default Module for the root, giving it a ModuleId
        let mut modules: Arena<ModuleData> = Arena::default();
        let location = Location::new(Default::default(), root_file_id);
        let root = modules.insert(ModuleData::new(
            None,
            location,
            Vec::new(),
            inner_attributes.clone(),
            false, // is contract
            false, // is struct
        ));

        let def_map = CrateDefMap {
            root: LocalModuleId(root),
            modules,
            krate: root_crate_id,
            extern_prelude: BTreeMap::new(),
        };

        // Now we want to populate the CrateDefMap using the DefCollector
        errors.extend(DefCollector::collect_crate_and_dependencies(
            def_map,
            &mut context,
            program.clone().into_sorted(),
            root_file_id,
            options,
        ));
    }
    (program, context, errors)
}

pub(crate) fn get_program_errors(src: &str) -> Vec<CompilationError> {
    get_program(src).2
}

fn assert_no_errors(src: &str) {
    let (_, context, errors) = get_program(src);
    if !errors.is_empty() {
        let errors = errors.iter().map(CustomDiagnostic::from).collect::<Vec<_>>();
        report_all(context.file_manager.as_file_map(), &errors, false, false);
        panic!("Expected no errors");
    }
}

/// Given a source file with annotated errors, like this
///
/// fn main() -> pub i32 {
///                  ^^^ expected i32 because of return type
///     true        
///     ~~~~ bool returned here
/// }
///
/// where:
/// - lines with "^^^" are primary errors
/// - lines with "~~~" are secondary errors
/// - lines with "---" are custom errors
///
/// this method will check that compiling the program without those error markers
/// will produce errors at those locations and with/ those messages.
fn check_errors(src: &str) {
    let allow_parser_errors = false;
    let monomorphize = false;
    check_errors_with_options(
        src,
        allow_parser_errors,
        monomorphize,
        FrontendOptions::test_default(),
    );
}

fn check_errors_using_features(src: &str, features: &[UnstableFeature]) {
    let allow_parser_errors = false;
    let monomorphize = false;
    let options =
        FrontendOptions { enabled_unstable_features: features, ..FrontendOptions::test_default() };
    check_errors_with_options(src, allow_parser_errors, monomorphize, options);
}

#[allow(unused)]
pub(super) fn check_monomorphization_error(src: &str) {
    check_monomorphization_error_using_features(src, &[]);
}

pub(super) fn check_monomorphization_error_using_features(src: &str, features: &[UnstableFeature]) {
    let allow_parser_errors = false;
    let monomorphize = true;
    check_errors_with_options(
        src,
        allow_parser_errors,
        monomorphize,
        FrontendOptions { enabled_unstable_features: features, ..FrontendOptions::test_default() },
    );
}

fn check_errors_with_options(
    src: &str,
    allow_parser_errors: bool,
    monomorphize: bool,
    options: FrontendOptions,
) {
    let lines = src.lines().collect::<Vec<_>>();

    // Here we'll hold just the lines that are code
    let mut code_lines = Vec::new();
    // Here we'll capture lines that are primary error spans, like:
    //
    //   ^^^ error message
    let mut primary_spans_with_errors: Vec<(Span, String)> = Vec::new();
    // Here we'll capture lines that are secondary error spans, like:
    //
    //   ~~~ error message
    let mut secondary_spans_with_errors: Vec<(Span, String)> = Vec::new();
    // Here we'll capture lines that are custom error spans, like:
    //
    //   --- error message
    let mut custom_spans_with_errors: Vec<(Span, String)> = Vec::new();
    // The byte at the start of this line
    let mut byte = 0;
    // The length of the last line, needed to go back to the byte at the beginning of the last line
    let mut last_line_length = 0;
    for line in lines {
        if let Some((span, message)) =
            get_error_line_span_and_message(line, '^', byte, last_line_length)
        {
            primary_spans_with_errors.push((span, message));
            continue;
        }

        if let Some((span, message)) =
            get_error_line_span_and_message(line, '~', byte, last_line_length)
        {
            secondary_spans_with_errors.push((span, message));
            continue;
        }

        if let Some((span, message)) =
            get_error_line_span_and_message(line, '-', byte, last_line_length)
        {
            custom_spans_with_errors.push((span, message));
            continue;
        }

        code_lines.push(line);

        byte += line.len() + 1; // For '\n'
        last_line_length = line.len();
    }
    let mut primary_spans_with_errors: HashMap<Span, String> =
        primary_spans_with_errors.into_iter().collect();

    let mut secondary_spans_with_errors: HashMap<Span, String> =
        secondary_spans_with_errors.into_iter().collect();

    let mut custom_spans_with_errors: HashMap<Span, String> =
        custom_spans_with_errors.into_iter().collect();

    let src = code_lines.join("\n");
<<<<<<< HEAD
    let (_, _, errors) = get_program_with_options(&src, allow_parser_errors, options);
    if errors.is_empty()
        && (!primary_spans_with_errors.is_empty() || !custom_spans_with_errors.is_empty())
    {
=======
    let (_, mut context, errors) = get_program_with_options(&src, allow_parser_errors, options);
    let mut errors = errors.iter().map(CustomDiagnostic::from).collect::<Vec<_>>();

    if monomorphize {
        if !errors.is_empty() {
            report_all(context.file_manager.as_file_map(), &errors, false, false);
            panic!("Expected no errors before monomorphization");
        }

        let main = context.get_main_function(context.root_crate_id()).unwrap_or_else(|| {
            panic!("get_monomorphized: test program contains no 'main' function")
        });

        let result = crate::monomorphization::monomorphize(main, &mut context.def_interner, false);
        match result {
            Ok(_) => panic!("Expected a monomorphization error but got none"),
            Err(error) => {
                errors.push(error.into());
            }
        }
    }

    if errors.is_empty() && !primary_spans_with_errors.is_empty() {
>>>>>>> c30bcd7e
        panic!("Expected some errors but got none");
    }

    for error in &errors {
        let secondary = error
            .secondaries
            .first()
            .unwrap_or_else(|| panic!("Expected {:?} to have a secondary label", error));
        let span = secondary.location.span;
        let message = &error.message;
        let Some(expected_message) = primary_spans_with_errors
            .remove(&span)
            .or_else(|| custom_spans_with_errors.remove(&span))
        else {
            if let Some(message) = secondary_spans_with_errors.get(&span) {
                report_all(context.file_manager.as_file_map(), &errors, false, false);
                panic!(
                    "Error at {span:?} with message {message:?} is annotated as secondary but should be primary"
                );
            } else {
                report_all(context.file_manager.as_file_map(), &errors, false, false);
                panic!(
                    "Couldn't find primary error at {span:?} with message {message:?}.\nAll errors: {errors:?}"
                );
            }
        };

        if message != &expected_message {
            report_all(context.file_manager.as_file_map(), &errors, false, false);
            assert_eq!(
                message, &expected_message,
                "Primary error at {span:?} has unexpected message"
            );
        }

        for secondary in &error.secondaries {
            let message = &secondary.message;
            if message.is_empty() {
                continue;
            }

            let span = secondary.location.span;
            let Some(expected_message) = secondary_spans_with_errors.remove(&span) else {
                report_all(context.file_manager.as_file_map(), &errors, false, false);
                if let Some(message) = primary_spans_with_errors.get(&span) {
                    panic!(
                        "Error at {span:?} with message {message:?} is annotated as primary but should be secondary"
                    );
                } else {
                    panic!(
                        "Couldn't find secondary error at {span:?} with message {message:?}.\nAll errors: {errors:?}"
                    );
                };
            };

            if message != &expected_message {
                report_all(context.file_manager.as_file_map(), &errors, false, false);
                assert_eq!(
                    message, &expected_message,
                    "Secondary error at {span:?} has unexpected message"
                );
            }
        }
    }

    if !primary_spans_with_errors.is_empty() {
        report_all(context.file_manager.as_file_map(), &errors, false, false);
        panic!("These primary errors didn't happen: {primary_spans_with_errors:?}");
    }

    if !secondary_spans_with_errors.is_empty() {
        report_all(context.file_manager.as_file_map(), &errors, false, false);
        panic!("These secondary errors didn't happen: {secondary_spans_with_errors:?}");
    }
}

/// Helper function for `check_errors` that returns the span that
/// `^^^^` or `~~~~` occupy, together with the message that follows it.
fn get_error_line_span_and_message(
    line: &str,
    char: char,
    byte: usize,
    last_line_length: usize,
) -> Option<(Span, String)> {
    if !line.trim().starts_with(char) {
        return None;
    }

    let chars = line.chars().collect::<Vec<_>>();
    let first_caret = chars.iter().position(|c| *c == char).unwrap();
    let last_caret = chars.iter().rposition(|c| *c == char).unwrap();
    let start = byte - last_line_length;
    let span = Span::from((start + first_caret - 1) as u32..(start + last_caret) as u32);
    let error = line.trim().trim_start_matches(char).trim().to_string();
    Some((span, error))
}

#[test]
fn check_trait_implemented_for_all_t() {
    let src = "
    trait Default {
        fn default() -> Self;
    }

    trait Eq {
        fn eq(self, other: Self) -> bool;
    }

    trait IsDefault {
        fn is_default(self) -> bool;
    }

    impl<T> IsDefault for T where T: Default + Eq {
        fn is_default(self) -> bool {
            self.eq(T::default())
        }
    }

    struct Foo {
        a: u64,
    }

    impl Eq for Foo {
        fn eq(self, other: Foo) -> bool { self.a == other.a }
    }

    impl Default for u64 {
        fn default() -> Self {
            0
        }
    }

    impl Default for Foo {
        fn default() -> Self {
            Foo { a: Default::default() }
        }
    }

    fn main(a: Foo) -> pub bool {
        a.is_default()
    }";
    assert_no_errors(src);
}

#[test]
fn check_trait_implementation_duplicate_method() {
    let src = "
    trait Default {
        fn default(x: Field, y: Field) -> Field;
    }

    struct Foo {
        bar: Field,
        array: [Field; 2],
    }

    impl Default for Foo {
        // Duplicate trait methods should not compile
        fn default(x: Field, y: Field) -> Field {
           ~~~~~~~ First trait associated function found here
            y + 2 * x
        }
        // Duplicate trait methods should not compile
        fn default(x: Field, y: Field) -> Field {
           ^^^^^^^ Duplicate definitions of trait associated function with name default found
           ~~~~~~~ Second trait associated function found here
            x + 2 * y
        }
    }

    fn main() {
        let _ = Foo { bar: 1, array: [2, 3] }; // silence Foo never constructed warning
    }";
    check_errors(src);
}

#[test]
fn check_trait_wrong_method_return_type() {
    let src = "
    trait Default {
        fn default() -> Self;
    }

    struct Foo {
    }

    impl Default for Foo {
        fn default() -> Field {
                        ^^^^^ Expected type Foo, found type Field
            0
        }
    }

    fn main() {
        let _ = Foo {}; // silence Foo never constructed warning
    }
    ";
    check_errors(src);
}

#[test]
fn check_trait_wrong_method_return_type2() {
    let src = "
    trait Default {
        fn default(x: Field, y: Field) -> Self;
    }

    struct Foo {
        bar: Field,
        array: [Field; 2],
    }

    impl Default for Foo {
        fn default(x: Field, _y: Field) -> Field {
                                           ^^^^^ Expected type Foo, found type Field
            x
        }
    }

    fn main() {
        let _ = Foo { bar: 1, array: [2, 3] }; // silence Foo never constructed warning
    }";
    check_errors(src);
}

#[test]
fn check_trait_wrong_method_return_type3() {
    let src = "
    trait Default {
        fn default(x: Field, y: Field) -> Self;
    }

    struct Foo {
        bar: Field,
        array: [Field; 2],
    }

    impl Default for Foo {
        fn default(_x: Field, _y: Field) {
                                        ^ Expected type Foo, found type ()
        }
    }

    fn main() {
        let _ = Foo { bar: 1, array: [2, 3] }; // silence Foo never constructed warning
    }
    ";
    check_errors(src);
}

#[test]
fn check_trait_missing_implementation() {
    let src = "
    trait Default {
        fn default(x: Field, y: Field) -> Self;

        fn method2(x: Field) -> Field;

    }

    struct Foo {
        bar: Field,
        array: [Field; 2],
    }

    impl Default for Foo {
                     ^^^ Method `method2` from trait `Default` is not implemented
                     ~~~ Please implement method2 here
        fn default(x: Field, y: Field) -> Self {
            Self { bar: x, array: [x,y] }
        }
    }

    fn main() {
    }
    ";
    check_errors(src);
}

#[test]
fn check_trait_not_in_scope() {
    let src = "
    struct Foo {
        bar: Field,
        array: [Field; 2],
    }

    impl Default for Foo {
         ^^^^^^^ Trait Default not found
        fn default(x: Field, y: Field) -> Self {
            Self { bar: x, array: [x,y] }
        }
    }

    fn main() {
    }
    ";
    check_errors(src);
}

#[test]
fn check_trait_wrong_method_name() {
    let src = "
    trait Default {
    }

    struct Foo {
        bar: Field,
        array: [Field; 2],
    }

    impl Default for Foo {
        fn does_not_exist(x: Field, y: Field) -> Self {
           ^^^^^^^^^^^^^^ Method with name `does_not_exist` is not part of trait `Default`, therefore it can't be implemented
            Self { bar: x, array: [x,y] }
        }
    }

    fn main() {
        let _ = Foo { bar: 1, array: [2, 3] }; // silence Foo never constructed warning
    }";
    check_errors(src);
}

#[test]
fn check_trait_wrong_parameter() {
    let src = "
    trait Default {
        fn default(x: Field) -> Self;
    }

    struct Foo {
        bar: u32,
    }

    impl Default for Foo {
        fn default(x: u32) -> Self {
                      ^^^ Parameter #1 of method `default` must be of type Field, not u32
            Foo {bar: x}
        }
    }

    fn main() {
    }
    ";
    check_errors(src);
}

#[test]
fn check_trait_wrong_parameter2() {
    let src = "
    trait Default {
        fn default(x: Field, y: Field) -> Self;
    }

    struct Foo {
        bar: Field,
        array: [Field; 2],
    }

    impl Default for Foo {
        fn default(x: Field, y: Foo) -> Self {
                                ^^^ Parameter #2 of method `default` must be of type Field, not Foo
            Self { bar: x, array: [x, y.bar] }
        }
    }

    fn main() {
    }
    ";
    check_errors(src);
}

#[test]
fn check_trait_wrong_parameter_type() {
    let src = "
    pub trait Default {
        fn default(x: Field, y: NotAType) -> Field;
                                ^^^^^^^^ Could not resolve 'NotAType' in path
    }

    fn main(x: Field, y: Field) {
        assert(y == x);
    }
    ";
    check_errors(src);
}

#[test]
fn check_trait_wrong_parameters_count() {
    let src = "
    trait Default {
        fn default(x: Field, y: Field) -> Self;
    }

    struct Foo {
        bar: Field,
        array: [Field; 2],
    }

    impl Default for Foo {
        fn default(x: Field) -> Self {
           ^^^^^^^ `Default::default` expects 2 parameters, but this method has 1
            Self { bar: x, array: [x, x] }
        }
    }

    fn main() {
    }
    ";
    check_errors(src);
}

#[test]
fn check_trait_impl_for_non_type() {
    let src = "
    trait Default {
        fn default(x: Field, y: Field) -> Field;
    }

    impl Default for main {
                     ^^^^ expected type got function
        fn default(x: Field, y: Field) -> Field {
            x + y
        }
    }

    fn main() {}
    ";
    check_errors(src);
}

#[test]
fn check_impl_struct_not_trait() {
    let src = "
    struct Foo {
        bar: Field,
        array: [Field; 2],
    }

    struct Default {
        x: Field,
        z: Field,
    }

    impl Default for Foo {
         ^^^^^^^ Default is not a trait, therefore it can't be implemented
        fn default(x: Field, y: Field) -> Self {
            Self { bar: x, array: [x,y] }
        }
    }

    fn main() {
        let _ = Default { x: 1, z: 1 }; // silence Default never constructed warning
    }
    ";
    check_errors(src);
}

#[test]
fn check_trait_duplicate_declaration() {
    let src = "
    trait Default {
          ~~~~~~~ First trait definition found here
        fn default(x: Field, y: Field) -> Self;
    }

    struct Foo {
        bar: Field,
        array: [Field; 2],
    }

    impl Default for Foo {
        fn default(x: Field,y: Field) -> Self {
            Self { bar: x, array: [x,y] }
        }
    }

    trait Default {
          ^^^^^^^ Duplicate definitions of trait definition with name Default found
          ~~~~~~~ Second trait definition found here
        fn default(x: Field) -> Self;
    }

    fn main() {
    }
    ";
    check_errors(src);
}

#[test]
fn check_trait_duplicate_implementation() {
    let src = "
    trait Default {
    }
    struct Foo {
        bar: Field,
    }

    impl Default for Foo {
         ~~~~~~~ Previous impl defined here
    }
    impl Default for Foo {
                     ^^^ Impl for type `Foo` overlaps with existing impl
                     ~~~ Overlapping impl
    }
    fn main() {
        let _ = Foo { bar: 1 }; // silence Foo never constructed warning
    }
    ";
    check_errors(src);
}

#[test]
fn check_trait_duplicate_implementation_with_alias() {
    let src = "
    trait Default {
    }

    struct MyStruct {
    }

    type MyType = MyStruct;

    impl Default for MyStruct {
         ~~~~~~~ Previous impl defined here
    }

    impl Default for MyType {
                     ^^^^^^ Impl for type `MyType` overlaps with existing impl
                     ~~~~~~ Overlapping impl
    }

    fn main() {
        let _ = MyStruct {}; // silence MyStruct never constructed warning
    }
    ";
    check_errors(src);
}

#[test]
fn test_impl_self_within_default_def() {
    let src = "
    trait Bar {
        fn ok(self) -> Self;

        fn ref_ok(self) -> Self {
            self.ok()
        }
    }

    impl<T> Bar for (T, T) where T: Bar {
        fn ok(self) -> Self {
            self
        }
    }
    ";
    assert_no_errors(src);
}

#[test]
fn check_trait_as_type_as_fn_parameter() {
    let src = "
    trait Eq {
        fn eq(self, other: Self) -> bool;
    }

    struct Foo {
        a: u64,
    }

    impl Eq for Foo {
        fn eq(self, other: Foo) -> bool { self.a == other.a }
    }

    fn test_eq(x: impl Eq) -> bool {
        x.eq(x)
    }

    fn main(a: Foo) -> pub bool {
        test_eq(a)
    }";
    assert_no_errors(src);
}

#[test]
fn check_trait_as_type_as_two_fn_parameters() {
    let src = "
    trait Eq {
        fn eq(self, other: Self) -> bool;
    }

    trait Test {
        fn test(self) -> bool;
    }

    struct Foo {
        a: u64,
    }

    impl Eq for Foo {
        fn eq(self, other: Foo) -> bool { self.a == other.a }
    }

    impl Test for u64 {
        fn test(self) -> bool { self == self }
    }

    fn test_eq(x: impl Eq, y: impl Test) -> bool {
        x.eq(x) == y.test()
    }

    fn main(a: Foo, b: u64) -> pub bool {
        test_eq(a, b)
    }";
    assert_no_errors(src);
}

fn get_program_captures(src: &str) -> Vec<Vec<String>> {
    let (program, context, _errors) = get_program(src);
    let interner = context.def_interner;
    let mut all_captures: Vec<Vec<String>> = Vec::new();
    for func in program.into_sorted().functions {
        let func_id = interner.find_function(func.item.name()).unwrap();
        let hir_func = interner.function(&func_id);
        // Iterate over function statements and apply filtering function
        find_lambda_captures(hir_func.block(&interner).statements(), &interner, &mut all_captures);
    }
    all_captures
}

fn find_lambda_captures(stmts: &[StmtId], interner: &NodeInterner, result: &mut Vec<Vec<String>>) {
    for stmt_id in stmts.iter() {
        let hir_stmt = interner.statement(stmt_id);
        let expr_id = match hir_stmt {
            HirStatement::Expression(expr_id) => expr_id,
            HirStatement::Let(let_stmt) => let_stmt.expression,
            HirStatement::Assign(assign_stmt) => assign_stmt.expression,
            HirStatement::Semi(semi_expr) => semi_expr,
            HirStatement::For(for_loop) => for_loop.block,
            HirStatement::Loop(block) => block,
            HirStatement::While(_, block) => block,
            HirStatement::Error => panic!("Invalid HirStatement!"),
            HirStatement::Break => panic!("Unexpected break"),
            HirStatement::Continue => panic!("Unexpected continue"),
            HirStatement::Comptime(_) => panic!("Unexpected comptime"),
        };
        let expr = interner.expression(&expr_id);

        get_lambda_captures(expr, interner, result); // TODO: dyn filter function as parameter
    }
}

fn get_lambda_captures(
    expr: HirExpression,
    interner: &NodeInterner,
    result: &mut Vec<Vec<String>>,
) {
    if let HirExpression::Lambda(lambda_expr) = expr {
        let mut cur_capture = Vec::new();

        for capture in lambda_expr.captures.iter() {
            cur_capture.push(interner.definition(capture.ident.id).name.clone());
        }
        result.push(cur_capture);

        // Check for other captures recursively within the lambda body
        let hir_body_expr = interner.expression(&lambda_expr.body);
        if let HirExpression::Block(block_expr) = hir_body_expr {
            find_lambda_captures(block_expr.statements(), interner, result);
        }
    }
}

#[test]
fn resolve_empty_function() {
    let src = "
        fn main() {

        }
    ";
    assert_no_errors(src);
}

#[test]
fn resolve_basic_function() {
    let src = r#"
        fn main(x : Field) {
            let y = x + x;
            assert(y == x);
        }
    "#;
    assert_no_errors(src);
}

#[test]
fn resolve_unused_var() {
    let src = r#"
        fn main(x : Field) {
            let y = x + x;
                ^ unused variable y
                ~ unused variable
            assert(x == x);
        }
    "#;
    check_errors(src);
}

#[test]
fn resolve_unresolved_var() {
    let src = r#"
        fn main(x : Field) {
            let y = x + x;
            assert(y == z);
                        ^ cannot find `z` in this scope
                        ~ not found in this scope
        }
    "#;
    check_errors(src);
}

#[test]
fn unresolved_path() {
    let src = "
        fn main(x : Field) {
            let _z = some::path::to::a::func(x);
                     ^^^^ Could not resolve 'some' in path
        }
    ";
    check_errors(src);
}

#[test]
fn resolve_literal_expr() {
    let src = r#"
        fn main(x : Field) {
            let y = 5;
            assert(y == x);
        }
    "#;
    assert_no_errors(src);
}

#[test]
fn multiple_resolution_errors() {
    let src = r#"
        fn main(x : Field) {
           let y = foo::bar(x);
                   ^^^ Could not resolve 'foo' in path
           let z = y + a;
                       ^ cannot find `a` in this scope
                       ~ not found in this scope
               ^ unused variable z
               ~ unused variable
                       
        }
    "#;
    check_errors(src);
}

#[test]
fn resolve_prefix_expr() {
    let src = r#"
        fn main(x : Field) {
            let _y = -x;
        }
    "#;
    assert_no_errors(src);
}

#[test]
fn resolve_for_expr() {
    let src = r#"
        fn main(x : u64) {
            for i in 1..20 {
                let _z = x + i;
            };
        }
    "#;
    assert_no_errors(src);
}

#[test]
fn resolve_for_expr_incl() {
    let src = r#"
        fn main(x : u64) {
            for i in 1..=20 {
                let _z = x + i;
            };
        }
    "#;
    assert_no_errors(src);
}

#[test]
fn resolve_call_expr() {
    let src = r#"
        fn main(x : Field) {
            let _z = foo(x);
        }

        fn foo(x : Field) -> Field {
            x
        }
    "#;
    assert_no_errors(src);
}

#[test]
fn resolve_shadowing() {
    let src = r#"
        fn main(x : Field) {
            let x = foo(x);
            let x = x;
            let (x, x) = (x, x);
            let _ = x;
        }

        fn foo(x : Field) -> Field {
            x
        }
    "#;
    assert_no_errors(src);
}

#[test]
fn resolve_basic_closure() {
    let src = r#"
        fn main(x : Field) -> pub Field {
            let closure = |y| y + x;
            closure(x)
        }
    "#;
    assert_no_errors(src);
}

#[test]
fn resolve_simplified_closure() {
    // based on bug https://github.com/noir-lang/noir/issues/1088
    let src = r#"
      fn do_closure(x: Field) -> Field {
        let y = x;
        let ret_capture = || {
          y
        };
        ret_capture()
      }

      fn main(x: Field) {
          assert(do_closure(x) == 100);
      }

      "#;
    let parsed_captures = get_program_captures(src);
    let expected_captures = vec![vec!["y".to_string()]];
    assert_eq!(expected_captures, parsed_captures);
}

#[test]
fn resolve_complex_closures() {
    let src = r#"
        fn main(x: Field) -> pub Field {
            let closure_without_captures = |x: Field| -> Field { x + x };
            let a = closure_without_captures(1);

            let closure_capturing_a_param = |y: Field| -> Field { y + x };
            let b = closure_capturing_a_param(2);

            let closure_capturing_a_local_var = |y: Field| -> Field { y + b };
            let c = closure_capturing_a_local_var(3);

            let closure_with_transitive_captures = |y: Field| -> Field {
                let d = 5;
                let nested_closure = |z: Field| -> Field {
                    let doubly_nested_closure = |w: Field| -> Field { w + x + b };
                    a + z + y + d + x + doubly_nested_closure(4) + x + y
                };
                let res = nested_closure(5);
                res
            };

            a + b + c + closure_with_transitive_captures(6)
        }
    "#;
    assert_no_errors(src);

    let expected_captures = vec![
        vec![],
        vec!["x".to_string()],
        vec!["b".to_string()],
        vec!["x".to_string(), "b".to_string(), "a".to_string()],
        vec!["x".to_string(), "b".to_string(), "a".to_string(), "y".to_string(), "d".to_string()],
        vec!["x".to_string(), "b".to_string()],
    ];

    let parsed_captures = get_program_captures(src);

    assert_eq!(expected_captures, parsed_captures);
}

#[test]
fn resolve_fmt_strings() {
    let src = r#"
        fn main() {
            let string = f"this is i: {i}";
                                       ^ cannot find `i` in this scope
                                       ~ not found in this scope
            println(string);
            ^^^^^^^^^^^^^^^ Unused expression result of type fmtstr<14, ()>

            let new_val = 10;
            println(f"random_string{new_val}{new_val}");
            ^^^^^^^^^^^^^^^^^^^^^^^^^^^^^^^^^^^^^^^^^^^ Unused expression result of type fmtstr<31, (Field, Field)>
        }
        fn println<T>(x : T) -> T {
            x
        }
    "#;
    check_errors(src);
}

#[test]
fn deny_cyclic_globals() {
    let src = r#"
        global A: u32 = B;
                        ^ This global recursively depends on itself
               ^ Dependency cycle found
               ~ 'A' recursively depends on itself: A -> B -> A
        global B: u32 = A;
                        ^ Variable not in scope
                        ~ Could not find variable

        fn main() {}
    "#;
    check_errors(src);
}

#[test]
fn deny_cyclic_type_aliases() {
    let src = r#"
        type A = B;
        type B = A;
        ^^^^^^^^^^ Dependency cycle found
        ~~~~~~~~~~ 'B' recursively depends on itself: B -> A -> B
        fn main() {}
    "#;
    check_errors(src);
}

#[test]
fn ensure_nested_type_aliases_type_check() {
    let src = r#"
        type A = B;
        type B = u8;
        fn main() {
            let _a: A = 0 as u16;
                        ^^^^^^^^ Expected type A, found type u16
        }
    "#;
    check_errors(src);
}

#[test]
fn type_aliases_in_entry_point() {
    let src = r#"
        type Foo = u8;
        fn main(_x: Foo) {}
    "#;
    assert_no_errors(src);
}

#[test]
fn operators_in_global_used_in_type() {
    let src = r#"
        global ONE: u32 = 1;
        global COUNT: u32 = ONE + 2;
        fn main() {
            let _array: [Field; COUNT] = [1, 2, 3];
        }
    "#;
    assert_no_errors(src);
}

#[test]
fn break_and_continue_in_constrained_fn() {
    let src = r#"
        fn main() {
            for i in 0 .. 10 {
                if i == 2 {
                    continue;
                    ^^^^^^^^^ continue is only allowed in unconstrained functions
                    ~~~~~~~~~ Constrained code must always have a known number of loop iterations
                }
                if i == 5 {
                    break;
                    ^^^^^^ break is only allowed in unconstrained functions
                    ~~~~~~ Constrained code must always have a known number of loop iterations
                }
            }
        }
    "#;
    check_errors(src);
}

#[test]
fn break_and_continue_outside_loop() {
    let src = r#"
        unconstrained fn main() {
            continue;
            ^^^^^^^^^ continue is only allowed within loops
            break;
            ^^^^^^ break is only allowed within loops
        }
    "#;
    check_errors(src);
}

// Regression for #2540
#[test]
fn for_loop_over_array() {
    let src = r#"
        fn hello<let N: u32>(_array: [u1; N]) {
            for _ in 0..N {}
        }

        fn main() {
            let array: [u1; 2] = [0, 1];
            hello(array);
        }
    "#;
    assert_no_errors(src);
}

// Regression for #4545
#[test]
fn type_aliases_in_main() {
    let src = r#"
        type Outer<let N: u32> = [u8; N];
        fn main(_arg: Outer<1>) {}
    "#;
    assert_no_errors(src);
}

#[test]
fn ban_mutable_globals() {
    let src = r#"
        mut global FOO: Field = 0;
                   ^^^ Only `comptime` globals may be mutable
        fn main() {
            let _ = FOO; // silence FOO never used warning
        }
    "#;
    check_errors(src);
}

#[test]
fn deny_inline_attribute_on_unconstrained() {
    // TODO: improve the error location
    let src = r#"
        #[no_predicates]
        unconstrained pub fn foo(x: Field, y: Field) {
                             ^^^ misplaced #[no_predicates] attribute on unconstrained function foo. Only allowed on constrained functions
                             ~~~ misplaced #[no_predicates] attribute
            assert(x != y);
        }
    "#;
    check_errors(src);
}

#[test]
fn deny_fold_attribute_on_unconstrained() {
    // TODO: improve the error location
    let src = r#"
        #[fold]
        unconstrained pub fn foo(x: Field, y: Field) {
                             ^^^ misplaced #[fold] attribute on unconstrained function foo. Only allowed on constrained functions
                             ~~~ misplaced #[fold] attribute
            assert(x != y);
        }
    "#;
    check_errors(src);
}

#[test]
fn specify_function_types_with_turbofish() {
    let src = r#"
        trait Default {
            fn default() -> Self;
        }

        impl Default for Field {
            fn default() -> Self { 0 }
        }

        impl Default for u64 {
            fn default() -> Self { 0 }
        }

        // Need the above as we don't have access to the stdlib here.
        // We also need to construct a concrete value of `U` without giving away its type
        // as otherwise the unspecified type is ignored.

        fn generic_func<T, U>() -> (T, U) where T: Default, U: Default {
            (T::default(), U::default())
        }

        fn main() {
            let _ = generic_func::<u64, Field>();
        }
    "#;
    assert_no_errors(src);
}

#[test]
fn specify_method_types_with_turbofish() {
    let src = r#"
        trait Default {
            fn default() -> Self;
        }

        impl Default for Field {
            fn default() -> Self { 0 }
        }

        // Need the above as we don't have access to the stdlib here.
        // We also need to construct a concrete value of `U` without giving away its type
        // as otherwise the unspecified type is ignored.

        struct Foo<T> {
            inner: T
        }

        impl<T> Foo<T> {
            fn generic_method<U>(_self: Self) -> U where U: Default {
                U::default()
            }
        }

        fn main() {
            let foo: Foo<Field> = Foo { inner: 1 };
            let _ = foo.generic_method::<Field>();
        }
    "#;
    assert_no_errors(src);
}

#[test]
fn incorrect_turbofish_count_function_call() {
    let src = r#"
        trait Default {
            fn default() -> Self;
        }

        impl Default for Field {
            fn default() -> Self { 0 }
        }

        impl Default for u64 {
            fn default() -> Self { 0 }
        }

        // Need the above as we don't have access to the stdlib here.
        // We also need to construct a concrete value of `U` without giving away its type
        // as otherwise the unspecified type is ignored.

        fn generic_func<T, U>() -> (T, U) where T: Default, U: Default {
            (T::default(), U::default())
        }

        fn main() {
            let _ = generic_func::<u64, Field, Field>();
                    ^^^^^^^^^^^^^^^^^^^^^^^^^^^^^^^^^ Expected 2 generics from this function, but 3 were provided
        }
    "#;
    check_errors(src);
}

#[test]
fn incorrect_turbofish_count_method_call() {
    let src = r#"
        trait Default {
            fn default() -> Self;
        }

        impl Default for Field {
            fn default() -> Self { 0 }
        }

        // Need the above as we don't have access to the stdlib here.
        // We also need to construct a concrete value of `U` without giving away its type
        // as otherwise the unspecified type is ignored.

        struct Foo<T> {
            inner: T
        }

        impl<T> Foo<T> {
            fn generic_method<U>(_self: Self) -> U where U: Default {
                U::default()
            }
        }

        fn main() {
            let foo: Foo<Field> = Foo { inner: 1 };
            let _ = foo.generic_method::<Field, u32>();
                    ^^^^^^^^^^^^^^^^^^^^^^^^^^^^^^^^^^ Expected 1 generic from this function, but 2 were provided
        }
    "#;
    check_errors(src);
}

#[test]
fn struct_numeric_generic_in_function() {
    let src = r#"
    struct Foo {
        inner: u64
    }

    pub fn bar<let N: Foo>() {
                   ^ N has a type of Foo. The only supported numeric generic types are `u1`, `u8`, `u16`, and `u32`.
                   ~ Unsupported numeric generic type
        let _ = Foo { inner: 1 }; // silence Foo never constructed warning
    }
    "#;
    check_errors(src);
}

#[test]
fn struct_numeric_generic_in_struct() {
    let src = r#"
    pub struct Foo {
        inner: u64
    }

    pub struct Bar<let N: Foo> { }
                       ^ N has a type of Foo. The only supported numeric generic types are `u1`, `u8`, `u16`, and `u32`.
                       ~ Unsupported numeric generic type
    "#;
    check_errors(src);
}

#[test]
fn bool_numeric_generic() {
    let src = r#"
    pub fn read<let N: bool>() -> Field {
                    ^ N has a type of bool. The only supported numeric generic types are `u1`, `u8`, `u16`, and `u32`.
                    ~ Unsupported numeric generic type
        if N {
            0
        } else {
            1
        }
    }
    "#;
    check_errors(src);
}

#[test]
fn numeric_generic_binary_operation_type_mismatch() {
    let src = r#"
    pub fn foo<let N: Field>() -> bool {
        let mut check: bool = true;
        check = N;
                ^ Cannot assign an expression of type Field to a value of type bool
        check
    }
    "#;
    check_errors(src);
}

#[test]
fn bool_generic_as_loop_bound() {
    let src = r#"
    pub fn read<let N: bool>() {
                    ^ N has a type of bool. The only supported numeric generic types are `u1`, `u8`, `u16`, and `u32`.
                    ~ Unsupported numeric generic type
        let mut fields = [0; N];
                             ^ The numeric generic is not of type `u32`
                             ~ expected `u32`, found `bool`
        for i in 0..N { 
                    ^ Expected type Field, found type bool
            fields[i] = i + 1;
        }
        assert(fields[0] == 1);
    }
    "#;
    check_errors(src);
}

#[test]
fn wrong_type_in_for_range() {
    let src = r#"
    pub fn foo() {
        for _ in true..false { 
                 ^^^^ The type bool cannot be used in a for loop
                 
        }
    }
    "#;
    check_errors(src);
}

#[test]
fn numeric_generic_in_function_signature() {
    let src = r#"
    pub fn foo<let N: u32>(arr: [Field; N]) -> [Field; N] { arr }
    "#;
    assert_no_errors(src);
}

#[test]
fn numeric_generic_as_struct_field_type_fails() {
    let src = r#"
    pub struct Foo<let N: u32> {
        a: Field,
        b: N,
           ^ Expected type, found numeric generic
           ~ not a type
    }
    "#;
    check_errors(src);
}

#[test]
fn type_alias_to_numeric_generic() {
    let src = r#"
    type Double<let N: u32>: u32 = N * 2;
    fn main() {
        let b: [u32; 6] = foo();
        assert(b[0] == 0);
    }
    fn foo<let N:u32>() -> [u32;Double::<N>] {
        let mut a = [0;Double::<N>];
        for i in 0..Double::<N> {
            a[i] = i;
        }
        a
    }
    "#;
    assert_no_errors(src);
}

#[test]
fn compose_type_alias_to_numeric() {
    let src = r#"
    type Double<let N: u32>: u32 = N * 2;
    type Quadruple<let N: u32>: u32 = Double<Double<N>>;
    ^^^^^^^^^^^^^^^^^^^^^^^^^^^^^^^^^^^^^^^^^^^^^^^^^^^  Cannot use a type alias inside a type alias
    fn main() {
        let b: [u32; 12] = foo();
        assert(b[0] == 0);
    }
    fn foo<let N:u32>() -> [u32;Quadruple::<N>] {
        let mut a = [0;Quadruple::<N>];
        for i in 0..Quadruple::<N> {
            a[i] = i;
        }
        a
    }
    "#;
    check_errors(src);
}

#[test]
fn type_alias_to_numeric_as_generic() {
    let src = r#"
    type Double<let N: u32>: u32 = N * 2;

    pub struct Foo<T, let N: u32> {
        a: T,
        b: [Field; N],
    }
    fn main(x: Field) {
        let a = foo::<4>(x);
        assert(a.a == x);
    }
    fn foo<let N:u32>(x: Field) -> Foo<Field, Double<N>> {
        Foo {
            a: x,
            b: [1; Double::<N>]
        }
    }
    "#;
    assert_no_errors(src);
}

#[test]
fn normal_generic_as_array_length() {
    // TODO: improve error location, should be just on N
    let src = r#"
    pub struct Foo<N> {
        a: Field,
        b: [Field; N],
           ^^^^^^^^^^ Type provided when a numeric generic was expected
           ~~~~~~~~~~ the numeric generic is not of type `u32`
    }
    "#;
    check_errors(src);
}

#[test]
fn numeric_generic_as_param_type() {
    let src = r#"
    pub fn foo<let I: u32>(x: I) -> I {
                                    ^ Expected type, found numeric generic
                                    ~ not a type
                              ^ Expected type, found numeric generic
                              ~ not a type
                                    

        let _q: I = 5;
                ^ Expected type, found numeric generic
                ~ not a type
        x
    }
    "#;
    check_errors(src);
}

#[test]
fn numeric_generic_as_unused_param_type() {
    let src = r#"
    pub fn foo<let I: u32>(_x: I) { }
                               ^ Expected type, found numeric generic
                               ~ not a type
    "#;
    check_errors(src);
}

#[test]
fn numeric_generic_as_unused_trait_fn_param_type() {
    let src = r#"
    trait Foo {
          ^^^ unused trait Foo
          ~~~ unused trait
        fn foo<let I: u32>(_x: I) { }
                               ^ Expected type, found numeric generic
                               ~ not a type
    }
    "#;
    check_errors(src);
}

#[test]
fn numeric_generic_as_return_type() {
    let src = r#"
    // std::mem::zeroed() without stdlib
    trait Zeroed {
        fn zeroed<T>(self) -> T;
    }

    fn foo<T, let I: Field>(x: T) -> I where T: Zeroed {
                                     ^ Expected type, found numeric generic
                                     ~ not a type
       ^^^ unused function foo
       ~~~ unused function
        x.zeroed()
    }

    fn main() {}
    "#;
    check_errors(src);
}

#[test]
fn numeric_generic_used_in_nested_type_fails() {
    let src = r#"
    pub struct Foo<let N: u32> {
        a: Field,
        b: Bar<N>,
    }
    pub struct Bar<let N: u32> {
        inner: N
               ^ Expected type, found numeric generic
               ~ not a type
    }
    "#;
    check_errors(src);
}

#[test]
fn normal_generic_used_in_nested_array_length_fail() {
    let src = r#"
    pub struct Foo<N> {
        a: Field,
        b: Bar<N>,
               ^ Type provided when a numeric generic was expected
               ~ the numeric generic is not of type `u32`
    }
    pub struct Bar<let N: u32> {
        inner: [Field; N]
    }
    "#;
    check_errors(src);
}

#[test]
fn numeric_generic_used_in_nested_type_pass() {
    // The order of these structs should not be changed to make sure
    // that we are accurately resolving all struct generics before struct fields
    let src = r#"
    pub struct NestedNumeric<let N: u32> {
        a: Field,
        b: InnerNumeric<N>
    }
    pub struct InnerNumeric<let N: u32> {
        inner: [u64; N],
    }
    "#;
    assert_no_errors(src);
}

#[test]
fn numeric_generic_used_in_trait() {
    // We want to make sure that `N` in `impl<let N: u32, T> Deserialize<N, T>` does
    // not trigger `expected type, found numeric generic parameter N` as the trait
    // does in fact expect a numeric generic.
    let src = r#"
    struct MyType<T> {
        a: Field,
        b: Field,
        c: Field,
        d: T,
    }

    impl<let N: u32, T> Deserialize<N, T> for MyType<T> {
        fn deserialize(fields: [Field; N], other: T) -> Self {
            MyType { a: fields[0], b: fields[1], c: fields[2], d: other }
        }
    }

    trait Deserialize<let N: u32, T> {
        fn deserialize(fields: [Field; N], other: T) -> Self;
    }
    "#;
    assert_no_errors(src);
}

#[test]
fn numeric_generic_in_trait_impl_with_extra_impl_generics() {
    let src = r#"
    trait Default {
        fn default() -> Self;
    }

    struct MyType<T> {
        a: Field,
        b: Field,
        c: Field,
        d: T,
    }

    // Make sure that `T` is placed before `N` as we want to test that the order of the generics is correctly maintained.
    // `N` is used first in the trait impl generics (`Deserialize<N> for MyType<T>`).
    // We want to make sure that the compiler correctly accounts for that `N` has a numeric kind
    // while `T` has a normal kind.
    impl<T, let N: u32> Deserialize<N> for MyType<T> where T: Default {
        fn deserialize(fields: [Field; N]) -> Self {
            MyType { a: fields[0], b: fields[1], c: fields[2], d: T::default() }
        }
    }

    trait Deserialize<let N: u32> {
        fn deserialize(fields: [Field; N]) -> Self;
    }
    "#;
    assert_no_errors(src);
}

#[test]
fn numeric_generic_used_in_where_clause() {
    let src = r#"
    trait Deserialize<let N: u32> {
        fn deserialize(fields: [Field; N]) -> Self;
    }

    pub fn read<T, let N: u32>() -> T where T: Deserialize<N> {
        let mut fields: [Field; N] = [0; N];
        for i in 0..N {
            fields[i] = i as Field + 1;
        }
        T::deserialize(fields)
    }
    "#;
    assert_no_errors(src);
}

#[test]
fn numeric_generic_used_in_turbofish() {
    let src = r#"
    pub fn double<let N: u32>() -> u32 {
        // Used as an expression
        N * 2
    }

    pub fn double_numeric_generics_test() {
        // Example usage of a numeric generic arguments.
        assert(double::<9>() == 18);
        assert(double::<7 + 8>() == 30);
    }
    "#;
    assert_no_errors(src);
}

// TODO(https://github.com/noir-lang/noir/issues/6245):
// allow u16 to be used as an array size
#[test]
fn numeric_generic_u16_array_size() {
    // TODO: improve the error location
    let src = r#"
    fn len<let N: u32>(_arr: [Field; N]) -> u32 {
        N
    }

    pub fn foo<let N: u16>() -> u32 {
        let fields: [Field; N] = [0; N];
                                     ^ The numeric generic is not of type `u32`
                                     ~ expected `u32`, found `u16`
                    ^^^^^^^^^^ The numeric generic is not of type `u32`
                    ~~~~~~~~~~ expected `u32`, found `u16`
        len(fields)
    }
    "#;
    check_errors(src);
}

#[test]
fn numeric_generic_field_larger_than_u32() {
    let src = r#"
        global A: Field = 4294967297;

        fn foo<let A: Field>() { }

        fn main() {
            let _ = foo::<A>();
        }
    "#;
    assert_no_errors(src);
}

#[test]
fn numeric_generic_field_arithmetic_larger_than_u32() {
    let src = r#"
        struct Foo<let F: Field> {}

        fn size<let F: Field>(_x: Foo<F>) -> Field {
            F
        }

        // 2^32 - 1
        global A: Field = 4294967295;

        fn foo<let A: Field>() -> Foo<A + A> {
            Foo {}
        }

        fn main() {
            let _ = size(foo::<A>());
        }
    "#;
    assert_no_errors(src);
}

#[test]
fn cast_256_to_u8_size_checks() {
    let src = r#"
        fn main() {
            assert(256 as u8 == 0);
                   ^^^^^^^^^ Casting value of type Field to a smaller type (u8)
                   ~~~~~~~~~ casting untyped value (256) to a type with a maximum size (255) that's smaller than it
        }
    "#;
    check_errors(src);
}

// TODO(https://github.com/noir-lang/noir/issues/6247):
// add negative integer literal checks
#[test]
fn cast_negative_one_to_u8_size_checks() {
    let src = r#"
        fn main() {
            assert((-1) as u8 != 0);
        }
    "#;
    assert_no_errors(src);
}

#[test]
fn constant_used_with_numeric_generic() {
    let src = r#"
    struct ValueNote {
        value: Field,
    }

    trait Serialize<let N: u32> {
        fn serialize(self) -> [Field; N];
    }

    impl Serialize<1> for ValueNote {
        fn serialize(self) -> [Field; 1] {
            [self.value]
        }
    }

    fn main() {
        let _ = ValueNote { value: 1 }; // silence ValueNote never constructed warning
    }
    "#;
    assert_no_errors(src);
}

#[test]
fn normal_generic_used_when_numeric_expected_in_where_clause() {
    let src = r#"
    trait Deserialize<let N: u32> {
        fn deserialize(fields: [Field; N]) -> Self;
    }

    pub fn read<T, N>() -> T where T: Deserialize<N> {
                                                  ^ Type provided when a numeric generic was expected
                                                  ~ the numeric generic is not of type `u32`
        T::deserialize([0, 1])
    }
    "#;
    check_errors(src);

    // TODO: improve the error location for the array (should be on N)
    let src = r#"
    trait Deserialize<let N: u32> {
        fn deserialize(fields: [Field; N]) -> Self;
    }

    pub fn read<T, N>() -> T where T: Deserialize<N> {
                                                  ^ Type provided when a numeric generic was expected
                                                  ~ the numeric generic is not of type `u32`
        let mut fields: [Field; N] = [0; N];
                                         ^ Type provided when a numeric generic was expected
                                         ~ the numeric generic is not of type `u32`
                        ^^^^^^^^^^ Type provided when a numeric generic was expected
                        ~~~~~~~~~~ the numeric generic is not of type `u32`
        for i in 0..N {
                    ^ cannot find `N` in this scope
                    ~ not found in this scope
            fields[i] = i as Field + 1;
        }
        T::deserialize(fields)
    }
    "#;
    check_errors(src);
}

#[test]
fn numeric_generics_type_kind_mismatch() {
    let src = r#"
    fn foo<let N: u32>() -> u16 {
        N as u16
    }

    global J: u16 = 10;

    fn bar<let N: u16>() -> u16 {
        foo::<J>()
              ^ The numeric generic is not of type `u32` 
              ~ expected `u32`, found `u16`
    }

    global M: u16 = 3;

    fn main() {
        let _ = bar::<M>();
    }
    "#;
    check_errors(src);
}

#[test]
fn numeric_generics_value_kind_mismatch_u32_u64() {
    let src = r#"
    struct BoundedVec<T, let MaxLen: u32> {
        storage: [T; MaxLen],
        // can't be compared to MaxLen: u32
        // can't be used to index self.storage
        len: u64,
    }

    impl<T, let MaxLen: u32> BoundedVec<T, MaxLen> {
        pub fn extend_from_bounded_vec<let Len: u32>(&mut self, _vec: BoundedVec<T, Len>) {
            // We do this to avoid an unused variable warning on `self`
            let _ = self.len;
            for _ in 0..Len { }
        }

        pub fn push(&mut self, elem: T) {
            assert(self.len < MaxLen, "push out of bounds");
                   ^^^^^^^^^^^^^^^^^ Integers must have the same bit width LHS is 64, RHS is 32
            self.storage[self.len] = elem;
            self.len += 1;
        }
    }

    fn main() {
        let _ = BoundedVec { storage: [1], len: 1 }; // silence never constructed warning
    }
    "#;
    check_errors(src);
}

#[test]
fn quote_code_fragments() {
    // TODO: have the error also point to `contact!` as a secondary
    // This test ensures we can quote (and unquote/splice) code fragments
    // which by themselves are not valid code. They only need to be valid
    // by the time they are unquoted into the macro's call site.
    let src = r#"
        fn main() {
            comptime {
                concat!(quote { assert( }, quote { false); });
                                                   ^^^^^ Assertion failed
            }
        }

        comptime fn concat(a: Quoted, b: Quoted) -> Quoted {
            quote { $a $b }
        }
    "#;
    check_errors(src);
}

#[test]
fn impl_stricter_than_trait_no_trait_method_constraints() {
    // This test ensures that the error we get from the where clause on the trait impl method
    // is a `DefCollectorErrorKind::ImplIsStricterThanTrait` error.
    let src = r#"
    trait Serialize<let N: u32> {
        // We want to make sure we trigger the error when override a trait method
        // which itself has no trait constraints.
        fn serialize(self) -> [Field; N];
           ~~~~~~~~~ definition of `serialize` from trait
    }

    trait ToField {
        fn to_field(self) -> Field;
    }

    fn process_array<let N: u32>(array: [Field; N]) -> Field {
        array[0]
    }

    fn serialize_thing<A, let N: u32>(thing: A) -> [Field; N] where A: Serialize<N> {
        thing.serialize()
    }

    struct MyType<T> {
        a: T,
        b: T,
    }

    impl<T> Serialize<2> for MyType<T> {
        fn serialize(self) -> [Field; 2] where T: ToField {
                                                  ^^^^^^^ impl has stricter requirements than trait
                                                  ~~~~~~~ impl has extra requirement `T: ToField`
            [ self.a.to_field(), self.b.to_field() ]
        }
    }

    impl<T> MyType<T> {
        fn do_thing_with_serialization_with_extra_steps(self) -> Field {
            process_array(serialize_thing(self))
        }
    }

    fn main() {
        let _ = MyType { a: 1, b: 1 }; // silence MyType never constructed warning
    }
    "#;
    check_errors(src);
}

#[test]
fn impl_stricter_than_trait_different_generics() {
    let src = r#"
    trait Default { }

    // Object type of the trait constraint differs
    trait Foo<T> {
        fn foo_good<U>() where T: Default;

        fn foo_bad<U>() where T: Default;
           ~~~~~~~ definition of `foo_bad` from trait
    }

    impl<A> Foo<A> for () {
        fn foo_good<B>() where A: Default {}

        fn foo_bad<B>() where B: Default {}
                                 ^^^^^^^ impl has stricter requirements than trait
                                 ~~~~~~~ impl has extra requirement `B: Default`
    }
    "#;
    check_errors(src);
}

#[test]
fn impl_stricter_than_trait_different_object_generics() {
    let src = r#"
    trait MyTrait { }

    trait OtherTrait {}

    struct Option<T> {
        inner: T
    }

    struct OtherOption<T> {
        inner: Option<T>,
    }

    trait Bar<T> {
        fn bar_good<U>() where Option<T>: MyTrait, OtherOption<Option<T>>: OtherTrait;

        fn bar_bad<U>() where Option<T>: MyTrait, OtherOption<Option<T>>: OtherTrait;
           ~~~~~~~ definition of `bar_bad` from trait

        fn array_good<U>() where [T; 8]: MyTrait;

        fn array_bad<U>() where [T; 8]: MyTrait;
           ~~~~~~~~~ definition of `array_bad` from trait

        fn tuple_good<U>() where (Option<T>, Option<U>): MyTrait;

        fn tuple_bad<U>() where (Option<T>, Option<U>): MyTrait;
           ~~~~~~~~~ definition of `tuple_bad` from trait
    }

    impl<A> Bar<A> for () {
        fn bar_good<B>()
        where
            OtherOption<Option<A>>: OtherTrait,
            Option<A>: MyTrait { }

        fn bar_bad<B>()
        where
            OtherOption<Option<A>>: OtherTrait,
            Option<B>: MyTrait { }
                       ^^^^^^^ impl has stricter requirements than trait
                       ~~~~~~~ impl has extra requirement `Option<B>: MyTrait`

        fn array_good<B>() where [A; 8]: MyTrait { }

        fn array_bad<B>() where [B; 8]: MyTrait { }
                                        ^^^^^^^ impl has stricter requirements than trait
                                        ~~~~~~~ impl has extra requirement `[B; 8]: MyTrait`

        fn tuple_good<B>() where (Option<A>, Option<B>): MyTrait { }

        fn tuple_bad<B>() where (Option<B>, Option<A>): MyTrait { }
                                                        ^^^^^^^ impl has stricter requirements than trait
                                                        ~~~~~~~ impl has extra requirement `(Option<B>, Option<A>): MyTrait`
    }

    fn main() {
        let _ = OtherOption { inner: Option { inner: 1 } }; // silence unused warnings
    }
    "#;
    check_errors(src);
}

#[test]
fn impl_stricter_than_trait_different_trait() {
    let src = r#"
    trait Default { }

    trait OtherDefault { }

    struct Option<T> {
        inner: T
    }

    trait Bar<T> {
        fn bar<U>() where Option<T>: Default;
           ~~~ definition of `bar` from trait
    }

    impl<A> Bar<A> for () {
        // Trait constraint differs due to the trait even though the constraint
        // types are the same.
        fn bar<B>() where Option<A>: OtherDefault {}
                                     ^^^^^^^^^^^^ impl has stricter requirements than trait
                                     ~~~~~~~~~~~~ impl has extra requirement `Option<A>: OtherDefault`
    }

    fn main() {
        let _ = Option { inner: 1 }; // silence Option never constructed warning
    }
    "#;
    check_errors(src);
}

#[test]
fn trait_impl_where_clause_stricter_pass() {
    let src = r#"
    trait MyTrait {
        fn good_foo<T, H>() where H: OtherTrait;

        fn bad_foo<T, H>() where H: OtherTrait;
           ~~~~~~~ definition of `bad_foo` from trait
    }

    trait OtherTrait {}

    struct Option<T> {
        inner: T
    }

    impl<T> MyTrait for [T] where Option<T>: MyTrait {
        fn good_foo<A, B>() where B: OtherTrait { }

        fn bad_foo<A, B>() where A: OtherTrait { }
                                    ^^^^^^^^^^ impl has stricter requirements than trait
                                    ~~~~~~~~~~ impl has extra requirement `A: OtherTrait`
    }

    fn main() {
        let _ = Option { inner: 1 }; // silence Option never constructed warning
    }
    "#;
    check_errors(src);
}

#[test]
fn impl_stricter_than_trait_different_trait_generics() {
    let src = r#"
    trait Foo<T> {
        fn foo<U>() where T: T2<T>;
           ~~~ definition of `foo` from trait
    }

    impl<A> Foo<A> for () {
        // Should be A: T2<A>
        fn foo<B>() where A: T2<B> {}
                             ^^ impl has stricter requirements than trait
                             ~~ impl has extra requirement `A: T2<B>`
    }

    trait T2<C> {}
    "#;
    check_errors(src);
}

#[test]
fn impl_not_found_for_inner_impl() {
    // We want to guarantee that we get a no impl found error
    let src = r#"
    trait Serialize<let N: u32> {
        fn serialize(self) -> [Field; N];
    }

    trait ToField {
        fn to_field(self) -> Field;
    }

    fn process_array<let N: u32>(array: [Field; N]) -> Field {
        array[0]
    }

    fn serialize_thing<A, let N: u32>(thing: A) -> [Field; N] where A: Serialize<N> {
        thing.serialize()
    }

    struct MyType<T> {
        a: T,
        b: T,
    }

    impl<T> Serialize<2> for MyType<T> where T: ToField {
        fn serialize(self) -> [Field; 2] {
            [ self.a.to_field(), self.b.to_field() ]
        }
    }

    impl<T> MyType<T> {
        fn do_thing_with_serialization_with_extra_steps(self) -> Field {
            process_array(serialize_thing(self))
                          ^^^^^^^^^^^^^^^ No matching impl found for `T: ToField`
                          ~~~~~~~~~~~~~~~ No impl for `T: ToField`
        }
    }

    fn main() {
        let _ = MyType { a: 1, b: 1 }; // silence MyType never constructed warning
    }
    "#;
    check_errors(src);
}

#[test]
fn cannot_call_unconstrained_function_outside_of_unsafe() {
    let src = r#"
    fn main() {
        foo();
        ^^^^^ Call to unconstrained function is unsafe and must be in an unconstrained function or unsafe block
    }

    unconstrained fn foo() {}
    "#;
    check_errors(src);
}

#[test]
fn cannot_call_unconstrained_first_class_function_outside_of_unsafe() {
    let src = r#"
    fn main() {
        let func = foo;
        func();
        ^^^^^^ Call to unconstrained function is unsafe and must be in an unconstrained function or unsafe block
        inner(func);
    }

    fn inner(x: unconstrained fn() -> ()) {
        x();
        ^^^ Call to unconstrained function is unsafe and must be in an unconstrained function or unsafe block
    }

    unconstrained fn foo() {}
    "#;
    check_errors(src);
}

#[test]
fn missing_unsafe_block_when_needing_type_annotations() {
    // This test is a regression check that even when an unsafe block is missing
    // that we still appropriately continue type checking and infer type annotations.
    let src = r#"
    fn main() {
        let z = BigNum { limbs: [2, 0, 0] };
        assert(z.__is_zero() == false);
    }

    struct BigNum<let N: u32> {
        limbs: [u64; N],
    }

    impl<let N: u32> BigNum<N> {
        unconstrained fn __is_zero_impl(self) -> bool {
            let mut result: bool = true;
            for i in 0..N {
                result = result & (self.limbs[i] == 0);
            }
            result
        }
    }

    trait BigNumTrait {
        fn __is_zero(self) -> bool;
    }

    impl<let N: u32> BigNumTrait for BigNum<N> {
        fn __is_zero(self) -> bool {
            self.__is_zero_impl()
            ^^^^^^^^^^^^^^^^^^^ Call to unconstrained function is unsafe and must be in an unconstrained function or unsafe block
        }
    }
    "#;
    check_errors(src);
}

#[test]
fn cannot_pass_unconstrained_function_to_regular_function() {
    let src = r#"
    fn main() {
        let func = foo;
        expect_regular(func);
                       ^^^^ Converting an unconstrained fn to a non-unconstrained fn is unsafe
    }

    unconstrained fn foo() {}

    fn expect_regular(_func: fn() -> ()) {
    }
    "#;
    check_errors(src);
}

#[test]
fn cannot_assign_unconstrained_and_regular_fn_to_variable() {
    let src = r#"
    fn main() {
        let _func = if true { foo } else { bar };
                                           ^^^ Expected type fn() -> (), found type unconstrained fn() -> ()
    }

    fn foo() {}
    unconstrained fn bar() {}
    "#;
    check_errors(src);
}

#[test]
fn can_pass_regular_function_to_unconstrained_function() {
    let src = r#"
    fn main() {
        let func = foo;
        expect_unconstrained(func);
    }

    fn foo() {}

    fn expect_unconstrained(_func: unconstrained fn() -> ()) {}
    "#;
    assert_no_errors(src);
}

#[test]
fn cannot_pass_unconstrained_function_to_constrained_function() {
    let src = r#"
    fn main() {
        let func = foo;
        expect_regular(func);
                       ^^^^ Converting an unconstrained fn to a non-unconstrained fn is unsafe
    }

    unconstrained fn foo() {}

    fn expect_regular(_func: fn() -> ()) {}
    "#;
    check_errors(src);
}

#[test]
fn can_assign_regular_function_to_unconstrained_function_in_explicitly_typed_var() {
    let src = r#"
    fn main() {
        let _func: unconstrained fn() -> () = foo;
    }

    fn foo() {}
    "#;
    assert_no_errors(src);
}

#[test]
fn can_assign_regular_function_to_unconstrained_function_in_struct_member() {
    let src = r#"
    fn main() {
        let _ = Foo { func: foo };
    }

    fn foo() {}

    struct Foo {
        func: unconstrained fn() -> (),
    }
    "#;
    assert_no_errors(src);
}

#[test]
fn trait_impl_generics_count_mismatch() {
    let src = r#"
    trait Foo {}

    impl Foo<()> for Field {}
         ^^^ Foo expects 0 generics but 1 was given

    fn main() {}
    "#;
    check_errors(src);
}

#[test]
fn bit_not_on_untyped_integer() {
    let src = r#"
    fn main() {
        let _: u32 = 3 & !1;
    }
    "#;
    assert_no_errors(src);
}

#[test]
fn duplicate_struct_field() {
    let src = r#"
    pub struct Foo {
        x: i32,
        ~ First struct field found here
        x: i32,
        ^ Duplicate definitions of struct field with name x found
        ~ Second struct field found here
    }

    fn main() {}
    "#;
    check_errors(src);
}

#[test]
fn trait_constraint_on_tuple_type() {
    let src = r#"
        trait Foo<A> {
            fn foo(self, x: A) -> bool;
        }

        pub fn bar<T, U, V>(x: (T, U), y: V) -> bool where (T, U): Foo<V> {
            x.foo(y)
        }

        fn main() {}"#;
    assert_no_errors(src);
}

#[test]
fn trait_constraint_on_tuple_type_pub_crate() {
    let src = r#"
        pub(crate) trait Foo<A> {
            fn foo(self, x: A) -> bool;
        }

        pub fn bar<T, U, V>(x: (T, U), y: V) -> bool where (T, U): Foo<V> {
            x.foo(y)
        }

        fn main() {}"#;
    assert_no_errors(src);
}

#[test]
fn incorrect_generic_count_on_struct_impl() {
    let src = r#"
    struct Foo {}
    impl <T> Foo<T> {}
             ^^^ Foo expects 0 generics but 1 was given
    fn main() {
        let _ = Foo {}; // silence Foo never constructed warning
    }
    "#;
    check_errors(src);
}

#[test]
fn incorrect_generic_count_on_type_alias() {
    let src = r#"
    pub struct Foo {}
    pub type Bar = Foo<i32>;
                   ^^^ Foo expects 0 generics but 1 was given
    fn main() {
        let _ = Foo {}; // silence Foo never constructed warning
    }
    "#;
    check_errors(src);
}

#[test]
fn uses_self_type_for_struct_function_call() {
    let src = r#"
    struct S { }

    impl S {
        fn one() -> Field {
            1
        }

        fn two() -> Field {
            Self::one() + Self::one()
        }
    }

    fn main() {
        let _ = S {}; // silence S never constructed warning
    }
    "#;
    assert_no_errors(src);
}

#[test]
fn uses_self_type_inside_trait() {
    let src = r#"
    trait Foo {
        fn foo() -> Self {
            Self::bar()
        }

        fn bar() -> Self;
    }

    impl Foo for Field {
        fn bar() -> Self {
            1
        }
    }

    fn main() {
        let _: Field = Foo::foo();
    }
    "#;
    assert_no_errors(src);
}

#[test]
fn uses_self_type_in_trait_where_clause() {
    let src = r#"
    pub trait Trait {
        fn trait_func(self) -> bool;
    }

    pub trait Foo where Self: Trait {
                              ~~~~~ required by this bound in `Foo`
        fn foo(self) -> bool {
            self.trait_func()
            ^^^^^^^^^^^^^^^^^ No method named 'trait_func' found for type 'Bar'
        }
    }

    struct Bar {}

    impl Foo for Bar {
                 ^^^ The trait bound `_: Trait` is not satisfied
                 ~~~ The trait `Trait` is not implemented for `_`

    }

    fn main() {
        let _ = Bar {}; // silence Bar never constructed warning
    }
    "#;
    check_errors(src);
}

#[test]
fn do_not_eagerly_error_on_cast_on_type_variable() {
    let src = r#"
    pub fn foo<T, U>(x: T, f: fn(T) -> U) -> U {
        f(x)
    }

    fn main() {
        let x: u8 = 1;
        let _: Field = foo(x, |x| x as Field);
    }
    "#;
    assert_no_errors(src);
}

#[test]
fn error_on_cast_over_type_variable() {
    let src = r#"
    pub fn foo<T, U>(f: fn(T) -> U, x: T, ) -> U {
        f(x)
    }

    fn main() {
        let x = "a";
        let _: Field = foo(|x| x as Field, x);
                                           ^ Expected type Field, found type str<1>
    }
    "#;
    check_errors(src);
}

#[test]
fn trait_impl_for_a_type_that_implements_another_trait() {
    let src = r#"
    trait One {
        fn one(self) -> i32;
    }

    impl One for i32 {
        fn one(self) -> i32 {
            self
        }
    }

    trait Two {
        fn two(self) -> i32;
    }

    impl<T> Two for T where T: One {
        fn two(self) -> i32 {
            self.one() + 1
        }
    }

    pub fn use_it<T>(t: T) -> i32 where T: Two {
        Two::two(t)
    }

    fn main() {}
    "#;
    assert_no_errors(src);
}

#[test]
fn trait_impl_for_a_type_that_implements_another_trait_with_another_impl_used() {
    let src = r#"
    trait One {
        fn one(self) -> i32;
    }

    impl One for i32 {
        fn one(self) -> i32 {
            let _ = self;
            1
        }
    }

    trait Two {
        fn two(self) -> i32;
    }

    impl<T> Two for T where T: One {
        fn two(self) -> i32 {
            self.one() + 1
        }
    }

    impl Two for u32 {
        fn two(self) -> i32 {
            let _ = self;
            0
        }
    }

    pub fn use_it(t: u32) -> i32 {
        Two::two(t)
    }

    fn main() {}
    "#;
    assert_no_errors(src);
}

#[test]
fn impl_missing_associated_type() {
    let src = r#"
    trait Foo {
        type Assoc;
    }

    impl Foo for () {}
         ^^^ `Foo` is missing the associated type `Assoc`
    "#;
    check_errors(src);
}

#[test]
fn as_trait_path_syntax_resolves_outside_impl() {
    let src = r#"
    trait Foo {
        type Assoc;
    }

    struct Bar {}

    impl Foo for Bar {
        type Assoc = i32;
    }

    fn main() {
        // AsTraitPath syntax is a bit silly when associated types
        // are explicitly specified
        let _: i64 = 1 as <Bar as Foo<Assoc = i32>>::Assoc;
                     ^^^^^^^^^^^^^^^^^^^^^^^^^^^^^^^^^^^^^ Expected type i64, found type i32

        let _ = Bar {}; // silence Bar never constructed warning
    }
    "#;
    check_errors(src);
}

#[test]
fn as_trait_path_syntax_no_impl() {
    let src = r#"
    trait Foo {
        type Assoc;
    }

    struct Bar {}

    impl Foo for Bar {
        type Assoc = i32;
    }

    fn main() {
        let _: i64 = 1 as <Bar as Foo<Assoc = i8>>::Assoc;
                                  ^^^ No matching impl found for `Bar: Foo<Assoc = i8>`
                                  ~~~ No impl for `Bar: Foo<Assoc = i8>`

        let _ = Bar {}; // silence Bar never constructed warning
    }
    "#;
    check_errors(src);
}

#[test]
fn do_not_infer_globals_to_u32_from_type_use() {
    let src = r#"
        global ARRAY_LEN = 3;
               ^^^^^^^^^ Globals must have a specified type
                           ~ Inferred type is `Field`
        global STR_LEN: _ = 2;
               ^^^^^^^ Globals must have a specified type
                            ~ Inferred type is `Field`
        global FMT_STR_LEN = 2;
               ^^^^^^^^^^^ Globals must have a specified type
                             ~ Inferred type is `Field`

        fn main() {
            let _a: [u32; ARRAY_LEN] = [1, 2, 3];
                    ^^^^^^^^^^^^^^^^ The numeric generic is not of type `u32`
                    ~~~~~~~~~~~~~~~~ expected `u32`, found `Field`
            let _b: str<STR_LEN> = "hi";
                    ^^^^^^^^^^^^ The numeric generic is not of type `u32`
                    ~~~~~~~~~~~~ expected `u32`, found `Field`
            let _c: fmtstr<FMT_STR_LEN, _> = f"hi";
                    ^^^^^^^^^^^^^^^^^^^^^^ The numeric generic is not of type `u32`
                    ~~~~~~~~~~~~~~~~~~~~~~ expected `u32`, found `Field`
        }
    "#;
    check_errors(src);
}

#[test]
fn do_not_infer_partial_global_types() {
    let src = r#"
        pub global ARRAY: [Field; _] = [0; 3];
                   ^^^^^ Globals must have a specified type
                                       ~~~~~~ Inferred type is `[Field; 3]`
        pub global NESTED_ARRAY: [[Field; _]; 3] = [[]; 3];
                   ^^^^^^^^^^^^ Globals must have a specified type
                                                   ~~~~~~~ Inferred type is `[[Field; 0]; 3]`
        pub global STR: str<_> = "hi";
                   ^^^ Globals must have a specified type
                                 ~~~~ Inferred type is `str<2>`
                 
        pub global NESTED_STR: [str<_>] = &["hi"];
                   ^^^^^^^^^^ Globals must have a specified type
                                          ~~~~~~~ Inferred type is `[str<2>]`
        pub global FORMATTED_VALUE: str<5> = "there";
        pub global FMT_STR: fmtstr<_, _> = f"hi {FORMATTED_VALUE}";
                   ^^^^^^^ Globals must have a specified type
                                           ~~~~~~~~~~~~~~~~~~~~~~~ Inferred type is `fmtstr<20, (str<5>)>`
        pub global TUPLE_WITH_MULTIPLE: ([str<_>], [[Field; _]; 3]) = 
                   ^^^^^^^^^^^^^^^^^^^ Globals must have a specified type
            (&["hi"], [[]; 3]);
            ~~~~~~~~~~~~~~~~~~ Inferred type is `([str<2>], [[Field; 0]; 3])`

        fn main() { }
    "#;
    check_errors(src);
}

#[test]
fn u32_globals_as_sizes_in_types() {
    let src = r#"
        global ARRAY_LEN: u32 = 3;
        global STR_LEN: u32 = 2;
        global FMT_STR_LEN: u32 = 2;

        fn main() {
            let _a: [u32; ARRAY_LEN] = [1, 2, 3];
            let _b: str<STR_LEN> = "hi";
            let _c: fmtstr<FMT_STR_LEN, _> = f"hi";
        }
    "#;
    assert_no_errors(src);
}

#[test]
fn struct_array_len() {
    let src = r#"
        struct Array<T, let N: u32> {
            inner: [T; N],
        }

        impl<T, let N: u32> Array<T, N> {
            pub fn len(self) -> u32 {
                       ^^^^ unused variable self
                       ~~~~ unused variable
                N as u32
            }
        }

        fn main(xs: [Field; 2]) {
            let ys = Array {
                inner: xs,
            };
            assert(ys.len() == 2);
        }
    "#;
    check_errors(src);
}

// TODO(https://github.com/noir-lang/noir/issues/6245):
// support u8 as an array size
#[test]
fn non_u32_as_array_length() {
    let src = r#"
        global ARRAY_LEN: u8 = 3;

        fn main() {
            let _a: [u32; ARRAY_LEN] = [1, 2, 3];
                    ^^^^^^^^^^^^^^^^ The numeric generic is not of type `u32`
                    ~~~~~~~~~~~~~~~~ expected `u32`, found `u8`
        }
    "#;
    check_errors(src);
}

#[test]
fn use_non_u32_generic_in_struct() {
    let src = r#"
        struct S<let N: u8> {}

        fn main() {
            let _: S<3> = S {};
        }
    "#;
    assert_no_errors(src);
}

#[test]
fn use_numeric_generic_in_trait_method() {
    let src = r#"
        trait Foo  {
            fn foo<let N: u32>(self, x: [u8; N]) -> Self;
        }

        struct Bar;

        impl Foo for Bar {
            fn foo<let N: u32>(self, _x: [u8; N]) -> Self {
                self
            }
        }

        fn main() {
            let bytes: [u8; 3] = [1,2,3];
            let _ = Bar{}.foo(bytes);
        }
    "#;
    assert_no_errors(src);
}

#[test]
fn trait_unconstrained_methods_typechecked_correctly() {
    // This test checks that we properly track whether a method has been declared as unconstrained on the trait definition
    // and preserves that through typechecking.
    let src = r#"
        trait Foo {
            unconstrained fn identity(self) -> Self {
                self
            }

            unconstrained fn foo(self) -> Field;
        }

        impl Foo for u64 {
            unconstrained fn foo(self) -> Field {
                self as Field
            }
        }

        unconstrained fn main() {
            assert_eq(2.foo(), 2.identity() as Field);
        }
    "#;
    assert_no_errors(src);
}

#[test]
fn error_if_attribute_not_in_scope() {
    let src = r#"
        #[not_in_scope]
        ^^^^^^^^^^^^^^^ Attribute function `not_in_scope` is not in scope
        fn main() {}
    "#;
    check_errors(src);
}

#[test]
fn arithmetic_generics_rounding_pass() {
    let src = r#"
        fn main() {
            // 3/2*2 = 2
            round::<3, 2>([1, 2]);
        }

        fn round<let N: u32, let M: u32>(_x: [Field; N / M * M]) {}
    "#;
    assert_no_errors(src);
}

#[test]
fn arithmetic_generics_rounding_fail() {
    let src = r#"
        fn main() {
            // Do not simplify N/M*M to just N
            // This should be 3/2*2 = 2, not 3
            round::<3, 2>([1, 2, 3]);
                          ^^^^^^^^^ Expected type [Field; 2], found type [Field; 3]
        }

        fn round<let N: u32, let M: u32>(_x: [Field; N / M * M]) {}
    "#;
    check_errors(src);
}

#[test]
fn arithmetic_generics_rounding_fail_on_struct() {
    let src = r#"
        struct W<let N: u32> {}

        fn foo<let N: u32, let M: u32>(_x: W<N>, _y: W<M>) -> W<N / M * M> {
            W {}
        }

        fn main() {
            let w_2: W<2> = W {};
            let w_3: W<3> = W {};
            // Do not simplify N/M*M to just N
            // This should be 3/2*2 = 2, not 3
            let _: W<3> = foo(w_3, w_2);
                          ^^^^^^^^^^^^^ Expected type W<3>, found type W<2>
        }
    "#;
    check_errors(src);
}

#[test]
fn unconditional_recursion_fail() {
    // These examples are self recursive top level functions, which would actually
    // not be inlined in the SSA (there is nothing to inline into but self), so it
    // wouldn't panic due to infinite recursion, but the errors asserted here
    // come from the compilation checks, which does static analysis to catch the
    // problem before it even has a chance to cause a panic.
    let srcs = vec![
        r#"
        fn main() {
           ^^^^ function `main` cannot return without recursing
           ~~~~ function cannot return without recursing
            main()
        }
        "#,
        r#"
        fn main() -> pub bool {
           ^^^^ function `main` cannot return without recursing
           ~~~~ function cannot return without recursing
            if main() { true } else { false }
        }
        "#,
        r#"
        fn main() -> pub bool {
           ^^^^ function `main` cannot return without recursing
           ~~~~ function cannot return without recursing
            if true { main() } else { main() }
        }
        "#,
        r#"
        fn main() -> pub u64 {
           ^^^^ function `main` cannot return without recursing
           ~~~~ function cannot return without recursing
            main() + main()
        }
        "#,
        r#"
        fn main() -> pub u64 {
           ^^^^ function `main` cannot return without recursing
           ~~~~ function cannot return without recursing
            1 + main()
        }
        "#,
        r#"
        fn main() -> pub bool {
           ^^^^ function `main` cannot return without recursing
           ~~~~ function cannot return without recursing
            let _ = main();
            true
        }
        "#,
        r#"
        fn main(a: u64, b: u64) -> pub u64 {
           ^^^^ function `main` cannot return without recursing
           ~~~~ function cannot return without recursing
            main(a + b, main(a, b))
        }
        "#,
        r#"
        fn main() -> pub u64 {
           ^^^^ function `main` cannot return without recursing
           ~~~~ function cannot return without recursing
            foo(1, main())
        }
        fn foo(a: u64, b: u64) -> u64 {
            a + b
        }
        "#,
        r#"
        fn main() -> pub u64 {
           ^^^^ function `main` cannot return without recursing
           ~~~~ function cannot return without recursing
            let (a, b) = (main(), main());
            a + b
        }
        "#,
        r#"
        fn main() -> pub u64 {
           ^^^^ function `main` cannot return without recursing
           ~~~~ function cannot return without recursing
            let mut sum = 0;
            for i in 0 .. main() {
                sum += i;
            }
            sum
        }
        "#,
    ];

    for src in srcs {
        check_errors(src);
    }
}

#[test]
fn unconditional_recursion_pass() {
    let srcs = vec![
        r#"
        fn main() {
            if false { main(); }
        }
        "#,
        r#"
        fn main(i: u64) -> pub u64 {
            if i == 0 { 0 } else { i + main(i-1) }
        }
        "#,
        // Only immediate self-recursion is detected.
        r#"
        fn main() {
            foo();
        }
        fn foo() {
            bar();
        }
        fn bar() {
            foo();
        }
        "#,
        // For loop bodies are not checked.
        r#"
        fn main() -> pub u64 {
            let mut sum = 0;
            for _ in 0 .. 10 {
                sum += main();
            }
            sum
        }
        "#,
        // Lambda bodies are not checked.
        r#"
        fn main() {
            let foo = || main();
            foo();
        }
        "#,
    ];

    for src in srcs {
        assert_no_errors(src);
    }
}

#[test]
fn uses_self_in_import() {
    let src = r#"
    mod moo {
        pub mod bar {
            pub fn foo() -> i32 {
                1
            }
        }
    }

    use moo::bar::{self};

    pub fn baz() -> i32 {
        bar::foo()
    }

    fn main() {}
    "#;
    assert_no_errors(src);
}

#[test]
fn does_not_error_on_return_values_after_block_expression() {
    // Regression test for https://github.com/noir-lang/noir/issues/4372
    let src = r#"
    fn case1() -> [Field] {
        if true {
        }
        &[1]
    }

    fn case2() -> [u8] {
        let mut var: u8 = 1;
        {
            var += 1;
        }
        &[var]
    }

    fn main() {
        let _ = case1();
        let _ = case2();
    }
    "#;
    assert_no_errors(src);
}

#[test]
fn use_type_alias_in_method_call() {
    let src = r#"
        pub struct Foo {
        }

        impl Foo {
            fn new() -> Self {
                Foo {}
            }
        }

        type Bar = Foo;

        fn foo() -> Foo {
            Bar::new()
        }

        fn main() {
            let _ = foo();
        }
    "#;
    assert_no_errors(src);
}

#[test]
fn use_type_alias_to_generic_concrete_type_in_method_call() {
    let src = r#"
        pub struct Foo<T> {
            x: T,
        }

        impl<T> Foo<T> {
            fn new(x: T) -> Self {
                Foo { x }
            }
        }

        type Bar = Foo<i32>;

        fn foo() -> Bar {
            Bar::new(1)
        }

        fn main() {
            let _ = foo();
        }
    "#;
    assert_no_errors(src);
}

#[test]
fn allows_struct_with_generic_infix_type_as_main_input_1() {
    let src = r#"
        struct Foo<let N: u32> {
            x: [u64; N * 2],
        }

        fn main(_x: Foo<18>) {}
    "#;
    assert_no_errors(src);
}

#[test]
fn allows_struct_with_generic_infix_type_as_main_input_2() {
    let src = r#"
        struct Foo<let N: u32> {
            x: [u64; N * 2],
        }

        fn main(_x: Foo<2 * 9>) {}
    "#;
    assert_no_errors(src);
}

#[test]
fn allows_struct_with_generic_infix_type_as_main_input_3() {
    let src = r#"
        struct Foo<let N: u32> {
            x: [u64; N * 2],
        }

        global N: u32 = 9;

        fn main(_x: Foo<N * 2>) {}
    "#;
    assert_no_errors(src);
}

#[test]
fn errors_with_better_message_when_trying_to_invoke_struct_field_that_is_a_function() {
    let src = r#"
        pub struct Foo {
            wrapped: fn(Field) -> bool,
        }

        impl Foo {
            fn call(self) -> bool {
                self.wrapped(1)
                ^^^^^^^^^^^^^^^ Cannot invoke function field 'wrapped' on type 'Foo' as a method
                ~~~~~~~~~~~~~~~ to call the function stored in 'wrapped', surround the field access with parentheses: '(', ')'
            }
        }

        fn main() {}
    "#;
    check_errors(src);
}

#[test]
fn disallows_test_attribute_on_impl_method() {
    // TODO: improve the error location
    let src = "
        pub struct Foo { }

        impl Foo {
            #[test]
            fn foo() { }
               ^^^ The `#[test]` attribute is disallowed on `impl` methods
        }

        fn main() { }
    ";
    check_errors(src);
}

#[test]
fn disallows_test_attribute_on_trait_impl_method() {
    let src = "
        pub trait Trait {
            fn foo() { }
        }

        pub struct Foo { }

        impl Trait for Foo {
            #[test]
            fn foo() { }
               ^^^ The `#[test]` attribute is disallowed on `impl` methods
        }

        fn main() { }
    ";
    check_errors(src);
}

#[test]
fn disallows_export_attribute_on_impl_method() {
    // TODO: improve the error location
    let src = "
        pub struct Foo { }

        impl Foo {
            #[export]
            fn foo() { }
               ^^^ The `#[export]` attribute is disallowed on `impl` methods
        }

        fn main() { }
    ";
    check_errors(src);
}

#[test]
fn disallows_export_attribute_on_trait_impl_method() {
    // TODO: improve the error location
    let src = "
        pub trait Trait {
            fn foo() { }
        }

        pub struct Foo { }

        impl Trait for Foo {
            #[export]
            fn foo() { }
               ^^^ The `#[export]` attribute is disallowed on `impl` methods
        }

        fn main() { }
    ";
    check_errors(src);
}

#[test]
fn allows_multiple_underscore_parameters() {
    let src = r#"
        pub fn foo(_: i32, _: i64) {}

        fn main() {}
    "#;
    assert_no_errors(src);
}

#[test]
fn disallows_underscore_on_right_hand_side() {
    let src = r#"
        fn main() {
            let _ = 1;
            let _x = _;
                     ^ in expressions, `_` can only be used on the left-hand side of an assignment
                     ~ `_` not allowed here
        }
    "#;
    check_errors(src);
}

#[test]
fn errors_on_cyclic_globals() {
    let src = r#"
    pub comptime global A: u32 = B;
                                 ^ This global recursively depends on itself
                        ^ Dependency cycle found
                        ~ 'A' recursively depends on itself: A -> B -> A
    pub comptime global B: u32 = A;
                                 ^ Variable not in scope
                                 ~ Could not find variable

    fn main() { }
    "#;
    check_errors(src);
}

#[test]
fn warns_on_unneeded_unsafe() {
    let src = r#"
    fn main() {
        // Safety: test
        unsafe {
        ^^^^^^ Unnecessary `unsafe` block
            foo()
        }
    }

    fn foo() {}
    "#;
    check_errors(src);
}

#[test]
fn warns_on_nested_unsafe() {
    let src = r#"
    fn main() {
        // Safety: test
        unsafe {
            // Safety: test
            unsafe {
            ^^^^^^ Unnecessary `unsafe` block
            ~~~~~~ Because it's nested inside another `unsafe` block
                foo()
            }
        }
    }

    unconstrained fn foo() {}
    "#;
    check_errors(src);
}

#[test]
fn mutable_self_call() {
    let src = r#"
    fn main() {
        let mut bar = Bar {};
        let _ = bar.bar();
    }

    struct Bar {}

    impl Bar {
        fn bar(&mut self) {
            let _ = self;
        }
    }
    "#;
    assert_no_errors(src);
}

#[test]
fn checks_visibility_of_trait_related_to_trait_impl_on_method_call() {
    let src = r#"
    mod moo {
        pub struct Bar {}
    }

    trait Foo {
        fn foo(self);
    }

    impl Foo for moo::Bar {
        fn foo(self) {}
    }

    fn main() {
        let bar = moo::Bar {};
        bar.foo();
    }
    "#;
    assert_no_errors(src);
}

#[test]
fn infers_lambda_argument_from_method_call_function_type() {
    let src = r#"
    struct Foo {
        value: Field,
    }

    impl Foo {
        fn foo(self) -> Field {
            self.value
        }
    }

    struct Box<T> {
        value: T,
    }

    impl<T> Box<T> {
        fn map<U>(self, f: fn(T) -> U) -> Box<U> {
            Box { value: f(self.value) }
        }
    }

    fn main() {
        let box = Box { value: Foo { value: 1 } };
        let _ = box.map(|foo| foo.foo());
    }
    "#;
    assert_no_errors(src);
}

#[test]
fn infers_lambda_argument_from_call_function_type() {
    let src = r#"
    struct Foo {
        value: Field,
    }

    fn call(f: fn(Foo) -> Field) -> Field {
        f(Foo { value: 1 })
    }

    fn main() {
        let _ = call(|foo| foo.value);
    }
    "#;
    assert_no_errors(src);
}

#[test]
fn infers_lambda_argument_from_call_function_type_in_generic_call() {
    let src = r#"
    struct Foo {
        value: Field,
    }

    fn call<T>(t: T, f: fn(T) -> Field) -> Field {
        f(t)
    }

    fn main() {
        let _ = call(Foo { value: 1 }, |foo| foo.value);
    }
    "#;
    assert_no_errors(src);
}

#[test]
fn infers_lambda_argument_from_call_function_type_as_alias() {
    let src = r#"
    struct Foo {
        value: Field,
    }

    type MyFn = fn(Foo) -> Field;

    fn call(f: MyFn) -> Field {
        f(Foo { value: 1 })
    }

    fn main() {
        let _ = call(|foo| foo.value);
    }
    "#;
    assert_no_errors(src);
}

#[test]
fn infers_lambda_argument_from_function_return_type() {
    let src = r#"
    pub struct Foo {
        value: Field,
    }

    pub fn func() -> fn(Foo) -> Field {
        |foo| foo.value
    }

    fn main() {
    }
    "#;
    assert_no_errors(src);
}

#[test]
fn infers_lambda_argument_from_function_return_type_multiple_statements() {
    let src = r#"
    pub struct Foo {
        value: Field,
    }

    pub fn func() -> fn(Foo) -> Field {
        let _ = 1;
        |foo| foo.value
    }

    fn main() {
    }
    "#;
    assert_no_errors(src);
}

#[test]
fn infers_lambda_argument_from_function_return_type_when_inside_if() {
    let src = r#"
    pub struct Foo {
        value: Field,
    }

    pub fn func() -> fn(Foo) -> Field {
        if true {
            |foo| foo.value
        } else {
            |foo| foo.value
        }
    }

    fn main() {
    }
    "#;
    assert_no_errors(src);
}

#[test]
fn infers_lambda_argument_from_variable_type() {
    let src = r#"
    pub struct Foo {
        value: Field,
    }

    fn main() {
      let _: fn(Foo) -> Field = |foo| foo.value;
    }
    "#;
    assert_no_errors(src);
}

#[test]
fn infers_lambda_argument_from_variable_alias_type() {
    let src = r#"
    pub struct Foo {
        value: Field,
    }

    type FooFn = fn(Foo) -> Field;

    fn main() {
      let _: FooFn = |foo| foo.value;
    }
    "#;
    assert_no_errors(src);
}

#[test]
fn infers_lambda_argument_from_variable_double_alias_type() {
    let src = r#"
    pub struct Foo {
        value: Field,
    }

    type FooFn = fn(Foo) -> Field;
    type FooFn2 = FooFn;

    fn main() {
      let _: FooFn2 = |foo| foo.value;
    }
    "#;
    assert_no_errors(src);
}

#[test]
fn infers_lambda_argument_from_variable_tuple_type() {
    let src = r#"
    pub struct Foo {
        value: Field,
    }

    fn main() {
      let _: (fn(Foo) -> Field, _) = (|foo| foo.value, 1);
    }
    "#;
    assert_no_errors(src);
}

#[test]
fn infers_lambda_argument_from_variable_tuple_type_aliased() {
    let src = r#"
    pub struct Foo {
        value: Field,
    }

    type Alias = (fn(Foo) -> Field, Field);

    fn main() {
      let _: Alias = (|foo| foo.value, 1);
    }
    "#;
    assert_no_errors(src);
}

#[test]
fn regression_7088() {
    // A test for code that initially broke when implementing inferring
    // lambda parameter types from the function type related to the call
    // the lambda is in (PR #7088).
    let src = r#"
    struct U60Repr<let N: u32, let NumSegments: u32> {}

    impl<let N: u32, let NumSegments: u32> U60Repr<N, NumSegments> {
        fn new<let NumFieldSegments: u32>(_: [Field; N * NumFieldSegments]) -> Self {
            U60Repr {}
        }
    }

    fn main() {
        let input: [Field; 6] = [0; 6];
        let _: U60Repr<3, 6> = U60Repr::new(input);
    }
    "#;
    assert_no_errors(src);
}

#[test]
fn errors_on_empty_loop_no_break() {
    let src = r#"
    fn main() {
        // Safety: test
        unsafe {
            foo()
        }
    }

    unconstrained fn foo() {
        loop {}
        ^^^^ `loop` must have at least one `break` in it
        ~~~~ Infinite loops are disallowed
    }
    "#;
    check_errors(src);
}

#[test]
fn errors_on_loop_without_break() {
    let src = r#"
    fn main() {
        // Safety: test
        unsafe {
            foo()
        }
    }

    unconstrained fn foo() {
        let mut x = 1;
        loop {
        ^^^^ `loop` must have at least one `break` in it
        ~~~~ Infinite loops are disallowed
            x += 1;
            bar(x);
        }
    }

    fn bar(_: Field) {}
    "#;
    check_errors(src);
}

#[test]
fn errors_on_loop_without_break_with_nested_loop() {
    let src = r#"
    fn main() {
        // Safety: test
        unsafe {
            foo()
        }
    }

    unconstrained fn foo() {
        let mut x = 1;
        loop {
        ^^^^ `loop` must have at least one `break` in it
        ~~~~ Infinite loops are disallowed
            x += 1;
            bar(x);
            loop {
                x += 2;
                break;
            }
        }
    }

    fn bar(_: Field) {}
    "#;
    check_errors(src);
}

#[test]
fn call_function_alias_type() {
    let src = r#"
    type Alias<Env> = fn[Env](Field) -> Field;

    fn main() {
        call_fn(|x| x + 1);
    }

    fn call_fn<Env>(f: Alias<Env>) {
        assert_eq(f(0), 1);
    }
    "#;
    assert_no_errors(src);
}

#[test]
fn errors_on_if_without_else_type_mismatch() {
    let src = r#"
    fn main() {
        if true {
            1
            ^ Expected type Field, found type ()
        }
    }
    "#;
    check_errors(src);
}

#[test]
fn does_not_stack_overflow_on_many_comments_in_a_row() {
    let src = "//\n".repeat(10_000);
    assert_no_errors(&src);
}

#[test]
fn errors_if_for_body_type_is_not_unit() {
    let src = r#"
    fn main() {
        for _ in 0..1 {
            1
            ^ Expected type (), found type Field
        }
    }
    "#;
    check_errors(src);
}

#[test]
fn errors_if_loop_body_type_is_not_unit() {
    let src = r#"
    unconstrained fn main() {
        loop {
            if false { break; }

            1
            ^ Expected type (), found type Field
        }
    }
    "#;
    check_errors(src);
}

#[test]
fn errors_if_while_body_type_is_not_unit() {
    let src = r#"
    unconstrained fn main() {
        while 1 == 1 {
            1
            ^ Expected type (), found type Field
        }
    }
    "#;
    check_errors(src);
}

#[test]
fn check_impl_duplicate_method_without_self() {
    let src = "
    pub struct Foo {}

    impl Foo {
        fn foo() {}
           ~~~ first definition found here
        fn foo() {}
           ^^^ duplicate definitions of foo found
           ~~~ second definition found here
    }

    fn main() {}
    ";
    check_errors(src);
}

#[test]
fn int_min_global() {
    let src = r#"
        global MIN: i8 = -128;
        fn main() {
            let _x = MIN;
        }
    "#;

    let errors = get_program_errors(src);
    assert_eq!(errors.len(), 0);
}

#[test]
fn subtract_to_int_min() {
    // This would cause an integer underflow panic before
    let src = r#"
        fn main() {
            let _x: i8 = comptime {
                let y: i8 = -127;
                let z = y - 1;
                z
            };
        }
    "#;

    let errors = get_program_errors(src);
    assert_eq!(errors.len(), 0);
}

#[test]
fn mutate_with_reference_in_lambda() {
    let src = r#"
    fn main() {
        let x = &mut 3;
        let f = || {
            *x += 2;
        };
        f();
        assert(*x == 5);
    }
    "#;

    assert_no_errors(src);
}

#[test]
fn mutate_with_reference_marked_mutable_in_lambda() {
    let src = r#"
    fn main() {
        let mut x = &mut 3;
        let f = || {
            *x += 2;
        };
        f();
        assert(*x == 5);
    }
    "#;
    assert_no_errors(src);
}

#[test]
fn deny_capturing_mut_variable_without_reference_in_lambda() {
    let src = r#"
    fn main() {
        let mut x = 3;
        let f = || {
            x += 2;
            ^ Mutable variable x captured in lambda must be a mutable reference
            ~ Use '&mut' instead of 'mut' to capture a mutable variable.
        };
        f();
        assert(x == 5);
    }
    "#;
    check_errors(src);
}

#[test]
fn deny_capturing_mut_variable_without_reference_in_nested_lambda() {
    let src = r#"
    fn main() {
        let mut x = 3;
        let f = || {
            let inner = || {
                x += 2;
                ^ Mutable variable x captured in lambda must be a mutable reference
                ~ Use '&mut' instead of 'mut' to capture a mutable variable.
            };
            inner();
        };
        f();
        assert(x == 5);
    }
    "#;
    check_errors(src);
}

#[test]
fn allow_capturing_mut_variable_only_used_immutably() {
    let src = r#"
    fn main() {
        let mut x = 3;
        let f = || x;
        let _x2 = f();
        assert(x == 3);
    }
    "#;
    assert_no_errors(src);
}

#[test]
fn deny_capturing_mut_var_as_param_to_function() {
    let src = r#"
    fn main() {
        let mut x = 3;
        let f = || mutate(&mut x);
                               ^ Mutable variable x captured in lambda must be a mutable reference
                               ~ Use '&mut' instead of 'mut' to capture a mutable variable.
        f();
        assert(x == 3);
    }

    fn mutate(x: &mut Field) {
        *x = 5;
    }
    "#;
    check_errors(src);
}

#[test]
fn deny_capturing_mut_var_as_param_to_function_in_nested_lambda() {
    let src = r#"
    fn main() {
        let mut x = 3;
        let f = || { 
            let inner = || mutate(&mut x); 
                                       ^ Mutable variable x captured in lambda must be a mutable reference
                                       ~ Use '&mut' instead of 'mut' to capture a mutable variable.
            inner();
        };
        f();
        assert(x == 3);
    }

    fn mutate(x: &mut Field) {
        *x = 5;
    }
    "#;
    check_errors(src);
}

#[test]
fn deny_capturing_mut_var_as_param_to_impl_method() {
    let src = r#"
    struct Foo {
        value: Field,
    }

    impl Foo {
        fn mutate(&mut self) {
            self.value = 2;
        }
    }

    fn main() {
        let mut foo = Foo { value: 1 };
        let f = || foo.mutate();
                   ^^^ Mutable variable foo captured in lambda must be a mutable reference
                   ~~~ Use '&mut' instead of 'mut' to capture a mutable variable.
        f();
        assert(foo.value == 2);
    }
    "#;
    check_errors(src);
}

#[test]
fn deny_attaching_mut_ref_to_immutable_object() {
    let src = r#"
    struct Foo {
        value: Field,
    }

    impl Foo {
        fn mutate(&mut self) {
            self.value = 2;
        }
    }

    fn main() {
        let foo = Foo { value: 1 };
        let f = || foo.mutate();
                   ^^^ Cannot mutate immutable variable `foo`
        f();
        assert(foo.value == 2);
    }
    "#;
    check_errors(src);
}

#[test]
fn immutable_references_with_ownership_feature() {
    let src = r#"
        unconstrained fn main() {
            let mut array = [1, 2, 3];
            borrow(&array);
        }

        fn borrow(_array: &[Field; 3]) {}
    "#;

    let (_, _, errors) = get_program_using_features(src, &[UnstableFeature::Ownership]);
    assert_eq!(errors.len(), 0);
}

#[test]
fn immutable_references_without_ownership_feature() {
    let src = r#"
        fn main() {
            let mut array = [1, 2, 3];
            borrow(&array);
                   ^^^^^^ This requires the unstable feature 'ownership' which is not enabled
                   ~~~~~~ Pass -Zownership to nargo to enable this feature at your own risk.
        }

        fn borrow(_array: &[Field; 3]) {}
                          ^^^^^^^^^^^ This requires the unstable feature 'ownership' which is not enabled
                          ~~~~~~~~~~~ Pass -Zownership to nargo to enable this feature at your own risk.
    "#;
    check_errors(src);
}

#[test]
fn errors_on_invalid_integer_bit_size() {
    let src = r#"
    fn main() {
        let _: u42 = 4;
               ^^^ Use of invalid bit size 42
               ~~~ Allowed bit sizes for integers are 1, 8, 16, 32, 64, 128
    }
    "#;
    check_errors(src);
}<|MERGE_RESOLUTION|>--- conflicted
+++ resolved
@@ -258,12 +258,6 @@
         custom_spans_with_errors.into_iter().collect();
 
     let src = code_lines.join("\n");
-<<<<<<< HEAD
-    let (_, _, errors) = get_program_with_options(&src, allow_parser_errors, options);
-    if errors.is_empty()
-        && (!primary_spans_with_errors.is_empty() || !custom_spans_with_errors.is_empty())
-    {
-=======
     let (_, mut context, errors) = get_program_with_options(&src, allow_parser_errors, options);
     let mut errors = errors.iter().map(CustomDiagnostic::from).collect::<Vec<_>>();
 
@@ -287,7 +281,6 @@
     }
 
     if errors.is_empty() && !primary_spans_with_errors.is_empty() {
->>>>>>> c30bcd7e
         panic!("Expected some errors but got none");
     }
 
