--- conflicted
+++ resolved
@@ -3303,16 +3303,6 @@
 }
 
 #[test]
-<<<<<<< HEAD
-fn unconstrained_type_parameter_in_impl() {
-    let src = r#"
-        pub struct Foo<T> {}
-
-        impl<T, U> Foo<T> {}
-
-        fn main() {
-            let _ = Foo {};
-=======
 fn errors_with_better_message_when_trying_to_invoke_struct_field_that_is_a_function() {
     let src = r#"
         pub struct Foo {
@@ -3941,9 +3931,7 @@
             let _x = MIN;
         }
     "#;
-
-    let errors = get_program_errors(src);
-    assert_eq!(errors.len(), 0);
+    assert_no_errors(src);
 }
 
 #[test]
@@ -3956,23 +3944,10 @@
                 let z = y - 1;
                 z
             };
->>>>>>> 053ac2b2
         }
     "#;
 
     let errors = get_program_errors(src);
-<<<<<<< HEAD
-    assert_eq!(errors.len(), 1);
-
-    let CompilationError::ResolverError(ResolverError::UnconstrainedTypeParameter {
-        ident, ..
-    }) = &errors[0].0
-    else {
-        panic!("Expected an UnconstrainedTypeParameter error, got {:?}", &errors[0].0);
-    };
-
-    assert_eq!(ident.to_string(), "U");
-=======
     assert_eq!(errors.len(), 0);
 }
 
@@ -4324,5 +4299,20 @@
     "#;
     let features = vec![UnstableFeature::Enums];
     check_monomorphization_error_using_features(src, &features);
->>>>>>> 053ac2b2
+}
+
+#[test]
+fn unconstrained_type_parameter_in_impl() {
+    let src = r#"
+        pub struct Foo<T> {}
+
+        impl<T, U> Foo<T> {}
+                ^ The type parameter `U` is not constrained by the impl trait, self type, or predicates
+                ~ Hint: remove the `U` type parameter
+
+        fn main() {
+            let _ = Foo {};
+        }
+        "#;
+    check_errors(src);
 }