--- conflicted
+++ resolved
@@ -4403,12 +4403,7 @@
             let _x = MIN;
         }
     "#;
-<<<<<<< HEAD
-    assert_no_errors(src);
-=======
-
-    assert_no_errors!(src);
->>>>>>> 645a800d
+    assert_no_errors!(src);
 }
 
 #[named]
@@ -4797,10 +4792,10 @@
 
     "#;
     let features = vec![UnstableFeature::Enums];
-<<<<<<< HEAD
-    check_monomorphization_error_using_features(src, &features);
-}
-
+    check_monomorphization_error_using_features!(src, &features);
+}
+
+#[named]
 #[test]
 fn unconstrained_type_parameter_in_impl() {
     let src = r#"
@@ -4814,9 +4809,10 @@
             let _ = Foo {};
         }
         "#;
-    check_errors(src);
-}
-
+    check_errors!(src);
+}
+
+#[named]
 #[test]
 fn unconstrained_numeric_generic_in_impl() {
     let src = r#"
@@ -4830,8 +4826,5 @@
             let _ = Foo {};
         }
         "#;
-    check_errors(src);
-=======
-    check_monomorphization_error_using_features!(src, &features);
->>>>>>> 645a800d
+    check_errors!(src);
 }