#![cfg(test)]

mod aliases;
mod arithmetic_generics;
mod bound_checks;
mod enums;
mod imports;
mod metaprogramming;
mod name_shadowing;
mod references;
mod traits;
mod turbofish;
mod unused_items;
mod visibility;

// XXX: These tests repeat a lot of code
// what we should do is have test cases which are passed to a test harness
// A test harness will allow for more expressive and readable tests
use std::collections::HashMap;
use std::hash::{DefaultHasher, Hash, Hasher};
use std::path::Path;

use ::function_name::named;

use crate::elaborator::{FrontendOptions, UnstableFeature};

use iter_extended::vecmap;
use noirc_errors::reporter::report_all;
use noirc_errors::{CustomDiagnostic, Location, Span};

use crate::hir::Context;
use crate::hir::def_collector::dc_crate::CompilationError;
use crate::hir::def_map::ModuleData;
use crate::node_interner::{NodeInterner, StmtId};

use crate::hir::def_collector::dc_crate::DefCollector;
use crate::hir::def_map::CrateDefMap;
use crate::hir_def::expr::HirExpression;
use crate::hir_def::stmt::HirStatement;
use crate::parser::{ItemKind, ParserErrorReason};
use crate::token::SecondaryAttribute;
use crate::{ParsedModule, parse_program};
use fm::FileManager;

pub(crate) fn has_parser_error(errors: &[CompilationError]) -> bool {
    errors.iter().any(|e| matches!(e, CompilationError::ParseError(_)))
}

pub(crate) fn remove_experimental_warnings(errors: &mut Vec<CompilationError>) {
    errors.retain(|error| match error {
        CompilationError::ParseError(error) => {
            !matches!(error.reason(), Some(ParserErrorReason::ExperimentalFeature(..)))
        }
        _ => true,
    });
}

pub(crate) fn get_program<'a, 'b>(
    src: &'a str,
    test_path: &'b str,
    expect: Expect,
) -> (ParsedModule, Context<'a, 'b>, Vec<CompilationError>) {
    let allow_parser_errors = false;
    get_program_with_options(
        src,
        test_path,
        expect,
        allow_parser_errors,
        FrontendOptions::test_default(),
    )
}

pub(crate) fn get_program_using_features(
    src: &str,
    test_path: &str,
    expect: Expect,
    features: &[UnstableFeature],
) -> (ParsedModule, Context<'static, 'static>, Vec<CompilationError>) {
    let allow_parser_errors = false;
    let mut options = FrontendOptions::test_default();
    options.enabled_unstable_features = features;
    get_program_with_options(src, test_path, expect, allow_parser_errors, options)
}

/// Compile a program.
///
/// The stdlib is not available for these snippets.
pub(crate) fn get_program_with_options(
    src: &str,
    test_path: &str,
    expect: Expect,
    allow_parser_errors: bool,
    options: FrontendOptions,
) -> (ParsedModule, Context<'static, 'static>, Vec<CompilationError>) {
    let root = std::path::Path::new("/");
    let mut fm = FileManager::new(root);
    let root_file_id = fm.add_file_with_source(Path::new("test_file"), src.to_string()).unwrap();
    let mut context = Context::new(fm, Default::default());

    context.def_interner.populate_dummy_operator_traits();
    let root_crate_id = context.crate_graph.add_crate_root(root_file_id);

    let (program, parser_errors) = parse_program(src, root_file_id);
    let mut errors = vecmap(parser_errors, |e| e.into());
    remove_experimental_warnings(&mut errors);

    if allow_parser_errors || !has_parser_error(&errors) {
        let inner_attributes: Vec<SecondaryAttribute> = program
            .items
            .iter()
            .filter_map(|item| {
                if let ItemKind::InnerAttribute(attribute) = &item.kind {
                    Some(attribute.clone())
                } else {
                    None
                }
            })
            .collect();

        let location = Location::new(Default::default(), root_file_id);
        let root_module = ModuleData::new(
            None,
            location,
            Vec::new(),
            inner_attributes.clone(),
            false, // is contract
            false, // is struct
        );

        let def_map = CrateDefMap::new(root_crate_id, root_module);

        // Now we want to populate the CrateDefMap using the DefCollector
        errors.extend(DefCollector::collect_crate_and_dependencies(
            def_map,
            &mut context,
            program.clone().into_sorted(),
            root_file_id,
            options,
        ));
    }

    emit_compile_test(test_path, src, expect);
    (program, context, errors)
}

pub(crate) fn get_program_errors(src: &str, test_path: &str) -> Vec<CompilationError> {
    get_program(src, test_path, Expect::Error).2
}

pub enum Expect {
    Bug,
    Success,
    Error,
}

// if the "nextest" feature is enabled, this will panic instead of emitting a test crate
fn emit_compile_test(test_path: &str, src: &str, mut expect: Expect) {
    let package_name = test_path.replace("::", "_");
    let skipped_tests = [
        // skip ~2.4k name_shadowing tests
        "name_shadowing_",
        // TODO(https://github.com/noir-lang/noir/issues/7763)
        "unconditional_recursion_fail_",
        "unconditional_recursion_pass_",
        // TODO(https://github.com/noir-lang/noir/issues/7783): array type fails to resolve when
        // compiled
        "traits_calls_trait_method_using_struct_name_when_multiple_impls_exist",
        // TODO(https://github.com/noir-lang/noir/issues/7766): trait generic that passes
        // frontend test fails to resolve with nargo
        "turbofish_numeric_generic_nested_",
    ];
    if skipped_tests.iter().any(|skipped_test_name| package_name.contains(skipped_test_name)) {
        return;
    }

    // in these cases, we expect a warning when 'check_errors' or similar is used
    let error_to_warn_cases = [
        "cast_256_to_u8_size_checks",
        "enums_errors_on_unspecified_unstable_enum",
        "immutable_references_without_ownership_feature",
        "imports_warns_on_use_of_private_exported_item",
        "metaprogramming_does_not_fail_to_parse_macro_on_parser_warning",
        "resolve_unused_var",
        "struct_array_len",
        "unused_items_errors_on_unused_private_import",
        "unused_items_errors_on_unused_pub_crate_import",
        "unused_items_errors_on_unused_struct",
        "unused_items_errors_on_unused_trait",
        "unused_items_errors_on_unused_type_alias",
        "unused_items_warns_on_unused_global",
        "visibility_warns_if_calling_private_struct_method",
        "warns_on_nested_unsafe",
        "warns_on_unneeded_unsafe",
        // TODO(https://github.com/noir-lang/noir/issues/6932): these will be hard errors
        "visibility_error_when_accessing_private_struct_field",
        "visibility_error_when_using_private_struct_field_in_constructor",
        "visibility_error_when_using_private_struct_field_in_struct_pattern",
        "visibility_errors_if_accessing_private_struct_member_inside_comptime_context",
        "visibility_errors_if_accessing_private_struct_member_inside_function_generated_at_comptime",
        "visibility_errors_if_trying_to_access_public_function_inside_private_module",
        "visibility_errors_once_on_unused_import_that_is_not_accessible",
    ];
    if let Expect::Error = expect {
        if error_to_warn_cases
            .iter()
            .any(|error_to_warn_case| package_name.contains(error_to_warn_case))
        {
            expect = Expect::Success;
        }
    }

    let error_to_bug_cases = ["cast_negative_one_to_u8_size_checks"];
    if let Expect::Success = expect {
        if error_to_bug_cases
            .iter()
            .any(|error_to_bug_case| package_name.contains(error_to_bug_case))
        {
            expect = Expect::Bug;
        }
    }

    // "compiler/noirc_frontend"
    let noirc_frontend_path = Path::new(std::env!("CARGO_MANIFEST_DIR"));
    let noir_root_path = noirc_frontend_path
        .parent()
        .expect("expected 'noirc_frontend' to be in 'compiler'")
        .parent()
        .expect("expected 'compiler' to be in the noir root");
    let test_programs_path = noir_root_path.join("test_programs");

    let tests_dir_name = match expect {
        Expect::Bug => "compile_success_with_bug",
        Expect::Success => "compile_success_no_bug",
        Expect::Error => "compile_failure",
    };
    let tests_dir = test_programs_path.join(tests_dir_name);
    let crate_path = tests_dir.join(&package_name);
    let nargo_toml_path = crate_path.join("Nargo.toml");
    let src_hash_path = crate_path.join("src_hash.txt");
    let src_path = crate_path.join("src");
    let main_nr_path = src_path.join("main.nr");

    // hash `src`
    let mut hasher = DefaultHasher::new();
    src.hash(&mut hasher);
    let new_hash = hasher.finish().to_string();

    if crate_path.is_dir() && src_hash_path.is_file() {
        let current_hash =
            std::fs::read_to_string(&src_hash_path).expect("Unable to read src_hash.txt");
        // if out of date, update main.nr and hash file
        if current_hash != new_hash {
            if cfg!(feature = "nextest") {
                panic!(
                    "test generated from frontend unit test {test_path} is out of date: run `cargo test` to update"
                );
            }
            std::fs::write(main_nr_path, src).expect("Unable to write test file");
            std::fs::write(src_hash_path, new_hash).expect("Unable to write src_hash.txt file");
        }
    } else {
        if cfg!(feature = "nextest") {
            panic!(
                "new test generated from frontend unit test {test_path}: run `cargo test` to generate"
            );
        }

        // create missing dir's
        std::fs::create_dir_all(&crate_path).unwrap_or_else(|_| {
            panic!("expected to be able to create the directory {}", crate_path.display())
        });
        std::fs::create_dir_all(&src_path).unwrap_or_else(|_| {
            panic!("expected to be able to create the directory {}", src_path.display())
        });

        let package_type = "bin"; // nargo::package::PackageType::Binary;
        let toml_contents = format!(
            r#"
            [package]
            name = "{package_name}"
            type = "{package_type}"
            authors = [""]
            
            [dependencies]"#
        );

        std::fs::write(&nargo_toml_path, toml_contents).unwrap_or_else(|_| {
            panic!("Unable to write Nargo.toml to {}", nargo_toml_path.display())
        });
        std::fs::write(&main_nr_path, src)
            .unwrap_or_else(|_| panic!("Unable to write test file to {}", main_nr_path.display()));
        std::fs::write(&src_hash_path, new_hash).unwrap_or_else(|_| {
            panic!("Unable to write src_hash.txt file to {}", src_hash_path.display())
        });
    }
}

fn assert_no_errors(src: &str, test_path: &str) {
    let (_, context, errors) = get_program(src, test_path, Expect::Success);
    if !errors.is_empty() {
        let errors = errors.iter().map(CustomDiagnostic::from).collect::<Vec<_>>();
        report_all(context.file_manager.as_file_map(), &errors, false, false);
        panic!("Expected no errors");
    }
}

/// Given a source file with annotated errors, like this
///
/// fn main() -> pub i32 {
///                  ^^^ expected i32 because of return type
///     true        
///     ~~~~ bool returned here
/// }
///
/// where:
/// - lines with "^^^" are primary errors
/// - lines with "~~~" are secondary errors
///
/// this method will check that compiling the program without those error markers
/// will produce errors at those locations and with/ those messages.
fn check_errors(src: &str, test_path: &str) {
    let allow_parser_errors = false;
    let monomorphize = false;
    check_errors_with_options(
        src,
        test_path,
        allow_parser_errors,
        monomorphize,
        FrontendOptions::test_default(),
    );
}

fn check_errors_using_features(src: &str, test_path: &str, features: &[UnstableFeature]) {
    let allow_parser_errors = false;
    let monomorphize = false;
    let options =
        FrontendOptions { enabled_unstable_features: features, ..FrontendOptions::test_default() };
    check_errors_with_options(src, test_path, allow_parser_errors, monomorphize, options);
}

#[allow(unused)]
pub(super) fn check_monomorphization_error(src: &str, test_path: &str) {
    check_monomorphization_error_using_features(src, test_path, &[]);
}

pub(super) fn check_monomorphization_error_using_features(
    src: &str,
    test_path: &str,
    features: &[UnstableFeature],
) {
    let allow_parser_errors = false;
    let monomorphize = true;
    check_errors_with_options(
        src,
        test_path,
        allow_parser_errors,
        monomorphize,
        FrontendOptions { enabled_unstable_features: features, ..FrontendOptions::test_default() },
    );
}

fn check_errors_with_options(
    src: &str,
    test_path: &str,
    allow_parser_errors: bool,
    monomorphize: bool,
    options: FrontendOptions,
) {
    let lines = src.lines().collect::<Vec<_>>();

    // Here we'll hold just the lines that are code
    let mut code_lines = Vec::new();
    // Here we'll capture lines that are primary error spans, like:
    //
    //   ^^^ error message
    let mut primary_spans_with_errors: Vec<(Span, String)> = Vec::new();
    // Here we'll capture lines that are secondary error spans, like:
    //
    //   ~~~ error message
    let mut secondary_spans_with_errors: Vec<(Span, String)> = Vec::new();
    // The byte at the start of this line
    let mut byte = 0;
    // The length of the last line, needed to go back to the byte at the beginning of the last line
    let mut last_line_length = 0;
    for line in lines {
        if let Some((span, message)) =
            get_error_line_span_and_message(line, '^', byte, last_line_length)
        {
            primary_spans_with_errors.push((span, message));
            continue;
        }

        if let Some((span, message)) =
            get_error_line_span_and_message(line, '~', byte, last_line_length)
        {
            secondary_spans_with_errors.push((span, message));
            continue;
        }

        code_lines.push(line);

        byte += line.len() + 1; // For '\n'
        last_line_length = line.len();
    }

    let mut primary_spans_with_errors: HashMap<Span, String> =
        primary_spans_with_errors.into_iter().collect();

    let mut secondary_spans_with_errors: HashMap<Span, String> =
        secondary_spans_with_errors.into_iter().collect();

    let src = code_lines.join("\n");
    let (_, mut context, errors) =
        get_program_with_options(&src, test_path, Expect::Error, allow_parser_errors, options);
    let mut errors = errors.iter().map(CustomDiagnostic::from).collect::<Vec<_>>();

    if monomorphize {
        if !errors.is_empty() {
            report_all(context.file_manager.as_file_map(), &errors, false, false);
            panic!("Expected no errors before monomorphization");
        }

        let main = context.get_main_function(context.root_crate_id()).unwrap_or_else(|| {
            panic!("get_monomorphized: test program contains no 'main' function")
        });

        let result = crate::monomorphization::monomorphize(main, &mut context.def_interner, false);
        match result {
            Ok(_) => panic!("Expected a monomorphization error but got none"),
            Err(error) => {
                errors.push(error.into());
            }
        }
    }

    if errors.is_empty() && !primary_spans_with_errors.is_empty() {
        panic!("Expected some errors but got none");
    }

    for error in &errors {
        let secondary = error
            .secondaries
            .first()
            .unwrap_or_else(|| panic!("Expected {:?} to have a secondary label", error));
        let span = secondary.location.span;
        let message = &error.message;

        let Some(expected_message) = primary_spans_with_errors.remove(&span) else {
            if let Some(message) = secondary_spans_with_errors.get(&span) {
                report_all(context.file_manager.as_file_map(), &errors, false, false);
                panic!(
                    "Error at {span:?} with message {message:?} is annotated as secondary but should be primary"
                );
            } else {
                report_all(context.file_manager.as_file_map(), &errors, false, false);
                panic!(
                    "Couldn't find primary error at {span:?} with message {message:?}.\nAll errors: {errors:?}"
                );
            }
        };

        if message != &expected_message {
            report_all(context.file_manager.as_file_map(), &errors, false, false);
            assert_eq!(
                message, &expected_message,
                "Primary error at {span:?} has unexpected message"
            );
        }

        for secondary in &error.secondaries {
            let message = &secondary.message;
            if message.is_empty() {
                continue;
            }

            let span = secondary.location.span;
            let Some(expected_message) = secondary_spans_with_errors.remove(&span) else {
                report_all(context.file_manager.as_file_map(), &errors, false, false);
                if let Some(message) = primary_spans_with_errors.get(&span) {
                    panic!(
                        "Error at {span:?} with message {message:?} is annotated as primary but should be secondary"
                    );
                } else {
                    panic!(
                        "Couldn't find secondary error at {span:?} with message {message:?}.\nAll errors: {errors:?}"
                    );
                };
            };

            if message != &expected_message {
                report_all(context.file_manager.as_file_map(), &errors, false, false);
                assert_eq!(
                    message, &expected_message,
                    "Secondary error at {span:?} has unexpected message"
                );
            }
        }
    }

    if !primary_spans_with_errors.is_empty() {
        report_all(context.file_manager.as_file_map(), &errors, false, false);
        panic!("These primary errors didn't happen: {primary_spans_with_errors:?}");
    }

    if !secondary_spans_with_errors.is_empty() {
        report_all(context.file_manager.as_file_map(), &errors, false, false);
        panic!("These secondary errors didn't happen: {secondary_spans_with_errors:?}");
    }
}

/// Helper function for `check_errors` that returns the span that
/// `^^^^` or `~~~~` occupy, together with the message that follows it.
fn get_error_line_span_and_message(
    line: &str,
    char: char,
    byte: usize,
    last_line_length: usize,
) -> Option<(Span, String)> {
    if !line.trim().starts_with(char) {
        return None;
    }

    let chars = line.chars().collect::<Vec<_>>();
    let first_caret = chars.iter().position(|c| *c == char).unwrap();
    let last_caret = chars.iter().rposition(|c| *c == char).unwrap();
    let start = byte - last_line_length;
    let span = Span::from((start + first_caret - 1) as u32..(start + last_caret) as u32);
    let error = line.trim().trim_start_matches(char).trim().to_string();
    Some((span, error))
}

// NOTE: this will fail in CI when called twice within one test: test names must be unique
#[macro_export]
macro_rules! function_path {
    () => {
        std::concat!(std::module_path!(), "::", function_name!(),)
    };
}

// NOTE: this will fail in CI when called twice within one test: test names must be unique
#[macro_export]
macro_rules! get_program {
    ($src:expr, $expect:expr) => {
        $crate::tests::get_program($src, $crate::function_path!(), $expr)
    };
}

// NOTE: this will fail in CI when called twice within one test: test names must be unique
#[macro_export]
macro_rules! get_program_using_features {
    ($src:expr, $expect:expr, $features:expr) => {
        $crate::tests::get_program_using_features(
            $src,
            $crate::function_path!(),
            $expect,
            $features,
        )
    };
}

// NOTE: this will fail in CI when called twice within one test: test names must be unique
#[macro_export]
macro_rules! assert_no_errors {
    ($src:expr) => {
        $crate::tests::assert_no_errors($src, $crate::function_path!())
    };
}

// NOTE: this will fail in CI when called twice within one test: test names must be unique
#[macro_export]
macro_rules! get_program_errors {
    ($src:expr) => {
        $crate::tests::get_program_errors($src, $crate::function_path!())
    };
}

// NOTE: this will fail in CI when called twice within one test: test names must be unique
#[macro_export]
macro_rules! get_program_with_options {
    ($src:expr, $expect:expr, $allow_parser_errors:expr, $options:expr) => {
        $crate::tests::get_program_with_options(
            $src,
            $crate::function_path!(),
            $expect,
            $allow_parser_errors,
            $options,
        )
    };
}

// NOTE: this will fail in CI when called twice within one test: test names must be unique
#[macro_export]
macro_rules! get_program_captures {
    ($src:expr) => {
        $crate::tests::get_program_captures($src, $crate::function_path!())
    };
}

// NOTE: this will fail in CI when called twice within one test: test names must be unique
#[macro_export]
macro_rules! check_errors {
    ($src:expr) => {
        $crate::tests::check_errors($src, $crate::function_path!())
    };
    ($src:expr,) => {
        $crate::check_errors!($src)
    };
}

// NOTE: this will fail in CI when called twice within one test: test names must be unique
#[macro_export]
macro_rules! check_errors_using_features {
    ($src:expr, $features:expr) => {
        $crate::tests::check_errors_using_features($src, $crate::function_path!(), $features)
    };
}

// NOTE: this will fail in CI when called twice within one test: test names must be unique
#[macro_export]
macro_rules! check_monomorphization_error_using_features {
    ($src:expr, $features:expr) => {
        $crate::tests::check_monomorphization_error_using_features(
            $src,
            $crate::function_path!(),
            $features,
        )
    };
}

#[named]
#[test]
fn check_trait_implemented_for_all_t() {
    let src = "
    trait Default2 {
        fn default2() -> Self;
    }

    trait Eq2 {
        fn eq2(self, other: Self) -> bool;
    }

    trait IsDefault {
        fn is_default(self) -> bool;
    }

    impl<T> IsDefault for T where T: Default2 + Eq2 {
        fn is_default(self) -> bool {
            self.eq2(T::default2())
        }
    }

    struct Foo {
        a: u64,
    }

    impl Eq2 for Foo {
        fn eq2(self, other: Foo) -> bool { self.a == other.a }
    }

    impl Default2 for u64 {
        fn default2() -> Self {
            0
        }
    }

    impl Default2 for Foo {
        fn default2() -> Self {
            Foo { a: Default2::default2() }
        }
    }

    fn main(a: Foo) -> pub bool {
        a.is_default()
    }";
    assert_no_errors!(src);
}

#[named]
#[test]
fn check_trait_implementation_duplicate_method() {
    let src = "
    trait Default {
        fn default(x: Field, y: Field) -> Field;
    }

    struct Foo {
        bar: Field,
        array: [Field; 2],
    }

    impl Default for Foo {
        // Duplicate trait methods should not compile
        fn default(x: Field, y: Field) -> Field {
           ~~~~~~~ First trait associated function found here
            y + 2 * x
        }
        // Duplicate trait methods should not compile
        fn default(x: Field, y: Field) -> Field {
           ^^^^^^^ Duplicate definitions of trait associated function with name default found
           ~~~~~~~ Second trait associated function found here
            x + 2 * y
        }
    }

    fn main() {
        let _ = Foo { bar: 1, array: [2, 3] }; // silence Foo never constructed warning
    }";
    check_errors!(src);
}

#[named]
#[test]
fn check_trait_wrong_method_return_type() {
    let src = "
    trait Default {
        fn default() -> Self;
    }

    struct Foo {
    }

    impl Default for Foo {
        fn default() -> Field {
                        ^^^^^ Expected type Foo, found type Field
            0
        }
    }

    fn main() {
        let _ = Foo {}; // silence Foo never constructed warning
    }
    ";
    check_errors!(src);
}

#[named]
#[test]
fn check_trait_wrong_method_return_type2() {
    let src = "
    trait Default {
        fn default(x: Field, y: Field) -> Self;
    }

    struct Foo {
        bar: Field,
        array: [Field; 2],
    }

    impl Default for Foo {
        fn default(x: Field, _y: Field) -> Field {
                                           ^^^^^ Expected type Foo, found type Field
            x
        }
    }

    fn main() {
        let _ = Foo { bar: 1, array: [2, 3] }; // silence Foo never constructed warning
    }";
    check_errors!(src);
}

#[named]
#[test]
fn check_trait_wrong_method_return_type3() {
    let src = "
    trait Default {
        fn default(x: Field, y: Field) -> Self;
    }

    struct Foo {
        bar: Field,
        array: [Field; 2],
    }

    impl Default for Foo {
        fn default(_x: Field, _y: Field) {
                                        ^ Expected type Foo, found type ()
        }
    }

    fn main() {
        let _ = Foo { bar: 1, array: [2, 3] }; // silence Foo never constructed warning
    }
    ";
    check_errors!(src);
}

#[named]
#[test]
fn check_trait_missing_implementation() {
    let src = "
    trait Default {
        fn default(x: Field, y: Field) -> Self;

        fn method2(x: Field) -> Field;

    }

    struct Foo {
        bar: Field,
        array: [Field; 2],
    }

    impl Default for Foo {
                     ^^^ Method `method2` from trait `Default` is not implemented
                     ~~~ Please implement method2 here
        fn default(x: Field, y: Field) -> Self {
            Self { bar: x, array: [x,y] }
        }
    }

    fn main() {
    }
    ";
    check_errors!(src);
}

#[named]
#[test]
fn check_trait_not_in_scope() {
    let src = "
    struct Foo {
        bar: Field,
        array: [Field; 2],
    }

    impl Default for Foo {
         ^^^^^^^ Trait Default not found
        fn default(x: Field, y: Field) -> Self {
            Self { bar: x, array: [x,y] }
        }
    }

    fn main() {
    }
    ";
    check_errors!(src);
}

#[named]
#[test]
fn check_trait_wrong_method_name() {
    let src = "
    trait Default {
    }

    struct Foo {
        bar: Field,
        array: [Field; 2],
    }

    impl Default for Foo {
        fn does_not_exist(x: Field, y: Field) -> Self {
           ^^^^^^^^^^^^^^ Method with name `does_not_exist` is not part of trait `Default`, therefore it can't be implemented
            Self { bar: x, array: [x,y] }
        }
    }

    fn main() {
        let _ = Foo { bar: 1, array: [2, 3] }; // silence Foo never constructed warning
    }";
    check_errors!(src);
}

#[named]
#[test]
fn check_trait_wrong_parameter() {
    let src = "
    trait Default {
        fn default(x: Field) -> Self;
    }

    struct Foo {
        bar: u32,
    }

    impl Default for Foo {
        fn default(x: u32) -> Self {
                      ^^^ Parameter #1 of method `default` must be of type Field, not u32
            Foo {bar: x}
        }
    }

    fn main() {
    }
    ";
    check_errors!(src);
}

#[named]
#[test]
fn check_trait_wrong_parameter2() {
    let src = "
    trait Default {
        fn default(x: Field, y: Field) -> Self;
    }

    struct Foo {
        bar: Field,
        array: [Field; 2],
    }

    impl Default for Foo {
        fn default(x: Field, y: Foo) -> Self {
                                ^^^ Parameter #2 of method `default` must be of type Field, not Foo
            Self { bar: x, array: [x, y.bar] }
        }
    }

    fn main() {
    }
    ";
    check_errors!(src);
}

#[named]
#[test]
fn check_trait_wrong_parameter_type() {
    let src = "
    pub trait Default {
        fn default(x: Field, y: NotAType) -> Field;
                                ^^^^^^^^ Could not resolve 'NotAType' in path
    }

    fn main(x: Field, y: Field) {
        assert(y == x);
    }
    ";
    check_errors!(src);
}

#[named]
#[test]
fn check_trait_wrong_parameters_count() {
    let src = "
    trait Default {
        fn default(x: Field, y: Field) -> Self;
    }

    struct Foo {
        bar: Field,
        array: [Field; 2],
    }

    impl Default for Foo {
        fn default(x: Field) -> Self {
           ^^^^^^^ `Default::default` expects 2 parameters, but this method has 1
            Self { bar: x, array: [x, x] }
        }
    }

    fn main() {
    }
    ";
    check_errors!(src);
}

#[named]
#[test]
fn check_trait_impl_for_non_type() {
    let src = "
    trait Default {
        fn default(x: Field, y: Field) -> Field;
    }

    impl Default for main {
                     ^^^^ expected type got function
        fn default(x: Field, y: Field) -> Field {
            x + y
        }
    }

    fn main() {}
    ";
    check_errors!(src);
}

#[named]
#[test]
fn check_impl_struct_not_trait() {
    let src = "
    struct Foo {
        bar: Field,
        array: [Field; 2],
    }

    struct Default {
        x: Field,
        z: Field,
    }

    impl Default for Foo {
         ^^^^^^^ Default is not a trait, therefore it can't be implemented
        fn default(x: Field, y: Field) -> Self {
            Self { bar: x, array: [x,y] }
        }
    }

    fn main() {
        let _ = Default { x: 1, z: 1 }; // silence Default never constructed warning
    }
    ";
    check_errors!(src);
}

#[named]
#[test]
fn check_trait_duplicate_declaration() {
    let src = "
    trait Default {
          ~~~~~~~ First trait definition found here
        fn default(x: Field, y: Field) -> Self;
    }

    struct Foo {
        bar: Field,
        array: [Field; 2],
    }

    impl Default for Foo {
        fn default(x: Field,y: Field) -> Self {
            Self { bar: x, array: [x,y] }
        }
    }

    trait Default {
          ^^^^^^^ Duplicate definitions of trait definition with name Default found
          ~~~~~~~ Second trait definition found here
        fn default(x: Field) -> Self;
    }

    fn main() {
    }
    ";
    check_errors!(src);
}

#[named]
#[test]
fn check_trait_duplicate_implementation() {
    let src = "
    trait Default {
    }
    struct Foo {
        bar: Field,
    }

    impl Default for Foo {
         ~~~~~~~ Previous impl defined here
    }
    impl Default for Foo {
                     ^^^ Impl for type `Foo` overlaps with existing impl
                     ~~~ Overlapping impl
    }
    fn main() {
        let _ = Foo { bar: 1 }; // silence Foo never constructed warning
    }
    ";
    check_errors!(src);
}

#[named]
#[test]
fn check_trait_duplicate_implementation_with_alias() {
    let src = "
    trait Default {
    }

    struct MyStruct {
    }

    type MyType = MyStruct;

    impl Default for MyStruct {
         ~~~~~~~ Previous impl defined here
    }

    impl Default for MyType {
                     ^^^^^^ Impl for type `MyType` overlaps with existing impl
                     ~~~~~~ Overlapping impl
    }

    fn main() {
        let _ = MyStruct {}; // silence MyStruct never constructed warning
    }
    ";
    check_errors!(src);
}

#[named]
#[test]
fn test_impl_self_within_default_def() {
    let src = "
    trait Bar {
        fn ok(self) -> Self;

        fn ref_ok(self) -> Self {
            self.ok()
        }
    }

    impl<T> Bar for (T, T) where T: Bar {
        fn ok(self) -> Self {
            self
        }
    }

    fn main() { }
    ";
    assert_no_errors!(src);
}

#[named]
#[test]
fn check_trait_as_type_as_fn_parameter() {
    let src = "
    trait Eq2 {
        fn eq2(self, other: Self) -> bool;
    }

    struct Foo {
        a: u64,
    }

    impl Eq2 for Foo {
        fn eq2(self, other: Foo) -> bool { self.a == other.a }
    }

    fn test_eq(x: impl Eq2) -> bool {
        x.eq2(x)
    }

    fn main(a: Foo) -> pub bool {
        test_eq(a)
    }";
    assert_no_errors!(src);
}

#[named]
#[test]
fn check_trait_as_type_as_two_fn_parameters() {
    let src = "
    trait Eq2 {
        fn eq2(self, other: Self) -> bool;
    }

    trait Test {
        fn test(self) -> bool;
    }

    struct Foo {
        a: u64,
    }

    impl Eq2 for Foo {
        fn eq2(self, other: Foo) -> bool { self.a == other.a }
    }

    impl Test for u64 {
        fn test(self) -> bool { self == self }
    }

    fn test_eq(x: impl Eq2, y: impl Test) -> bool {
        x.eq2(x) == y.test()
    }

    fn main(a: Foo, b: u64) -> pub bool {
        test_eq(a, b)
    }";
    assert_no_errors!(src);
}

fn get_program_captures(src: &str, test_path: &str) -> Vec<Vec<String>> {
    let (program, context, _errors) = get_program(src, test_path, Expect::Success);
    let interner = context.def_interner;
    let mut all_captures: Vec<Vec<String>> = Vec::new();
    for func in program.into_sorted().functions {
        let func_id = interner.find_function(func.item.name()).unwrap();
        let hir_func = interner.function(&func_id);
        // Iterate over function statements and apply filtering function
        find_lambda_captures(hir_func.block(&interner).statements(), &interner, &mut all_captures);
    }
    all_captures
}

fn find_lambda_captures(stmts: &[StmtId], interner: &NodeInterner, result: &mut Vec<Vec<String>>) {
    for stmt_id in stmts.iter() {
        let hir_stmt = interner.statement(stmt_id);
        let expr_id = match hir_stmt {
            HirStatement::Expression(expr_id) => expr_id,
            HirStatement::Let(let_stmt) => let_stmt.expression,
            HirStatement::Assign(assign_stmt) => assign_stmt.expression,
            HirStatement::Semi(semi_expr) => semi_expr,
            HirStatement::For(for_loop) => for_loop.block,
            HirStatement::Loop(block) => block,
            HirStatement::While(_, block) => block,
            HirStatement::Error => panic!("Invalid HirStatement!"),
            HirStatement::Break => panic!("Unexpected break"),
            HirStatement::Continue => panic!("Unexpected continue"),
            HirStatement::Comptime(_) => panic!("Unexpected comptime"),
        };
        let expr = interner.expression(&expr_id);

        get_lambda_captures(expr, interner, result); // TODO: dyn filter function as parameter
    }
}

fn get_lambda_captures(
    expr: HirExpression,
    interner: &NodeInterner,
    result: &mut Vec<Vec<String>>,
) {
    if let HirExpression::Lambda(lambda_expr) = expr {
        let mut cur_capture = Vec::new();

        for capture in lambda_expr.captures.iter() {
            cur_capture.push(interner.definition(capture.ident.id).name.clone());
        }
        result.push(cur_capture);

        // Check for other captures recursively within the lambda body
        let hir_body_expr = interner.expression(&lambda_expr.body);
        if let HirExpression::Block(block_expr) = hir_body_expr {
            find_lambda_captures(block_expr.statements(), interner, result);
        }
    }
}

#[named]
#[test]
fn resolve_empty_function() {
    let src = "
        fn main() {

        }
    ";
    assert_no_errors!(src);
}

#[named]
#[test]
fn resolve_basic_function() {
    let src = r#"
        fn main(x : Field) {
            let y = x + x;
            assert(y == x);
        }
    "#;
    assert_no_errors!(src);
}

#[named]
#[test]
fn resolve_unused_var() {
    let src = r#"
        fn main(x : Field) {
            let y = x + x;
                ^ unused variable y
                ~ unused variable
            assert(x == x);
        }
    "#;
    check_errors!(src);
}

#[named]
#[test]
fn resolve_unresolved_var() {
    let src = r#"
        fn main(x : Field) {
            let y = x + x;
            assert(y == z);
                        ^ cannot find `z` in this scope
                        ~ not found in this scope
        }
    "#;
    check_errors!(src);
}

#[named]
#[test]
fn unresolved_path() {
    let src = "
        fn main(x : Field) {
            let _z = some::path::to::a::func(x);
                     ^^^^ Could not resolve 'some' in path
        }
    ";
    check_errors!(src);
}

#[named]
#[test]
fn resolve_literal_expr() {
    let src = r#"
        fn main(x : Field) {
            let y = 5;
            assert(y == x);
        }
    "#;
    assert_no_errors!(src);
}

#[named]
#[test]
fn multiple_resolution_errors() {
    let src = r#"
        fn main(x : Field) {
           let y = foo::bar(x);
                   ^^^ Could not resolve 'foo' in path
           let z = y + a;
                       ^ cannot find `a` in this scope
                       ~ not found in this scope
               ^ unused variable z
               ~ unused variable
                       
        }
    "#;
    check_errors!(src);
}

#[named]
#[test]
fn resolve_prefix_expr() {
    let src = r#"
        fn main(x : Field) {
            let _y = -x;
        }
    "#;
    assert_no_errors!(src);
}

#[named]
#[test]
fn resolve_for_expr() {
    let src = r#"
        fn main(x : u64) {
            for i in 1..20 {
                let _z = x + i;
            };
        }
    "#;
    assert_no_errors!(src);
}

#[named]
#[test]
fn resolve_for_expr_incl() {
    let src = r#"
        fn main(x : u64) {
            for i in 1..=20 {
                let _z = x + i;
            };
        }
    "#;
    assert_no_errors!(src);
}

#[named]
#[test]
fn resolve_call_expr() {
    let src = r#"
        fn main(x : Field) {
            let _z = foo(x);
        }

        fn foo(x : Field) -> Field {
            x
        }
    "#;
    assert_no_errors!(src);
}

#[named]
#[test]
fn resolve_shadowing() {
    let src = r#"
        fn main(x : Field) {
            let x = foo(x);
            let x = x;
            let (x, x) = (x, x);
            let _ = x;
        }

        fn foo(x : Field) -> Field {
            x
        }
    "#;
    assert_no_errors!(src);
}

#[named]
#[test]
fn resolve_basic_closure() {
    let src = r#"
        fn main(x : Field) -> pub Field {
            let closure = |y| y + x;
            closure(x)
        }
    "#;
    assert_no_errors!(src);
}

#[named]
#[test]
fn resolve_simplified_closure() {
    // based on bug https://github.com/noir-lang/noir/issues/1088
    let src = r#"
      fn do_closure(x: Field) -> Field {
        let y = x;
        let ret_capture = || {
          y
        };
        ret_capture()
      }

      fn main(x: Field) {
          assert(do_closure(x) == 100);
      }

      "#;
    let parsed_captures = get_program_captures!(src);
    let expected_captures = vec![vec!["y".to_string()]];
    assert_eq!(expected_captures, parsed_captures);
}

#[named]
#[test]
fn resolve_complex_closures() {
    let src = r#"
        fn main(x: Field) -> pub Field {
            let closure_without_captures = |x: Field| -> Field { x + x };
            let a = closure_without_captures(1);

            let closure_capturing_a_param = |y: Field| -> Field { y + x };
            let b = closure_capturing_a_param(2);

            let closure_capturing_a_local_var = |y: Field| -> Field { y + b };
            let c = closure_capturing_a_local_var(3);

            let closure_with_transitive_captures = |y: Field| -> Field {
                let d = 5;
                let nested_closure = |z: Field| -> Field {
                    let doubly_nested_closure = |w: Field| -> Field { w + x + b };
                    a + z + y + d + x + doubly_nested_closure(4) + x + y
                };
                let res = nested_closure(5);
                res
            };

            a + b + c + closure_with_transitive_captures(6)
        }
    "#;
    assert_no_errors(src, &format!("{}_1", function_path!()));

    let expected_captures = vec![
        vec![],
        vec!["x".to_string()],
        vec!["b".to_string()],
        vec!["x".to_string(), "b".to_string(), "a".to_string()],
        vec!["x".to_string(), "b".to_string(), "a".to_string(), "y".to_string(), "d".to_string()],
        vec!["x".to_string(), "b".to_string()],
    ];

    let parsed_captures = get_program_captures(src, &format!("{}_2", function_path!()));

    assert_eq!(expected_captures, parsed_captures);
}

#[named]
#[test]
fn resolve_fmt_strings() {
    let src = r#"
        fn main() {
            let string = f"this is i: {i}";
                                       ^ cannot find `i` in this scope
                                       ~ not found in this scope
            println(string);
            ^^^^^^^^^^^^^^^ Unused expression result of type fmtstr<14, ()>

            let new_val = 10;
            println(f"random_string{new_val}{new_val}");
            ^^^^^^^^^^^^^^^^^^^^^^^^^^^^^^^^^^^^^^^^^^^ Unused expression result of type fmtstr<31, (Field, Field)>
        }
        fn println<T>(x : T) -> T {
            x
        }
    "#;
    check_errors!(src);
}

#[named]
#[test]
fn deny_cyclic_globals() {
    let src = r#"
        global A: u32 = B;
                        ^ This global recursively depends on itself
               ^ Dependency cycle found
               ~ 'A' recursively depends on itself: A -> B -> A
        global B: u32 = A;
                        ^ Variable not in scope
                        ~ Could not find variable

        fn main() {}
    "#;
    check_errors!(src);
}

#[named]
#[test]
fn deny_cyclic_type_aliases() {
    let src = r#"
        type A = B;
        type B = A;
        ^^^^^^^^^^ Dependency cycle found
        ~~~~~~~~~~ 'B' recursively depends on itself: B -> A -> B
        fn main() {}
    "#;
    check_errors!(src);
}

#[named]
#[test]
fn ensure_nested_type_aliases_type_check() {
    let src = r#"
        type A = B;
        type B = u8;
        fn main() {
            let _a: A = 0 as u16;
                        ^^^^^^^^ Expected type A, found type u16
        }
    "#;
    check_errors!(src);
}

#[named]
#[test]
fn type_aliases_in_entry_point() {
    let src = r#"
        type Foo = u8;
        fn main(_x: Foo) {}
    "#;
    assert_no_errors!(src);
}

#[named]
#[test]
fn operators_in_global_used_in_type() {
    let src = r#"
        global ONE: u32 = 1;
        global COUNT: u32 = ONE + 2;
        fn main() {
            let _array: [Field; COUNT] = [1, 2, 3];
        }
    "#;
    assert_no_errors!(src);
}

#[named]
#[test]
fn break_and_continue_in_constrained_fn() {
    let src = r#"
        fn main() {
            for i in 0 .. 10 {
                if i == 2 {
                    continue;
                    ^^^^^^^^^ continue is only allowed in unconstrained functions
                    ~~~~~~~~~ Constrained code must always have a known number of loop iterations
                }
                if i == 5 {
                    break;
                    ^^^^^^ break is only allowed in unconstrained functions
                    ~~~~~~ Constrained code must always have a known number of loop iterations
                }
            }
        }
    "#;
    check_errors!(src);
}

#[named]
#[test]
fn break_and_continue_outside_loop() {
    let src = r#"
        unconstrained fn main() {
            continue;
            ^^^^^^^^^ continue is only allowed within loops
            break;
            ^^^^^^ break is only allowed within loops
        }
    "#;
    check_errors!(src);
}

// Regression for #2540
#[named]
#[test]
fn for_loop_over_array() {
    let src = r#"
        fn hello<let N: u32>(_array: [u1; N]) {
            for _ in 0..N {}
        }

        fn main() {
            let array: [u1; 2] = [0, 1];
            hello(array);
        }
    "#;
    assert_no_errors!(src);
}

// Regression for #4545
#[named]
#[test]
fn type_aliases_in_main() {
    let src = r#"
        type Outer<let N: u32> = [u8; N];
        fn main(_arg: Outer<1>) {}
    "#;
    assert_no_errors!(src);
}

#[named]
#[test]
fn ban_mutable_globals() {
    let src = r#"
        mut global FOO: Field = 0;
                   ^^^ Only `comptime` globals may be mutable
        fn main() {
            let _ = FOO; // silence FOO never used warning
        }
    "#;
    check_errors!(src);
}

#[named]
#[test]
fn deny_inline_attribute_on_unconstrained() {
    // TODO: improve the error location
    let src = r#"
        #[no_predicates]
        unconstrained pub fn foo(x: Field, y: Field) {
                             ^^^ misplaced #[no_predicates] attribute on unconstrained function foo. Only allowed on constrained functions
                             ~~~ misplaced #[no_predicates] attribute
            assert(x != y);
        }
    "#;
    check_errors!(src);
}

#[named]
#[test]
fn deny_fold_attribute_on_unconstrained() {
    // TODO: improve the error location
    let src = r#"
        #[fold]
        unconstrained pub fn foo(x: Field, y: Field) {
                             ^^^ misplaced #[fold] attribute on unconstrained function foo. Only allowed on constrained functions
                             ~~~ misplaced #[fold] attribute
            assert(x != y);
        }
    "#;
    check_errors!(src);
}

#[named]
#[test]
fn specify_function_types_with_turbofish() {
    let src = r#"
        trait Default2 {
            fn default2() -> Self;
        }

        impl Default2 for Field {
            fn default2() -> Self { 0 }
        }

        impl Default2 for u64 {
            fn default2() -> Self { 0 }
        }

        // Need the above as we don't have access to the stdlib here.
        // We also need to construct a concrete value of `U` without giving away its type
        // as otherwise the unspecified type is ignored.

        fn generic_func<T, U>() -> (T, U) where T: Default2, U: Default2 {
            (T::default2(), U::default2())
        }

        fn main() {
            let _ = generic_func::<u64, Field>();
        }
    "#;
    assert_no_errors!(src);
}

#[named]
#[test]
fn specify_method_types_with_turbofish() {
    let src = r#"
        trait Default2 {
            fn default2() -> Self;
        }

        impl Default2 for Field {
            fn default2() -> Self { 0 }
        }

        // Need the above as we don't have access to the stdlib here.
        // We also need to construct a concrete value of `U` without giving away its type
        // as otherwise the unspecified type is ignored.

        struct Foo<T> {
            inner: T
        }

        impl<T> Foo<T> {
            fn generic_method<U>(_self: Self) -> U where U: Default2 {
                U::default2()
            }
        }

        fn main() {
            let foo: Foo<Field> = Foo { inner: 1 };
            let _ = foo.generic_method::<Field>();
        }
    "#;
    assert_no_errors!(src);
}

#[named]
#[test]
fn incorrect_turbofish_count_function_call() {
    let src = r#"
        trait Default {
            fn default() -> Self;
        }

        impl Default for Field {
            fn default() -> Self { 0 }
        }

        impl Default for u64 {
            fn default() -> Self { 0 }
        }

        // Need the above as we don't have access to the stdlib here.
        // We also need to construct a concrete value of `U` without giving away its type
        // as otherwise the unspecified type is ignored.

        fn generic_func<T, U>() -> (T, U) where T: Default, U: Default {
            (T::default(), U::default())
        }

        fn main() {
            let _ = generic_func::<u64, Field, Field>();
                    ^^^^^^^^^^^^^^^^^^^^^^^^^^^^^^^^^ Expected 2 generics from this function, but 3 were provided
        }
    "#;
    check_errors!(src);
}

#[named]
#[test]
fn incorrect_turbofish_count_method_call() {
    let src = r#"
        trait Default {
            fn default() -> Self;
        }

        impl Default for Field {
            fn default() -> Self { 0 }
        }

        // Need the above as we don't have access to the stdlib here.
        // We also need to construct a concrete value of `U` without giving away its type
        // as otherwise the unspecified type is ignored.

        struct Foo<T> {
            inner: T
        }

        impl<T> Foo<T> {
            fn generic_method<U>(_self: Self) -> U where U: Default {
                U::default()
            }
        }

        fn main() {
            let foo: Foo<Field> = Foo { inner: 1 };
            let _ = foo.generic_method::<Field, u32>();
                    ^^^^^^^^^^^^^^^^^^^^^^^^^^^^^^^^^^ Expected 1 generic from this function, but 2 were provided
        }
    "#;
    check_errors!(src);
}

#[named]
#[test]
fn struct_numeric_generic_in_function() {
    let src = r#"
    struct Foo {
        inner: u64
    }

    pub fn bar<let N: Foo>() {
                   ^ N has a type of Foo. The only supported numeric generic types are `u1`, `u8`, `u16`, and `u32`.
                   ~ Unsupported numeric generic type
        let _ = Foo { inner: 1 }; // silence Foo never constructed warning
    }
    "#;
    check_errors!(src);
}

#[named]
#[test]
fn struct_numeric_generic_in_struct() {
    let src = r#"
    pub struct Foo {
        inner: u64
    }

    pub struct Bar<let N: Foo> { }
                       ^ N has a type of Foo. The only supported numeric generic types are `u1`, `u8`, `u16`, and `u32`.
                       ~ Unsupported numeric generic type
    "#;
    check_errors!(src);
}

#[named]
#[test]
fn bool_numeric_generic() {
    let src = r#"
    pub fn read<let N: bool>() -> Field {
                    ^ N has a type of bool. The only supported numeric generic types are `u1`, `u8`, `u16`, and `u32`.
                    ~ Unsupported numeric generic type
        if N {
            0
        } else {
            1
        }
    }
    "#;
    check_errors!(src);
}

#[named]
#[test]
fn numeric_generic_binary_operation_type_mismatch() {
    let src = r#"
    pub fn foo<let N: Field>() -> bool {
        let mut check: bool = true;
        check = N;
                ^ Cannot assign an expression of type Field to a value of type bool
        check
    }
    "#;
    check_errors!(src);
}

#[named]
#[test]
fn bool_generic_as_loop_bound() {
    let src = r#"
    pub fn read<let N: bool>() {
                    ^ N has a type of bool. The only supported numeric generic types are `u1`, `u8`, `u16`, and `u32`.
                    ~ Unsupported numeric generic type
        let mut fields = [0; N];
                             ^ The numeric generic is not of type `u32`
                             ~ expected `u32`, found `bool`
        for i in 0..N { 
                    ^ Expected type Field, found type bool
            fields[i] = i + 1;
        }
        assert(fields[0] == 1);
    }
    "#;
    check_errors!(src);
}

#[named]
#[test]
fn wrong_type_in_for_range() {
    let src = r#"
    pub fn foo() {
        for _ in true..false { 
                 ^^^^ The type bool cannot be used in a for loop
                 
        }
    }
    "#;
    check_errors!(src);
}

#[named]
#[test]
fn numeric_generic_in_function_signature() {
    let src = r#"
    pub fn foo<let N: u32>(arr: [Field; N]) -> [Field; N] { arr }

    fn main() { }
    "#;
    assert_no_errors!(src);
}

#[named]
#[test]
fn numeric_generic_as_struct_field_type_fails() {
    let src = r#"
    pub struct Foo<let N: u32> {
        a: Field,
        b: N,
           ^ Expected type, found numeric generic
           ~ not a type
    }
    "#;
    check_errors!(src);
}

#[named]
#[test]
fn normal_generic_as_array_length() {
    // TODO: improve error location, should be just on N
    let src = r#"
    pub struct Foo<N> {
        a: Field,
        b: [Field; N],
           ^^^^^^^^^^ Type provided when a numeric generic was expected
           ~~~~~~~~~~ the numeric generic is not of type `u32`
    }
    "#;
    check_errors!(src);
}

#[named]
#[test]
fn numeric_generic_as_param_type() {
    let src = r#"
    pub fn foo<let I: u32>(x: I) -> I {
                                    ^ Expected type, found numeric generic
                                    ~ not a type
                              ^ Expected type, found numeric generic
                              ~ not a type
                                    

        let _q: I = 5;
                ^ Expected type, found numeric generic
                ~ not a type
        x
    }
    "#;
    check_errors!(src);
}

#[named]
#[test]
fn numeric_generic_as_unused_param_type() {
    let src = r#"
    pub fn foo<let I: u32>(_x: I) { }
                               ^ Expected type, found numeric generic
                               ~ not a type
    "#;
    check_errors!(src);
}

#[named]
#[test]
fn numeric_generic_as_unused_trait_fn_param_type() {
    let src = r#"
    trait Foo {
          ^^^ unused trait Foo
          ~~~ unused trait
        fn foo<let I: u32>(_x: I) { }
                               ^ Expected type, found numeric generic
                               ~ not a type
    }
    "#;
    check_errors!(src);
}

#[named]
#[test]
fn numeric_generic_as_return_type() {
    let src = r#"
    // std::mem::zeroed() without stdlib
    trait Zeroed {
        fn zeroed<T>(self) -> T;
    }

    fn foo<T, let I: Field>(x: T) -> I where T: Zeroed {
                                     ^ Expected type, found numeric generic
                                     ~ not a type
       ^^^ unused function foo
       ~~~ unused function
        x.zeroed()
    }

    fn main() {}
    "#;
    check_errors!(src);
}

#[named]
#[test]
fn numeric_generic_used_in_nested_type_fails() {
    let src = r#"
    pub struct Foo<let N: u32> {
        a: Field,
        b: Bar<N>,
    }
    pub struct Bar<let N: u32> {
        inner: N
               ^ Expected type, found numeric generic
               ~ not a type
    }
    "#;
    check_errors!(src);
}

#[named]
#[test]
fn normal_generic_used_in_nested_array_length_fail() {
    let src = r#"
    pub struct Foo<N> {
        a: Field,
        b: Bar<N>,
               ^ Type provided when a numeric generic was expected
               ~ the numeric generic is not of type `u32`
    }
    pub struct Bar<let N: u32> {
        inner: [Field; N]
    }
    "#;
    check_errors!(src);
}

#[named]
#[test]
fn numeric_generic_used_in_nested_type_pass() {
    // The order of these structs should not be changed to make sure
    // that we are accurately resolving all struct generics before struct fields
    let src = r#"
    pub struct NestedNumeric<let N: u32> {
        a: Field,
        b: InnerNumeric<N>
    }
    pub struct InnerNumeric<let N: u32> {
        inner: [u64; N],
    }

    fn main() { }
    "#;
    assert_no_errors!(src);
}

#[named]
#[test]
fn numeric_generic_used_in_trait() {
    // We want to make sure that `N` in `impl<let N: u32, T> Deserialize<N, T>` does
    // not trigger `expected type, found numeric generic parameter N` as the trait
    // does in fact expect a numeric generic.
    let src = r#"
    struct MyType<T> {
        a: Field,
        b: Field,
        c: Field,
        d: T,
    }

    impl<let N: u32, T> Deserialize<N, T> for MyType<T> {
        fn deserialize(fields: [Field; N], other: T) -> Self {
            MyType { a: fields[0], b: fields[1], c: fields[2], d: other }
        }
    }

    trait Deserialize<let N: u32, T> {
        fn deserialize(fields: [Field; N], other: T) -> Self;
    }

    fn main() { }
    "#;
    assert_no_errors!(src);
}

#[named]
#[test]
fn numeric_generic_in_trait_impl_with_extra_impl_generics() {
    let src = r#"
    trait Default2 {
        fn default2() -> Self;
    }

    struct MyType<T> {
        a: Field,
        b: Field,
        c: Field,
        d: T,
    }

    // Make sure that `T` is placed before `N` as we want to test that the order of the generics is correctly maintained.
    // `N` is used first in the trait impl generics (`Deserialize<N> for MyType<T>`).
    // We want to make sure that the compiler correctly accounts for that `N` has a numeric kind
    // while `T` has a normal kind.
    impl<T, let N: u32> Deserialize<N> for MyType<T> where T: Default2 {
        fn deserialize(fields: [Field; N]) -> Self {
            MyType { a: fields[0], b: fields[1], c: fields[2], d: T::default2() }
        }
    }

    trait Deserialize<let N: u32> {
        fn deserialize(fields: [Field; N]) -> Self;
    }

    fn main() { }
    "#;
    assert_no_errors!(src);
}

#[named]
#[test]
fn numeric_generic_used_in_where_clause() {
    let src = r#"
    trait Deserialize<let N: u32> {
        fn deserialize(fields: [Field; N]) -> Self;
    }

    pub fn read<T, let N: u32>() -> T where T: Deserialize<N> {
        let mut fields: [Field; N] = [0; N];
        for i in 0..N {
            fields[i] = i as Field + 1;
        }
        T::deserialize(fields)
    }

    fn main() { }
    "#;
    assert_no_errors!(src);
}

#[named]
#[test]
fn numeric_generic_used_in_turbofish() {
    let src = r#"
    pub fn double<let N: u32>() -> u32 {
        // Used as an expression
        N * 2
    }

    pub fn double_numeric_generics_test() {
        // Example usage of a numeric generic arguments.
        assert(double::<9>() == 18);
        assert(double::<7 + 8>() == 30);
    }

    fn main() { }
    "#;
    assert_no_errors!(src);
}

// TODO(https://github.com/noir-lang/noir/issues/6245):
// allow u16 to be used as an array size
#[named]
#[test]
fn numeric_generic_u16_array_size() {
    // TODO: improve the error location
    let src = r#"
    fn len<let N: u32>(_arr: [Field; N]) -> u32 {
        N
    }

    pub fn foo<let N: u16>() -> u32 {
        let fields: [Field; N] = [0; N];
                                     ^ The numeric generic is not of type `u32`
                                     ~ expected `u32`, found `u16`
                    ^^^^^^^^^^ The numeric generic is not of type `u32`
                    ~~~~~~~~~~ expected `u32`, found `u16`
        len(fields)
    }
    "#;
    check_errors!(src);
}

#[named]
#[test]
fn numeric_generic_field_larger_than_u32() {
    let src = r#"
        global A: Field = 4294967297;

        fn foo<let A: Field>() { }

        fn main() {
            let _ = foo::<A>();
        }
    "#;
    assert_no_errors!(src);
}

#[named]
#[test]
fn numeric_generic_field_arithmetic_larger_than_u32() {
    let src = r#"
        struct Foo<let F: Field> {}

        fn size<let F: Field>(_x: Foo<F>) -> Field {
            F
        }

        // 2^32 - 1
        global A: Field = 4294967295;

        fn foo<let A: Field>() -> Foo<A + A> {
            Foo {}
        }

        fn main() {
            let _ = size(foo::<A>());
        }
    "#;
    assert_no_errors!(src);
}

#[named]
#[test]
fn cast_256_to_u8_size_checks() {
    let src = r#"
        fn main() {
            assert(256 as u8 == 0);
                   ^^^^^^^^^ Casting value of type Field to a smaller type (u8)
                   ~~~~~~~~~ casting untyped value (256) to a type with a maximum size (255) that's smaller than it
        }
    "#;
    check_errors!(src);
}

// TODO(https://github.com/noir-lang/noir/issues/6247):
// add negative integer literal checks
#[named]
#[test]
fn cast_negative_one_to_u8_size_checks() {
    let src = r#"
        fn main() {
            assert((-1) as u8 != 0);
        }
    "#;
    assert_no_errors!(src);
}

#[named]
#[test]
fn constant_used_with_numeric_generic() {
    let src = r#"
    struct ValueNote {
        value: Field,
    }

    trait Serialize<let N: u32> {
        fn serialize(self) -> [Field; N];
    }

    impl Serialize<1> for ValueNote {
        fn serialize(self) -> [Field; 1] {
            [self.value]
        }
    }

    fn main() {
        let _ = ValueNote { value: 1 }; // silence ValueNote never constructed warning
    }
    "#;
    assert_no_errors!(src);
}

#[named]
#[test]
fn normal_generic_used_when_numeric_expected_in_where_clause() {
    let src = r#"
    trait Deserialize<let N: u32> {
        fn deserialize(fields: [Field; N]) -> Self;
    }

    pub fn read<T, N>() -> T where T: Deserialize<N> {
                                                  ^ Type provided when a numeric generic was expected
                                                  ~ the numeric generic is not of type `u32`
        T::deserialize([0, 1])
    }
    "#;
    check_errors(src, &format!("{}_1", function_path!()));

    // TODO: improve the error location for the array (should be on N)
    let src = r#"
    trait Deserialize<let N: u32> {
        fn deserialize(fields: [Field; N]) -> Self;
    }

    pub fn read<T, N>() -> T where T: Deserialize<N> {
                                                  ^ Type provided when a numeric generic was expected
                                                  ~ the numeric generic is not of type `u32`
        let mut fields: [Field; N] = [0; N];
                                         ^ Type provided when a numeric generic was expected
                                         ~ the numeric generic is not of type `u32`
                        ^^^^^^^^^^ Type provided when a numeric generic was expected
                        ~~~~~~~~~~ the numeric generic is not of type `u32`
        for i in 0..N {
                    ^ cannot find `N` in this scope
                    ~ not found in this scope
            fields[i] = i as Field + 1;
        }
        T::deserialize(fields)
    }
    "#;
    check_errors(src, &format!("{}_2", function_path!()));
}

#[named]
#[test]
fn numeric_generics_type_kind_mismatch() {
    let src = r#"
    fn foo<let N: u32>() -> u16 {
        N as u16
    }

    global J: u16 = 10;

    fn bar<let N: u16>() -> u16 {
        foo::<J>()
              ^ The numeric generic is not of type `u32` 
              ~ expected `u32`, found `u16`
    }

    global M: u16 = 3;

    fn main() {
        let _ = bar::<M>();
    }
    "#;
    check_errors!(src);
}

#[named]
#[test]
fn numeric_generics_value_kind_mismatch_u32_u64() {
    let src = r#"
    struct BoundedVec<T, let MaxLen: u32> {
        storage: [T; MaxLen],
        // can't be compared to MaxLen: u32
        // can't be used to index self.storage
        len: u64,
    }

    impl<T, let MaxLen: u32> BoundedVec<T, MaxLen> {
        pub fn extend_from_bounded_vec<let Len: u32>(&mut self, _vec: BoundedVec<T, Len>) {
            // We do this to avoid an unused variable warning on `self`
            let _ = self.len;
            for _ in 0..Len { }
        }

        pub fn push(&mut self, elem: T) {
            assert(self.len < MaxLen, "push out of bounds");
                   ^^^^^^^^^^^^^^^^^ Integers must have the same bit width LHS is 64, RHS is 32
            self.storage[self.len] = elem;
                         ^^^^^^^^ Indexing an array or slice with a type other than `u32` is deprecated and will soon be an error
            self.len += 1;
        }
    }

    fn main() {
        let _ = BoundedVec { storage: [1], len: 1 }; // silence never constructed warning
    }
    "#;
    check_errors!(src);
}

#[named]
#[test]
fn quote_code_fragments() {
    // TODO: have the error also point to `contact!` as a secondary
    // This test ensures we can quote (and unquote/splice) code fragments
    // which by themselves are not valid code. They only need to be valid
    // by the time they are unquoted into the macro's call site.
    let src = r#"
        fn main() {
            comptime {
                concat!(quote { assert( }, quote { false); });
                                                   ^^^^^ Assertion failed
            }
        }

        comptime fn concat(a: Quoted, b: Quoted) -> Quoted {
            quote { $a $b }
        }
    "#;
    check_errors!(src);
}

#[named]
#[test]
fn impl_stricter_than_trait_no_trait_method_constraints() {
    // This test ensures that the error we get from the where clause on the trait impl method
    // is a `DefCollectorErrorKind::ImplIsStricterThanTrait` error.
    let src = r#"
    trait Serialize<let N: u32> {
        // We want to make sure we trigger the error when override a trait method
        // which itself has no trait constraints.
        fn serialize(self) -> [Field; N];
           ~~~~~~~~~ definition of `serialize` from trait
    }

    trait ToField {
        fn to_field(self) -> Field;
    }

    fn process_array<let N: u32>(array: [Field; N]) -> Field {
        array[0]
    }

    fn serialize_thing<A, let N: u32>(thing: A) -> [Field; N] where A: Serialize<N> {
        thing.serialize()
    }

    struct MyType<T> {
        a: T,
        b: T,
    }

    impl<T> Serialize<2> for MyType<T> {
        fn serialize(self) -> [Field; 2] where T: ToField {
                                                  ^^^^^^^ impl has stricter requirements than trait
                                                  ~~~~~~~ impl has extra requirement `T: ToField`
            [ self.a.to_field(), self.b.to_field() ]
        }
    }

    impl<T> MyType<T> {
        fn do_thing_with_serialization_with_extra_steps(self) -> Field {
            process_array(serialize_thing(self))
        }
    }

    fn main() {
        let _ = MyType { a: 1, b: 1 }; // silence MyType never constructed warning
    }
    "#;
    check_errors!(src);
}

#[named]
#[test]
fn impl_stricter_than_trait_different_generics() {
    let src = r#"
    trait Default { }

    // Object type of the trait constraint differs
    trait Foo<T> {
        fn foo_good<U>() where T: Default;

        fn foo_bad<U>() where T: Default;
           ~~~~~~~ definition of `foo_bad` from trait
    }

    impl<A> Foo<A> for () {
        fn foo_good<B>() where A: Default {}

        fn foo_bad<B>() where B: Default {}
                                 ^^^^^^^ impl has stricter requirements than trait
                                 ~~~~~~~ impl has extra requirement `B: Default`
    }
    "#;
    check_errors!(src);
}

#[named]
#[test]
fn impl_stricter_than_trait_different_object_generics() {
    let src = r#"
    trait MyTrait { }

    trait OtherTrait {}

    struct Option<T> {
        inner: T
    }

    struct OtherOption<T> {
        inner: Option<T>,
    }

    trait Bar<T> {
        fn bar_good<U>() where Option<T>: MyTrait, OtherOption<Option<T>>: OtherTrait;

        fn bar_bad<U>() where Option<T>: MyTrait, OtherOption<Option<T>>: OtherTrait;
           ~~~~~~~ definition of `bar_bad` from trait

        fn array_good<U>() where [T; 8]: MyTrait;

        fn array_bad<U>() where [T; 8]: MyTrait;
           ~~~~~~~~~ definition of `array_bad` from trait

        fn tuple_good<U>() where (Option<T>, Option<U>): MyTrait;

        fn tuple_bad<U>() where (Option<T>, Option<U>): MyTrait;
           ~~~~~~~~~ definition of `tuple_bad` from trait
    }

    impl<A> Bar<A> for () {
        fn bar_good<B>()
        where
            OtherOption<Option<A>>: OtherTrait,
            Option<A>: MyTrait { }

        fn bar_bad<B>()
        where
            OtherOption<Option<A>>: OtherTrait,
            Option<B>: MyTrait { }
                       ^^^^^^^ impl has stricter requirements than trait
                       ~~~~~~~ impl has extra requirement `Option<B>: MyTrait`

        fn array_good<B>() where [A; 8]: MyTrait { }

        fn array_bad<B>() where [B; 8]: MyTrait { }
                                        ^^^^^^^ impl has stricter requirements than trait
                                        ~~~~~~~ impl has extra requirement `[B; 8]: MyTrait`

        fn tuple_good<B>() where (Option<A>, Option<B>): MyTrait { }

        fn tuple_bad<B>() where (Option<B>, Option<A>): MyTrait { }
                                                        ^^^^^^^ impl has stricter requirements than trait
                                                        ~~~~~~~ impl has extra requirement `(Option<B>, Option<A>): MyTrait`
    }

    fn main() {
        let _ = OtherOption { inner: Option { inner: 1 } }; // silence unused warnings
    }
    "#;
    check_errors!(src);
}

#[named]
#[test]
fn impl_stricter_than_trait_different_trait() {
    let src = r#"
    trait Default { }

    trait OtherDefault { }

    struct Option<T> {
        inner: T
    }

    trait Bar<T> {
        fn bar<U>() where Option<T>: Default;
           ~~~ definition of `bar` from trait
    }

    impl<A> Bar<A> for () {
        // Trait constraint differs due to the trait even though the constraint
        // types are the same.
        fn bar<B>() where Option<A>: OtherDefault {}
                                     ^^^^^^^^^^^^ impl has stricter requirements than trait
                                     ~~~~~~~~~~~~ impl has extra requirement `Option<A>: OtherDefault`
    }

    fn main() {
        let _ = Option { inner: 1 }; // silence Option never constructed warning
    }
    "#;
    check_errors!(src);
}

#[named]
#[test]
fn trait_impl_where_clause_stricter_pass() {
    let src = r#"
    trait MyTrait {
        fn good_foo<T, H>() where H: OtherTrait;

        fn bad_foo<T, H>() where H: OtherTrait;
           ~~~~~~~ definition of `bad_foo` from trait
    }

    trait OtherTrait {}

    struct Option<T> {
        inner: T
    }

    impl<T> MyTrait for [T] where Option<T>: MyTrait {
        fn good_foo<A, B>() where B: OtherTrait { }

        fn bad_foo<A, B>() where A: OtherTrait { }
                                    ^^^^^^^^^^ impl has stricter requirements than trait
                                    ~~~~~~~~~~ impl has extra requirement `A: OtherTrait`
    }

    fn main() {
        let _ = Option { inner: 1 }; // silence Option never constructed warning
    }
    "#;
    check_errors!(src);
}

#[named]
#[test]
fn impl_stricter_than_trait_different_trait_generics() {
    let src = r#"
    trait Foo<T> {
        fn foo<U>() where T: T2<T>;
           ~~~ definition of `foo` from trait
    }

    impl<A> Foo<A> for () {
        // Should be A: T2<A>
        fn foo<B>() where A: T2<B> {}
                             ^^ impl has stricter requirements than trait
                             ~~ impl has extra requirement `A: T2<B>`
    }

    trait T2<C> {}
    "#;
    check_errors!(src);
}

#[named]
#[test]
fn impl_not_found_for_inner_impl() {
    // We want to guarantee that we get a no impl found error
    let src = r#"
    trait Serialize<let N: u32> {
        fn serialize(self) -> [Field; N];
    }

    trait ToField {
        fn to_field(self) -> Field;
    }

    fn process_array<let N: u32>(array: [Field; N]) -> Field {
        array[0]
    }

    fn serialize_thing<A, let N: u32>(thing: A) -> [Field; N] where A: Serialize<N> {
        thing.serialize()
    }

    struct MyType<T> {
        a: T,
        b: T,
    }

    impl<T> Serialize<2> for MyType<T> where T: ToField {
        fn serialize(self) -> [Field; 2] {
            [ self.a.to_field(), self.b.to_field() ]
        }
    }

    impl<T> MyType<T> {
        fn do_thing_with_serialization_with_extra_steps(self) -> Field {
            process_array(serialize_thing(self))
                          ^^^^^^^^^^^^^^^ No matching impl found for `T: ToField`
                          ~~~~~~~~~~~~~~~ No impl for `T: ToField`
        }
    }

    fn main() {
        let _ = MyType { a: 1, b: 1 }; // silence MyType never constructed warning
    }
    "#;
    check_errors!(src);
}

#[named]
#[test]
fn cannot_call_unconstrained_function_outside_of_unsafe() {
    let src = r#"
    fn main() {
        foo();
        ^^^^^ Call to unconstrained function is unsafe and must be in an unconstrained function or unsafe block
    }

    unconstrained fn foo() {}
    "#;
    check_errors!(src);
}

#[named]
#[test]
fn cannot_call_unconstrained_first_class_function_outside_of_unsafe() {
    let src = r#"
    fn main() {
        let func = foo;
        func();
        ^^^^^^ Call to unconstrained function is unsafe and must be in an unconstrained function or unsafe block
        inner(func);
    }

    fn inner(x: unconstrained fn() -> ()) {
        x();
        ^^^ Call to unconstrained function is unsafe and must be in an unconstrained function or unsafe block
    }

    unconstrained fn foo() {}
    "#;
    check_errors!(src);
}

#[named]
#[test]
fn missing_unsafe_block_when_needing_type_annotations() {
    // This test is a regression check that even when an unsafe block is missing
    // that we still appropriately continue type checking and infer type annotations.
    let src = r#"
    fn main() {
        let z = BigNum { limbs: [2, 0, 0] };
        assert(z.__is_zero() == false);
    }

    struct BigNum<let N: u32> {
        limbs: [u64; N],
    }

    impl<let N: u32> BigNum<N> {
        unconstrained fn __is_zero_impl(self) -> bool {
            let mut result: bool = true;
            for i in 0..N {
                result = result & (self.limbs[i] == 0);
            }
            result
        }
    }

    trait BigNumTrait {
        fn __is_zero(self) -> bool;
    }

    impl<let N: u32> BigNumTrait for BigNum<N> {
        fn __is_zero(self) -> bool {
            self.__is_zero_impl()
            ^^^^^^^^^^^^^^^^^^^ Call to unconstrained function is unsafe and must be in an unconstrained function or unsafe block
        }
    }
    "#;
    check_errors!(src);
}

#[named]
#[test]
fn cannot_pass_unconstrained_function_to_regular_function() {
    let src = r#"
    fn main() {
        let func = foo;
        expect_regular(func);
                       ^^^^ Converting an unconstrained fn to a non-unconstrained fn is unsafe
    }

    unconstrained fn foo() {}

    fn expect_regular(_func: fn() -> ()) {
    }
    "#;
    check_errors!(src);
}

#[named]
#[test]
fn cannot_assign_unconstrained_and_regular_fn_to_variable() {
    let src = r#"
    fn main() {
        let _func = if true { foo } else { bar };
                                           ^^^ Expected type fn() -> (), found type unconstrained fn() -> ()
    }

    fn foo() {}
    unconstrained fn bar() {}
    "#;
    check_errors!(src);
}

#[named]
#[test]
fn can_pass_regular_function_to_unconstrained_function() {
    let src = r#"
    fn main() {
        let func = foo;
        expect_unconstrained(func);
    }

    fn foo() {}

    fn expect_unconstrained(_func: unconstrained fn() -> ()) {}
    "#;
    assert_no_errors!(src);
}

#[named]
#[test]
fn cannot_pass_unconstrained_function_to_constrained_function() {
    let src = r#"
    fn main() {
        let func = foo;
        expect_regular(func);
                       ^^^^ Converting an unconstrained fn to a non-unconstrained fn is unsafe
    }

    unconstrained fn foo() {}

    fn expect_regular(_func: fn() -> ()) {}
    "#;
    check_errors!(src);
}

#[named]
#[test]
fn can_assign_regular_function_to_unconstrained_function_in_explicitly_typed_var() {
    let src = r#"
    fn main() {
        let _func: unconstrained fn() -> () = foo;
    }

    fn foo() {}
    "#;
    assert_no_errors!(src);
}

#[named]
#[test]
fn can_assign_regular_function_to_unconstrained_function_in_struct_member() {
    let src = r#"
    fn main() {
        let _ = Foo { func: foo };
    }

    fn foo() {}

    struct Foo {
        func: unconstrained fn() -> (),
    }
    "#;
    assert_no_errors!(src);
}

#[named]
#[test]
fn trait_impl_generics_count_mismatch() {
    let src = r#"
    trait Foo {}

    impl Foo<()> for Field {}
         ^^^ Foo expects 0 generics but 1 was given

    fn main() {}
    "#;
    check_errors!(src);
}

#[named]
#[test]
fn bit_not_on_untyped_integer() {
    let src = r#"
    fn main() {
        let _: u32 = 3 & !1;
    }
    "#;
    assert_no_errors!(src);
}

#[named]
#[test]
fn duplicate_struct_field() {
    let src = r#"
    pub struct Foo {
        x: i32,
        ~ First struct field found here
        x: i32,
        ^ Duplicate definitions of struct field with name x found
        ~ Second struct field found here
    }

    fn main() {}
    "#;
    check_errors!(src);
}

#[named]
#[test]
fn trait_constraint_on_tuple_type() {
    let src = r#"
        trait Foo<A> {
            fn foo(self, x: A) -> bool;
        }

        pub fn bar<T, U, V>(x: (T, U), y: V) -> bool where (T, U): Foo<V> {
            x.foo(y)
        }

        fn main() {}"#;
    assert_no_errors!(src);
}

#[named]
#[test]
fn trait_constraint_on_tuple_type_pub_crate() {
    let src = r#"
        pub(crate) trait Foo<A> {
            fn foo(self, x: A) -> bool;
        }

        pub fn bar<T, U, V>(x: (T, U), y: V) -> bool where (T, U): Foo<V> {
            x.foo(y)
        }

        fn main() {}"#;
    assert_no_errors!(src);
}

#[named]
#[test]
fn incorrect_generic_count_on_struct_impl() {
    let src = r#"
    struct Foo {}
    impl <T> Foo<T> {}
             ^^^ Foo expects 0 generics but 1 was given
    fn main() {
        let _ = Foo {}; // silence Foo never constructed warning
    }
    "#;
    check_errors!(src);
}

#[named]
#[test]
fn incorrect_generic_count_on_type_alias() {
    let src = r#"
    pub struct Foo {}
    pub type Bar = Foo<i32>;
                   ^^^ Foo expects 0 generics but 1 was given
    fn main() {
        let _ = Foo {}; // silence Foo never constructed warning
    }
    "#;
    check_errors!(src);
}

#[named]
#[test]
fn uses_self_type_for_struct_function_call() {
    let src = r#"
    struct S { }

    impl S {
        fn one() -> Field {
            1
        }

        fn two() -> Field {
            Self::one() + Self::one()
        }
    }

    fn main() {
        let _ = S {}; // silence S never constructed warning
    }
    "#;
    assert_no_errors!(src);
}

#[named]
#[test]
fn uses_self_type_inside_trait() {
    let src = r#"
    trait Foo {
        fn foo() -> Self {
            Self::bar()
        }

        fn bar() -> Self;
    }

    impl Foo for Field {
        fn bar() -> Self {
            1
        }
    }

    fn main() {
        let _: Field = Foo::foo();
    }
    "#;
    assert_no_errors!(src);
}

#[named]
#[test]
fn uses_self_type_in_trait_where_clause() {
    let src = r#"
    pub trait Trait {
        fn trait_func(self) -> bool;
    }

    pub trait Foo where Self: Trait {
                              ~~~~~ required by this bound in `Foo`
        fn foo(self) -> bool {
            self.trait_func()
            ^^^^^^^^^^^^^^^^^ No method named 'trait_func' found for type 'Bar'
        }
    }

    struct Bar {}

    impl Foo for Bar {
                 ^^^ The trait bound `_: Trait` is not satisfied
                 ~~~ The trait `Trait` is not implemented for `_`

    }

    fn main() {
        let _ = Bar {}; // silence Bar never constructed warning
    }
    "#;
    check_errors!(src);
}

#[named]
#[test]
fn do_not_eagerly_error_on_cast_on_type_variable() {
    let src = r#"
    pub fn foo<T, U>(x: T, f: fn(T) -> U) -> U {
        f(x)
    }

    fn main() {
        let x: u8 = 1;
        let _: Field = foo(x, |x| x as Field);
    }
    "#;
    assert_no_errors!(src);
}

#[named]
#[test]
fn error_on_cast_over_type_variable() {
    let src = r#"
    pub fn foo<T, U>(f: fn(T) -> U, x: T, ) -> U {
        f(x)
    }

    fn main() {
        let x = "a";
        let _: Field = foo(|x| x as Field, x);
                                           ^ Expected type Field, found type str<1>
    }
    "#;
    check_errors!(src);
}

#[named]
#[test]
fn trait_impl_for_a_type_that_implements_another_trait() {
    let src = r#"
    trait One {
        fn one(self) -> i32;
    }

    impl One for i32 {
        fn one(self) -> i32 {
            self
        }
    }

    trait Two {
        fn two(self) -> i32;
    }

    impl<T> Two for T where T: One {
        fn two(self) -> i32 {
            self.one() + 1
        }
    }

    pub fn use_it<T>(t: T) -> i32 where T: Two {
        Two::two(t)
    }

    fn main() {}
    "#;
    assert_no_errors!(src);
}

#[named]
#[test]
fn trait_impl_for_a_type_that_implements_another_trait_with_another_impl_used() {
    let src = r#"
    trait One {
        fn one(self) -> i32;
    }

    impl One for i32 {
        fn one(self) -> i32 {
            let _ = self;
            1
        }
    }

    trait Two {
        fn two(self) -> i32;
    }

    impl<T> Two for T where T: One {
        fn two(self) -> i32 {
            self.one() + 1
        }
    }

    impl Two for u32 {
        fn two(self) -> i32 {
            let _ = self;
            0
        }
    }

    pub fn use_it(t: u32) -> i32 {
        Two::two(t)
    }

    fn main() {}
    "#;
    assert_no_errors!(src);
}

#[named]
#[test]
fn impl_missing_associated_type() {
    let src = r#"
    trait Foo {
        type Assoc;
    }

    impl Foo for () {}
         ^^^ `Foo` is missing the associated type `Assoc`
    "#;
    check_errors!(src);
}

#[named]
#[test]
fn as_trait_path_syntax_resolves_outside_impl() {
    let src = r#"
    trait Foo {
        type Assoc;
    }

    struct Bar {}

    impl Foo for Bar {
        type Assoc = i32;
    }

    fn main() {
        // AsTraitPath syntax is a bit silly when associated types
        // are explicitly specified
        let _: i64 = 1 as <Bar as Foo<Assoc = i32>>::Assoc;
                     ^^^^^^^^^^^^^^^^^^^^^^^^^^^^^^^^^^^^^ Expected type i64, found type i32

        let _ = Bar {}; // silence Bar never constructed warning
    }
    "#;
    check_errors!(src);
}

#[named]
#[test]
fn as_trait_path_syntax_no_impl() {
    let src = r#"
    trait Foo {
        type Assoc;
    }

    struct Bar {}

    impl Foo for Bar {
        type Assoc = i32;
    }

    fn main() {
        let _: i64 = 1 as <Bar as Foo<Assoc = i8>>::Assoc;
                                  ^^^ No matching impl found for `Bar: Foo<Assoc = i8>`
                                  ~~~ No impl for `Bar: Foo<Assoc = i8>`

        let _ = Bar {}; // silence Bar never constructed warning
    }
    "#;
    check_errors!(src);
}

#[named]
#[test]
fn do_not_infer_globals_to_u32_from_type_use() {
    let src = r#"
        global ARRAY_LEN = 3;
               ^^^^^^^^^ Globals must have a specified type
                           ~ Inferred type is `Field`
        global STR_LEN: _ = 2;
               ^^^^^^^ Globals must have a specified type
                            ~ Inferred type is `Field`
        global FMT_STR_LEN = 2;
               ^^^^^^^^^^^ Globals must have a specified type
                             ~ Inferred type is `Field`

        fn main() {
            let _a: [u32; ARRAY_LEN] = [1, 2, 3];
                    ^^^^^^^^^^^^^^^^ The numeric generic is not of type `u32`
                    ~~~~~~~~~~~~~~~~ expected `u32`, found `Field`
            let _b: str<STR_LEN> = "hi";
                    ^^^^^^^^^^^^ The numeric generic is not of type `u32`
                    ~~~~~~~~~~~~ expected `u32`, found `Field`
            let _c: fmtstr<FMT_STR_LEN, _> = f"hi";
                    ^^^^^^^^^^^^^^^^^^^^^^ The numeric generic is not of type `u32`
                    ~~~~~~~~~~~~~~~~~~~~~~ expected `u32`, found `Field`
        }
    "#;
    check_errors!(src);
}

#[named]
#[test]
fn do_not_infer_partial_global_types() {
    let src = r#"
        pub global ARRAY: [Field; _] = [0; 3];
                   ^^^^^ Globals must have a specified type
                                       ~~~~~~ Inferred type is `[Field; 3]`
        pub global NESTED_ARRAY: [[Field; _]; 3] = [[]; 3];
                   ^^^^^^^^^^^^ Globals must have a specified type
                                                   ~~~~~~~ Inferred type is `[[Field; 0]; 3]`
        pub global STR: str<_> = "hi";
                   ^^^ Globals must have a specified type
                                 ~~~~ Inferred type is `str<2>`
                 
        pub global NESTED_STR: [str<_>] = &["hi"];
                   ^^^^^^^^^^ Globals must have a specified type
                                          ~~~~~~~ Inferred type is `[str<2>]`
        pub global FORMATTED_VALUE: str<5> = "there";
        pub global FMT_STR: fmtstr<_, _> = f"hi {FORMATTED_VALUE}";
                   ^^^^^^^ Globals must have a specified type
                                           ~~~~~~~~~~~~~~~~~~~~~~~ Inferred type is `fmtstr<20, (str<5>)>`
        pub global TUPLE_WITH_MULTIPLE: ([str<_>], [[Field; _]; 3]) = 
                   ^^^^^^^^^^^^^^^^^^^ Globals must have a specified type
            (&["hi"], [[]; 3]);
            ~~~~~~~~~~~~~~~~~~ Inferred type is `([str<2>], [[Field; 0]; 3])`

        fn main() { }
    "#;
    check_errors!(src);
}

#[named]
#[test]
fn u32_globals_as_sizes_in_types() {
    let src = r#"
        global ARRAY_LEN: u32 = 3;
        global STR_LEN: u32 = 2;
        global FMT_STR_LEN: u32 = 2;

        fn main() {
            let _a: [u32; ARRAY_LEN] = [1, 2, 3];
            let _b: str<STR_LEN> = "hi";
            let _c: fmtstr<FMT_STR_LEN, _> = f"hi";
        }
    "#;
    assert_no_errors!(src);
}

#[named]
#[test]
fn struct_array_len() {
    let src = r#"
        struct Array<T, let N: u32> {
            inner: [T; N],
        }

        impl<T, let N: u32> Array<T, N> {
            pub fn len(self) -> u32 {
                       ^^^^ unused variable self
                       ~~~~ unused variable
                N as u32
            }
        }

        fn main(xs: [Field; 2]) {
            let ys = Array {
                inner: xs,
            };
            assert(ys.len() == 2);
        }
    "#;
    check_errors!(src);
}

// TODO(https://github.com/noir-lang/noir/issues/6245):
// support u8 as an array size
#[named]
#[test]
fn non_u32_as_array_length() {
    let src = r#"
        global ARRAY_LEN: u8 = 3;

        fn main() {
            let _a: [u32; ARRAY_LEN] = [1, 2, 3];
                    ^^^^^^^^^^^^^^^^ The numeric generic is not of type `u32`
                    ~~~~~~~~~~~~~~~~ expected `u32`, found `u8`
        }
    "#;
    check_errors!(src);
}

#[named]
#[test]
fn use_non_u32_generic_in_struct() {
    let src = r#"
        struct S<let N: u8> {}

        fn main() {
            let _: S<3> = S {};
        }
    "#;
    assert_no_errors!(src);
}

#[named]
#[test]
fn use_numeric_generic_in_trait_method() {
    let src = r#"
        trait Foo  {
            fn foo<let N: u32>(self, x: [u8; N]) -> Self;
        }

        struct Bar;

        impl Foo for Bar {
            fn foo<let N: u32>(self, _x: [u8; N]) -> Self {
                self
            }
        }

        fn main() {
            let bytes: [u8; 3] = [1,2,3];
            let _ = Bar{}.foo(bytes);
        }
    "#;
    assert_no_errors!(src);
}

#[named]
#[test]
fn trait_unconstrained_methods_typechecked_correctly() {
    // This test checks that we properly track whether a method has been declared as unconstrained on the trait definition
    // and preserves that through typechecking.
    let src = r#"
        trait Foo {
            unconstrained fn identity(self) -> Self {
                self
            }

            unconstrained fn foo(self) -> Field;
        }

        impl Foo for u64 {
            unconstrained fn foo(self) -> Field {
                self as Field
            }
        }

        unconstrained fn main() {
            assert_eq(2.foo(), 2.identity() as Field);
        }
    "#;
    assert_no_errors!(src);
}

#[named]
#[test]
fn error_if_attribute_not_in_scope() {
    let src = r#"
        #[not_in_scope]
        ^^^^^^^^^^^^^^^ Attribute function `not_in_scope` is not in scope
        fn main() {}
    "#;
    check_errors!(src);
}

#[named]
#[test]
fn arithmetic_generics_rounding_pass() {
    let src = r#"
        fn main() {
            // 3/2*2 = 2
            round::<3, 2>([1, 2]);
        }

        fn round<let N: u32, let M: u32>(_x: [Field; N / M * M]) {}
    "#;
    assert_no_errors!(src);
}

#[named]
#[test]
fn arithmetic_generics_rounding_fail() {
    let src = r#"
        fn main() {
            // Do not simplify N/M*M to just N
            // This should be 3/2*2 = 2, not 3
            round::<3, 2>([1, 2, 3]);
                          ^^^^^^^^^ Expected type [Field; 2], found type [Field; 3]
        }

        fn round<let N: u32, let M: u32>(_x: [Field; N / M * M]) {}
    "#;
    check_errors!(src);
}

#[named]
#[test]
fn arithmetic_generics_rounding_fail_on_struct() {
    let src = r#"
        struct W<let N: u32> {}

        fn foo<let N: u32, let M: u32>(_x: W<N>, _y: W<M>) -> W<N / M * M> {
            W {}
        }

        fn main() {
            let w_2: W<2> = W {};
            let w_3: W<3> = W {};
            // Do not simplify N/M*M to just N
            // This should be 3/2*2 = 2, not 3
            let _: W<3> = foo(w_3, w_2);
                          ^^^^^^^^^^^^^ Expected type W<3>, found type W<2>
        }
    "#;
    check_errors!(src);
}

#[named]
#[test]
fn unconditional_recursion_fail() {
    // These examples are self recursive top level functions, which would actually
    // not be inlined in the SSA (there is nothing to inline into but self), so it
    // wouldn't panic due to infinite recursion, but the errors asserted here
    // come from the compilation checks, which does static analysis to catch the
    // problem before it even has a chance to cause a panic.
    let srcs = vec![
        r#"
        fn main() {
           ^^^^ function `main` cannot return without recursing
           ~~~~ function cannot return without recursing
            main()
        }
        "#,
        r#"
        fn main() -> pub bool {
           ^^^^ function `main` cannot return without recursing
           ~~~~ function cannot return without recursing
            if main() { true } else { false }
        }
        "#,
        r#"
        fn main() -> pub bool {
           ^^^^ function `main` cannot return without recursing
           ~~~~ function cannot return without recursing
            if true { main() } else { main() }
        }
        "#,
        r#"
        fn main() -> pub u64 {
           ^^^^ function `main` cannot return without recursing
           ~~~~ function cannot return without recursing
            main() + main()
        }
        "#,
        r#"
        fn main() -> pub u64 {
           ^^^^ function `main` cannot return without recursing
           ~~~~ function cannot return without recursing
            1 + main()
        }
        "#,
        r#"
        fn main() -> pub bool {
           ^^^^ function `main` cannot return without recursing
           ~~~~ function cannot return without recursing
            let _ = main();
            true
        }
        "#,
        r#"
        fn main(a: u64, b: u64) -> pub u64 {
           ^^^^ function `main` cannot return without recursing
           ~~~~ function cannot return without recursing
            main(a + b, main(a, b))
        }
        "#,
        r#"
        fn main() -> pub u64 {
           ^^^^ function `main` cannot return without recursing
           ~~~~ function cannot return without recursing
            foo(1, main())
        }
        fn foo(a: u64, b: u64) -> u64 {
            a + b
        }
        "#,
        r#"
        fn main() -> pub u64 {
           ^^^^ function `main` cannot return without recursing
           ~~~~ function cannot return without recursing
            let (a, b) = (main(), main());
            a + b
        }
        "#,
        r#"
        fn main() -> pub u64 {
           ^^^^ function `main` cannot return without recursing
           ~~~~ function cannot return without recursing
            let mut sum = 0;
            for i in 0 .. main() {
                sum += i;
            }
            sum
        }
        "#,
    ];

    for (index, src) in srcs.into_iter().enumerate() {
        check_errors(src, &format!("{}_{index}", function_path!()));
    }
}

#[named]
#[test]
fn unconditional_recursion_pass() {
    let srcs = vec![
        r#"
        fn main() {
            if false { main(); }
        }
        "#,
        r#"
        fn main(i: u64) -> pub u64 {
            if i == 0 { 0 } else { i + main(i-1) }
        }
        "#,
        // Only immediate self-recursion is detected.
        r#"
        fn main() {
            foo();
        }
        fn foo() {
            bar();
        }
        fn bar() {
            foo();
        }
        "#,
        // For loop bodies are not checked.
        r#"
        fn main() -> pub u64 {
            let mut sum = 0;
            for _ in 0 .. 10 {
                sum += main();
            }
            sum
        }
        "#,
        // Lambda bodies are not checked.
        r#"
        fn main() {
            let foo = || main();
            foo();
        }
        "#,
    ];

    for (index, src) in srcs.into_iter().enumerate() {
        assert_no_errors(src, &format!("{}_{index}", function_path!()));
    }
}

#[named]
#[test]
fn uses_self_in_import() {
    let src = r#"
    mod moo {
        pub mod bar {
            pub fn foo() -> i32 {
                1
            }
        }
    }

    use moo::bar::{self};

    pub fn baz() -> i32 {
        bar::foo()
    }

    fn main() {}
    "#;
    assert_no_errors!(src);
}

#[named]
#[test]
fn does_not_error_on_return_values_after_block_expression() {
    // Regression test for https://github.com/noir-lang/noir/issues/4372
    let src = r#"
    fn case1() -> [Field] {
        if true {
        }
        &[1]
    }

    fn case2() -> [u8] {
        let mut var: u8 = 1;
        {
            var += 1;
        }
        &[var]
    }

    fn main() {
        let _ = case1();
        let _ = case2();
    }
    "#;
    assert_no_errors!(src);
}

#[named]
#[test]
fn use_type_alias_in_method_call() {
    let src = r#"
        pub struct Foo {
        }

        impl Foo {
            fn new() -> Self {
                Foo {}
            }
        }

        type Bar = Foo;

        fn foo() -> Foo {
            Bar::new()
        }

        fn main() {
            let _ = foo();
        }
    "#;
    assert_no_errors!(src);
}

#[named]
#[test]
fn use_type_alias_to_generic_concrete_type_in_method_call() {
    let src = r#"
        pub struct Foo<T> {
            x: T,
        }

        impl<T> Foo<T> {
            fn new(x: T) -> Self {
                Foo { x }
            }
        }

        type Bar = Foo<i32>;

        fn foo() -> Bar {
            Bar::new(1)
        }

        fn main() {
            let _ = foo();
        }
    "#;
    assert_no_errors!(src);
}

#[named]
#[test]
fn allows_struct_with_generic_infix_type_as_main_input_1() {
    let src = r#"
        struct Foo<let N: u32> {
            x: [u64; N * 2],
        }

        fn main(_x: Foo<18>) {}
    "#;
    assert_no_errors!(src);
}

#[named]
#[test]
fn allows_struct_with_generic_infix_type_as_main_input_2() {
    let src = r#"
        struct Foo<let N: u32> {
            x: [u64; N * 2],
        }

        fn main(_x: Foo<2 * 9>) {}
    "#;
    assert_no_errors!(src);
}

#[named]
#[test]
fn allows_struct_with_generic_infix_type_as_main_input_3() {
    let src = r#"
        struct Foo<let N: u32> {
            x: [u64; N * 2],
        }

        global N: u32 = 9;

        fn main(_x: Foo<N * 2>) {}
    "#;
    assert_no_errors!(src);
}

#[named]
#[test]
fn errors_with_better_message_when_trying_to_invoke_struct_field_that_is_a_function() {
    let src = r#"
        pub struct Foo {
            wrapped: fn(Field) -> bool,
        }

        impl Foo {
            fn call(self) -> bool {
                self.wrapped(1)
                ^^^^^^^^^^^^^^^ Cannot invoke function field 'wrapped' on type 'Foo' as a method
                ~~~~~~~~~~~~~~~ to call the function stored in 'wrapped', surround the field access with parentheses: '(', ')'
            }
        }

        fn main() {}
    "#;
    check_errors!(src);
}

#[named]
#[test]
fn disallows_test_attribute_on_impl_method() {
    // TODO: improve the error location
    let src = "
        pub struct Foo { }

        impl Foo {
            #[named]
#[test]
            fn foo() { }
               ^^^ The `#[test]` attribute is disallowed on `impl` methods
        }

        fn main() { }
    ";
    check_errors!(src);
}

#[named]
#[test]
fn disallows_test_attribute_on_trait_impl_method() {
    let src = "
        pub trait Trait {
            fn foo() { }
        }

        pub struct Foo { }

        impl Trait for Foo {
            #[test]
            fn foo() { }
               ^^^ The `#[test]` attribute is disallowed on `impl` methods
        }

        fn main() { }
    ";
    check_errors!(src);
}

#[named]
#[test]
fn disallows_export_attribute_on_impl_method() {
    // TODO: improve the error location
    let src = "
        pub struct Foo { }

        impl Foo {
            #[export]
            fn foo() { }
               ^^^ The `#[export]` attribute is disallowed on `impl` methods
        }

        fn main() { }
    ";
    check_errors!(src);
}

#[named]
#[test]
fn disallows_export_attribute_on_trait_impl_method() {
    // TODO: improve the error location
    let src = "
        pub trait Trait {
            fn foo() { }
        }

        pub struct Foo { }

        impl Trait for Foo {
            #[export]
            fn foo() { }
               ^^^ The `#[export]` attribute is disallowed on `impl` methods
        }

        fn main() { }
    ";
    check_errors!(src);
}

#[named]
#[test]
fn allows_multiple_underscore_parameters() {
    let src = r#"
        pub fn foo(_: i32, _: i64) {}

        fn main() {}
    "#;
    assert_no_errors!(src);
}

#[named]
#[test]
fn disallows_underscore_on_right_hand_side() {
    let src = r#"
        fn main() {
            let _ = 1;
            let _x = _;
                     ^ in expressions, `_` can only be used on the left-hand side of an assignment
                     ~ `_` not allowed here
        }
    "#;
    check_errors!(src);
}

#[named]
#[test]
fn errors_on_cyclic_globals() {
    let src = r#"
    pub comptime global A: u32 = B;
                                 ^ This global recursively depends on itself
                        ^ Dependency cycle found
                        ~ 'A' recursively depends on itself: A -> B -> A
    pub comptime global B: u32 = A;
                                 ^ Variable not in scope
                                 ~ Could not find variable

    fn main() { }
    "#;
    check_errors!(src);
}

#[named]
#[test]
fn warns_on_unneeded_unsafe() {
    let src = r#"
    fn main() {
        // Safety: test
        unsafe {
        ^^^^^^ Unnecessary `unsafe` block
            foo()
        }
    }

    fn foo() {}
    "#;
    check_errors!(src);
}

#[named]
#[test]
fn warns_on_nested_unsafe() {
    let src = r#"
    fn main() {
        // Safety: test
        unsafe {
            // Safety: test
            unsafe {
            ^^^^^^ Unnecessary `unsafe` block
            ~~~~~~ Because it's nested inside another `unsafe` block
                foo()
            }
        }
    }

    unconstrained fn foo() {}
    "#;
    check_errors!(src);
}

#[named]
#[test]
fn mutable_self_call() {
    let src = r#"
    fn main() {
        let mut bar = Bar {};
        let _ = bar.bar();
    }

    struct Bar {}

    impl Bar {
        fn bar(&mut self) {
            let _ = self;
        }
    }
    "#;
    assert_no_errors!(src);
}

#[named]
#[test]
fn checks_visibility_of_trait_related_to_trait_impl_on_method_call() {
    let src = r#"
    mod moo {
        pub struct Bar {}
    }

    trait Foo {
        fn foo(self);
    }

    impl Foo for moo::Bar {
        fn foo(self) {}
    }

    fn main() {
        let bar = moo::Bar {};
        bar.foo();
    }
    "#;
    assert_no_errors!(src);
}

#[named]
#[test]
fn infers_lambda_argument_from_method_call_function_type() {
    let src = r#"
    struct Foo {
        value: Field,
    }

    impl Foo {
        fn foo(self) -> Field {
            self.value
        }
    }

    struct Box<T> {
        value: T,
    }

    impl<T> Box<T> {
        fn map<U>(self, f: fn(T) -> U) -> Box<U> {
            Box { value: f(self.value) }
        }
    }

    fn main() {
        let box = Box { value: Foo { value: 1 } };
        let _ = box.map(|foo| foo.foo());
    }
    "#;
    assert_no_errors!(src);
}

#[named]
#[test]
fn infers_lambda_argument_from_call_function_type() {
    let src = r#"
    struct Foo {
        value: Field,
    }

    fn call(f: fn(Foo) -> Field) -> Field {
        f(Foo { value: 1 })
    }

    fn main() {
        let _ = call(|foo| foo.value);
    }
    "#;
    assert_no_errors!(src);
}

#[named]
#[test]
fn infers_lambda_argument_from_call_function_type_in_generic_call() {
    let src = r#"
    struct Foo {
        value: Field,
    }

    fn call<T>(t: T, f: fn(T) -> Field) -> Field {
        f(t)
    }

    fn main() {
        let _ = call(Foo { value: 1 }, |foo| foo.value);
    }
    "#;
    assert_no_errors!(src);
}

#[named]
#[test]
fn infers_lambda_argument_from_call_function_type_as_alias() {
    let src = r#"
    struct Foo {
        value: Field,
    }

    type MyFn = fn(Foo) -> Field;

    fn call(f: MyFn) -> Field {
        f(Foo { value: 1 })
    }

    fn main() {
        let _ = call(|foo| foo.value);
    }
    "#;
    assert_no_errors!(src);
}

#[named]
#[test]
fn infers_lambda_argument_from_function_return_type() {
    let src = r#"
    pub struct Foo {
        value: Field,
    }

    pub fn func() -> fn(Foo) -> Field {
        |foo| foo.value
    }

    fn main() {
    }
    "#;
    assert_no_errors!(src);
}

#[named]
#[test]
fn infers_lambda_argument_from_function_return_type_multiple_statements() {
    let src = r#"
    pub struct Foo {
        value: Field,
    }

    pub fn func() -> fn(Foo) -> Field {
        let _ = 1;
        |foo| foo.value
    }

    fn main() {
    }
    "#;
    assert_no_errors!(src);
}

#[named]
#[test]
fn infers_lambda_argument_from_function_return_type_when_inside_if() {
    let src = r#"
    pub struct Foo {
        value: Field,
    }

    pub fn func() -> fn(Foo) -> Field {
        if true {
            |foo| foo.value
        } else {
            |foo| foo.value
        }
    }

    fn main() {
    }
    "#;
    assert_no_errors!(src);
}

#[named]
#[test]
fn infers_lambda_argument_from_variable_type() {
    let src = r#"
    pub struct Foo {
        value: Field,
    }

    fn main() {
      let _: fn(Foo) -> Field = |foo| foo.value;
    }
    "#;
    assert_no_errors!(src);
}

#[named]
#[test]
fn infers_lambda_argument_from_variable_alias_type() {
    let src = r#"
    pub struct Foo {
        value: Field,
    }

    type FooFn = fn(Foo) -> Field;

    fn main() {
      let _: FooFn = |foo| foo.value;
    }
    "#;
    assert_no_errors!(src);
}

#[named]
#[test]
fn infers_lambda_argument_from_variable_double_alias_type() {
    let src = r#"
    pub struct Foo {
        value: Field,
    }

    type FooFn = fn(Foo) -> Field;
    type FooFn2 = FooFn;

    fn main() {
      let _: FooFn2 = |foo| foo.value;
    }
    "#;
    assert_no_errors!(src);
}

#[named]
#[test]
fn infers_lambda_argument_from_variable_tuple_type() {
    let src = r#"
    pub struct Foo {
        value: Field,
    }

    fn main() {
      let _: (fn(Foo) -> Field, _) = (|foo| foo.value, 1);
    }
    "#;
    assert_no_errors!(src);
}

#[named]
#[test]
fn infers_lambda_argument_from_variable_tuple_type_aliased() {
    let src = r#"
    pub struct Foo {
        value: Field,
    }

    type Alias = (fn(Foo) -> Field, Field);

    fn main() {
      let _: Alias = (|foo| foo.value, 1);
    }
    "#;
    assert_no_errors!(src);
}

#[named]
#[test]
fn regression_7088() {
    // A test for code that initially broke when implementing inferring
    // lambda parameter types from the function type related to the call
    // the lambda is in (PR #7088).
    let src = r#"
    struct U60Repr<let N: u32, let NumSegments: u32> {}

    impl<let N: u32, let NumSegments: u32> U60Repr<N, NumSegments> {
        fn new<let NumFieldSegments: u32>(_: [Field; N * NumFieldSegments]) -> Self {
            U60Repr {}
        }
    }

    fn main() {
        let input: [Field; 6] = [0; 6];
        let _: U60Repr<3, 6> = U60Repr::new(input);
    }
    "#;
    assert_no_errors!(src);
}

#[named]
#[test]
fn errors_on_empty_loop_no_break() {
    let src = r#"
    fn main() {
        // Safety: test
        unsafe {
            foo()
        }
    }

    unconstrained fn foo() {
        loop {}
        ^^^^ `loop` must have at least one `break` in it
        ~~~~ Infinite loops are disallowed
    }
    "#;
    check_errors!(src);
}

#[named]
#[test]
fn errors_on_loop_without_break() {
    let src = r#"
    fn main() {
        // Safety: test
        unsafe {
            foo()
        }
    }

    unconstrained fn foo() {
        let mut x = 1;
        loop {
        ^^^^ `loop` must have at least one `break` in it
        ~~~~ Infinite loops are disallowed
            x += 1;
            bar(x);
        }
    }

    fn bar(_: Field) {}
    "#;
    check_errors!(src);
}

#[named]
#[test]
fn errors_on_loop_without_break_with_nested_loop() {
    let src = r#"
    fn main() {
        // Safety: test
        unsafe {
            foo()
        }
    }

    unconstrained fn foo() {
        let mut x = 1;
        loop {
        ^^^^ `loop` must have at least one `break` in it
        ~~~~ Infinite loops are disallowed
            x += 1;
            bar(x);
            loop {
                x += 2;
                break;
            }
        }
    }

    fn bar(_: Field) {}
    "#;
    check_errors!(src);
}

#[named]
#[test]
fn call_function_alias_type() {
    let src = r#"
    type Alias<Env> = fn[Env](Field) -> Field;

    fn main() {
        call_fn(|x| x + 1);
    }

    fn call_fn<Env>(f: Alias<Env>) {
        assert_eq(f(0), 1);
    }
    "#;
    assert_no_errors!(src);
}

#[named]
#[test]
fn errors_on_if_without_else_type_mismatch() {
    let src = r#"
    fn main() {
        if true {
            1
            ^ Expected type Field, found type ()
        }
    }
    "#;
    check_errors!(src);
}

#[named]
#[test]
fn does_not_stack_overflow_on_many_comments_in_a_row() {
    let mut src = "//\n".repeat(10_000);
    src.push_str("fn main() { }");
    assert_no_errors!(&src);
}

#[named]
#[test]
fn errors_if_for_body_type_is_not_unit() {
    let src = r#"
    fn main() {
        for _ in 0..1 {
            1
            ^ Expected type (), found type Field
        }
    }
    "#;
    check_errors!(src);
}

#[named]
#[test]
fn errors_if_loop_body_type_is_not_unit() {
    let src = r#"
    unconstrained fn main() {
        loop {
            if false { break; }

            1
            ^ Expected type (), found type Field
        }
    }
    "#;
    check_errors!(src);
}

#[named]
#[test]
fn errors_if_while_body_type_is_not_unit() {
    let src = r#"
    unconstrained fn main() {
        while 1 == 1 {
            1
            ^ Expected type (), found type Field
        }
    }
    "#;
    check_errors!(src);
}

#[named]
#[test]
fn check_impl_duplicate_method_without_self() {
    let src = "
    pub struct Foo {}

    impl Foo {
        fn foo() {}
           ~~~ first definition found here
        fn foo() {}
           ^^^ duplicate definitions of foo found
           ~~~ second definition found here
    }

    fn main() {}
    ";
    check_errors!(src);
}

#[named]
#[test]
fn int_min_global() {
    let src = r#"
        global MIN: i8 = -128;
        fn main() {
            let _x = MIN;
        }
    "#;

    assert_no_errors!(src);
}

#[named]
#[test]
fn subtract_to_int_min() {
    // This would cause an integer underflow panic before
    let src = r#"
        fn main() {
            let _x: i8 = comptime {
                let y: i8 = -127;
                let z = y - 1;
                z
            };
        }
    "#;

    assert_no_errors!(src);
}

#[named]
#[test]
fn mutate_with_reference_in_lambda() {
    let src = r#"
    fn main() {
        let x = &mut 3;
        let f = || {
            *x += 2;
        };
        f();
        assert(*x == 5);
    }
    "#;

    assert_no_errors!(src);
}

#[named]
#[test]
fn mutate_with_reference_marked_mutable_in_lambda() {
    let src = r#"
    fn main() {
        let mut x = &mut 3;
        let f = || {
            *x += 2;
        };
        f();
        assert(*x == 5);
    }
    "#;
    assert_no_errors!(src);
}

#[named]
#[test]
fn deny_capturing_mut_variable_without_reference_in_lambda() {
    let src = r#"
    fn main() {
        let mut x = 3;
        let f = || {
            x += 2;
            ^ Mutable variable x captured in lambda must be a mutable reference
            ~ Use '&mut' instead of 'mut' to capture a mutable variable.
        };
        f();
        assert(x == 5);
    }
    "#;
    check_errors!(src);
}

#[named]
#[test]
fn deny_capturing_mut_variable_without_reference_in_nested_lambda() {
    let src = r#"
    fn main() {
        let mut x = 3;
        let f = || {
            let inner = || {
                x += 2;
                ^ Mutable variable x captured in lambda must be a mutable reference
                ~ Use '&mut' instead of 'mut' to capture a mutable variable.
            };
            inner();
        };
        f();
        assert(x == 5);
    }
    "#;
    check_errors!(src);
}

#[named]
#[test]
fn allow_capturing_mut_variable_only_used_immutably() {
    let src = r#"
    fn main() {
        let mut x = 3;
        let f = || x;
        let _x2 = f();
        assert(x == 3);
    }
    "#;
    assert_no_errors!(src);
}

#[named]
#[test]
fn deny_capturing_mut_var_as_param_to_function() {
    let src = r#"
    fn main() {
        let mut x = 3;
        let f = || mutate(&mut x);
                               ^ Mutable variable x captured in lambda must be a mutable reference
                               ~ Use '&mut' instead of 'mut' to capture a mutable variable.
        f();
        assert(x == 3);
    }

    fn mutate(x: &mut Field) {
        *x = 5;
    }
    "#;
    check_errors!(src);
}

#[named]
#[test]
fn deny_capturing_mut_var_as_param_to_function_in_nested_lambda() {
    let src = r#"
    fn main() {
        let mut x = 3;
        let f = || { 
            let inner = || mutate(&mut x); 
                                       ^ Mutable variable x captured in lambda must be a mutable reference
                                       ~ Use '&mut' instead of 'mut' to capture a mutable variable.
            inner();
        };
        f();
        assert(x == 3);
    }

    fn mutate(x: &mut Field) {
        *x = 5;
    }
    "#;
    check_errors!(src);
}

#[named]
#[test]
fn deny_capturing_mut_var_as_param_to_impl_method() {
    let src = r#"
    struct Foo {
        value: Field,
    }

    impl Foo {
        fn mutate(&mut self) {
            self.value = 2;
        }
    }

    fn main() {
        let mut foo = Foo { value: 1 };
        let f = || foo.mutate();
                   ^^^ Mutable variable foo captured in lambda must be a mutable reference
                   ~~~ Use '&mut' instead of 'mut' to capture a mutable variable.
        f();
        assert(foo.value == 2);
    }
    "#;
    check_errors!(src);
}

#[named]
#[test]
fn deny_attaching_mut_ref_to_immutable_object() {
    let src = r#"
    struct Foo {
        value: Field,
    }

    impl Foo {
        fn mutate(&mut self) {
            self.value = 2;
        }
    }

    fn main() {
        let foo = Foo { value: 1 };
        let f = || foo.mutate();
                   ^^^ Cannot mutate immutable variable `foo`
        f();
        assert(foo.value == 2);
    }
    "#;
    check_errors!(src);
}

#[named]
#[test]
fn immutable_references_with_ownership_feature() {
    let src = r#"
        unconstrained fn main() {
            let mut array = [1, 2, 3];
            borrow(&array);
        }

        fn borrow(_array: &[Field; 3]) {}
    "#;

    let (_, _, errors) =
        get_program_using_features!(src, Expect::Success, &[UnstableFeature::Ownership]);
    assert_eq!(errors.len(), 0);
}

#[named]
#[test]
fn immutable_references_without_ownership_feature() {
    let src = r#"
        fn main() {
            let mut array = [1, 2, 3];
            borrow(&array);
                   ^^^^^^ This requires the unstable feature 'ownership' which is not enabled
                   ~~~~~~ Pass -Zownership to nargo to enable this feature at your own risk.
        }

        fn borrow(_array: &[Field; 3]) {}
                          ^^^^^^^^^^^ This requires the unstable feature 'ownership' which is not enabled
                          ~~~~~~~~~~~ Pass -Zownership to nargo to enable this feature at your own risk.
    "#;
    check_errors!(src);
}

#[named]
#[test]
fn errors_on_invalid_integer_bit_size() {
    let src = r#"
    fn main() {
        let _: u42 = 4;
               ^^^ Use of invalid bit size 42
               ~~~ Allowed bit sizes for integers are 1, 8, 16, 32, 64, 128
    }
    "#;
    check_errors!(src);
}

#[named]
#[test]
fn mutable_reference_to_array_element_as_func_arg() {
    let src = r#"
    fn foo(x: &mut u32) {
        *x += 1;
    }
    fn main() {
        let mut state: [u32; 4] = [1, 2, 3, 4];
        foo(&mut state[0]);
                 ^^^^^^^^ Mutable references to array elements are currently unsupported
                 ~~~~~~~~ Try storing the element in a fresh variable first
        assert_eq(state[0], 2); // expect:2 got:1
    }
    "#;
    check_errors!(src);
}

#[named]
#[test]
fn object_type_must_be_known_in_method_call() {
    let src = r#"
    pub fn foo<let N: u32>() -> [Field; N] {
        let array = [];
        let mut bar = array[0];
        let _ = bar.len();
                ^^^ Object type is unknown in method call
                ~~~ Type must be known by this point to know which method to call
        bar
    }

    fn main() {}
    "#;
<<<<<<< HEAD
    check_errors!(src);
=======
    check_errors(src);
}

#[test]
fn indexing_array_with_default_numeric_type_does_not_produce_a_warning() {
    let src = r#"
    fn main() {
        let index = 0;
        let array = [1, 2, 3];
        let _ = array[index];
    }
    "#;
    assert_no_errors(src);
}

#[test]
fn indexing_array_with_u32_does_not_produce_a_warning() {
    let src = r#"
    fn main() {
        let index: u32 = 0;
        let array = [1, 2, 3];
        let _ = array[index];
    }
    "#;
    assert_no_errors(src);
}

#[test]
fn indexing_array_with_non_u32_produces_a_warning() {
    let src = r#"
    fn main() {
        let index: Field = 0;
        let array = [1, 2, 3];
        let _ = array[index];
                      ^^^^^ Indexing an array or slice with a type other than `u32` is deprecated and will soon be an error
    }
    "#;
    check_errors(src);
}

#[test]
fn indexing_array_with_non_u32_on_lvalue_produces_a_warning() {
    let src = r#"
    fn main() {
        let index: Field = 0;
        let mut array = [1, 2, 3];
        array[index] = 0;
              ^^^^^ Indexing an array or slice with a type other than `u32` is deprecated and will soon be an error
    }
    "#;
    check_errors(src);
>>>>>>> 425e1029
}<|MERGE_RESOLUTION|>--- conflicted
+++ resolved
@@ -4674,10 +4674,7 @@
 
     fn main() {}
     "#;
-<<<<<<< HEAD
-    check_errors!(src);
-=======
-    check_errors(src);
+    check_errors!(src);
 }
 
 #[test]
@@ -4728,5 +4725,4 @@
     }
     "#;
     check_errors(src);
->>>>>>> 425e1029
 }