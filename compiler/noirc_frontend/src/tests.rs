--- conflicted
+++ resolved
@@ -4537,8 +4537,41 @@
 
     "#;
     let features = vec![UnstableFeature::Enums];
-<<<<<<< HEAD
-    check_monomorphization_error_using_features(src, &features);
+    check_monomorphization_error_using_features!(src, &features);
+}
+
+#[named]
+#[test]
+fn unconstrained_type_parameter_in_impl() {
+    let src = r#"
+        pub struct Foo<T> {}
+
+        impl<T, U> Foo<T> {}
+                ^ The type parameter `U` is not constrained by the impl trait, self type, or predicates
+                ~ Hint: remove the `U` type parameter
+
+        fn main() {
+            let _ = Foo {};
+        }
+        "#;
+    check_errors!(src);
+}
+
+#[named]
+#[test]
+fn unconstrained_numeric_generic_in_impl() {
+    let src = r#"
+        pub struct Foo {}
+
+        impl<let N: u32> Foo {}
+                 ^ The type parameter `N` is not constrained by the impl trait, self type, or predicates
+                 ~ Hint: remove the `N` type parameter
+
+        fn main() {
+            let _ = Foo {};
+        }
+        "#;
+    check_errors!(src);
 }
 
 #[test]
@@ -4566,41 +4599,4 @@
     "#;
     let features = vec![UnstableFeature::Enums];
     check_monomorphization_error_using_features(src, &features);
-=======
-    check_monomorphization_error_using_features!(src, &features);
-}
-
-#[named]
-#[test]
-fn unconstrained_type_parameter_in_impl() {
-    let src = r#"
-        pub struct Foo<T> {}
-
-        impl<T, U> Foo<T> {}
-                ^ The type parameter `U` is not constrained by the impl trait, self type, or predicates
-                ~ Hint: remove the `U` type parameter
-
-        fn main() {
-            let _ = Foo {};
-        }
-        "#;
-    check_errors!(src);
-}
-
-#[named]
-#[test]
-fn unconstrained_numeric_generic_in_impl() {
-    let src = r#"
-        pub struct Foo {}
-
-        impl<let N: u32> Foo {}
-                 ^ The type parameter `N` is not constrained by the impl trait, self type, or predicates
-                 ~ Hint: remove the `N` type parameter
-
-        fn main() {
-            let _ = Foo {};
-        }
-        "#;
-    check_errors!(src);
->>>>>>> 90ad6939
 }