--- conflicted
+++ resolved
@@ -1379,8 +1379,6 @@
     ));
 }
 
-<<<<<<< HEAD
-
 #[test]
 fn basic_generic_arith() {
     let src = r#"
@@ -1402,8 +1400,6 @@
     // ));
 }
 
-
-=======
 #[test]
 fn specify_function_types_with_turbofish() {
     let src = r#"
@@ -1467,5 +1463,4 @@
     "#;
     let errors = get_program_errors(src);
     assert_eq!(errors.len(), 0);
-}
->>>>>>> 8ae3d751
+}