#![cfg(test)]

#[cfg(test)]
mod name_shadowing;

// XXX: These tests repeat a lot of code
// what we should do is have test cases which are passed to a test harness
// A test harness will allow for more expressive and readable tests
use core::panic;
use std::collections::BTreeMap;

use fm::FileId;

use iter_extended::vecmap;
use noirc_errors::Location;

use crate::hir::comptime::InterpreterError;
use crate::hir::def_collector::dc_crate::CompilationError;
use crate::hir::def_collector::errors::{DefCollectorErrorKind, DuplicateType};
use crate::hir::def_map::ModuleData;
use crate::hir::resolution::errors::ResolverError;
use crate::hir::resolution::import::PathResolutionError;
use crate::hir::type_check::TypeCheckError;
use crate::hir::Context;
use crate::node_interner::{NodeInterner, StmtId};

use crate::hir::def_collector::dc_crate::DefCollector;
use crate::hir_def::expr::HirExpression;
use crate::hir_def::stmt::HirStatement;
use crate::monomorphization::monomorphize;
use crate::parser::ParserErrorReason;
use crate::ParsedModule;
use crate::{
    hir::def_map::{CrateDefMap, LocalModuleId},
    parse_program,
};
use fm::FileManager;
use noirc_arena::Arena;

pub(crate) fn has_parser_error(errors: &[(CompilationError, FileId)]) -> bool {
    errors.iter().any(|(e, _f)| matches!(e, CompilationError::ParseError(_)))
}

pub(crate) fn remove_experimental_warnings(errors: &mut Vec<(CompilationError, FileId)>) {
    errors.retain(|(error, _)| match error {
        CompilationError::ParseError(error) => {
            !matches!(error.reason(), Some(ParserErrorReason::ExperimentalFeature(..)))
        }
        _ => true,
    });
}

pub(crate) fn get_program(src: &str) -> (ParsedModule, Context, Vec<(CompilationError, FileId)>) {
    let root = std::path::Path::new("/");
    let fm = FileManager::new(root);

    let mut context = Context::new(fm, Default::default());
    context.def_interner.populate_dummy_operator_traits();
    let root_file_id = FileId::dummy();
    let root_crate_id = context.crate_graph.add_crate_root(root_file_id);

    let (program, parser_errors) = parse_program(src);
    let mut errors = vecmap(parser_errors, |e| (e.into(), root_file_id));
    remove_experimental_warnings(&mut errors);

    if !has_parser_error(&errors) {
        // Allocate a default Module for the root, giving it a ModuleId
        let mut modules: Arena<ModuleData> = Arena::default();
        let location = Location::new(Default::default(), root_file_id);
        let root = modules.insert(ModuleData::new(None, location, false));

        let def_map = CrateDefMap {
            root: LocalModuleId(root),
            modules,
            krate: root_crate_id,
            extern_prelude: BTreeMap::new(),
        };

        // Now we want to populate the CrateDefMap using the DefCollector
        errors.extend(DefCollector::collect_crate_and_dependencies(
            def_map,
            &mut context,
            program.clone().into_sorted(),
            root_file_id,
            None, // No debug_comptime_in_file
            &[],  // No macro processors
        ));
    }
    (program, context, errors)
}

pub(crate) fn get_program_errors(src: &str) -> Vec<(CompilationError, FileId)> {
    get_program(src).2
}

fn assert_no_errors(src: &str) {
    let errors = get_program_errors(src);
    if !errors.is_empty() {
        panic!("Expected no errors, got: {:?}", errors);
    }
}

#[test]
fn check_trait_implemented_for_all_t() {
    let src = "
    trait Default {
        fn default() -> Self;
    }
    
    trait Eq {
        fn eq(self, other: Self) -> bool;
    }
    
    trait IsDefault {
        fn is_default(self) -> bool;
    }
    
    impl<T> IsDefault for T where T: Default + Eq {
        fn is_default(self) -> bool {
            self.eq(T::default())
        }
    }
    
    struct Foo {
        a: u64,
    }
    
    impl Eq for Foo {
        fn eq(self, other: Foo) -> bool { self.a == other.a } 
    }
    
    impl Default for u64 {
        fn default() -> Self {
            0
        }
    }
    
    impl Default for Foo {
        fn default() -> Self {
            Foo { a: Default::default() }
        }
    }
    
    fn main(a: Foo) -> pub bool {
        a.is_default()
    }";
    assert_no_errors(src);
}

#[test]
fn check_trait_implementation_duplicate_method() {
    let src = "
    trait Default {
        fn default(x: Field, y: Field) -> Field;
    }
    
    struct Foo {
        bar: Field,
        array: [Field; 2],
    }
    
    impl Default for Foo {
        // Duplicate trait methods should not compile
        fn default(x: Field, y: Field) -> Field {
            y + 2 * x
        }
        // Duplicate trait methods should not compile
        fn default(x: Field, y: Field) -> Field {
            x + 2 * y
        }
    }
    
    fn main() {}";

    let errors = get_program_errors(src);
    assert!(!has_parser_error(&errors));
    assert!(errors.len() == 1, "Expected 1 error, got: {:?}", errors);

    for (err, _file_id) in errors {
        match &err {
            CompilationError::DefinitionError(DefCollectorErrorKind::Duplicate {
                typ,
                first_def,
                second_def,
            }) => {
                assert_eq!(typ, &DuplicateType::TraitAssociatedFunction);
                assert_eq!(first_def, "default");
                assert_eq!(second_def, "default");
            }
            _ => {
                panic!("No other errors are expected! Found = {:?}", err);
            }
        };
    }
}

#[test]
fn check_trait_wrong_method_return_type() {
    let src = "
    trait Default {
        fn default() -> Self;
    }
    
    struct Foo {
    }
    
    impl Default for Foo {
        fn default() -> Field {
            0
        }
    }
    
    fn main() {
    }
    ";
    let errors = get_program_errors(src);
    assert!(!has_parser_error(&errors));
    assert!(errors.len() == 1, "Expected 1 error, got: {:?}", errors);

    for (err, _file_id) in errors {
        match &err {
            CompilationError::TypeError(TypeCheckError::TypeMismatch {
                expected_typ,
                expr_typ,
                expr_span: _,
            }) => {
                assert_eq!(expected_typ, "Foo");
                assert_eq!(expr_typ, "Field");
            }
            _ => {
                panic!("No other errors are expected! Found = {:?}", err);
            }
        };
    }
}

#[test]
fn check_trait_wrong_method_return_type2() {
    let src = "
    trait Default {
        fn default(x: Field, y: Field) -> Self;
    }
    
    struct Foo {
        bar: Field,
        array: [Field; 2],
    }
    
    impl Default for Foo {
        fn default(x: Field, _y: Field) -> Field {
            x
        }
    }
    
    fn main() {
    }";
    let errors = get_program_errors(src);
    assert!(!has_parser_error(&errors));
    assert!(errors.len() == 1, "Expected 1 error, got: {:?}", errors);

    for (err, _file_id) in errors {
        match &err {
            CompilationError::TypeError(TypeCheckError::TypeMismatch {
                expected_typ,
                expr_typ,
                expr_span: _,
            }) => {
                assert_eq!(expected_typ, "Foo");
                assert_eq!(expr_typ, "Field");
            }
            _ => {
                panic!("No other errors are expected! Found = {:?}", err);
            }
        };
    }
}

#[test]
fn check_trait_missing_implementation() {
    let src = "
    trait Default {
        fn default(x: Field, y: Field) -> Self;
    
        fn method2(x: Field) -> Field;
    
    }
    
    struct Foo {
        bar: Field,
        array: [Field; 2],
    }
    
    impl Default for Foo {
        fn default(x: Field, y: Field) -> Self {
            Self { bar: x, array: [x,y] }
        }
    }
    
    fn main() {
    }
    ";
    let errors = get_program_errors(src);
    assert!(!has_parser_error(&errors));
    assert!(errors.len() == 1, "Expected 1 error, got: {:?}", errors);

    for (err, _file_id) in errors {
        match &err {
            CompilationError::DefinitionError(DefCollectorErrorKind::TraitMissingMethod {
                trait_name,
                method_name,
                trait_impl_span: _,
            }) => {
                assert_eq!(trait_name, "Default");
                assert_eq!(method_name, "method2");
            }
            _ => {
                panic!("No other errors are expected! Found = {:?}", err);
            }
        };
    }
}

#[test]
fn check_trait_not_in_scope() {
    let src = "
    struct Foo {
        bar: Field,
        array: [Field; 2],
    }
    
    // Default trait does not exist
    impl Default for Foo {
        fn default(x: Field, y: Field) -> Self {
            Self { bar: x, array: [x,y] }
        }
    }
    
    fn main() {
    }
    
    ";
    let errors = get_program_errors(src);
    assert!(!has_parser_error(&errors));
    assert!(errors.len() == 1, "Expected 1 error, got: {:?}", errors);
    for (err, _file_id) in errors {
        match &err {
            CompilationError::DefinitionError(DefCollectorErrorKind::TraitNotFound {
                trait_path,
            }) => {
                assert_eq!(trait_path.as_string(), "Default");
            }
            _ => {
                panic!("No other errors are expected! Found = {:?}", err);
            }
        };
    }
}

#[test]
fn check_trait_wrong_method_name() {
    let src = "
    trait Default {
    }
    
    struct Foo {
        bar: Field,
        array: [Field; 2],
    }
    
    // wrong trait name method should not compile
    impl Default for Foo {
        fn does_not_exist(x: Field, y: Field) -> Self {
            Self { bar: x, array: [x,y] }
        }
    }
    
    fn main() {
    }";
    let compilation_errors = get_program_errors(src);
    assert!(!has_parser_error(&compilation_errors));
    assert!(
        compilation_errors.len() == 1,
        "Expected 1 compilation error, got: {:?}",
        compilation_errors
    );

    for (err, _file_id) in compilation_errors {
        match &err {
            CompilationError::DefinitionError(DefCollectorErrorKind::MethodNotInTrait {
                trait_name,
                impl_method,
            }) => {
                assert_eq!(trait_name, "Default");
                assert_eq!(impl_method, "does_not_exist");
            }
            _ => {
                panic!("No other errors are expected! Found = {:?}", err);
            }
        };
    }
}

#[test]
fn check_trait_wrong_parameter() {
    let src = "
    trait Default {
        fn default(x: Field) -> Self;
    }
    
    struct Foo {
        bar: u32,
    }
    
    impl Default for Foo {
        fn default(x: u32) -> Self {
            Foo {bar: x}
        }
    }
    
    fn main() {
    }
    ";
    let errors = get_program_errors(src);
    assert!(!has_parser_error(&errors));
    assert!(errors.len() == 1, "Expected 1 error, got: {:?}", errors);

    for (err, _file_id) in errors {
        match &err {
            CompilationError::TypeError(TypeCheckError::TraitMethodParameterTypeMismatch {
                method_name,
                expected_typ,
                actual_typ,
                ..
            }) => {
                assert_eq!(method_name, "default");
                assert_eq!(expected_typ, "Field");
                assert_eq!(actual_typ, "u32");
            }
            _ => {
                panic!("No other errors are expected! Found = {:?}", err);
            }
        };
    }
}

#[test]
fn check_trait_wrong_parameter2() {
    let src = "
    trait Default {
        fn default(x: Field, y: Field) -> Self;
    }
    
    struct Foo {
        bar: Field,
        array: [Field; 2],
    }
    
    impl Default for Foo {
        fn default(x: Field, y: Foo) -> Self {
            Self { bar: x, array: [x, y.bar] }
        }
    }
    
    fn main() {
    }";

    let errors = get_program_errors(src);
    assert!(!has_parser_error(&errors));
    assert!(errors.len() == 1, "Expected 1 error, got: {:?}", errors);

    for (err, _file_id) in errors {
        match &err {
            CompilationError::TypeError(TypeCheckError::TraitMethodParameterTypeMismatch {
                method_name,
                expected_typ,
                actual_typ,
                ..
            }) => {
                assert_eq!(method_name, "default");
                assert_eq!(expected_typ, "Field");
                assert_eq!(actual_typ, "Foo");
            }
            _ => {
                panic!("No other errors are expected! Found = {:?}", err);
            }
        };
    }
}

#[test]
fn check_trait_wrong_parameter_type() {
    let src = "
    trait Default {
        fn default(x: Field, y: NotAType) -> Field;
    }
    
    fn main(x: Field, y: Field) {
        assert(y == x);
    }";
    let errors = get_program_errors(src);
    assert!(!has_parser_error(&errors));

    // This is a duplicate error in the name resolver & type checker.
    // In the elaborator there is no duplicate and only 1 error is issued
    assert!(errors.len() <= 2, "Expected 1 or 2 errors, got: {:?}", errors);

    for (err, _file_id) in errors {
        match &err {
            CompilationError::ResolverError(ResolverError::PathResolutionError(
                PathResolutionError::Unresolved(ident),
            )) => {
                assert_eq!(ident, "NotAType");
            }
            _ => {
                panic!("No other errors are expected! Found = {:?}", err);
            }
        };
    }
}

#[test]
fn check_trait_wrong_parameters_count() {
    let src = "
    trait Default {
        fn default(x: Field, y: Field) -> Self;
    }
    
    struct Foo {
        bar: Field,
        array: [Field; 2],
    }
    
    impl Default for Foo {
        fn default(x: Field) -> Self {
            Self { bar: x, array: [x, x] }
        }
    }
    
    fn main() {
    }
    ";
    let errors = get_program_errors(src);
    assert!(!has_parser_error(&errors));
    assert!(errors.len() == 1, "Expected 1 error, got: {:?}", errors);
    for (err, _file_id) in errors {
        match &err {
            CompilationError::TypeError(TypeCheckError::MismatchTraitImplNumParameters {
                actual_num_parameters,
                expected_num_parameters,
                trait_name,
                method_name,
                ..
            }) => {
                assert_eq!(actual_num_parameters, &1_usize);
                assert_eq!(expected_num_parameters, &2_usize);
                assert_eq!(method_name, "default");
                assert_eq!(trait_name, "Default");
            }
            _ => {
                panic!("No other errors are expected in this test case! Found = {:?}", err);
            }
        };
    }
}

#[test]
fn check_trait_impl_for_non_type() {
    let src = "
    trait Default {
        fn default(x: Field, y: Field) -> Field;
    }

    impl Default for main {
        fn default(x: Field, y: Field) -> Field {
            x + y
        }
    }

    fn main() {}
    ";
    let errors = get_program_errors(src);
    assert!(!has_parser_error(&errors));
    assert!(errors.len() == 1, "Expected 1 error, got: {:?}", errors);
    for (err, _file_id) in errors {
        match &err {
            CompilationError::ResolverError(ResolverError::Expected { expected, got, .. }) => {
                assert_eq!(expected, "type");
                assert_eq!(got, "function");
            }
            _ => {
                panic!("No other errors are expected! Found = {:?}", err);
            }
        };
    }
}

#[test]
fn check_impl_struct_not_trait() {
    let src = "
    struct Foo {
        bar: Field,
        array: [Field; 2],
    }

    struct Default {
        x: Field,
        z: Field, 
    }
    
    // Default is a struct not a trait
    impl Default for Foo {
        fn default(x: Field, y: Field) -> Self {
            Self { bar: x, array: [x,y] }
        }
    }
    
    fn main() {}
    ";
    let errors = get_program_errors(src);
    assert!(!has_parser_error(&errors));
    assert!(errors.len() == 1, "Expected 1 error, got: {:?}", errors);
    for (err, _file_id) in errors {
        match &err {
            CompilationError::DefinitionError(DefCollectorErrorKind::NotATrait {
                not_a_trait_name,
            }) => {
                assert_eq!(not_a_trait_name.to_string(), "Default");
            }
            _ => {
                panic!("No other errors are expected! Found = {:?}", err);
            }
        };
    }
}

#[test]
fn check_trait_duplicate_declaration() {
    let src = "
    trait Default {
        fn default(x: Field, y: Field) -> Self;
    }
    
    struct Foo {
        bar: Field,
        array: [Field; 2],
    }
    
    impl Default for Foo {
        fn default(x: Field,y: Field) -> Self {
            Self { bar: x, array: [x,y] }
        }
    }
    
    
    trait Default {
        fn default(x: Field) -> Self;
    }
    
    fn main() {
    }";
    let errors = get_program_errors(src);
    assert!(!has_parser_error(&errors));
    assert!(errors.len() == 1, "Expected 1 error, got: {:?}", errors);
    for (err, _file_id) in errors {
        match &err {
            CompilationError::DefinitionError(DefCollectorErrorKind::Duplicate {
                typ,
                first_def,
                second_def,
            }) => {
                assert_eq!(typ, &DuplicateType::Trait);
                assert_eq!(first_def, "Default");
                assert_eq!(second_def, "Default");
            }
            _ => {
                panic!("No other errors are expected! Found = {:?}", err);
            }
        };
    }
}

#[test]
fn check_trait_duplicate_implementation() {
    let src = "
    trait Default {
    }
    struct Foo {
        bar: Field,
    }
    
    impl Default for Foo {
    }
    impl Default for Foo {
    }
    fn main() {
    }
    ";
    let errors = get_program_errors(src);
    assert!(!has_parser_error(&errors));
    assert!(errors.len() == 2, "Expected 2 errors, got: {:?}", errors);
    for (err, _file_id) in errors {
        match &err {
            CompilationError::DefinitionError(DefCollectorErrorKind::OverlappingImpl {
                ..
            }) => (),
            CompilationError::DefinitionError(DefCollectorErrorKind::OverlappingImplNote {
                ..
            }) => (),
            _ => {
                panic!("No other errors are expected! Found = {:?}", err);
            }
        };
    }
}

#[test]
fn check_trait_duplicate_implementation_with_alias() {
    let src = "
    trait Default {
    }
    
    struct MyStruct {
    }
    
    type MyType = MyStruct;
    
    impl Default for MyStruct {
    }
    
    impl Default for MyType {
    }
    
    fn main() {
    }
    ";
    let errors = get_program_errors(src);
    assert!(!has_parser_error(&errors));
    assert!(errors.len() == 2, "Expected 2 errors, got: {:?}", errors);
    for (err, _file_id) in errors {
        match &err {
            CompilationError::DefinitionError(DefCollectorErrorKind::OverlappingImpl {
                ..
            }) => (),
            CompilationError::DefinitionError(DefCollectorErrorKind::OverlappingImplNote {
                ..
            }) => (),
            _ => {
                panic!("No other errors are expected! Found = {:?}", err);
            }
        };
    }
}

#[test]
fn test_impl_self_within_default_def() {
    let src = "
    trait Bar {
        fn ok(self) -> Self;

        fn ref_ok(self) -> Self {
            self.ok()
        }
    }

    impl<T> Bar for (T, T) where T: Bar {
        fn ok(self) -> Self {
            self
        }
    }";
    assert_no_errors(src);
}

#[test]
fn check_trait_as_type_as_fn_parameter() {
    let src = "
    trait Eq {
        fn eq(self, other: Self) -> bool;
    }

    struct Foo {
        a: u64,
    }

    impl Eq for Foo {
        fn eq(self, other: Foo) -> bool { self.a == other.a } 
    }

    fn test_eq(x: impl Eq) -> bool {
        x.eq(x)
    }

    fn main(a: Foo) -> pub bool {
        test_eq(a)
    }";
    assert_no_errors(src);
}

#[test]
fn check_trait_as_type_as_two_fn_parameters() {
    let src = "
    trait Eq {
        fn eq(self, other: Self) -> bool;
    }

    trait Test {
        fn test(self) -> bool;
    }

    struct Foo {
        a: u64,
    }

    impl Eq for Foo {
        fn eq(self, other: Foo) -> bool { self.a == other.a } 
    }

    impl Test for u64 {
        fn test(self) -> bool { self == self } 
    }

    fn test_eq(x: impl Eq, y: impl Test) -> bool {
        x.eq(x) == y.test()
    }

    fn main(a: Foo, b: u64) -> pub bool {
        test_eq(a, b)
    }";
    assert_no_errors(src);
}

fn get_program_captures(src: &str) -> Vec<Vec<String>> {
    let (program, context, _errors) = get_program(src);
    let interner = context.def_interner;
    let mut all_captures: Vec<Vec<String>> = Vec::new();
    for func in program.into_sorted().functions {
        let func_id = interner.find_function(func.name()).unwrap();
        let hir_func = interner.function(&func_id);
        // Iterate over function statements and apply filtering function
        find_lambda_captures(hir_func.block(&interner).statements(), &interner, &mut all_captures);
    }
    all_captures
}

fn find_lambda_captures(stmts: &[StmtId], interner: &NodeInterner, result: &mut Vec<Vec<String>>) {
    for stmt_id in stmts.iter() {
        let hir_stmt = interner.statement(stmt_id);
        let expr_id = match hir_stmt {
            HirStatement::Expression(expr_id) => expr_id,
            HirStatement::Let(let_stmt) => let_stmt.expression,
            HirStatement::Assign(assign_stmt) => assign_stmt.expression,
            HirStatement::Constrain(constr_stmt) => constr_stmt.0,
            HirStatement::Semi(semi_expr) => semi_expr,
            HirStatement::For(for_loop) => for_loop.block,
            HirStatement::Error => panic!("Invalid HirStatement!"),
            HirStatement::Break => panic!("Unexpected break"),
            HirStatement::Continue => panic!("Unexpected continue"),
            HirStatement::Comptime(_) => panic!("Unexpected comptime"),
        };
        let expr = interner.expression(&expr_id);

        get_lambda_captures(expr, interner, result); // TODO: dyn filter function as parameter
    }
}

fn get_lambda_captures(
    expr: HirExpression,
    interner: &NodeInterner,
    result: &mut Vec<Vec<String>>,
) {
    if let HirExpression::Lambda(lambda_expr) = expr {
        let mut cur_capture = Vec::new();

        for capture in lambda_expr.captures.iter() {
            cur_capture.push(interner.definition(capture.ident.id).name.clone());
        }
        result.push(cur_capture);

        // Check for other captures recursively within the lambda body
        let hir_body_expr = interner.expression(&lambda_expr.body);
        if let HirExpression::Block(block_expr) = hir_body_expr {
            find_lambda_captures(block_expr.statements(), interner, result);
        }
    }
}

#[test]
fn resolve_empty_function() {
    let src = "
        fn main() {

        }
    ";
    assert_no_errors(src);
}
#[test]
fn resolve_basic_function() {
    let src = r#"
        fn main(x : Field) {
            let y = x + x;
            assert(y == x);
        }
    "#;
    assert_no_errors(src);
}
#[test]
fn resolve_unused_var() {
    let src = r#"
        fn main(x : Field) {
            let y = x + x;
            assert(x == x);
        }
    "#;

    let errors = get_program_errors(src);
    assert!(errors.len() == 1, "Expected 1 error, got: {:?}", errors);
    // It should be regarding the unused variable
    match &errors[0].0 {
        CompilationError::ResolverError(ResolverError::UnusedVariable { ident }) => {
            assert_eq!(&ident.0.contents, "y");
        }
        _ => unreachable!("we should only have an unused var error"),
    }
}

#[test]
fn resolve_unresolved_var() {
    let src = r#"
        fn main(x : Field) {
            let y = x + x;
            assert(y == z);
        }
    "#;
    let errors = get_program_errors(src);
    assert!(errors.len() == 1, "Expected 1 error, got: {:?}", errors);
    // It should be regarding the unresolved var `z` (Maybe change to undeclared and special case)
    match &errors[0].0 {
        CompilationError::ResolverError(ResolverError::VariableNotDeclared { name, span: _ }) => {
            assert_eq!(name, "z");
        }
        _ => unimplemented!("we should only have an unresolved variable"),
    }
}

#[test]
fn unresolved_path() {
    let src = "
        fn main(x : Field) {
            let _z = some::path::to::a::func(x);
        }
    ";
    let errors = get_program_errors(src);
    assert!(errors.len() == 1, "Expected 1 error, got: {:?}", errors);
    for (compilation_error, _file_id) in errors {
        match compilation_error {
            CompilationError::ResolverError(err) => {
                match err {
                    ResolverError::PathResolutionError(PathResolutionError::Unresolved(name)) => {
                        assert_eq!(name.to_string(), "some");
                    }
                    _ => unimplemented!("we should only have an unresolved function"),
                };
            }
            _ => unimplemented!(),
        }
    }
}

#[test]
fn resolve_literal_expr() {
    let src = r#"
        fn main(x : Field) {
            let y = 5;
            assert(y == x);
        }
    "#;
    assert_no_errors(src);
}

#[test]
fn multiple_resolution_errors() {
    let src = r#"
        fn main(x : Field) {
           let y = foo::bar(x);
           let z = y + a;
        }
    "#;

    let errors = get_program_errors(src);
    assert!(errors.len() == 3, "Expected 3 errors, got: {:?}", errors);

    // Errors are:
    // `a` is undeclared
    // `z` is unused
    // `foo::bar` does not exist
    for (compilation_error, _file_id) in errors {
        match compilation_error {
            CompilationError::ResolverError(err) => {
                match err {
                    ResolverError::UnusedVariable { ident } => {
                        assert_eq!(&ident.0.contents, "z");
                    }
                    ResolverError::VariableNotDeclared { name, .. } => {
                        assert_eq!(name, "a");
                    }
                    ResolverError::PathResolutionError(PathResolutionError::Unresolved(name)) => {
                        assert_eq!(name.to_string(), "foo");
                    }
                    _ => unimplemented!(),
                };
            }
            _ => unimplemented!(),
        }
    }
}

#[test]
fn resolve_prefix_expr() {
    let src = r#"
        fn main(x : Field) {
            let _y = -x;
        }
    "#;
    assert_no_errors(src);
}

#[test]
fn resolve_for_expr() {
    let src = r#"
        fn main(x : u64) {
            for i in 1..20 {
                let _z = x + i;
            };
        }
    "#;
    assert_no_errors(src);
}

#[test]
fn resolve_call_expr() {
    let src = r#"
        fn main(x : Field) {
            let _z = foo(x);
        }

        fn foo(x : Field) -> Field {
            x
        }
    "#;
    assert_no_errors(src);
}

#[test]
fn resolve_shadowing() {
    let src = r#"
        fn main(x : Field) {
            let x = foo(x);
            let x = x;
            let (x, x) = (x, x);
            let _ = x;
        }

        fn foo(x : Field) -> Field {
            x
        }
    "#;
    assert_no_errors(src);
}

#[test]
fn resolve_basic_closure() {
    let src = r#"
        fn main(x : Field) -> pub Field {
            let closure = |y| y + x;
            closure(x)
        }
    "#;
    assert_no_errors(src);
}

#[test]
fn resolve_simplified_closure() {
    // based on bug https://github.com/noir-lang/noir/issues/1088

    let src = r#"fn do_closure(x: Field) -> Field {
        let y = x;
        let ret_capture = || {
          y
        };
        ret_capture()
      }

      fn main(x: Field) {
          assert(do_closure(x) == 100);
      }

      "#;
    let parsed_captures = get_program_captures(src);
    let expected_captures = vec![vec!["y".to_string()]];
    assert_eq!(expected_captures, parsed_captures);
}

#[test]
fn resolve_complex_closures() {
    let src = r#"
        fn main(x: Field) -> pub Field {
            let closure_without_captures = |x: Field| -> Field { x + x };
            let a = closure_without_captures(1);

            let closure_capturing_a_param = |y: Field| -> Field { y + x };
            let b = closure_capturing_a_param(2);

            let closure_capturing_a_local_var = |y: Field| -> Field { y + b };
            let c = closure_capturing_a_local_var(3);

            let closure_with_transitive_captures = |y: Field| -> Field {
                let d = 5;
                let nested_closure = |z: Field| -> Field {
                    let doubly_nested_closure = |w: Field| -> Field { w + x + b };
                    a + z + y + d + x + doubly_nested_closure(4) + x + y
                };
                let res = nested_closure(5);
                res
            };

            a + b + c + closure_with_transitive_captures(6)
        }
    "#;
    assert_no_errors(src);

    let expected_captures = vec![
        vec![],
        vec!["x".to_string()],
        vec!["b".to_string()],
        vec!["x".to_string(), "b".to_string(), "a".to_string()],
        vec!["x".to_string(), "b".to_string(), "a".to_string(), "y".to_string(), "d".to_string()],
        vec!["x".to_string(), "b".to_string()],
    ];

    let parsed_captures = get_program_captures(src);

    assert_eq!(expected_captures, parsed_captures);
}

#[test]
fn resolve_fmt_strings() {
    let src = r#"
        fn main() {
            let string = f"this is i: {i}";
            println(string);

            println(f"I want to print {0}");

            let new_val = 10;
            println(f"random_string{new_val}{new_val}");
        }
        fn println<T>(x : T) -> T {
            x
        }
    "#;

    let errors = get_program_errors(src);
    assert!(errors.len() == 5, "Expected 5 errors, got: {:?}", errors);

    for (err, _file_id) in errors {
        match &err {
            CompilationError::ResolverError(ResolverError::VariableNotDeclared {
                name, ..
            }) => {
                assert_eq!(name, "i");
            }
            CompilationError::ResolverError(ResolverError::NumericConstantInFormatString {
                name,
                ..
            }) => {
                assert_eq!(name, "0");
            }
            CompilationError::TypeError(TypeCheckError::UnusedResultError {
                expr_type: _,
                expr_span,
            }) => {
                let a = src.get(expr_span.start() as usize..expr_span.end() as usize).unwrap();
                assert!(
                    a == "println(string)"
                        || a == "println(f\"I want to print {0}\")"
                        || a == "println(f\"random_string{new_val}{new_val}\")"
                );
            }
            _ => unimplemented!(),
        };
    }
}

fn check_rewrite(src: &str, expected: &str) {
    let (_program, mut context, _errors) = get_program(src);
    let main_func_id = context.def_interner.find_function("main").unwrap();
    let program = monomorphize(main_func_id, &mut context.def_interner).unwrap();
    assert!(format!("{}", program) == expected);
}

#[test]
fn simple_closure_with_no_captured_variables() {
    let src = r#"
    fn main() -> pub Field {
        let x = 1;
        let closure = || x;
        closure()
    }
    "#;

    let expected_rewrite = r#"fn main$f0() -> Field {
    let x$0 = 1;
    let closure$3 = {
        let closure_variable$2 = {
            let env$1 = (x$l0);
            (env$l1, lambda$f1)
        };
        closure_variable$l2
    };
    {
        let tmp$4 = closure$l3;
        tmp$l4.1(tmp$l4.0)
    }
}
fn lambda$f1(mut env$l1: (Field)) -> Field {
    env$l1.0
}
"#;
    check_rewrite(src, expected_rewrite);
}

#[test]
fn deny_cyclic_globals() {
    let src = r#"
        global A = B;
        global B = A;
        fn main() {}
    "#;
    assert_eq!(get_program_errors(src).len(), 1);
}

#[test]
fn deny_cyclic_type_aliases() {
    let src = r#"
        type A = B;
        type B = A;
        fn main() {}
    "#;
    assert_eq!(get_program_errors(src).len(), 1);
}

#[test]
fn ensure_nested_type_aliases_type_check() {
    let src = r#"
        type A = B;
        type B = u8;
        fn main() {
            let _a: A = 0 as u16;
        }
    "#;
    assert_eq!(get_program_errors(src).len(), 1);
}

#[test]
fn type_aliases_in_entry_point() {
    let src = r#"
        type Foo = u8;
        fn main(_x: Foo) {}
    "#;
    assert_eq!(get_program_errors(src).len(), 0);
}

#[test]
fn operators_in_global_used_in_type() {
    let src = r#"
        global ONE = 1;
        global COUNT = ONE + 2;
        fn main() {
            let _array: [Field; COUNT] = [1, 2, 3];
        }
    "#;
    assert_eq!(get_program_errors(src).len(), 0);
}

#[test]
fn break_and_continue_in_constrained_fn() {
    let src = r#"
        fn main() {
            for i in 0 .. 10 {
                if i == 2 {
                    continue;
                }
                if i == 5 {
                    break;
                }
            }
        }
    "#;
    assert_eq!(get_program_errors(src).len(), 2);
}

#[test]
fn break_and_continue_outside_loop() {
    let src = r#"
        unconstrained fn main() {
            continue;
            break;
        }
    "#;
    assert_eq!(get_program_errors(src).len(), 2);
}

// Regression for #2540
#[test]
fn for_loop_over_array() {
    let src = r#"
        fn hello<N>(_array: [u1; N]) {
            for _ in 0..N {}
        }

        fn main() {
            let array: [u1; 2] = [0, 1];
            hello(array);
        }
    "#;
    let errors = get_program_errors(src);
    assert_eq!(get_program_errors(src).len(), 1);

    assert!(matches!(
        errors[0].0,
        CompilationError::ResolverError(ResolverError::UseExplicitNumericGeneric { .. })
    ));
}

// Regression for #4545
#[test]
fn type_aliases_in_main() {
    let src = r#"
        type Outer<let N: u32> = [u8; N];
        fn main(_arg: Outer<1>) {}
    "#;
    assert_eq!(get_program_errors(src).len(), 0);
}

#[test]
fn ban_mutable_globals() {
    // Mutable globals are only allowed in a comptime context
    let src = r#"
        mut global FOO: Field = 0;
        fn main() {}
    "#;
    assert_eq!(get_program_errors(src).len(), 1);
}

#[test]
fn deny_inline_attribute_on_unconstrained() {
    let src = r#"
        #[no_predicates]
        unconstrained fn foo(x: Field, y: Field) {
            assert(x != y);
        }
    "#;
    let errors = get_program_errors(src);
    assert_eq!(errors.len(), 1);
    assert!(matches!(
        errors[0].0,
        CompilationError::ResolverError(ResolverError::NoPredicatesAttributeOnUnconstrained { .. })
    ));
}

#[test]
fn deny_fold_attribute_on_unconstrained() {
    let src = r#"
        #[fold]
        unconstrained fn foo(x: Field, y: Field) {
            assert(x != y);
        }
    "#;
    let errors = get_program_errors(src);
    assert_eq!(errors.len(), 1);
    assert!(matches!(
        errors[0].0,
        CompilationError::ResolverError(ResolverError::FoldAttributeOnUnconstrained { .. })
    ));
}

#[test]
fn specify_function_types_with_turbofish() {
    let src = r#"
        trait Default {
            fn default() -> Self;
        }

        impl Default for Field {
            fn default() -> Self { 0 }
        }

        impl Default for u64 {
            fn default() -> Self { 0 }
        }

        // Need the above as we don't have access to the stdlib here.
        // We also need to construct a concrete value of `U` without giving away its type
        // as otherwise the unspecified type is ignored.

        fn generic_func<T, U>() -> (T, U) where T: Default, U: Default {
            (T::default(), U::default())
        }
    
        fn main() {
            let _ = generic_func::<u64, Field>();
        }
    "#;
    let errors = get_program_errors(src);
    assert_eq!(errors.len(), 0);
}

#[test]
fn specify_method_types_with_turbofish() {
    let src = r#"
        trait Default {
            fn default() -> Self;
        }

        impl Default for Field {
            fn default() -> Self { 0 }
        }

        // Need the above as we don't have access to the stdlib here.
        // We also need to construct a concrete value of `U` without giving away its type
        // as otherwise the unspecified type is ignored.

        struct Foo<T> {
            inner: T
        }
        
        impl<T> Foo<T> {
            fn generic_method<U>(_self: Self) -> U where U: Default {
                U::default()
            }
        }
        
        fn main() {
            let foo: Foo<Field> = Foo { inner: 1 };
            let _ = foo.generic_method::<Field>();
        }
    "#;
    let errors = get_program_errors(src);
    assert_eq!(errors.len(), 0);
}

#[test]
fn incorrect_turbofish_count_function_call() {
    let src = r#"
        trait Default {
            fn default() -> Self;
        }

        impl Default for Field {
            fn default() -> Self { 0 }
        }

        impl Default for u64 {
            fn default() -> Self { 0 }
        }

        // Need the above as we don't have access to the stdlib here.
        // We also need to construct a concrete value of `U` without giving away its type
        // as otherwise the unspecified type is ignored.

        fn generic_func<T, U>() -> (T, U) where T: Default, U: Default {
            (T::default(), U::default())
        }

        fn main() {
            let _ = generic_func::<u64, Field, Field>();
        }
    "#;
    let errors = get_program_errors(src);
    assert_eq!(errors.len(), 1);
    assert!(matches!(
        errors[0].0,
        CompilationError::TypeError(TypeCheckError::IncorrectTurbofishGenericCount { .. }),
    ));
}

#[test]
fn incorrect_turbofish_count_method_call() {
    let src = r#"
        trait Default {
            fn default() -> Self;
        }

        impl Default for Field {
            fn default() -> Self { 0 }
        }

        // Need the above as we don't have access to the stdlib here.
        // We also need to construct a concrete value of `U` without giving away its type
        // as otherwise the unspecified type is ignored.

        struct Foo<T> {
            inner: T
        }
        
        impl<T> Foo<T> {
            fn generic_method<U>(_self: Self) -> U where U: Default {
                U::default()
            }
        }
        
        fn main() {
            let foo: Foo<Field> = Foo { inner: 1 };
            let _ = foo.generic_method::<Field, u32>();
        }
    "#;
    let errors = get_program_errors(src);
    assert_eq!(errors.len(), 1);
    assert!(matches!(
        errors[0].0,
        CompilationError::TypeError(TypeCheckError::IncorrectTurbofishGenericCount { .. }),
    ));
}

#[test]
fn struct_numeric_generic_in_function() {
    let src = r#"
    struct Foo {
        inner: u64
    }

    fn bar<let N: Foo>() { }
    "#;
    let errors = get_program_errors(src);
    assert_eq!(errors.len(), 1);
    assert!(matches!(
        errors[0].0,
        CompilationError::ResolverError(ResolverError::UnsupportedNumericGenericType { .. }),
    ));
}

#[test]
fn struct_numeric_generic_in_struct() {
    let src = r#"
    struct Foo {
        inner: u64
    }

    struct Bar<let N: Foo> { }
    "#;
    let errors = get_program_errors(src);
    assert_eq!(errors.len(), 1);
    assert!(matches!(
        errors[0].0,
        CompilationError::DefinitionError(
            DefCollectorErrorKind::UnsupportedNumericGenericType { .. }
        ),
    ));
}

#[test]
fn bool_numeric_generic() {
    let src = r#"
    fn read<let N: bool>() -> Field {
        if N {
            0
        } else {
            1
        }
    }
    "#;
    let errors = get_program_errors(src);
    assert_eq!(errors.len(), 1);
    assert!(matches!(
        errors[0].0,
        CompilationError::ResolverError(ResolverError::UnsupportedNumericGenericType { .. }),
    ));
}

#[test]
fn numeric_generic_binary_operation_type_mismatch() {
    let src = r#"
    fn foo<let N: Field>() -> bool {
        let mut check: bool = true;
        check = N;
        check
    }   
    "#;
    let errors = get_program_errors(src);
    assert_eq!(errors.len(), 1);
    assert!(matches!(
        errors[0].0,
        CompilationError::TypeError(TypeCheckError::TypeMismatchWithSource { .. }),
    ));
}

#[test]
fn bool_generic_as_loop_bound() {
    let src = r#"
    fn read<let N: bool>() {
        let mut fields = [0; N];
        for i in 0..N {
            fields[i] = i + 1;
        }
        assert(fields[0] == 1);
    }
    "#;
    let errors = get_program_errors(src);
    assert_eq!(errors.len(), 2);

    assert!(matches!(
        errors[0].0,
        CompilationError::ResolverError(ResolverError::UnsupportedNumericGenericType { .. }),
    ));

    let CompilationError::TypeError(TypeCheckError::TypeMismatch {
        expected_typ, expr_typ, ..
    }) = &errors[1].0
    else {
        panic!("Got an error other than a type mismatch");
    };

    assert_eq!(expected_typ, "Field");
    assert_eq!(expr_typ, "bool");
}

#[test]
fn numeric_generic_in_function_signature() {
    let src = r#"
    fn foo<let N: u8>(arr: [Field; N]) -> [Field; N] { arr }
    "#;
    assert_no_errors(src);
}

#[test]
fn numeric_generic_as_struct_field_type() {
    let src = r#"
    struct Foo<let N: u64> {
        a: Field,
        b: N,
    }
    "#;
    let errors = get_program_errors(src);
    assert_eq!(errors.len(), 1);
    assert!(matches!(
        errors[0].0,
        CompilationError::ResolverError(ResolverError::NumericGenericUsedForType { .. }),
    ));
}

#[test]
fn normal_generic_as_array_length() {
    let src = r#"
    struct Foo<N> {
        a: Field,
        b: [Field; N],
    }
    "#;
    let errors = get_program_errors(src);
    assert_eq!(errors.len(), 1);
    // TODO(https://github.com/noir-lang/noir/issues/5156): This should be switched to a hard type error rather than
    // the `UseExplicitNumericGeneric` once implicit numeric generics are removed.
    assert!(matches!(
        errors[0].0,
        CompilationError::ResolverError(ResolverError::UseExplicitNumericGeneric { .. }),
    ));
}

#[test]
fn numeric_generic_as_param_type() {
    let src = r#"
    fn foo<let I: Field>(x: I) -> I {
        let _q: I = 5;
        x
    }
    "#;
    let errors = get_program_errors(src);
    assert_eq!(errors.len(), 3);
    // Error from the parameter type
    assert!(matches!(
        errors[0].0,
        CompilationError::ResolverError(ResolverError::NumericGenericUsedForType { .. }),
    ));
    // Error from the let statement annotated type
    assert!(matches!(
        errors[1].0,
        CompilationError::ResolverError(ResolverError::NumericGenericUsedForType { .. }),
    ));
    // Error from the return type
    assert!(matches!(
        errors[2].0,
        CompilationError::ResolverError(ResolverError::NumericGenericUsedForType { .. }),
    ));
}

#[test]
fn numeric_generic_used_in_nested_type_fail() {
    let src = r#"
    struct Foo<let N: u64> {
        a: Field,
        b: Bar<N>,
    }
    struct Bar<N> {
        inner: N
    }
    "#;
    let errors = get_program_errors(src);
    assert_eq!(errors.len(), 1);
    assert!(matches!(
        errors[0].0,
        CompilationError::ResolverError(ResolverError::NumericGenericUsedForType { .. }),
    ));
}

#[test]
fn normal_generic_used_in_nested_array_length_fail() {
    let src = r#"
    struct Foo<N> {
        a: Field,
        b: Bar<N>,
    }
    struct Bar<let N: u32> {
        inner: [Field; N]
    }
    "#;
    let errors = get_program_errors(src);
    // TODO(https://github.com/noir-lang/noir/issues/5156): This should be switched to a hard type error once implicit numeric generics are removed.
    assert_eq!(errors.len(), 0);
}

#[test]
fn numeric_generic_used_in_nested_type_pass() {
    // The order of these structs should not be changed to make sure
    // that we are accurately resolving all struct generics before struct fields
    let src = r#"
    struct NestedNumeric<let N: u32> {
        a: Field,
        b: InnerNumeric<N>
    }
    struct InnerNumeric<let N: u32> {
        inner: [u64; N],
    }    
    "#;
    assert_no_errors(src);
}

#[test]
fn numeric_generic_used_in_trait() {
    // We want to make sure that `N` in `impl<let N: u64, T> Deserialize<N, T>` does
    // not trigger `expected type, found numeric generic parameter N` as the trait
    // does in fact expect a numeric generic.
    let src = r#"
    struct MyType<T> {
        a: Field,
        b: Field,
        c: Field,
        d: T,
    }
    
    impl<let N: u64, T> Deserialize<N, T> for MyType<T> {
        fn deserialize(fields: [Field; N], other: T) -> Self {
            MyType { a: fields[0], b: fields[1], c: fields[2], d: other }
        }
    }
    
    trait Deserialize<let N: u32, T> {
        fn deserialize(fields: [Field; N], other: T) -> Self;
    }
    "#;
    assert_no_errors(src);
}

#[test]
fn numeric_generic_in_trait_impl_with_extra_impl_generics() {
    let src = r#"
    trait Default {
        fn default() -> Self;
    }

    struct MyType<T> {
        a: Field,
        b: Field,
        c: Field,
        d: T,
    }
    
    // Make sure that `T` is placed before `N` as we want to test that the order of the generics is correctly maintained.
    // `N` is used first in the trait impl generics (`Deserialize<N> for MyType<T>`).
    // We want to make sure that the compiler correctly accounts for that `N` has a numeric kind
    // while `T` has a normal kind. 
    impl<T, let N: u32> Deserialize<N> for MyType<T> where T: Default {
        fn deserialize(fields: [Field; N]) -> Self {
            MyType { a: fields[0], b: fields[1], c: fields[2], d: T::default() }
        }
    }
    
    trait Deserialize<let N: u32> {
        fn deserialize(fields: [Field; N]) -> Self;
    }
    "#;
    assert_no_errors(src);
}

#[test]
fn numeric_generic_used_in_where_clause() {
    let src = r#"
    trait Deserialize<let N: u32> {
        fn deserialize(fields: [Field; N]) -> Self;
    }

    fn read<T, let N: u32>() -> T where T: Deserialize<N> {
        let mut fields: [Field; N] = [0; N];
        for i in 0..N {
            fields[i] = i as Field + 1;
        }
        T::deserialize(fields)
    }
    "#;
    assert_no_errors(src);
}

#[test]
fn numeric_generic_used_in_turbofish() {
    let src = r#"
    fn double<let N: u32>() -> u32 {
        // Used as an expression
        N * 2
    }

    fn double_numeric_generics_test() {
        // Example usage of a numeric generic arguments.
        assert(double::<9>() == 18);
        assert(double::<7 + 8>() == 30);
    }
    "#;
    assert_no_errors(src);
}

#[test]
fn constant_used_with_numeric_generic() {
    let src = r#"
    struct ValueNote {
        value: Field,
    }

    trait Serialize<let N: u32> {
        fn serialize(self) -> [Field; N];
    }

    impl Serialize<1> for ValueNote {
        fn serialize(self) -> [Field; 1] {
            [self.value]
        }
    }
    "#;
    assert_no_errors(src);
}

#[test]
fn normal_generic_used_when_numeric_expected_in_where_clause() {
    let src = r#"
    trait Deserialize<let N: u32> {
        fn deserialize(fields: [Field; N]) -> Self;
    }

    fn read<T, N>() -> T where T: Deserialize<N> {
        T::deserialize([0, 1])
    }
    "#;
    let errors = get_program_errors(src);
    assert_eq!(errors.len(), 1);
    assert!(matches!(
        errors[0].0,
        CompilationError::TypeError(TypeCheckError::TypeMismatch { .. }),
    ));

    let src = r#"
    trait Deserialize<let N: u32> {
        fn deserialize(fields: [Field; N]) -> Self;
    }

    fn read<T, N>() -> T where T: Deserialize<N> {
        let mut fields: [Field; N] = [0; N];
        for i in 0..N {
            fields[i] = i as Field + 1;
        }
        T::deserialize(fields)
    }
    "#;
    let errors = get_program_errors(src);
    assert_eq!(errors.len(), 1);
    assert!(matches!(
        errors[0].0,
        CompilationError::ResolverError(ResolverError::VariableNotDeclared { .. }),
    ));
}

// TODO(https://github.com/noir-lang/noir/issues/5156): Remove this test once we ban implicit numeric generics
#[test]
fn implicit_numeric_generics_elaborator() {
    let src = r#"
    struct BoundedVec<T, MaxLen> {
        storage: [T; MaxLen],
        len: u64,
    }
    
    impl<T, MaxLen> BoundedVec<T, MaxLen> {

        // Test that we have an implicit numeric generic for "Len" as well as "MaxLen"
        pub fn extend_from_bounded_vec<Len>(&mut self, _vec: BoundedVec<T, Len>) { 
            // We do this to avoid an unused variable warning on `self`
            let _ = self.len;
            for _ in 0..Len { }
        }

        pub fn push(&mut self, elem: T) {
            assert(self.len < MaxLen, "push out of bounds");
            self.storage[self.len] = elem;
            self.len += 1;
        }
    }
    "#;
    let errors = get_program_errors(src);
    assert_eq!(errors.len(), 4);

    for error in errors.iter() {
        if let CompilationError::ResolverError(ResolverError::UseExplicitNumericGeneric { ident }) =
            &errors[0].0
        {
            assert!(matches!(ident.0.contents.as_str(), "MaxLen" | "Len"));
        } else {
            panic!("Expected ResolverError::UseExplicitNumericGeneric but got {:?}", error);
        }
    }
}

#[test]
fn quote_code_fragments() {
    // This test ensures we can quote (and unquote/splice) code fragments
    // which by themselves are not valid code. They only need to be valid
    // by the time they are unquoted into the macro's call site.
    let src = r#"
        fn main() {
            comptime {
                concat!(quote { assert( }, quote { false); });
            }
        }

        comptime fn concat(a: Quoted, b: Quoted) -> Quoted {
            quote { $a $b }
        }
    "#;
    let errors = get_program_errors(src);
    assert_eq!(errors.len(), 1);

    use InterpreterError::FailingConstraint;
    assert!(matches!(&errors[0].0, CompilationError::InterpreterError(FailingConstraint { .. })));
}

#[test]
fn impl_stricter_than_trait_no_trait_method_constraints() {
    // This test ensures that the error we get from the where clause on the trait impl method
    // is a `DefCollectorErrorKind::ImplIsStricterThanTrait` error.
    let src = r#"
    trait Serialize<let N: u32> {
        // We want to make sure we trigger the error when override a trait method 
        // which itself has no trait constraints.
        fn serialize(self) -> [Field; N];
    }

    trait ToField {
        fn to_field(self) -> Field;
    }

    fn process_array<let N: u32>(array: [Field; N]) -> Field {
        array[0]
    }

    fn serialize_thing<A, let N: u32>(thing: A) -> [Field; N] where A: Serialize<N> {
        thing.serialize()
    }

    struct MyType<T> {
        a: T,
        b: T,
    }

    impl<T> Serialize<2> for MyType<T> {
        fn serialize(self) -> [Field; 2] where T: ToField {
            [ self.a.to_field(), self.b.to_field() ]
        }
    }

    impl<T> MyType<T> {
        fn do_thing_with_serialization_with_extra_steps(self) -> Field {
            process_array(serialize_thing(self))
        }
    }
    "#;

    let errors = get_program_errors(src);
    assert_eq!(errors.len(), 1);
    assert!(matches!(
        &errors[0].0,
        CompilationError::DefinitionError(DefCollectorErrorKind::ImplIsStricterThanTrait { .. })
    ));
}

#[test]
fn impl_stricter_than_trait_different_generics() {
    let src = r#"
    trait Default { }

    // Object type of the trait constraint differs
    trait Foo<T> {
        fn foo_good<U>() where T: Default;

        fn foo_bad<U>() where T: Default;
    }

    impl<A> Foo<A> for () {
        fn foo_good<B>() where A: Default {}

        fn foo_bad<B>() where B: Default {}
    }
    "#;

    let errors = get_program_errors(src);
    assert_eq!(errors.len(), 1);
    if let CompilationError::DefinitionError(DefCollectorErrorKind::ImplIsStricterThanTrait {
        constraint_typ,
        ..
    }) = &errors[0].0
    {
        assert!(matches!(constraint_typ.to_string().as_str(), "B"));
    } else {
        panic!("Expected DefCollectorErrorKind::ImplIsStricterThanTrait but got {:?}", errors[0].0);
    }
}

#[test]
fn impl_stricter_than_trait_different_object_generics() {
    let src = r#"
    trait MyTrait { }

    trait OtherTrait {}

    struct Option<T> {
        inner: T
    }

    struct OtherOption<T> {
        inner: Option<T>,
    }

    trait Bar<T> {
        fn bar_good<U>() where Option<T>: MyTrait, OtherOption<Option<T>>: OtherTrait;

        fn bar_bad<U>() where Option<T>: MyTrait, OtherOption<Option<T>>: OtherTrait;

        fn array_good<U>() where [T; 8]: MyTrait;

        fn array_bad<U>() where [T; 8]: MyTrait;

        fn tuple_good<U>() where (Option<T>, Option<U>): MyTrait;

        fn tuple_bad<U>() where (Option<T>, Option<U>): MyTrait;
    }

    impl<A> Bar<A> for () {
        fn bar_good<B>() 
        where 
            OtherOption<Option<A>>: OtherTrait, 
            Option<A>: MyTrait { }

        fn bar_bad<B>() 
        where 
            OtherOption<Option<A>>: OtherTrait, 
            Option<B>: MyTrait { }

        fn array_good<B>() where [A; 8]: MyTrait { }

        fn array_bad<B>() where [B; 8]: MyTrait { }

        fn tuple_good<B>() where (Option<A>, Option<B>): MyTrait { }

        fn tuple_bad<B>() where (Option<B>, Option<A>): MyTrait { }
    }
    "#;

    let errors = get_program_errors(src);
    assert_eq!(errors.len(), 3);
    if let CompilationError::DefinitionError(DefCollectorErrorKind::ImplIsStricterThanTrait {
        constraint_typ,
        constraint_name,
        ..
    }) = &errors[0].0
    {
        assert!(matches!(constraint_typ.to_string().as_str(), "Option<B>"));
        assert!(matches!(constraint_name.as_str(), "MyTrait"));
    } else {
        panic!("Expected DefCollectorErrorKind::ImplIsStricterThanTrait but got {:?}", errors[0].0);
    }

    if let CompilationError::DefinitionError(DefCollectorErrorKind::ImplIsStricterThanTrait {
        constraint_typ,
        constraint_name,
        ..
    }) = &errors[1].0
    {
        assert!(matches!(constraint_typ.to_string().as_str(), "[B; 8]"));
        assert!(matches!(constraint_name.as_str(), "MyTrait"));
    } else {
        panic!("Expected DefCollectorErrorKind::ImplIsStricterThanTrait but got {:?}", errors[0].0);
    }

    if let CompilationError::DefinitionError(DefCollectorErrorKind::ImplIsStricterThanTrait {
        constraint_typ,
        constraint_name,
        ..
    }) = &errors[2].0
    {
        assert!(matches!(constraint_typ.to_string().as_str(), "(Option<B>, Option<A>)"));
        assert!(matches!(constraint_name.as_str(), "MyTrait"));
    } else {
        panic!("Expected DefCollectorErrorKind::ImplIsStricterThanTrait but got {:?}", errors[0].0);
    }
}

#[test]
fn impl_stricter_than_trait_different_trait() {
    let src = r#"
    trait Default { }

    trait OtherDefault { }

    struct Option<T> {
        inner: T
    }

    trait Bar<T> {
        fn bar<U>() where Option<T>: Default;
    }

    impl<A> Bar<A> for () {
        // Trait constraint differs due to the trait even though the constraint
        // types are the same.
        fn bar<B>() where Option<A>: OtherDefault {}
    }
    "#;

    let errors = get_program_errors(src);
    assert_eq!(errors.len(), 1);
    if let CompilationError::DefinitionError(DefCollectorErrorKind::ImplIsStricterThanTrait {
        constraint_typ,
        constraint_name,
        ..
    }) = &errors[0].0
    {
        assert!(matches!(constraint_typ.to_string().as_str(), "Option<A>"));
        assert!(matches!(constraint_name.as_str(), "OtherDefault"));
    } else {
        panic!("Expected DefCollectorErrorKind::ImplIsStricterThanTrait but got {:?}", errors[0].0);
    }
}

#[test]
fn trait_impl_where_clause_stricter_pass() {
    let src = r#"
    trait MyTrait {
        fn good_foo<T, H>() where H: OtherTrait;

        fn bad_foo<T, H>() where H: OtherTrait;
    }

    trait OtherTrait {}

    struct Option<T> {
        inner: T
    }

    impl<T> MyTrait for [T] where Option<T>: MyTrait {
        fn good_foo<A, B>() where B: OtherTrait { }

        fn bad_foo<A, B>() where A: OtherTrait { }
    }
    "#;

    let errors = get_program_errors(src);
    assert_eq!(errors.len(), 1);
    if let CompilationError::DefinitionError(DefCollectorErrorKind::ImplIsStricterThanTrait {
        constraint_typ,
        constraint_name,
        ..
    }) = &errors[0].0
    {
        assert!(matches!(constraint_typ.to_string().as_str(), "A"));
        assert!(matches!(constraint_name.as_str(), "OtherTrait"));
    } else {
        panic!("Expected DefCollectorErrorKind::ImplIsStricterThanTrait but got {:?}", errors[0].0);
    }
}

#[test]
fn impl_stricter_than_trait_different_trait_generics() {
    let src = r#"
    trait Foo<T> {
        fn foo<U>() where T: T2<T>;
    }

    impl<A> Foo<A> for () {
        // Should be A: T2<A>
        fn foo<B>() where A: T2<B> {}
    }

    trait T2<C> {}
    "#;

    let errors = get_program_errors(src);
    assert_eq!(errors.len(), 1);
    if let CompilationError::DefinitionError(DefCollectorErrorKind::ImplIsStricterThanTrait {
        constraint_typ,
        constraint_name,
        constraint_generics,
        ..
    }) = &errors[0].0
    {
        dbg!(constraint_name.as_str());
        assert!(matches!(constraint_typ.to_string().as_str(), "A"));
        assert!(matches!(constraint_name.as_str(), "T2"));
        assert!(matches!(constraint_generics[0].to_string().as_str(), "B"));
    } else {
        panic!("Expected DefCollectorErrorKind::ImplIsStricterThanTrait but got {:?}", errors[0].0);
    }
}

#[test]
fn impl_not_found_for_inner_impl() {
    // We want to guarantee that we get a no impl found error
    let src = r#"
    trait Serialize<let N: u32> {
        fn serialize(self) -> [Field; N];
    }

    trait ToField {
        fn to_field(self) -> Field;
    }

    fn process_array<let N: u32>(array: [Field; N]) -> Field {
        array[0]
    }

    fn serialize_thing<A, let N: u32>(thing: A) -> [Field; N] where A: Serialize<N> {
        thing.serialize()
    }

    struct MyType<T> {
        a: T,
        b: T,
    }

    impl<T> Serialize<2> for MyType<T> where T: ToField {
        fn serialize(self) -> [Field; 2] {
            [ self.a.to_field(), self.b.to_field() ]
        }
    }

    impl<T> MyType<T> {
        fn do_thing_with_serialization_with_extra_steps(self) -> Field {
            process_array(serialize_thing(self))
        }
    }
    "#;

    let errors = get_program_errors(src);
    assert_eq!(errors.len(), 1);
    assert!(matches!(
        &errors[0].0,
        CompilationError::TypeError(TypeCheckError::NoMatchingImplFound { .. })
    ));
}

// Regression for #5388
#[test]
fn comptime_let() {
    let src = r#"fn main() {
        comptime let my_var = 2;
        assert_eq(my_var, 2);
    }"#;
    let errors = get_program_errors(src);
    assert_eq!(errors.len(), 0);
}

#[test]
fn overflowing_u8() {
    let src = r#"
        fn main() {
            let _: u8 = 256;
        }"#;
    let errors = get_program_errors(src);
    assert_eq!(errors.len(), 1);

    if let CompilationError::TypeError(error) = &errors[0].0 {
        assert_eq!(
            error.to_string(),
            "The value `2⁸` cannot fit into `u8` which has range `0..=255`"
        );
    } else {
        panic!("Expected OverflowingAssignment error, got {:?}", errors[0].0);
    }
}

#[test]
fn underflowing_u8() {
    let src = r#"
        fn main() {
            let _: u8 = -1;
        }"#;
    let errors = get_program_errors(src);
    assert_eq!(errors.len(), 1);

    if let CompilationError::TypeError(error) = &errors[0].0 {
        assert_eq!(
            error.to_string(),
            "The value `-1` cannot fit into `u8` which has range `0..=255`"
        );
    } else {
        panic!("Expected OverflowingAssignment error, got {:?}", errors[0].0);
    }
}

#[test]
fn overflowing_i8() {
    let src = r#"
        fn main() {
            let _: i8 = 128;
        }"#;
    let errors = get_program_errors(src);
    assert_eq!(errors.len(), 1);

    if let CompilationError::TypeError(error) = &errors[0].0 {
        assert_eq!(
            error.to_string(),
            "The value `2⁷` cannot fit into `i8` which has range `-128..=127`"
        );
    } else {
        panic!("Expected OverflowingAssignment error, got {:?}", errors[0].0);
    }
}

#[test]
fn underflowing_i8() {
    let src = r#"
        fn main() {
            let _: i8 = -129;
        }"#;
    let errors = get_program_errors(src);
    assert_eq!(errors.len(), 1);

    if let CompilationError::TypeError(error) = &errors[0].0 {
        assert_eq!(
            error.to_string(),
            "The value `-129` cannot fit into `i8` which has range `-128..=127`"
        );
    } else {
        panic!("Expected OverflowingAssignment error, got {:?}", errors[0].0);
    }
}

#[test]
fn turbofish_numeric_generic_nested_call() {
    // Check for turbofish numeric generics used with function calls
    let src = r#"
    fn foo<let N: u32>() -> [u8; N] {
        [0; N]
    }

    fn bar<let N: u32>() -> [u8; N] {
        foo::<N>()
    }

    global M: u32 = 3;

    fn main() {
        let _ = bar::<M>();
    }
    "#;
    assert_no_errors(src);

    // Check for turbofish numeric generics used with method calls
    let src = r#"
    struct Foo<T> {
        a: T
    }

    impl<T> Foo<T> {
        fn static_method<let N: u32>() -> [u8; N] {
            [0; N]
        }

        fn impl_method<let N: u32>(self) -> [T; N] {
            [self.a; N]
        }
    }

    fn bar<let N: u32>() -> [u8; N] {
        let _ = Foo::static_method::<N>();
        let x: Foo<u8> = Foo { a: 0 };
        x.impl_method::<N>()
    }

    global M: u32 = 3;

    fn main() {
        let _ = bar::<M>();
    }
    "#;
    assert_no_errors(src);
}

#[test]
fn use_super() {
    let src = r#"
    fn some_func() {}

    mod foo {
        use super::some_func;
    }
    "#;
    assert_no_errors(src);
}

#[test]
fn use_super_in_path() {
    let src = r#"
    fn some_func() {}

    mod foo {
        fn func() {
            super::some_func();
        }
    }
    "#;
    assert_no_errors(src);
}

#[test]
fn no_super() {
    let src = "use super::some_func;";
    let errors = get_program_errors(src);
    assert_eq!(errors.len(), 1);

    let CompilationError::DefinitionError(DefCollectorErrorKind::PathResolutionError(
        PathResolutionError::NoSuper(span),
    )) = &errors[0].0
    else {
        panic!("Expected a 'no super' error, got {:?}", errors[0].0);
    };

    assert_eq!(span.start(), 4);
    assert_eq!(span.end(), 9);
}

#[test]
<<<<<<< HEAD
fn duplicate_struct_field() {
    let src = r#"
    struct Foo {
        x: i32,
        x: i32,
    }

    fn main() {}
    "#;
    let errors = get_program_errors(src);
    assert_eq!(errors.len(), 1);

    let CompilationError::DefinitionError(DefCollectorErrorKind::DuplicateField {
        first_def,
        second_def,
    }) = &errors[0].0
    else {
        panic!("Expected a duplicate field error, got {:?}", errors[0].0);
    };

    assert_eq!(first_def.to_string(), "x");
    assert_eq!(second_def.to_string(), "x");

    assert_eq!(first_def.span().start(), 26);
    assert_eq!(second_def.span().start(), 42);
=======
fn trait_impl_generics_count_mismatch() {
    let src = r#"
    trait Foo {}

    impl Foo<()> for Field {}

    fn main() {}"#;
    let errors = get_program_errors(src);
    assert_eq!(errors.len(), 1);

    let CompilationError::TypeError(TypeCheckError::GenericCountMismatch {
        item,
        expected,
        found,
        ..
    }) = &errors[0].0
    else {
        panic!("Expected a generic count mismatch error, got {:?}", errors[0].0);
    };

    assert_eq!(item, "Foo");
    assert_eq!(*expected, 0);
    assert_eq!(*found, 1);
>>>>>>> ff8ca91e
}<|MERGE_RESOLUTION|>--- conflicted
+++ resolved
@@ -2461,33 +2461,6 @@
 }
 
 #[test]
-<<<<<<< HEAD
-fn duplicate_struct_field() {
-    let src = r#"
-    struct Foo {
-        x: i32,
-        x: i32,
-    }
-
-    fn main() {}
-    "#;
-    let errors = get_program_errors(src);
-    assert_eq!(errors.len(), 1);
-
-    let CompilationError::DefinitionError(DefCollectorErrorKind::DuplicateField {
-        first_def,
-        second_def,
-    }) = &errors[0].0
-    else {
-        panic!("Expected a duplicate field error, got {:?}", errors[0].0);
-    };
-
-    assert_eq!(first_def.to_string(), "x");
-    assert_eq!(second_def.to_string(), "x");
-
-    assert_eq!(first_def.span().start(), 26);
-    assert_eq!(second_def.span().start(), 42);
-=======
 fn trait_impl_generics_count_mismatch() {
     let src = r#"
     trait Foo {}
@@ -2511,5 +2484,32 @@
     assert_eq!(item, "Foo");
     assert_eq!(*expected, 0);
     assert_eq!(*found, 1);
->>>>>>> ff8ca91e
+}
+
+#[test]
+fn duplicate_struct_field() {
+    let src = r#"
+    struct Foo {
+        x: i32,
+        x: i32,
+    }
+
+    fn main() {}
+    "#;
+    let errors = get_program_errors(src);
+    assert_eq!(errors.len(), 1);
+
+    let CompilationError::DefinitionError(DefCollectorErrorKind::DuplicateField {
+        first_def,
+        second_def,
+    }) = &errors[0].0
+    else {
+        panic!("Expected a duplicate field error, got {:?}", errors[0].0);
+    };
+
+    assert_eq!(first_def.to_string(), "x");
+    assert_eq!(second_def.to_string(), "x");
+
+    assert_eq!(first_def.span().start(), 26);
+    assert_eq!(second_def.span().start(), 42);
 }