--- conflicted
+++ resolved
@@ -3391,7 +3391,6 @@
 }
 
 #[test]
-<<<<<<< HEAD
 fn unconditional_recursion_fail() {
     let srcs = vec![
         r#"
@@ -3519,7 +3518,9 @@
     for src in srcs {
         assert_no_errors(src);
     }
-=======
+}
+
+#[test]
 fn uses_self_in_import() {
     let src = r#"
     mod moo {
@@ -3539,5 +3540,4 @@
     fn main() {}
     "#;
     assert_no_errors(src);
->>>>>>> 07ab5150
 }