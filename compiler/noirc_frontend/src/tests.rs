--- conflicted
+++ resolved
@@ -348,7 +348,6 @@
 }
 
 #[test]
-<<<<<<< HEAD
 fn wildcard_with_generic_argument() {
     let src = r#"
     struct Foo<T> {}
@@ -363,7 +362,8 @@
     }
     "#;
     assert_no_errors(src);
-=======
+}
+
 fn regression_10553() {
     let src = r#"
     pub fn println<T>(_input: T) { }
@@ -391,5 +391,4 @@
     }
     "#;
     check_monomorphization_error(src);
->>>>>>> c9669fcb
 }