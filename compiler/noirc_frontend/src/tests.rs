--- conflicted
+++ resolved
@@ -75,19 +75,6 @@
             extern_prelude: BTreeMap::new(),
         };
 
-<<<<<<< HEAD
-            // Now we want to populate the CrateDefMap using the DefCollector
-            errors.extend(DefCollector::collect(
-                def_map,
-                &mut context,
-                program.clone().into_sorted(),
-                root_file_id,
-                false,
-                &[], // No macro processors
-            ));
-        }
-        (program, context, errors)
-=======
         // Now we want to populate the CrateDefMap using the DefCollector
         errors.extend(DefCollector::collect(
             def_map,
@@ -95,8 +82,8 @@
             program.clone().into_sorted(),
             root_file_id,
             &[], // No macro processors
+            false,
         ));
->>>>>>> e12bf9b4
     }
     (program, context, errors)
 }
@@ -598,6 +585,157 @@
         };
     }
 }
+
+    pub(crate) fn remove_experimental_warnings(errors: &mut Vec<(CompilationError, FileId)>) {
+        errors.retain(|(error, _)| match error {
+            CompilationError::ParseError(error) => {
+                !matches!(error.reason(), Some(ParserErrorReason::ExperimentalFeature(..)))
+            }
+            _ => true,
+        });
+    }
+
+    pub(crate) fn get_program(
+        src: &str,
+    ) -> (ParsedModule, Context, Vec<(CompilationError, FileId)>) {
+        let root = std::path::Path::new("/");
+        let fm = FileManager::new(root);
+
+        let mut context = Context::new(fm, Default::default());
+        context.def_interner.populate_dummy_operator_traits();
+        let root_file_id = FileId::dummy();
+        let root_crate_id = context.crate_graph.add_crate_root(root_file_id);
+
+        let (program, parser_errors) = parse_program(src);
+        let mut errors = vecmap(parser_errors, |e| (e.into(), root_file_id));
+        remove_experimental_warnings(&mut errors);
+
+        if !has_parser_error(&errors) {
+            // Allocate a default Module for the root, giving it a ModuleId
+            let mut modules: Arena<ModuleData> = Arena::default();
+            let location = Location::new(Default::default(), root_file_id);
+            let root = modules.insert(ModuleData::new(None, location, false));
+
+            let def_map = CrateDefMap {
+                root: LocalModuleId(root),
+                modules,
+                krate: root_crate_id,
+                extern_prelude: BTreeMap::new(),
+            };
+
+            // Now we want to populate the CrateDefMap using the DefCollector
+            errors.extend(DefCollector::collect(
+                def_map,
+                &mut context,
+                program.clone().into_sorted(),
+                root_file_id,
+                false,
+                &[], // No macro processors
+            ));
+        }
+        (program, context, errors)
+    }
+
+    pub(crate) fn get_program_errors(src: &str) -> Vec<(CompilationError, FileId)> {
+        get_program(src).2
+    }
+
+    #[test]
+    fn check_trait_implemented_for_all_t() {
+        let src = "
+        trait Default {
+            fn default() -> Self;
+        }
+        
+        trait Eq {
+            fn eq(self, other: Self) -> bool;
+        }
+        
+        trait IsDefault {
+            fn is_default(self) -> bool;
+        }
+        
+        impl<T> IsDefault for T where T: Default + Eq {
+            fn is_default(self) -> bool {
+                self.eq(T::default())
+            }
+        }
+        
+        struct Foo {
+            a: u64,
+        }
+        
+        impl Eq for Foo {
+            fn eq(self, other: Foo) -> bool { self.a == other.a } 
+        }
+        
+        impl Default for u64 {
+            fn default() -> Self {
+                0
+            }
+        }
+        
+        impl Default for Foo {
+            fn default() -> Self {
+                Foo { a: Default::default() }
+            }
+        }
+        
+        fn main(a: Foo) -> pub bool {
+            a.is_default()
+        }";
+
+        let errors = get_program_errors(src);
+        errors.iter().for_each(|err| println!("{:?}", err));
+        assert!(errors.is_empty());
+    }
+
+    #[test]
+    fn check_trait_implementation_duplicate_method() {
+        let src = "
+        trait Default {
+            fn default(x: Field, y: Field) -> Field;
+        }
+        
+        struct Foo {
+            bar: Field,
+            array: [Field; 2],
+        }
+        
+        impl Default for Foo {
+            // Duplicate trait methods should not compile
+            fn default(x: Field, y: Field) -> Field {
+                y + 2 * x
+            }
+            // Duplicate trait methods should not compile
+            fn default(x: Field, y: Field) -> Field {
+                x + 2 * y
+            }
+        }
+        
+        fn main() {}";
+
+        let errors = get_program_errors(src);
+        assert!(!has_parser_error(&errors));
+        assert!(errors.len() == 1, "Expected 1 error, got: {:?}", errors);
+
+        for (err, _file_id) in errors {
+            match &err {
+                CompilationError::DefinitionError(DefCollectorErrorKind::Duplicate {
+                    typ,
+                    first_def,
+                    second_def,
+                }) => {
+                    assert_eq!(typ, &DuplicateType::TraitAssociatedFunction);
+                    assert_eq!(first_def, "default");
+                    assert_eq!(second_def, "default");
+                }
+                _ => {
+                    panic!("No other errors are expected! Found = {:?}", err);
+                }
+            };
+        }
+    }
 
 #[test]
 fn check_impl_struct_not_trait() {
