--- conflicted
+++ resolved
@@ -4477,7 +4477,25 @@
 }
 
 #[test]
-<<<<<<< HEAD
+fn errors_on_repeated_match_variables_in_pattern() {
+    let src = r#"
+    fn main() {
+        match (1, 2) {
+            (_x, _x) => (),
+        }
+    }
+    "#;
+
+    let errors = get_program_errors(src);
+    assert_eq!(errors.len(), 1);
+
+    assert!(matches!(
+        &errors[0].0,
+        CompilationError::ResolverError(ResolverError::VariableAlreadyDefinedInPattern { .. })
+    ));
+}
+
+#[test]
 fn check_impl_duplicate_method_without_self() {
     let src = "
     pub struct Foo {}
@@ -4489,27 +4507,11 @@
 
     fn main() {}
     ";
-=======
-fn errors_on_repeated_match_variables_in_pattern() {
-    let src = r#"
-    fn main() {
-        match (1, 2) {
-            (_x, _x) => (),
-        }
-    }
-    "#;
-
->>>>>>> 8e68ce64
-    let errors = get_program_errors(src);
-    assert_eq!(errors.len(), 1);
-
-    assert!(matches!(
-<<<<<<< HEAD
+    let errors = get_program_errors(src);
+    assert_eq!(errors.len(), 1);
+
+    assert!(matches!(
         errors[0].0,
         CompilationError::ResolverError(ResolverError::DuplicateDefinition { .. })
-=======
-        &errors[0].0,
-        CompilationError::ResolverError(ResolverError::VariableAlreadyDefinedInPattern { .. })
->>>>>>> 8e68ce64
     ));
 }