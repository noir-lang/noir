--- conflicted
+++ resolved
@@ -1456,7 +1456,6 @@
 }
 
 #[test]
-<<<<<<< HEAD
 fn struct_numeric_generic_in_function() {
     let src = r#"
     struct Foo {
@@ -1873,7 +1872,8 @@
             panic!("Expected ResolverError::UseExplicitNumericGeneric but got {:?}", error);
         }
     }
-=======
+}
+
 fn quote_code_fragments() {
     // This test ensures we can quote (and unquote/splice) code fragments
     // which by themselves are not valid code. They only need to be valid
@@ -1894,5 +1894,4 @@
 
     use InterpreterError::FailingConstraint;
     assert!(matches!(&errors[0].0, CompilationError::InterpreterError(FailingConstraint { .. })));
->>>>>>> f2f8ecc8
 }