#![cfg(test)]

mod bound_checks;
mod imports;
mod name_shadowing;
mod references;
mod turbofish;
mod unused_items;
mod visibility;

// XXX: These tests repeat a lot of code
// what we should do is have test cases which are passed to a test harness
// A test harness will allow for more expressive and readable tests
use std::collections::BTreeMap;

use fm::FileId;

use iter_extended::vecmap;
use noirc_errors::Location;

use crate::ast::IntegerBitSize;
use crate::hir::comptime::InterpreterError;
use crate::hir::def_collector::dc_crate::CompilationError;
use crate::hir::def_collector::errors::{DefCollectorErrorKind, DuplicateType};
use crate::hir::def_map::ModuleData;
use crate::hir::resolution::errors::ResolverError;
use crate::hir::resolution::import::PathResolutionError;
use crate::hir::type_check::TypeCheckError;
use crate::hir::Context;
use crate::node_interner::{NodeInterner, StmtId};

use crate::hir::def_collector::dc_crate::DefCollector;
use crate::hir_def::expr::HirExpression;
use crate::hir_def::stmt::HirStatement;
use crate::monomorphization::monomorphize;
use crate::parser::{ItemKind, ParserErrorReason};
use crate::token::SecondaryAttribute;
use crate::ParsedModule;
use crate::{
    hir::def_map::{CrateDefMap, LocalModuleId},
    parse_program,
};
use fm::FileManager;
use noirc_arena::Arena;

pub(crate) fn has_parser_error(errors: &[(CompilationError, FileId)]) -> bool {
    errors.iter().any(|(e, _f)| matches!(e, CompilationError::ParseError(_)))
}

pub(crate) fn remove_experimental_warnings(errors: &mut Vec<(CompilationError, FileId)>) {
    errors.retain(|(error, _)| match error {
        CompilationError::ParseError(error) => {
            !matches!(error.reason(), Some(ParserErrorReason::ExperimentalFeature(..)))
        }
        _ => true,
    });
}

pub(crate) fn get_program(src: &str) -> (ParsedModule, Context, Vec<(CompilationError, FileId)>) {
    let root = std::path::Path::new("/");
    let fm = FileManager::new(root);

    let mut context = Context::new(fm, Default::default());
    context.def_interner.populate_dummy_operator_traits();
    let root_file_id = FileId::dummy();
    let root_crate_id = context.crate_graph.add_crate_root(root_file_id);

    let (program, parser_errors) = parse_program(src);
    let mut errors = vecmap(parser_errors, |e| (e.into(), root_file_id));
    remove_experimental_warnings(&mut errors);

    if !has_parser_error(&errors) {
        let inner_attributes: Vec<SecondaryAttribute> = program
            .items
            .iter()
            .filter_map(|item| {
                if let ItemKind::InnerAttribute(attribute) = &item.kind {
                    Some(attribute.clone())
                } else {
                    None
                }
            })
            .collect();

        // Allocate a default Module for the root, giving it a ModuleId
        let mut modules: Arena<ModuleData> = Arena::default();
        let location = Location::new(Default::default(), root_file_id);
        let root = modules.insert(ModuleData::new(
            None,
            location,
            Vec::new(),
            inner_attributes.clone(),
            false,
        ));

        let def_map = CrateDefMap {
            root: LocalModuleId(root),
            modules,
            krate: root_crate_id,
            extern_prelude: BTreeMap::new(),
        };

        let debug_comptime_in_file = None;
        let error_on_unused_imports = true;

        // Now we want to populate the CrateDefMap using the DefCollector
        errors.extend(DefCollector::collect_crate_and_dependencies(
            def_map,
            &mut context,
            program.clone().into_sorted(),
            root_file_id,
            debug_comptime_in_file,
            error_on_unused_imports,
        ));
    }
    (program, context, errors)
}

pub(crate) fn get_program_errors(src: &str) -> Vec<(CompilationError, FileId)> {
    get_program(src).2
}

fn assert_no_errors(src: &str) {
    let errors = get_program_errors(src);
    if !errors.is_empty() {
        panic!("Expected no errors, got: {:?}", errors);
    }
}

#[test]
fn check_trait_implemented_for_all_t() {
    let src = "
    trait Default {
        fn default() -> Self;
    }
<<<<<<< HEAD
    
    trait Eq {
        fn eq(self, other: Self) -> bool;
    }
    
    trait IsDefault {
        fn is_default(self) -> bool;
    }
    
=======

    trait Eq {
        fn eq(self, other: Self) -> bool;
    }

    trait IsDefault {
        fn is_default(self) -> bool;
    }

>>>>>>> 00dd2fc9
    impl<T> IsDefault for T where T: Default + Eq {
        fn is_default(self) -> bool {
            self.eq(T::default())
        }
    }
<<<<<<< HEAD
    
    struct Foo {
        a: u64,
    }
    
    impl Eq for Foo {
        fn eq(self, other: Foo) -> bool { self.a == other.a } 
    }
    
=======

    struct Foo {
        a: u64,
    }

    impl Eq for Foo {
        fn eq(self, other: Foo) -> bool { self.a == other.a }
    }

>>>>>>> 00dd2fc9
    impl Default for u64 {
        fn default() -> Self {
            0
        }
    }
<<<<<<< HEAD
    
=======

>>>>>>> 00dd2fc9
    impl Default for Foo {
        fn default() -> Self {
            Foo { a: Default::default() }
        }
    }
<<<<<<< HEAD
    
=======

>>>>>>> 00dd2fc9
    fn main(a: Foo) -> pub bool {
        a.is_default()
    }";
    assert_no_errors(src);
}

#[test]
fn check_trait_implementation_duplicate_method() {
    let src = "
    trait Default {
        fn default(x: Field, y: Field) -> Field;
    }
<<<<<<< HEAD
    
=======

>>>>>>> 00dd2fc9
    struct Foo {
        bar: Field,
        array: [Field; 2],
    }
<<<<<<< HEAD
    
=======

>>>>>>> 00dd2fc9
    impl Default for Foo {
        // Duplicate trait methods should not compile
        fn default(x: Field, y: Field) -> Field {
            y + 2 * x
        }
        // Duplicate trait methods should not compile
        fn default(x: Field, y: Field) -> Field {
            x + 2 * y
        }
    }
    
<<<<<<< HEAD
    fn main() {}";
=======
    fn main() {
        let _ = Foo { bar: 1, array: [2, 3] }; // silence Foo never constructed warning
    }";
>>>>>>> 00dd2fc9

    let errors = get_program_errors(src);
    assert!(!has_parser_error(&errors));
    assert!(errors.len() == 1, "Expected 1 error, got: {:?}", errors);

    for (err, _file_id) in errors {
        match &err {
            CompilationError::DefinitionError(DefCollectorErrorKind::Duplicate {
                typ,
                first_def,
                second_def,
            }) => {
                assert_eq!(typ, &DuplicateType::TraitAssociatedFunction);
                assert_eq!(first_def, "default");
                assert_eq!(second_def, "default");
            }
            _ => {
                panic!("No other errors are expected! Found = {:?}", err);
            }
        };
    }
}

#[test]
fn check_trait_wrong_method_return_type() {
    let src = "
    trait Default {
        fn default() -> Self;
    }
<<<<<<< HEAD
    
    struct Foo {
    }
    
=======

    struct Foo {
    }

>>>>>>> 00dd2fc9
    impl Default for Foo {
        fn default() -> Field {
            0
        }
    }
<<<<<<< HEAD
    
    fn main() {
=======

    fn main() {
        let _ = Foo {}; // silence Foo never constructed warning
>>>>>>> 00dd2fc9
    }
    ";
    let errors = get_program_errors(src);
    assert!(!has_parser_error(&errors));
    assert!(errors.len() == 1, "Expected 1 error, got: {:?}", errors);

    for (err, _file_id) in errors {
        match &err {
            CompilationError::TypeError(TypeCheckError::TypeMismatch {
                expected_typ,
                expr_typ,
                expr_span: _,
            }) => {
                assert_eq!(expected_typ, "Foo");
                assert_eq!(expr_typ, "Field");
            }
            _ => {
                panic!("No other errors are expected! Found = {:?}", err);
            }
        };
    }
}

#[test]
fn check_trait_wrong_method_return_type2() {
    let src = "
    trait Default {
        fn default(x: Field, y: Field) -> Self;
    }
<<<<<<< HEAD
    
=======

>>>>>>> 00dd2fc9
    struct Foo {
        bar: Field,
        array: [Field; 2],
    }
<<<<<<< HEAD
    
=======

>>>>>>> 00dd2fc9
    impl Default for Foo {
        fn default(x: Field, _y: Field) -> Field {
            x
        }
    }
<<<<<<< HEAD
    
    fn main() {
=======

    fn main() {
        let _ = Foo { bar: 1, array: [2, 3] }; // silence Foo never constructed warning
>>>>>>> 00dd2fc9
    }";
    let errors = get_program_errors(src);
    assert!(!has_parser_error(&errors));
    assert!(errors.len() == 1, "Expected 1 error, got: {:?}", errors);

    for (err, _file_id) in errors {
        match &err {
            CompilationError::TypeError(TypeCheckError::TypeMismatch {
                expected_typ,
                expr_typ,
                expr_span: _,
            }) => {
                assert_eq!(expected_typ, "Foo");
                assert_eq!(expr_typ, "Field");
            }
            _ => {
                panic!("No other errors are expected! Found = {:?}", err);
            }
        };
    }
}

#[test]
fn check_trait_missing_implementation() {
    let src = "
    trait Default {
        fn default(x: Field, y: Field) -> Self;
<<<<<<< HEAD
    
        fn method2(x: Field) -> Field;
    
    }
    
=======

        fn method2(x: Field) -> Field;

    }

>>>>>>> 00dd2fc9
    struct Foo {
        bar: Field,
        array: [Field; 2],
    }
<<<<<<< HEAD
    
=======

>>>>>>> 00dd2fc9
    impl Default for Foo {
        fn default(x: Field, y: Field) -> Self {
            Self { bar: x, array: [x,y] }
        }
    }
<<<<<<< HEAD
    
=======

>>>>>>> 00dd2fc9
    fn main() {
    }
    ";
    let errors = get_program_errors(src);
    assert!(!has_parser_error(&errors));
    assert!(errors.len() == 1, "Expected 1 error, got: {:?}", errors);

    for (err, _file_id) in errors {
        match &err {
            CompilationError::DefinitionError(DefCollectorErrorKind::TraitMissingMethod {
                trait_name,
                method_name,
                trait_impl_span: _,
            }) => {
                assert_eq!(trait_name, "Default");
                assert_eq!(method_name, "method2");
            }
            _ => {
                panic!("No other errors are expected! Found = {:?}", err);
            }
        };
    }
}

#[test]
fn check_trait_not_in_scope() {
    let src = "
    struct Foo {
        bar: Field,
        array: [Field; 2],
    }
<<<<<<< HEAD
    
=======

>>>>>>> 00dd2fc9
    // Default trait does not exist
    impl Default for Foo {
        fn default(x: Field, y: Field) -> Self {
            Self { bar: x, array: [x,y] }
        }
    }
<<<<<<< HEAD
    
    fn main() {
    }
    
=======

    fn main() {
    }

>>>>>>> 00dd2fc9
    ";
    let errors = get_program_errors(src);
    assert!(!has_parser_error(&errors));
    assert!(errors.len() == 1, "Expected 1 error, got: {:?}", errors);
    for (err, _file_id) in errors {
        match &err {
            CompilationError::DefinitionError(DefCollectorErrorKind::TraitNotFound {
                trait_path,
            }) => {
                assert_eq!(trait_path.as_string(), "Default");
            }
            _ => {
                panic!("No other errors are expected! Found = {:?}", err);
            }
        };
    }
}

#[test]
fn check_trait_wrong_method_name() {
    let src = "
    trait Default {
    }
<<<<<<< HEAD
    
=======

>>>>>>> 00dd2fc9
    struct Foo {
        bar: Field,
        array: [Field; 2],
    }
<<<<<<< HEAD
    
=======

>>>>>>> 00dd2fc9
    // wrong trait name method should not compile
    impl Default for Foo {
        fn does_not_exist(x: Field, y: Field) -> Self {
            Self { bar: x, array: [x,y] }
        }
    }
<<<<<<< HEAD
    
    fn main() {
=======

    fn main() {
        let _ = Foo { bar: 1, array: [2, 3] }; // silence Foo never constructed warning
>>>>>>> 00dd2fc9
    }";
    let compilation_errors = get_program_errors(src);
    assert!(!has_parser_error(&compilation_errors));
    assert!(
        compilation_errors.len() == 1,
        "Expected 1 compilation error, got: {:?}",
        compilation_errors
    );

    for (err, _file_id) in compilation_errors {
        match &err {
            CompilationError::DefinitionError(DefCollectorErrorKind::MethodNotInTrait {
                trait_name,
                impl_method,
            }) => {
                assert_eq!(trait_name, "Default");
                assert_eq!(impl_method, "does_not_exist");
            }
            _ => {
                panic!("No other errors are expected! Found = {:?}", err);
            }
        };
    }
}

#[test]
fn check_trait_wrong_parameter() {
    let src = "
    trait Default {
        fn default(x: Field) -> Self;
    }
<<<<<<< HEAD
    
    struct Foo {
        bar: u32,
    }
    
=======

    struct Foo {
        bar: u32,
    }

>>>>>>> 00dd2fc9
    impl Default for Foo {
        fn default(x: u32) -> Self {
            Foo {bar: x}
        }
    }
<<<<<<< HEAD
    
=======

>>>>>>> 00dd2fc9
    fn main() {
    }
    ";
    let errors = get_program_errors(src);
    assert!(!has_parser_error(&errors));
    assert!(errors.len() == 1, "Expected 1 error, got: {:?}", errors);

    for (err, _file_id) in errors {
        match &err {
            CompilationError::TypeError(TypeCheckError::TraitMethodParameterTypeMismatch {
                method_name,
                expected_typ,
                actual_typ,
                ..
            }) => {
                assert_eq!(method_name, "default");
                assert_eq!(expected_typ, "Field");
                assert_eq!(actual_typ, "u32");
            }
            _ => {
                panic!("No other errors are expected! Found = {:?}", err);
            }
        };
    }
}

#[test]
fn check_trait_wrong_parameter2() {
    let src = "
    trait Default {
        fn default(x: Field, y: Field) -> Self;
    }
<<<<<<< HEAD
    
=======

>>>>>>> 00dd2fc9
    struct Foo {
        bar: Field,
        array: [Field; 2],
    }
<<<<<<< HEAD
    
=======

>>>>>>> 00dd2fc9
    impl Default for Foo {
        fn default(x: Field, y: Foo) -> Self {
            Self { bar: x, array: [x, y.bar] }
        }
    }
<<<<<<< HEAD
    
=======

>>>>>>> 00dd2fc9
    fn main() {
    }";

    let errors = get_program_errors(src);
    assert!(!has_parser_error(&errors));
    assert!(errors.len() == 1, "Expected 1 error, got: {:?}", errors);

    for (err, _file_id) in errors {
        match &err {
            CompilationError::TypeError(TypeCheckError::TraitMethodParameterTypeMismatch {
                method_name,
                expected_typ,
                actual_typ,
                ..
            }) => {
                assert_eq!(method_name, "default");
                assert_eq!(expected_typ, "Field");
                assert_eq!(actual_typ, "Foo");
            }
            _ => {
                panic!("No other errors are expected! Found = {:?}", err);
            }
        };
    }
}

#[test]
fn check_trait_wrong_parameter_type() {
    let src = "
    pub trait Default {
        fn default(x: Field, y: NotAType) -> Field;
    }
<<<<<<< HEAD
    
=======

>>>>>>> 00dd2fc9
    fn main(x: Field, y: Field) {
        assert(y == x);
    }";
    let errors = get_program_errors(src);
    assert!(!has_parser_error(&errors));

    // This is a duplicate error in the name resolver & type checker.
    // In the elaborator there is no duplicate and only 1 error is issued
    assert!(errors.len() <= 2, "Expected 1 or 2 errors, got: {:?}", errors);

    for (err, _file_id) in errors {
        match &err {
            CompilationError::ResolverError(ResolverError::PathResolutionError(
                PathResolutionError::Unresolved(ident),
            )) => {
                assert_eq!(ident, "NotAType");
            }
            _ => {
                panic!("No other errors are expected! Found = {:?}", err);
            }
        };
    }
}

#[test]
fn check_trait_wrong_parameters_count() {
    let src = "
    trait Default {
        fn default(x: Field, y: Field) -> Self;
    }
<<<<<<< HEAD
    
=======

>>>>>>> 00dd2fc9
    struct Foo {
        bar: Field,
        array: [Field; 2],
    }
<<<<<<< HEAD
    
=======

>>>>>>> 00dd2fc9
    impl Default for Foo {
        fn default(x: Field) -> Self {
            Self { bar: x, array: [x, x] }
        }
    }
<<<<<<< HEAD
    
=======

>>>>>>> 00dd2fc9
    fn main() {
    }
    ";
    let errors = get_program_errors(src);
    assert!(!has_parser_error(&errors));
    assert!(errors.len() == 1, "Expected 1 error, got: {:?}", errors);
    for (err, _file_id) in errors {
        match &err {
            CompilationError::TypeError(TypeCheckError::MismatchTraitImplNumParameters {
                actual_num_parameters,
                expected_num_parameters,
                trait_name,
                method_name,
                ..
            }) => {
                assert_eq!(actual_num_parameters, &1_usize);
                assert_eq!(expected_num_parameters, &2_usize);
                assert_eq!(method_name, "default");
                assert_eq!(trait_name, "Default");
            }
            _ => {
                panic!("No other errors are expected in this test case! Found = {:?}", err);
            }
        };
    }
}

#[test]
fn check_trait_impl_for_non_type() {
    let src = "
    trait Default {
        fn default(x: Field, y: Field) -> Field;
    }

    impl Default for main {
        fn default(x: Field, y: Field) -> Field {
            x + y
        }
    }

    fn main() {}
    ";
    let errors = get_program_errors(src);
    assert!(!has_parser_error(&errors));
    assert!(errors.len() == 1, "Expected 1 error, got: {:?}", errors);
    for (err, _file_id) in errors {
        match &err {
            CompilationError::ResolverError(ResolverError::Expected { expected, got, .. }) => {
                assert_eq!(expected, "type");
                assert_eq!(got, "function");
            }
            _ => {
                panic!("No other errors are expected! Found = {:?}", err);
            }
        };
    }
}

#[test]
fn check_impl_struct_not_trait() {
    let src = "
    struct Foo {
        bar: Field,
        array: [Field; 2],
    }

    struct Default {
        x: Field,
<<<<<<< HEAD
        z: Field, 
    }
    
=======
        z: Field,
    }

>>>>>>> 00dd2fc9
    // Default is a struct not a trait
    impl Default for Foo {
        fn default(x: Field, y: Field) -> Self {
            Self { bar: x, array: [x,y] }
        }
    }
    
<<<<<<< HEAD
    fn main() {}
=======
    fn main() {
        let _ = Default { x: 1, z: 1 }; // silence Default never constructed warning
    }
>>>>>>> 00dd2fc9
    ";
    let errors = get_program_errors(src);
    assert!(!has_parser_error(&errors));
    assert!(errors.len() == 1, "Expected 1 error, got: {:?}", errors);
    for (err, _file_id) in errors {
        match &err {
            CompilationError::DefinitionError(DefCollectorErrorKind::NotATrait {
                not_a_trait_name,
            }) => {
                assert_eq!(not_a_trait_name.to_string(), "Default");
            }
            _ => {
                panic!("No other errors are expected! Found = {:?}", err);
            }
        };
    }
}

#[test]
fn check_trait_duplicate_declaration() {
    let src = "
    trait Default {
        fn default(x: Field, y: Field) -> Self;
    }
<<<<<<< HEAD
    
=======

>>>>>>> 00dd2fc9
    struct Foo {
        bar: Field,
        array: [Field; 2],
    }
<<<<<<< HEAD
    
=======

>>>>>>> 00dd2fc9
    impl Default for Foo {
        fn default(x: Field,y: Field) -> Self {
            Self { bar: x, array: [x,y] }
        }
    }
<<<<<<< HEAD
    
    
    trait Default {
        fn default(x: Field) -> Self;
    }
    
=======


    trait Default {
        fn default(x: Field) -> Self;
    }

>>>>>>> 00dd2fc9
    fn main() {
    }";
    let errors = get_program_errors(src);
    assert!(!has_parser_error(&errors));
    assert!(errors.len() == 1, "Expected 1 error, got: {:?}", errors);
    for (err, _file_id) in errors {
        match &err {
            CompilationError::DefinitionError(DefCollectorErrorKind::Duplicate {
                typ,
                first_def,
                second_def,
            }) => {
                assert_eq!(typ, &DuplicateType::Trait);
                assert_eq!(first_def, "Default");
                assert_eq!(second_def, "Default");
            }
            _ => {
                panic!("No other errors are expected! Found = {:?}", err);
            }
        };
    }
}

#[test]
fn check_trait_duplicate_implementation() {
    let src = "
    trait Default {
    }
    struct Foo {
        bar: Field,
    }
<<<<<<< HEAD
    
=======

>>>>>>> 00dd2fc9
    impl Default for Foo {
    }
    impl Default for Foo {
    }
    fn main() {
<<<<<<< HEAD
=======
        let _ = Foo { bar: 1 }; // silence Foo never constructed warning
>>>>>>> 00dd2fc9
    }
    ";
    let errors = get_program_errors(src);
    assert!(!has_parser_error(&errors));
    assert!(errors.len() == 2, "Expected 2 errors, got: {:?}", errors);
    for (err, _file_id) in errors {
        match &err {
            CompilationError::DefinitionError(DefCollectorErrorKind::OverlappingImpl {
                ..
            }) => (),
            CompilationError::DefinitionError(DefCollectorErrorKind::OverlappingImplNote {
                ..
            }) => (),
            _ => {
                panic!("No other errors are expected! Found = {:?}", err);
            }
        };
    }
}

#[test]
fn check_trait_duplicate_implementation_with_alias() {
    let src = "
    trait Default {
    }
<<<<<<< HEAD
    
    struct MyStruct {
    }
    
    type MyType = MyStruct;
    
    impl Default for MyStruct {
    }
    
    impl Default for MyType {
    }
    
    fn main() {
=======

    struct MyStruct {
    }

    type MyType = MyStruct;

    impl Default for MyStruct {
    }

    impl Default for MyType {
    }

    fn main() {
        let _ = MyStruct {}; // silence MyStruct never constructed warning
>>>>>>> 00dd2fc9
    }
    ";
    let errors = get_program_errors(src);
    assert!(!has_parser_error(&errors));
    assert!(errors.len() == 2, "Expected 2 errors, got: {:?}", errors);
    for (err, _file_id) in errors {
        match &err {
            CompilationError::DefinitionError(DefCollectorErrorKind::OverlappingImpl {
                ..
            }) => (),
            CompilationError::DefinitionError(DefCollectorErrorKind::OverlappingImplNote {
                ..
            }) => (),
            _ => {
                panic!("No other errors are expected! Found = {:?}", err);
            }
        };
    }
}

#[test]
fn test_impl_self_within_default_def() {
    let src = "
    trait Bar {
        fn ok(self) -> Self;

        fn ref_ok(self) -> Self {
            self.ok()
        }
    }

    impl<T> Bar for (T, T) where T: Bar {
        fn ok(self) -> Self {
            self
        }
    }";
    assert_no_errors(src);
}

#[test]
fn check_trait_as_type_as_fn_parameter() {
    let src = "
    trait Eq {
        fn eq(self, other: Self) -> bool;
    }

    struct Foo {
        a: u64,
    }

    impl Eq for Foo {
<<<<<<< HEAD
        fn eq(self, other: Foo) -> bool { self.a == other.a } 
=======
        fn eq(self, other: Foo) -> bool { self.a == other.a }
>>>>>>> 00dd2fc9
    }

    fn test_eq(x: impl Eq) -> bool {
        x.eq(x)
    }

    fn main(a: Foo) -> pub bool {
        test_eq(a)
    }";
    assert_no_errors(src);
}

#[test]
fn check_trait_as_type_as_two_fn_parameters() {
    let src = "
    trait Eq {
        fn eq(self, other: Self) -> bool;
    }

    trait Test {
        fn test(self) -> bool;
    }

    struct Foo {
        a: u64,
    }

    impl Eq for Foo {
<<<<<<< HEAD
        fn eq(self, other: Foo) -> bool { self.a == other.a } 
    }

    impl Test for u64 {
        fn test(self) -> bool { self == self } 
=======
        fn eq(self, other: Foo) -> bool { self.a == other.a }
    }

    impl Test for u64 {
        fn test(self) -> bool { self == self }
>>>>>>> 00dd2fc9
    }

    fn test_eq(x: impl Eq, y: impl Test) -> bool {
        x.eq(x) == y.test()
    }

    fn main(a: Foo, b: u64) -> pub bool {
        test_eq(a, b)
    }";
    assert_no_errors(src);
}
<<<<<<< HEAD
=======

fn get_program_captures(src: &str) -> Vec<Vec<String>> {
    let (program, context, _errors) = get_program(src);
    let interner = context.def_interner;
    let mut all_captures: Vec<Vec<String>> = Vec::new();
    for func in program.into_sorted().functions {
        let func_id = interner.find_function(func.item.name()).unwrap();
        let hir_func = interner.function(&func_id);
        // Iterate over function statements and apply filtering function
        find_lambda_captures(hir_func.block(&interner).statements(), &interner, &mut all_captures);
    }
    all_captures
}

fn find_lambda_captures(stmts: &[StmtId], interner: &NodeInterner, result: &mut Vec<Vec<String>>) {
    for stmt_id in stmts.iter() {
        let hir_stmt = interner.statement(stmt_id);
        let expr_id = match hir_stmt {
            HirStatement::Expression(expr_id) => expr_id,
            HirStatement::Let(let_stmt) => let_stmt.expression,
            HirStatement::Assign(assign_stmt) => assign_stmt.expression,
            HirStatement::Constrain(constr_stmt) => constr_stmt.0,
            HirStatement::Semi(semi_expr) => semi_expr,
            HirStatement::For(for_loop) => for_loop.block,
            HirStatement::Error => panic!("Invalid HirStatement!"),
            HirStatement::Break => panic!("Unexpected break"),
            HirStatement::Continue => panic!("Unexpected continue"),
            HirStatement::Comptime(_) => panic!("Unexpected comptime"),
        };
        let expr = interner.expression(&expr_id);

        get_lambda_captures(expr, interner, result); // TODO: dyn filter function as parameter
    }
}

fn get_lambda_captures(
    expr: HirExpression,
    interner: &NodeInterner,
    result: &mut Vec<Vec<String>>,
) {
    if let HirExpression::Lambda(lambda_expr) = expr {
        let mut cur_capture = Vec::new();

        for capture in lambda_expr.captures.iter() {
            cur_capture.push(interner.definition(capture.ident.id).name.clone());
        }
        result.push(cur_capture);

        // Check for other captures recursively within the lambda body
        let hir_body_expr = interner.expression(&lambda_expr.body);
        if let HirExpression::Block(block_expr) = hir_body_expr {
            find_lambda_captures(block_expr.statements(), interner, result);
        }
    }
}

#[test]
fn resolve_empty_function() {
    let src = "
        fn main() {

        }
    ";
    assert_no_errors(src);
}
#[test]
fn resolve_basic_function() {
    let src = r#"
        fn main(x : Field) {
            let y = x + x;
            assert(y == x);
        }
    "#;
    assert_no_errors(src);
}
#[test]
fn resolve_unused_var() {
    let src = r#"
        fn main(x : Field) {
            let y = x + x;
            assert(x == x);
        }
    "#;

    let errors = get_program_errors(src);
    assert!(errors.len() == 1, "Expected 1 error, got: {:?}", errors);
    // It should be regarding the unused variable
    match &errors[0].0 {
        CompilationError::ResolverError(ResolverError::UnusedVariable { ident }) => {
            assert_eq!(&ident.0.contents, "y");
        }
        _ => unreachable!("we should only have an unused var error"),
    }
}

#[test]
fn resolve_unresolved_var() {
    let src = r#"
        fn main(x : Field) {
            let y = x + x;
            assert(y == z);
        }
    "#;
    let errors = get_program_errors(src);
    assert!(errors.len() == 1, "Expected 1 error, got: {:?}", errors);
    // It should be regarding the unresolved var `z` (Maybe change to undeclared and special case)
    match &errors[0].0 {
        CompilationError::ResolverError(ResolverError::VariableNotDeclared { name, span: _ }) => {
            assert_eq!(name, "z");
        }
        _ => unimplemented!("we should only have an unresolved variable"),
    }
}

#[test]
fn unresolved_path() {
    let src = "
        fn main(x : Field) {
            let _z = some::path::to::a::func(x);
        }
    ";
    let errors = get_program_errors(src);
    assert!(errors.len() == 1, "Expected 1 error, got: {:?}", errors);
    for (compilation_error, _file_id) in errors {
        match compilation_error {
            CompilationError::ResolverError(err) => {
                match err {
                    ResolverError::PathResolutionError(PathResolutionError::Unresolved(name)) => {
                        assert_eq!(name.to_string(), "some");
                    }
                    _ => unimplemented!("we should only have an unresolved function"),
                };
            }
            _ => unimplemented!(),
        }
    }
}

#[test]
fn resolve_literal_expr() {
    let src = r#"
        fn main(x : Field) {
            let y = 5;
            assert(y == x);
        }
    "#;
    assert_no_errors(src);
}

#[test]
fn multiple_resolution_errors() {
    let src = r#"
        fn main(x : Field) {
           let y = foo::bar(x);
           let z = y + a;
        }
    "#;

    let errors = get_program_errors(src);
    assert!(errors.len() == 3, "Expected 3 errors, got: {:?}", errors);

    // Errors are:
    // `a` is undeclared
    // `z` is unused
    // `foo::bar` does not exist
    for (compilation_error, _file_id) in errors {
        match compilation_error {
            CompilationError::ResolverError(err) => {
                match err {
                    ResolverError::UnusedVariable { ident } => {
                        assert_eq!(&ident.0.contents, "z");
                    }
                    ResolverError::VariableNotDeclared { name, .. } => {
                        assert_eq!(name, "a");
                    }
                    ResolverError::PathResolutionError(PathResolutionError::Unresolved(name)) => {
                        assert_eq!(name.to_string(), "foo");
                    }
                    _ => unimplemented!(),
                };
            }
            _ => unimplemented!(),
        }
    }
}

#[test]
fn resolve_prefix_expr() {
    let src = r#"
        fn main(x : Field) {
            let _y = -x;
        }
    "#;
    assert_no_errors(src);
}

#[test]
fn resolve_for_expr() {
    let src = r#"
        fn main(x : u64) {
            for i in 1..20 {
                let _z = x + i;
            };
        }
    "#;
    assert_no_errors(src);
}

#[test]
fn resolve_call_expr() {
    let src = r#"
        fn main(x : Field) {
            let _z = foo(x);
        }

        fn foo(x : Field) -> Field {
            x
        }
    "#;
    assert_no_errors(src);
}

#[test]
fn resolve_shadowing() {
    let src = r#"
        fn main(x : Field) {
            let x = foo(x);
            let x = x;
            let (x, x) = (x, x);
            let _ = x;
        }

        fn foo(x : Field) -> Field {
            x
        }
    "#;
    assert_no_errors(src);
}

#[test]
fn resolve_basic_closure() {
    let src = r#"
        fn main(x : Field) -> pub Field {
            let closure = |y| y + x;
            closure(x)
        }
    "#;
    assert_no_errors(src);
}

#[test]
fn resolve_simplified_closure() {
    // based on bug https://github.com/noir-lang/noir/issues/1088

    let src = r#"fn do_closure(x: Field) -> Field {
        let y = x;
        let ret_capture = || {
          y
        };
        ret_capture()
      }

      fn main(x: Field) {
          assert(do_closure(x) == 100);
      }

      "#;
    let parsed_captures = get_program_captures(src);
    let expected_captures = vec![vec!["y".to_string()]];
    assert_eq!(expected_captures, parsed_captures);
}

#[test]
fn resolve_complex_closures() {
    let src = r#"
        fn main(x: Field) -> pub Field {
            let closure_without_captures = |x: Field| -> Field { x + x };
            let a = closure_without_captures(1);

            let closure_capturing_a_param = |y: Field| -> Field { y + x };
            let b = closure_capturing_a_param(2);

            let closure_capturing_a_local_var = |y: Field| -> Field { y + b };
            let c = closure_capturing_a_local_var(3);

            let closure_with_transitive_captures = |y: Field| -> Field {
                let d = 5;
                let nested_closure = |z: Field| -> Field {
                    let doubly_nested_closure = |w: Field| -> Field { w + x + b };
                    a + z + y + d + x + doubly_nested_closure(4) + x + y
                };
                let res = nested_closure(5);
                res
            };

            a + b + c + closure_with_transitive_captures(6)
        }
    "#;
    assert_no_errors(src);

    let expected_captures = vec![
        vec![],
        vec!["x".to_string()],
        vec!["b".to_string()],
        vec!["x".to_string(), "b".to_string(), "a".to_string()],
        vec!["x".to_string(), "b".to_string(), "a".to_string(), "y".to_string(), "d".to_string()],
        vec!["x".to_string(), "b".to_string()],
    ];

    let parsed_captures = get_program_captures(src);

    assert_eq!(expected_captures, parsed_captures);
}

#[test]
fn resolve_fmt_strings() {
    let src = r#"
        fn main() {
            let string = f"this is i: {i}";
            println(string);

            println(f"I want to print {0}");

            let new_val = 10;
            println(f"random_string{new_val}{new_val}");
        }
        fn println<T>(x : T) -> T {
            x
        }
    "#;

    let errors = get_program_errors(src);
    assert!(errors.len() == 5, "Expected 5 errors, got: {:?}", errors);

    for (err, _file_id) in errors {
        match &err {
            CompilationError::ResolverError(ResolverError::VariableNotDeclared {
                name, ..
            }) => {
                assert_eq!(name, "i");
            }
            CompilationError::ResolverError(ResolverError::NumericConstantInFormatString {
                name,
                ..
            }) => {
                assert_eq!(name, "0");
            }
            CompilationError::TypeError(TypeCheckError::UnusedResultError {
                expr_type: _,
                expr_span,
            }) => {
                let a = src.get(expr_span.start() as usize..expr_span.end() as usize).unwrap();
                assert!(
                    a == "println(string)"
                        || a == "println(f\"I want to print {0}\")"
                        || a == "println(f\"random_string{new_val}{new_val}\")"
                );
            }
            _ => unimplemented!(),
        };
    }
}

fn check_rewrite(src: &str, expected: &str) {
    let (_program, mut context, _errors) = get_program(src);
    let main_func_id = context.def_interner.find_function("main").unwrap();
    let program = monomorphize(main_func_id, &mut context.def_interner).unwrap();
    assert!(format!("{}", program) == expected);
}

#[test]
fn simple_closure_with_no_captured_variables() {
    let src = r#"
    fn main() -> pub Field {
        let x = 1;
        let closure = || x;
        closure()
    }
    "#;

    let expected_rewrite = r#"fn main$f0() -> Field {
    let x$0 = 1;
    let closure$3 = {
        let closure_variable$2 = {
            let env$1 = (x$l0);
            (env$l1, lambda$f1)
        };
        closure_variable$l2
    };
    {
        let tmp$4 = closure$l3;
        tmp$l4.1(tmp$l4.0)
    }
}
fn lambda$f1(mut env$l1: (Field)) -> Field {
    env$l1.0
}
"#;
    check_rewrite(src, expected_rewrite);
}

#[test]
fn deny_cyclic_globals() {
    let src = r#"
        global A = B;
        global B = A;
        fn main() {}
    "#;
    assert_eq!(get_program_errors(src).len(), 1);
}

#[test]
fn deny_cyclic_type_aliases() {
    let src = r#"
        type A = B;
        type B = A;
        fn main() {}
    "#;
    assert_eq!(get_program_errors(src).len(), 1);
}

#[test]
fn ensure_nested_type_aliases_type_check() {
    let src = r#"
        type A = B;
        type B = u8;
        fn main() {
            let _a: A = 0 as u16;
        }
    "#;
    assert_eq!(get_program_errors(src).len(), 1);
}

#[test]
fn type_aliases_in_entry_point() {
    let src = r#"
        type Foo = u8;
        fn main(_x: Foo) {}
    "#;
    assert_eq!(get_program_errors(src).len(), 0);
}

#[test]
fn operators_in_global_used_in_type() {
    let src = r#"
        global ONE: u32 = 1;
        global COUNT: u32 = ONE + 2;
        fn main() {
            let _array: [Field; COUNT] = [1, 2, 3];
        }
    "#;
    assert_eq!(get_program_errors(src).len(), 0);
}

#[test]
fn break_and_continue_in_constrained_fn() {
    let src = r#"
        fn main() {
            for i in 0 .. 10 {
                if i == 2 {
                    continue;
                }
                if i == 5 {
                    break;
                }
            }
        }
    "#;
    assert_eq!(get_program_errors(src).len(), 2);
}

#[test]
fn break_and_continue_outside_loop() {
    let src = r#"
        unconstrained fn main() {
            continue;
            break;
        }
    "#;
    assert_eq!(get_program_errors(src).len(), 2);
}

// Regression for #2540
#[test]
fn for_loop_over_array() {
    let src = r#"
        fn hello<let N: u32>(_array: [u1; N]) {
            for _ in 0..N {}
        }

        fn main() {
            let array: [u1; 2] = [0, 1];
            hello(array);
        }
    "#;
    let errors = get_program_errors(src);
    assert_eq!(errors.len(), 0);
}

// Regression for #4545
#[test]
fn type_aliases_in_main() {
    let src = r#"
        type Outer<let N: u32> = [u8; N];
        fn main(_arg: Outer<1>) {}
    "#;
    assert_eq!(get_program_errors(src).len(), 0);
}

#[test]
fn ban_mutable_globals() {
    // Mutable globals are only allowed in a comptime context
    let src = r#"
        mut global FOO: Field = 0;
        fn main() {
            let _ = FOO; // silence FOO never used warning
        }
    "#;
    assert_eq!(get_program_errors(src).len(), 1);
}

#[test]
fn deny_inline_attribute_on_unconstrained() {
    let src = r#"
        #[no_predicates]
        unconstrained pub fn foo(x: Field, y: Field) {
            assert(x != y);
        }
    "#;
    let errors = get_program_errors(src);
    assert_eq!(errors.len(), 1);
    assert!(matches!(
        errors[0].0,
        CompilationError::ResolverError(ResolverError::NoPredicatesAttributeOnUnconstrained { .. })
    ));
}

#[test]
fn deny_fold_attribute_on_unconstrained() {
    let src = r#"
        #[fold]
        unconstrained pub fn foo(x: Field, y: Field) {
            assert(x != y);
        }
    "#;
    let errors = get_program_errors(src);
    assert_eq!(errors.len(), 1);
    assert!(matches!(
        errors[0].0,
        CompilationError::ResolverError(ResolverError::FoldAttributeOnUnconstrained { .. })
    ));
}

#[test]
fn specify_function_types_with_turbofish() {
    let src = r#"
        trait Default {
            fn default() -> Self;
        }

        impl Default for Field {
            fn default() -> Self { 0 }
        }

        impl Default for u64 {
            fn default() -> Self { 0 }
        }

        // Need the above as we don't have access to the stdlib here.
        // We also need to construct a concrete value of `U` without giving away its type
        // as otherwise the unspecified type is ignored.

        fn generic_func<T, U>() -> (T, U) where T: Default, U: Default {
            (T::default(), U::default())
        }

        fn main() {
            let _ = generic_func::<u64, Field>();
        }
    "#;
    let errors = get_program_errors(src);
    assert_eq!(errors.len(), 0);
}

#[test]
fn specify_method_types_with_turbofish() {
    let src = r#"
        trait Default {
            fn default() -> Self;
        }

        impl Default for Field {
            fn default() -> Self { 0 }
        }

        // Need the above as we don't have access to the stdlib here.
        // We also need to construct a concrete value of `U` without giving away its type
        // as otherwise the unspecified type is ignored.

        struct Foo<T> {
            inner: T
        }

        impl<T> Foo<T> {
            fn generic_method<U>(_self: Self) -> U where U: Default {
                U::default()
            }
        }

        fn main() {
            let foo: Foo<Field> = Foo { inner: 1 };
            let _ = foo.generic_method::<Field>();
        }
    "#;
    let errors = get_program_errors(src);
    assert_eq!(errors.len(), 0);
}

#[test]
fn incorrect_turbofish_count_function_call() {
    let src = r#"
        trait Default {
            fn default() -> Self;
        }

        impl Default for Field {
            fn default() -> Self { 0 }
        }

        impl Default for u64 {
            fn default() -> Self { 0 }
        }

        // Need the above as we don't have access to the stdlib here.
        // We also need to construct a concrete value of `U` without giving away its type
        // as otherwise the unspecified type is ignored.

        fn generic_func<T, U>() -> (T, U) where T: Default, U: Default {
            (T::default(), U::default())
        }

        fn main() {
            let _ = generic_func::<u64, Field, Field>();
        }
    "#;
    let errors = get_program_errors(src);
    assert_eq!(errors.len(), 1);
    assert!(matches!(
        errors[0].0,
        CompilationError::TypeError(TypeCheckError::IncorrectTurbofishGenericCount { .. }),
    ));
}

#[test]
fn incorrect_turbofish_count_method_call() {
    let src = r#"
        trait Default {
            fn default() -> Self;
        }

        impl Default for Field {
            fn default() -> Self { 0 }
        }

        // Need the above as we don't have access to the stdlib here.
        // We also need to construct a concrete value of `U` without giving away its type
        // as otherwise the unspecified type is ignored.

        struct Foo<T> {
            inner: T
        }

        impl<T> Foo<T> {
            fn generic_method<U>(_self: Self) -> U where U: Default {
                U::default()
            }
        }

        fn main() {
            let foo: Foo<Field> = Foo { inner: 1 };
            let _ = foo.generic_method::<Field, u32>();
        }
    "#;
    let errors = get_program_errors(src);
    assert_eq!(errors.len(), 1);
    assert!(matches!(
        errors[0].0,
        CompilationError::TypeError(TypeCheckError::IncorrectTurbofishGenericCount { .. }),
    ));
}

#[test]
fn struct_numeric_generic_in_function() {
    let src = r#"
    struct Foo {
        inner: u64
    }

    pub fn bar<let N: Foo>() { 
        let _ = Foo { inner: 1 }; // silence Foo never constructed warning
    }
    "#;
    let errors = get_program_errors(src);
    assert_eq!(errors.len(), 1);
    assert!(matches!(
        errors[0].0,
        CompilationError::ResolverError(ResolverError::UnsupportedNumericGenericType { .. }),
    ));
}

#[test]
fn struct_numeric_generic_in_struct() {
    let src = r#"
    pub struct Foo {
        inner: u64
    }

    pub struct Bar<let N: Foo> { }
    "#;
    let errors = get_program_errors(src);
    assert_eq!(errors.len(), 1);
    assert!(matches!(
        errors[0].0,
        CompilationError::ResolverError(ResolverError::UnsupportedNumericGenericType(_)),
    ));
}

#[test]
fn bool_numeric_generic() {
    let src = r#"
    pub fn read<let N: bool>() -> Field {
        if N {
            0
        } else {
            1
        }
    }
    "#;
    let errors = get_program_errors(src);
    assert_eq!(errors.len(), 1);
    assert!(matches!(
        errors[0].0,
        CompilationError::ResolverError(ResolverError::UnsupportedNumericGenericType { .. }),
    ));
}

#[test]
fn numeric_generic_binary_operation_type_mismatch() {
    let src = r#"
    pub fn foo<let N: Field>() -> bool {
        let mut check: bool = true;
        check = N;
        check
    }
    "#;
    let errors = get_program_errors(src);
    assert_eq!(errors.len(), 1);
    assert!(matches!(
        errors[0].0,
        CompilationError::TypeError(TypeCheckError::TypeMismatchWithSource { .. }),
    ));
}

#[test]
fn bool_generic_as_loop_bound() {
    let src = r#"
    pub fn read<let N: bool>() { // error here
        let mut fields = [0; N]; // error here
        for i in 0..N {  // error here
            fields[i] = i + 1;
        }
        assert(fields[0] == 1);
    }
    "#;
    let errors = get_program_errors(src);
    assert_eq!(errors.len(), 3);
    assert!(matches!(
        errors[0].0,
        CompilationError::ResolverError(ResolverError::UnsupportedNumericGenericType { .. }),
    ));

    assert!(matches!(
        errors[1].0,
        CompilationError::TypeError(TypeCheckError::TypeKindMismatch { .. }),
    ));

    let CompilationError::TypeError(TypeCheckError::TypeMismatch {
        expected_typ, expr_typ, ..
    }) = &errors[2].0
    else {
        panic!("Got an error other than a type mismatch");
    };

    assert_eq!(expected_typ, "Field");
    assert_eq!(expr_typ, "bool");
}

#[test]
fn numeric_generic_in_function_signature() {
    let src = r#"
    pub fn foo<let N: u32>(arr: [Field; N]) -> [Field; N] { arr }
    "#;
    assert_no_errors(src);
}

#[test]
fn numeric_generic_as_struct_field_type_fails() {
    let src = r#"
    pub struct Foo<let N: u32> {
        a: Field,
        b: N,
    }
    "#;
    let errors = get_program_errors(src);
    assert_eq!(errors.len(), 1);
    assert!(matches!(
        errors[0].0,
        CompilationError::TypeError(TypeCheckError::TypeKindMismatch { .. }),
    ));
}

#[test]
fn normal_generic_as_array_length() {
    let src = r#"
    pub struct Foo<N> {
        a: Field,
        b: [Field; N],
    }
    "#;
    let errors = get_program_errors(src);
    assert_eq!(errors.len(), 1);
    assert!(matches!(
        errors[0].0,
        CompilationError::TypeError(TypeCheckError::TypeKindMismatch { .. }),
    ));
}

#[test]
fn numeric_generic_as_param_type() {
    let src = r#"
    pub fn foo<let I: u32>(x: I) -> I {
        let _q: I = 5;
        x
    }
    "#;
    let errors = get_program_errors(src);
    assert_eq!(errors.len(), 3);

    // Error from the parameter type
    assert!(matches!(
        errors[0].0,
        CompilationError::TypeError(TypeCheckError::TypeKindMismatch { .. }),
    ));
    // Error from the let statement annotated type
    assert!(matches!(
        errors[1].0,
        CompilationError::TypeError(TypeCheckError::TypeKindMismatch { .. }),
    ));
    // Error from the return type
    assert!(matches!(
        errors[1].0,
        CompilationError::TypeError(TypeCheckError::TypeKindMismatch { .. }),
    ));
}

#[test]
fn numeric_generic_as_unused_param_type() {
    let src = r#"
    pub fn foo<let I: u32>(_x: I) { }
    "#;
    let errors = get_program_errors(src);
    assert_eq!(errors.len(), 1);
    assert!(matches!(
        errors[0].0,
        CompilationError::TypeError(TypeCheckError::TypeKindMismatch { .. }),
    ));
}

#[test]
fn numeric_generic_as_unused_trait_fn_param_type() {
    let src = r#"
    trait Foo {
        fn foo<let I: u32>(_x: I) { }
    }
    "#;
    let errors = get_program_errors(src);
    assert_eq!(errors.len(), 2);
    assert!(matches!(
        errors[0].0,
        CompilationError::TypeError(TypeCheckError::TypeKindMismatch { .. }),
    ));
    // Foo is unused
    assert!(matches!(
        errors[1].0,
        CompilationError::ResolverError(ResolverError::UnusedItem { .. }),
    ));
}

#[test]
fn numeric_generic_as_return_type() {
    let src = r#"
    // std::mem::zeroed() without stdlib
    trait Zeroed {
        fn zeroed<T>(self) -> T;
    }

    fn foo<T, let I: Field>(x: T) -> I where T: Zeroed {
        x.zeroed()
    }

    fn main() {}
    "#;
    let errors = get_program_errors(src);
    assert_eq!(errors.len(), 2);

    // Error from the return type
    assert!(matches!(
        errors[0].0,
        CompilationError::TypeError(TypeCheckError::TypeKindMismatch { .. }),
    ));
    // foo is unused
    assert!(matches!(
        errors[1].0,
        CompilationError::ResolverError(ResolverError::UnusedItem { .. }),
    ));
}

#[test]
fn numeric_generic_used_in_nested_type_fails() {
    let src = r#"
    pub struct Foo<let N: u32> {
        a: Field,
        b: Bar<N>,
    }
    pub struct Bar<let N: u32> {
        inner: N
    }
    "#;
    let errors = get_program_errors(src);
    assert_eq!(errors.len(), 1);
    assert!(matches!(
        errors[0].0,
        CompilationError::TypeError(TypeCheckError::TypeKindMismatch { .. }),
    ));
}

#[test]
fn normal_generic_used_in_nested_array_length_fail() {
    let src = r#"
    pub struct Foo<N> {
        a: Field,
        b: Bar<N>,
    }
    pub struct Bar<let N: u32> {
        inner: [Field; N]
    }
    "#;
    let errors = get_program_errors(src);
    assert_eq!(errors.len(), 1);
    assert!(matches!(
        errors[0].0,
        CompilationError::TypeError(TypeCheckError::TypeKindMismatch { .. }),
    ));
}

#[test]
fn numeric_generic_used_in_nested_type_pass() {
    // The order of these structs should not be changed to make sure
    // that we are accurately resolving all struct generics before struct fields
    let src = r#"
    pub struct NestedNumeric<let N: u32> {
        a: Field,
        b: InnerNumeric<N>
    }
    pub struct InnerNumeric<let N: u32> {
        inner: [u64; N],
    }
    "#;
    assert_no_errors(src);
}

#[test]
fn numeric_generic_used_in_trait() {
    // We want to make sure that `N` in `impl<let N: u32, T> Deserialize<N, T>` does
    // not trigger `expected type, found numeric generic parameter N` as the trait
    // does in fact expect a numeric generic.
    let src = r#"
    struct MyType<T> {
        a: Field,
        b: Field,
        c: Field,
        d: T,
    }

    impl<let N: u32, T> Deserialize<N, T> for MyType<T> {
        fn deserialize(fields: [Field; N], other: T) -> Self {
            MyType { a: fields[0], b: fields[1], c: fields[2], d: other }
        }
    }

    trait Deserialize<let N: u32, T> {
        fn deserialize(fields: [Field; N], other: T) -> Self;
    }
    "#;
    assert_no_errors(src);
}

#[test]
fn numeric_generic_in_trait_impl_with_extra_impl_generics() {
    let src = r#"
    trait Default {
        fn default() -> Self;
    }

    struct MyType<T> {
        a: Field,
        b: Field,
        c: Field,
        d: T,
    }

    // Make sure that `T` is placed before `N` as we want to test that the order of the generics is correctly maintained.
    // `N` is used first in the trait impl generics (`Deserialize<N> for MyType<T>`).
    // We want to make sure that the compiler correctly accounts for that `N` has a numeric kind
    // while `T` has a normal kind.
    impl<T, let N: u32> Deserialize<N> for MyType<T> where T: Default {
        fn deserialize(fields: [Field; N]) -> Self {
            MyType { a: fields[0], b: fields[1], c: fields[2], d: T::default() }
        }
    }

    trait Deserialize<let N: u32> {
        fn deserialize(fields: [Field; N]) -> Self;
    }
    "#;
    assert_no_errors(src);
}

#[test]
fn numeric_generic_used_in_where_clause() {
    let src = r#"
    trait Deserialize<let N: u32> {
        fn deserialize(fields: [Field; N]) -> Self;
    }

    pub fn read<T, let N: u32>() -> T where T: Deserialize<N> {
        let mut fields: [Field; N] = [0; N];
        for i in 0..N {
            fields[i] = i as Field + 1;
        }
        T::deserialize(fields)
    }
    "#;
    assert_no_errors(src);
}

#[test]
fn numeric_generic_used_in_turbofish() {
    let src = r#"
    pub fn double<let N: u32>() -> u32 {
        // Used as an expression
        N * 2
    }

    pub fn double_numeric_generics_test() {
        // Example usage of a numeric generic arguments.
        assert(double::<9>() == 18);
        assert(double::<7 + 8>() == 30);
    }
    "#;
    assert_no_errors(src);
}

#[test]
fn constant_used_with_numeric_generic() {
    let src = r#"
    struct ValueNote {
        value: Field,
    }

    trait Serialize<let N: u32> {
        fn serialize(self) -> [Field; N];
    }

    impl Serialize<1> for ValueNote {
        fn serialize(self) -> [Field; 1] {
            [self.value]
        }
    }

    fn main() {
        let _ = ValueNote { value: 1 }; // silence ValueNote never constructed warning
    }
    "#;
    assert_no_errors(src);
}

#[test]
fn normal_generic_used_when_numeric_expected_in_where_clause() {
    let src = r#"
    trait Deserialize<let N: u32> {
        fn deserialize(fields: [Field; N]) -> Self;
    }

    pub fn read<T, N>() -> T where T: Deserialize<N> {
        T::deserialize([0, 1])
    }
    "#;
    let errors = get_program_errors(src);
    assert_eq!(errors.len(), 1);
    assert!(matches!(
        errors[0].0,
        CompilationError::TypeError(TypeCheckError::TypeKindMismatch { .. }),
    ));

    let src = r#"
    trait Deserialize<let N: u32> {
        fn deserialize(fields: [Field; N]) -> Self;
    }

    pub fn read<T, N>() -> T where T: Deserialize<N> {
        let mut fields: [Field; N] = [0; N];
        for i in 0..N {
            fields[i] = i as Field + 1;
        }
        T::deserialize(fields)
    }
    "#;
    let errors = get_program_errors(src);
    assert_eq!(errors.len(), 4);
    assert!(matches!(
        errors[0].0,
        CompilationError::TypeError(TypeCheckError::TypeKindMismatch { .. }),
    ));
    assert!(matches!(
        errors[1].0,
        CompilationError::TypeError(TypeCheckError::TypeKindMismatch { .. }),
    ));
    assert!(matches!(
        errors[2].0,
        CompilationError::TypeError(TypeCheckError::TypeKindMismatch { .. }),
    ));
    // N
    assert!(matches!(
        errors[3].0,
        CompilationError::ResolverError(ResolverError::VariableNotDeclared { .. }),
    ));
}

#[test]
fn numeric_generics_type_kind_mismatch() {
    let src = r#"
    fn foo<let N: u32>() -> u16 {
        N as u16
    }

    global J: u16 = 10;

    fn bar<let N: u16>() -> u16 {
        foo::<J>()
    }

    global M: u16 = 3;
    
    fn main() {
        let _ = bar::<M>();
    }
    "#;
    let errors = get_program_errors(src);
    assert_eq!(errors.len(), 1);
    assert!(matches!(
        errors[0].0,
        CompilationError::TypeError(TypeCheckError::TypeKindMismatch { .. }),
    ));
}

#[test]
fn numeric_generics_value_kind_mismatch_u32_u64() {
    let src = r#"
    struct BoundedVec<T, let MaxLen: u32> {
        storage: [T; MaxLen],
        // can't be compared to MaxLen: u32
        // can't be used to index self.storage
        len: u64,
    }

    impl<T, let MaxLen: u32> BoundedVec<T, MaxLen> {
        pub fn extend_from_bounded_vec<let Len: u32>(&mut self, _vec: BoundedVec<T, Len>) { 
            // We do this to avoid an unused variable warning on `self`
            let _ = self.len;
            for _ in 0..Len { }
        }

        pub fn push(&mut self, elem: T) {
            assert(self.len < MaxLen, "push out of bounds");
            self.storage[self.len] = elem;
            self.len += 1;
        }
    }

    fn main() {
        let _ = BoundedVec { storage: [1], len: 1 }; // silence never constructed warning
    }
    "#;
    let errors = get_program_errors(src);
    assert_eq!(errors.len(), 1);
    assert!(matches!(
        errors[0].0,
        CompilationError::TypeError(TypeCheckError::IntegerBitWidth {
            bit_width_x: IntegerBitSize::SixtyFour,
            bit_width_y: IntegerBitSize::ThirtyTwo,
            ..
        }),
    ));
}

#[test]
fn quote_code_fragments() {
    // This test ensures we can quote (and unquote/splice) code fragments
    // which by themselves are not valid code. They only need to be valid
    // by the time they are unquoted into the macro's call site.
    let src = r#"
        fn main() {
            comptime {
                concat!(quote { assert( }, quote { false); });
            }
        }

        comptime fn concat(a: Quoted, b: Quoted) -> Quoted {
            quote { $a $b }
        }
    "#;
    let errors = get_program_errors(src);
    assert_eq!(errors.len(), 1);

    use InterpreterError::FailingConstraint;
    assert!(matches!(&errors[0].0, CompilationError::InterpreterError(FailingConstraint { .. })));
}

#[test]
fn impl_stricter_than_trait_no_trait_method_constraints() {
    // This test ensures that the error we get from the where clause on the trait impl method
    // is a `DefCollectorErrorKind::ImplIsStricterThanTrait` error.
    let src = r#"
    trait Serialize<let N: u32> {
        // We want to make sure we trigger the error when override a trait method
        // which itself has no trait constraints.
        fn serialize(self) -> [Field; N];
    }

    trait ToField {
        fn to_field(self) -> Field;
    }

    fn process_array<let N: u32>(array: [Field; N]) -> Field {
        array[0]
    }

    fn serialize_thing<A, let N: u32>(thing: A) -> [Field; N] where A: Serialize<N> {
        thing.serialize()
    }

    struct MyType<T> {
        a: T,
        b: T,
    }

    impl<T> Serialize<2> for MyType<T> {
        fn serialize(self) -> [Field; 2] where T: ToField {
            [ self.a.to_field(), self.b.to_field() ]
        }
    }

    impl<T> MyType<T> {
        fn do_thing_with_serialization_with_extra_steps(self) -> Field {
            process_array(serialize_thing(self))
        }
    }

    fn main() {
        let _ = MyType { a: 1, b: 1 }; // silence MyType never constructed warning
    }
    "#;

    let errors = get_program_errors(src);
    assert_eq!(errors.len(), 1);
    assert!(matches!(
        &errors[0].0,
        CompilationError::DefinitionError(DefCollectorErrorKind::ImplIsStricterThanTrait { .. })
    ));
}

#[test]
fn impl_stricter_than_trait_different_generics() {
    let src = r#"
    trait Default { }

    // Object type of the trait constraint differs
    trait Foo<T> {
        fn foo_good<U>() where T: Default;

        fn foo_bad<U>() where T: Default;
    }

    impl<A> Foo<A> for () {
        fn foo_good<B>() where A: Default {}

        fn foo_bad<B>() where B: Default {}
    }
    "#;

    let errors = get_program_errors(src);
    assert_eq!(errors.len(), 1);
    if let CompilationError::DefinitionError(DefCollectorErrorKind::ImplIsStricterThanTrait {
        constraint_typ,
        ..
    }) = &errors[0].0
    {
        assert!(matches!(constraint_typ.to_string().as_str(), "B"));
    } else {
        panic!("Expected DefCollectorErrorKind::ImplIsStricterThanTrait but got {:?}", errors[0].0);
    }
}

#[test]
fn impl_stricter_than_trait_different_object_generics() {
    let src = r#"
    trait MyTrait { }

    trait OtherTrait {}

    struct Option<T> {
        inner: T
    }

    struct OtherOption<T> {
        inner: Option<T>,
    }

    trait Bar<T> {
        fn bar_good<U>() where Option<T>: MyTrait, OtherOption<Option<T>>: OtherTrait;

        fn bar_bad<U>() where Option<T>: MyTrait, OtherOption<Option<T>>: OtherTrait;

        fn array_good<U>() where [T; 8]: MyTrait;

        fn array_bad<U>() where [T; 8]: MyTrait;

        fn tuple_good<U>() where (Option<T>, Option<U>): MyTrait;

        fn tuple_bad<U>() where (Option<T>, Option<U>): MyTrait;
    }

    impl<A> Bar<A> for () {
        fn bar_good<B>()
        where
            OtherOption<Option<A>>: OtherTrait,
            Option<A>: MyTrait { }

        fn bar_bad<B>()
        where
            OtherOption<Option<A>>: OtherTrait,
            Option<B>: MyTrait { }

        fn array_good<B>() where [A; 8]: MyTrait { }

        fn array_bad<B>() where [B; 8]: MyTrait { }

        fn tuple_good<B>() where (Option<A>, Option<B>): MyTrait { }

        fn tuple_bad<B>() where (Option<B>, Option<A>): MyTrait { }
    }

    fn main() {
        let _ = OtherOption { inner: Option { inner: 1 } }; // silence unused warnings
    }
    "#;

    let errors = get_program_errors(src);
    assert_eq!(errors.len(), 3);
    if let CompilationError::DefinitionError(DefCollectorErrorKind::ImplIsStricterThanTrait {
        constraint_typ,
        constraint_name,
        ..
    }) = &errors[0].0
    {
        assert!(matches!(constraint_typ.to_string().as_str(), "Option<B>"));
        assert!(matches!(constraint_name.as_str(), "MyTrait"));
    } else {
        panic!("Expected DefCollectorErrorKind::ImplIsStricterThanTrait but got {:?}", errors[0].0);
    }

    if let CompilationError::DefinitionError(DefCollectorErrorKind::ImplIsStricterThanTrait {
        constraint_typ,
        constraint_name,
        ..
    }) = &errors[1].0
    {
        assert!(matches!(constraint_typ.to_string().as_str(), "[B; 8]"));
        assert!(matches!(constraint_name.as_str(), "MyTrait"));
    } else {
        panic!("Expected DefCollectorErrorKind::ImplIsStricterThanTrait but got {:?}", errors[0].0);
    }

    if let CompilationError::DefinitionError(DefCollectorErrorKind::ImplIsStricterThanTrait {
        constraint_typ,
        constraint_name,
        ..
    }) = &errors[2].0
    {
        assert!(matches!(constraint_typ.to_string().as_str(), "(Option<B>, Option<A>)"));
        assert!(matches!(constraint_name.as_str(), "MyTrait"));
    } else {
        panic!("Expected DefCollectorErrorKind::ImplIsStricterThanTrait but got {:?}", errors[0].0);
    }
}

#[test]
fn impl_stricter_than_trait_different_trait() {
    let src = r#"
    trait Default { }

    trait OtherDefault { }

    struct Option<T> {
        inner: T
    }

    trait Bar<T> {
        fn bar<U>() where Option<T>: Default;
    }

    impl<A> Bar<A> for () {
        // Trait constraint differs due to the trait even though the constraint
        // types are the same.
        fn bar<B>() where Option<A>: OtherDefault {}
    }

    fn main() {
        let _ = Option { inner: 1 }; // silence Option never constructed warning
    }
    "#;

    let errors = get_program_errors(src);
    assert_eq!(errors.len(), 1);
    if let CompilationError::DefinitionError(DefCollectorErrorKind::ImplIsStricterThanTrait {
        constraint_typ,
        constraint_name,
        ..
    }) = &errors[0].0
    {
        assert!(matches!(constraint_typ.to_string().as_str(), "Option<A>"));
        assert!(matches!(constraint_name.as_str(), "OtherDefault"));
    } else {
        panic!("Expected DefCollectorErrorKind::ImplIsStricterThanTrait but got {:?}", errors[0].0);
    }
}

#[test]
fn trait_impl_where_clause_stricter_pass() {
    let src = r#"
    trait MyTrait {
        fn good_foo<T, H>() where H: OtherTrait;

        fn bad_foo<T, H>() where H: OtherTrait;
    }

    trait OtherTrait {}

    struct Option<T> {
        inner: T
    }

    impl<T> MyTrait for [T] where Option<T>: MyTrait {
        fn good_foo<A, B>() where B: OtherTrait { }

        fn bad_foo<A, B>() where A: OtherTrait { }
    }
    
    fn main() {
        let _ = Option { inner: 1 }; // silence Option never constructed warning
    }
    "#;

    let errors = get_program_errors(src);
    assert_eq!(errors.len(), 1);
    if let CompilationError::DefinitionError(DefCollectorErrorKind::ImplIsStricterThanTrait {
        constraint_typ,
        constraint_name,
        ..
    }) = &errors[0].0
    {
        assert!(matches!(constraint_typ.to_string().as_str(), "A"));
        assert!(matches!(constraint_name.as_str(), "OtherTrait"));
    } else {
        panic!("Expected DefCollectorErrorKind::ImplIsStricterThanTrait but got {:?}", errors[0].0);
    }
}

#[test]
fn impl_stricter_than_trait_different_trait_generics() {
    let src = r#"
    trait Foo<T> {
        fn foo<U>() where T: T2<T>;
    }

    impl<A> Foo<A> for () {
        // Should be A: T2<A>
        fn foo<B>() where A: T2<B> {}
    }

    trait T2<C> {}
    "#;

    let errors = get_program_errors(src);
    assert_eq!(errors.len(), 1);
    if let CompilationError::DefinitionError(DefCollectorErrorKind::ImplIsStricterThanTrait {
        constraint_typ,
        constraint_name,
        constraint_generics,
        ..
    }) = &errors[0].0
    {
        assert!(matches!(constraint_typ.to_string().as_str(), "A"));
        assert!(matches!(constraint_name.as_str(), "T2"));
        assert!(matches!(constraint_generics.ordered[0].to_string().as_str(), "B"));
    } else {
        panic!("Expected DefCollectorErrorKind::ImplIsStricterThanTrait but got {:?}", errors[0].0);
    }
}

#[test]
fn impl_not_found_for_inner_impl() {
    // We want to guarantee that we get a no impl found error
    let src = r#"
    trait Serialize<let N: u32> {
        fn serialize(self) -> [Field; N];
    }

    trait ToField {
        fn to_field(self) -> Field;
    }

    fn process_array<let N: u32>(array: [Field; N]) -> Field {
        array[0]
    }

    fn serialize_thing<A, let N: u32>(thing: A) -> [Field; N] where A: Serialize<N> {
        thing.serialize()
    }

    struct MyType<T> {
        a: T,
        b: T,
    }
>>>>>>> 00dd2fc9

    impl<T> Serialize<2> for MyType<T> where T: ToField {
        fn serialize(self) -> [Field; 2] {
            [ self.a.to_field(), self.b.to_field() ]
        }
    }

    impl<T> MyType<T> {
        fn do_thing_with_serialization_with_extra_steps(self) -> Field {
            process_array(serialize_thing(self))
        }
    }

    fn main() {
        let _ = MyType { a: 1, b: 1 }; // silence MyType never constructed warning
    }
    "#;

    let errors = get_program_errors(src);
    assert_eq!(errors.len(), 1);
    assert!(matches!(
        &errors[0].0,
        CompilationError::TypeError(TypeCheckError::NoMatchingImplFound { .. })
    ));
}

#[test]
fn cannot_call_unconstrained_function_outside_of_unsafe() {
    let src = r#"
    fn main() {
        foo();
    }

    unconstrained fn foo() {}
    "#;
    let errors = get_program_errors(src);
    assert_eq!(errors.len(), 1);

    let CompilationError::TypeError(TypeCheckError::Unsafe { .. }) = &errors[0].0 else {
        panic!("Expected an 'unsafe' error, got {:?}", errors[0].0);
    };
}

#[test]
fn cannot_call_unconstrained_first_class_function_outside_of_unsafe() {
    let src = r#"
    fn main() {
        let func = foo;
        // Warning should trigger here
        func();
        inner(func);
    }

    fn inner(x: unconstrained fn() -> ()) {
        // Warning should trigger here
        x();
    }

    unconstrained fn foo() {}
    "#;
    let errors = get_program_errors(src);
    assert_eq!(errors.len(), 2);

    for error in &errors {
        let CompilationError::TypeError(TypeCheckError::Unsafe { .. }) = &error.0 else {
            panic!("Expected an 'unsafe' error, got {:?}", errors[0].0);
        };
    }
}

#[test]
fn missing_unsafe_block_when_needing_type_annotations() {
    // This test is a regression check that even when an unsafe block is missing
    // that we still appropriately continue type checking and infer type annotations.
    let src = r#"
    fn main() {
        let z = BigNum { limbs: [2, 0, 0] };
        assert(z.__is_zero() == false);
    }

    struct BigNum<let N: u32> {
        limbs: [u64; N],
    }

    impl<let N: u32> BigNum<N> {
        unconstrained fn __is_zero_impl(self) -> bool {
            let mut result: bool = true;
            for i in 0..N {
                result = result & (self.limbs[i] == 0);
            }
            result
        }
    }

    trait BigNumTrait {
        fn __is_zero(self) -> bool;
    }

    impl<let N: u32> BigNumTrait for BigNum<N> {
        fn __is_zero(self) -> bool {
            self.__is_zero_impl()
        }
    }
    "#;
    let errors = get_program_errors(src);
    assert_eq!(errors.len(), 1);

    let CompilationError::TypeError(TypeCheckError::Unsafe { .. }) = &errors[0].0 else {
        panic!("Expected an 'unsafe' error, got {:?}", errors[0].0);
    };
}

#[test]
fn cannot_pass_unconstrained_function_to_regular_function() {
    let src = r#"
    fn main() {
        let func = foo;
        expect_regular(func);
    }

    unconstrained fn foo() {}

    fn expect_regular(_func: fn() -> ()) {
    }
    "#;
    let errors = get_program_errors(src);
    assert_eq!(errors.len(), 1);

    let CompilationError::TypeError(TypeCheckError::UnsafeFn { .. }) = &errors[0].0 else {
        panic!("Expected an UnsafeFn error, got {:?}", errors[0].0);
    };
}

#[test]
fn cannot_assign_unconstrained_and_regular_fn_to_variable() {
    let src = r#"
    fn main() {
        let _func = if true { foo } else { bar };
    }

    fn foo() {}
    unconstrained fn bar() {}
    "#;
    let errors = get_program_errors(src);
    assert_eq!(errors.len(), 1);

    let CompilationError::TypeError(TypeCheckError::Context { err, .. }) = &errors[0].0 else {
        panic!("Expected a context error, got {:?}", errors[0].0);
    };

    if let TypeCheckError::TypeMismatch { expected_typ, expr_typ, .. } = err.as_ref() {
        assert_eq!(expected_typ, "fn() -> ()");
        assert_eq!(expr_typ, "unconstrained fn() -> ()");
    } else {
        panic!("Expected a type mismatch error, got {:?}", errors[0].0);
    };
}

#[test]
fn can_pass_regular_function_to_unconstrained_function() {
    let src = r#"
    fn main() {
        let func = foo;
        expect_unconstrained(func);
    }

    fn foo() {}

    fn expect_unconstrained(_func: unconstrained fn() -> ()) {}
    "#;
    assert_no_errors(src);
}

#[test]
fn cannot_pass_unconstrained_function_to_constrained_function() {
    let src = r#"
    fn main() {
        let func = foo;
        expect_regular(func);
    }

    unconstrained fn foo() {}

    fn expect_regular(_func: fn() -> ()) {}
    "#;
    let errors = get_program_errors(src);
    assert_eq!(errors.len(), 1);

    let CompilationError::TypeError(TypeCheckError::UnsafeFn { .. }) = &errors[0].0 else {
        panic!("Expected an UnsafeFn error, got {:?}", errors[0].0);
    };
}

#[test]
fn can_assign_regular_function_to_unconstrained_function_in_explicitly_typed_var() {
    let src = r#"
    fn main() {
        let _func: unconstrained fn() -> () = foo;
    }

    fn foo() {}
    "#;
    assert_no_errors(src);
}

#[test]
fn can_assign_regular_function_to_unconstrained_function_in_struct_member() {
    let src = r#"
    fn main() {
        let _ = Foo { func: foo };
    }

    fn foo() {}

    struct Foo {
        func: unconstrained fn() -> (),
    }
    "#;
    assert_no_errors(src);
}

#[test]
fn trait_impl_generics_count_mismatch() {
    let src = r#"
    trait Foo {}

    impl Foo<()> for Field {}

    fn main() {}"#;
    let errors = get_program_errors(src);
    assert_eq!(errors.len(), 1);

    let CompilationError::TypeError(TypeCheckError::GenericCountMismatch {
        item,
        expected,
        found,
        ..
    }) = &errors[0].0
    else {
        panic!("Expected a generic count mismatch error, got {:?}", errors[0].0);
    };

    assert_eq!(item, "Foo");
    assert_eq!(*expected, 0);
    assert_eq!(*found, 1);
}

#[test]
fn bit_not_on_untyped_integer() {
    let src = r#"
    fn main() {
        let _: u32 = 3 & !1;
    }
    "#;
    assert_no_errors(src);
}

#[test]
fn duplicate_struct_field() {
    let src = r#"
    pub struct Foo {
        x: i32,
        x: i32,
    }

    fn main() {}
    "#;
    let errors = get_program_errors(src);
    assert_eq!(errors.len(), 1);

    let CompilationError::DefinitionError(DefCollectorErrorKind::DuplicateField {
        first_def,
        second_def,
    }) = &errors[0].0
    else {
        panic!("Expected a duplicate field error, got {:?}", errors[0].0);
    };

    assert_eq!(first_def.to_string(), "x");
    assert_eq!(second_def.to_string(), "x");

    assert_eq!(first_def.span().start(), 30);
    assert_eq!(second_def.span().start(), 46);
}

#[test]
fn trait_constraint_on_tuple_type() {
    let src = r#"
        trait Foo<A> {
            fn foo(self, x: A) -> bool;
        }

        pub fn bar<T, U, V>(x: (T, U), y: V) -> bool where (T, U): Foo<V> {
            x.foo(y)
        }

        fn main() {}"#;
    assert_no_errors(src);
}

#[test]
fn incorrect_generic_count_on_struct_impl() {
    let src = r#"
    struct Foo {}
    impl <T> Foo<T> {}
    fn main() {
        let _ = Foo {}; // silence Foo never constructed warning
    }
    "#;

    let errors = get_program_errors(src);
    assert_eq!(errors.len(), 1);

    let CompilationError::TypeError(TypeCheckError::GenericCountMismatch {
        found, expected, ..
    }) = errors[0].0
    else {
        panic!("Expected an incorrect generic count mismatch error, got {:?}", errors[0].0);
    };

    assert_eq!(found, 1);
    assert_eq!(expected, 0);
}

#[test]
fn incorrect_generic_count_on_type_alias() {
    let src = r#"
    pub struct Foo {}
    pub type Bar = Foo<i32>;
    fn main() {
        let _ = Foo {}; // silence Foo never constructed warning
    }
    "#;

    let errors = get_program_errors(src);
    assert_eq!(errors.len(), 1);

    let CompilationError::TypeError(TypeCheckError::GenericCountMismatch {
        found, expected, ..
    }) = errors[0].0
    else {
        panic!("Expected an incorrect generic count mismatch error, got {:?}", errors[0].0);
    };

    assert_eq!(found, 1);
    assert_eq!(expected, 0);
}

#[test]
fn uses_self_type_for_struct_function_call() {
    let src = r#"
    struct S { }

    impl S {
        fn one() -> Field {
            1
        }

        fn two() -> Field {
            Self::one() + Self::one()
        }
    }

    fn main() {
        let _ = S {}; // silence S never constructed warning
    }
    "#;
    assert_no_errors(src);
}

#[test]
<<<<<<< HEAD
fn resolve_empty_function() {
    let src = "
        fn main() {

        }
    ";
    assert_no_errors(src);
}
#[test]
fn resolve_basic_function() {
    let src = r#"
        fn main(x : Field) {
            let y = x + x;
            assert(y == x);
        }
    "#;
    assert_no_errors(src);
}
#[test]
fn resolve_unused_var() {
    let src = r#"
        fn main(x : Field) {
            let y = x + x;
            assert(x == x);
        }
    "#;

    let errors = get_program_errors(src);
    assert!(errors.len() == 1, "Expected 1 error, got: {:?}", errors);
    // It should be regarding the unused variable
    match &errors[0].0 {
        CompilationError::ResolverError(ResolverError::UnusedVariable { ident }) => {
            assert_eq!(&ident.0.contents, "y");
        }
        _ => unreachable!("we should only have an unused var error"),
    }
}

#[test]
fn resolve_unresolved_var() {
    let src = r#"
        fn main(x : Field) {
            let y = x + x;
            assert(y == z);
        }
    "#;
    let errors = get_program_errors(src);
    assert!(errors.len() == 1, "Expected 1 error, got: {:?}", errors);
    // It should be regarding the unresolved var `z` (Maybe change to undeclared and special case)
    match &errors[0].0 {
        CompilationError::ResolverError(ResolverError::VariableNotDeclared { name, span: _ }) => {
            assert_eq!(name, "z");
        }
        _ => unimplemented!("we should only have an unresolved variable"),
    }
}

#[test]
fn unresolved_path() {
    let src = "
        fn main(x : Field) {
            let _z = some::path::to::a::func(x);
        }
    ";
    let errors = get_program_errors(src);
    assert!(errors.len() == 1, "Expected 1 error, got: {:?}", errors);
    for (compilation_error, _file_id) in errors {
        match compilation_error {
            CompilationError::ResolverError(err) => {
                match err {
                    ResolverError::PathResolutionError(PathResolutionError::Unresolved(name)) => {
                        assert_eq!(name.to_string(), "some");
                    }
                    _ => unimplemented!("we should only have an unresolved function"),
                };
            }
            _ => unimplemented!(),
        }
    }
}

#[test]
fn resolve_literal_expr() {
    let src = r#"
        fn main(x : Field) {
            let y = 5;
            assert(y == x);
        }
    "#;
    assert_no_errors(src);
}

#[test]
fn multiple_resolution_errors() {
    let src = r#"
        fn main(x : Field) {
           let y = foo::bar(x);
           let z = y + a;
        }
    "#;

    let errors = get_program_errors(src);
    assert!(errors.len() == 3, "Expected 3 errors, got: {:?}", errors);

    // Errors are:
    // `a` is undeclared
    // `z` is unused
    // `foo::bar` does not exist
    for (compilation_error, _file_id) in errors {
        match compilation_error {
            CompilationError::ResolverError(err) => {
                match err {
                    ResolverError::UnusedVariable { ident } => {
                        assert_eq!(&ident.0.contents, "z");
                    }
                    ResolverError::VariableNotDeclared { name, .. } => {
                        assert_eq!(name, "a");
                    }
                    ResolverError::PathResolutionError(PathResolutionError::Unresolved(name)) => {
                        assert_eq!(name.to_string(), "foo");
                    }
                    _ => unimplemented!(),
                };
            }
            _ => unimplemented!(),
        }
    }
}

#[test]
fn resolve_prefix_expr() {
    let src = r#"
        fn main(x : Field) {
            let _y = -x;
        }
    "#;
    assert_no_errors(src);
}

#[test]
fn resolve_for_expr() {
    let src = r#"
        fn main(x : u64) {
            for i in 1..20 {
                let _z = x + i;
            };
        }
    "#;
    assert_no_errors(src);
}

#[test]
fn resolve_call_expr() {
    let src = r#"
        fn main(x : Field) {
            let _z = foo(x);
        }

        fn foo(x : Field) -> Field {
            x
        }
    "#;
    assert_no_errors(src);
}

#[test]
fn resolve_shadowing() {
    let src = r#"
        fn main(x : Field) {
            let x = foo(x);
            let x = x;
            let (x, x) = (x, x);
            let _ = x;
        }

        fn foo(x : Field) -> Field {
            x
        }
    "#;
    assert_no_errors(src);
}

#[test]
fn resolve_basic_closure() {
    let src = r#"
        fn main(x : Field) -> pub Field {
            let closure = |y| y + x;
            closure(x)
        }
    "#;
    assert_no_errors(src);
}

#[test]
fn resolve_simplified_closure() {
    // based on bug https://github.com/noir-lang/noir/issues/1088

    let src = r#"fn do_closure(x: Field) -> Field {
        let y = x;
        let ret_capture = || {
          y
        };
        ret_capture()
      }

      fn main(x: Field) {
          assert(do_closure(x) == 100);
      }

      "#;
    let parsed_captures = get_program_captures(src);
    let expected_captures = vec![vec!["y".to_string()]];
    assert_eq!(expected_captures, parsed_captures);
}

#[test]
fn resolve_complex_closures() {
    let src = r#"
        fn main(x: Field) -> pub Field {
            let closure_without_captures = |x: Field| -> Field { x + x };
            let a = closure_without_captures(1);

            let closure_capturing_a_param = |y: Field| -> Field { y + x };
            let b = closure_capturing_a_param(2);

            let closure_capturing_a_local_var = |y: Field| -> Field { y + b };
            let c = closure_capturing_a_local_var(3);

            let closure_with_transitive_captures = |y: Field| -> Field {
                let d = 5;
                let nested_closure = |z: Field| -> Field {
                    let doubly_nested_closure = |w: Field| -> Field { w + x + b };
                    a + z + y + d + x + doubly_nested_closure(4) + x + y
                };
                let res = nested_closure(5);
                res
            };

            a + b + c + closure_with_transitive_captures(6)
        }
    "#;
    assert_no_errors(src);

    let expected_captures = vec![
        vec![],
        vec!["x".to_string()],
        vec!["b".to_string()],
        vec!["x".to_string(), "b".to_string(), "a".to_string()],
        vec!["x".to_string(), "b".to_string(), "a".to_string(), "y".to_string(), "d".to_string()],
        vec!["x".to_string(), "b".to_string()],
    ];

    let parsed_captures = get_program_captures(src);

    assert_eq!(expected_captures, parsed_captures);
}

#[test]
fn resolve_fmt_strings() {
    let src = r#"
        fn main() {
            let string = f"this is i: {i}";
            println(string);

            println(f"I want to print {0}");

            let new_val = 10;
            println(f"random_string{new_val}{new_val}");
        }
        fn println<T>(x : T) -> T {
            x
        }
    "#;

    let errors = get_program_errors(src);
    assert!(errors.len() == 5, "Expected 5 errors, got: {:?}", errors);

    for (err, _file_id) in errors {
        match &err {
            CompilationError::ResolverError(ResolverError::VariableNotDeclared {
                name, ..
            }) => {
                assert_eq!(name, "i");
            }
            CompilationError::ResolverError(ResolverError::NumericConstantInFormatString {
                name,
                ..
            }) => {
                assert_eq!(name, "0");
            }
            CompilationError::TypeError(TypeCheckError::UnusedResultError {
                expr_type: _,
                expr_span,
            }) => {
                let a = src.get(expr_span.start() as usize..expr_span.end() as usize).unwrap();
                assert!(
                    a == "println(string)"
                        || a == "println(f\"I want to print {0}\")"
                        || a == "println(f\"random_string{new_val}{new_val}\")"
                );
            }
            _ => unimplemented!(),
        };
    }
}

fn check_rewrite(src: &str, expected: &str) {
    let (_program, mut context, _errors) = get_program(src);
    let main_func_id = context.def_interner.find_function("main").unwrap();
    let program = monomorphize(main_func_id, &mut context.def_interner).unwrap();
    assert!(format!("{}", program) == expected);
}

#[test]
fn simple_closure_with_no_captured_variables() {
    let src = r#"
    fn main() -> pub Field {
        let x = 1;
        let closure = || x;
        closure()
    }
    "#;

    let expected_rewrite = r#"fn main$f0() -> Field {
    let x$0 = 1;
    let closure$3 = {
        let closure_variable$2 = {
            let env$1 = (x$l0);
            (env$l1, lambda$f1)
        };
        closure_variable$l2
    };
    {
        let tmp$4 = closure$l3;
        tmp$l4.1(tmp$l4.0)
    }
}
fn lambda$f1(mut env$l1: (Field)) -> Field {
    env$l1.0
}
"#;
    check_rewrite(src, expected_rewrite);
}

#[test]
fn deny_cyclic_globals() {
    let src = r#"
        global A = B;
        global B = A;
        fn main() {}
    "#;
    assert_eq!(get_program_errors(src).len(), 1);
}

#[test]
fn deny_cyclic_type_aliases() {
    let src = r#"
        type A = B;
        type B = A;
        fn main() {}
    "#;
    assert_eq!(get_program_errors(src).len(), 1);
}

#[test]
fn ensure_nested_type_aliases_type_check() {
    let src = r#"
        type A = B;
        type B = u8;
        fn main() {
            let _a: A = 0 as u16;
        }
    "#;
    assert_eq!(get_program_errors(src).len(), 1);
}

#[test]
fn type_aliases_in_entry_point() {
    let src = r#"
        type Foo = u8;
        fn main(_x: Foo) {}
    "#;
    assert_eq!(get_program_errors(src).len(), 0);
}

#[test]
fn operators_in_global_used_in_type() {
    let src = r#"
        global ONE: u32 = 1;
        global COUNT: u32 = ONE + 2;
        fn main() {
            let _array: [Field; COUNT] = [1, 2, 3];
        }
    "#;
    assert_eq!(get_program_errors(src).len(), 0);
}

#[test]
fn break_and_continue_in_constrained_fn() {
    let src = r#"
        fn main() {
            for i in 0 .. 10 {
                if i == 2 {
                    continue;
                }
                if i == 5 {
                    break;
                }
            }
        }
    "#;
    assert_eq!(get_program_errors(src).len(), 2);
}

#[test]
fn break_and_continue_outside_loop() {
    let src = r#"
        unconstrained fn main() {
            continue;
            break;
        }
    "#;
    assert_eq!(get_program_errors(src).len(), 2);
}

// Regression for #2540
=======
fn uses_self_type_inside_trait() {
    let src = r#"
    trait Foo {
        fn foo() -> Self {
            Self::bar()
        }

        fn bar() -> Self;
    }

    impl Foo for Field {
        fn bar() -> Self {
            1
        }
    }

    fn main() {
        let _: Field = Foo::foo();
    }
    "#;
    assert_no_errors(src);
}

>>>>>>> 00dd2fc9
#[test]
fn uses_self_type_in_trait_where_clause() {
    let src = r#"
    pub trait Trait {
        fn trait_func() -> bool;
    }

    pub trait Foo where Self: Trait {
        fn foo(self) -> bool {
            self.trait_func()
        }
    }

    struct Bar {

    }

    impl Foo for Bar {

    }

    fn main() {
        let _ = Bar {}; // silence Bar never constructed warning
    }
    "#;

    let errors = get_program_errors(src);
<<<<<<< HEAD
    assert_eq!(errors.len(), 0);
}

// Regression for #4545
#[test]
fn type_aliases_in_main() {
    let src = r#"
        type Outer<let N: u32> = [u8; N];
        fn main(_arg: Outer<1>) {}
    "#;
    assert_eq!(get_program_errors(src).len(), 0);
}

#[test]
fn ban_mutable_globals() {
    // Mutable globals are only allowed in a comptime context
    let src = r#"
        mut global FOO: Field = 0;
        fn main() {}
    "#;
    assert_eq!(get_program_errors(src).len(), 1);
}

#[test]
fn deny_inline_attribute_on_unconstrained() {
    let src = r#"
        #[no_predicates]
        unconstrained pub fn foo(x: Field, y: Field) {
            assert(x != y);
        }
    "#;
    let errors = get_program_errors(src);
    assert_eq!(errors.len(), 1);
    assert!(matches!(
        errors[0].0,
        CompilationError::ResolverError(ResolverError::NoPredicatesAttributeOnUnconstrained { .. })
    ));
}

#[test]
fn deny_fold_attribute_on_unconstrained() {
    let src = r#"
        #[fold]
        unconstrained pub fn foo(x: Field, y: Field) {
            assert(x != y);
        }
    "#;
    let errors = get_program_errors(src);
    assert_eq!(errors.len(), 1);
    assert!(matches!(
        errors[0].0,
        CompilationError::ResolverError(ResolverError::FoldAttributeOnUnconstrained { .. })
    ));
}

#[test]
fn specify_function_types_with_turbofish() {
    let src = r#"
        trait Default {
            fn default() -> Self;
        }

        impl Default for Field {
            fn default() -> Self { 0 }
        }

        impl Default for u64 {
            fn default() -> Self { 0 }
        }

        // Need the above as we don't have access to the stdlib here.
        // We also need to construct a concrete value of `U` without giving away its type
        // as otherwise the unspecified type is ignored.

        fn generic_func<T, U>() -> (T, U) where T: Default, U: Default {
            (T::default(), U::default())
        }
    
        fn main() {
            let _ = generic_func::<u64, Field>();
        }
    "#;
    let errors = get_program_errors(src);
    assert_eq!(errors.len(), 0);
}

#[test]
fn specify_method_types_with_turbofish() {
    let src = r#"
        trait Default {
            fn default() -> Self;
        }

        impl Default for Field {
            fn default() -> Self { 0 }
        }

        // Need the above as we don't have access to the stdlib here.
        // We also need to construct a concrete value of `U` without giving away its type
        // as otherwise the unspecified type is ignored.

        struct Foo<T> {
            inner: T
        }
        
        impl<T> Foo<T> {
            fn generic_method<U>(_self: Self) -> U where U: Default {
                U::default()
            }
        }
        
        fn main() {
            let foo: Foo<Field> = Foo { inner: 1 };
            let _ = foo.generic_method::<Field>();
        }
    "#;
    let errors = get_program_errors(src);
    assert_eq!(errors.len(), 0);
}

#[test]
fn incorrect_turbofish_count_function_call() {
    let src = r#"
        trait Default {
            fn default() -> Self;
        }

        impl Default for Field {
            fn default() -> Self { 0 }
        }

        impl Default for u64 {
            fn default() -> Self { 0 }
        }

        // Need the above as we don't have access to the stdlib here.
        // We also need to construct a concrete value of `U` without giving away its type
        // as otherwise the unspecified type is ignored.

        fn generic_func<T, U>() -> (T, U) where T: Default, U: Default {
            (T::default(), U::default())
        }

        fn main() {
            let _ = generic_func::<u64, Field, Field>();
        }
    "#;
    let errors = get_program_errors(src);
    assert_eq!(errors.len(), 1);
    assert!(matches!(
        errors[0].0,
        CompilationError::TypeError(TypeCheckError::IncorrectTurbofishGenericCount { .. }),
    ));
}

#[test]
fn incorrect_turbofish_count_method_call() {
    let src = r#"
        trait Default {
            fn default() -> Self;
        }

        impl Default for Field {
            fn default() -> Self { 0 }
        }

        // Need the above as we don't have access to the stdlib here.
        // We also need to construct a concrete value of `U` without giving away its type
        // as otherwise the unspecified type is ignored.

        struct Foo<T> {
            inner: T
        }
        
        impl<T> Foo<T> {
            fn generic_method<U>(_self: Self) -> U where U: Default {
                U::default()
            }
        }
        
        fn main() {
            let foo: Foo<Field> = Foo { inner: 1 };
            let _ = foo.generic_method::<Field, u32>();
        }
    "#;
    let errors = get_program_errors(src);
    assert_eq!(errors.len(), 1);
    assert!(matches!(
        errors[0].0,
        CompilationError::TypeError(TypeCheckError::IncorrectTurbofishGenericCount { .. }),
    ));
}

#[test]
fn struct_numeric_generic_in_function() {
    let src = r#"
    struct Foo {
        inner: u64
    }

    pub fn bar<let N: Foo>() { }
    "#;
    let errors = get_program_errors(src);
    assert_eq!(errors.len(), 1);
    assert!(matches!(
        errors[0].0,
        CompilationError::ResolverError(ResolverError::UnsupportedNumericGenericType { .. }),
    ));
}

#[test]
fn struct_numeric_generic_in_struct() {
    let src = r#"
    pub struct Foo {
        inner: u64
    }

    pub struct Bar<let N: Foo> { }
    "#;
    let errors = get_program_errors(src);
    assert_eq!(errors.len(), 1);
    assert!(matches!(
        errors[0].0,
        CompilationError::DefinitionError(
            DefCollectorErrorKind::UnsupportedNumericGenericType { .. }
        ),
    ));
}

#[test]
fn bool_numeric_generic() {
    let src = r#"
    pub fn read<let N: bool>() -> Field {
        if N {
            0
        } else {
            1
        }
    }
    "#;
    let errors = get_program_errors(src);
    assert_eq!(errors.len(), 1);
    assert!(matches!(
        errors[0].0,
        CompilationError::ResolverError(ResolverError::UnsupportedNumericGenericType { .. }),
    ));
}

#[test]
fn numeric_generic_binary_operation_type_mismatch() {
    let src = r#"
    pub fn foo<let N: Field>() -> bool {
        let mut check: bool = true;
        check = N;
        check
    }   
    "#;
    let errors = get_program_errors(src);
    assert_eq!(errors.len(), 1);
    assert!(matches!(
        errors[0].0,
        CompilationError::TypeError(TypeCheckError::TypeMismatchWithSource { .. }),
    ));
}

#[test]
fn bool_generic_as_loop_bound() {
    let src = r#"
    pub fn read<let N: bool>() { // error here
        let mut fields = [0; N]; // error here
        for i in 0..N {  // error here
            fields[i] = i + 1;
        }
        assert(fields[0] == 1);
    }
    "#;
    let errors = get_program_errors(src);
    assert_eq!(errors.len(), 3);

    assert!(matches!(
        errors[0].0,
        CompilationError::ResolverError(ResolverError::UnsupportedNumericGenericType { .. }),
    ));

    assert!(matches!(
        errors[1].0,
        CompilationError::TypeError(TypeCheckError::TypeKindMismatch { .. }),
    ));

    let CompilationError::TypeError(TypeCheckError::TypeMismatch {
        expected_typ, expr_typ, ..
    }) = &errors[2].0
    else {
        panic!("Got an error other than a type mismatch");
    };

    assert_eq!(expected_typ, "Field");
    assert_eq!(expr_typ, "bool");
}

#[test]
fn numeric_generic_in_function_signature() {
    let src = r#"
    pub fn foo<let N: u32>(arr: [Field; N]) -> [Field; N] { arr }
    "#;
    assert_no_errors(src);
}

#[test]
fn numeric_generic_as_struct_field_type_fails() {
    let src = r#"
    pub struct Foo<let N: u32> {
        a: Field,
        b: N,
    }
    "#;
    let errors = get_program_errors(src);
    assert_eq!(errors.len(), 1);
    assert!(matches!(
        errors[0].0,
        CompilationError::TypeError(TypeCheckError::TypeKindMismatch { .. }),
    ));
}

#[test]
fn normal_generic_as_array_length() {
    let src = r#"
    pub struct Foo<N> {
        a: Field,
        b: [Field; N],
    }
    "#;
    let errors = get_program_errors(src);
    assert_eq!(errors.len(), 1);
    assert!(matches!(
        errors[0].0,
        CompilationError::TypeError(TypeCheckError::TypeKindMismatch { .. }),
    ));
}

#[test]
fn numeric_generic_as_param_type() {
    let src = r#"
    pub fn foo<let I: Field>(x: I) -> I {
        let _q: I = 5;
        x
    }
    "#;
    let errors = get_program_errors(src);
    assert_eq!(errors.len(), 3);

    // Error from the parameter type
    assert!(matches!(
        errors[0].0,
        CompilationError::TypeError(TypeCheckError::TypeKindMismatch { .. }),
    ));
    // Error from the let statement annotated type
    assert!(matches!(
        errors[1].0,
        CompilationError::TypeError(TypeCheckError::TypeKindMismatch { .. }),
    ));
    // Error from the return type
    assert!(matches!(
        errors[2].0,
        CompilationError::TypeError(TypeCheckError::TypeKindMismatch { .. }),
    ));
}

#[test]
fn numeric_generic_used_in_nested_type_fails() {
    let src = r#"
    pub struct Foo<let N: u32> {
        a: Field,
        b: Bar<N>,
    }
    struct Bar<let N: u32> {
        inner: N
    }
    "#;
    let errors = get_program_errors(src);
    assert_eq!(errors.len(), 1);
    assert!(matches!(
        errors[0].0,
        CompilationError::TypeError(TypeCheckError::TypeKindMismatch { .. }),
    ));
}

#[test]
fn normal_generic_used_in_nested_array_length_fail() {
    let src = r#"
    pub struct Foo<N> {
        a: Field,
        b: Bar<N>,
    }
    pub struct Bar<let N: u32> {
        inner: [Field; N]
    }
    "#;
    let errors = get_program_errors(src);
    assert_eq!(errors.len(), 1);
    assert!(matches!(
        errors[0].0,
        CompilationError::TypeError(TypeCheckError::TypeKindMismatch { .. }),
    ));
}

#[test]
fn numeric_generic_used_in_nested_type_pass() {
    // The order of these structs should not be changed to make sure
    // that we are accurately resolving all struct generics before struct fields
    let src = r#"
    pub struct NestedNumeric<let N: u32> {
        a: Field,
        b: InnerNumeric<N>
    }
    pub struct InnerNumeric<let N: u32> {
        inner: [u64; N],
    }    
    "#;
    assert_no_errors(src);
}

#[test]
fn numeric_generic_used_in_trait() {
    // We want to make sure that `N` in `impl<let N: u32, T> Deserialize<N, T>` does
    // not trigger `expected type, found numeric generic parameter N` as the trait
    // does in fact expect a numeric generic.
    let src = r#"
    struct MyType<T> {
        a: Field,
        b: Field,
        c: Field,
        d: T,
    }
    
    impl<let N: u32, T> Deserialize<N, T> for MyType<T> {
        fn deserialize(fields: [Field; N], other: T) -> Self {
            MyType { a: fields[0], b: fields[1], c: fields[2], d: other }
        }
    }
    
    trait Deserialize<let N: u32, T> {
        fn deserialize(fields: [Field; N], other: T) -> Self;
    }
    "#;
    assert_no_errors(src);
}

#[test]
fn numeric_generic_in_trait_impl_with_extra_impl_generics() {
    let src = r#"
    trait Default {
        fn default() -> Self;
    }

    struct MyType<T> {
        a: Field,
        b: Field,
        c: Field,
        d: T,
    }
    
    // Make sure that `T` is placed before `N` as we want to test that the order of the generics is correctly maintained.
    // `N` is used first in the trait impl generics (`Deserialize<N> for MyType<T>`).
    // We want to make sure that the compiler correctly accounts for that `N` has a numeric kind
    // while `T` has a normal kind. 
    impl<T, let N: u32> Deserialize<N> for MyType<T> where T: Default {
        fn deserialize(fields: [Field; N]) -> Self {
            MyType { a: fields[0], b: fields[1], c: fields[2], d: T::default() }
        }
    }
    
    trait Deserialize<let N: u32> {
        fn deserialize(fields: [Field; N]) -> Self;
    }
    "#;
    assert_no_errors(src);
}

#[test]
fn numeric_generic_used_in_where_clause() {
    let src = r#"
    trait Deserialize<let N: u32> {
        fn deserialize(fields: [Field; N]) -> Self;
    }

    pub fn read<T, let N: u32>() -> T where T: Deserialize<N> {
        let mut fields: [Field; N] = [0; N];
        for i in 0..N {
            fields[i] = i as Field + 1;
        }
        T::deserialize(fields)
    }
    "#;
    assert_no_errors(src);
}

#[test]
fn numeric_generic_used_in_turbofish() {
    let src = r#"
    pub fn double<let N: u32>() -> u32 {
        // Used as an expression
        N * 2
    }

    pub fn double_numeric_generics_test() {
        // Example usage of a numeric generic arguments.
        assert(double::<9>() == 18);
        assert(double::<7 + 8>() == 30);
    }
    "#;
    assert_no_errors(src);
}

#[test]
fn constant_used_with_numeric_generic() {
    let src = r#"
    struct ValueNote {
        value: Field,
    }

    trait Serialize<let N: u32> {
        fn serialize(self) -> [Field; N];
    }

    impl Serialize<1> for ValueNote {
        fn serialize(self) -> [Field; 1] {
            [self.value]
        }
    }
    "#;
    assert_no_errors(src);
}

#[test]
fn normal_generic_used_when_numeric_expected_in_where_clause() {
    let src = r#"
    trait Deserialize<let N: u32> {
        fn deserialize(fields: [Field; N]) -> Self;
    }

    pub fn read<T, N>() -> T where T: Deserialize<N> {
        T::deserialize([0, 1])
    }
    "#;
    let errors = get_program_errors(src);
    assert_eq!(errors.len(), 1);
    assert!(matches!(
        errors[0].0,
        CompilationError::TypeError(TypeCheckError::TypeKindMismatch { .. }),
    ));

    let src = r#"
    trait Deserialize<let N: u32> {
        fn deserialize(fields: [Field; N]) -> Self;
    }

    pub fn read<T, N>() -> T where T: Deserialize<N> {
        let mut fields: [Field; N] = [0; N];
        for i in 0..N {
            fields[i] = i as Field + 1;
        }
        T::deserialize(fields)
    }
    "#;
    let errors = get_program_errors(src);
    assert_eq!(errors.len(), 4);
    assert!(matches!(
        errors[0].0,
        CompilationError::TypeError(TypeCheckError::TypeKindMismatch { .. }),
    ));
    assert!(matches!(
        errors[1].0,
        CompilationError::TypeError(TypeCheckError::TypeKindMismatch { .. }),
    ));
    assert!(matches!(
        errors[2].0,
        CompilationError::TypeError(TypeCheckError::TypeKindMismatch { .. }),
    ));
    // N
    assert!(matches!(
        errors[3].0,
        CompilationError::ResolverError(ResolverError::VariableNotDeclared { .. }),
    ));
}

#[test]
fn numeric_generics_type_kind_mismatch() {
    let src = r#"
    fn foo<let N: u32>() -> u16 {
        N as u16
    }

    global J: u16 = 10;

    fn bar<let N: u16>() -> u16 {
        foo::<J>()
    }

    global M: u16 = 3;
    
    fn main() {
        let _ = bar::<M>();
    }
    "#;
    let errors = get_program_errors(src);
    assert_eq!(errors.len(), 1);
    assert!(matches!(
        errors[0].0,
        CompilationError::TypeError(TypeCheckError::TypeKindMismatch { .. }),
    ));
}

#[test]
fn numeric_generics_value_kind_mismatch_u32_u64() {
    let src = r#"
    struct BoundedVec<T, let MaxLen: u32> {
        storage: [T; MaxLen],
        // can't be compared to MaxLen: u32
        // can't be used to index self.storage
        len: u64,
    }

    impl<T, let MaxLen: u32> BoundedVec<T, MaxLen> {
        pub fn extend_from_bounded_vec<let Len: u32>(&mut self, _vec: BoundedVec<T, Len>) { 
            // We do this to avoid an unused variable warning on `self`
            let _ = self.len;
            for _ in 0..Len { }
        }

        pub fn push(&mut self, elem: T) {
            assert(self.len < MaxLen, "push out of bounds");
            self.storage[self.len] = elem;
            self.len += 1;
        }
    }
    "#;
    let errors = get_program_errors(src);
    assert_eq!(errors.len(), 1);
    assert!(matches!(
        errors[0].0,
        CompilationError::TypeError(TypeCheckError::IntegerBitWidth {
            bit_width_x: IntegerBitSize::SixtyFour,
            bit_width_y: IntegerBitSize::ThirtyTwo,
            ..
        }),
    ));
}

#[test]
fn quote_code_fragments() {
    // This test ensures we can quote (and unquote/splice) code fragments
    // which by themselves are not valid code. They only need to be valid
    // by the time they are unquoted into the macro's call site.
    let src = r#"
        fn main() {
            comptime {
                concat!(quote { assert( }, quote { false); });
            }
        }

        comptime fn concat(a: Quoted, b: Quoted) -> Quoted {
            quote { $a $b }
        }
    "#;
    let errors = get_program_errors(src);
    assert_eq!(errors.len(), 1);

    use InterpreterError::FailingConstraint;
    assert!(matches!(&errors[0].0, CompilationError::InterpreterError(FailingConstraint { .. })));
}

#[test]
fn impl_stricter_than_trait_no_trait_method_constraints() {
    // This test ensures that the error we get from the where clause on the trait impl method
    // is a `DefCollectorErrorKind::ImplIsStricterThanTrait` error.
    let src = r#"
    trait Serialize<let N: u32> {
        // We want to make sure we trigger the error when override a trait method 
        // which itself has no trait constraints.
        fn serialize(self) -> [Field; N];
    }

    trait ToField {
        fn to_field(self) -> Field;
    }

    fn process_array<let N: u32>(array: [Field; N]) -> Field {
        array[0]
    }

    fn serialize_thing<A, let N: u32>(thing: A) -> [Field; N] where A: Serialize<N> {
        thing.serialize()
    }

    struct MyType<T> {
        a: T,
        b: T,
    }

    impl<T> Serialize<2> for MyType<T> {
        fn serialize(self) -> [Field; 2] where T: ToField {
            [ self.a.to_field(), self.b.to_field() ]
        }
    }

    impl<T> MyType<T> {
        fn do_thing_with_serialization_with_extra_steps(self) -> Field {
            process_array(serialize_thing(self))
        }
    }
    "#;

    let errors = get_program_errors(src);
    assert_eq!(errors.len(), 1);
    assert!(matches!(
        &errors[0].0,
        CompilationError::DefinitionError(DefCollectorErrorKind::ImplIsStricterThanTrait { .. })
    ));
}

#[test]
fn impl_stricter_than_trait_different_generics() {
    let src = r#"
    trait Default { }

    // Object type of the trait constraint differs
    trait Foo<T> {
        fn foo_good<U>() where T: Default;

        fn foo_bad<U>() where T: Default;
    }

    impl<A> Foo<A> for () {
        fn foo_good<B>() where A: Default {}

        fn foo_bad<B>() where B: Default {}
    }
    "#;

    let errors = get_program_errors(src);
    assert_eq!(errors.len(), 1);
    if let CompilationError::DefinitionError(DefCollectorErrorKind::ImplIsStricterThanTrait {
        constraint_typ,
        ..
    }) = &errors[0].0
    {
        assert!(matches!(constraint_typ.to_string().as_str(), "B"));
    } else {
        panic!("Expected DefCollectorErrorKind::ImplIsStricterThanTrait but got {:?}", errors[0].0);
    }
}

#[test]
fn impl_stricter_than_trait_different_object_generics() {
    let src = r#"
    trait MyTrait { }

    trait OtherTrait {}

    struct Option<T> {
        inner: T
    }

    struct OtherOption<T> {
        inner: Option<T>,
    }

    trait Bar<T> {
        fn bar_good<U>() where Option<T>: MyTrait, OtherOption<Option<T>>: OtherTrait;

        fn bar_bad<U>() where Option<T>: MyTrait, OtherOption<Option<T>>: OtherTrait;

        fn array_good<U>() where [T; 8]: MyTrait;

        fn array_bad<U>() where [T; 8]: MyTrait;

        fn tuple_good<U>() where (Option<T>, Option<U>): MyTrait;

        fn tuple_bad<U>() where (Option<T>, Option<U>): MyTrait;
    }

    impl<A> Bar<A> for () {
        fn bar_good<B>() 
        where 
            OtherOption<Option<A>>: OtherTrait, 
            Option<A>: MyTrait { }

        fn bar_bad<B>() 
        where 
            OtherOption<Option<A>>: OtherTrait, 
            Option<B>: MyTrait { }

        fn array_good<B>() where [A; 8]: MyTrait { }

        fn array_bad<B>() where [B; 8]: MyTrait { }

        fn tuple_good<B>() where (Option<A>, Option<B>): MyTrait { }

        fn tuple_bad<B>() where (Option<B>, Option<A>): MyTrait { }
    }
    "#;

    let errors = get_program_errors(src);
    assert_eq!(errors.len(), 3);
    if let CompilationError::DefinitionError(DefCollectorErrorKind::ImplIsStricterThanTrait {
        constraint_typ,
        constraint_name,
        ..
    }) = &errors[0].0
    {
        assert!(matches!(constraint_typ.to_string().as_str(), "Option<B>"));
        assert!(matches!(constraint_name.as_str(), "MyTrait"));
    } else {
        panic!("Expected DefCollectorErrorKind::ImplIsStricterThanTrait but got {:?}", errors[0].0);
    }

    if let CompilationError::DefinitionError(DefCollectorErrorKind::ImplIsStricterThanTrait {
        constraint_typ,
        constraint_name,
        ..
    }) = &errors[1].0
    {
        assert!(matches!(constraint_typ.to_string().as_str(), "[B; 8]"));
        assert!(matches!(constraint_name.as_str(), "MyTrait"));
    } else {
        panic!("Expected DefCollectorErrorKind::ImplIsStricterThanTrait but got {:?}", errors[0].0);
    }

    if let CompilationError::DefinitionError(DefCollectorErrorKind::ImplIsStricterThanTrait {
        constraint_typ,
        constraint_name,
        ..
    }) = &errors[2].0
    {
        assert!(matches!(constraint_typ.to_string().as_str(), "(Option<B>, Option<A>)"));
        assert!(matches!(constraint_name.as_str(), "MyTrait"));
    } else {
        panic!("Expected DefCollectorErrorKind::ImplIsStricterThanTrait but got {:?}", errors[0].0);
    }
}

#[test]
fn impl_stricter_than_trait_different_trait() {
    let src = r#"
    trait Default { }

    trait OtherDefault { }

    struct Option<T> {
        inner: T
    }

    trait Bar<T> {
        fn bar<U>() where Option<T>: Default;
    }

    impl<A> Bar<A> for () {
        // Trait constraint differs due to the trait even though the constraint
        // types are the same.
        fn bar<B>() where Option<A>: OtherDefault {}
    }
    "#;

    let errors = get_program_errors(src);
    assert_eq!(errors.len(), 1);
    if let CompilationError::DefinitionError(DefCollectorErrorKind::ImplIsStricterThanTrait {
        constraint_typ,
        constraint_name,
        ..
    }) = &errors[0].0
    {
        assert!(matches!(constraint_typ.to_string().as_str(), "Option<A>"));
        assert!(matches!(constraint_name.as_str(), "OtherDefault"));
    } else {
        panic!("Expected DefCollectorErrorKind::ImplIsStricterThanTrait but got {:?}", errors[0].0);
    }
}

#[test]
fn trait_impl_where_clause_stricter_pass() {
    let src = r#"
    trait MyTrait {
        fn good_foo<T, H>() where H: OtherTrait;

        fn bad_foo<T, H>() where H: OtherTrait;
    }

    trait OtherTrait {}

    struct Option<T> {
        inner: T
    }

    impl<T> MyTrait for [T] where Option<T>: MyTrait {
        fn good_foo<A, B>() where B: OtherTrait { }

        fn bad_foo<A, B>() where A: OtherTrait { }
    }
    "#;

    let errors = get_program_errors(src);
    assert_eq!(errors.len(), 1);
    if let CompilationError::DefinitionError(DefCollectorErrorKind::ImplIsStricterThanTrait {
        constraint_typ,
        constraint_name,
        ..
    }) = &errors[0].0
    {
        assert!(matches!(constraint_typ.to_string().as_str(), "A"));
        assert!(matches!(constraint_name.as_str(), "OtherTrait"));
    } else {
        panic!("Expected DefCollectorErrorKind::ImplIsStricterThanTrait but got {:?}", errors[0].0);
    }
}

#[test]
fn impl_stricter_than_trait_different_trait_generics() {
    let src = r#"
    trait Foo<T> {
        fn foo<U>() where T: T2<T>;
    }

    impl<A> Foo<A> for () {
        // Should be A: T2<A>
        fn foo<B>() where A: T2<B> {}
    }

    trait T2<C> {}
    "#;

    let errors = get_program_errors(src);
    assert_eq!(errors.len(), 1);
    if let CompilationError::DefinitionError(DefCollectorErrorKind::ImplIsStricterThanTrait {
        constraint_typ,
        constraint_name,
        constraint_generics,
        ..
    }) = &errors[0].0
    {
        assert!(matches!(constraint_typ.to_string().as_str(), "A"));
        assert!(matches!(constraint_name.as_str(), "T2"));
        assert!(matches!(constraint_generics.ordered[0].to_string().as_str(), "B"));
    } else {
        panic!("Expected DefCollectorErrorKind::ImplIsStricterThanTrait but got {:?}", errors[0].0);
    }
}

#[test]
fn impl_not_found_for_inner_impl() {
    // We want to guarantee that we get a no impl found error
    let src = r#"
    trait Serialize<let N: u32> {
        fn serialize(self) -> [Field; N];
    }

    trait ToField {
        fn to_field(self) -> Field;
    }

    fn process_array<let N: u32>(array: [Field; N]) -> Field {
        array[0]
    }

    fn serialize_thing<A, let N: u32>(thing: A) -> [Field; N] where A: Serialize<N> {
        thing.serialize()
    }

    struct MyType<T> {
        a: T,
        b: T,
    }

    impl<T> Serialize<2> for MyType<T> where T: ToField {
        fn serialize(self) -> [Field; 2] {
            [ self.a.to_field(), self.b.to_field() ]
        }
    }

    impl<T> MyType<T> {
        fn do_thing_with_serialization_with_extra_steps(self) -> Field {
            process_array(serialize_thing(self))
        }
    }
    "#;

    let errors = get_program_errors(src);
    assert_eq!(errors.len(), 1);
    assert!(matches!(
        &errors[0].0,
        CompilationError::TypeError(TypeCheckError::NoMatchingImplFound { .. })
    ));
}

// Regression for #5388
#[test]
fn comptime_let() {
    let src = r#"fn main() {
        comptime let my_var = 2;
        assert_eq(my_var, 2);
    }"#;
    let errors = get_program_errors(src);
    assert_eq!(errors.len(), 0);
}

#[test]
fn overflowing_u8() {
    let src = r#"
        fn main() {
            let _: u8 = 256;
        }"#;
    let errors = get_program_errors(src);
    assert_eq!(errors.len(), 1);

    if let CompilationError::TypeError(error) = &errors[0].0 {
        assert_eq!(
            error.to_string(),
            "The value `2⁸` cannot fit into `u8` which has range `0..=255`"
        );
    } else {
        panic!("Expected OverflowingAssignment error, got {:?}", errors[0].0);
    }
}

#[test]
fn underflowing_u8() {
    let src = r#"
        fn main() {
            let _: u8 = -1;
        }"#;
    let errors = get_program_errors(src);
    assert_eq!(errors.len(), 1);

    if let CompilationError::TypeError(error) = &errors[0].0 {
        assert_eq!(
            error.to_string(),
            "The value `-1` cannot fit into `u8` which has range `0..=255`"
        );
    } else {
        panic!("Expected OverflowingAssignment error, got {:?}", errors[0].0);
    }
}

#[test]
fn overflowing_i8() {
    let src = r#"
        fn main() {
            let _: i8 = 128;
        }"#;
    let errors = get_program_errors(src);
    assert_eq!(errors.len(), 1);

    if let CompilationError::TypeError(error) = &errors[0].0 {
        assert_eq!(
            error.to_string(),
            "The value `2⁷` cannot fit into `i8` which has range `-128..=127`"
        );
    } else {
        panic!("Expected OverflowingAssignment error, got {:?}", errors[0].0);
    }
}

#[test]
fn underflowing_i8() {
    let src = r#"
        fn main() {
            let _: i8 = -129;
        }"#;
    let errors = get_program_errors(src);
    assert_eq!(errors.len(), 1);

    if let CompilationError::TypeError(error) = &errors[0].0 {
        assert_eq!(
            error.to_string(),
            "The value `-129` cannot fit into `i8` which has range `-128..=127`"
        );
    } else {
        panic!("Expected OverflowingAssignment error, got {:?}", errors[0].0);
    }
}

#[test]
fn turbofish_numeric_generic_nested_call() {
    // Check for turbofish numeric generics used with function calls
    let src = r#"
    fn foo<let N: u32>() -> [u8; N] {
        [0; N]
    }

    fn bar<let N: u32>() -> [u8; N] {
        foo::<N>()
    }

    global M: u32 = 3;

    fn main() {
        let _ = bar::<M>();
    }
    "#;
    assert_no_errors(src);

    // Check for turbofish numeric generics used with method calls
    let src = r#"
    struct Foo<T> {
        a: T
    }

    impl<T> Foo<T> {
        fn static_method<let N: u32>() -> [u8; N] {
            [0; N]
        }

        fn impl_method<let N: u32>(self) -> [T; N] {
            [self.a; N]
        }
    }

    fn bar<let N: u32>() -> [u8; N] {
        let _ = Foo::static_method::<N>();
        let x: Foo<u8> = Foo { a: 0 };
        x.impl_method::<N>()
    }

    global M: u32 = 3;

    fn main() {
        let _ = bar::<M>();
    }
    "#;
    assert_no_errors(src);
}

#[test]
fn use_super() {
    let src = r#"
    fn some_func() {}

    mod foo {
        use super::some_func;

        pub fn bar() {
            some_func();
        }
    }
    "#;
    assert_no_errors(src);
}

#[test]
fn use_super_in_path() {
    let src = r#"
    fn some_func() {}

    mod foo {
        pub fn func() {
            super::some_func();
        }
    }
    "#;
    assert_no_errors(src);
}

#[test]
fn no_super() {
    let src = "use super::some_func;";
    let errors = get_program_errors(src);
    assert_eq!(errors.len(), 1);

    let CompilationError::DefinitionError(DefCollectorErrorKind::PathResolutionError(
        PathResolutionError::NoSuper(span),
    )) = &errors[0].0
    else {
        panic!("Expected a 'no super' error, got {:?}", errors[0].0);
    };

    assert_eq!(span.start(), 4);
    assert_eq!(span.end(), 9);
}

#[test]
fn cannot_call_unconstrained_function_outside_of_unsafe() {
    let src = r#"
    fn main() {
        foo();
    }

    unconstrained fn foo() {}
    "#;
    let errors = get_program_errors(src);
    assert_eq!(errors.len(), 1);

    let CompilationError::TypeError(TypeCheckError::Unsafe { .. }) = &errors[0].0 else {
        panic!("Expected an 'unsafe' error, got {:?}", errors[0].0);
    };
}

#[test]
fn cannot_call_unconstrained_first_class_function_outside_of_unsafe() {
    let src = r#"
    fn main() {
        let func = foo;
        // Warning should trigger here
        func();
        inner(func);
    }

    fn inner(x: unconstrained fn() -> ()) {
        // Warning should trigger here
        x();
    }

    unconstrained fn foo() {}
    "#;
    let errors = get_program_errors(src);
    assert_eq!(errors.len(), 2);

    for error in &errors {
        let CompilationError::TypeError(TypeCheckError::Unsafe { .. }) = &error.0 else {
            panic!("Expected an 'unsafe' error, got {:?}", errors[0].0);
        };
    }
}

#[test]
fn missing_unsafe_block_when_needing_type_annotations() {
    // This test is a regression check that even when an unsafe block is missing
    // that we still appropriately continue type checking and infer type annotations.
    let src = r#"
    fn main() {
        let z = BigNum { limbs: [2, 0, 0] };
        assert(z.__is_zero() == false);
    }

    struct BigNum<let N: u32> {
        limbs: [u64; N],
    }

    impl<let N: u32> BigNum<N> {
        unconstrained fn __is_zero_impl(self) -> bool {
            let mut result: bool = true;
            for i in 0..N {
                result = result & (self.limbs[i] == 0);
            }
            result
        }
    }

    trait BigNumTrait {
        fn __is_zero(self) -> bool;
    }

    impl<let N: u32> BigNumTrait for BigNum<N> {
        fn __is_zero(self) -> bool {
            self.__is_zero_impl()
        }
    }
    "#;
    let errors = get_program_errors(src);
    assert_eq!(errors.len(), 1);

    let CompilationError::TypeError(TypeCheckError::Unsafe { .. }) = &errors[0].0 else {
        panic!("Expected an 'unsafe' error, got {:?}", errors[0].0);
    };
}

#[test]
fn cannot_pass_unconstrained_function_to_regular_function() {
    let src = r#"
    fn main() {
        let func = foo;
        expect_regular(func);
    }

    unconstrained fn foo() {}

    fn expect_regular(_func: fn() -> ()) {
    }
    "#;
    let errors = get_program_errors(src);
    assert_eq!(errors.len(), 1);

    let CompilationError::TypeError(TypeCheckError::UnsafeFn { .. }) = &errors[0].0 else {
        panic!("Expected an UnsafeFn error, got {:?}", errors[0].0);
    };
}

#[test]
fn cannot_assign_unconstrained_and_regular_fn_to_variable() {
    let src = r#"
    fn main() {
        let _func = if true { foo } else { bar };
    }

    fn foo() {}
    unconstrained fn bar() {}
    "#;
    let errors = get_program_errors(src);
    assert_eq!(errors.len(), 1);

    let CompilationError::TypeError(TypeCheckError::Context { err, .. }) = &errors[0].0 else {
        panic!("Expected a context error, got {:?}", errors[0].0);
    };

    if let TypeCheckError::TypeMismatch { expected_typ, expr_typ, .. } = err.as_ref() {
        assert_eq!(expected_typ, "fn() -> ()");
        assert_eq!(expr_typ, "unconstrained fn() -> ()");
    } else {
        panic!("Expected a type mismatch error, got {:?}", errors[0].0);
    };
}

#[test]
fn can_pass_regular_function_to_unconstrained_function() {
    let src = r#"
    fn main() {
        let func = foo;
        expect_unconstrained(func);
    }

    fn foo() {}

    fn expect_unconstrained(_func: unconstrained fn() -> ()) {}
    "#;
    assert_no_errors(src);
}

#[test]
fn cannot_pass_unconstrained_function_to_constrained_function() {
    let src = r#"
    fn main() {
        let func = foo;
        expect_regular(func);
    }

    unconstrained fn foo() {}

    fn expect_regular(_func: fn() -> ()) {}
    "#;
    let errors = get_program_errors(src);
    assert_eq!(errors.len(), 1);

    let CompilationError::TypeError(TypeCheckError::UnsafeFn { .. }) = &errors[0].0 else {
        panic!("Expected an UnsafeFn error, got {:?}", errors[0].0);
    };
}

#[test]
fn can_assign_regular_function_to_unconstrained_function_in_explicitly_typed_var() {
    let src = r#"
    fn main() {
        let _func: unconstrained fn() -> () = foo;
    }

    fn foo() {}
    "#;
    assert_no_errors(src);
}

#[test]
fn can_assign_regular_function_to_unconstrained_function_in_struct_member() {
    let src = r#"
    fn main() {
        let _ = Foo { func: foo };
    }

    fn foo() {}

    struct Foo {
        func: unconstrained fn() -> (),
    }
    "#;
    assert_no_errors(src);
}

#[test]
fn trait_impl_generics_count_mismatch() {
    let src = r#"
    trait Foo {}

    impl Foo<()> for Field {}

    fn main() {}"#;
    let errors = get_program_errors(src);
    assert_eq!(errors.len(), 1);

    let CompilationError::TypeError(TypeCheckError::GenericCountMismatch {
        item,
        expected,
        found,
        ..
    }) = &errors[0].0
    else {
        panic!("Expected a generic count mismatch error, got {:?}", errors[0].0);
    };

    assert_eq!(item, "Foo");
    assert_eq!(*expected, 0);
    assert_eq!(*found, 1);
}

#[test]
fn bit_not_on_untyped_integer() {
    let src = r#"
    fn main() {
        let _: u32 = 3 & !1;
    }
    "#;
    assert_no_errors(src);
}

#[test]
fn duplicate_struct_field() {
    let src = r#"
    pub struct Foo {
        x: i32,
        x: i32,
    }

    fn main() {}
    "#;
    let errors = get_program_errors(src);
    assert_eq!(errors.len(), 1);

    let CompilationError::DefinitionError(DefCollectorErrorKind::DuplicateField {
        first_def,
        second_def,
    }) = &errors[0].0
    else {
        panic!("Expected a duplicate field error, got {:?}", errors[0].0);
    };

    assert_eq!(first_def.to_string(), "x");
    assert_eq!(second_def.to_string(), "x");

    assert_eq!(first_def.span().start(), 30);
    assert_eq!(second_def.span().start(), 46);
}

#[test]
fn trait_constraint_on_tuple_type() {
    let src = r#"
        trait Foo<A> {
            fn foo(self, x: A) -> bool;
        }

        pub fn bar<T, U, V>(x: (T, U), y: V) -> bool where (T, U): Foo<V> {
            x.foo(y)
        }

        fn main() {}"#;
    assert_no_errors(src);
}

#[test]
fn turbofish_in_constructor_generics_mismatch() {
    let src = r#"
    struct Foo<T> {
        x: T
    }

    fn main() {
        let _ = Foo::<i32, i64> { x: 1 };
    }
    "#;

    let errors = get_program_errors(src);
    assert_eq!(errors.len(), 1);
    assert!(matches!(
        errors[0].0,
        CompilationError::TypeError(TypeCheckError::GenericCountMismatch { .. }),
    ));
}

#[test]
fn turbofish_in_constructor() {
    let src = r#"
    struct Foo<T> {
        x: T
    }

    fn main() {
        let x: Field = 0;
        let _ = Foo::<i32> { x: x };
    }
    "#;

    let errors = get_program_errors(src);
    assert_eq!(errors.len(), 1);

    let CompilationError::TypeError(TypeCheckError::TypeMismatch {
        expected_typ, expr_typ, ..
    }) = &errors[0].0
    else {
        panic!("Expected a type mismatch error, got {:?}", errors[0].0);
    };

    assert_eq!(expected_typ, "i32");
    assert_eq!(expr_typ, "Field");
}

#[test]
fn turbofish_in_middle_of_variable_unsupported_yet() {
    let src = r#"
    struct Foo<T> {
        x: T
    }

    impl <T> Foo<T> {
        fn new(x: T) -> Self {
            Foo { x }
        }
    }

    fn main() {
        let _ = Foo::<i32>::new(1);
    }
    "#;
    let errors = get_program_errors(src);
    assert_eq!(errors.len(), 1);

    assert!(matches!(
        errors[0].0,
        CompilationError::TypeError(TypeCheckError::UnsupportedTurbofishUsage { .. }),
    ));
}

#[test]
fn turbofish_in_struct_pattern() {
    let src = r#"
    struct Foo<T> {
        x: T
    }

    fn main() {
        let value: Field = 0;
        let Foo::<Field> { x } = Foo { x: value };
        let _ = x;
    }
    "#;
    assert_no_errors(src);
}

#[test]
fn turbofish_in_struct_pattern_errors_if_type_mismatch() {
    let src = r#"
    struct Foo<T> {
        x: T
    }

    fn main() {
        let value: Field = 0;
        let Foo::<i32> { x } = Foo { x: value };
        let _ = x;
    }
    "#;

    let errors = get_program_errors(src);
    assert_eq!(errors.len(), 1);

    let CompilationError::TypeError(TypeCheckError::TypeMismatchWithSource { .. }) = &errors[0].0
    else {
        panic!("Expected a type mismatch error, got {:?}", errors[0].0);
    };
}

#[test]
fn turbofish_in_struct_pattern_generic_count_mismatch() {
    let src = r#"
    struct Foo<T> {
        x: T
    }

    fn main() {
        let value = 0;
        let Foo::<i32, i64> { x } = Foo { x: value };
        let _ = x;
    }
    "#;

    let errors = get_program_errors(src);
    assert_eq!(errors.len(), 1);

    let CompilationError::TypeError(TypeCheckError::GenericCountMismatch {
        item,
        expected,
        found,
        ..
    }) = &errors[0].0
    else {
        panic!("Expected a generic count mismatch error, got {:?}", errors[0].0);
    };

    assert_eq!(item, "struct Foo");
    assert_eq!(*expected, 1);
    assert_eq!(*found, 2);
}

#[test]
fn incorrect_generic_count_on_struct_impl() {
    let src = r#"
    struct Foo {}
    impl <T> Foo<T> {}
    fn main() {}
    "#;

    let errors = get_program_errors(src);
    assert_eq!(errors.len(), 1);

    let CompilationError::TypeError(TypeCheckError::GenericCountMismatch {
        found, expected, ..
    }) = errors[0].0
    else {
        panic!("Expected an incorrect generic count mismatch error, got {:?}", errors[0].0);
    };

    assert_eq!(found, 1);
    assert_eq!(expected, 0);
}

#[test]
fn incorrect_generic_count_on_type_alias() {
    let src = r#"
    struct Foo {}
    type Bar = Foo<i32>;
    fn main() {}
    "#;

    let errors = get_program_errors(src);
    assert_eq!(errors.len(), 1);

    let CompilationError::TypeError(TypeCheckError::GenericCountMismatch {
        found, expected, ..
    }) = errors[0].0
    else {
        panic!("Expected an incorrect generic count mismatch error, got {:?}", errors[0].0);
    };

    assert_eq!(found, 1);
    assert_eq!(expected, 0);
}

#[test]
fn uses_self_type_for_struct_function_call() {
    let src = r#"
    struct S { }

    impl S {
        fn one() -> Field {
            1
        }

        fn two() -> Field {
            Self::one() + Self::one()
        }
    }

    fn main() {}
    "#;
    assert_no_errors(src);
}

#[test]
fn uses_self_type_inside_trait() {
    let src = r#"
    trait Foo {
        fn foo() -> Self {
            Self::bar()
        }

        fn bar() -> Self;
    }

    impl Foo for Field {
        fn bar() -> Self {
            1
        }
    }

    fn main() {
        let _: Field = Foo::foo();
    }
    "#;
    assert_no_errors(src);
}

#[test]
fn uses_self_type_in_trait_where_clause() {
    let src = r#"
    pub trait Trait {
        fn trait_func() -> bool;
    }

    pub trait Foo where Self: Trait {
        fn foo(self) -> bool {
            self.trait_func()
        }
    }

    struct Bar {

    }

    impl Foo for Bar {

    }

    fn main() {}
    "#;

    let errors = get_program_errors(src);
    assert_eq!(errors.len(), 1);

    let CompilationError::TypeError(TypeCheckError::UnresolvedMethodCall { method_name, .. }) =
        &errors[0].0
    else {
        panic!("Expected an unresolved method call error, got {:?}", errors[0].0);
    };

    assert_eq!(method_name, "trait_func");
}

#[test]
fn do_not_eagerly_error_on_cast_on_type_variable() {
    let src = r#"
    pub fn foo<T, U>(x: T, f: fn(T) -> U) -> U {
        f(x)
    }

    fn main() {
        let x: u8 = 1;
        let _: Field = foo(x, |x| x as Field);
    }
    "#;
    assert_no_errors(src);
}

#[test]
fn error_on_cast_over_type_variable() {
    let src = r#"
    pub fn foo<T, U>(x: T, f: fn(T) -> U) -> U {
        f(x)
    }

    fn main() {
        let x = "a";
        let _: Field = foo(x, |x| x as Field);
    }
    "#;

    let errors = get_program_errors(src);
    assert_eq!(errors.len(), 1);

    assert!(matches!(
        errors[0].0,
        CompilationError::TypeError(TypeCheckError::TypeMismatch { .. })
    ));
}

#[test]
fn trait_impl_for_a_type_that_implements_another_trait() {
    let src = r#"
    trait One {
        fn one(self) -> i32;
    }

    impl One for i32 {
        fn one(self) -> i32 {
            self
        }
    }

    trait Two {
        fn two(self) -> i32;
    }

    impl<T> Two for T where T: One {
        fn two(self) -> i32 {
            self.one() + 1
        }
    }

    pub fn use_it<T>(t: T) -> i32 where T: Two {
        Two::two(t)
    }

    fn main() {}
    "#;
    assert_no_errors(src);
}

#[test]
fn trait_impl_for_a_type_that_implements_another_trait_with_another_impl_used() {
    let src = r#"
    trait One {
        fn one(self) -> i32;
    }

    impl One for i32 {
        fn one(self) -> i32 {
            let _ = self;
            1
        }
    }

    trait Two {
        fn two(self) -> i32;
    }

    impl<T> Two for T where T: One {
        fn two(self) -> i32 {
            self.one() + 1
        }
    }

    impl Two for u32 {
        fn two(self) -> i32 {
            let _ = self;
            0
        }
    }

    pub fn use_it(t: u32) -> i32 {
        Two::two(t)
    }

    fn main() {}
    "#;
    assert_no_errors(src);
}

#[test]
fn impl_missing_associated_type() {
    let src = r#"
    trait Foo {
        type Assoc;
    }

    impl Foo for () {}
    "#;

    let errors = get_program_errors(src);
    assert_eq!(errors.len(), 1);

    assert!(matches!(
        &errors[0].0,
        CompilationError::TypeError(TypeCheckError::MissingNamedTypeArg { .. })
    ));
}

#[test]
fn as_trait_path_syntax_resolves_outside_impl() {
    let src = r#"
    trait Foo {
        type Assoc;
    }

    struct Bar {}

    impl Foo for Bar {
        type Assoc = i32;
    }

    fn main() {
        // AsTraitPath syntax is a bit silly when associated types
        // are explicitly specified
        let _: i64 = 1 as <Bar as Foo<Assoc = i32>>::Assoc;
    }
    "#;

    let errors = get_program_errors(src);
    assert_eq!(errors.len(), 1);

    use CompilationError::TypeError;
    use TypeCheckError::TypeMismatch;
    let TypeError(TypeMismatch { expected_typ, expr_typ, .. }) = errors[0].0.clone() else {
        panic!("Expected TypeMismatch error, found {:?}", errors[0].0);
    };

    assert_eq!(expected_typ, "i64".to_string());
    assert_eq!(expr_typ, "i32".to_string());
}

#[test]
fn as_trait_path_syntax_no_impl() {
    let src = r#"
    trait Foo {
        type Assoc;
    }

    struct Bar {}

    impl Foo for Bar {
        type Assoc = i32;
    }

    fn main() {
        let _: i64 = 1 as <Bar as Foo<Assoc = i8>>::Assoc;
    }
    "#;

    let errors = get_program_errors(src);
    assert_eq!(errors.len(), 1);

    use CompilationError::TypeError;
    assert!(matches!(&errors[0].0, TypeError(TypeCheckError::NoMatchingImplFound { .. })));
}

#[test]
fn errors_on_unused_private_import() {
    let src = r#"
    mod foo {
        pub fn bar() {}
        pub fn baz() {}

        pub trait Foo {
        }
    }

    use foo::bar;
    use foo::baz;
    use foo::Foo;

    impl Foo for Field {
    }

    fn main() {
        baz();
    }
    "#;

    let errors = get_program_errors(src);
    assert_eq!(errors.len(), 1);

    let CompilationError::ResolverError(ResolverError::UnusedItem { ident, item_type }) =
        &errors[0].0
    else {
        panic!("Expected an unused item error");
    };

    assert_eq!(ident.to_string(), "bar");
    assert_eq!(*item_type, "import");
}

#[test]
fn errors_on_unused_pub_crate_import() {
    let src = r#"
    mod foo {
        pub fn bar() {}
        pub fn baz() {}

        pub trait Foo {
        }
    }

    pub(crate) use foo::bar;
    use foo::baz;
    use foo::Foo;

    impl Foo for Field {
    }

    fn main() {
        baz();
    }
    "#;

    let errors = get_program_errors(src);
    assert_eq!(errors.len(), 1);

    let CompilationError::ResolverError(ResolverError::UnusedItem { ident, item_type }) =
        &errors[0].0
    else {
        panic!("Expected an unused item error");
    };

    assert_eq!(ident.to_string(), "bar");
    assert_eq!(*item_type, "import");
}

#[test]
fn warns_on_use_of_private_exported_item() {
    let src = r#"
    mod foo {
        mod bar {
            pub fn baz() {}
        }

        use bar::baz;

        pub fn qux() {
            baz();
        }
    }

    fn main() {
        foo::baz();
=======
    assert_eq!(errors.len(), 1);

    let CompilationError::TypeError(TypeCheckError::UnresolvedMethodCall { method_name, .. }) =
        &errors[0].0
    else {
        panic!("Expected an unresolved method call error, got {:?}", errors[0].0);
    };

    assert_eq!(method_name, "trait_func");
}

#[test]
fn do_not_eagerly_error_on_cast_on_type_variable() {
    let src = r#"
    pub fn foo<T, U>(x: T, f: fn(T) -> U) -> U {
        f(x)
    }

    fn main() {
        let x: u8 = 1;
        let _: Field = foo(x, |x| x as Field);
    }
    "#;
    assert_no_errors(src);
}

#[test]
fn error_on_cast_over_type_variable() {
    let src = r#"
    pub fn foo<T, U>(x: T, f: fn(T) -> U) -> U {
        f(x)
    }

    fn main() {
        let x = "a";
        let _: Field = foo(x, |x| x as Field);
>>>>>>> 00dd2fc9
    }
    "#;

    let errors = get_program_errors(src);
<<<<<<< HEAD
    assert_eq!(errors.len(), 2); // An existing bug causes this error to be duplicated

    assert!(matches!(
        &errors[0].0,
        CompilationError::ResolverError(ResolverError::PathResolutionError(
            PathResolutionError::Private(..),
        ))
=======
    assert_eq!(errors.len(), 1);

    assert!(matches!(
        errors[0].0,
        CompilationError::TypeError(TypeCheckError::TypeMismatch { .. })
>>>>>>> 00dd2fc9
    ));
}

#[test]
<<<<<<< HEAD
fn can_use_pub_use_item() {
    let src = r#"
    mod foo {
        mod bar {
            pub fn baz() {}
        }

        pub use bar::baz;
    }

    fn main() {
        foo::baz();
=======
fn trait_impl_for_a_type_that_implements_another_trait() {
    let src = r#"
    trait One {
        fn one(self) -> i32;
    }

    impl One for i32 {
        fn one(self) -> i32 {
            self
        }
    }

    trait Two {
        fn two(self) -> i32;
    }

    impl<T> Two for T where T: One {
        fn two(self) -> i32 {
            self.one() + 1
        }
    }

    pub fn use_it<T>(t: T) -> i32 where T: Two {
        Two::two(t)
>>>>>>> 00dd2fc9
    }
    "#;
    assert_no_errors(src);
}

<<<<<<< HEAD
#[test]
fn warns_on_re_export_of_item_with_less_visibility() {
    let src = r#"
    mod foo {
        mod bar {
            pub(crate) fn baz() {}
=======
    fn main() {}
    "#;
    assert_no_errors(src);
}

#[test]
fn trait_impl_for_a_type_that_implements_another_trait_with_another_impl_used() {
    let src = r#"
    trait One {
        fn one(self) -> i32;
    }

    impl One for i32 {
        fn one(self) -> i32 {
            let _ = self;
            1
>>>>>>> 00dd2fc9
        }

        pub use bar::baz;
    }

<<<<<<< HEAD
    fn main() {
        foo::baz();
=======
    trait Two {
        fn two(self) -> i32;
    }

    impl<T> Two for T where T: One {
        fn two(self) -> i32 {
            self.one() + 1
        }
    }

    impl Two for u32 {
        fn two(self) -> i32 {
            let _ = self;
            0
        }
>>>>>>> 00dd2fc9
    }

    pub fn use_it(t: u32) -> i32 {
        Two::two(t)
    }

    fn main() {}
    "#;
    assert_no_errors(src);
}

<<<<<<< HEAD
=======
#[test]
fn impl_missing_associated_type() {
    let src = r#"
    trait Foo {
        type Assoc;
    }

    impl Foo for () {}
    "#;

>>>>>>> 00dd2fc9
    let errors = get_program_errors(src);
    assert_eq!(errors.len(), 1);

    assert!(matches!(
        &errors[0].0,
<<<<<<< HEAD
        CompilationError::DefinitionError(
            DefCollectorErrorKind::CannotReexportItemWithLessVisibility { .. }
        )
=======
        CompilationError::TypeError(TypeCheckError::MissingNamedTypeArg { .. })
>>>>>>> 00dd2fc9
    ));
}

#[test]
<<<<<<< HEAD
fn unquoted_integer_as_integer_token() {
    let src = r#"
    trait Serialize<let N: u32> {
        fn serialize() {}
    }

    #[attr]
    pub fn foobar() {}

    comptime fn attr(_f: FunctionDefinition) -> Quoted {
        let serialized_len = 1;
        // We are testing that when we unquote $serialized_len, it's unquoted
        // as the token `1` and not as something else that later won't be parsed correctly
        // in the context of a generic argument.
        quote {
            impl Serialize<$serialized_len> for Field {
                fn serialize() { }
            }
        }
    }

    fn main() {}
    "#;

    assert_no_errors(src);
}

#[test]
fn errors_on_unused_function() {
    let src = r#"
    contract some_contract {
        // This function is unused, but it's a contract entrypoint
        // so it should not produce a warning
        fn foo() -> pub Field {
            1
        }
    }


    fn foo() {
        bar();
    }

    fn bar() {}
    "#;

    let errors = get_program_errors(src);
    assert_eq!(errors.len(), 1);

    let CompilationError::ResolverError(ResolverError::UnusedItem { ident, item_type }) =
        &errors[0].0
    else {
        panic!("Expected an unused item error");
    };

    assert_eq!(ident.to_string(), "foo");
    assert_eq!(*item_type, "function");
}

#[test]
fn errors_on_unused_struct() {
    let src = r#"
    struct Foo {}
    struct Bar {}

    fn main() {
        let _ = Bar {};
=======
fn as_trait_path_syntax_resolves_outside_impl() {
    let src = r#"
    trait Foo {
        type Assoc;
    }

    struct Bar {}

    impl Foo for Bar {
        type Assoc = i32;
    }

    fn main() {
        // AsTraitPath syntax is a bit silly when associated types
        // are explicitly specified
        let _: i64 = 1 as <Bar as Foo<Assoc = i32>>::Assoc;

        let _ = Bar {}; // silence Bar never constructed warning
>>>>>>> 00dd2fc9
    }
    "#;

    let errors = get_program_errors(src);
    assert_eq!(errors.len(), 1);

<<<<<<< HEAD
    let CompilationError::ResolverError(ResolverError::UnusedItem { ident, item_type }) =
        &errors[0].0
    else {
        panic!("Expected an unused item error");
    };

    assert_eq!(ident.to_string(), "Foo");
    assert_eq!(*item_type, "struct");
}

#[test]
fn errors_on_unused_trait() {
    let src = r#"
    trait Foo {}
    trait Bar {}

    pub struct Baz {
    }

    impl Bar for Baz {}

    fn main() {
    }
    "#;

    let errors = get_program_errors(src);
    assert_eq!(errors.len(), 1);

    let CompilationError::ResolverError(ResolverError::UnusedItem { ident, item_type }) =
        &errors[0].0
    else {
        panic!("Expected an unused item error");
    };

    assert_eq!(ident.to_string(), "Foo");
    assert_eq!(*item_type, "trait");
}

#[test]
fn constrained_reference_to_unconstrained() {
    let src = r#"
    fn main(mut x: u32, y: pub u32) {
        let x_ref = &mut x;
        if x == 5  {
            unsafe {
                mut_ref_input(x_ref, y);        
            }
        }

        assert(x == 10);
    }

    unconstrained fn mut_ref_input(x: &mut u32, y: u32) {
        *x = y;
=======
    use CompilationError::TypeError;
    use TypeCheckError::TypeMismatch;
    let TypeError(TypeMismatch { expected_typ, expr_typ, .. }) = errors[0].0.clone() else {
        panic!("Expected TypeMismatch error, found {:?}", errors[0].0);
    };

    assert_eq!(expected_typ, "i64".to_string());
    assert_eq!(expr_typ, "i32".to_string());
}

#[test]
fn as_trait_path_syntax_no_impl() {
    let src = r#"
    trait Foo {
        type Assoc;
    }

    struct Bar {}

    impl Foo for Bar {
        type Assoc = i32;
    }

    fn main() {
        let _: i64 = 1 as <Bar as Foo<Assoc = i8>>::Assoc;

        let _ = Bar {}; // silence Bar never constructed warning
>>>>>>> 00dd2fc9
    }
    "#;

    let errors = get_program_errors(src);
    assert_eq!(errors.len(), 1);

<<<<<<< HEAD
    let CompilationError::TypeError(TypeCheckError::ConstrainedReferenceToUnconstrained { .. }) =
        &errors[0].0
    else {
        panic!("Expected an error about passing a constrained reference to unconstrained");
    };
}

#[test]
fn comptime_type_in_runtime_code() {
    let source = "pub fn foo(_f: FunctionDefinition) {}";
    let errors = get_program_errors(source);
    assert_eq!(errors.len(), 1);
    assert!(matches!(
        errors[0].0,
        CompilationError::ResolverError(ResolverError::ComptimeTypeInRuntimeCode { .. })
    ));
}

=======
    use CompilationError::TypeError;
    assert!(matches!(&errors[0].0, TypeError(TypeCheckError::NoMatchingImplFound { .. })));
}

>>>>>>> 00dd2fc9
#[test]
fn arithmetic_generics_canonicalization_deduplication_regression() {
    let source = r#"
        struct ArrData<let N: u32> {
            a: [Field; N],
            b: [Field; N + N - 1],
        }

        fn main() {
            let _f: ArrData<5> = ArrData {
                a: [0; 5],
                b: [0; 9],
            };
        }
    "#;
    let errors = get_program_errors(source);
    assert_eq!(errors.len(), 0);
}

#[test]
<<<<<<< HEAD
fn cannot_mutate_immutable_variable() {
    let src = r#"
    fn main() {
        let array = [1];
        mutate(&mut array);
    }

    fn mutate(_: &mut [Field; 1]) {}
    "#;

    let errors = get_program_errors(src);
    assert_eq!(errors.len(), 1);

    let CompilationError::TypeError(TypeCheckError::CannotMutateImmutableVariable { name, .. }) =
        &errors[0].0
    else {
        panic!("Expected a CannotMutateImmutableVariable error");
    };

    assert_eq!(name, "array");
}

#[test]
fn cannot_mutate_immutable_variable_on_member_access() {
    let src = r#"
    struct Foo {
        x: Field
    }

    fn main() {
        let foo = Foo { x: 0 };
        mutate(&mut foo.x);
    }

    fn mutate(foo: &mut Field) {
        *foo = 1;
    }
    "#;

    let errors = get_program_errors(src);
    assert_eq!(errors.len(), 1);

    let CompilationError::TypeError(TypeCheckError::CannotMutateImmutableVariable { name, .. }) =
        &errors[0].0
    else {
        panic!("Expected a CannotMutateImmutableVariable error");
    };

    assert_eq!(name, "foo");
}

#[test]
fn does_not_crash_when_passing_mutable_undefined_variable() {
    let src = r#"
    fn main() {
        mutate(&mut undefined);
    }

    fn mutate(foo: &mut Field) {
        *foo = 1;
    }
    "#;

    let errors = get_program_errors(src);
    assert_eq!(errors.len(), 1);

    let CompilationError::ResolverError(ResolverError::VariableNotDeclared { name, .. }) =
        &errors[0].0
    else {
        panic!("Expected a VariableNotDeclared error");
    };

    assert_eq!(name, "undefined");
}

#[test]
=======
>>>>>>> 00dd2fc9
fn infer_globals_to_u32_from_type_use() {
    let src = r#"
        global ARRAY_LEN = 3;
        global STR_LEN = 2;
        global FMT_STR_LEN = 2;

        fn main() {
            let _a: [u32; ARRAY_LEN] = [1, 2, 3];
            let _b: str<STR_LEN> = "hi";
            let _c: fmtstr<FMT_STR_LEN, _> = f"hi";
        }
    "#;

    let errors = get_program_errors(src);
    assert_eq!(errors.len(), 0);
}

#[test]
<<<<<<< HEAD
=======
fn struct_array_len() {
    let src = r#"
        struct Array<T, let N: u32> {
            inner: [T; N],
        }

        impl<T, let N: u32> Array<T, N> {
            pub fn len(self) -> u32 {
                N as u32
            }
        }

        fn main(xs: [Field; 2]) {
            let ys = Array {
                inner: xs,
            };
            assert(ys.len() == 2);
        }
    "#;

    let errors = get_program_errors(src);
    assert_eq!(errors.len(), 1);
    assert!(matches!(
        errors[0].0,
        CompilationError::ResolverError(ResolverError::UnusedVariable { .. })
    ));
}

#[test]
>>>>>>> 00dd2fc9
fn non_u32_in_array_length() {
    let src = r#"
        global ARRAY_LEN: u8 = 3;

        fn main() {
            let _a: [u32; ARRAY_LEN] = [1, 2, 3];
        }
    "#;

    let errors = get_program_errors(src);
    assert_eq!(errors.len(), 1);

    assert!(matches!(
        errors[0].0,
        CompilationError::TypeError(TypeCheckError::TypeKindMismatch { .. })
    ));
}

#[test]
fn use_non_u32_generic_in_struct() {
    let src = r#"
        struct S<let N: u8> {}

        fn main() {
            let _: S<3> = S {};
        }
    "#;

    let errors = get_program_errors(src);
    assert_eq!(errors.len(), 0);
}

#[test]
fn use_numeric_generic_in_trait_method() {
    let src = r#"
        trait Foo  {
            fn foo<let N: u32>(self, x: [u8; N]) -> Self;
        }

        struct Bar;

        impl Foo for Bar {
            fn foo<let N: u32>(self, _x: [u8; N]) -> Self {
                self
            }
        }

        fn main() {
            let _ = Bar{}.foo([1,2,3]);
        }
    "#;

    let errors = get_program_errors(src);
    println!("{errors:?}");
    assert_eq!(errors.len(), 0);
}

#[test]
fn trait_unconstrained_methods_typechecked_correctly() {
    // This test checks that we properly track whether a method has been declared as unconstrained on the trait definition
    // and preserves that through typechecking.
    let src = r#"
        trait Foo {
            unconstrained fn identity(self) -> Self {
                self
            }

            unconstrained fn foo(self) -> u64;
        }

        impl Foo for Field {
            unconstrained fn foo(self) -> u64 {
                self as u64
            }
        }

        unconstrained fn main() {
            assert_eq(2.foo() as Field, 2.identity());
        }
    "#;

    let errors = get_program_errors(src);
    println!("{errors:?}");
    assert_eq!(errors.len(), 0);
}<|MERGE_RESOLUTION|>--- conflicted
+++ resolved
@@ -133,73 +133,41 @@
     trait Default {
         fn default() -> Self;
     }
-<<<<<<< HEAD
-    
+
     trait Eq {
         fn eq(self, other: Self) -> bool;
     }
-    
+
     trait IsDefault {
         fn is_default(self) -> bool;
     }
-    
-=======
-
-    trait Eq {
-        fn eq(self, other: Self) -> bool;
-    }
-
-    trait IsDefault {
-        fn is_default(self) -> bool;
-    }
-
->>>>>>> 00dd2fc9
+
     impl<T> IsDefault for T where T: Default + Eq {
         fn is_default(self) -> bool {
             self.eq(T::default())
         }
     }
-<<<<<<< HEAD
-    
+
     struct Foo {
         a: u64,
     }
-    
-    impl Eq for Foo {
-        fn eq(self, other: Foo) -> bool { self.a == other.a } 
-    }
-    
-=======
-
-    struct Foo {
-        a: u64,
-    }
 
     impl Eq for Foo {
         fn eq(self, other: Foo) -> bool { self.a == other.a }
     }
 
->>>>>>> 00dd2fc9
     impl Default for u64 {
         fn default() -> Self {
             0
         }
     }
-<<<<<<< HEAD
-    
-=======
-
->>>>>>> 00dd2fc9
+
     impl Default for Foo {
         fn default() -> Self {
             Foo { a: Default::default() }
         }
     }
-<<<<<<< HEAD
-    
-=======
-
->>>>>>> 00dd2fc9
+
     fn main(a: Foo) -> pub bool {
         a.is_default()
     }";
@@ -212,20 +180,12 @@
     trait Default {
         fn default(x: Field, y: Field) -> Field;
     }
-<<<<<<< HEAD
-    
-=======
-
->>>>>>> 00dd2fc9
+
     struct Foo {
         bar: Field,
         array: [Field; 2],
     }
-<<<<<<< HEAD
-    
-=======
-
->>>>>>> 00dd2fc9
+
     impl Default for Foo {
         // Duplicate trait methods should not compile
         fn default(x: Field, y: Field) -> Field {
@@ -237,13 +197,9 @@
         }
     }
     
-<<<<<<< HEAD
-    fn main() {}";
-=======
     fn main() {
         let _ = Foo { bar: 1, array: [2, 3] }; // silence Foo never constructed warning
     }";
->>>>>>> 00dd2fc9
 
     let errors = get_program_errors(src);
     assert!(!has_parser_error(&errors));
@@ -273,30 +229,18 @@
     trait Default {
         fn default() -> Self;
     }
-<<<<<<< HEAD
-    
+
     struct Foo {
     }
-    
-=======
-
-    struct Foo {
-    }
-
->>>>>>> 00dd2fc9
+
     impl Default for Foo {
         fn default() -> Field {
             0
         }
     }
-<<<<<<< HEAD
-    
-    fn main() {
-=======
 
     fn main() {
         let _ = Foo {}; // silence Foo never constructed warning
->>>>>>> 00dd2fc9
     }
     ";
     let errors = get_program_errors(src);
@@ -326,33 +270,20 @@
     trait Default {
         fn default(x: Field, y: Field) -> Self;
     }
-<<<<<<< HEAD
-    
-=======
-
->>>>>>> 00dd2fc9
+
     struct Foo {
         bar: Field,
         array: [Field; 2],
     }
-<<<<<<< HEAD
-    
-=======
-
->>>>>>> 00dd2fc9
+
     impl Default for Foo {
         fn default(x: Field, _y: Field) -> Field {
             x
         }
     }
-<<<<<<< HEAD
-    
-    fn main() {
-=======
 
     fn main() {
         let _ = Foo { bar: 1, array: [2, 3] }; // silence Foo never constructed warning
->>>>>>> 00dd2fc9
     }";
     let errors = get_program_errors(src);
     assert!(!has_parser_error(&errors));
@@ -380,38 +311,22 @@
     let src = "
     trait Default {
         fn default(x: Field, y: Field) -> Self;
-<<<<<<< HEAD
-    
+
         fn method2(x: Field) -> Field;
-    
-    }
-    
-=======
-
-        fn method2(x: Field) -> Field;
-
-    }
-
->>>>>>> 00dd2fc9
+
+    }
+
     struct Foo {
         bar: Field,
         array: [Field; 2],
     }
-<<<<<<< HEAD
-    
-=======
-
->>>>>>> 00dd2fc9
+
     impl Default for Foo {
         fn default(x: Field, y: Field) -> Self {
             Self { bar: x, array: [x,y] }
         }
     }
-<<<<<<< HEAD
-    
-=======
-
->>>>>>> 00dd2fc9
+
     fn main() {
     }
     ";
@@ -443,28 +358,16 @@
         bar: Field,
         array: [Field; 2],
     }
-<<<<<<< HEAD
-    
-=======
-
->>>>>>> 00dd2fc9
+
     // Default trait does not exist
     impl Default for Foo {
         fn default(x: Field, y: Field) -> Self {
             Self { bar: x, array: [x,y] }
         }
     }
-<<<<<<< HEAD
-    
-    fn main() {
-    }
-    
-=======
-
-    fn main() {
-    }
-
->>>>>>> 00dd2fc9
+
+    fn main() {
+    }
     ";
     let errors = get_program_errors(src);
     assert!(!has_parser_error(&errors));
@@ -488,34 +391,21 @@
     let src = "
     trait Default {
     }
-<<<<<<< HEAD
-    
-=======
-
->>>>>>> 00dd2fc9
+
     struct Foo {
         bar: Field,
         array: [Field; 2],
     }
-<<<<<<< HEAD
-    
-=======
-
->>>>>>> 00dd2fc9
+
     // wrong trait name method should not compile
     impl Default for Foo {
         fn does_not_exist(x: Field, y: Field) -> Self {
             Self { bar: x, array: [x,y] }
         }
     }
-<<<<<<< HEAD
-    
-    fn main() {
-=======
 
     fn main() {
         let _ = Foo { bar: 1, array: [2, 3] }; // silence Foo never constructed warning
->>>>>>> 00dd2fc9
     }";
     let compilation_errors = get_program_errors(src);
     assert!(!has_parser_error(&compilation_errors));
@@ -547,29 +437,17 @@
     trait Default {
         fn default(x: Field) -> Self;
     }
-<<<<<<< HEAD
-    
+
     struct Foo {
         bar: u32,
     }
-    
-=======
-
-    struct Foo {
-        bar: u32,
-    }
-
->>>>>>> 00dd2fc9
+
     impl Default for Foo {
         fn default(x: u32) -> Self {
             Foo {bar: x}
         }
     }
-<<<<<<< HEAD
-    
-=======
-
->>>>>>> 00dd2fc9
+
     fn main() {
     }
     ";
@@ -602,30 +480,18 @@
     trait Default {
         fn default(x: Field, y: Field) -> Self;
     }
-<<<<<<< HEAD
-    
-=======
-
->>>>>>> 00dd2fc9
+
     struct Foo {
         bar: Field,
         array: [Field; 2],
     }
-<<<<<<< HEAD
-    
-=======
-
->>>>>>> 00dd2fc9
+
     impl Default for Foo {
         fn default(x: Field, y: Foo) -> Self {
             Self { bar: x, array: [x, y.bar] }
         }
     }
-<<<<<<< HEAD
-    
-=======
-
->>>>>>> 00dd2fc9
+
     fn main() {
     }";
 
@@ -658,11 +524,7 @@
     pub trait Default {
         fn default(x: Field, y: NotAType) -> Field;
     }
-<<<<<<< HEAD
-    
-=======
-
->>>>>>> 00dd2fc9
+
     fn main(x: Field, y: Field) {
         assert(y == x);
     }";
@@ -693,30 +555,18 @@
     trait Default {
         fn default(x: Field, y: Field) -> Self;
     }
-<<<<<<< HEAD
-    
-=======
-
->>>>>>> 00dd2fc9
+
     struct Foo {
         bar: Field,
         array: [Field; 2],
     }
-<<<<<<< HEAD
-    
-=======
-
->>>>>>> 00dd2fc9
+
     impl Default for Foo {
         fn default(x: Field) -> Self {
             Self { bar: x, array: [x, x] }
         }
     }
-<<<<<<< HEAD
-    
-=======
-
->>>>>>> 00dd2fc9
+
     fn main() {
     }
     ";
@@ -785,15 +635,9 @@
 
     struct Default {
         x: Field,
-<<<<<<< HEAD
-        z: Field, 
-    }
-    
-=======
         z: Field,
     }
 
->>>>>>> 00dd2fc9
     // Default is a struct not a trait
     impl Default for Foo {
         fn default(x: Field, y: Field) -> Self {
@@ -801,13 +645,9 @@
         }
     }
     
-<<<<<<< HEAD
-    fn main() {}
-=======
     fn main() {
         let _ = Default { x: 1, z: 1 }; // silence Default never constructed warning
     }
->>>>>>> 00dd2fc9
     ";
     let errors = get_program_errors(src);
     assert!(!has_parser_error(&errors));
@@ -832,40 +672,23 @@
     trait Default {
         fn default(x: Field, y: Field) -> Self;
     }
-<<<<<<< HEAD
-    
-=======
-
->>>>>>> 00dd2fc9
+
     struct Foo {
         bar: Field,
         array: [Field; 2],
     }
-<<<<<<< HEAD
-    
-=======
-
->>>>>>> 00dd2fc9
+
     impl Default for Foo {
         fn default(x: Field,y: Field) -> Self {
             Self { bar: x, array: [x,y] }
         }
     }
-<<<<<<< HEAD
-    
-    
+
+
     trait Default {
         fn default(x: Field) -> Self;
     }
-    
-=======
-
-
-    trait Default {
-        fn default(x: Field) -> Self;
-    }
-
->>>>>>> 00dd2fc9
+
     fn main() {
     }";
     let errors = get_program_errors(src);
@@ -897,20 +720,13 @@
     struct Foo {
         bar: Field,
     }
-<<<<<<< HEAD
-    
-=======
-
->>>>>>> 00dd2fc9
+
     impl Default for Foo {
     }
     impl Default for Foo {
     }
     fn main() {
-<<<<<<< HEAD
-=======
         let _ = Foo { bar: 1 }; // silence Foo never constructed warning
->>>>>>> 00dd2fc9
     }
     ";
     let errors = get_program_errors(src);
@@ -936,36 +752,20 @@
     let src = "
     trait Default {
     }
-<<<<<<< HEAD
-    
+
     struct MyStruct {
     }
-    
+
     type MyType = MyStruct;
-    
+
     impl Default for MyStruct {
     }
-    
+
     impl Default for MyType {
     }
-    
-    fn main() {
-=======
-
-    struct MyStruct {
-    }
-
-    type MyType = MyStruct;
-
-    impl Default for MyStruct {
-    }
-
-    impl Default for MyType {
-    }
 
     fn main() {
         let _ = MyStruct {}; // silence MyStruct never constructed warning
->>>>>>> 00dd2fc9
     }
     ";
     let errors = get_program_errors(src);
@@ -1017,11 +817,7 @@
     }
 
     impl Eq for Foo {
-<<<<<<< HEAD
-        fn eq(self, other: Foo) -> bool { self.a == other.a } 
-=======
         fn eq(self, other: Foo) -> bool { self.a == other.a }
->>>>>>> 00dd2fc9
     }
 
     fn test_eq(x: impl Eq) -> bool {
@@ -1050,19 +846,11 @@
     }
 
     impl Eq for Foo {
-<<<<<<< HEAD
-        fn eq(self, other: Foo) -> bool { self.a == other.a } 
-    }
-
-    impl Test for u64 {
-        fn test(self) -> bool { self == self } 
-=======
         fn eq(self, other: Foo) -> bool { self.a == other.a }
     }
 
     impl Test for u64 {
         fn test(self) -> bool { self == self }
->>>>>>> 00dd2fc9
     }
 
     fn test_eq(x: impl Eq, y: impl Test) -> bool {
@@ -1074,8 +862,6 @@
     }";
     assert_no_errors(src);
 }
-<<<<<<< HEAD
-=======
 
 fn get_program_captures(src: &str) -> Vec<Vec<String>> {
     let (program, context, _errors) = get_program(src);
@@ -2631,7 +2417,6 @@
         a: T,
         b: T,
     }
->>>>>>> 00dd2fc9
 
     impl<T> Serialize<2> for MyType<T> where T: ToField {
         fn serialize(self) -> [Field; 2] {
@@ -3003,434 +2788,6 @@
 }
 
 #[test]
-<<<<<<< HEAD
-fn resolve_empty_function() {
-    let src = "
-        fn main() {
-
-        }
-    ";
-    assert_no_errors(src);
-}
-#[test]
-fn resolve_basic_function() {
-    let src = r#"
-        fn main(x : Field) {
-            let y = x + x;
-            assert(y == x);
-        }
-    "#;
-    assert_no_errors(src);
-}
-#[test]
-fn resolve_unused_var() {
-    let src = r#"
-        fn main(x : Field) {
-            let y = x + x;
-            assert(x == x);
-        }
-    "#;
-
-    let errors = get_program_errors(src);
-    assert!(errors.len() == 1, "Expected 1 error, got: {:?}", errors);
-    // It should be regarding the unused variable
-    match &errors[0].0 {
-        CompilationError::ResolverError(ResolverError::UnusedVariable { ident }) => {
-            assert_eq!(&ident.0.contents, "y");
-        }
-        _ => unreachable!("we should only have an unused var error"),
-    }
-}
-
-#[test]
-fn resolve_unresolved_var() {
-    let src = r#"
-        fn main(x : Field) {
-            let y = x + x;
-            assert(y == z);
-        }
-    "#;
-    let errors = get_program_errors(src);
-    assert!(errors.len() == 1, "Expected 1 error, got: {:?}", errors);
-    // It should be regarding the unresolved var `z` (Maybe change to undeclared and special case)
-    match &errors[0].0 {
-        CompilationError::ResolverError(ResolverError::VariableNotDeclared { name, span: _ }) => {
-            assert_eq!(name, "z");
-        }
-        _ => unimplemented!("we should only have an unresolved variable"),
-    }
-}
-
-#[test]
-fn unresolved_path() {
-    let src = "
-        fn main(x : Field) {
-            let _z = some::path::to::a::func(x);
-        }
-    ";
-    let errors = get_program_errors(src);
-    assert!(errors.len() == 1, "Expected 1 error, got: {:?}", errors);
-    for (compilation_error, _file_id) in errors {
-        match compilation_error {
-            CompilationError::ResolverError(err) => {
-                match err {
-                    ResolverError::PathResolutionError(PathResolutionError::Unresolved(name)) => {
-                        assert_eq!(name.to_string(), "some");
-                    }
-                    _ => unimplemented!("we should only have an unresolved function"),
-                };
-            }
-            _ => unimplemented!(),
-        }
-    }
-}
-
-#[test]
-fn resolve_literal_expr() {
-    let src = r#"
-        fn main(x : Field) {
-            let y = 5;
-            assert(y == x);
-        }
-    "#;
-    assert_no_errors(src);
-}
-
-#[test]
-fn multiple_resolution_errors() {
-    let src = r#"
-        fn main(x : Field) {
-           let y = foo::bar(x);
-           let z = y + a;
-        }
-    "#;
-
-    let errors = get_program_errors(src);
-    assert!(errors.len() == 3, "Expected 3 errors, got: {:?}", errors);
-
-    // Errors are:
-    // `a` is undeclared
-    // `z` is unused
-    // `foo::bar` does not exist
-    for (compilation_error, _file_id) in errors {
-        match compilation_error {
-            CompilationError::ResolverError(err) => {
-                match err {
-                    ResolverError::UnusedVariable { ident } => {
-                        assert_eq!(&ident.0.contents, "z");
-                    }
-                    ResolverError::VariableNotDeclared { name, .. } => {
-                        assert_eq!(name, "a");
-                    }
-                    ResolverError::PathResolutionError(PathResolutionError::Unresolved(name)) => {
-                        assert_eq!(name.to_string(), "foo");
-                    }
-                    _ => unimplemented!(),
-                };
-            }
-            _ => unimplemented!(),
-        }
-    }
-}
-
-#[test]
-fn resolve_prefix_expr() {
-    let src = r#"
-        fn main(x : Field) {
-            let _y = -x;
-        }
-    "#;
-    assert_no_errors(src);
-}
-
-#[test]
-fn resolve_for_expr() {
-    let src = r#"
-        fn main(x : u64) {
-            for i in 1..20 {
-                let _z = x + i;
-            };
-        }
-    "#;
-    assert_no_errors(src);
-}
-
-#[test]
-fn resolve_call_expr() {
-    let src = r#"
-        fn main(x : Field) {
-            let _z = foo(x);
-        }
-
-        fn foo(x : Field) -> Field {
-            x
-        }
-    "#;
-    assert_no_errors(src);
-}
-
-#[test]
-fn resolve_shadowing() {
-    let src = r#"
-        fn main(x : Field) {
-            let x = foo(x);
-            let x = x;
-            let (x, x) = (x, x);
-            let _ = x;
-        }
-
-        fn foo(x : Field) -> Field {
-            x
-        }
-    "#;
-    assert_no_errors(src);
-}
-
-#[test]
-fn resolve_basic_closure() {
-    let src = r#"
-        fn main(x : Field) -> pub Field {
-            let closure = |y| y + x;
-            closure(x)
-        }
-    "#;
-    assert_no_errors(src);
-}
-
-#[test]
-fn resolve_simplified_closure() {
-    // based on bug https://github.com/noir-lang/noir/issues/1088
-
-    let src = r#"fn do_closure(x: Field) -> Field {
-        let y = x;
-        let ret_capture = || {
-          y
-        };
-        ret_capture()
-      }
-
-      fn main(x: Field) {
-          assert(do_closure(x) == 100);
-      }
-
-      "#;
-    let parsed_captures = get_program_captures(src);
-    let expected_captures = vec![vec!["y".to_string()]];
-    assert_eq!(expected_captures, parsed_captures);
-}
-
-#[test]
-fn resolve_complex_closures() {
-    let src = r#"
-        fn main(x: Field) -> pub Field {
-            let closure_without_captures = |x: Field| -> Field { x + x };
-            let a = closure_without_captures(1);
-
-            let closure_capturing_a_param = |y: Field| -> Field { y + x };
-            let b = closure_capturing_a_param(2);
-
-            let closure_capturing_a_local_var = |y: Field| -> Field { y + b };
-            let c = closure_capturing_a_local_var(3);
-
-            let closure_with_transitive_captures = |y: Field| -> Field {
-                let d = 5;
-                let nested_closure = |z: Field| -> Field {
-                    let doubly_nested_closure = |w: Field| -> Field { w + x + b };
-                    a + z + y + d + x + doubly_nested_closure(4) + x + y
-                };
-                let res = nested_closure(5);
-                res
-            };
-
-            a + b + c + closure_with_transitive_captures(6)
-        }
-    "#;
-    assert_no_errors(src);
-
-    let expected_captures = vec![
-        vec![],
-        vec!["x".to_string()],
-        vec!["b".to_string()],
-        vec!["x".to_string(), "b".to_string(), "a".to_string()],
-        vec!["x".to_string(), "b".to_string(), "a".to_string(), "y".to_string(), "d".to_string()],
-        vec!["x".to_string(), "b".to_string()],
-    ];
-
-    let parsed_captures = get_program_captures(src);
-
-    assert_eq!(expected_captures, parsed_captures);
-}
-
-#[test]
-fn resolve_fmt_strings() {
-    let src = r#"
-        fn main() {
-            let string = f"this is i: {i}";
-            println(string);
-
-            println(f"I want to print {0}");
-
-            let new_val = 10;
-            println(f"random_string{new_val}{new_val}");
-        }
-        fn println<T>(x : T) -> T {
-            x
-        }
-    "#;
-
-    let errors = get_program_errors(src);
-    assert!(errors.len() == 5, "Expected 5 errors, got: {:?}", errors);
-
-    for (err, _file_id) in errors {
-        match &err {
-            CompilationError::ResolverError(ResolverError::VariableNotDeclared {
-                name, ..
-            }) => {
-                assert_eq!(name, "i");
-            }
-            CompilationError::ResolverError(ResolverError::NumericConstantInFormatString {
-                name,
-                ..
-            }) => {
-                assert_eq!(name, "0");
-            }
-            CompilationError::TypeError(TypeCheckError::UnusedResultError {
-                expr_type: _,
-                expr_span,
-            }) => {
-                let a = src.get(expr_span.start() as usize..expr_span.end() as usize).unwrap();
-                assert!(
-                    a == "println(string)"
-                        || a == "println(f\"I want to print {0}\")"
-                        || a == "println(f\"random_string{new_val}{new_val}\")"
-                );
-            }
-            _ => unimplemented!(),
-        };
-    }
-}
-
-fn check_rewrite(src: &str, expected: &str) {
-    let (_program, mut context, _errors) = get_program(src);
-    let main_func_id = context.def_interner.find_function("main").unwrap();
-    let program = monomorphize(main_func_id, &mut context.def_interner).unwrap();
-    assert!(format!("{}", program) == expected);
-}
-
-#[test]
-fn simple_closure_with_no_captured_variables() {
-    let src = r#"
-    fn main() -> pub Field {
-        let x = 1;
-        let closure = || x;
-        closure()
-    }
-    "#;
-
-    let expected_rewrite = r#"fn main$f0() -> Field {
-    let x$0 = 1;
-    let closure$3 = {
-        let closure_variable$2 = {
-            let env$1 = (x$l0);
-            (env$l1, lambda$f1)
-        };
-        closure_variable$l2
-    };
-    {
-        let tmp$4 = closure$l3;
-        tmp$l4.1(tmp$l4.0)
-    }
-}
-fn lambda$f1(mut env$l1: (Field)) -> Field {
-    env$l1.0
-}
-"#;
-    check_rewrite(src, expected_rewrite);
-}
-
-#[test]
-fn deny_cyclic_globals() {
-    let src = r#"
-        global A = B;
-        global B = A;
-        fn main() {}
-    "#;
-    assert_eq!(get_program_errors(src).len(), 1);
-}
-
-#[test]
-fn deny_cyclic_type_aliases() {
-    let src = r#"
-        type A = B;
-        type B = A;
-        fn main() {}
-    "#;
-    assert_eq!(get_program_errors(src).len(), 1);
-}
-
-#[test]
-fn ensure_nested_type_aliases_type_check() {
-    let src = r#"
-        type A = B;
-        type B = u8;
-        fn main() {
-            let _a: A = 0 as u16;
-        }
-    "#;
-    assert_eq!(get_program_errors(src).len(), 1);
-}
-
-#[test]
-fn type_aliases_in_entry_point() {
-    let src = r#"
-        type Foo = u8;
-        fn main(_x: Foo) {}
-    "#;
-    assert_eq!(get_program_errors(src).len(), 0);
-}
-
-#[test]
-fn operators_in_global_used_in_type() {
-    let src = r#"
-        global ONE: u32 = 1;
-        global COUNT: u32 = ONE + 2;
-        fn main() {
-            let _array: [Field; COUNT] = [1, 2, 3];
-        }
-    "#;
-    assert_eq!(get_program_errors(src).len(), 0);
-}
-
-#[test]
-fn break_and_continue_in_constrained_fn() {
-    let src = r#"
-        fn main() {
-            for i in 0 .. 10 {
-                if i == 2 {
-                    continue;
-                }
-                if i == 5 {
-                    break;
-                }
-            }
-        }
-    "#;
-    assert_eq!(get_program_errors(src).len(), 2);
-}
-
-#[test]
-fn break_and_continue_outside_loop() {
-    let src = r#"
-        unconstrained fn main() {
-            continue;
-            break;
-        }
-    "#;
-    assert_eq!(get_program_errors(src).len(), 2);
-}
-
-// Regression for #2540
-=======
 fn uses_self_type_inside_trait() {
     let src = r#"
     trait Foo {
@@ -3454,7 +2811,6 @@
     assert_no_errors(src);
 }
 
->>>>>>> 00dd2fc9
 #[test]
 fn uses_self_type_in_trait_where_clause() {
     let src = r#"
@@ -3479,1717 +2835,6 @@
     fn main() {
         let _ = Bar {}; // silence Bar never constructed warning
     }
-    "#;
-
-    let errors = get_program_errors(src);
-<<<<<<< HEAD
-    assert_eq!(errors.len(), 0);
-}
-
-// Regression for #4545
-#[test]
-fn type_aliases_in_main() {
-    let src = r#"
-        type Outer<let N: u32> = [u8; N];
-        fn main(_arg: Outer<1>) {}
-    "#;
-    assert_eq!(get_program_errors(src).len(), 0);
-}
-
-#[test]
-fn ban_mutable_globals() {
-    // Mutable globals are only allowed in a comptime context
-    let src = r#"
-        mut global FOO: Field = 0;
-        fn main() {}
-    "#;
-    assert_eq!(get_program_errors(src).len(), 1);
-}
-
-#[test]
-fn deny_inline_attribute_on_unconstrained() {
-    let src = r#"
-        #[no_predicates]
-        unconstrained pub fn foo(x: Field, y: Field) {
-            assert(x != y);
-        }
-    "#;
-    let errors = get_program_errors(src);
-    assert_eq!(errors.len(), 1);
-    assert!(matches!(
-        errors[0].0,
-        CompilationError::ResolverError(ResolverError::NoPredicatesAttributeOnUnconstrained { .. })
-    ));
-}
-
-#[test]
-fn deny_fold_attribute_on_unconstrained() {
-    let src = r#"
-        #[fold]
-        unconstrained pub fn foo(x: Field, y: Field) {
-            assert(x != y);
-        }
-    "#;
-    let errors = get_program_errors(src);
-    assert_eq!(errors.len(), 1);
-    assert!(matches!(
-        errors[0].0,
-        CompilationError::ResolverError(ResolverError::FoldAttributeOnUnconstrained { .. })
-    ));
-}
-
-#[test]
-fn specify_function_types_with_turbofish() {
-    let src = r#"
-        trait Default {
-            fn default() -> Self;
-        }
-
-        impl Default for Field {
-            fn default() -> Self { 0 }
-        }
-
-        impl Default for u64 {
-            fn default() -> Self { 0 }
-        }
-
-        // Need the above as we don't have access to the stdlib here.
-        // We also need to construct a concrete value of `U` without giving away its type
-        // as otherwise the unspecified type is ignored.
-
-        fn generic_func<T, U>() -> (T, U) where T: Default, U: Default {
-            (T::default(), U::default())
-        }
-    
-        fn main() {
-            let _ = generic_func::<u64, Field>();
-        }
-    "#;
-    let errors = get_program_errors(src);
-    assert_eq!(errors.len(), 0);
-}
-
-#[test]
-fn specify_method_types_with_turbofish() {
-    let src = r#"
-        trait Default {
-            fn default() -> Self;
-        }
-
-        impl Default for Field {
-            fn default() -> Self { 0 }
-        }
-
-        // Need the above as we don't have access to the stdlib here.
-        // We also need to construct a concrete value of `U` without giving away its type
-        // as otherwise the unspecified type is ignored.
-
-        struct Foo<T> {
-            inner: T
-        }
-        
-        impl<T> Foo<T> {
-            fn generic_method<U>(_self: Self) -> U where U: Default {
-                U::default()
-            }
-        }
-        
-        fn main() {
-            let foo: Foo<Field> = Foo { inner: 1 };
-            let _ = foo.generic_method::<Field>();
-        }
-    "#;
-    let errors = get_program_errors(src);
-    assert_eq!(errors.len(), 0);
-}
-
-#[test]
-fn incorrect_turbofish_count_function_call() {
-    let src = r#"
-        trait Default {
-            fn default() -> Self;
-        }
-
-        impl Default for Field {
-            fn default() -> Self { 0 }
-        }
-
-        impl Default for u64 {
-            fn default() -> Self { 0 }
-        }
-
-        // Need the above as we don't have access to the stdlib here.
-        // We also need to construct a concrete value of `U` without giving away its type
-        // as otherwise the unspecified type is ignored.
-
-        fn generic_func<T, U>() -> (T, U) where T: Default, U: Default {
-            (T::default(), U::default())
-        }
-
-        fn main() {
-            let _ = generic_func::<u64, Field, Field>();
-        }
-    "#;
-    let errors = get_program_errors(src);
-    assert_eq!(errors.len(), 1);
-    assert!(matches!(
-        errors[0].0,
-        CompilationError::TypeError(TypeCheckError::IncorrectTurbofishGenericCount { .. }),
-    ));
-}
-
-#[test]
-fn incorrect_turbofish_count_method_call() {
-    let src = r#"
-        trait Default {
-            fn default() -> Self;
-        }
-
-        impl Default for Field {
-            fn default() -> Self { 0 }
-        }
-
-        // Need the above as we don't have access to the stdlib here.
-        // We also need to construct a concrete value of `U` without giving away its type
-        // as otherwise the unspecified type is ignored.
-
-        struct Foo<T> {
-            inner: T
-        }
-        
-        impl<T> Foo<T> {
-            fn generic_method<U>(_self: Self) -> U where U: Default {
-                U::default()
-            }
-        }
-        
-        fn main() {
-            let foo: Foo<Field> = Foo { inner: 1 };
-            let _ = foo.generic_method::<Field, u32>();
-        }
-    "#;
-    let errors = get_program_errors(src);
-    assert_eq!(errors.len(), 1);
-    assert!(matches!(
-        errors[0].0,
-        CompilationError::TypeError(TypeCheckError::IncorrectTurbofishGenericCount { .. }),
-    ));
-}
-
-#[test]
-fn struct_numeric_generic_in_function() {
-    let src = r#"
-    struct Foo {
-        inner: u64
-    }
-
-    pub fn bar<let N: Foo>() { }
-    "#;
-    let errors = get_program_errors(src);
-    assert_eq!(errors.len(), 1);
-    assert!(matches!(
-        errors[0].0,
-        CompilationError::ResolverError(ResolverError::UnsupportedNumericGenericType { .. }),
-    ));
-}
-
-#[test]
-fn struct_numeric_generic_in_struct() {
-    let src = r#"
-    pub struct Foo {
-        inner: u64
-    }
-
-    pub struct Bar<let N: Foo> { }
-    "#;
-    let errors = get_program_errors(src);
-    assert_eq!(errors.len(), 1);
-    assert!(matches!(
-        errors[0].0,
-        CompilationError::DefinitionError(
-            DefCollectorErrorKind::UnsupportedNumericGenericType { .. }
-        ),
-    ));
-}
-
-#[test]
-fn bool_numeric_generic() {
-    let src = r#"
-    pub fn read<let N: bool>() -> Field {
-        if N {
-            0
-        } else {
-            1
-        }
-    }
-    "#;
-    let errors = get_program_errors(src);
-    assert_eq!(errors.len(), 1);
-    assert!(matches!(
-        errors[0].0,
-        CompilationError::ResolverError(ResolverError::UnsupportedNumericGenericType { .. }),
-    ));
-}
-
-#[test]
-fn numeric_generic_binary_operation_type_mismatch() {
-    let src = r#"
-    pub fn foo<let N: Field>() -> bool {
-        let mut check: bool = true;
-        check = N;
-        check
-    }   
-    "#;
-    let errors = get_program_errors(src);
-    assert_eq!(errors.len(), 1);
-    assert!(matches!(
-        errors[0].0,
-        CompilationError::TypeError(TypeCheckError::TypeMismatchWithSource { .. }),
-    ));
-}
-
-#[test]
-fn bool_generic_as_loop_bound() {
-    let src = r#"
-    pub fn read<let N: bool>() { // error here
-        let mut fields = [0; N]; // error here
-        for i in 0..N {  // error here
-            fields[i] = i + 1;
-        }
-        assert(fields[0] == 1);
-    }
-    "#;
-    let errors = get_program_errors(src);
-    assert_eq!(errors.len(), 3);
-
-    assert!(matches!(
-        errors[0].0,
-        CompilationError::ResolverError(ResolverError::UnsupportedNumericGenericType { .. }),
-    ));
-
-    assert!(matches!(
-        errors[1].0,
-        CompilationError::TypeError(TypeCheckError::TypeKindMismatch { .. }),
-    ));
-
-    let CompilationError::TypeError(TypeCheckError::TypeMismatch {
-        expected_typ, expr_typ, ..
-    }) = &errors[2].0
-    else {
-        panic!("Got an error other than a type mismatch");
-    };
-
-    assert_eq!(expected_typ, "Field");
-    assert_eq!(expr_typ, "bool");
-}
-
-#[test]
-fn numeric_generic_in_function_signature() {
-    let src = r#"
-    pub fn foo<let N: u32>(arr: [Field; N]) -> [Field; N] { arr }
-    "#;
-    assert_no_errors(src);
-}
-
-#[test]
-fn numeric_generic_as_struct_field_type_fails() {
-    let src = r#"
-    pub struct Foo<let N: u32> {
-        a: Field,
-        b: N,
-    }
-    "#;
-    let errors = get_program_errors(src);
-    assert_eq!(errors.len(), 1);
-    assert!(matches!(
-        errors[0].0,
-        CompilationError::TypeError(TypeCheckError::TypeKindMismatch { .. }),
-    ));
-}
-
-#[test]
-fn normal_generic_as_array_length() {
-    let src = r#"
-    pub struct Foo<N> {
-        a: Field,
-        b: [Field; N],
-    }
-    "#;
-    let errors = get_program_errors(src);
-    assert_eq!(errors.len(), 1);
-    assert!(matches!(
-        errors[0].0,
-        CompilationError::TypeError(TypeCheckError::TypeKindMismatch { .. }),
-    ));
-}
-
-#[test]
-fn numeric_generic_as_param_type() {
-    let src = r#"
-    pub fn foo<let I: Field>(x: I) -> I {
-        let _q: I = 5;
-        x
-    }
-    "#;
-    let errors = get_program_errors(src);
-    assert_eq!(errors.len(), 3);
-
-    // Error from the parameter type
-    assert!(matches!(
-        errors[0].0,
-        CompilationError::TypeError(TypeCheckError::TypeKindMismatch { .. }),
-    ));
-    // Error from the let statement annotated type
-    assert!(matches!(
-        errors[1].0,
-        CompilationError::TypeError(TypeCheckError::TypeKindMismatch { .. }),
-    ));
-    // Error from the return type
-    assert!(matches!(
-        errors[2].0,
-        CompilationError::TypeError(TypeCheckError::TypeKindMismatch { .. }),
-    ));
-}
-
-#[test]
-fn numeric_generic_used_in_nested_type_fails() {
-    let src = r#"
-    pub struct Foo<let N: u32> {
-        a: Field,
-        b: Bar<N>,
-    }
-    struct Bar<let N: u32> {
-        inner: N
-    }
-    "#;
-    let errors = get_program_errors(src);
-    assert_eq!(errors.len(), 1);
-    assert!(matches!(
-        errors[0].0,
-        CompilationError::TypeError(TypeCheckError::TypeKindMismatch { .. }),
-    ));
-}
-
-#[test]
-fn normal_generic_used_in_nested_array_length_fail() {
-    let src = r#"
-    pub struct Foo<N> {
-        a: Field,
-        b: Bar<N>,
-    }
-    pub struct Bar<let N: u32> {
-        inner: [Field; N]
-    }
-    "#;
-    let errors = get_program_errors(src);
-    assert_eq!(errors.len(), 1);
-    assert!(matches!(
-        errors[0].0,
-        CompilationError::TypeError(TypeCheckError::TypeKindMismatch { .. }),
-    ));
-}
-
-#[test]
-fn numeric_generic_used_in_nested_type_pass() {
-    // The order of these structs should not be changed to make sure
-    // that we are accurately resolving all struct generics before struct fields
-    let src = r#"
-    pub struct NestedNumeric<let N: u32> {
-        a: Field,
-        b: InnerNumeric<N>
-    }
-    pub struct InnerNumeric<let N: u32> {
-        inner: [u64; N],
-    }    
-    "#;
-    assert_no_errors(src);
-}
-
-#[test]
-fn numeric_generic_used_in_trait() {
-    // We want to make sure that `N` in `impl<let N: u32, T> Deserialize<N, T>` does
-    // not trigger `expected type, found numeric generic parameter N` as the trait
-    // does in fact expect a numeric generic.
-    let src = r#"
-    struct MyType<T> {
-        a: Field,
-        b: Field,
-        c: Field,
-        d: T,
-    }
-    
-    impl<let N: u32, T> Deserialize<N, T> for MyType<T> {
-        fn deserialize(fields: [Field; N], other: T) -> Self {
-            MyType { a: fields[0], b: fields[1], c: fields[2], d: other }
-        }
-    }
-    
-    trait Deserialize<let N: u32, T> {
-        fn deserialize(fields: [Field; N], other: T) -> Self;
-    }
-    "#;
-    assert_no_errors(src);
-}
-
-#[test]
-fn numeric_generic_in_trait_impl_with_extra_impl_generics() {
-    let src = r#"
-    trait Default {
-        fn default() -> Self;
-    }
-
-    struct MyType<T> {
-        a: Field,
-        b: Field,
-        c: Field,
-        d: T,
-    }
-    
-    // Make sure that `T` is placed before `N` as we want to test that the order of the generics is correctly maintained.
-    // `N` is used first in the trait impl generics (`Deserialize<N> for MyType<T>`).
-    // We want to make sure that the compiler correctly accounts for that `N` has a numeric kind
-    // while `T` has a normal kind. 
-    impl<T, let N: u32> Deserialize<N> for MyType<T> where T: Default {
-        fn deserialize(fields: [Field; N]) -> Self {
-            MyType { a: fields[0], b: fields[1], c: fields[2], d: T::default() }
-        }
-    }
-    
-    trait Deserialize<let N: u32> {
-        fn deserialize(fields: [Field; N]) -> Self;
-    }
-    "#;
-    assert_no_errors(src);
-}
-
-#[test]
-fn numeric_generic_used_in_where_clause() {
-    let src = r#"
-    trait Deserialize<let N: u32> {
-        fn deserialize(fields: [Field; N]) -> Self;
-    }
-
-    pub fn read<T, let N: u32>() -> T where T: Deserialize<N> {
-        let mut fields: [Field; N] = [0; N];
-        for i in 0..N {
-            fields[i] = i as Field + 1;
-        }
-        T::deserialize(fields)
-    }
-    "#;
-    assert_no_errors(src);
-}
-
-#[test]
-fn numeric_generic_used_in_turbofish() {
-    let src = r#"
-    pub fn double<let N: u32>() -> u32 {
-        // Used as an expression
-        N * 2
-    }
-
-    pub fn double_numeric_generics_test() {
-        // Example usage of a numeric generic arguments.
-        assert(double::<9>() == 18);
-        assert(double::<7 + 8>() == 30);
-    }
-    "#;
-    assert_no_errors(src);
-}
-
-#[test]
-fn constant_used_with_numeric_generic() {
-    let src = r#"
-    struct ValueNote {
-        value: Field,
-    }
-
-    trait Serialize<let N: u32> {
-        fn serialize(self) -> [Field; N];
-    }
-
-    impl Serialize<1> for ValueNote {
-        fn serialize(self) -> [Field; 1] {
-            [self.value]
-        }
-    }
-    "#;
-    assert_no_errors(src);
-}
-
-#[test]
-fn normal_generic_used_when_numeric_expected_in_where_clause() {
-    let src = r#"
-    trait Deserialize<let N: u32> {
-        fn deserialize(fields: [Field; N]) -> Self;
-    }
-
-    pub fn read<T, N>() -> T where T: Deserialize<N> {
-        T::deserialize([0, 1])
-    }
-    "#;
-    let errors = get_program_errors(src);
-    assert_eq!(errors.len(), 1);
-    assert!(matches!(
-        errors[0].0,
-        CompilationError::TypeError(TypeCheckError::TypeKindMismatch { .. }),
-    ));
-
-    let src = r#"
-    trait Deserialize<let N: u32> {
-        fn deserialize(fields: [Field; N]) -> Self;
-    }
-
-    pub fn read<T, N>() -> T where T: Deserialize<N> {
-        let mut fields: [Field; N] = [0; N];
-        for i in 0..N {
-            fields[i] = i as Field + 1;
-        }
-        T::deserialize(fields)
-    }
-    "#;
-    let errors = get_program_errors(src);
-    assert_eq!(errors.len(), 4);
-    assert!(matches!(
-        errors[0].0,
-        CompilationError::TypeError(TypeCheckError::TypeKindMismatch { .. }),
-    ));
-    assert!(matches!(
-        errors[1].0,
-        CompilationError::TypeError(TypeCheckError::TypeKindMismatch { .. }),
-    ));
-    assert!(matches!(
-        errors[2].0,
-        CompilationError::TypeError(TypeCheckError::TypeKindMismatch { .. }),
-    ));
-    // N
-    assert!(matches!(
-        errors[3].0,
-        CompilationError::ResolverError(ResolverError::VariableNotDeclared { .. }),
-    ));
-}
-
-#[test]
-fn numeric_generics_type_kind_mismatch() {
-    let src = r#"
-    fn foo<let N: u32>() -> u16 {
-        N as u16
-    }
-
-    global J: u16 = 10;
-
-    fn bar<let N: u16>() -> u16 {
-        foo::<J>()
-    }
-
-    global M: u16 = 3;
-    
-    fn main() {
-        let _ = bar::<M>();
-    }
-    "#;
-    let errors = get_program_errors(src);
-    assert_eq!(errors.len(), 1);
-    assert!(matches!(
-        errors[0].0,
-        CompilationError::TypeError(TypeCheckError::TypeKindMismatch { .. }),
-    ));
-}
-
-#[test]
-fn numeric_generics_value_kind_mismatch_u32_u64() {
-    let src = r#"
-    struct BoundedVec<T, let MaxLen: u32> {
-        storage: [T; MaxLen],
-        // can't be compared to MaxLen: u32
-        // can't be used to index self.storage
-        len: u64,
-    }
-
-    impl<T, let MaxLen: u32> BoundedVec<T, MaxLen> {
-        pub fn extend_from_bounded_vec<let Len: u32>(&mut self, _vec: BoundedVec<T, Len>) { 
-            // We do this to avoid an unused variable warning on `self`
-            let _ = self.len;
-            for _ in 0..Len { }
-        }
-
-        pub fn push(&mut self, elem: T) {
-            assert(self.len < MaxLen, "push out of bounds");
-            self.storage[self.len] = elem;
-            self.len += 1;
-        }
-    }
-    "#;
-    let errors = get_program_errors(src);
-    assert_eq!(errors.len(), 1);
-    assert!(matches!(
-        errors[0].0,
-        CompilationError::TypeError(TypeCheckError::IntegerBitWidth {
-            bit_width_x: IntegerBitSize::SixtyFour,
-            bit_width_y: IntegerBitSize::ThirtyTwo,
-            ..
-        }),
-    ));
-}
-
-#[test]
-fn quote_code_fragments() {
-    // This test ensures we can quote (and unquote/splice) code fragments
-    // which by themselves are not valid code. They only need to be valid
-    // by the time they are unquoted into the macro's call site.
-    let src = r#"
-        fn main() {
-            comptime {
-                concat!(quote { assert( }, quote { false); });
-            }
-        }
-
-        comptime fn concat(a: Quoted, b: Quoted) -> Quoted {
-            quote { $a $b }
-        }
-    "#;
-    let errors = get_program_errors(src);
-    assert_eq!(errors.len(), 1);
-
-    use InterpreterError::FailingConstraint;
-    assert!(matches!(&errors[0].0, CompilationError::InterpreterError(FailingConstraint { .. })));
-}
-
-#[test]
-fn impl_stricter_than_trait_no_trait_method_constraints() {
-    // This test ensures that the error we get from the where clause on the trait impl method
-    // is a `DefCollectorErrorKind::ImplIsStricterThanTrait` error.
-    let src = r#"
-    trait Serialize<let N: u32> {
-        // We want to make sure we trigger the error when override a trait method 
-        // which itself has no trait constraints.
-        fn serialize(self) -> [Field; N];
-    }
-
-    trait ToField {
-        fn to_field(self) -> Field;
-    }
-
-    fn process_array<let N: u32>(array: [Field; N]) -> Field {
-        array[0]
-    }
-
-    fn serialize_thing<A, let N: u32>(thing: A) -> [Field; N] where A: Serialize<N> {
-        thing.serialize()
-    }
-
-    struct MyType<T> {
-        a: T,
-        b: T,
-    }
-
-    impl<T> Serialize<2> for MyType<T> {
-        fn serialize(self) -> [Field; 2] where T: ToField {
-            [ self.a.to_field(), self.b.to_field() ]
-        }
-    }
-
-    impl<T> MyType<T> {
-        fn do_thing_with_serialization_with_extra_steps(self) -> Field {
-            process_array(serialize_thing(self))
-        }
-    }
-    "#;
-
-    let errors = get_program_errors(src);
-    assert_eq!(errors.len(), 1);
-    assert!(matches!(
-        &errors[0].0,
-        CompilationError::DefinitionError(DefCollectorErrorKind::ImplIsStricterThanTrait { .. })
-    ));
-}
-
-#[test]
-fn impl_stricter_than_trait_different_generics() {
-    let src = r#"
-    trait Default { }
-
-    // Object type of the trait constraint differs
-    trait Foo<T> {
-        fn foo_good<U>() where T: Default;
-
-        fn foo_bad<U>() where T: Default;
-    }
-
-    impl<A> Foo<A> for () {
-        fn foo_good<B>() where A: Default {}
-
-        fn foo_bad<B>() where B: Default {}
-    }
-    "#;
-
-    let errors = get_program_errors(src);
-    assert_eq!(errors.len(), 1);
-    if let CompilationError::DefinitionError(DefCollectorErrorKind::ImplIsStricterThanTrait {
-        constraint_typ,
-        ..
-    }) = &errors[0].0
-    {
-        assert!(matches!(constraint_typ.to_string().as_str(), "B"));
-    } else {
-        panic!("Expected DefCollectorErrorKind::ImplIsStricterThanTrait but got {:?}", errors[0].0);
-    }
-}
-
-#[test]
-fn impl_stricter_than_trait_different_object_generics() {
-    let src = r#"
-    trait MyTrait { }
-
-    trait OtherTrait {}
-
-    struct Option<T> {
-        inner: T
-    }
-
-    struct OtherOption<T> {
-        inner: Option<T>,
-    }
-
-    trait Bar<T> {
-        fn bar_good<U>() where Option<T>: MyTrait, OtherOption<Option<T>>: OtherTrait;
-
-        fn bar_bad<U>() where Option<T>: MyTrait, OtherOption<Option<T>>: OtherTrait;
-
-        fn array_good<U>() where [T; 8]: MyTrait;
-
-        fn array_bad<U>() where [T; 8]: MyTrait;
-
-        fn tuple_good<U>() where (Option<T>, Option<U>): MyTrait;
-
-        fn tuple_bad<U>() where (Option<T>, Option<U>): MyTrait;
-    }
-
-    impl<A> Bar<A> for () {
-        fn bar_good<B>() 
-        where 
-            OtherOption<Option<A>>: OtherTrait, 
-            Option<A>: MyTrait { }
-
-        fn bar_bad<B>() 
-        where 
-            OtherOption<Option<A>>: OtherTrait, 
-            Option<B>: MyTrait { }
-
-        fn array_good<B>() where [A; 8]: MyTrait { }
-
-        fn array_bad<B>() where [B; 8]: MyTrait { }
-
-        fn tuple_good<B>() where (Option<A>, Option<B>): MyTrait { }
-
-        fn tuple_bad<B>() where (Option<B>, Option<A>): MyTrait { }
-    }
-    "#;
-
-    let errors = get_program_errors(src);
-    assert_eq!(errors.len(), 3);
-    if let CompilationError::DefinitionError(DefCollectorErrorKind::ImplIsStricterThanTrait {
-        constraint_typ,
-        constraint_name,
-        ..
-    }) = &errors[0].0
-    {
-        assert!(matches!(constraint_typ.to_string().as_str(), "Option<B>"));
-        assert!(matches!(constraint_name.as_str(), "MyTrait"));
-    } else {
-        panic!("Expected DefCollectorErrorKind::ImplIsStricterThanTrait but got {:?}", errors[0].0);
-    }
-
-    if let CompilationError::DefinitionError(DefCollectorErrorKind::ImplIsStricterThanTrait {
-        constraint_typ,
-        constraint_name,
-        ..
-    }) = &errors[1].0
-    {
-        assert!(matches!(constraint_typ.to_string().as_str(), "[B; 8]"));
-        assert!(matches!(constraint_name.as_str(), "MyTrait"));
-    } else {
-        panic!("Expected DefCollectorErrorKind::ImplIsStricterThanTrait but got {:?}", errors[0].0);
-    }
-
-    if let CompilationError::DefinitionError(DefCollectorErrorKind::ImplIsStricterThanTrait {
-        constraint_typ,
-        constraint_name,
-        ..
-    }) = &errors[2].0
-    {
-        assert!(matches!(constraint_typ.to_string().as_str(), "(Option<B>, Option<A>)"));
-        assert!(matches!(constraint_name.as_str(), "MyTrait"));
-    } else {
-        panic!("Expected DefCollectorErrorKind::ImplIsStricterThanTrait but got {:?}", errors[0].0);
-    }
-}
-
-#[test]
-fn impl_stricter_than_trait_different_trait() {
-    let src = r#"
-    trait Default { }
-
-    trait OtherDefault { }
-
-    struct Option<T> {
-        inner: T
-    }
-
-    trait Bar<T> {
-        fn bar<U>() where Option<T>: Default;
-    }
-
-    impl<A> Bar<A> for () {
-        // Trait constraint differs due to the trait even though the constraint
-        // types are the same.
-        fn bar<B>() where Option<A>: OtherDefault {}
-    }
-    "#;
-
-    let errors = get_program_errors(src);
-    assert_eq!(errors.len(), 1);
-    if let CompilationError::DefinitionError(DefCollectorErrorKind::ImplIsStricterThanTrait {
-        constraint_typ,
-        constraint_name,
-        ..
-    }) = &errors[0].0
-    {
-        assert!(matches!(constraint_typ.to_string().as_str(), "Option<A>"));
-        assert!(matches!(constraint_name.as_str(), "OtherDefault"));
-    } else {
-        panic!("Expected DefCollectorErrorKind::ImplIsStricterThanTrait but got {:?}", errors[0].0);
-    }
-}
-
-#[test]
-fn trait_impl_where_clause_stricter_pass() {
-    let src = r#"
-    trait MyTrait {
-        fn good_foo<T, H>() where H: OtherTrait;
-
-        fn bad_foo<T, H>() where H: OtherTrait;
-    }
-
-    trait OtherTrait {}
-
-    struct Option<T> {
-        inner: T
-    }
-
-    impl<T> MyTrait for [T] where Option<T>: MyTrait {
-        fn good_foo<A, B>() where B: OtherTrait { }
-
-        fn bad_foo<A, B>() where A: OtherTrait { }
-    }
-    "#;
-
-    let errors = get_program_errors(src);
-    assert_eq!(errors.len(), 1);
-    if let CompilationError::DefinitionError(DefCollectorErrorKind::ImplIsStricterThanTrait {
-        constraint_typ,
-        constraint_name,
-        ..
-    }) = &errors[0].0
-    {
-        assert!(matches!(constraint_typ.to_string().as_str(), "A"));
-        assert!(matches!(constraint_name.as_str(), "OtherTrait"));
-    } else {
-        panic!("Expected DefCollectorErrorKind::ImplIsStricterThanTrait but got {:?}", errors[0].0);
-    }
-}
-
-#[test]
-fn impl_stricter_than_trait_different_trait_generics() {
-    let src = r#"
-    trait Foo<T> {
-        fn foo<U>() where T: T2<T>;
-    }
-
-    impl<A> Foo<A> for () {
-        // Should be A: T2<A>
-        fn foo<B>() where A: T2<B> {}
-    }
-
-    trait T2<C> {}
-    "#;
-
-    let errors = get_program_errors(src);
-    assert_eq!(errors.len(), 1);
-    if let CompilationError::DefinitionError(DefCollectorErrorKind::ImplIsStricterThanTrait {
-        constraint_typ,
-        constraint_name,
-        constraint_generics,
-        ..
-    }) = &errors[0].0
-    {
-        assert!(matches!(constraint_typ.to_string().as_str(), "A"));
-        assert!(matches!(constraint_name.as_str(), "T2"));
-        assert!(matches!(constraint_generics.ordered[0].to_string().as_str(), "B"));
-    } else {
-        panic!("Expected DefCollectorErrorKind::ImplIsStricterThanTrait but got {:?}", errors[0].0);
-    }
-}
-
-#[test]
-fn impl_not_found_for_inner_impl() {
-    // We want to guarantee that we get a no impl found error
-    let src = r#"
-    trait Serialize<let N: u32> {
-        fn serialize(self) -> [Field; N];
-    }
-
-    trait ToField {
-        fn to_field(self) -> Field;
-    }
-
-    fn process_array<let N: u32>(array: [Field; N]) -> Field {
-        array[0]
-    }
-
-    fn serialize_thing<A, let N: u32>(thing: A) -> [Field; N] where A: Serialize<N> {
-        thing.serialize()
-    }
-
-    struct MyType<T> {
-        a: T,
-        b: T,
-    }
-
-    impl<T> Serialize<2> for MyType<T> where T: ToField {
-        fn serialize(self) -> [Field; 2] {
-            [ self.a.to_field(), self.b.to_field() ]
-        }
-    }
-
-    impl<T> MyType<T> {
-        fn do_thing_with_serialization_with_extra_steps(self) -> Field {
-            process_array(serialize_thing(self))
-        }
-    }
-    "#;
-
-    let errors = get_program_errors(src);
-    assert_eq!(errors.len(), 1);
-    assert!(matches!(
-        &errors[0].0,
-        CompilationError::TypeError(TypeCheckError::NoMatchingImplFound { .. })
-    ));
-}
-
-// Regression for #5388
-#[test]
-fn comptime_let() {
-    let src = r#"fn main() {
-        comptime let my_var = 2;
-        assert_eq(my_var, 2);
-    }"#;
-    let errors = get_program_errors(src);
-    assert_eq!(errors.len(), 0);
-}
-
-#[test]
-fn overflowing_u8() {
-    let src = r#"
-        fn main() {
-            let _: u8 = 256;
-        }"#;
-    let errors = get_program_errors(src);
-    assert_eq!(errors.len(), 1);
-
-    if let CompilationError::TypeError(error) = &errors[0].0 {
-        assert_eq!(
-            error.to_string(),
-            "The value `2⁸` cannot fit into `u8` which has range `0..=255`"
-        );
-    } else {
-        panic!("Expected OverflowingAssignment error, got {:?}", errors[0].0);
-    }
-}
-
-#[test]
-fn underflowing_u8() {
-    let src = r#"
-        fn main() {
-            let _: u8 = -1;
-        }"#;
-    let errors = get_program_errors(src);
-    assert_eq!(errors.len(), 1);
-
-    if let CompilationError::TypeError(error) = &errors[0].0 {
-        assert_eq!(
-            error.to_string(),
-            "The value `-1` cannot fit into `u8` which has range `0..=255`"
-        );
-    } else {
-        panic!("Expected OverflowingAssignment error, got {:?}", errors[0].0);
-    }
-}
-
-#[test]
-fn overflowing_i8() {
-    let src = r#"
-        fn main() {
-            let _: i8 = 128;
-        }"#;
-    let errors = get_program_errors(src);
-    assert_eq!(errors.len(), 1);
-
-    if let CompilationError::TypeError(error) = &errors[0].0 {
-        assert_eq!(
-            error.to_string(),
-            "The value `2⁷` cannot fit into `i8` which has range `-128..=127`"
-        );
-    } else {
-        panic!("Expected OverflowingAssignment error, got {:?}", errors[0].0);
-    }
-}
-
-#[test]
-fn underflowing_i8() {
-    let src = r#"
-        fn main() {
-            let _: i8 = -129;
-        }"#;
-    let errors = get_program_errors(src);
-    assert_eq!(errors.len(), 1);
-
-    if let CompilationError::TypeError(error) = &errors[0].0 {
-        assert_eq!(
-            error.to_string(),
-            "The value `-129` cannot fit into `i8` which has range `-128..=127`"
-        );
-    } else {
-        panic!("Expected OverflowingAssignment error, got {:?}", errors[0].0);
-    }
-}
-
-#[test]
-fn turbofish_numeric_generic_nested_call() {
-    // Check for turbofish numeric generics used with function calls
-    let src = r#"
-    fn foo<let N: u32>() -> [u8; N] {
-        [0; N]
-    }
-
-    fn bar<let N: u32>() -> [u8; N] {
-        foo::<N>()
-    }
-
-    global M: u32 = 3;
-
-    fn main() {
-        let _ = bar::<M>();
-    }
-    "#;
-    assert_no_errors(src);
-
-    // Check for turbofish numeric generics used with method calls
-    let src = r#"
-    struct Foo<T> {
-        a: T
-    }
-
-    impl<T> Foo<T> {
-        fn static_method<let N: u32>() -> [u8; N] {
-            [0; N]
-        }
-
-        fn impl_method<let N: u32>(self) -> [T; N] {
-            [self.a; N]
-        }
-    }
-
-    fn bar<let N: u32>() -> [u8; N] {
-        let _ = Foo::static_method::<N>();
-        let x: Foo<u8> = Foo { a: 0 };
-        x.impl_method::<N>()
-    }
-
-    global M: u32 = 3;
-
-    fn main() {
-        let _ = bar::<M>();
-    }
-    "#;
-    assert_no_errors(src);
-}
-
-#[test]
-fn use_super() {
-    let src = r#"
-    fn some_func() {}
-
-    mod foo {
-        use super::some_func;
-
-        pub fn bar() {
-            some_func();
-        }
-    }
-    "#;
-    assert_no_errors(src);
-}
-
-#[test]
-fn use_super_in_path() {
-    let src = r#"
-    fn some_func() {}
-
-    mod foo {
-        pub fn func() {
-            super::some_func();
-        }
-    }
-    "#;
-    assert_no_errors(src);
-}
-
-#[test]
-fn no_super() {
-    let src = "use super::some_func;";
-    let errors = get_program_errors(src);
-    assert_eq!(errors.len(), 1);
-
-    let CompilationError::DefinitionError(DefCollectorErrorKind::PathResolutionError(
-        PathResolutionError::NoSuper(span),
-    )) = &errors[0].0
-    else {
-        panic!("Expected a 'no super' error, got {:?}", errors[0].0);
-    };
-
-    assert_eq!(span.start(), 4);
-    assert_eq!(span.end(), 9);
-}
-
-#[test]
-fn cannot_call_unconstrained_function_outside_of_unsafe() {
-    let src = r#"
-    fn main() {
-        foo();
-    }
-
-    unconstrained fn foo() {}
-    "#;
-    let errors = get_program_errors(src);
-    assert_eq!(errors.len(), 1);
-
-    let CompilationError::TypeError(TypeCheckError::Unsafe { .. }) = &errors[0].0 else {
-        panic!("Expected an 'unsafe' error, got {:?}", errors[0].0);
-    };
-}
-
-#[test]
-fn cannot_call_unconstrained_first_class_function_outside_of_unsafe() {
-    let src = r#"
-    fn main() {
-        let func = foo;
-        // Warning should trigger here
-        func();
-        inner(func);
-    }
-
-    fn inner(x: unconstrained fn() -> ()) {
-        // Warning should trigger here
-        x();
-    }
-
-    unconstrained fn foo() {}
-    "#;
-    let errors = get_program_errors(src);
-    assert_eq!(errors.len(), 2);
-
-    for error in &errors {
-        let CompilationError::TypeError(TypeCheckError::Unsafe { .. }) = &error.0 else {
-            panic!("Expected an 'unsafe' error, got {:?}", errors[0].0);
-        };
-    }
-}
-
-#[test]
-fn missing_unsafe_block_when_needing_type_annotations() {
-    // This test is a regression check that even when an unsafe block is missing
-    // that we still appropriately continue type checking and infer type annotations.
-    let src = r#"
-    fn main() {
-        let z = BigNum { limbs: [2, 0, 0] };
-        assert(z.__is_zero() == false);
-    }
-
-    struct BigNum<let N: u32> {
-        limbs: [u64; N],
-    }
-
-    impl<let N: u32> BigNum<N> {
-        unconstrained fn __is_zero_impl(self) -> bool {
-            let mut result: bool = true;
-            for i in 0..N {
-                result = result & (self.limbs[i] == 0);
-            }
-            result
-        }
-    }
-
-    trait BigNumTrait {
-        fn __is_zero(self) -> bool;
-    }
-
-    impl<let N: u32> BigNumTrait for BigNum<N> {
-        fn __is_zero(self) -> bool {
-            self.__is_zero_impl()
-        }
-    }
-    "#;
-    let errors = get_program_errors(src);
-    assert_eq!(errors.len(), 1);
-
-    let CompilationError::TypeError(TypeCheckError::Unsafe { .. }) = &errors[0].0 else {
-        panic!("Expected an 'unsafe' error, got {:?}", errors[0].0);
-    };
-}
-
-#[test]
-fn cannot_pass_unconstrained_function_to_regular_function() {
-    let src = r#"
-    fn main() {
-        let func = foo;
-        expect_regular(func);
-    }
-
-    unconstrained fn foo() {}
-
-    fn expect_regular(_func: fn() -> ()) {
-    }
-    "#;
-    let errors = get_program_errors(src);
-    assert_eq!(errors.len(), 1);
-
-    let CompilationError::TypeError(TypeCheckError::UnsafeFn { .. }) = &errors[0].0 else {
-        panic!("Expected an UnsafeFn error, got {:?}", errors[0].0);
-    };
-}
-
-#[test]
-fn cannot_assign_unconstrained_and_regular_fn_to_variable() {
-    let src = r#"
-    fn main() {
-        let _func = if true { foo } else { bar };
-    }
-
-    fn foo() {}
-    unconstrained fn bar() {}
-    "#;
-    let errors = get_program_errors(src);
-    assert_eq!(errors.len(), 1);
-
-    let CompilationError::TypeError(TypeCheckError::Context { err, .. }) = &errors[0].0 else {
-        panic!("Expected a context error, got {:?}", errors[0].0);
-    };
-
-    if let TypeCheckError::TypeMismatch { expected_typ, expr_typ, .. } = err.as_ref() {
-        assert_eq!(expected_typ, "fn() -> ()");
-        assert_eq!(expr_typ, "unconstrained fn() -> ()");
-    } else {
-        panic!("Expected a type mismatch error, got {:?}", errors[0].0);
-    };
-}
-
-#[test]
-fn can_pass_regular_function_to_unconstrained_function() {
-    let src = r#"
-    fn main() {
-        let func = foo;
-        expect_unconstrained(func);
-    }
-
-    fn foo() {}
-
-    fn expect_unconstrained(_func: unconstrained fn() -> ()) {}
-    "#;
-    assert_no_errors(src);
-}
-
-#[test]
-fn cannot_pass_unconstrained_function_to_constrained_function() {
-    let src = r#"
-    fn main() {
-        let func = foo;
-        expect_regular(func);
-    }
-
-    unconstrained fn foo() {}
-
-    fn expect_regular(_func: fn() -> ()) {}
-    "#;
-    let errors = get_program_errors(src);
-    assert_eq!(errors.len(), 1);
-
-    let CompilationError::TypeError(TypeCheckError::UnsafeFn { .. }) = &errors[0].0 else {
-        panic!("Expected an UnsafeFn error, got {:?}", errors[0].0);
-    };
-}
-
-#[test]
-fn can_assign_regular_function_to_unconstrained_function_in_explicitly_typed_var() {
-    let src = r#"
-    fn main() {
-        let _func: unconstrained fn() -> () = foo;
-    }
-
-    fn foo() {}
-    "#;
-    assert_no_errors(src);
-}
-
-#[test]
-fn can_assign_regular_function_to_unconstrained_function_in_struct_member() {
-    let src = r#"
-    fn main() {
-        let _ = Foo { func: foo };
-    }
-
-    fn foo() {}
-
-    struct Foo {
-        func: unconstrained fn() -> (),
-    }
-    "#;
-    assert_no_errors(src);
-}
-
-#[test]
-fn trait_impl_generics_count_mismatch() {
-    let src = r#"
-    trait Foo {}
-
-    impl Foo<()> for Field {}
-
-    fn main() {}"#;
-    let errors = get_program_errors(src);
-    assert_eq!(errors.len(), 1);
-
-    let CompilationError::TypeError(TypeCheckError::GenericCountMismatch {
-        item,
-        expected,
-        found,
-        ..
-    }) = &errors[0].0
-    else {
-        panic!("Expected a generic count mismatch error, got {:?}", errors[0].0);
-    };
-
-    assert_eq!(item, "Foo");
-    assert_eq!(*expected, 0);
-    assert_eq!(*found, 1);
-}
-
-#[test]
-fn bit_not_on_untyped_integer() {
-    let src = r#"
-    fn main() {
-        let _: u32 = 3 & !1;
-    }
-    "#;
-    assert_no_errors(src);
-}
-
-#[test]
-fn duplicate_struct_field() {
-    let src = r#"
-    pub struct Foo {
-        x: i32,
-        x: i32,
-    }
-
-    fn main() {}
-    "#;
-    let errors = get_program_errors(src);
-    assert_eq!(errors.len(), 1);
-
-    let CompilationError::DefinitionError(DefCollectorErrorKind::DuplicateField {
-        first_def,
-        second_def,
-    }) = &errors[0].0
-    else {
-        panic!("Expected a duplicate field error, got {:?}", errors[0].0);
-    };
-
-    assert_eq!(first_def.to_string(), "x");
-    assert_eq!(second_def.to_string(), "x");
-
-    assert_eq!(first_def.span().start(), 30);
-    assert_eq!(second_def.span().start(), 46);
-}
-
-#[test]
-fn trait_constraint_on_tuple_type() {
-    let src = r#"
-        trait Foo<A> {
-            fn foo(self, x: A) -> bool;
-        }
-
-        pub fn bar<T, U, V>(x: (T, U), y: V) -> bool where (T, U): Foo<V> {
-            x.foo(y)
-        }
-
-        fn main() {}"#;
-    assert_no_errors(src);
-}
-
-#[test]
-fn turbofish_in_constructor_generics_mismatch() {
-    let src = r#"
-    struct Foo<T> {
-        x: T
-    }
-
-    fn main() {
-        let _ = Foo::<i32, i64> { x: 1 };
-    }
-    "#;
-
-    let errors = get_program_errors(src);
-    assert_eq!(errors.len(), 1);
-    assert!(matches!(
-        errors[0].0,
-        CompilationError::TypeError(TypeCheckError::GenericCountMismatch { .. }),
-    ));
-}
-
-#[test]
-fn turbofish_in_constructor() {
-    let src = r#"
-    struct Foo<T> {
-        x: T
-    }
-
-    fn main() {
-        let x: Field = 0;
-        let _ = Foo::<i32> { x: x };
-    }
-    "#;
-
-    let errors = get_program_errors(src);
-    assert_eq!(errors.len(), 1);
-
-    let CompilationError::TypeError(TypeCheckError::TypeMismatch {
-        expected_typ, expr_typ, ..
-    }) = &errors[0].0
-    else {
-        panic!("Expected a type mismatch error, got {:?}", errors[0].0);
-    };
-
-    assert_eq!(expected_typ, "i32");
-    assert_eq!(expr_typ, "Field");
-}
-
-#[test]
-fn turbofish_in_middle_of_variable_unsupported_yet() {
-    let src = r#"
-    struct Foo<T> {
-        x: T
-    }
-
-    impl <T> Foo<T> {
-        fn new(x: T) -> Self {
-            Foo { x }
-        }
-    }
-
-    fn main() {
-        let _ = Foo::<i32>::new(1);
-    }
-    "#;
-    let errors = get_program_errors(src);
-    assert_eq!(errors.len(), 1);
-
-    assert!(matches!(
-        errors[0].0,
-        CompilationError::TypeError(TypeCheckError::UnsupportedTurbofishUsage { .. }),
-    ));
-}
-
-#[test]
-fn turbofish_in_struct_pattern() {
-    let src = r#"
-    struct Foo<T> {
-        x: T
-    }
-
-    fn main() {
-        let value: Field = 0;
-        let Foo::<Field> { x } = Foo { x: value };
-        let _ = x;
-    }
-    "#;
-    assert_no_errors(src);
-}
-
-#[test]
-fn turbofish_in_struct_pattern_errors_if_type_mismatch() {
-    let src = r#"
-    struct Foo<T> {
-        x: T
-    }
-
-    fn main() {
-        let value: Field = 0;
-        let Foo::<i32> { x } = Foo { x: value };
-        let _ = x;
-    }
-    "#;
-
-    let errors = get_program_errors(src);
-    assert_eq!(errors.len(), 1);
-
-    let CompilationError::TypeError(TypeCheckError::TypeMismatchWithSource { .. }) = &errors[0].0
-    else {
-        panic!("Expected a type mismatch error, got {:?}", errors[0].0);
-    };
-}
-
-#[test]
-fn turbofish_in_struct_pattern_generic_count_mismatch() {
-    let src = r#"
-    struct Foo<T> {
-        x: T
-    }
-
-    fn main() {
-        let value = 0;
-        let Foo::<i32, i64> { x } = Foo { x: value };
-        let _ = x;
-    }
-    "#;
-
-    let errors = get_program_errors(src);
-    assert_eq!(errors.len(), 1);
-
-    let CompilationError::TypeError(TypeCheckError::GenericCountMismatch {
-        item,
-        expected,
-        found,
-        ..
-    }) = &errors[0].0
-    else {
-        panic!("Expected a generic count mismatch error, got {:?}", errors[0].0);
-    };
-
-    assert_eq!(item, "struct Foo");
-    assert_eq!(*expected, 1);
-    assert_eq!(*found, 2);
-}
-
-#[test]
-fn incorrect_generic_count_on_struct_impl() {
-    let src = r#"
-    struct Foo {}
-    impl <T> Foo<T> {}
-    fn main() {}
-    "#;
-
-    let errors = get_program_errors(src);
-    assert_eq!(errors.len(), 1);
-
-    let CompilationError::TypeError(TypeCheckError::GenericCountMismatch {
-        found, expected, ..
-    }) = errors[0].0
-    else {
-        panic!("Expected an incorrect generic count mismatch error, got {:?}", errors[0].0);
-    };
-
-    assert_eq!(found, 1);
-    assert_eq!(expected, 0);
-}
-
-#[test]
-fn incorrect_generic_count_on_type_alias() {
-    let src = r#"
-    struct Foo {}
-    type Bar = Foo<i32>;
-    fn main() {}
-    "#;
-
-    let errors = get_program_errors(src);
-    assert_eq!(errors.len(), 1);
-
-    let CompilationError::TypeError(TypeCheckError::GenericCountMismatch {
-        found, expected, ..
-    }) = errors[0].0
-    else {
-        panic!("Expected an incorrect generic count mismatch error, got {:?}", errors[0].0);
-    };
-
-    assert_eq!(found, 1);
-    assert_eq!(expected, 0);
-}
-
-#[test]
-fn uses_self_type_for_struct_function_call() {
-    let src = r#"
-    struct S { }
-
-    impl S {
-        fn one() -> Field {
-            1
-        }
-
-        fn two() -> Field {
-            Self::one() + Self::one()
-        }
-    }
-
-    fn main() {}
-    "#;
-    assert_no_errors(src);
-}
-
-#[test]
-fn uses_self_type_inside_trait() {
-    let src = r#"
-    trait Foo {
-        fn foo() -> Self {
-            Self::bar()
-        }
-
-        fn bar() -> Self;
-    }
-
-    impl Foo for Field {
-        fn bar() -> Self {
-            1
-        }
-    }
-
-    fn main() {
-        let _: Field = Foo::foo();
-    }
-    "#;
-    assert_no_errors(src);
-}
-
-#[test]
-fn uses_self_type_in_trait_where_clause() {
-    let src = r#"
-    pub trait Trait {
-        fn trait_func() -> bool;
-    }
-
-    pub trait Foo where Self: Trait {
-        fn foo(self) -> bool {
-            self.trait_func()
-        }
-    }
-
-    struct Bar {
-
-    }
-
-    impl Foo for Bar {
-
-    }
-
-    fn main() {}
     "#;
 
     let errors = get_program_errors(src);
@@ -5267,8 +2912,6 @@
     pub fn use_it<T>(t: T) -> i32 where T: Two {
         Two::two(t)
     }
-
-    fn main() {}
     "#;
     assert_no_errors(src);
 }
@@ -5285,6 +2928,8 @@
             let _ = self;
             1
         }
+
+        pub use bar::baz;
     }
 
     trait Two {
@@ -5349,6 +2994,8 @@
         // AsTraitPath syntax is a bit silly when associated types
         // are explicitly specified
         let _: i64 = 1 as <Bar as Foo<Assoc = i32>>::Assoc;
+
+        let _ = Bar {}; // silence Bar never constructed warning
     }
     "#;
 
@@ -5380,6 +3027,8 @@
 
     fn main() {
         let _: i64 = 1 as <Bar as Foo<Assoc = i8>>::Assoc;
+
+        let _ = Bar {}; // silence Bar never constructed warning
     }
     "#;
 
@@ -5390,499 +3039,6 @@
     assert!(matches!(&errors[0].0, TypeError(TypeCheckError::NoMatchingImplFound { .. })));
 }
 
-#[test]
-fn errors_on_unused_private_import() {
-    let src = r#"
-    mod foo {
-        pub fn bar() {}
-        pub fn baz() {}
-
-        pub trait Foo {
-        }
-    }
-
-    use foo::bar;
-    use foo::baz;
-    use foo::Foo;
-
-    impl Foo for Field {
-    }
-
-    fn main() {
-        baz();
-    }
-    "#;
-
-    let errors = get_program_errors(src);
-    assert_eq!(errors.len(), 1);
-
-    let CompilationError::ResolverError(ResolverError::UnusedItem { ident, item_type }) =
-        &errors[0].0
-    else {
-        panic!("Expected an unused item error");
-    };
-
-    assert_eq!(ident.to_string(), "bar");
-    assert_eq!(*item_type, "import");
-}
-
-#[test]
-fn errors_on_unused_pub_crate_import() {
-    let src = r#"
-    mod foo {
-        pub fn bar() {}
-        pub fn baz() {}
-
-        pub trait Foo {
-        }
-    }
-
-    pub(crate) use foo::bar;
-    use foo::baz;
-    use foo::Foo;
-
-    impl Foo for Field {
-    }
-
-    fn main() {
-        baz();
-    }
-    "#;
-
-    let errors = get_program_errors(src);
-    assert_eq!(errors.len(), 1);
-
-    let CompilationError::ResolverError(ResolverError::UnusedItem { ident, item_type }) =
-        &errors[0].0
-    else {
-        panic!("Expected an unused item error");
-    };
-
-    assert_eq!(ident.to_string(), "bar");
-    assert_eq!(*item_type, "import");
-}
-
-#[test]
-fn warns_on_use_of_private_exported_item() {
-    let src = r#"
-    mod foo {
-        mod bar {
-            pub fn baz() {}
-        }
-
-        use bar::baz;
-
-        pub fn qux() {
-            baz();
-        }
-    }
-
-    fn main() {
-        foo::baz();
-=======
-    assert_eq!(errors.len(), 1);
-
-    let CompilationError::TypeError(TypeCheckError::UnresolvedMethodCall { method_name, .. }) =
-        &errors[0].0
-    else {
-        panic!("Expected an unresolved method call error, got {:?}", errors[0].0);
-    };
-
-    assert_eq!(method_name, "trait_func");
-}
-
-#[test]
-fn do_not_eagerly_error_on_cast_on_type_variable() {
-    let src = r#"
-    pub fn foo<T, U>(x: T, f: fn(T) -> U) -> U {
-        f(x)
-    }
-
-    fn main() {
-        let x: u8 = 1;
-        let _: Field = foo(x, |x| x as Field);
-    }
-    "#;
-    assert_no_errors(src);
-}
-
-#[test]
-fn error_on_cast_over_type_variable() {
-    let src = r#"
-    pub fn foo<T, U>(x: T, f: fn(T) -> U) -> U {
-        f(x)
-    }
-
-    fn main() {
-        let x = "a";
-        let _: Field = foo(x, |x| x as Field);
->>>>>>> 00dd2fc9
-    }
-    "#;
-
-    let errors = get_program_errors(src);
-<<<<<<< HEAD
-    assert_eq!(errors.len(), 2); // An existing bug causes this error to be duplicated
-
-    assert!(matches!(
-        &errors[0].0,
-        CompilationError::ResolverError(ResolverError::PathResolutionError(
-            PathResolutionError::Private(..),
-        ))
-=======
-    assert_eq!(errors.len(), 1);
-
-    assert!(matches!(
-        errors[0].0,
-        CompilationError::TypeError(TypeCheckError::TypeMismatch { .. })
->>>>>>> 00dd2fc9
-    ));
-}
-
-#[test]
-<<<<<<< HEAD
-fn can_use_pub_use_item() {
-    let src = r#"
-    mod foo {
-        mod bar {
-            pub fn baz() {}
-        }
-
-        pub use bar::baz;
-    }
-
-    fn main() {
-        foo::baz();
-=======
-fn trait_impl_for_a_type_that_implements_another_trait() {
-    let src = r#"
-    trait One {
-        fn one(self) -> i32;
-    }
-
-    impl One for i32 {
-        fn one(self) -> i32 {
-            self
-        }
-    }
-
-    trait Two {
-        fn two(self) -> i32;
-    }
-
-    impl<T> Two for T where T: One {
-        fn two(self) -> i32 {
-            self.one() + 1
-        }
-    }
-
-    pub fn use_it<T>(t: T) -> i32 where T: Two {
-        Two::two(t)
->>>>>>> 00dd2fc9
-    }
-    "#;
-    assert_no_errors(src);
-}
-
-<<<<<<< HEAD
-#[test]
-fn warns_on_re_export_of_item_with_less_visibility() {
-    let src = r#"
-    mod foo {
-        mod bar {
-            pub(crate) fn baz() {}
-=======
-    fn main() {}
-    "#;
-    assert_no_errors(src);
-}
-
-#[test]
-fn trait_impl_for_a_type_that_implements_another_trait_with_another_impl_used() {
-    let src = r#"
-    trait One {
-        fn one(self) -> i32;
-    }
-
-    impl One for i32 {
-        fn one(self) -> i32 {
-            let _ = self;
-            1
->>>>>>> 00dd2fc9
-        }
-
-        pub use bar::baz;
-    }
-
-<<<<<<< HEAD
-    fn main() {
-        foo::baz();
-=======
-    trait Two {
-        fn two(self) -> i32;
-    }
-
-    impl<T> Two for T where T: One {
-        fn two(self) -> i32 {
-            self.one() + 1
-        }
-    }
-
-    impl Two for u32 {
-        fn two(self) -> i32 {
-            let _ = self;
-            0
-        }
->>>>>>> 00dd2fc9
-    }
-
-    pub fn use_it(t: u32) -> i32 {
-        Two::two(t)
-    }
-
-    fn main() {}
-    "#;
-    assert_no_errors(src);
-}
-
-<<<<<<< HEAD
-=======
-#[test]
-fn impl_missing_associated_type() {
-    let src = r#"
-    trait Foo {
-        type Assoc;
-    }
-
-    impl Foo for () {}
-    "#;
-
->>>>>>> 00dd2fc9
-    let errors = get_program_errors(src);
-    assert_eq!(errors.len(), 1);
-
-    assert!(matches!(
-        &errors[0].0,
-<<<<<<< HEAD
-        CompilationError::DefinitionError(
-            DefCollectorErrorKind::CannotReexportItemWithLessVisibility { .. }
-        )
-=======
-        CompilationError::TypeError(TypeCheckError::MissingNamedTypeArg { .. })
->>>>>>> 00dd2fc9
-    ));
-}
-
-#[test]
-<<<<<<< HEAD
-fn unquoted_integer_as_integer_token() {
-    let src = r#"
-    trait Serialize<let N: u32> {
-        fn serialize() {}
-    }
-
-    #[attr]
-    pub fn foobar() {}
-
-    comptime fn attr(_f: FunctionDefinition) -> Quoted {
-        let serialized_len = 1;
-        // We are testing that when we unquote $serialized_len, it's unquoted
-        // as the token `1` and not as something else that later won't be parsed correctly
-        // in the context of a generic argument.
-        quote {
-            impl Serialize<$serialized_len> for Field {
-                fn serialize() { }
-            }
-        }
-    }
-
-    fn main() {}
-    "#;
-
-    assert_no_errors(src);
-}
-
-#[test]
-fn errors_on_unused_function() {
-    let src = r#"
-    contract some_contract {
-        // This function is unused, but it's a contract entrypoint
-        // so it should not produce a warning
-        fn foo() -> pub Field {
-            1
-        }
-    }
-
-
-    fn foo() {
-        bar();
-    }
-
-    fn bar() {}
-    "#;
-
-    let errors = get_program_errors(src);
-    assert_eq!(errors.len(), 1);
-
-    let CompilationError::ResolverError(ResolverError::UnusedItem { ident, item_type }) =
-        &errors[0].0
-    else {
-        panic!("Expected an unused item error");
-    };
-
-    assert_eq!(ident.to_string(), "foo");
-    assert_eq!(*item_type, "function");
-}
-
-#[test]
-fn errors_on_unused_struct() {
-    let src = r#"
-    struct Foo {}
-    struct Bar {}
-
-    fn main() {
-        let _ = Bar {};
-=======
-fn as_trait_path_syntax_resolves_outside_impl() {
-    let src = r#"
-    trait Foo {
-        type Assoc;
-    }
-
-    struct Bar {}
-
-    impl Foo for Bar {
-        type Assoc = i32;
-    }
-
-    fn main() {
-        // AsTraitPath syntax is a bit silly when associated types
-        // are explicitly specified
-        let _: i64 = 1 as <Bar as Foo<Assoc = i32>>::Assoc;
-
-        let _ = Bar {}; // silence Bar never constructed warning
->>>>>>> 00dd2fc9
-    }
-    "#;
-
-    let errors = get_program_errors(src);
-    assert_eq!(errors.len(), 1);
-
-<<<<<<< HEAD
-    let CompilationError::ResolverError(ResolverError::UnusedItem { ident, item_type }) =
-        &errors[0].0
-    else {
-        panic!("Expected an unused item error");
-    };
-
-    assert_eq!(ident.to_string(), "Foo");
-    assert_eq!(*item_type, "struct");
-}
-
-#[test]
-fn errors_on_unused_trait() {
-    let src = r#"
-    trait Foo {}
-    trait Bar {}
-
-    pub struct Baz {
-    }
-
-    impl Bar for Baz {}
-
-    fn main() {
-    }
-    "#;
-
-    let errors = get_program_errors(src);
-    assert_eq!(errors.len(), 1);
-
-    let CompilationError::ResolverError(ResolverError::UnusedItem { ident, item_type }) =
-        &errors[0].0
-    else {
-        panic!("Expected an unused item error");
-    };
-
-    assert_eq!(ident.to_string(), "Foo");
-    assert_eq!(*item_type, "trait");
-}
-
-#[test]
-fn constrained_reference_to_unconstrained() {
-    let src = r#"
-    fn main(mut x: u32, y: pub u32) {
-        let x_ref = &mut x;
-        if x == 5  {
-            unsafe {
-                mut_ref_input(x_ref, y);        
-            }
-        }
-
-        assert(x == 10);
-    }
-
-    unconstrained fn mut_ref_input(x: &mut u32, y: u32) {
-        *x = y;
-=======
-    use CompilationError::TypeError;
-    use TypeCheckError::TypeMismatch;
-    let TypeError(TypeMismatch { expected_typ, expr_typ, .. }) = errors[0].0.clone() else {
-        panic!("Expected TypeMismatch error, found {:?}", errors[0].0);
-    };
-
-    assert_eq!(expected_typ, "i64".to_string());
-    assert_eq!(expr_typ, "i32".to_string());
-}
-
-#[test]
-fn as_trait_path_syntax_no_impl() {
-    let src = r#"
-    trait Foo {
-        type Assoc;
-    }
-
-    struct Bar {}
-
-    impl Foo for Bar {
-        type Assoc = i32;
-    }
-
-    fn main() {
-        let _: i64 = 1 as <Bar as Foo<Assoc = i8>>::Assoc;
-
-        let _ = Bar {}; // silence Bar never constructed warning
->>>>>>> 00dd2fc9
-    }
-    "#;
-
-    let errors = get_program_errors(src);
-    assert_eq!(errors.len(), 1);
-
-<<<<<<< HEAD
-    let CompilationError::TypeError(TypeCheckError::ConstrainedReferenceToUnconstrained { .. }) =
-        &errors[0].0
-    else {
-        panic!("Expected an error about passing a constrained reference to unconstrained");
-    };
-}
-
-#[test]
-fn comptime_type_in_runtime_code() {
-    let source = "pub fn foo(_f: FunctionDefinition) {}";
-    let errors = get_program_errors(source);
-    assert_eq!(errors.len(), 1);
-    assert!(matches!(
-        errors[0].0,
-        CompilationError::ResolverError(ResolverError::ComptimeTypeInRuntimeCode { .. })
-    ));
-}
-
-=======
-    use CompilationError::TypeError;
-    assert!(matches!(&errors[0].0, TypeError(TypeCheckError::NoMatchingImplFound { .. })));
-}
-
->>>>>>> 00dd2fc9
 #[test]
 fn arithmetic_generics_canonicalization_deduplication_regression() {
     let source = r#"
@@ -5903,85 +3059,6 @@
 }
 
 #[test]
-<<<<<<< HEAD
-fn cannot_mutate_immutable_variable() {
-    let src = r#"
-    fn main() {
-        let array = [1];
-        mutate(&mut array);
-    }
-
-    fn mutate(_: &mut [Field; 1]) {}
-    "#;
-
-    let errors = get_program_errors(src);
-    assert_eq!(errors.len(), 1);
-
-    let CompilationError::TypeError(TypeCheckError::CannotMutateImmutableVariable { name, .. }) =
-        &errors[0].0
-    else {
-        panic!("Expected a CannotMutateImmutableVariable error");
-    };
-
-    assert_eq!(name, "array");
-}
-
-#[test]
-fn cannot_mutate_immutable_variable_on_member_access() {
-    let src = r#"
-    struct Foo {
-        x: Field
-    }
-
-    fn main() {
-        let foo = Foo { x: 0 };
-        mutate(&mut foo.x);
-    }
-
-    fn mutate(foo: &mut Field) {
-        *foo = 1;
-    }
-    "#;
-
-    let errors = get_program_errors(src);
-    assert_eq!(errors.len(), 1);
-
-    let CompilationError::TypeError(TypeCheckError::CannotMutateImmutableVariable { name, .. }) =
-        &errors[0].0
-    else {
-        panic!("Expected a CannotMutateImmutableVariable error");
-    };
-
-    assert_eq!(name, "foo");
-}
-
-#[test]
-fn does_not_crash_when_passing_mutable_undefined_variable() {
-    let src = r#"
-    fn main() {
-        mutate(&mut undefined);
-    }
-
-    fn mutate(foo: &mut Field) {
-        *foo = 1;
-    }
-    "#;
-
-    let errors = get_program_errors(src);
-    assert_eq!(errors.len(), 1);
-
-    let CompilationError::ResolverError(ResolverError::VariableNotDeclared { name, .. }) =
-        &errors[0].0
-    else {
-        panic!("Expected a VariableNotDeclared error");
-    };
-
-    assert_eq!(name, "undefined");
-}
-
-#[test]
-=======
->>>>>>> 00dd2fc9
 fn infer_globals_to_u32_from_type_use() {
     let src = r#"
         global ARRAY_LEN = 3;
@@ -6000,8 +3077,6 @@
 }
 
 #[test]
-<<<<<<< HEAD
-=======
 fn struct_array_len() {
     let src = r#"
         struct Array<T, let N: u32> {
@@ -6031,7 +3106,6 @@
 }
 
 #[test]
->>>>>>> 00dd2fc9
 fn non_u32_in_array_length() {
     let src = r#"
         global ARRAY_LEN: u8 = 3;
