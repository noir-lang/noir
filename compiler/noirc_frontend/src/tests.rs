// XXX: These tests repeat a lot of code
// what we should do is have test cases which are passed to a test harness
// A test harness will allow for more expressive and readable tests
#[cfg(test)]
mod test {

    use core::panic;
    use std::collections::BTreeMap;

    use fm::FileId;

    use iter_extended::vecmap;
    use noirc_errors::Location;

    use crate::hir::def_collector::dc_crate::CompilationError;
    use crate::hir::def_collector::errors::{DefCollectorErrorKind, DuplicateType};
    use crate::hir::def_map::ModuleData;
    use crate::hir::resolution::errors::ResolverError;
    use crate::hir::resolution::import::PathResolutionError;
    use crate::hir::type_check::TypeCheckError;
    use crate::hir::Context;
    use crate::node_interner::{NodeInterner, StmtId};

    use crate::hir::def_collector::dc_crate::DefCollector;
    use crate::hir_def::expr::HirExpression;
    use crate::hir_def::stmt::HirStatement;
    use crate::monomorphization::monomorphize;
    use crate::parser::ParserErrorReason;
    use crate::ParsedModule;
    use crate::{
        hir::def_map::{CrateDefMap, LocalModuleId},
        parse_program,
    };
    use fm::FileManager;
    use noirc_arena::Arena;

    pub(crate) fn has_parser_error(errors: &[(CompilationError, FileId)]) -> bool {
        errors.iter().any(|(e, _f)| matches!(e, CompilationError::ParseError(_)))
    }

    pub(crate) fn remove_experimental_warnings(errors: &mut Vec<(CompilationError, FileId)>) {
        errors.retain(|(error, _)| match error {
            CompilationError::ParseError(error) => {
                !matches!(error.reason(), Some(ParserErrorReason::ExperimentalFeature(..)))
            }
            _ => true,
        });
    }

    pub(crate) fn get_program(
        src: &str,
    ) -> (ParsedModule, Context, Vec<(CompilationError, FileId)>) {
        let root = std::path::Path::new("/");
        let fm = FileManager::new(root);

        let mut context = Context::new(fm, Default::default());
        context.def_interner.populate_dummy_operator_traits();
        let root_file_id = FileId::dummy();
        let root_crate_id = context.crate_graph.add_crate_root(root_file_id);

        let (program, parser_errors) = parse_program(src);
        let mut errors = vecmap(parser_errors, |e| (e.into(), root_file_id));
        remove_experimental_warnings(&mut errors);

        if !has_parser_error(&errors) {
            // Allocate a default Module for the root, giving it a ModuleId
            let mut modules: Arena<ModuleData> = Arena::default();
            let location = Location::new(Default::default(), root_file_id);
            let root = modules.insert(ModuleData::new(None, location, false));

            let def_map = CrateDefMap {
                root: LocalModuleId(root),
                modules,
                krate: root_crate_id,
                extern_prelude: BTreeMap::new(),
            };

            // Now we want to populate the CrateDefMap using the DefCollector
            errors.extend(DefCollector::collect(
                def_map,
                &mut context,
                program.clone().into_sorted(),
                root_file_id,
                &[], // No macro processors
            ));
        }
        (program, context, errors)
    }

    pub(crate) fn get_program_errors(src: &str) -> Vec<(CompilationError, FileId)> {
        get_program(src).2
    }

    #[test]
    fn check_trait_implemented_for_all_t() {
        let src = "
        trait Default {
            fn default() -> Self;
        }
        
        trait Eq {
            fn eq(self, other: Self) -> bool;
        }
        
        trait IsDefault {
            fn is_default(self) -> bool;
        }
        
        impl<T> IsDefault for T where T: Default + Eq {
            fn is_default(self) -> bool {
                self.eq(T::default())
            }
        }
        
        struct Foo {
            a: u64,
        }
        
        impl Eq for Foo {
            fn eq(self, other: Foo) -> bool { self.a == other.a } 
        }
        
        impl Default for u64 {
            fn default() -> Self {
                0
            }
        }
        
        impl Default for Foo {
            fn default() -> Self {
                Foo { a: Default::default() }
            }
        }
        
        fn main(a: Foo) -> pub bool {
            a.is_default()
        }";

        let errors = get_program_errors(src);
        errors.iter().for_each(|err| println!("{:?}", err));
        assert!(errors.is_empty());
    }

    #[test]
    fn check_trait_implementation_duplicate_method() {
        let src = "
        trait Default {
            fn default(x: Field, y: Field) -> Field;
        }
        
        struct Foo {
            bar: Field,
            array: [Field; 2],
        }
        
        impl Default for Foo {
            // Duplicate trait methods should not compile
            fn default(x: Field, y: Field) -> Field {
                y + 2 * x
            }
            // Duplicate trait methods should not compile
            fn default(x: Field, y: Field) -> Field {
                x + 2 * y
            }
        }
        
        fn main() {}";

        let errors = get_program_errors(src);
        assert!(!has_parser_error(&errors));
        assert!(errors.len() == 1, "Expected 1 error, got: {:?}", errors);

        for (err, _file_id) in errors {
            match &err {
                CompilationError::DefinitionError(DefCollectorErrorKind::Duplicate {
                    typ,
                    first_def,
                    second_def,
                }) => {
                    assert_eq!(typ, &DuplicateType::TraitAssociatedFunction);
                    assert_eq!(first_def, "default");
                    assert_eq!(second_def, "default");
                }
                _ => {
                    panic!("No other errors are expected! Found = {:?}", err);
                }
            };
        }
    }

    #[test]
    fn check_trait_wrong_method_return_type() {
        let src = "
        trait Default {
            fn default() -> Self;
        }
        
        struct Foo {
        }
        
        impl Default for Foo {
            fn default() -> Field {
                0
            }
        }
        
        fn main() {
        }
        ";
        let errors = get_program_errors(src);
        assert!(!has_parser_error(&errors));
        assert!(errors.len() == 1, "Expected 1 error, got: {:?}", errors);

        for (err, _file_id) in errors {
            match &err {
                CompilationError::TypeError(TypeCheckError::TypeMismatch {
                    expected_typ,
                    expr_typ,
                    expr_span: _,
                }) => {
                    assert_eq!(expected_typ, "Foo");
                    assert_eq!(expr_typ, "Field");
                }
                _ => {
                    panic!("No other errors are expected! Found = {:?}", err);
                }
            };
        }
    }

    #[test]
    fn check_trait_wrong_method_return_type2() {
        let src = "
        trait Default {
            fn default(x: Field, y: Field) -> Self;
        }
        
        struct Foo {
            bar: Field,
            array: [Field; 2],
        }
        
        impl Default for Foo {
            fn default(x: Field, _y: Field) -> Field {
                x
            }
        }
        
        fn main() {
        }";
        let errors = get_program_errors(src);
        assert!(!has_parser_error(&errors));
        assert!(errors.len() == 1, "Expected 1 error, got: {:?}", errors);

        for (err, _file_id) in errors {
            match &err {
                CompilationError::TypeError(TypeCheckError::TypeMismatch {
                    expected_typ,
                    expr_typ,
                    expr_span: _,
                }) => {
                    assert_eq!(expected_typ, "Foo");
                    assert_eq!(expr_typ, "Field");
                }
                _ => {
                    panic!("No other errors are expected! Found = {:?}", err);
                }
            };
        }
    }

    #[test]
    fn check_trait_missing_implementation() {
        let src = "
        trait Default {
            fn default(x: Field, y: Field) -> Self;
        
            fn method2(x: Field) -> Field;
        
        }
        
        struct Foo {
            bar: Field,
            array: [Field; 2],
        }
        
        impl Default for Foo {
            fn default(x: Field, y: Field) -> Self {
                Self { bar: x, array: [x,y] }
            }
        }
        
        fn main() {
        }
        ";
        let errors = get_program_errors(src);
        assert!(!has_parser_error(&errors));
        assert!(errors.len() == 1, "Expected 1 error, got: {:?}", errors);

        for (err, _file_id) in errors {
            match &err {
                CompilationError::DefinitionError(DefCollectorErrorKind::TraitMissingMethod {
                    trait_name,
                    method_name,
                    trait_impl_span: _,
                }) => {
                    assert_eq!(trait_name, "Default");
                    assert_eq!(method_name, "method2");
                }
                _ => {
                    panic!("No other errors are expected! Found = {:?}", err);
                }
            };
        }
    }

    #[test]
    fn check_trait_not_in_scope() {
        let src = "
        struct Foo {
            bar: Field,
            array: [Field; 2],
        }
        
        // Default trait does not exist
        impl Default for Foo {
            fn default(x: Field, y: Field) -> Self {
                Self { bar: x, array: [x,y] }
            }
        }
        
        fn main() {
        }
        
        ";
        let errors = get_program_errors(src);
        assert!(!has_parser_error(&errors));
        assert!(errors.len() == 1, "Expected 1 error, got: {:?}", errors);
        for (err, _file_id) in errors {
            match &err {
                CompilationError::DefinitionError(DefCollectorErrorKind::TraitNotFound {
                    trait_path,
                }) => {
                    assert_eq!(trait_path.as_string(), "Default");
                }
                _ => {
                    panic!("No other errors are expected! Found = {:?}", err);
                }
            };
        }
    }

    #[test]
    fn check_trait_wrong_method_name() {
        let src = "
        trait Default {
        }
        
        struct Foo {
            bar: Field,
            array: [Field; 2],
        }
        
        // wrong trait name method should not compile
        impl Default for Foo {
            fn does_not_exist(x: Field, y: Field) -> Self {
                Self { bar: x, array: [x,y] }
            }
        }
        
        fn main() {
        }";
        let compilation_errors = get_program_errors(src);
        assert!(!has_parser_error(&compilation_errors));
        assert!(
            compilation_errors.len() == 1,
            "Expected 1 compilation error, got: {:?}",
            compilation_errors
        );

        for (err, _file_id) in compilation_errors {
            match &err {
                CompilationError::DefinitionError(DefCollectorErrorKind::MethodNotInTrait {
                    trait_name,
                    impl_method,
                }) => {
                    assert_eq!(trait_name, "Default");
                    assert_eq!(impl_method, "does_not_exist");
                }
                _ => {
                    panic!("No other errors are expected! Found = {:?}", err);
                }
            };
        }
    }

    #[test]
    fn check_trait_wrong_parameter() {
        let src = "
        trait Default {
            fn default(x: Field) -> Self;
        }
        
        struct Foo {
            bar: u32,
        }
        
        impl Default for Foo {
            fn default(x: u32) -> Self {
                Foo {bar: x}
            }
        }
        
        fn main() {
        }
        ";
        let errors = get_program_errors(src);
        assert!(!has_parser_error(&errors));
        assert!(errors.len() == 1, "Expected 1 error, got: {:?}", errors);

        for (err, _file_id) in errors {
            match &err {
                CompilationError::TypeError(TypeCheckError::TraitMethodParameterTypeMismatch {
                    method_name,
                    expected_typ,
                    actual_typ,
                    ..
                }) => {
                    assert_eq!(method_name, "default");
                    assert_eq!(expected_typ, "Field");
                    assert_eq!(actual_typ, "u32");
                }
                _ => {
                    panic!("No other errors are expected! Found = {:?}", err);
                }
            };
        }
    }

    #[test]
    fn check_trait_wrong_parameter2() {
        let src = "
        trait Default {
            fn default(x: Field, y: Field) -> Self;
        }
        
        struct Foo {
            bar: Field,
            array: [Field; 2],
        }
        
        impl Default for Foo {
            fn default(x: Field, y: Foo) -> Self {
                Self { bar: x, array: [x, y.bar] }
            }
        }
        
        fn main() {
        }";

        let errors = get_program_errors(src);
        assert!(!has_parser_error(&errors));
        assert!(errors.len() == 1, "Expected 1 error, got: {:?}", errors);

        for (err, _file_id) in errors {
            match &err {
                CompilationError::TypeError(TypeCheckError::TraitMethodParameterTypeMismatch {
                    method_name,
                    expected_typ,
                    actual_typ,
                    ..
                }) => {
                    assert_eq!(method_name, "default");
                    assert_eq!(expected_typ, "Field");
                    assert_eq!(actual_typ, "Foo");
                }
                _ => {
                    panic!("No other errors are expected! Found = {:?}", err);
                }
            };
        }
    }

    #[test]
    fn check_trait_wrong_parameter_type() {
        let src = "
        trait Default {
            fn default(x: Field, y: NotAType) -> Field;
        }
        
        fn main(x: Field, y: Field) {
            assert(y == x);
        }";
        let errors = get_program_errors(src);
        assert!(!has_parser_error(&errors));
        assert!(errors.len() == 2, "Expected 2 errors, got: {:?}", errors);

        for (err, _file_id) in errors {
            match &err {
                CompilationError::ResolverError(ResolverError::PathResolutionError(
                    PathResolutionError::Unresolved(ident),
                )) => {
                    assert_eq!(ident, "NotAType");
                }
                _ => {
                    panic!("No other errors are expected! Found = {:?}", err);
                }
            };
        }
    }

    #[test]
    fn check_trait_wrong_parameters_count() {
        let src = "
        trait Default {
            fn default(x: Field, y: Field) -> Self;
        }
        
        struct Foo {
            bar: Field,
            array: [Field; 2],
        }
        
        impl Default for Foo {
            fn default(x: Field) -> Self {
                Self { bar: x, array: [x, x] }
            }
        }
        
        fn main() {
        }
        ";
        let errors = get_program_errors(src);
        assert!(!has_parser_error(&errors));
        assert!(errors.len() == 1, "Expected 1 error, got: {:?}", errors);
        for (err, _file_id) in errors {
            match &err {
                CompilationError::TypeError(TypeCheckError::MismatchTraitImplNumParameters {
                    actual_num_parameters,
                    expected_num_parameters,
                    trait_name,
                    method_name,
                    ..
                }) => {
                    assert_eq!(actual_num_parameters, &1_usize);
                    assert_eq!(expected_num_parameters, &2_usize);
                    assert_eq!(method_name, "default");
                    assert_eq!(trait_name, "Default");
                }
                _ => {
                    panic!("No other errors are expected in this test case! Found = {:?}", err);
                }
            };
        }
    }

    #[test]
    fn check_trait_impl_for_non_type() {
        let src = "
        trait Default {
            fn default(x: Field, y: Field) -> Field;
        }

        impl Default for main {
            fn default(x: Field, y: Field) -> Field {
                x + y
            }
        }

        fn main() {}
        ";
        let errors = get_program_errors(src);
        assert!(!has_parser_error(&errors));
        assert!(errors.len() == 1, "Expected 1 error, got: {:?}", errors);
        for (err, _file_id) in errors {
            match &err {
                CompilationError::ResolverError(ResolverError::Expected {
                    expected, got, ..
                }) => {
                    assert_eq!(expected, "type");
                    assert_eq!(got, "function");
                }
                _ => {
                    panic!("No other errors are expected! Found = {:?}", err);
                }
            };
        }
    }

    #[test]
    fn check_impl_struct_not_trait() {
        let src = "
        struct Foo {
            bar: Field,
            array: [Field; 2],
        }
        
        struct Default {
            x: Field,
            z: Field, 
        }
        
        // Default is struct not a trait
        impl Default for Foo {
            fn default(x: Field, y: Field) -> Self {
                Self { bar: x, array: [x,y] }
            }
        }
        
        fn main() {
        }
        
        ";
        let errors = get_program_errors(src);
        assert!(!has_parser_error(&errors));
        assert!(errors.len() == 1, "Expected 1 error, got: {:?}", errors);
        for (err, _file_id) in errors {
            match &err {
                CompilationError::DefinitionError(DefCollectorErrorKind::NotATrait {
                    not_a_trait_name,
                }) => {
                    assert_eq!(not_a_trait_name.to_string(), "plain::Default");
                }
                _ => {
                    panic!("No other errors are expected! Found = {:?}", err);
                }
            };
        }
    }

    #[test]
    fn check_trait_duplicate_declaration() {
        let src = "
        trait Default {
            fn default(x: Field, y: Field) -> Self;
        }
        
        struct Foo {
            bar: Field,
            array: [Field; 2],
        }
        
        impl Default for Foo {
            fn default(x: Field,y: Field) -> Self {
                Self { bar: x, array: [x,y] }
            }
        }
        
        
        trait Default {
            fn default(x: Field) -> Self;
        }
        
        fn main() {
        }";
        let errors = get_program_errors(src);
        assert!(!has_parser_error(&errors));
        assert!(errors.len() == 1, "Expected 1 error, got: {:?}", errors);
        for (err, _file_id) in errors {
            match &err {
                CompilationError::DefinitionError(DefCollectorErrorKind::Duplicate {
                    typ,
                    first_def,
                    second_def,
                }) => {
                    assert_eq!(typ, &DuplicateType::Trait);
                    assert_eq!(first_def, "Default");
                    assert_eq!(second_def, "Default");
                }
                _ => {
                    panic!("No other errors are expected! Found = {:?}", err);
                }
            };
        }
    }

    #[test]
    fn check_trait_duplicate_implementation() {
        let src = "
        trait Default {
        }
        struct Foo {
            bar: Field,
        }
        
        impl Default for Foo {
        }
        impl Default for Foo {
        }
        fn main() {
        }
        ";
        let errors = get_program_errors(src);
        assert!(!has_parser_error(&errors));
        assert!(errors.len() == 2, "Expected 2 errors, got: {:?}", errors);
        for (err, _file_id) in errors {
            match &err {
                CompilationError::DefinitionError(DefCollectorErrorKind::OverlappingImpl {
                    ..
                }) => (),
                CompilationError::DefinitionError(DefCollectorErrorKind::OverlappingImplNote {
                    ..
                }) => (),
                _ => {
                    panic!("No other errors are expected! Found = {:?}", err);
                }
            };
        }
    }

    #[test]
    fn check_trait_duplicate_implementation_with_alias() {
        let src = "
        trait Default {
        }
        
        struct MyStruct {
        }
        
        type MyType = MyStruct;
        
        impl Default for MyStruct {
        }
        
        impl Default for MyType {
        }
        
        fn main() {
        }
        ";
        let errors = get_program_errors(src);
        assert!(!has_parser_error(&errors));
        assert!(errors.len() == 2, "Expected 2 errors, got: {:?}", errors);
        for (err, _file_id) in errors {
            match &err {
                CompilationError::DefinitionError(DefCollectorErrorKind::OverlappingImpl {
                    ..
                }) => (),
                CompilationError::DefinitionError(DefCollectorErrorKind::OverlappingImplNote {
                    ..
                }) => (),
                _ => {
                    panic!("No other errors are expected! Found = {:?}", err);
                }
            };
        }
    }

    #[test]
<<<<<<< HEAD
    fn test_impl_self_within_default_def() {
        let src = "
        trait Bar {
            fn ok(self) -> Self;

            fn ref_ok(self) -> Self {
                self.ok()
            }
        }

        impl<T> Bar for (T, T) where T: Bar {
            fn ok(self) -> Self {
                self
            }
=======
    fn check_trait_as_type_as_fn_parameter() {
        let src = "
        trait Eq {
            fn eq(self, other: Self) -> bool;
        }

        struct Foo {
            a: u64,
        }

        impl Eq for Foo {
            fn eq(self, other: Foo) -> bool { self.a == other.a } 
        }

        fn test_eq(x: impl Eq) -> bool {
            x.eq(x)
        }

        fn main(a: Foo) -> pub bool {
            test_eq(a)
        }";

        let errors = get_program_errors(src);
        errors.iter().for_each(|err| println!("{:?}", err));
        assert!(errors.is_empty());
    }

    #[test]
    fn check_trait_as_type_as_two_fn_parameters() {
        let src = "
        trait Eq {
            fn eq(self, other: Self) -> bool;
        }

        trait Test {
            fn test(self) -> bool;
        }

        struct Foo {
            a: u64,
        }

        impl Eq for Foo {
            fn eq(self, other: Foo) -> bool { self.a == other.a } 
        }

        impl Test for u64 {
            fn test(self) -> bool { self == self } 
        }

        fn test_eq(x: impl Eq, y: impl Test) -> bool {
            x.eq(x) == y.test()
        }

        fn main(a: Foo, b: u64) -> pub bool {
            test_eq(a, b)
>>>>>>> 8aad2e45
        }";

        let errors = get_program_errors(src);
        errors.iter().for_each(|err| println!("{:?}", err));
        assert!(errors.is_empty());
    }

    fn get_program_captures(src: &str) -> Vec<Vec<String>> {
        let (program, context, _errors) = get_program(src);
        let interner = context.def_interner;
        let mut all_captures: Vec<Vec<String>> = Vec::new();
        for func in program.into_sorted().functions {
            let func_id = interner.find_function(func.name()).unwrap();
            let hir_func = interner.function(&func_id);
            // Iterate over function statements and apply filtering function
            find_lambda_captures(
                hir_func.block(&interner).statements(),
                &interner,
                &mut all_captures,
            );
        }
        all_captures
    }

    fn find_lambda_captures(
        stmts: &[StmtId],
        interner: &NodeInterner,
        result: &mut Vec<Vec<String>>,
    ) {
        for stmt_id in stmts.iter() {
            let hir_stmt = interner.statement(stmt_id);
            let expr_id = match hir_stmt {
                HirStatement::Expression(expr_id) => expr_id,
                HirStatement::Let(let_stmt) => let_stmt.expression,
                HirStatement::Assign(assign_stmt) => assign_stmt.expression,
                HirStatement::Constrain(constr_stmt) => constr_stmt.0,
                HirStatement::Semi(semi_expr) => semi_expr,
                HirStatement::For(for_loop) => for_loop.block,
                HirStatement::Error => panic!("Invalid HirStatement!"),
                HirStatement::Break => panic!("Unexpected break"),
                HirStatement::Continue => panic!("Unexpected continue"),
                HirStatement::Comptime(_) => panic!("Unexpected comptime"),
            };
            let expr = interner.expression(&expr_id);

            get_lambda_captures(expr, interner, result); // TODO: dyn filter function as parameter
        }
    }

    fn get_lambda_captures(
        expr: HirExpression,
        interner: &NodeInterner,
        result: &mut Vec<Vec<String>>,
    ) {
        if let HirExpression::Lambda(lambda_expr) = expr {
            let mut cur_capture = Vec::new();

            for capture in lambda_expr.captures.iter() {
                cur_capture.push(interner.definition(capture.ident.id).name.clone());
            }
            result.push(cur_capture);

            // Check for other captures recursively within the lambda body
            let hir_body_expr = interner.expression(&lambda_expr.body);
            if let HirExpression::Block(block_expr) = hir_body_expr {
                find_lambda_captures(block_expr.statements(), interner, result);
            }
        }
    }

    #[test]
    fn resolve_empty_function() {
        let src = "
            fn main() {

            }
        ";
        assert!(get_program_errors(src).is_empty());
    }
    #[test]
    fn resolve_basic_function() {
        let src = r#"
            fn main(x : Field) {
                let y = x + x;
                assert(y == x);
            }
        "#;
        assert!(get_program_errors(src).is_empty());
    }
    #[test]
    fn resolve_unused_var() {
        let src = r#"
            fn main(x : Field) {
                let y = x + x;
                assert(x == x);
            }
        "#;

        let errors = get_program_errors(src);
        assert!(errors.len() == 1, "Expected 1 error, got: {:?}", errors);
        // It should be regarding the unused variable
        match &errors[0].0 {
            CompilationError::ResolverError(ResolverError::UnusedVariable { ident }) => {
                assert_eq!(&ident.0.contents, "y");
            }
            _ => unreachable!("we should only have an unused var error"),
        }
    }

    #[test]
    fn resolve_unresolved_var() {
        let src = r#"
            fn main(x : Field) {
                let y = x + x;
                assert(y == z);
            }
        "#;
        let errors = get_program_errors(src);
        assert!(errors.len() == 1, "Expected 1 error, got: {:?}", errors);
        // It should be regarding the unresolved var `z` (Maybe change to undeclared and special case)
        match &errors[0].0 {
            CompilationError::ResolverError(ResolverError::VariableNotDeclared {
                name,
                span: _,
            }) => assert_eq!(name, "z"),
            _ => unimplemented!("we should only have an unresolved variable"),
        }
    }

    #[test]
    fn unresolved_path() {
        let src = "
            fn main(x : Field) {
                let _z = some::path::to::a::func(x);
            }
        ";
        let errors = get_program_errors(src);
        assert!(errors.len() == 1, "Expected 1 error, got: {:?}", errors);
        for (compilation_error, _file_id) in errors {
            match compilation_error {
                CompilationError::ResolverError(err) => {
                    match err {
                        ResolverError::PathResolutionError(PathResolutionError::Unresolved(
                            name,
                        )) => {
                            assert_eq!(name.to_string(), "some");
                        }
                        _ => unimplemented!("we should only have an unresolved function"),
                    };
                }
                _ => unimplemented!(),
            }
        }
    }

    #[test]
    fn resolve_literal_expr() {
        let src = r#"
            fn main(x : Field) {
                let y = 5;
                assert(y == x);
            }
        "#;
        assert!(get_program_errors(src).is_empty());
    }

    #[test]
    fn multiple_resolution_errors() {
        let src = r#"
            fn main(x : Field) {
               let y = foo::bar(x);
               let z = y + a;
            }
        "#;

        let errors = get_program_errors(src);
        assert!(errors.len() == 3, "Expected 3 errors, got: {:?}", errors);

        // Errors are:
        // `a` is undeclared
        // `z` is unused
        // `foo::bar` does not exist
        for (compilation_error, _file_id) in errors {
            match compilation_error {
                CompilationError::ResolverError(err) => {
                    match err {
                        ResolverError::UnusedVariable { ident } => {
                            assert_eq!(&ident.0.contents, "z");
                        }
                        ResolverError::VariableNotDeclared { name, .. } => {
                            assert_eq!(name, "a");
                        }
                        ResolverError::PathResolutionError(PathResolutionError::Unresolved(
                            name,
                        )) => {
                            assert_eq!(name.to_string(), "foo");
                        }
                        _ => unimplemented!(),
                    };
                }
                _ => unimplemented!(),
            }
        }
    }

    #[test]
    fn resolve_prefix_expr() {
        let src = r#"
            fn main(x : Field) {
                let _y = -x;
            }
        "#;
        assert!(get_program_errors(src).is_empty());
    }

    #[test]
    fn resolve_for_expr() {
        let src = r#"
            fn main(x : u64) {
                for i in 1..20 {
                    let _z = x + i;
                };
            }
        "#;
        assert!(get_program_errors(src).is_empty());
    }

    #[test]
    fn resolve_call_expr() {
        let src = r#"
            fn main(x : Field) {
                let _z = foo(x);
            }

            fn foo(x : Field) -> Field {
                x
            }
        "#;
        assert!(get_program_errors(src).is_empty());
    }

    #[test]
    fn resolve_shadowing() {
        let src = r#"
            fn main(x : Field) {
                let x = foo(x);
                let x = x;
                let (x, x) = (x, x);
                let _ = x;
            }

            fn foo(x : Field) -> Field {
                x
            }
        "#;
        assert!(get_program_errors(src).is_empty());
    }

    #[test]
    fn resolve_basic_closure() {
        let src = r#"
            fn main(x : Field) -> pub Field {
                let closure = |y| y + x;
                closure(x)
            }
        "#;
        assert!(get_program_errors(src).is_empty());
    }

    #[test]
    fn resolve_simplified_closure() {
        // based on bug https://github.com/noir-lang/noir/issues/1088

        let src = r#"fn do_closure(x: Field) -> Field {
            let y = x;
            let ret_capture = || {
              y
            };
            ret_capture()
          }

          fn main(x: Field) {
              assert(do_closure(x) == 100);
          }

          "#;
        let parsed_captures = get_program_captures(src);
        let expected_captures = vec![vec!["y".to_string()]];
        assert_eq!(expected_captures, parsed_captures);
    }

    #[test]
    fn resolve_complex_closures() {
        let src = r#"
            fn main(x: Field) -> pub Field {
                let closure_without_captures = |x: Field| -> Field { x + x };
                let a = closure_without_captures(1);

                let closure_capturing_a_param = |y: Field| -> Field { y + x };
                let b = closure_capturing_a_param(2);

                let closure_capturing_a_local_var = |y: Field| -> Field { y + b };
                let c = closure_capturing_a_local_var(3);

                let closure_with_transitive_captures = |y: Field| -> Field {
                    let d = 5;
                    let nested_closure = |z: Field| -> Field {
                        let doubly_nested_closure = |w: Field| -> Field { w + x + b };
                        a + z + y + d + x + doubly_nested_closure(4) + x + y
                    };
                    let res = nested_closure(5);
                    res
                };

                a + b + c + closure_with_transitive_captures(6)
            }
        "#;
        assert!(get_program_errors(src).is_empty(), "there should be no errors");

        let expected_captures = vec![
            vec![],
            vec!["x".to_string()],
            vec!["b".to_string()],
            vec!["x".to_string(), "b".to_string(), "a".to_string()],
            vec![
                "x".to_string(),
                "b".to_string(),
                "a".to_string(),
                "y".to_string(),
                "d".to_string(),
            ],
            vec!["x".to_string(), "b".to_string()],
        ];

        let parsed_captures = get_program_captures(src);

        assert_eq!(expected_captures, parsed_captures);
    }

    #[test]
    fn resolve_fmt_strings() {
        let src = r#"
            fn main() {
                let string = f"this is i: {i}";
                println(string);

                println(f"I want to print {0}");

                let new_val = 10;
                println(f"random_string{new_val}{new_val}");
            }
            fn println<T>(x : T) -> T {
                x
            }
        "#;

        let errors = get_program_errors(src);
        assert!(errors.len() == 5, "Expected 5 errors, got: {:?}", errors);

        for (err, _file_id) in errors {
            match &err {
                CompilationError::ResolverError(ResolverError::VariableNotDeclared {
                    name,
                    ..
                }) => {
                    assert_eq!(name, "i");
                }
                CompilationError::ResolverError(ResolverError::NumericConstantInFormatString {
                    name,
                    ..
                }) => {
                    assert_eq!(name, "0");
                }
                CompilationError::TypeError(TypeCheckError::UnusedResultError {
                    expr_type: _,
                    expr_span,
                }) => {
                    let a = src.get(expr_span.start() as usize..expr_span.end() as usize).unwrap();
                    assert!(
                        a == "println(string)"
                            || a == "println(f\"I want to print {0}\")"
                            || a == "println(f\"random_string{new_val}{new_val}\")"
                    );
                }
                _ => unimplemented!(),
            };
        }
    }

    fn check_rewrite(src: &str, expected: &str) {
        let (_program, mut context, _errors) = get_program(src);
        let main_func_id = context.def_interner.find_function("main").unwrap();
        let program = monomorphize(main_func_id, &mut context.def_interner).unwrap();
        assert!(format!("{}", program) == expected);
    }

    #[test]
    fn simple_closure_with_no_captured_variables() {
        let src = r#"
        fn main() -> pub Field {
            let x = 1;
            let closure = || x;
            closure()
        }
        "#;

        let expected_rewrite = r#"fn main$f0() -> Field {
    let x$0 = 1;
    let closure$3 = {
        let closure_variable$2 = {
            let env$1 = (x$l0);
            (env$l1, lambda$f1)
        };
        closure_variable$l2
    };
    {
        let tmp$4 = closure$l3;
        tmp$l4.1(tmp$l4.0)
    }
}
fn lambda$f1(mut env$l1: (Field)) -> Field {
    env$l1.0
}
"#;
        check_rewrite(src, expected_rewrite);
    }

    #[test]
    fn deny_mutually_recursive_structs() {
        let src = r#"
            struct Foo { bar: Bar }
            struct Bar { foo: Foo }
            fn main() {}
        "#;
        assert_eq!(get_program_errors(src).len(), 1);
    }

    #[test]
    fn deny_cyclic_globals() {
        let src = r#"
            global A = B;
            global B = A;
            fn main() {}
        "#;
        assert_eq!(get_program_errors(src).len(), 1);
    }

    #[test]
    fn deny_cyclic_type_aliases() {
        let src = r#"
            type A = B;
            type B = A;
            fn main() {}
        "#;
        assert_eq!(get_program_errors(src).len(), 1);
    }

    #[test]
    fn ensure_nested_type_aliases_type_check() {
        let src = r#"
            type A = B;
            type B = u8;
            fn main() {
                let _a: A = 0 as u16;
            }
        "#;
        assert_eq!(get_program_errors(src).len(), 1);
    }

    #[test]
    fn type_aliases_in_entry_point() {
        let src = r#"
            type Foo = u8;
            fn main(_x: Foo) {}
        "#;
        assert_eq!(get_program_errors(src).len(), 0);
    }

    #[test]
    fn operators_in_global_used_in_type() {
        let src = r#"
            global ONE = 1;
            global COUNT = ONE + 2;
            fn main() {
                let _array: [Field; COUNT] = [1, 2, 3];
            }
        "#;
        assert_eq!(get_program_errors(src).len(), 0);
    }

    #[test]
    fn break_and_continue_in_constrained_fn() {
        let src = r#"
            fn main() {
                for i in 0 .. 10 {
                    if i == 2 {
                        continue;
                    }
                    if i == 5 {
                        break;
                    }
                }
            }
        "#;
        assert_eq!(get_program_errors(src).len(), 2);
    }

    #[test]
    fn break_and_continue_outside_loop() {
        let src = r#"
            unconstrained fn main() {
                continue;
                break;
            }
        "#;
        assert_eq!(get_program_errors(src).len(), 2);
    }

    // Regression for #2540
    #[test]
    fn for_loop_over_array() {
        let src = r#"
            fn hello<N>(_array: [u1; N]) {
                for _ in 0..N {}
            }

            fn main() {
                let array: [u1; 2] = [0, 1];
                hello(array);
            }
        "#;
        assert_eq!(get_program_errors(src).len(), 0);
    }

    // Regression for #4545
    #[test]
    fn type_aliases_in_main() {
        let src = r#"
            type Outer<N> = [u8; N];
            fn main(_arg: Outer<1>) {}
        "#;
        assert_eq!(get_program_errors(src).len(), 0);
    }

    #[test]
    fn ban_mutable_globals() {
        // Mutable globals are only allowed in a comptime context
        let src = r#"
            mut global FOO: Field = 0;
            fn main() {}
        "#;
        assert_eq!(get_program_errors(src).len(), 1);
    }

    fn deny_inline_attribute_on_unconstrained() {
        let src = r#"
            #[inline(never)]
            unconstrained fn foo(x: Field, y: Field) {
                assert(x != y);
            }
        "#;
        let errors = get_program_errors(src);
        assert_eq!(errors.len(), 1);
        assert!(matches!(
            errors[0].0,
            CompilationError::ResolverError(ResolverError::InlineAttributeOnUnconstrained { .. })
        ));
    }

    #[test]
    fn deny_fold_attribute_on_unconstrained() {
        let src = r#"
            #[fold]
            unconstrained fn foo(x: Field, y: Field) {
                assert(x != y);
            }
        "#;
        let errors = get_program_errors(src);
        assert_eq!(errors.len(), 1);
        assert!(matches!(
            errors[0].0,
            CompilationError::ResolverError(ResolverError::FoldAttributeOnUnconstrained { .. })
        ));
    }
}<|MERGE_RESOLUTION|>--- conflicted
+++ resolved
@@ -747,7 +747,6 @@
     }
 
     #[test]
-<<<<<<< HEAD
     fn test_impl_self_within_default_def() {
         let src = "
         trait Bar {
@@ -762,7 +761,7 @@
             fn ok(self) -> Self {
                 self
             }
-=======
+
     fn check_trait_as_type_as_fn_parameter() {
         let src = "
         trait Eq {
@@ -819,7 +818,6 @@
 
         fn main(a: Foo, b: u64) -> pub bool {
             test_eq(a, b)
->>>>>>> 8aad2e45
         }";
 
         let errors = get_program_errors(src);
