--- conflicted
+++ resolved
@@ -4386,8 +4386,6 @@
 }
 
 #[test]
-<<<<<<< HEAD
-=======
 fn immutable_references_with_ownership_feature() {
     let src = r#"
         unconstrained fn main() {
@@ -4405,7 +4403,6 @@
 
 #[named]
 #[test]
->>>>>>> 28b000e4
 fn immutable_references_without_ownership_feature() {
     let src = r#"
         fn main() {
