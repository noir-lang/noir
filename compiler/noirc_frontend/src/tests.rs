#![cfg(test)]

<<<<<<< HEAD
mod arithmetic_generics;
=======
mod aliases;
>>>>>>> 59c1a18b
mod bound_checks;
mod imports;
mod metaprogramming;
mod name_shadowing;
mod references;
mod traits;
mod turbofish;
mod unused_items;
mod visibility;

// XXX: These tests repeat a lot of code
// what we should do is have test cases which are passed to a test harness
// A test harness will allow for more expressive and readable tests
use std::collections::BTreeMap;

use fm::FileId;

use iter_extended::vecmap;
use noirc_errors::Location;

use crate::ast::IntegerBitSize;
use crate::hir::comptime::InterpreterError;
use crate::hir::def_collector::dc_crate::CompilationError;
use crate::hir::def_collector::errors::{DefCollectorErrorKind, DuplicateType};
use crate::hir::def_map::ModuleData;
use crate::hir::resolution::errors::ResolverError;
use crate::hir::resolution::import::PathResolutionError;
use crate::hir::type_check::TypeCheckError;
use crate::hir::Context;
use crate::node_interner::{NodeInterner, StmtId};

use crate::hir::def_collector::dc_crate::DefCollector;
use crate::hir::def_map::{CrateDefMap, LocalModuleId};
use crate::hir_def::expr::HirExpression;
use crate::hir_def::stmt::HirStatement;
use crate::monomorphization::monomorphize;
use crate::parser::{ItemKind, ParserErrorReason};
use crate::token::SecondaryAttribute;
use crate::{parse_program, ParsedModule};
use fm::FileManager;
use noirc_arena::Arena;

pub(crate) fn has_parser_error(errors: &[(CompilationError, FileId)]) -> bool {
    errors.iter().any(|(e, _f)| matches!(e, CompilationError::ParseError(_)))
}

pub(crate) fn remove_experimental_warnings(errors: &mut Vec<(CompilationError, FileId)>) {
    errors.retain(|(error, _)| match error {
        CompilationError::ParseError(error) => {
            !matches!(error.reason(), Some(ParserErrorReason::ExperimentalFeature(..)))
        }
        _ => true,
    });
}

pub(crate) fn get_program(src: &str) -> (ParsedModule, Context, Vec<(CompilationError, FileId)>) {
    let root = std::path::Path::new("/");
    let fm = FileManager::new(root);

    let mut context = Context::new(fm, Default::default());
    context.def_interner.populate_dummy_operator_traits();
    let root_file_id = FileId::dummy();
    let root_crate_id = context.crate_graph.add_crate_root(root_file_id);

    let (program, parser_errors) = parse_program(src);
    let mut errors = vecmap(parser_errors, |e| (e.into(), root_file_id));
    remove_experimental_warnings(&mut errors);

    if !has_parser_error(&errors) {
        let inner_attributes: Vec<SecondaryAttribute> = program
            .items
            .iter()
            .filter_map(|item| {
                if let ItemKind::InnerAttribute(attribute) = &item.kind {
                    Some(attribute.clone())
                } else {
                    None
                }
            })
            .collect();

        // Allocate a default Module for the root, giving it a ModuleId
        let mut modules: Arena<ModuleData> = Arena::default();
        let location = Location::new(Default::default(), root_file_id);
        let root = modules.insert(ModuleData::new(
            None,
            location,
            Vec::new(),
            inner_attributes.clone(),
            false, // is contract
            false, // is struct
        ));

        let def_map = CrateDefMap {
            root: LocalModuleId(root),
            modules,
            krate: root_crate_id,
            extern_prelude: BTreeMap::new(),
        };

        let debug_comptime_in_file = None;
        let error_on_unused_imports = true;

        // Now we want to populate the CrateDefMap using the DefCollector
        errors.extend(DefCollector::collect_crate_and_dependencies(
            def_map,
            &mut context,
            program.clone().into_sorted(),
            root_file_id,
            debug_comptime_in_file,
            error_on_unused_imports,
        ));
    }
    (program, context, errors)
}

pub(crate) fn get_program_errors(src: &str) -> Vec<(CompilationError, FileId)> {
    get_program(src).2
}

fn assert_no_errors(src: &str) {
    let errors = get_program_errors(src);
    if !errors.is_empty() {
        panic!("Expected no errors, got: {:?}; src = {src}", errors);
    }
}

#[test]
fn check_trait_implemented_for_all_t() {
    let src = "
    trait Default {
        fn default() -> Self;
    }

    trait Eq {
        fn eq(self, other: Self) -> bool;
    }

    trait IsDefault {
        fn is_default(self) -> bool;
    }

    impl<T> IsDefault for T where T: Default + Eq {
        fn is_default(self) -> bool {
            self.eq(T::default())
        }
    }

    struct Foo {
        a: u64,
    }

    impl Eq for Foo {
        fn eq(self, other: Foo) -> bool { self.a == other.a }
    }

    impl Default for u64 {
        fn default() -> Self {
            0
        }
    }

    impl Default for Foo {
        fn default() -> Self {
            Foo { a: Default::default() }
        }
    }

    fn main(a: Foo) -> pub bool {
        a.is_default()
    }";
    assert_no_errors(src);
}

#[test]
fn check_trait_implementation_duplicate_method() {
    let src = "
    trait Default {
        fn default(x: Field, y: Field) -> Field;
    }

    struct Foo {
        bar: Field,
        array: [Field; 2],
    }

    impl Default for Foo {
        // Duplicate trait methods should not compile
        fn default(x: Field, y: Field) -> Field {
            y + 2 * x
        }
        // Duplicate trait methods should not compile
        fn default(x: Field, y: Field) -> Field {
            x + 2 * y
        }
    }

    fn main() {
        let _ = Foo { bar: 1, array: [2, 3] }; // silence Foo never constructed warning
    }";

    let errors = get_program_errors(src);
    assert!(!has_parser_error(&errors));
    assert!(errors.len() == 1, "Expected 1 error, got: {:?}", errors);

    for (err, _file_id) in errors {
        match &err {
            CompilationError::DefinitionError(DefCollectorErrorKind::Duplicate {
                typ,
                first_def,
                second_def,
            }) => {
                assert_eq!(typ, &DuplicateType::TraitAssociatedFunction);
                assert_eq!(first_def, "default");
                assert_eq!(second_def, "default");
            }
            _ => {
                panic!("No other errors are expected! Found = {:?}", err);
            }
        };
    }
}

#[test]
fn check_trait_wrong_method_return_type() {
    let src = "
    trait Default {
        fn default() -> Self;
    }

    struct Foo {
    }

    impl Default for Foo {
        fn default() -> Field {
            0
        }
    }

    fn main() {
        let _ = Foo {}; // silence Foo never constructed warning
    }
    ";
    let errors = get_program_errors(src);
    assert!(!has_parser_error(&errors));
    assert!(errors.len() == 1, "Expected 1 error, got: {:?}", errors);

    for (err, _file_id) in errors {
        match &err {
            CompilationError::TypeError(TypeCheckError::TypeMismatch {
                expected_typ,
                expr_typ,
                expr_span: _,
            }) => {
                assert_eq!(expected_typ, "Foo");
                assert_eq!(expr_typ, "Field");
            }
            _ => {
                panic!("No other errors are expected! Found = {:?}", err);
            }
        };
    }
}

#[test]
fn check_trait_wrong_method_return_type2() {
    let src = "
    trait Default {
        fn default(x: Field, y: Field) -> Self;
    }

    struct Foo {
        bar: Field,
        array: [Field; 2],
    }

    impl Default for Foo {
        fn default(x: Field, _y: Field) -> Field {
            x
        }
    }

    fn main() {
        let _ = Foo { bar: 1, array: [2, 3] }; // silence Foo never constructed warning
    }";
    let errors = get_program_errors(src);
    assert!(!has_parser_error(&errors));
    assert!(errors.len() == 1, "Expected 1 error, got: {:?}", errors);

    for (err, _file_id) in errors {
        match &err {
            CompilationError::TypeError(TypeCheckError::TypeMismatch {
                expected_typ,
                expr_typ,
                expr_span: _,
            }) => {
                assert_eq!(expected_typ, "Foo");
                assert_eq!(expr_typ, "Field");
            }
            _ => {
                panic!("No other errors are expected! Found = {:?}", err);
            }
        };
    }
}

#[test]
fn check_trait_missing_implementation() {
    let src = "
    trait Default {
        fn default(x: Field, y: Field) -> Self;

        fn method2(x: Field) -> Field;

    }

    struct Foo {
        bar: Field,
        array: [Field; 2],
    }

    impl Default for Foo {
        fn default(x: Field, y: Field) -> Self {
            Self { bar: x, array: [x,y] }
        }
    }

    fn main() {
    }
    ";
    let errors = get_program_errors(src);
    assert!(!has_parser_error(&errors));
    assert!(errors.len() == 1, "Expected 1 error, got: {:?}", errors);

    for (err, _file_id) in errors {
        match &err {
            CompilationError::DefinitionError(DefCollectorErrorKind::TraitMissingMethod {
                trait_name,
                method_name,
                trait_impl_span: _,
            }) => {
                assert_eq!(trait_name, "Default");
                assert_eq!(method_name, "method2");
            }
            _ => {
                panic!("No other errors are expected! Found = {:?}", err);
            }
        };
    }
}

#[test]
fn check_trait_not_in_scope() {
    let src = "
    struct Foo {
        bar: Field,
        array: [Field; 2],
    }

    // Default trait does not exist
    impl Default for Foo {
        fn default(x: Field, y: Field) -> Self {
            Self { bar: x, array: [x,y] }
        }
    }

    fn main() {
    }

    ";
    let errors = get_program_errors(src);
    assert!(!has_parser_error(&errors));
    assert!(errors.len() == 1, "Expected 1 error, got: {:?}", errors);
    for (err, _file_id) in errors {
        match &err {
            CompilationError::DefinitionError(DefCollectorErrorKind::TraitNotFound {
                trait_path,
            }) => {
                assert_eq!(trait_path.as_string(), "Default");
            }
            _ => {
                panic!("No other errors are expected! Found = {:?}", err);
            }
        };
    }
}

#[test]
fn check_trait_wrong_method_name() {
    let src = "
    trait Default {
    }

    struct Foo {
        bar: Field,
        array: [Field; 2],
    }

    // wrong trait name method should not compile
    impl Default for Foo {
        fn does_not_exist(x: Field, y: Field) -> Self {
            Self { bar: x, array: [x,y] }
        }
    }

    fn main() {
        let _ = Foo { bar: 1, array: [2, 3] }; // silence Foo never constructed warning
    }";
    let compilation_errors = get_program_errors(src);
    assert!(!has_parser_error(&compilation_errors));
    assert!(
        compilation_errors.len() == 1,
        "Expected 1 compilation error, got: {:?}",
        compilation_errors
    );

    for (err, _file_id) in compilation_errors {
        match &err {
            CompilationError::DefinitionError(DefCollectorErrorKind::MethodNotInTrait {
                trait_name,
                impl_method,
            }) => {
                assert_eq!(trait_name, "Default");
                assert_eq!(impl_method, "does_not_exist");
            }
            _ => {
                panic!("No other errors are expected! Found = {:?}", err);
            }
        };
    }
}

#[test]
fn check_trait_wrong_parameter() {
    let src = "
    trait Default {
        fn default(x: Field) -> Self;
    }

    struct Foo {
        bar: u32,
    }

    impl Default for Foo {
        fn default(x: u32) -> Self {
            Foo {bar: x}
        }
    }

    fn main() {
    }
    ";
    let errors = get_program_errors(src);
    assert!(!has_parser_error(&errors));
    assert!(errors.len() == 1, "Expected 1 error, got: {:?}", errors);

    for (err, _file_id) in errors {
        match &err {
            CompilationError::TypeError(TypeCheckError::TraitMethodParameterTypeMismatch {
                method_name,
                expected_typ,
                actual_typ,
                ..
            }) => {
                assert_eq!(method_name, "default");
                assert_eq!(expected_typ, "Field");
                assert_eq!(actual_typ, "u32");
            }
            _ => {
                panic!("No other errors are expected! Found = {:?}", err);
            }
        };
    }
}

#[test]
fn check_trait_wrong_parameter2() {
    let src = "
    trait Default {
        fn default(x: Field, y: Field) -> Self;
    }

    struct Foo {
        bar: Field,
        array: [Field; 2],
    }

    impl Default for Foo {
        fn default(x: Field, y: Foo) -> Self {
            Self { bar: x, array: [x, y.bar] }
        }
    }

    fn main() {
    }";

    let errors = get_program_errors(src);
    assert!(!has_parser_error(&errors));
    assert!(errors.len() == 1, "Expected 1 error, got: {:?}", errors);

    for (err, _file_id) in errors {
        match &err {
            CompilationError::TypeError(TypeCheckError::TraitMethodParameterTypeMismatch {
                method_name,
                expected_typ,
                actual_typ,
                ..
            }) => {
                assert_eq!(method_name, "default");
                assert_eq!(expected_typ, "Field");
                assert_eq!(actual_typ, "Foo");
            }
            _ => {
                panic!("No other errors are expected! Found = {:?}", err);
            }
        };
    }
}

#[test]
fn check_trait_wrong_parameter_type() {
    let src = "
    pub trait Default {
        fn default(x: Field, y: NotAType) -> Field;
    }

    fn main(x: Field, y: Field) {
        assert(y == x);
    }";
    let errors = get_program_errors(src);
    assert!(!has_parser_error(&errors));

    // This is a duplicate error in the name resolver & type checker.
    // In the elaborator there is no duplicate and only 1 error is issued
    assert!(errors.len() <= 2, "Expected 1 or 2 errors, got: {:?}", errors);

    for (err, _file_id) in errors {
        match &err {
            CompilationError::ResolverError(ResolverError::PathResolutionError(
                PathResolutionError::Unresolved(ident),
            )) => {
                assert_eq!(ident, "NotAType");
            }
            _ => {
                panic!("No other errors are expected! Found = {:?}", err);
            }
        };
    }
}

#[test]
fn check_trait_wrong_parameters_count() {
    let src = "
    trait Default {
        fn default(x: Field, y: Field) -> Self;
    }

    struct Foo {
        bar: Field,
        array: [Field; 2],
    }

    impl Default for Foo {
        fn default(x: Field) -> Self {
            Self { bar: x, array: [x, x] }
        }
    }

    fn main() {
    }
    ";
    let errors = get_program_errors(src);
    assert!(!has_parser_error(&errors));
    assert!(errors.len() == 1, "Expected 1 error, got: {:?}", errors);
    for (err, _file_id) in errors {
        match &err {
            CompilationError::TypeError(TypeCheckError::MismatchTraitImplNumParameters {
                actual_num_parameters,
                expected_num_parameters,
                trait_name,
                method_name,
                ..
            }) => {
                assert_eq!(actual_num_parameters, &1_usize);
                assert_eq!(expected_num_parameters, &2_usize);
                assert_eq!(method_name, "default");
                assert_eq!(trait_name, "Default");
            }
            _ => {
                panic!("No other errors are expected in this test case! Found = {:?}", err);
            }
        };
    }
}

#[test]
fn check_trait_impl_for_non_type() {
    let src = "
    trait Default {
        fn default(x: Field, y: Field) -> Field;
    }

    impl Default for main {
        fn default(x: Field, y: Field) -> Field {
            x + y
        }
    }

    fn main() {}
    ";
    let errors = get_program_errors(src);
    assert!(!has_parser_error(&errors));
    assert!(errors.len() == 1, "Expected 1 error, got: {:?}", errors);
    for (err, _file_id) in errors {
        match &err {
            CompilationError::ResolverError(ResolverError::Expected { expected, got, .. }) => {
                assert_eq!(*expected, "type");
                assert_eq!(*got, "function");
            }
            _ => {
                panic!("No other errors are expected! Found = {:?}", err);
            }
        };
    }
}

#[test]
fn check_impl_struct_not_trait() {
    let src = "
    struct Foo {
        bar: Field,
        array: [Field; 2],
    }

    struct Default {
        x: Field,
        z: Field,
    }

    // Default is a struct not a trait
    impl Default for Foo {
        fn default(x: Field, y: Field) -> Self {
            Self { bar: x, array: [x,y] }
        }
    }

    fn main() {
        let _ = Default { x: 1, z: 1 }; // silence Default never constructed warning
    }
    ";
    let errors = get_program_errors(src);
    assert!(!has_parser_error(&errors));
    assert!(errors.len() == 1, "Expected 1 error, got: {:?}", errors);
    for (err, _file_id) in errors {
        match &err {
            CompilationError::DefinitionError(DefCollectorErrorKind::NotATrait {
                not_a_trait_name,
            }) => {
                assert_eq!(not_a_trait_name.to_string(), "Default");
            }
            _ => {
                panic!("No other errors are expected! Found = {:?}", err);
            }
        };
    }
}

#[test]
fn check_trait_duplicate_declaration() {
    let src = "
    trait Default {
        fn default(x: Field, y: Field) -> Self;
    }

    struct Foo {
        bar: Field,
        array: [Field; 2],
    }

    impl Default for Foo {
        fn default(x: Field,y: Field) -> Self {
            Self { bar: x, array: [x,y] }
        }
    }


    trait Default {
        fn default(x: Field) -> Self;
    }

    fn main() {
    }";
    let errors = get_program_errors(src);
    assert!(!has_parser_error(&errors));
    assert!(errors.len() == 1, "Expected 1 error, got: {:?}", errors);
    for (err, _file_id) in errors {
        match &err {
            CompilationError::DefinitionError(DefCollectorErrorKind::Duplicate {
                typ,
                first_def,
                second_def,
            }) => {
                assert_eq!(typ, &DuplicateType::Trait);
                assert_eq!(first_def, "Default");
                assert_eq!(second_def, "Default");
            }
            _ => {
                panic!("No other errors are expected! Found = {:?}", err);
            }
        };
    }
}

#[test]
fn check_trait_duplicate_implementation() {
    let src = "
    trait Default {
    }
    struct Foo {
        bar: Field,
    }

    impl Default for Foo {
    }
    impl Default for Foo {
    }
    fn main() {
        let _ = Foo { bar: 1 }; // silence Foo never constructed warning
    }
    ";
    let errors = get_program_errors(src);
    assert!(!has_parser_error(&errors));
    assert!(errors.len() == 2, "Expected 2 errors, got: {:?}", errors);
    for (err, _file_id) in errors {
        match &err {
            CompilationError::DefinitionError(DefCollectorErrorKind::OverlappingImpl {
                ..
            }) => (),
            CompilationError::DefinitionError(DefCollectorErrorKind::OverlappingImplNote {
                ..
            }) => (),
            _ => {
                panic!("No other errors are expected! Found = {:?}", err);
            }
        };
    }
}

#[test]
fn check_trait_duplicate_implementation_with_alias() {
    let src = "
    trait Default {
    }

    struct MyStruct {
    }

    type MyType = MyStruct;

    impl Default for MyStruct {
    }

    impl Default for MyType {
    }

    fn main() {
        let _ = MyStruct {}; // silence MyStruct never constructed warning
    }
    ";
    let errors = get_program_errors(src);
    assert!(!has_parser_error(&errors));
    assert!(errors.len() == 2, "Expected 2 errors, got: {:?}", errors);
    for (err, _file_id) in errors {
        match &err {
            CompilationError::DefinitionError(DefCollectorErrorKind::OverlappingImpl {
                ..
            }) => (),
            CompilationError::DefinitionError(DefCollectorErrorKind::OverlappingImplNote {
                ..
            }) => (),
            _ => {
                panic!("No other errors are expected! Found = {:?}", err);
            }
        };
    }
}

#[test]
fn test_impl_self_within_default_def() {
    let src = "
    trait Bar {
        fn ok(self) -> Self;

        fn ref_ok(self) -> Self {
            self.ok()
        }
    }

    impl<T> Bar for (T, T) where T: Bar {
        fn ok(self) -> Self {
            self
        }
    }";
    assert_no_errors(src);
}

#[test]
fn check_trait_as_type_as_fn_parameter() {
    let src = "
    trait Eq {
        fn eq(self, other: Self) -> bool;
    }

    struct Foo {
        a: u64,
    }

    impl Eq for Foo {
        fn eq(self, other: Foo) -> bool { self.a == other.a }
    }

    fn test_eq(x: impl Eq) -> bool {
        x.eq(x)
    }

    fn main(a: Foo) -> pub bool {
        test_eq(a)
    }";
    assert_no_errors(src);
}

#[test]
fn check_trait_as_type_as_two_fn_parameters() {
    let src = "
    trait Eq {
        fn eq(self, other: Self) -> bool;
    }

    trait Test {
        fn test(self) -> bool;
    }

    struct Foo {
        a: u64,
    }

    impl Eq for Foo {
        fn eq(self, other: Foo) -> bool { self.a == other.a }
    }

    impl Test for u64 {
        fn test(self) -> bool { self == self }
    }

    fn test_eq(x: impl Eq, y: impl Test) -> bool {
        x.eq(x) == y.test()
    }

    fn main(a: Foo, b: u64) -> pub bool {
        test_eq(a, b)
    }";
    assert_no_errors(src);
}

fn get_program_captures(src: &str) -> Vec<Vec<String>> {
    let (program, context, _errors) = get_program(src);
    let interner = context.def_interner;
    let mut all_captures: Vec<Vec<String>> = Vec::new();
    for func in program.into_sorted().functions {
        let func_id = interner.find_function(func.item.name()).unwrap();
        let hir_func = interner.function(&func_id);
        // Iterate over function statements and apply filtering function
        find_lambda_captures(hir_func.block(&interner).statements(), &interner, &mut all_captures);
    }
    all_captures
}

fn find_lambda_captures(stmts: &[StmtId], interner: &NodeInterner, result: &mut Vec<Vec<String>>) {
    for stmt_id in stmts.iter() {
        let hir_stmt = interner.statement(stmt_id);
        let expr_id = match hir_stmt {
            HirStatement::Expression(expr_id) => expr_id,
            HirStatement::Let(let_stmt) => let_stmt.expression,
            HirStatement::Assign(assign_stmt) => assign_stmt.expression,
            HirStatement::Constrain(constr_stmt) => constr_stmt.0,
            HirStatement::Semi(semi_expr) => semi_expr,
            HirStatement::For(for_loop) => for_loop.block,
            HirStatement::Error => panic!("Invalid HirStatement!"),
            HirStatement::Break => panic!("Unexpected break"),
            HirStatement::Continue => panic!("Unexpected continue"),
            HirStatement::Comptime(_) => panic!("Unexpected comptime"),
        };
        let expr = interner.expression(&expr_id);

        get_lambda_captures(expr, interner, result); // TODO: dyn filter function as parameter
    }
}

fn get_lambda_captures(
    expr: HirExpression,
    interner: &NodeInterner,
    result: &mut Vec<Vec<String>>,
) {
    if let HirExpression::Lambda(lambda_expr) = expr {
        let mut cur_capture = Vec::new();

        for capture in lambda_expr.captures.iter() {
            cur_capture.push(interner.definition(capture.ident.id).name.clone());
        }
        result.push(cur_capture);

        // Check for other captures recursively within the lambda body
        let hir_body_expr = interner.expression(&lambda_expr.body);
        if let HirExpression::Block(block_expr) = hir_body_expr {
            find_lambda_captures(block_expr.statements(), interner, result);
        }
    }
}

#[test]
fn resolve_empty_function() {
    let src = "
        fn main() {

        }
    ";
    assert_no_errors(src);
}
#[test]
fn resolve_basic_function() {
    let src = r#"
        fn main(x : Field) {
            let y = x + x;
            assert(y == x);
        }
    "#;
    assert_no_errors(src);
}
#[test]
fn resolve_unused_var() {
    let src = r#"
        fn main(x : Field) {
            let y = x + x;
            assert(x == x);
        }
    "#;

    let errors = get_program_errors(src);
    assert!(errors.len() == 1, "Expected 1 error, got: {:?}", errors);
    // It should be regarding the unused variable
    match &errors[0].0 {
        CompilationError::ResolverError(ResolverError::UnusedVariable { ident }) => {
            assert_eq!(&ident.0.contents, "y");
        }
        _ => unreachable!("we should only have an unused var error"),
    }
}

#[test]
fn resolve_unresolved_var() {
    let src = r#"
        fn main(x : Field) {
            let y = x + x;
            assert(y == z);
        }
    "#;
    let errors = get_program_errors(src);
    assert!(errors.len() == 1, "Expected 1 error, got: {:?}", errors);
    // It should be regarding the unresolved var `z` (Maybe change to undeclared and special case)
    match &errors[0].0 {
        CompilationError::ResolverError(ResolverError::VariableNotDeclared { name, span: _ }) => {
            assert_eq!(name, "z");
        }
        _ => unimplemented!("we should only have an unresolved variable"),
    }
}

#[test]
fn unresolved_path() {
    let src = "
        fn main(x : Field) {
            let _z = some::path::to::a::func(x);
        }
    ";
    let errors = get_program_errors(src);
    assert!(errors.len() == 1, "Expected 1 error, got: {:?}", errors);
    for (compilation_error, _file_id) in errors {
        match compilation_error {
            CompilationError::ResolverError(err) => {
                match err {
                    ResolverError::PathResolutionError(PathResolutionError::Unresolved(name)) => {
                        assert_eq!(name.to_string(), "some");
                    }
                    _ => unimplemented!("we should only have an unresolved function"),
                };
            }
            _ => unimplemented!(),
        }
    }
}

#[test]
fn resolve_literal_expr() {
    let src = r#"
        fn main(x : Field) {
            let y = 5;
            assert(y == x);
        }
    "#;
    assert_no_errors(src);
}

#[test]
fn multiple_resolution_errors() {
    let src = r#"
        fn main(x : Field) {
           let y = foo::bar(x);
           let z = y + a;
        }
    "#;

    let errors = get_program_errors(src);
    assert!(errors.len() == 3, "Expected 3 errors, got: {:?}", errors);

    // Errors are:
    // `a` is undeclared
    // `z` is unused
    // `foo::bar` does not exist
    for (compilation_error, _file_id) in errors {
        match compilation_error {
            CompilationError::ResolverError(err) => {
                match err {
                    ResolverError::UnusedVariable { ident } => {
                        assert_eq!(&ident.0.contents, "z");
                    }
                    ResolverError::VariableNotDeclared { name, .. } => {
                        assert_eq!(name, "a");
                    }
                    ResolverError::PathResolutionError(PathResolutionError::Unresolved(name)) => {
                        assert_eq!(name.to_string(), "foo");
                    }
                    _ => unimplemented!(),
                };
            }
            _ => unimplemented!(),
        }
    }
}

#[test]
fn resolve_prefix_expr() {
    let src = r#"
        fn main(x : Field) {
            let _y = -x;
        }
    "#;
    assert_no_errors(src);
}

#[test]
fn resolve_for_expr() {
    let src = r#"
        fn main(x : u64) {
            for i in 1..20 {
                let _z = x + i;
            };
        }
    "#;
    assert_no_errors(src);
}

#[test]
fn resolve_for_expr_incl() {
    let src = r#"
        fn main(x : u64) {
            for i in 1..=20 {
                let _z = x + i;
            };
        }
    "#;
    assert_no_errors(src);
}

#[test]
fn resolve_call_expr() {
    let src = r#"
        fn main(x : Field) {
            let _z = foo(x);
        }

        fn foo(x : Field) -> Field {
            x
        }
    "#;
    assert_no_errors(src);
}

#[test]
fn resolve_shadowing() {
    let src = r#"
        fn main(x : Field) {
            let x = foo(x);
            let x = x;
            let (x, x) = (x, x);
            let _ = x;
        }

        fn foo(x : Field) -> Field {
            x
        }
    "#;
    assert_no_errors(src);
}

#[test]
fn resolve_basic_closure() {
    let src = r#"
        fn main(x : Field) -> pub Field {
            let closure = |y| y + x;
            closure(x)
        }
    "#;
    assert_no_errors(src);
}

#[test]
fn resolve_simplified_closure() {
    // based on bug https://github.com/noir-lang/noir/issues/1088

    let src = r#"fn do_closure(x: Field) -> Field {
        let y = x;
        let ret_capture = || {
          y
        };
        ret_capture()
      }

      fn main(x: Field) {
          assert(do_closure(x) == 100);
      }

      "#;
    let parsed_captures = get_program_captures(src);
    let expected_captures = vec![vec!["y".to_string()]];
    assert_eq!(expected_captures, parsed_captures);
}

#[test]
fn resolve_complex_closures() {
    let src = r#"
        fn main(x: Field) -> pub Field {
            let closure_without_captures = |x: Field| -> Field { x + x };
            let a = closure_without_captures(1);

            let closure_capturing_a_param = |y: Field| -> Field { y + x };
            let b = closure_capturing_a_param(2);

            let closure_capturing_a_local_var = |y: Field| -> Field { y + b };
            let c = closure_capturing_a_local_var(3);

            let closure_with_transitive_captures = |y: Field| -> Field {
                let d = 5;
                let nested_closure = |z: Field| -> Field {
                    let doubly_nested_closure = |w: Field| -> Field { w + x + b };
                    a + z + y + d + x + doubly_nested_closure(4) + x + y
                };
                let res = nested_closure(5);
                res
            };

            a + b + c + closure_with_transitive_captures(6)
        }
    "#;
    assert_no_errors(src);

    let expected_captures = vec![
        vec![],
        vec!["x".to_string()],
        vec!["b".to_string()],
        vec!["x".to_string(), "b".to_string(), "a".to_string()],
        vec!["x".to_string(), "b".to_string(), "a".to_string(), "y".to_string(), "d".to_string()],
        vec!["x".to_string(), "b".to_string()],
    ];

    let parsed_captures = get_program_captures(src);

    assert_eq!(expected_captures, parsed_captures);
}

#[test]
fn resolve_fmt_strings() {
    let src = r#"
        fn main() {
            let string = f"this is i: {i}";
            println(string);

            println(f"I want to print {0}");

            let new_val = 10;
            println(f"random_string{new_val}{new_val}");
        }
        fn println<T>(x : T) -> T {
            x
        }
    "#;

    let errors = get_program_errors(src);
    assert!(errors.len() == 5, "Expected 5 errors, got: {:?}", errors);

    for (err, _file_id) in errors {
        match &err {
            CompilationError::ResolverError(ResolverError::VariableNotDeclared {
                name, ..
            }) => {
                assert_eq!(name, "i");
            }
            CompilationError::ResolverError(ResolverError::NumericConstantInFormatString {
                name,
                ..
            }) => {
                assert_eq!(name, "0");
            }
            CompilationError::TypeError(TypeCheckError::UnusedResultError {
                expr_type: _,
                expr_span,
            }) => {
                let a = src.get(expr_span.start() as usize..expr_span.end() as usize).unwrap();
                assert!(
                    a == "println(string)"
                        || a == "println(f\"I want to print {0}\")"
                        || a == "println(f\"random_string{new_val}{new_val}\")"
                );
            }
            _ => unimplemented!(),
        };
    }
}

fn check_rewrite(src: &str, expected: &str) {
    let (_program, mut context, _errors) = get_program(src);
    let main_func_id = context.def_interner.find_function("main").unwrap();
    let program = monomorphize(main_func_id, &mut context.def_interner).unwrap();
    assert!(format!("{}", program) == expected);
}

#[test]
fn simple_closure_with_no_captured_variables() {
    let src = r#"
    fn main() -> pub Field {
        let x = 1;
        let closure = || x;
        closure()
    }
    "#;

    let expected_rewrite = r#"fn main$f0() -> Field {
    let x$0 = 1;
    let closure$3 = {
        let closure_variable$2 = {
            let env$1 = (x$l0);
            (env$l1, lambda$f1)
        };
        closure_variable$l2
    };
    {
        let tmp$4 = closure$l3;
        tmp$l4.1(tmp$l4.0)
    }
}
fn lambda$f1(mut env$l1: (Field)) -> Field {
    env$l1.0
}
"#;
    check_rewrite(src, expected_rewrite);
}

#[test]
fn deny_cyclic_globals() {
    let src = r#"
        global A = B;
        global B = A;
        fn main() {}
    "#;
    assert_eq!(get_program_errors(src).len(), 1);
}

#[test]
fn deny_cyclic_type_aliases() {
    let src = r#"
        type A = B;
        type B = A;
        fn main() {}
    "#;
    assert_eq!(get_program_errors(src).len(), 1);
}

#[test]
fn ensure_nested_type_aliases_type_check() {
    let src = r#"
        type A = B;
        type B = u8;
        fn main() {
            let _a: A = 0 as u16;
        }
    "#;
    assert_eq!(get_program_errors(src).len(), 1);
}

#[test]
fn type_aliases_in_entry_point() {
    let src = r#"
        type Foo = u8;
        fn main(_x: Foo) {}
    "#;
    assert_eq!(get_program_errors(src).len(), 0);
}

#[test]
fn operators_in_global_used_in_type() {
    let src = r#"
        global ONE: u32 = 1;
        global COUNT: u32 = ONE + 2;
        fn main() {
            let _array: [Field; COUNT] = [1, 2, 3];
        }
    "#;
    assert_eq!(get_program_errors(src).len(), 0);
}

#[test]
fn break_and_continue_in_constrained_fn() {
    let src = r#"
        fn main() {
            for i in 0 .. 10 {
                if i == 2 {
                    continue;
                }
                if i == 5 {
                    break;
                }
            }
        }
    "#;
    assert_eq!(get_program_errors(src).len(), 2);
}

#[test]
fn break_and_continue_outside_loop() {
    let src = r#"
        unconstrained fn main() {
            continue;
            break;
        }
    "#;
    assert_eq!(get_program_errors(src).len(), 2);
}

// Regression for #2540
#[test]
fn for_loop_over_array() {
    let src = r#"
        fn hello<let N: u32>(_array: [u1; N]) {
            for _ in 0..N {}
        }

        fn main() {
            let array: [u1; 2] = [0, 1];
            hello(array);
        }
    "#;
    let errors = get_program_errors(src);
    assert_eq!(errors.len(), 0);
}

// Regression for #4545
#[test]
fn type_aliases_in_main() {
    let src = r#"
        type Outer<let N: u32> = [u8; N];
        fn main(_arg: Outer<1>) {}
    "#;
    assert_eq!(get_program_errors(src).len(), 0);
}

#[test]
fn ban_mutable_globals() {
    // Mutable globals are only allowed in a comptime context
    let src = r#"
        mut global FOO: Field = 0;
        fn main() {
            let _ = FOO; // silence FOO never used warning
        }
    "#;
    assert_eq!(get_program_errors(src).len(), 1);
}

#[test]
fn deny_inline_attribute_on_unconstrained() {
    let src = r#"
        #[no_predicates]
        unconstrained pub fn foo(x: Field, y: Field) {
            assert(x != y);
        }
    "#;
    let errors = get_program_errors(src);
    assert_eq!(errors.len(), 1);
    assert!(matches!(
        errors[0].0,
        CompilationError::ResolverError(ResolverError::NoPredicatesAttributeOnUnconstrained { .. })
    ));
}

#[test]
fn deny_fold_attribute_on_unconstrained() {
    let src = r#"
        #[fold]
        unconstrained pub fn foo(x: Field, y: Field) {
            assert(x != y);
        }
    "#;
    let errors = get_program_errors(src);
    assert_eq!(errors.len(), 1);
    assert!(matches!(
        errors[0].0,
        CompilationError::ResolverError(ResolverError::FoldAttributeOnUnconstrained { .. })
    ));
}

#[test]
fn specify_function_types_with_turbofish() {
    let src = r#"
        trait Default {
            fn default() -> Self;
        }

        impl Default for Field {
            fn default() -> Self { 0 }
        }

        impl Default for u64 {
            fn default() -> Self { 0 }
        }

        // Need the above as we don't have access to the stdlib here.
        // We also need to construct a concrete value of `U` without giving away its type
        // as otherwise the unspecified type is ignored.

        fn generic_func<T, U>() -> (T, U) where T: Default, U: Default {
            (T::default(), U::default())
        }

        fn main() {
            let _ = generic_func::<u64, Field>();
        }
    "#;
    let errors = get_program_errors(src);
    assert_eq!(errors.len(), 0);
}

#[test]
fn specify_method_types_with_turbofish() {
    let src = r#"
        trait Default {
            fn default() -> Self;
        }

        impl Default for Field {
            fn default() -> Self { 0 }
        }

        // Need the above as we don't have access to the stdlib here.
        // We also need to construct a concrete value of `U` without giving away its type
        // as otherwise the unspecified type is ignored.

        struct Foo<T> {
            inner: T
        }

        impl<T> Foo<T> {
            fn generic_method<U>(_self: Self) -> U where U: Default {
                U::default()
            }
        }

        fn main() {
            let foo: Foo<Field> = Foo { inner: 1 };
            let _ = foo.generic_method::<Field>();
        }
    "#;
    let errors = get_program_errors(src);
    assert_eq!(errors.len(), 0);
}

#[test]
fn incorrect_turbofish_count_function_call() {
    let src = r#"
        trait Default {
            fn default() -> Self;
        }

        impl Default for Field {
            fn default() -> Self { 0 }
        }

        impl Default for u64 {
            fn default() -> Self { 0 }
        }

        // Need the above as we don't have access to the stdlib here.
        // We also need to construct a concrete value of `U` without giving away its type
        // as otherwise the unspecified type is ignored.

        fn generic_func<T, U>() -> (T, U) where T: Default, U: Default {
            (T::default(), U::default())
        }

        fn main() {
            let _ = generic_func::<u64, Field, Field>();
        }
    "#;
    let errors = get_program_errors(src);
    assert_eq!(errors.len(), 1);
    assert!(matches!(
        errors[0].0,
        CompilationError::TypeError(TypeCheckError::IncorrectTurbofishGenericCount { .. }),
    ));
}

#[test]
fn incorrect_turbofish_count_method_call() {
    let src = r#"
        trait Default {
            fn default() -> Self;
        }

        impl Default for Field {
            fn default() -> Self { 0 }
        }

        // Need the above as we don't have access to the stdlib here.
        // We also need to construct a concrete value of `U` without giving away its type
        // as otherwise the unspecified type is ignored.

        struct Foo<T> {
            inner: T
        }

        impl<T> Foo<T> {
            fn generic_method<U>(_self: Self) -> U where U: Default {
                U::default()
            }
        }

        fn main() {
            let foo: Foo<Field> = Foo { inner: 1 };
            let _ = foo.generic_method::<Field, u32>();
        }
    "#;
    let errors = get_program_errors(src);
    assert_eq!(errors.len(), 1);
    assert!(matches!(
        errors[0].0,
        CompilationError::TypeError(TypeCheckError::IncorrectTurbofishGenericCount { .. }),
    ));
}

#[test]
fn struct_numeric_generic_in_function() {
    let src = r#"
    struct Foo {
        inner: u64
    }

    pub fn bar<let N: Foo>() {
        let _ = Foo { inner: 1 }; // silence Foo never constructed warning
    }
    "#;
    let errors = get_program_errors(src);
    assert_eq!(errors.len(), 1);
    assert!(matches!(
        errors[0].0,
        CompilationError::ResolverError(ResolverError::UnsupportedNumericGenericType { .. }),
    ));
}

#[test]
fn struct_numeric_generic_in_struct() {
    let src = r#"
    pub struct Foo {
        inner: u64
    }

    pub struct Bar<let N: Foo> { }
    "#;
    let errors = get_program_errors(src);
    assert_eq!(errors.len(), 1);
    assert!(matches!(
        errors[0].0,
        CompilationError::ResolverError(ResolverError::UnsupportedNumericGenericType(_)),
    ));
}

#[test]
fn bool_numeric_generic() {
    let src = r#"
    pub fn read<let N: bool>() -> Field {
        if N {
            0
        } else {
            1
        }
    }
    "#;
    let errors = get_program_errors(src);
    assert_eq!(errors.len(), 1);
    assert!(matches!(
        errors[0].0,
        CompilationError::ResolverError(ResolverError::UnsupportedNumericGenericType { .. }),
    ));
}

#[test]
fn numeric_generic_binary_operation_type_mismatch() {
    let src = r#"
    pub fn foo<let N: Field>() -> bool {
        let mut check: bool = true;
        check = N;
        check
    }
    "#;
    let errors = get_program_errors(src);
    assert_eq!(errors.len(), 1);
    assert!(matches!(
        errors[0].0,
        CompilationError::TypeError(TypeCheckError::TypeMismatchWithSource { .. }),
    ));
}

#[test]
fn bool_generic_as_loop_bound() {
    let src = r#"
    pub fn read<let N: bool>() { // error here
        let mut fields = [0; N]; // error here
        for i in 0..N {  // error here
            fields[i] = i + 1;
        }
        assert(fields[0] == 1);
    }
    "#;
    let errors = get_program_errors(src);
    assert_eq!(errors.len(), 3);
    assert!(matches!(
        errors[0].0,
        CompilationError::ResolverError(ResolverError::UnsupportedNumericGenericType { .. }),
    ));

    assert!(matches!(
        errors[1].0,
        CompilationError::TypeError(TypeCheckError::TypeKindMismatch { .. }),
    ));

    let CompilationError::TypeError(TypeCheckError::TypeMismatch {
        expected_typ, expr_typ, ..
    }) = &errors[2].0
    else {
        panic!("Got an error other than a type mismatch");
    };

    assert_eq!(expected_typ, "Field");
    assert_eq!(expr_typ, "bool");
}

#[test]
fn numeric_generic_in_function_signature() {
    let src = r#"
    pub fn foo<let N: u32>(arr: [Field; N]) -> [Field; N] { arr }
    "#;
    assert_no_errors(src);
}

#[test]
fn numeric_generic_as_struct_field_type_fails() {
    let src = r#"
    pub struct Foo<let N: u32> {
        a: Field,
        b: N,
    }
    "#;
    let errors = get_program_errors(src);
    assert_eq!(errors.len(), 1);
    assert!(matches!(
        errors[0].0,
        CompilationError::TypeError(TypeCheckError::TypeKindMismatch { .. }),
    ));
}

#[test]
fn normal_generic_as_array_length() {
    let src = r#"
    pub struct Foo<N> {
        a: Field,
        b: [Field; N],
    }
    "#;
    let errors = get_program_errors(src);
    assert_eq!(errors.len(), 1);
    assert!(matches!(
        errors[0].0,
        CompilationError::TypeError(TypeCheckError::TypeKindMismatch { .. }),
    ));
}

#[test]
fn numeric_generic_as_param_type() {
    let src = r#"
    pub fn foo<let I: u32>(x: I) -> I {
        let _q: I = 5;
        x
    }
    "#;
    let errors = get_program_errors(src);
    assert_eq!(errors.len(), 3);

    // Error from the parameter type
    assert!(matches!(
        errors[0].0,
        CompilationError::TypeError(TypeCheckError::TypeKindMismatch { .. }),
    ));
    // Error from the let statement annotated type
    assert!(matches!(
        errors[1].0,
        CompilationError::TypeError(TypeCheckError::TypeKindMismatch { .. }),
    ));
    // Error from the return type
    assert!(matches!(
        errors[2].0,
        CompilationError::TypeError(TypeCheckError::TypeKindMismatch { .. }),
    ));
}

#[test]
fn numeric_generic_as_unused_param_type() {
    let src = r#"
    pub fn foo<let I: u32>(_x: I) { }
    "#;
    let errors = get_program_errors(src);
    assert_eq!(errors.len(), 1);
    assert!(matches!(
        errors[0].0,
        CompilationError::TypeError(TypeCheckError::TypeKindMismatch { .. }),
    ));
}

#[test]
fn numeric_generic_as_unused_trait_fn_param_type() {
    let src = r#"
    trait Foo {
        fn foo<let I: u32>(_x: I) { }
    }
    "#;
    let errors = get_program_errors(src);
    assert_eq!(errors.len(), 2);
    assert!(matches!(
        errors[0].0,
        CompilationError::TypeError(TypeCheckError::TypeKindMismatch { .. }),
    ));
    // Foo is unused
    assert!(matches!(
        errors[1].0,
        CompilationError::ResolverError(ResolverError::UnusedItem { .. }),
    ));
}

#[test]
fn numeric_generic_as_return_type() {
    let src = r#"
    // std::mem::zeroed() without stdlib
    trait Zeroed {
        fn zeroed<T>(self) -> T;
    }

    fn foo<T, let I: Field>(x: T) -> I where T: Zeroed {
        x.zeroed()
    }

    fn main() {}
    "#;
    let errors = get_program_errors(src);
    assert_eq!(errors.len(), 2);

    // Error from the return type
    assert!(matches!(
        errors[0].0,
        CompilationError::TypeError(TypeCheckError::TypeKindMismatch { .. }),
    ));
    // foo is unused
    assert!(matches!(
        errors[1].0,
        CompilationError::ResolverError(ResolverError::UnusedItem { .. }),
    ));
}

#[test]
fn numeric_generic_used_in_nested_type_fails() {
    let src = r#"
    pub struct Foo<let N: u32> {
        a: Field,
        b: Bar<N>,
    }
    pub struct Bar<let N: u32> {
        inner: N
    }
    "#;
    let errors = get_program_errors(src);
    assert_eq!(errors.len(), 1);
    assert!(matches!(
        errors[0].0,
        CompilationError::TypeError(TypeCheckError::TypeKindMismatch { .. }),
    ));
}

#[test]
fn normal_generic_used_in_nested_array_length_fail() {
    let src = r#"
    pub struct Foo<N> {
        a: Field,
        b: Bar<N>,
    }
    pub struct Bar<let N: u32> {
        inner: [Field; N]
    }
    "#;
    let errors = get_program_errors(src);
    assert_eq!(errors.len(), 1);
    assert!(matches!(
        errors[0].0,
        CompilationError::TypeError(TypeCheckError::TypeKindMismatch { .. }),
    ));
}

#[test]
fn numeric_generic_used_in_nested_type_pass() {
    // The order of these structs should not be changed to make sure
    // that we are accurately resolving all struct generics before struct fields
    let src = r#"
    pub struct NestedNumeric<let N: u32> {
        a: Field,
        b: InnerNumeric<N>
    }
    pub struct InnerNumeric<let N: u32> {
        inner: [u64; N],
    }
    "#;
    assert_no_errors(src);
}

#[test]
fn numeric_generic_used_in_trait() {
    // We want to make sure that `N` in `impl<let N: u32, T> Deserialize<N, T>` does
    // not trigger `expected type, found numeric generic parameter N` as the trait
    // does in fact expect a numeric generic.
    let src = r#"
    struct MyType<T> {
        a: Field,
        b: Field,
        c: Field,
        d: T,
    }

    impl<let N: u32, T> Deserialize<N, T> for MyType<T> {
        fn deserialize(fields: [Field; N], other: T) -> Self {
            MyType { a: fields[0], b: fields[1], c: fields[2], d: other }
        }
    }

    trait Deserialize<let N: u32, T> {
        fn deserialize(fields: [Field; N], other: T) -> Self;
    }
    "#;
    assert_no_errors(src);
}

#[test]
fn numeric_generic_in_trait_impl_with_extra_impl_generics() {
    let src = r#"
    trait Default {
        fn default() -> Self;
    }

    struct MyType<T> {
        a: Field,
        b: Field,
        c: Field,
        d: T,
    }

    // Make sure that `T` is placed before `N` as we want to test that the order of the generics is correctly maintained.
    // `N` is used first in the trait impl generics (`Deserialize<N> for MyType<T>`).
    // We want to make sure that the compiler correctly accounts for that `N` has a numeric kind
    // while `T` has a normal kind.
    impl<T, let N: u32> Deserialize<N> for MyType<T> where T: Default {
        fn deserialize(fields: [Field; N]) -> Self {
            MyType { a: fields[0], b: fields[1], c: fields[2], d: T::default() }
        }
    }

    trait Deserialize<let N: u32> {
        fn deserialize(fields: [Field; N]) -> Self;
    }
    "#;
    assert_no_errors(src);
}

#[test]
fn numeric_generic_used_in_where_clause() {
    let src = r#"
    trait Deserialize<let N: u32> {
        fn deserialize(fields: [Field; N]) -> Self;
    }

    pub fn read<T, let N: u32>() -> T where T: Deserialize<N> {
        let mut fields: [Field; N] = [0; N];
        for i in 0..N {
            fields[i] = i as Field + 1;
        }
        T::deserialize(fields)
    }
    "#;
    assert_no_errors(src);
}

#[test]
fn numeric_generic_used_in_turbofish() {
    let src = r#"
    pub fn double<let N: u32>() -> u32 {
        // Used as an expression
        N * 2
    }

    pub fn double_numeric_generics_test() {
        // Example usage of a numeric generic arguments.
        assert(double::<9>() == 18);
        assert(double::<7 + 8>() == 30);
    }
    "#;
    assert_no_errors(src);
}

// TODO(https://github.com/noir-lang/noir/issues/6245):
// allow u16 to be used as an array size
#[test]
fn numeric_generic_u16_array_size() {
    let src = r#"
    fn len<let N: u32>(_arr: [Field; N]) -> u32 {
        N
    }

    pub fn foo<let N: u16>() -> u32 {
        let fields: [Field; N] = [0; N];
        len(fields)
    }
    "#;
    let errors = get_program_errors(src);
    assert_eq!(errors.len(), 2);
    assert!(matches!(
        errors[0].0,
        CompilationError::TypeError(TypeCheckError::TypeKindMismatch { .. }),
    ));
    assert!(matches!(
        errors[1].0,
        CompilationError::TypeError(TypeCheckError::TypeKindMismatch { .. }),
    ));
}

// TODO(https://github.com/noir-lang/noir/issues/6238):
// The EvaluatedGlobalIsntU32 warning is a stopgap
// (originally from https://github.com/noir-lang/noir/issues/6125)
#[test]
fn numeric_generic_field_larger_than_u32() {
    let src = r#"
        global A: Field = 4294967297;
        
        fn foo<let A: Field>() { }
        
        fn main() {
            let _ = foo::<A>();
        }
    "#;
    let errors = get_program_errors(src);
    assert_eq!(errors.len(), 2);
    assert!(matches!(
        errors[0].0,
        CompilationError::TypeError(TypeCheckError::EvaluatedGlobalIsntU32 { .. }),
    ));
    assert!(matches!(
        errors[1].0,
        CompilationError::ResolverError(ResolverError::IntegerTooLarge { .. })
    ));
}

// TODO(https://github.com/noir-lang/noir/issues/6238):
// The EvaluatedGlobalIsntU32 warning is a stopgap
// (originally from https://github.com/noir-lang/noir/issues/6126)
#[test]
fn numeric_generic_field_arithmetic_larger_than_u32() {
    let src = r#"
        struct Foo<let F: Field> {}

        impl<let F: Field> Foo<F> {
            fn size(self) -> Field {
                F
            }
        }
        
        // 2^32 - 1
        global A: Field = 4294967295;
        
        fn foo<let A: Field>() -> Foo<A + A> {
            Foo {}
        }
        
        fn main() {
            let _ = foo::<A>().size();
        }
    "#;
    let errors = get_program_errors(src);
    assert_eq!(errors.len(), 2);

    assert!(matches!(
        errors[0].0,
        CompilationError::TypeError(TypeCheckError::EvaluatedGlobalIsntU32 { .. }),
    ));

    assert!(matches!(
        errors[1].0,
        CompilationError::ResolverError(ResolverError::UnusedVariable { .. })
    ));
}

#[test]
fn cast_256_to_u8_size_checks() {
    let src = r#"
        fn main() {
            assert(256 as u8 == 0);
        }
    "#;
    let errors = get_program_errors(src);
    assert_eq!(errors.len(), 1);
    assert!(matches!(
        errors[0].0,
        CompilationError::TypeError(TypeCheckError::DownsizingCast { .. }),
    ));
}

// TODO(https://github.com/noir-lang/noir/issues/6247):
// add negative integer literal checks
#[test]
fn cast_negative_one_to_u8_size_checks() {
    let src = r#"
        fn main() {
            assert((-1) as u8 != 0);
        }
    "#;
    let errors = get_program_errors(src);
    assert!(errors.is_empty());
}

#[test]
fn constant_used_with_numeric_generic() {
    let src = r#"
    struct ValueNote {
        value: Field,
    }

    trait Serialize<let N: u32> {
        fn serialize(self) -> [Field; N];
    }

    impl Serialize<1> for ValueNote {
        fn serialize(self) -> [Field; 1] {
            [self.value]
        }
    }

    fn main() {
        let _ = ValueNote { value: 1 }; // silence ValueNote never constructed warning
    }
    "#;
    assert_no_errors(src);
}

#[test]
fn normal_generic_used_when_numeric_expected_in_where_clause() {
    let src = r#"
    trait Deserialize<let N: u32> {
        fn deserialize(fields: [Field; N]) -> Self;
    }

    pub fn read<T, N>() -> T where T: Deserialize<N> {
        T::deserialize([0, 1])
    }
    "#;
    let errors = get_program_errors(src);
    assert_eq!(errors.len(), 1);
    assert!(matches!(
        errors[0].0,
        CompilationError::TypeError(TypeCheckError::TypeKindMismatch { .. }),
    ));

    let src = r#"
    trait Deserialize<let N: u32> {
        fn deserialize(fields: [Field; N]) -> Self;
    }

    pub fn read<T, N>() -> T where T: Deserialize<N> {
        let mut fields: [Field; N] = [0; N];
        for i in 0..N {
            fields[i] = i as Field + 1;
        }
        T::deserialize(fields)
    }
    "#;
    let errors = get_program_errors(src);
    assert_eq!(errors.len(), 4);
    assert!(matches!(
        errors[0].0,
        CompilationError::TypeError(TypeCheckError::TypeKindMismatch { .. }),
    ));
    assert!(matches!(
        errors[1].0,
        CompilationError::TypeError(TypeCheckError::TypeKindMismatch { .. }),
    ));
    assert!(matches!(
        errors[2].0,
        CompilationError::TypeError(TypeCheckError::TypeKindMismatch { .. }),
    ));
    // N
    assert!(matches!(
        errors[3].0,
        CompilationError::ResolverError(ResolverError::VariableNotDeclared { .. }),
    ));
}

#[test]
fn numeric_generics_type_kind_mismatch() {
    let src = r#"
    fn foo<let N: u32>() -> u16 {
        N as u16
    }

    global J: u16 = 10;

    fn bar<let N: u16>() -> u16 {
        foo::<J>()
    }

    global M: u16 = 3;

    fn main() {
        let _ = bar::<M>();
    }
    "#;
    let errors = get_program_errors(src);
    assert_eq!(errors.len(), 3);

    // TODO(https://github.com/noir-lang/noir/issues/6238):
    // The EvaluatedGlobalIsntU32 warning is a stopgap
    assert!(matches!(
        errors[0].0,
        CompilationError::TypeError(TypeCheckError::EvaluatedGlobalIsntU32 { .. }),
    ));

    assert!(matches!(
        errors[1].0,
        CompilationError::TypeError(TypeCheckError::TypeKindMismatch { .. }),
    ));

    // TODO(https://github.com/noir-lang/noir/issues/6238): see above
    assert!(matches!(
        errors[2].0,
        CompilationError::TypeError(TypeCheckError::EvaluatedGlobalIsntU32 { .. }),
    ));
}

#[test]
fn numeric_generics_value_kind_mismatch_u32_u64() {
    let src = r#"
    struct BoundedVec<T, let MaxLen: u32> {
        storage: [T; MaxLen],
        // can't be compared to MaxLen: u32
        // can't be used to index self.storage
        len: u64,
    }

    impl<T, let MaxLen: u32> BoundedVec<T, MaxLen> {
        pub fn extend_from_bounded_vec<let Len: u32>(&mut self, _vec: BoundedVec<T, Len>) {
            // We do this to avoid an unused variable warning on `self`
            let _ = self.len;
            for _ in 0..Len { }
        }

        pub fn push(&mut self, elem: T) {
            assert(self.len < MaxLen, "push out of bounds");
            self.storage[self.len] = elem;
            self.len += 1;
        }
    }

    fn main() {
        let _ = BoundedVec { storage: [1], len: 1 }; // silence never constructed warning
    }
    "#;
    let errors = get_program_errors(src);
    assert_eq!(errors.len(), 1);
    assert!(matches!(
        errors[0].0,
        CompilationError::TypeError(TypeCheckError::IntegerBitWidth {
            bit_width_x: IntegerBitSize::SixtyFour,
            bit_width_y: IntegerBitSize::ThirtyTwo,
            ..
        }),
    ));
}

#[test]
fn quote_code_fragments() {
    // This test ensures we can quote (and unquote/splice) code fragments
    // which by themselves are not valid code. They only need to be valid
    // by the time they are unquoted into the macro's call site.
    let src = r#"
        fn main() {
            comptime {
                concat!(quote { assert( }, quote { false); });
            }
        }

        comptime fn concat(a: Quoted, b: Quoted) -> Quoted {
            quote { $a $b }
        }
    "#;
    let errors = get_program_errors(src);
    assert_eq!(errors.len(), 1);

    use InterpreterError::FailingConstraint;
    assert!(matches!(&errors[0].0, CompilationError::InterpreterError(FailingConstraint { .. })));
}

#[test]
fn impl_stricter_than_trait_no_trait_method_constraints() {
    // This test ensures that the error we get from the where clause on the trait impl method
    // is a `DefCollectorErrorKind::ImplIsStricterThanTrait` error.
    let src = r#"
    trait Serialize<let N: u32> {
        // We want to make sure we trigger the error when override a trait method
        // which itself has no trait constraints.
        fn serialize(self) -> [Field; N];
    }

    trait ToField {
        fn to_field(self) -> Field;
    }

    fn process_array<let N: u32>(array: [Field; N]) -> Field {
        array[0]
    }

    fn serialize_thing<A, let N: u32>(thing: A) -> [Field; N] where A: Serialize<N> {
        thing.serialize()
    }

    struct MyType<T> {
        a: T,
        b: T,
    }

    impl<T> Serialize<2> for MyType<T> {
        fn serialize(self) -> [Field; 2] where T: ToField {
            [ self.a.to_field(), self.b.to_field() ]
        }
    }

    impl<T> MyType<T> {
        fn do_thing_with_serialization_with_extra_steps(self) -> Field {
            process_array(serialize_thing(self))
        }
    }

    fn main() {
        let _ = MyType { a: 1, b: 1 }; // silence MyType never constructed warning
    }
    "#;

    let errors = get_program_errors(src);
    assert_eq!(errors.len(), 1);
    assert!(matches!(
        &errors[0].0,
        CompilationError::DefinitionError(DefCollectorErrorKind::ImplIsStricterThanTrait { .. })
    ));
}

#[test]
fn impl_stricter_than_trait_different_generics() {
    let src = r#"
    trait Default { }

    // Object type of the trait constraint differs
    trait Foo<T> {
        fn foo_good<U>() where T: Default;

        fn foo_bad<U>() where T: Default;
    }

    impl<A> Foo<A> for () {
        fn foo_good<B>() where A: Default {}

        fn foo_bad<B>() where B: Default {}
    }
    "#;

    let errors = get_program_errors(src);
    assert_eq!(errors.len(), 1);
    if let CompilationError::DefinitionError(DefCollectorErrorKind::ImplIsStricterThanTrait {
        constraint_typ,
        ..
    }) = &errors[0].0
    {
        assert!(matches!(constraint_typ.to_string().as_str(), "B"));
    } else {
        panic!("Expected DefCollectorErrorKind::ImplIsStricterThanTrait but got {:?}", errors[0].0);
    }
}

#[test]
fn impl_stricter_than_trait_different_object_generics() {
    let src = r#"
    trait MyTrait { }

    trait OtherTrait {}

    struct Option<T> {
        inner: T
    }

    struct OtherOption<T> {
        inner: Option<T>,
    }

    trait Bar<T> {
        fn bar_good<U>() where Option<T>: MyTrait, OtherOption<Option<T>>: OtherTrait;

        fn bar_bad<U>() where Option<T>: MyTrait, OtherOption<Option<T>>: OtherTrait;

        fn array_good<U>() where [T; 8]: MyTrait;

        fn array_bad<U>() where [T; 8]: MyTrait;

        fn tuple_good<U>() where (Option<T>, Option<U>): MyTrait;

        fn tuple_bad<U>() where (Option<T>, Option<U>): MyTrait;
    }

    impl<A> Bar<A> for () {
        fn bar_good<B>()
        where
            OtherOption<Option<A>>: OtherTrait,
            Option<A>: MyTrait { }

        fn bar_bad<B>()
        where
            OtherOption<Option<A>>: OtherTrait,
            Option<B>: MyTrait { }

        fn array_good<B>() where [A; 8]: MyTrait { }

        fn array_bad<B>() where [B; 8]: MyTrait { }

        fn tuple_good<B>() where (Option<A>, Option<B>): MyTrait { }

        fn tuple_bad<B>() where (Option<B>, Option<A>): MyTrait { }
    }

    fn main() {
        let _ = OtherOption { inner: Option { inner: 1 } }; // silence unused warnings
    }
    "#;

    let errors = get_program_errors(src);
    assert_eq!(errors.len(), 3);
    if let CompilationError::DefinitionError(DefCollectorErrorKind::ImplIsStricterThanTrait {
        constraint_typ,
        constraint_name,
        ..
    }) = &errors[0].0
    {
        assert!(matches!(constraint_typ.to_string().as_str(), "Option<B>"));
        assert!(matches!(constraint_name.as_str(), "MyTrait"));
    } else {
        panic!("Expected DefCollectorErrorKind::ImplIsStricterThanTrait but got {:?}", errors[0].0);
    }

    if let CompilationError::DefinitionError(DefCollectorErrorKind::ImplIsStricterThanTrait {
        constraint_typ,
        constraint_name,
        ..
    }) = &errors[1].0
    {
        assert!(matches!(constraint_typ.to_string().as_str(), "[B; 8]"));
        assert!(matches!(constraint_name.as_str(), "MyTrait"));
    } else {
        panic!("Expected DefCollectorErrorKind::ImplIsStricterThanTrait but got {:?}", errors[0].0);
    }

    if let CompilationError::DefinitionError(DefCollectorErrorKind::ImplIsStricterThanTrait {
        constraint_typ,
        constraint_name,
        ..
    }) = &errors[2].0
    {
        assert!(matches!(constraint_typ.to_string().as_str(), "(Option<B>, Option<A>)"));
        assert!(matches!(constraint_name.as_str(), "MyTrait"));
    } else {
        panic!("Expected DefCollectorErrorKind::ImplIsStricterThanTrait but got {:?}", errors[0].0);
    }
}

#[test]
fn impl_stricter_than_trait_different_trait() {
    let src = r#"
    trait Default { }

    trait OtherDefault { }

    struct Option<T> {
        inner: T
    }

    trait Bar<T> {
        fn bar<U>() where Option<T>: Default;
    }

    impl<A> Bar<A> for () {
        // Trait constraint differs due to the trait even though the constraint
        // types are the same.
        fn bar<B>() where Option<A>: OtherDefault {}
    }

    fn main() {
        let _ = Option { inner: 1 }; // silence Option never constructed warning
    }
    "#;

    let errors = get_program_errors(src);
    assert_eq!(errors.len(), 1);
    if let CompilationError::DefinitionError(DefCollectorErrorKind::ImplIsStricterThanTrait {
        constraint_typ,
        constraint_name,
        ..
    }) = &errors[0].0
    {
        assert!(matches!(constraint_typ.to_string().as_str(), "Option<A>"));
        assert!(matches!(constraint_name.as_str(), "OtherDefault"));
    } else {
        panic!("Expected DefCollectorErrorKind::ImplIsStricterThanTrait but got {:?}", errors[0].0);
    }
}

#[test]
fn trait_impl_where_clause_stricter_pass() {
    let src = r#"
    trait MyTrait {
        fn good_foo<T, H>() where H: OtherTrait;

        fn bad_foo<T, H>() where H: OtherTrait;
    }

    trait OtherTrait {}

    struct Option<T> {
        inner: T
    }

    impl<T> MyTrait for [T] where Option<T>: MyTrait {
        fn good_foo<A, B>() where B: OtherTrait { }

        fn bad_foo<A, B>() where A: OtherTrait { }
    }

    fn main() {
        let _ = Option { inner: 1 }; // silence Option never constructed warning
    }
    "#;

    let errors = get_program_errors(src);
    assert_eq!(errors.len(), 1);
    if let CompilationError::DefinitionError(DefCollectorErrorKind::ImplIsStricterThanTrait {
        constraint_typ,
        constraint_name,
        ..
    }) = &errors[0].0
    {
        assert!(matches!(constraint_typ.to_string().as_str(), "A"));
        assert!(matches!(constraint_name.as_str(), "OtherTrait"));
    } else {
        panic!("Expected DefCollectorErrorKind::ImplIsStricterThanTrait but got {:?}", errors[0].0);
    }
}

#[test]
fn impl_stricter_than_trait_different_trait_generics() {
    let src = r#"
    trait Foo<T> {
        fn foo<U>() where T: T2<T>;
    }

    impl<A> Foo<A> for () {
        // Should be A: T2<A>
        fn foo<B>() where A: T2<B> {}
    }

    trait T2<C> {}
    "#;

    let errors = get_program_errors(src);
    assert_eq!(errors.len(), 1);
    if let CompilationError::DefinitionError(DefCollectorErrorKind::ImplIsStricterThanTrait {
        constraint_typ,
        constraint_name,
        constraint_generics,
        ..
    }) = &errors[0].0
    {
        assert!(matches!(constraint_typ.to_string().as_str(), "A"));
        assert!(matches!(constraint_name.as_str(), "T2"));
        assert!(matches!(constraint_generics.ordered[0].to_string().as_str(), "B"));
    } else {
        panic!("Expected DefCollectorErrorKind::ImplIsStricterThanTrait but got {:?}", errors[0].0);
    }
}

#[test]
fn impl_not_found_for_inner_impl() {
    // We want to guarantee that we get a no impl found error
    let src = r#"
    trait Serialize<let N: u32> {
        fn serialize(self) -> [Field; N];
    }

    trait ToField {
        fn to_field(self) -> Field;
    }

    fn process_array<let N: u32>(array: [Field; N]) -> Field {
        array[0]
    }

    fn serialize_thing<A, let N: u32>(thing: A) -> [Field; N] where A: Serialize<N> {
        thing.serialize()
    }

    struct MyType<T> {
        a: T,
        b: T,
    }

    impl<T> Serialize<2> for MyType<T> where T: ToField {
        fn serialize(self) -> [Field; 2] {
            [ self.a.to_field(), self.b.to_field() ]
        }
    }

    impl<T> MyType<T> {
        fn do_thing_with_serialization_with_extra_steps(self) -> Field {
            process_array(serialize_thing(self))
        }
    }

    fn main() {
        let _ = MyType { a: 1, b: 1 }; // silence MyType never constructed warning
    }
    "#;

    let errors = get_program_errors(src);
    assert_eq!(errors.len(), 1);
    assert!(matches!(
        &errors[0].0,
        CompilationError::TypeError(TypeCheckError::NoMatchingImplFound { .. })
    ));
}

#[test]
fn cannot_call_unconstrained_function_outside_of_unsafe() {
    let src = r#"
    fn main() {
        foo();
    }

    unconstrained fn foo() {}
    "#;
    let errors = get_program_errors(src);
    assert_eq!(errors.len(), 1);

    let CompilationError::TypeError(TypeCheckError::Unsafe { .. }) = &errors[0].0 else {
        panic!("Expected an 'unsafe' error, got {:?}", errors[0].0);
    };
}

#[test]
fn cannot_call_unconstrained_first_class_function_outside_of_unsafe() {
    let src = r#"
    fn main() {
        let func = foo;
        // Warning should trigger here
        func();
        inner(func);
    }

    fn inner(x: unconstrained fn() -> ()) {
        // Warning should trigger here
        x();
    }

    unconstrained fn foo() {}
    "#;
    let errors = get_program_errors(src);
    assert_eq!(errors.len(), 2);

    for error in &errors {
        let CompilationError::TypeError(TypeCheckError::Unsafe { .. }) = &error.0 else {
            panic!("Expected an 'unsafe' error, got {:?}", errors[0].0);
        };
    }
}

#[test]
fn missing_unsafe_block_when_needing_type_annotations() {
    // This test is a regression check that even when an unsafe block is missing
    // that we still appropriately continue type checking and infer type annotations.
    let src = r#"
    fn main() {
        let z = BigNum { limbs: [2, 0, 0] };
        assert(z.__is_zero() == false);
    }

    struct BigNum<let N: u32> {
        limbs: [u64; N],
    }

    impl<let N: u32> BigNum<N> {
        unconstrained fn __is_zero_impl(self) -> bool {
            let mut result: bool = true;
            for i in 0..N {
                result = result & (self.limbs[i] == 0);
            }
            result
        }
    }

    trait BigNumTrait {
        fn __is_zero(self) -> bool;
    }

    impl<let N: u32> BigNumTrait for BigNum<N> {
        fn __is_zero(self) -> bool {
            self.__is_zero_impl()
        }
    }
    "#;
    let errors = get_program_errors(src);
    assert_eq!(errors.len(), 1);

    let CompilationError::TypeError(TypeCheckError::Unsafe { .. }) = &errors[0].0 else {
        panic!("Expected an 'unsafe' error, got {:?}", errors[0].0);
    };
}

#[test]
fn cannot_pass_unconstrained_function_to_regular_function() {
    let src = r#"
    fn main() {
        let func = foo;
        expect_regular(func);
    }

    unconstrained fn foo() {}

    fn expect_regular(_func: fn() -> ()) {
    }
    "#;
    let errors = get_program_errors(src);
    assert_eq!(errors.len(), 1);

    let CompilationError::TypeError(TypeCheckError::UnsafeFn { .. }) = &errors[0].0 else {
        panic!("Expected an UnsafeFn error, got {:?}", errors[0].0);
    };
}

#[test]
fn cannot_assign_unconstrained_and_regular_fn_to_variable() {
    let src = r#"
    fn main() {
        let _func = if true { foo } else { bar };
    }

    fn foo() {}
    unconstrained fn bar() {}
    "#;
    let errors = get_program_errors(src);
    assert_eq!(errors.len(), 1);

    let CompilationError::TypeError(TypeCheckError::Context { err, .. }) = &errors[0].0 else {
        panic!("Expected a context error, got {:?}", errors[0].0);
    };

    if let TypeCheckError::TypeMismatch { expected_typ, expr_typ, .. } = err.as_ref() {
        assert_eq!(expected_typ, "fn() -> ()");
        assert_eq!(expr_typ, "unconstrained fn() -> ()");
    } else {
        panic!("Expected a type mismatch error, got {:?}", errors[0].0);
    };
}

#[test]
fn can_pass_regular_function_to_unconstrained_function() {
    let src = r#"
    fn main() {
        let func = foo;
        expect_unconstrained(func);
    }

    fn foo() {}

    fn expect_unconstrained(_func: unconstrained fn() -> ()) {}
    "#;
    assert_no_errors(src);
}

#[test]
fn cannot_pass_unconstrained_function_to_constrained_function() {
    let src = r#"
    fn main() {
        let func = foo;
        expect_regular(func);
    }

    unconstrained fn foo() {}

    fn expect_regular(_func: fn() -> ()) {}
    "#;
    let errors = get_program_errors(src);
    assert_eq!(errors.len(), 1);

    let CompilationError::TypeError(TypeCheckError::UnsafeFn { .. }) = &errors[0].0 else {
        panic!("Expected an UnsafeFn error, got {:?}", errors[0].0);
    };
}

#[test]
fn can_assign_regular_function_to_unconstrained_function_in_explicitly_typed_var() {
    let src = r#"
    fn main() {
        let _func: unconstrained fn() -> () = foo;
    }

    fn foo() {}
    "#;
    assert_no_errors(src);
}

#[test]
fn can_assign_regular_function_to_unconstrained_function_in_struct_member() {
    let src = r#"
    fn main() {
        let _ = Foo { func: foo };
    }

    fn foo() {}

    struct Foo {
        func: unconstrained fn() -> (),
    }
    "#;
    assert_no_errors(src);
}

#[test]
fn trait_impl_generics_count_mismatch() {
    let src = r#"
    trait Foo {}

    impl Foo<()> for Field {}

    fn main() {}"#;
    let errors = get_program_errors(src);
    assert_eq!(errors.len(), 1);

    let CompilationError::TypeError(TypeCheckError::GenericCountMismatch {
        item,
        expected,
        found,
        ..
    }) = &errors[0].0
    else {
        panic!("Expected a generic count mismatch error, got {:?}", errors[0].0);
    };

    assert_eq!(item, "Foo");
    assert_eq!(*expected, 0);
    assert_eq!(*found, 1);
}

#[test]
fn bit_not_on_untyped_integer() {
    let src = r#"
    fn main() {
        let _: u32 = 3 & !1;
    }
    "#;
    assert_no_errors(src);
}

#[test]
fn duplicate_struct_field() {
    let src = r#"
    pub struct Foo {
        x: i32,
        x: i32,
    }

    fn main() {}
    "#;
    let errors = get_program_errors(src);
    assert_eq!(errors.len(), 1);

    let CompilationError::DefinitionError(DefCollectorErrorKind::DuplicateField {
        first_def,
        second_def,
    }) = &errors[0].0
    else {
        panic!("Expected a duplicate field error, got {:?}", errors[0].0);
    };

    assert_eq!(first_def.to_string(), "x");
    assert_eq!(second_def.to_string(), "x");

    assert_eq!(first_def.span().start(), 30);
    assert_eq!(second_def.span().start(), 46);
}

#[test]
fn trait_constraint_on_tuple_type() {
    let src = r#"
        trait Foo<A> {
            fn foo(self, x: A) -> bool;
        }

        pub fn bar<T, U, V>(x: (T, U), y: V) -> bool where (T, U): Foo<V> {
            x.foo(y)
        }

        fn main() {}"#;
    assert_no_errors(src);
}

#[test]
fn incorrect_generic_count_on_struct_impl() {
    let src = r#"
    struct Foo {}
    impl <T> Foo<T> {}
    fn main() {
        let _ = Foo {}; // silence Foo never constructed warning
    }
    "#;

    let errors = get_program_errors(src);
    assert_eq!(errors.len(), 1);

    let CompilationError::TypeError(TypeCheckError::GenericCountMismatch {
        found, expected, ..
    }) = errors[0].0
    else {
        panic!("Expected an incorrect generic count mismatch error, got {:?}", errors[0].0);
    };

    assert_eq!(found, 1);
    assert_eq!(expected, 0);
}

#[test]
fn incorrect_generic_count_on_type_alias() {
    let src = r#"
    pub struct Foo {}
    pub type Bar = Foo<i32>;
    fn main() {
        let _ = Foo {}; // silence Foo never constructed warning
    }
    "#;

    let errors = get_program_errors(src);
    assert_eq!(errors.len(), 1);

    let CompilationError::TypeError(TypeCheckError::GenericCountMismatch {
        found, expected, ..
    }) = errors[0].0
    else {
        panic!("Expected an incorrect generic count mismatch error, got {:?}", errors[0].0);
    };

    assert_eq!(found, 1);
    assert_eq!(expected, 0);
}

#[test]
fn uses_self_type_for_struct_function_call() {
    let src = r#"
    struct S { }

    impl S {
        fn one() -> Field {
            1
        }

        fn two() -> Field {
            Self::one() + Self::one()
        }
    }

    fn main() {
        let _ = S {}; // silence S never constructed warning
    }
    "#;
    assert_no_errors(src);
}

#[test]
fn uses_self_type_inside_trait() {
    let src = r#"
    trait Foo {
        fn foo() -> Self {
            Self::bar()
        }

        fn bar() -> Self;
    }

    impl Foo for Field {
        fn bar() -> Self {
            1
        }
    }

    fn main() {
        let _: Field = Foo::foo();
    }
    "#;
    assert_no_errors(src);
}

#[test]
fn uses_self_type_in_trait_where_clause() {
    let src = r#"
    pub trait Trait {
        fn trait_func() -> bool;
    }

    pub trait Foo where Self: Trait {
        fn foo(self) -> bool {
            self.trait_func()
        }
    }

    struct Bar {}

    impl Foo for Bar {

    }

    fn main() {
        let _ = Bar {}; // silence Bar never constructed warning
    }
    "#;

    let errors = get_program_errors(src);
    assert_eq!(errors.len(), 2);

    let CompilationError::ResolverError(ResolverError::TraitNotImplemented { .. }) = &errors[0].0
    else {
        panic!("Expected a trait not implemented error, got {:?}", errors[0].0);
    };

    let CompilationError::TypeError(TypeCheckError::UnresolvedMethodCall { method_name, .. }) =
        &errors[1].0
    else {
        panic!("Expected an unresolved method call error, got {:?}", errors[1].0);
    };

    assert_eq!(method_name, "trait_func");
}

#[test]
fn do_not_eagerly_error_on_cast_on_type_variable() {
    let src = r#"
    pub fn foo<T, U>(x: T, f: fn(T) -> U) -> U {
        f(x)
    }

    fn main() {
        let x: u8 = 1;
        let _: Field = foo(x, |x| x as Field);
    }
    "#;
    assert_no_errors(src);
}

#[test]
fn error_on_cast_over_type_variable() {
    let src = r#"
    pub fn foo<T, U>(x: T, f: fn(T) -> U) -> U {
        f(x)
    }

    fn main() {
        let x = "a";
        let _: Field = foo(x, |x| x as Field);
    }
    "#;

    let errors = get_program_errors(src);
    assert_eq!(errors.len(), 1);

    assert!(matches!(
        errors[0].0,
        CompilationError::TypeError(TypeCheckError::TypeMismatch { .. })
    ));
}

#[test]
fn trait_impl_for_a_type_that_implements_another_trait() {
    let src = r#"
    trait One {
        fn one(self) -> i32;
    }

    impl One for i32 {
        fn one(self) -> i32 {
            self
        }
    }

    trait Two {
        fn two(self) -> i32;
    }

    impl<T> Two for T where T: One {
        fn two(self) -> i32 {
            self.one() + 1
        }
    }

    pub fn use_it<T>(t: T) -> i32 where T: Two {
        Two::two(t)
    }

    fn main() {}
    "#;
    assert_no_errors(src);
}

#[test]
fn trait_impl_for_a_type_that_implements_another_trait_with_another_impl_used() {
    let src = r#"
    trait One {
        fn one(self) -> i32;
    }

    impl One for i32 {
        fn one(self) -> i32 {
            let _ = self;
            1
        }
    }

    trait Two {
        fn two(self) -> i32;
    }

    impl<T> Two for T where T: One {
        fn two(self) -> i32 {
            self.one() + 1
        }
    }

    impl Two for u32 {
        fn two(self) -> i32 {
            let _ = self;
            0
        }
    }

    pub fn use_it(t: u32) -> i32 {
        Two::two(t)
    }

    fn main() {}
    "#;
    assert_no_errors(src);
}

#[test]
fn impl_missing_associated_type() {
    let src = r#"
    trait Foo {
        type Assoc;
    }

    impl Foo for () {}
    "#;

    let errors = get_program_errors(src);
    assert_eq!(errors.len(), 1);

    assert!(matches!(
        &errors[0].0,
        CompilationError::TypeError(TypeCheckError::MissingNamedTypeArg { .. })
    ));
}

#[test]
fn as_trait_path_syntax_resolves_outside_impl() {
    let src = r#"
    trait Foo {
        type Assoc;
    }

    struct Bar {}

    impl Foo for Bar {
        type Assoc = i32;
    }

    fn main() {
        // AsTraitPath syntax is a bit silly when associated types
        // are explicitly specified
        let _: i64 = 1 as <Bar as Foo<Assoc = i32>>::Assoc;

        let _ = Bar {}; // silence Bar never constructed warning
    }
    "#;

    let errors = get_program_errors(src);
    assert_eq!(errors.len(), 1);

    use CompilationError::TypeError;
    use TypeCheckError::TypeMismatch;
    let TypeError(TypeMismatch { expected_typ, expr_typ, .. }) = errors[0].0.clone() else {
        panic!("Expected TypeMismatch error, found {:?}", errors[0].0);
    };

    assert_eq!(expected_typ, "i64".to_string());
    assert_eq!(expr_typ, "i32".to_string());
}

#[test]
fn as_trait_path_syntax_no_impl() {
    let src = r#"
    trait Foo {
        type Assoc;
    }

    struct Bar {}

    impl Foo for Bar {
        type Assoc = i32;
    }

    fn main() {
        let _: i64 = 1 as <Bar as Foo<Assoc = i8>>::Assoc;

        let _ = Bar {}; // silence Bar never constructed warning
    }
    "#;

    let errors = get_program_errors(src);
    assert_eq!(errors.len(), 1);

    use CompilationError::TypeError;
    assert!(matches!(&errors[0].0, TypeError(TypeCheckError::NoMatchingImplFound { .. })));
}

#[test]
fn infer_globals_to_u32_from_type_use() {
    let src = r#"
        global ARRAY_LEN = 3;
        global STR_LEN = 2;
        global FMT_STR_LEN = 2;

        fn main() {
            let _a: [u32; ARRAY_LEN] = [1, 2, 3];
            let _b: str<STR_LEN> = "hi";
            let _c: fmtstr<FMT_STR_LEN, _> = f"hi";
        }
    "#;

    let errors = get_program_errors(src);
    assert_eq!(errors.len(), 0);
}

#[test]
fn struct_array_len() {
    let src = r#"
        struct Array<T, let N: u32> {
            inner: [T; N],
        }

        impl<T, let N: u32> Array<T, N> {
            pub fn len(self) -> u32 {
                N as u32
            }
        }

        fn main(xs: [Field; 2]) {
            let ys = Array {
                inner: xs,
            };
            assert(ys.len() == 2);
        }
    "#;

    let errors = get_program_errors(src);
    assert_eq!(errors.len(), 1);
    assert!(matches!(
        errors[0].0,
        CompilationError::ResolverError(ResolverError::UnusedVariable { .. })
    ));
}

// TODO(https://github.com/noir-lang/noir/issues/6245):
// support u16 as an array size
#[test]
fn non_u32_as_array_length() {
    let src = r#"
        global ARRAY_LEN: u8 = 3;

        fn main() {
            let _a: [u32; ARRAY_LEN] = [1, 2, 3];
        }
    "#;

    let errors = get_program_errors(src);
    assert_eq!(errors.len(), 2);
    assert!(matches!(
        errors[0].0,
        CompilationError::TypeError(TypeCheckError::EvaluatedGlobalIsntU32 { .. })
    ));
    assert!(matches!(
        errors[1].0,
        CompilationError::TypeError(TypeCheckError::TypeKindMismatch { .. })
    ));
}

#[test]
fn use_non_u32_generic_in_struct() {
    let src = r#"
        struct S<let N: u8> {}

        fn main() {
            let _: S<3> = S {};
        }
    "#;

    let errors = get_program_errors(src);
    assert_eq!(errors.len(), 0);
}

#[test]
fn use_numeric_generic_in_trait_method() {
    let src = r#"
        trait Foo  {
            fn foo<let N: u32>(self, x: [u8; N]) -> Self;
        }

        struct Bar;

        impl Foo for Bar {
            fn foo<let N: u32>(self, _x: [u8; N]) -> Self {
                self
            }
        }

        fn main() {
            let bytes: [u8; 3] = [1,2,3];
            let _ = Bar{}.foo(bytes);
        }
    "#;

    let errors = get_program_errors(src);
    println!("{errors:?}");
    assert_eq!(errors.len(), 0);
}

#[test]
fn trait_unconstrained_methods_typechecked_correctly() {
    // This test checks that we properly track whether a method has been declared as unconstrained on the trait definition
    // and preserves that through typechecking.
    let src = r#"
        trait Foo {
            unconstrained fn identity(self) -> Self {
                self
            }

            unconstrained fn foo(self) -> Field;
        }

        impl Foo for u64 {
            unconstrained fn foo(self) -> Field {
                self as Field
            }
        }

        unconstrained fn main() {
            assert_eq(2.foo(), 2.identity() as Field);
        }
    "#;

    let errors = get_program_errors(src);
    println!("{errors:?}");
    assert_eq!(errors.len(), 0);
}

#[test]
fn error_if_attribute_not_in_scope() {
    let src = r#"
        #[not_in_scope]
        fn main() {}
    "#;

    let errors = get_program_errors(src);
    assert_eq!(errors.len(), 1);

    assert!(matches!(
        errors[0].0,
        CompilationError::ResolverError(ResolverError::AttributeFunctionNotInScope { .. })
    ));
}

#[test]
fn arithmetic_generics_rounding_pass() {
    let src = r#"
        fn main() {
            // 3/2*2 = 2
            round::<3, 2>([1, 2]);
        }

        fn round<let N: u32, let M: u32>(_x: [Field; N / M * M]) {}
    "#;

    let errors = get_program_errors(src);
    assert_eq!(errors.len(), 0);
}

#[test]
fn arithmetic_generics_rounding_fail() {
    let src = r#"
        fn main() {
            // Do not simplify N/M*M to just N
            // This should be 3/2*2 = 2, not 3
            round::<3, 2>([1, 2, 3]);
        }

        fn round<let N: u32, let M: u32>(_x: [Field; N / M * M]) {}
    "#;

    let errors = get_program_errors(src);
    assert_eq!(errors.len(), 1);
}

#[test]
fn unconditional_recursion_fail() {
    let srcs = vec![
        r#"
        fn main() {
            main()
        }
        "#,
        r#"
        fn main() -> pub bool {
            if main() { true } else { false }
        }
        "#,
        r#"
        fn main() -> pub bool {
            if true { main() } else { main() }
        }
        "#,
        r#"
        fn main() -> pub u64 {
            main() + main()
        }
        "#,
        r#"
        fn main() -> pub u64 {
            1 + main()
        }
        "#,
        r#"
        fn main() -> pub bool {
            let _ = main();
            true
        }
        "#,
        r#"
        fn main(a: u64, b: u64) -> pub u64 {
            main(a + b, main(a, b))
        }
        "#,
        r#"
        fn main() -> pub u64 {
            foo(1, main())
        }
        fn foo(a: u64, b: u64) -> u64 { 
            a + b
        }
        "#,
        r#"
        fn main() -> pub u64 {
            let (a, b) = (main(), main());
            a + b
        }
        "#,
        r#"
        fn main() -> pub u64 {
            let mut sum = 0;
            for i in 0 .. main() {
                sum += i;
            }
            sum
        }
        "#,
    ];

    for src in srcs {
        let errors = get_program_errors(src);
        assert!(
            !errors.is_empty(),
            "expected 'unconditional recursion' error, got nothing; src = {src}"
        );

        for (error, _) in errors {
            let CompilationError::ResolverError(ResolverError::UnconditionalRecursion { .. }) =
                error
            else {
                panic!("Expected an 'unconditional recursion' error, got {:?}; src = {src}", error);
            };
        }
    }
}

#[test]
fn unconditional_recursion_pass() {
    let srcs = vec![
        r#"
        fn main() {
            if false { main(); }
        }
        "#,
        r#"
        fn main(i: u64) -> pub u64 {
            if i == 0 { 0 } else { i + main(i-1) }
        }
        "#,
        // Only immediate self-recursion is detected.
        r#"
        fn main() {
            foo();
        }
        fn foo() {
            bar();
        }
        fn bar() {
            foo();
        }
        "#,
        // For loop bodies are not checked.
        r#"
        fn main() -> pub u64 {
            let mut sum = 0;
            for _ in 0 .. 10 {
                sum += main();
            }
            sum
        }
        "#,
        // Lambda bodies are not checked.
        r#"
        fn main() {
            let foo = || main();
            foo();
        }
        "#,
    ];

    for src in srcs {
        assert_no_errors(src);
    }
}

#[test]
fn uses_self_in_import() {
    let src = r#"
    mod moo {
        pub mod bar {
            pub fn foo() -> i32 {
                1
            }
        }
    }

    use moo::bar::{self};

    pub fn baz() -> i32 {
        bar::foo()
    }

    fn main() {}
    "#;
    assert_no_errors(src);
}

#[test]
fn does_not_error_on_return_values_after_block_expression() {
    // Regression test for https://github.com/noir-lang/noir/issues/4372
    let src = r#"
    fn case1() -> [Field] {
        if true {
        }
        &[1]
    }

    fn case2() -> [u8] {
        let mut var: u8 = 1;
        {
            var += 1;
        }
        &[var]
    }

    fn main() {
        let _ = case1();
        let _ = case2();
    }
    "#;
    assert_no_errors(src);
}

#[test]
fn use_type_alias_in_method_call() {
    let src = r#"
        pub struct Foo {
        }

        impl Foo {
            fn new() -> Self {
                Foo {}
            }
        }

        type Bar = Foo;

        fn foo() -> Foo {
            Bar::new()
        }

        fn main() {
            let _ = foo();
        }
    "#;
    assert_no_errors(src);
}

#[test]
fn use_type_alias_to_generic_concrete_type_in_method_call() {
    let src = r#"
        pub struct Foo<T> {
            x: T,
        }

        impl<T> Foo<T> {
            fn new(x: T) -> Self {
                Foo { x }
            }
        }

        type Bar = Foo<i32>;

        fn foo() -> Bar {
            Bar::new(1)
        }

        fn main() {
            let _ = foo();
        }
    "#;
    assert_no_errors(src);
}<|MERGE_RESOLUTION|>--- conflicted
+++ resolved
@@ -1,10 +1,7 @@
 #![cfg(test)]
 
-<<<<<<< HEAD
 mod arithmetic_generics;
-=======
 mod aliases;
->>>>>>> 59c1a18b
 mod bound_checks;
 mod imports;
 mod metaprogramming;
