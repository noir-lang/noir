#![cfg(test)]

mod aliases;
mod arithmetic_generics;
mod bound_checks;
mod enums;
mod imports;
mod metaprogramming;
mod name_shadowing;
mod references;
mod traits;
mod turbofish;
mod unused_items;
mod visibility;

// XXX: These tests repeat a lot of code
// what we should do is have test cases which are passed to a test harness
// A test harness will allow for more expressive and readable tests
use std::collections::HashMap;

use crate::elaborator::{FrontendOptions, UnstableFeature};
use crate::test_utils::{get_program, get_program_with_options};

use noirc_errors::reporter::report_all;
use noirc_errors::{CustomDiagnostic, Span};

use crate::hir::Context;
use crate::hir::def_collector::dc_crate::CompilationError;
use crate::node_interner::{NodeInterner, StmtId};

use crate::ParsedModule;
use crate::hir_def::expr::HirExpression;
use crate::hir_def::stmt::HirStatement;

pub(crate) fn get_program_using_features(
    src: &str,
    features: &[UnstableFeature],
) -> (ParsedModule, Context<'static, 'static>, Vec<CompilationError>) {
    let allow_parser_errors = false;
    let mut options = FrontendOptions::test_default();
    options.enabled_unstable_features = features;
    get_program_with_options(src, allow_parser_errors, options)
}

pub(crate) fn get_program_errors(src: &str) -> Vec<CompilationError> {
    get_program(src).2
}

fn assert_no_errors(src: &str) {
    let (_, context, errors) = get_program(src);
    if !errors.is_empty() {
        let errors = errors.iter().map(CustomDiagnostic::from).collect::<Vec<_>>();
        report_all(context.file_manager.as_file_map(), &errors, false, false);
        panic!("Expected no errors");
    }
}

/// Given a source file with annotated errors, like this
///
/// fn main() -> pub i32 {
///                  ^^^ expected i32 because of return type
///     true        
///     ~~~~ bool returned here
/// }
///
/// where:
/// - lines with "^^^" are primary errors
/// - lines with "~~~" are secondary errors
///
/// this method will check that compiling the program without those error markers
/// will produce errors at those locations and with/ those messages.
fn check_errors(src: &str) {
    let allow_parser_errors = false;
    let monomorphize = false;
    check_errors_with_options(
        src,
        allow_parser_errors,
        monomorphize,
        FrontendOptions::test_default(),
    );
}

fn check_errors_using_features(src: &str, features: &[UnstableFeature]) {
    let allow_parser_errors = false;
    let monomorphize = false;
    let options =
        FrontendOptions { enabled_unstable_features: features, ..FrontendOptions::test_default() };
    check_errors_with_options(src, allow_parser_errors, monomorphize, options);
}

#[allow(unused)]
pub(super) fn check_monomorphization_error(src: &str) {
    check_monomorphization_error_using_features(src, &[]);
}

pub(super) fn check_monomorphization_error_using_features(src: &str, features: &[UnstableFeature]) {
    let allow_parser_errors = false;
    let monomorphize = true;
    check_errors_with_options(
        src,
        allow_parser_errors,
        monomorphize,
        FrontendOptions { enabled_unstable_features: features, ..FrontendOptions::test_default() },
    );
}

fn check_errors_with_options(
    src: &str,
    allow_parser_errors: bool,
    monomorphize: bool,
    options: FrontendOptions,
) {
    let lines = src.lines().collect::<Vec<_>>();

    // Here we'll hold just the lines that are code
    let mut code_lines = Vec::new();
    // Here we'll capture lines that are primary error spans, like:
    //
    //   ^^^ error message
    let mut primary_spans_with_errors: Vec<(Span, String)> = Vec::new();
    // Here we'll capture lines that are secondary error spans, like:
    //
    //   ~~~ error message
    let mut secondary_spans_with_errors: Vec<(Span, String)> = Vec::new();

    // The byte at the start of this line
    let mut byte = 0;
    // The length of the last line, needed to go back to the byte at the beginning of the last line
    let mut last_line_length = 0;
    for line in lines {
        if let Some((span, message)) =
            get_error_line_span_and_message(line, '^', byte, last_line_length)
        {
            primary_spans_with_errors.push((span, message));
            continue;
        }

        if let Some((span, message)) =
            get_error_line_span_and_message(line, '~', byte, last_line_length)
        {
            secondary_spans_with_errors.push((span, message));
            continue;
        }

        code_lines.push(line);

        byte += line.len() + 1; // For '\n'
        last_line_length = line.len();
    }
    let mut primary_spans_with_errors: HashMap<Span, String> =
        primary_spans_with_errors.into_iter().collect();

    let mut secondary_spans_with_errors: HashMap<Span, String> =
        secondary_spans_with_errors.into_iter().collect();

    let src = code_lines.join("\n");
    let (_, mut context, errors) = get_program_with_options(&src, allow_parser_errors, options);
    let mut errors = errors.iter().map(CustomDiagnostic::from).collect::<Vec<_>>();

    if monomorphize {
        if !errors.is_empty() {
            report_all(context.file_manager.as_file_map(), &errors, false, false);
            panic!("Expected no errors before monomorphization");
        }

        let main = context.get_main_function(context.root_crate_id()).unwrap_or_else(|| {
            panic!("get_monomorphized: test program contains no 'main' function")
        });

        let result = crate::monomorphization::monomorphize(main, &mut context.def_interner, false);
        match result {
            Ok(_) => {
                if primary_spans_with_errors.is_empty() {
                    return;
                }
                panic!("Expected a monomorphization error but got none")
            }
            Err(error) => {
                errors.push(error.into());
            }
        }
    }

    if errors.is_empty() && !primary_spans_with_errors.is_empty() {
        panic!("Expected some errors but got none");
    }

    for error in &errors {
        let secondary = error
            .secondaries
            .first()
            .unwrap_or_else(|| panic!("Expected {error:?} to have a secondary label"));
        let span = secondary.location.span;
        let message = &error.message;
        let Some(expected_message) = primary_spans_with_errors.remove(&span) else {
            if let Some(message) = secondary_spans_with_errors.get(&span) {
                report_all(context.file_manager.as_file_map(), &errors, false, false);
                panic!(
                    "Error at {span:?} with message {message:?} is annotated as secondary but should be primary"
                );
            } else {
                report_all(context.file_manager.as_file_map(), &errors, false, false);
                panic!(
                    "Couldn't find primary error at {span:?} with message {message:?}.\nAll errors: {errors:?}"
                );
            }
        };

        if message != &expected_message {
            report_all(context.file_manager.as_file_map(), &errors, false, false);
            assert_eq!(
                message, &expected_message,
                "Primary error at {span:?} has unexpected message"
            );
        }

        for secondary in &error.secondaries {
            let message = &secondary.message;
            if message.is_empty() {
                continue;
            }

            let span = secondary.location.span;
            let Some(expected_message) = secondary_spans_with_errors.remove(&span) else {
                report_all(context.file_manager.as_file_map(), &errors, false, false);
                if let Some(message) = primary_spans_with_errors.get(&span) {
                    panic!(
                        "Error at {span:?} with message {message:?} is annotated as primary but should be secondary"
                    );
                } else {
                    panic!(
                        "Couldn't find secondary error at {span:?} with message {message:?}.\nAll errors: {errors:?}"
                    );
                };
            };

            if message != &expected_message {
                report_all(context.file_manager.as_file_map(), &errors, false, false);
                assert_eq!(
                    message, &expected_message,
                    "Secondary error at {span:?} has unexpected message"
                );
            }
        }
    }

    if !primary_spans_with_errors.is_empty() {
        report_all(context.file_manager.as_file_map(), &errors, false, false);
        panic!("These primary errors didn't happen: {primary_spans_with_errors:?}");
    }

    if !secondary_spans_with_errors.is_empty() {
        report_all(context.file_manager.as_file_map(), &errors, false, false);
        panic!("These secondary errors didn't happen: {secondary_spans_with_errors:?}");
    }
}

/// Helper function for `check_errors` that returns the span that
/// `^^^^` or `~~~~` occupy, together with the message that follows it.
fn get_error_line_span_and_message(
    line: &str,
    char: char,
    byte: usize,
    last_line_length: usize,
) -> Option<(Span, String)> {
    if !line.trim().starts_with(char) {
        return None;
    }

    let chars = line.chars().collect::<Vec<_>>();
    let first_caret = chars.iter().position(|c| *c == char).unwrap();
    let last_caret = chars.iter().rposition(|c| *c == char).unwrap(); // cSpell:disable-line
    let start = byte - last_line_length;
    let span = Span::from((start + first_caret - 1) as u32..(start + last_caret) as u32);
    let error = line.trim().trim_start_matches(char).trim().to_string();
    Some((span, error))
}

// NOTE: this will fail in CI when called twice within one test: test names must be unique
#[macro_export]
macro_rules! get_program {
    ($src:expr) => {
        $crate::tests::get_program($src, $expr)
    };
}

// NOTE: this will fail in CI when called twice within one test: test names must be unique
#[macro_export]
macro_rules! get_program_using_features {
    ($src:expr, $features:expr) => {
        $crate::tests::get_program_using_features($src, $features)
    };
}

// NOTE: this will fail in CI when called twice within one test: test names must be unique
#[macro_export]
macro_rules! assert_no_errors {
    ($src:expr) => {
        $crate::tests::assert_no_errors($src)
    };
}

// NOTE: this will fail in CI when called twice within one test: test names must be unique
#[macro_export]
macro_rules! get_program_errors {
    ($src:expr) => {
        $crate::tests::get_program_errors($src)
    };
}

// NOTE: this will fail in CI when called twice within one test: test names must be unique
#[macro_export]
macro_rules! get_program_with_options {
    ($src:expr, $expect:expr, $allow_parser_errors:expr, $options:expr) => {
        $crate::tests::get_program_with_options($src, $allow_parser_errors, $options)
    };
}

// NOTE: this will fail in CI when called twice within one test: test names must be unique
#[macro_export]
macro_rules! get_program_captures {
    ($src:expr) => {
        $crate::tests::get_program_captures($src)
    };
}

// NOTE: this will fail in CI when called twice within one test: test names must be unique
#[macro_export]
macro_rules! check_errors {
    ($src:expr) => {
        $crate::tests::check_errors($src)
    };
}

// NOTE: this will fail in CI when called twice within one test: test names must be unique
#[macro_export]
macro_rules! check_errors_using_features {
    ($src:expr, $features:expr) => {
        $crate::tests::check_errors_using_features($src, $features)
    };
}

// NOTE: this will fail in CI when called twice within one test: test names must be unique
#[macro_export]
macro_rules! check_monomorphization_error {
    ($src:expr) => {
        $crate::tests::check_monomorphization_error($src)
    };
}

// NOTE: this will fail in CI when called twice within one test: test names must be unique
#[macro_export]
macro_rules! check_monomorphization_error_using_features {
    ($src:expr, $features:expr) => {
        $crate::tests::check_monomorphization_error_using_features($src, $features)
    };
}

#[test]
fn check_trait_implemented_for_all_t() {
    let src = "
    trait Default2 {
        fn default2() -> Self;
    }

    trait Eq2 {
        fn eq2(self, other: Self) -> bool;
    }

    trait IsDefault {
        fn is_default(self) -> bool;
    }

    impl<T> IsDefault for T where T: Default2 + Eq2 {
        fn is_default(self) -> bool {
            self.eq2(T::default2())
        }
    }

    struct Foo {
        a: u64,
    }

    impl Eq2 for Foo {
        fn eq2(self, other: Foo) -> bool { self.a == other.a }
    }

    impl Default2 for u64 {
        fn default2() -> Self {
            0
        }
    }

    impl Default2 for Foo {
        fn default2() -> Self {
            Foo { a: Default2::default2() }
        }
    }

    fn main(a: Foo) -> pub bool {
        a.is_default()
    }";
    assert_no_errors!(src);
}

#[test]
fn check_trait_implementation_duplicate_method() {
    let src = "
    trait Default2 {
        fn default(x: Field, y: Field) -> Field;
    }

    struct Foo {
        bar: Field,
        array: [Field; 2],
    }

    impl Default2 for Foo {
        // Duplicate trait methods should not compile
        fn default(x: Field, y: Field) -> Field {
           ~~~~~~~ First trait associated item found here
            y + 2 * x
        }
        // Duplicate trait methods should not compile
        fn default(x: Field, y: Field) -> Field {
           ^^^^^^^ Duplicate definitions of trait associated item with name default found
           ~~~~~~~ Second trait associated item found here
            x + 2 * y
        }
    }

    fn main() {
        let _ = Foo { bar: 1, array: [2, 3] }; // silence Foo never constructed warning
    }";
    check_errors!(src);
}

#[test]
fn check_trait_wrong_method_return_type() {
    let src = "
    trait Default2 {
        fn default() -> Self;
    }

    struct Foo {
    }

    impl Default2 for Foo {
        fn default() -> Field {
                        ^^^^^ Expected type Foo, found type Field
            0
        }
    }

    fn main() {
        let _ = Foo {}; // silence Foo never constructed warning
    }
    ";
    check_errors!(src);
}

#[test]
fn check_trait_wrong_method_return_type2() {
    let src = "
    trait Default2 {
        fn default(x: Field, y: Field) -> Self;
    }

    struct Foo {
        bar: Field,
        array: [Field; 2],
    }

    impl Default2 for Foo {
        fn default(x: Field, _y: Field) -> Field {
                                           ^^^^^ Expected type Foo, found type Field
            x
        }
    }

    fn main() {
        let _ = Foo { bar: 1, array: [2, 3] }; // silence Foo never constructed warning
    }";
    check_errors!(src);
}

#[test]
fn check_trait_wrong_method_return_type3() {
    let src = "
    trait Default2 {
        fn default(x: Field, y: Field) -> Self;
    }

    struct Foo {
        bar: Field,
        array: [Field; 2],
    }

    impl Default2 for Foo {
        fn default(_x: Field, _y: Field) {
                                        ^ Expected type Foo, found type ()
        }
    }

    fn main() {
        let _ = Foo { bar: 1, array: [2, 3] }; // silence Foo never constructed warning
    }
    ";
    check_errors!(src);
}

#[test]
fn check_trait_missing_implementation() {
    let src = "
    trait Default2 {
        fn default(x: Field, y: Field) -> Self;

        fn method2(x: Field) -> Field;

    }

    struct Foo {
        bar: Field,
        array: [Field; 2],
    }

    impl Default2 for Foo {
                      ^^^ Method `method2` from trait `Default2` is not implemented
                      ~~~ Please implement method2 here
        fn default(x: Field, y: Field) -> Self {
            Self { bar: x, array: [x,y] }
        }
    }

    fn main() {
    }
    ";
    check_errors!(src);
}

#[test]
fn check_trait_not_in_scope() {
    let src = "
    struct Foo {
        bar: Field,
        array: [Field; 2],
    }

    impl Default2 for Foo {
         ^^^^^^^^ Trait Default2 not found
        fn default(x: Field, y: Field) -> Self {
            Self { bar: x, array: [x,y] }
        }
    }

    fn main() {
    }
    ";
    check_errors!(src);
}

#[test]
fn check_trait_wrong_method_name() {
    let src = "
    trait Default2 {
    }

    struct Foo {
        bar: Field,
        array: [Field; 2],
    }

    impl Default2 for Foo {
        fn does_not_exist(x: Field, y: Field) -> Self {
           ^^^^^^^^^^^^^^ Method with name `does_not_exist` is not part of trait `Default2`, therefore it can't be implemented
            Self { bar: x, array: [x,y] }
        }
    }

    fn main() {
        let _ = Foo { bar: 1, array: [2, 3] }; // silence Foo never constructed warning
    }";
    check_errors!(src);
}

#[test]
fn check_trait_wrong_parameter() {
    let src = "
    trait Default2 {
        fn default(x: Field) -> Self;
    }

    struct Foo {
        bar: u32,
    }

    impl Default2 for Foo {
        fn default(x: u32) -> Self {
                      ^^^ Parameter #1 of method `default` must be of type Field, not u32
            Foo {bar: x}
        }
    }

    fn main() {
    }
    ";
    check_errors!(src);
}

#[test]
fn check_trait_wrong_parameter2() {
    let src = "
    trait Default2 {
        fn default(x: Field, y: Field) -> Self;
    }

    struct Foo {
        bar: Field,
        array: [Field; 2],
    }

    impl Default2 for Foo {
        fn default(x: Field, y: Foo) -> Self {
                                ^^^ Parameter #2 of method `default` must be of type Field, not Foo
            Self { bar: x, array: [x, y.bar] }
        }
    }

    fn main() {
    }
    ";
    check_errors!(src);
}

#[test]
fn check_trait_wrong_parameter_type() {
    let src = "
    pub trait Default2 {
        fn default(x: Field, y: NotAType) -> Field;
                                ^^^^^^^^ Could not resolve 'NotAType' in path
    }

    fn main(x: Field, y: Field) {
        assert(y == x);
    }
    ";
    check_errors!(src);
}

#[test]
fn check_trait_wrong_parameters_count() {
    let src = "
    trait Default2 {
        fn default(x: Field, y: Field) -> Self;
    }

    struct Foo {
        bar: Field,
        array: [Field; 2],
    }

    impl Default2 for Foo {
        fn default(x: Field) -> Self {
           ^^^^^^^ `Default2::default` expects 2 parameters, but this method has 1
            Self { bar: x, array: [x, x] }
        }
    }

    fn main() {
    }
    ";
    check_errors!(src);
}

#[test]
fn check_trait_impl_for_non_type() {
    let src = "
    trait Default2 {
        fn default(x: Field, y: Field) -> Field;
    }

    impl Default2 for main {
                      ^^^^ expected type got function
        fn default(x: Field, y: Field) -> Field {
            x + y
        }
    }

    fn main() {}
    ";
    check_errors!(src);
}

#[test]
fn check_impl_struct_not_trait() {
    let src = "
    struct Foo {
        bar: Field,
        array: [Field; 2],
    }

    struct Default2 {
        x: Field,
        z: Field,
    }

    impl Default2 for Foo {
         ^^^^^^^^ Default2 is not a trait, therefore it can't be implemented
        fn default(x: Field, y: Field) -> Self {
            Self { bar: x, array: [x,y] }
        }
    }

    fn main() {
        let _ = Default2 { x: 1, z: 1 }; // silence Default2 never constructed warning
    }
    ";
    check_errors!(src);
}

#[test]
fn check_trait_duplicate_declaration() {
    let src = "
    trait Default2 {
          ~~~~~~~~ First trait definition found here
        fn default(x: Field, y: Field) -> Self;
    }

    struct Foo {
        bar: Field,
        array: [Field; 2],
    }

    impl Default2 for Foo {
        fn default(x: Field,y: Field) -> Self {
            Self { bar: x, array: [x,y] }
        }
    }

    trait Default2 {
          ^^^^^^^^ Duplicate definitions of trait definition with name Default2 found
          ~~~~~~~~ Second trait definition found here
        fn default(x: Field) -> Self;
    }

    fn main() {
    }
    ";
    check_errors!(src);
}

#[test]
fn check_trait_duplicate_implementation() {
    let src = "
    trait Default2 {
    }
    struct Foo {
        bar: Field,
    }

    impl Default2 for Foo {
         ~~~~~~~~ Previous impl defined here
    }
    impl Default2 for Foo {
                      ^^^ Impl for type `Foo` overlaps with existing impl
                      ~~~ Overlapping impl
    }
    fn main() {
        let _ = Foo { bar: 1 }; // silence Foo never constructed warning
    }
    ";
    check_errors!(src);
}

#[test]
fn check_trait_duplicate_implementation_with_alias() {
    let src = "
    trait Default2 {
    }

    struct MyStruct {
    }

    type MyType = MyStruct;

    impl Default2 for MyStruct {
         ~~~~~~~~ Previous impl defined here
    }

    impl Default2 for MyType {
                      ^^^^^^ Impl for type `MyType` overlaps with existing impl
                      ~~~~~~ Overlapping impl
    }

    fn main() {
        let _ = MyStruct {}; // silence MyStruct never constructed warning
    }
    ";
    check_errors!(src);
}

#[test]
fn test_impl_self_within_default_def() {
    let src = "
    trait Bar {
        fn ok(self) -> Self;

        fn ref_ok(self) -> Self {
            self.ok()
        }
    }

    impl<T> Bar for (T, T) where T: Bar {
        fn ok(self) -> Self {
            self
        }
    }

    fn main() { }
    ";
    assert_no_errors!(src);
}

#[test]
fn check_trait_as_type_as_fn_parameter() {
    let src = "
    trait Eq2 {
        fn eq2(self, other: Self) -> bool;
    }

    struct Foo {
        a: u64,
    }

    impl Eq2 for Foo {
        fn eq2(self, other: Foo) -> bool { self.a == other.a }
    }

    fn test_eq(x: impl Eq2) -> bool {
        x.eq2(x)
    }

    fn main(a: Foo) -> pub bool {
        test_eq(a)
    }";
    assert_no_errors!(src);
}

#[test]
fn check_trait_as_type_as_two_fn_parameters() {
    let src = "
    trait Eq2 {
        fn eq2(self, other: Self) -> bool;
    }

    trait Test {
        fn test(self) -> bool;
    }

    struct Foo {
        a: u64,
    }

    impl Eq2 for Foo {
        fn eq2(self, other: Foo) -> bool { self.a == other.a }
    }

    impl Test for u64 {
        fn test(self) -> bool { self == self }
    }

    fn test_eq(x: impl Eq2, y: impl Test) -> bool {
        x.eq2(x) == y.test()
    }

    fn main(a: Foo, b: u64) -> pub bool {
        test_eq(a, b)
    }";
    assert_no_errors!(src);
}

fn get_program_captures(src: &str) -> Vec<Vec<String>> {
    let (program, context, _errors) = get_program(src);
    let interner = context.def_interner;
    let mut all_captures: Vec<Vec<String>> = Vec::new();
    for func in program.into_sorted().functions {
        let func_id = interner.find_function(func.item.name()).unwrap();
        let hir_func = interner.function(&func_id);
        // Iterate over function statements and apply filtering function
        find_lambda_captures(hir_func.block(&interner).statements(), &interner, &mut all_captures);
    }
    all_captures
}

fn find_lambda_captures(stmts: &[StmtId], interner: &NodeInterner, result: &mut Vec<Vec<String>>) {
    for stmt_id in stmts.iter() {
        let hir_stmt = interner.statement(stmt_id);
        let expr_id = match hir_stmt {
            HirStatement::Expression(expr_id) => expr_id,
            HirStatement::Let(let_stmt) => let_stmt.expression,
            HirStatement::Assign(assign_stmt) => assign_stmt.expression,
            HirStatement::Semi(semi_expr) => semi_expr,
            HirStatement::For(for_loop) => for_loop.block,
            HirStatement::Loop(block) => block,
            HirStatement::While(_, block) => block,
            HirStatement::Error => panic!("Invalid HirStatement!"),
            HirStatement::Break => panic!("Unexpected break"),
            HirStatement::Continue => panic!("Unexpected continue"),
            HirStatement::Comptime(_) => panic!("Unexpected comptime"),
        };
        let expr = interner.expression(&expr_id);

        get_lambda_captures(expr, interner, result); // TODO: dyn filter function as parameter
    }
}

fn get_lambda_captures(
    expr: HirExpression,
    interner: &NodeInterner,
    result: &mut Vec<Vec<String>>,
) {
    if let HirExpression::Lambda(lambda_expr) = expr {
        let mut cur_capture = Vec::new();

        for capture in lambda_expr.captures.iter() {
            cur_capture.push(interner.definition(capture.ident.id).name.clone());
        }
        result.push(cur_capture);

        // Check for other captures recursively within the lambda body
        let hir_body_expr = interner.expression(&lambda_expr.body);
        if let HirExpression::Block(block_expr) = hir_body_expr {
            find_lambda_captures(block_expr.statements(), interner, result);
        }
    }
}

#[test]
fn resolve_empty_function() {
    let src = "
        fn main() {

        }
    ";
    assert_no_errors!(src);
}

#[test]
fn resolve_basic_function() {
    let src = r#"
        fn main(x : Field) {
            let y = x + x;
            assert(y == x);
        }
    "#;
    assert_no_errors!(src);
}

#[test]
fn resolve_unused_var() {
    let src = r#"
        fn main(x : Field) {
            let y = x + x;
                ^ unused variable y
                ~ unused variable
            assert(x == x);
        }
    "#;
    check_errors!(src);
}

#[test]
fn resolve_unresolved_var() {
    let src = r#"
        fn main(x : Field) {
            let y = x + x;
            assert(y == z);
                        ^ cannot find `z` in this scope
                        ~ not found in this scope
        }
    "#;
    check_errors!(src);
}

#[test]
fn unresolved_path() {
    let src = "
        fn main(x : Field) {
            let _z = some::path::to::a::func(x);
                     ^^^^ Could not resolve 'some' in path
        }
    ";
    check_errors!(src);
}

#[test]
fn resolve_literal_expr() {
    let src = r#"
        fn main(x : Field) {
            let y = 5;
            assert(y == x);
        }
    "#;
    assert_no_errors!(src);
}

#[test]
fn multiple_resolution_errors() {
    let src = r#"
        fn main(x : Field) {
           let y = foo::bar(x);
                   ^^^ Could not resolve 'foo' in path
           let z = y + a;
                       ^ cannot find `a` in this scope
                       ~ not found in this scope
               ^ unused variable z
               ~ unused variable
                       
        }
    "#;
    check_errors!(src);
}

#[test]
fn resolve_prefix_expr() {
    let src = r#"
        fn main(x : Field) {
            let _y = -x;
        }
    "#;
    assert_no_errors!(src);
}

#[test]
fn resolve_for_expr() {
    let src = r#"
        fn main(x : u64) {
            for i in 1..20 {
                let _z = x + i;
            };
        }
    "#;
    assert_no_errors!(src);
}

#[test]
fn resolve_for_expr_incl() {
    let src = r#"
        fn main(x : u64) {
            for i in 1..=20 {
                let _z = x + i;
            };
        }
    "#;
    assert_no_errors!(src);
}

#[test]
fn resolve_call_expr() {
    let src = r#"
        fn main(x : Field) {
            let _z = foo(x);
        }

        fn foo(x : Field) -> Field {
            x
        }
    "#;
    assert_no_errors!(src);
}

#[test]
fn resolve_shadowing() {
    let src = r#"
        fn main(x : Field) {
            let x = foo(x);
            let x = x;
            let (x, x) = (x, x);
            let _ = x;
        }

        fn foo(x : Field) -> Field {
            x
        }
    "#;
    assert_no_errors!(src);
}

#[test]
fn resolve_basic_closure() {
    let src = r#"
        fn main(x : Field) -> pub Field {
            let closure = |y| y + x;
            closure(x)
        }
    "#;
    assert_no_errors!(src);
}

#[test]
fn resolve_simplified_closure() {
    // based on bug https://github.com/noir-lang/noir/issues/1088
    let src = r#"
      fn do_closure(x: Field) -> Field {
        let y = x;
        let ret_capture = || {
          y
        };
        ret_capture()
      }

      fn main(x: Field) {
          assert(do_closure(x) == 100);
      }

      "#;
    let parsed_captures = get_program_captures!(src);
    let expected_captures = vec![vec!["y".to_string()]];
    assert_eq!(expected_captures, parsed_captures);
}

#[test]
fn resolve_complex_closures() {
    let src = r#"
        fn main(x: Field) -> pub Field {
            let closure_without_captures = |x: Field| -> Field { x + x };
            let a = closure_without_captures(1);

            let closure_capturing_a_param = |y: Field| -> Field { y + x };
            let b = closure_capturing_a_param(2);

            let closure_capturing_a_local_var = |y: Field| -> Field { y + b };
            let c = closure_capturing_a_local_var(3);

            let closure_with_transitive_captures = |y: Field| -> Field {
                let d = 5;
                let nested_closure = |z: Field| -> Field {
                    let doubly_nested_closure = |w: Field| -> Field { w + x + b };
                    a + z + y + d + x + doubly_nested_closure(4) + x + y
                };
                let res = nested_closure(5);
                res
            };

            a + b + c + closure_with_transitive_captures(6)
        }
    "#;
    assert_no_errors(src);

    let expected_captures = vec![
        vec![],
        vec!["x".to_string()],
        vec!["b".to_string()],
        vec!["x".to_string(), "b".to_string(), "a".to_string()],
        vec!["x".to_string(), "b".to_string(), "a".to_string(), "y".to_string(), "d".to_string()],
        vec!["x".to_string(), "b".to_string()],
    ];

    let parsed_captures = get_program_captures(src);

    assert_eq!(expected_captures, parsed_captures);
}

#[test]
fn resolve_fmt_strings() {
    let src = r#"
        fn main() {
            let string = f"this is i: {i}";
                                       ^ cannot find `i` in this scope
                                       ~ not found in this scope
            println(string);
            ^^^^^^^^^^^^^^^ Unused expression result of type fmtstr<14, ()>

            let new_val = 10;
            println(f"random_string{new_val}{new_val}");
            ^^^^^^^^^^^^^^^^^^^^^^^^^^^^^^^^^^^^^^^^^^^ Unused expression result of type fmtstr<31, (Field, Field)>
        }
        fn println<T>(x : T) -> T {
            x
        }
    "#;
    check_errors!(src);
}

#[test]
fn deny_cyclic_globals() {
    let src = r#"
        global A: u32 = B;
                        ^ This global recursively depends on itself
               ^ Dependency cycle found
               ~ 'A' recursively depends on itself: A -> B -> A
        global B: u32 = A;
                        ^ Variable not in scope
                        ~ Could not find variable

        fn main() {}
    "#;
    check_errors!(src);
}

#[test]
fn deny_cyclic_type_aliases() {
    let src = r#"
        type A = B;
        type B = A;
        ^^^^^^^^^^ Dependency cycle found
        ~~~~~~~~~~ 'B' recursively depends on itself: B -> A -> B
        fn main() {}
    "#;
    check_errors!(src);
}

#[test]
fn ensure_nested_type_aliases_type_check() {
    let src = r#"
        type A = B;
        type B = u8;
        fn main() {
            let _a: A = 0 as u16;
                        ^^^^^^^^ Expected type A, found type u16
        }
    "#;
    check_errors!(src);
}

#[test]
fn type_aliases_in_entry_point() {
    let src = r#"
        type Foo = u8;
        fn main(_x: Foo) {}
    "#;
    assert_no_errors!(src);
}

#[test]
fn operators_in_global_used_in_type() {
    let src = r#"
        global ONE: u32 = 1;
        global COUNT: u32 = ONE + 2;
        fn main() {
            let _array: [Field; COUNT] = [1, 2, 3];
        }
    "#;
    assert_no_errors!(src);
}

#[test]
fn break_and_continue_in_constrained_fn() {
    let src = r#"
        fn main() {
            for i in 0 .. 10 {
                if i == 2 {
                    continue;
                    ^^^^^^^^^ continue is only allowed in unconstrained functions
                    ~~~~~~~~~ Constrained code must always have a known number of loop iterations
                }
                if i == 5 {
                    break;
                    ^^^^^^ break is only allowed in unconstrained functions
                    ~~~~~~ Constrained code must always have a known number of loop iterations
                }
            }
        }
    "#;
    check_errors!(src);
}

#[test]
fn break_and_continue_outside_loop() {
    let src = r#"
        pub unconstrained fn foo() {
            continue;
            ^^^^^^^^^ continue is only allowed within loops
        }
        pub unconstrained fn bar() {
            break;
            ^^^^^^ break is only allowed within loops
        }
    "#;
    check_errors!(src);
}

// Regression for #2540
#[test]
fn for_loop_over_array() {
    let src = r#"
        fn hello<let N: u32>(_array: [u1; N]) {
            for _ in 0..N {}
        }

        fn main() {
            let array: [u1; 2] = [0, 1];
            hello(array);
        }
    "#;
    assert_no_errors!(src);
}

// Regression for #4545
#[test]
fn type_aliases_in_main() {
    let src = r#"
        type Outer<let N: u32> = [u8; N];
        fn main(_arg: Outer<1>) {}
    "#;
    assert_no_errors!(src);
}

#[test]
fn ban_mutable_globals() {
    let src = r#"
        mut global FOO: Field = 0;
                   ^^^ Only `comptime` globals may be mutable
        fn main() {
            let _ = FOO; // silence FOO never used warning
        }
    "#;
    check_errors!(src);
}

#[test]
fn deny_inline_attribute_on_unconstrained() {
    let src = r#"
        #[no_predicates]
        ^^^^^^^^^^^^^^^^ misplaced #[no_predicates] attribute on unconstrained function foo. Only allowed on constrained functions
        ~~~~~~~~~~~~~~~~ misplaced #[no_predicates] attribute
        unconstrained pub fn foo(x: Field, y: Field) {
            assert(x != y);
        }
    "#;
    check_errors!(src);
}

#[test]
fn deny_fold_attribute_on_unconstrained() {
    let src = r#"
        #[fold]
        ^^^^^^^ misplaced #[fold] attribute on unconstrained function foo. Only allowed on constrained functions
        ~~~~~~~ misplaced #[fold] attribute
        unconstrained pub fn foo(x: Field, y: Field) {
            assert(x != y);
        }
    "#;
    check_errors!(src);
}

#[test]
fn deny_oracle_attribute_on_non_unconstrained() {
    let src = r#"
        #[oracle(foo)]
        ^^^^^^^^^^^^^^ Usage of the `#[oracle]` function attribute is only valid on unconstrained functions
        pub fn foo(x: Field, y: Field) {
               ~~~ Oracle functions must have the `unconstrained` keyword applied
            assert(x != y);
        }
    "#;
    check_errors!(src);
}

#[test]
fn deny_abi_attribute_outside_of_contract() {
    let src = r#"

        #[abi(foo)]
        ^^^^^^^^^^^ #[abi(tag)] attributes can only be used in contracts
        ~~~~~~~~~~~ misplaced #[abi(tag)] attribute
        global foo: Field = 1;
    "#;
    check_errors!(src);
}

#[test]
fn specify_function_types_with_turbofish() {
    let src = r#"
        trait Default2 {
            fn default2() -> Self;
        }

        impl Default2 for Field {
            fn default2() -> Self { 0 }
        }

        impl Default2 for u64 {
            fn default2() -> Self { 0 }
        }

        // Need the above as we don't have access to the stdlib here.
        // We also need to construct a concrete value of `U` without giving away its type
        // as otherwise the unspecified type is ignored.

        fn generic_func<T, U>() -> (T, U) where T: Default2, U: Default2 {
            (T::default2(), U::default2())
        }

        fn main() {
            let _ = generic_func::<u64, Field>();
        }
    "#;
    assert_no_errors!(src);
}

#[test]
fn specify_method_types_with_turbofish() {
    let src = r#"
        trait Default2 {
            fn default2() -> Self;
        }

        impl Default2 for Field {
            fn default2() -> Self { 0 }
        }

        // Need the above as we don't have access to the stdlib here.
        // We also need to construct a concrete value of `U` without giving away its type
        // as otherwise the unspecified type is ignored.

        struct Foo<T> {
            inner: T
        }

        impl<T> Foo<T> {
            fn generic_method<U>(_self: Self) -> U where U: Default2 {
                U::default2()
            }
        }

        fn main() {
            let foo: Foo<Field> = Foo { inner: 1 };
            let _ = foo.generic_method::<Field>();
        }
    "#;
    assert_no_errors!(src);
}

#[test]
fn incorrect_turbofish_count_function_call() {
    let src = r#"
        trait Default2 {
            fn default() -> Self;
        }

        impl Default2 for Field {
            fn default() -> Self { 0 }
        }

        impl Default2 for u64 {
            fn default() -> Self { 0 }
        }

        // Need the above as we don't have access to the stdlib here.
        // We also need to construct a concrete value of `U` without giving away its type
        // as otherwise the unspecified type is ignored.

        fn generic_func<T, U>() -> (T, U) where T: Default2, U: Default2 {
            (T::default(), U::default())
        }

        fn main() {
            let _ = generic_func::<u64, Field, Field>();
                    ^^^^^^^^^^^^^^^^^^^^^^^^^^^^^^^^^ Expected 2 generics from this function, but 3 were provided
        }
    "#;
    check_errors!(src);
}

#[test]
fn incorrect_turbofish_count_method_call() {
    let src = r#"
        trait Default2 {
            fn default() -> Self;
        }

        impl Default2 for Field {
            fn default() -> Self { 0 }
        }

        // Need the above as we don't have access to the stdlib here.
        // We also need to construct a concrete value of `U` without giving away its type
        // as otherwise the unspecified type is ignored.

        struct Foo<T> {
            inner: T
        }

        impl<T> Foo<T> {
            fn generic_method<U>(_self: Self) -> U where U: Default2 {
                U::default()
            }
        }

        fn main() {
            let foo: Foo<Field> = Foo { inner: 1 };
            let _ = foo.generic_method::<Field, u32>();
                    ^^^^^^^^^^^^^^^^^^^^^^^^^^^^^^^^^^ Expected 1 generic from this function, but 2 were provided
        }
    "#;
    check_errors!(src);
}

#[test]
fn struct_numeric_generic_in_function() {
    let src = r#"
    struct Foo {
        inner: u64
    }

    pub fn bar<let N: Foo>() {
                      ^^^ N has a type of Foo. The only supported numeric generic types are `u1`, `u8`, `u16`, and `u32`.
                      ~~~ Unsupported numeric generic type
        let _ = Foo { inner: 1 }; // silence Foo never constructed warning
    }
    "#;
    check_errors!(src);
}

#[test]
fn struct_numeric_generic_in_struct() {
    let src = r#"
    pub struct Foo {
        inner: u64
    }

    pub struct Bar<let N: Foo> { }
                          ^^^ N has a type of Foo. The only supported numeric generic types are `u1`, `u8`, `u16`, and `u32`.
                          ~~~ Unsupported numeric generic type
    "#;
    check_errors!(src);
}

#[test]
fn bool_numeric_generic() {
    let src = r#"
    pub fn read<let N: bool>() -> Field {
                       ^^^^ N has a type of bool. The only supported numeric generic types are `u1`, `u8`, `u16`, and `u32`.
                       ~~~~ Unsupported numeric generic type
        if N {
            0
        } else {
            1
        }
    }
    "#;
    check_errors!(src);
}

#[test]
fn numeric_generic_binary_operation_type_mismatch() {
    let src = r#"
    pub fn foo<let N: Field>() -> bool {
        let mut check: bool = true;
        check = N;
                ^ Cannot assign an expression of type Field to a value of type bool
        check
    }
    "#;
    check_errors!(src);
}

#[test]
fn bool_generic_as_loop_bound() {
    let src = r#"
    pub fn read<let N: bool>() {
                       ^^^^ N has a type of bool. The only supported numeric generic types are `u1`, `u8`, `u16`, and `u32`.
                       ~~~~ Unsupported numeric generic type
        let mut fields = [0; N];
                             ^ The numeric generic is not of type `u32`
                             ~ expected `u32`, found `bool`
        for i in 0..N { 
                    ^ Expected type Field, found type bool
            fields[i] = i + 1;
        }
        assert(fields[0] == 1);
    }
    "#;
    check_errors!(src);
}

#[test]
fn wrong_type_in_for_range() {
    let src = r#"
    pub fn foo() {
        for _ in true..false { 
                 ^^^^ The type bool cannot be used in a for loop
                 
        }
    }
    "#;
    check_errors!(src);
}

#[test]
fn numeric_generic_in_function_signature() {
    let src = r#"
    pub fn foo<let N: u32>(arr: [Field; N]) -> [Field; N] { arr }

    fn main() { }
    "#;
    assert_no_errors!(src);
}

#[test]
fn numeric_generic_as_struct_field_type_fails() {
    let src = r#"
    pub struct Foo<let N: u32> {
        a: Field,
        b: N,
           ^ Expected type, found numeric generic
           ~ not a type
    }
    "#;
    check_errors!(src);
}

#[test]
fn normal_generic_as_array_length() {
    // TODO: improve error location, should be just on N
    let src = r#"
    pub struct Foo<N> {
        a: Field,
        b: [Field; N],
           ^^^^^^^^^^ Type provided when a numeric generic was expected
           ~~~~~~~~~~ the numeric generic is not of type `u32`
    }
    "#;
    check_errors!(src);
}

#[test]
fn numeric_generic_as_param_type() {
    let src = r#"
    pub fn foo<let I: u32>(x: I) -> I {
                                    ^ Expected type, found numeric generic
                                    ~ not a type
                              ^ Expected type, found numeric generic
                              ~ not a type
                                    

        let _q: I = 5;
                ^ Expected type, found numeric generic
                ~ not a type
        x
    }
    "#;
    check_errors!(src);
}

#[test]
fn numeric_generic_as_unused_param_type() {
    let src = r#"
    pub fn foo<let I: u32>(_x: I) { }
                               ^ Expected type, found numeric generic
                               ~ not a type
    "#;
    check_errors!(src);
}

#[test]
fn numeric_generic_as_unused_trait_fn_param_type() {
    let src = r#"
    trait Foo {
          ^^^ unused trait Foo
          ~~~ unused trait
        fn foo<let I: u32>(_x: I) { }
                               ^ Expected type, found numeric generic
                               ~ not a type
    }
    "#;
    check_errors!(src);
}

#[test]
fn numeric_generic_as_return_type() {
    let src = r#"
    // std::mem::zeroed() without stdlib
    trait Zeroed {
        fn zeroed<T>(self) -> T;
    }

    fn foo<T, let I: Field>(x: T) -> I where T: Zeroed {
                                     ^ Expected type, found numeric generic
                                     ~ not a type
       ^^^ unused function foo
       ~~~ unused function
        x.zeroed()
        ^^^^^^^^ Type annotation needed
        ~~~~~~~~ Could not determine the type of the generic argument `T` declared on the function `zeroed`
    }

    fn main() {}
    "#;
    check_errors!(src);
}

#[test]
fn numeric_generic_used_in_nested_type_fails() {
    let src = r#"
    pub struct Foo<let N: u32> {
        a: Field,
        b: Bar<N>,
    }
    pub struct Bar<let N: u32> {
        inner: N
               ^ Expected type, found numeric generic
               ~ not a type
    }
    "#;
    check_errors!(src);
}

#[test]
fn normal_generic_used_in_nested_array_length_fail() {
    let src = r#"
    pub struct Foo<N> {
        a: Field,
        b: Bar<N>,
               ^ Type provided when a numeric generic was expected
               ~ the numeric generic is not of type `u32`
    }
    pub struct Bar<let N: u32> {
        inner: [Field; N]
    }
    "#;
    check_errors!(src);
}

#[test]
fn numeric_generic_used_in_nested_type_pass() {
    // The order of these structs should not be changed to make sure
    // that we are accurately resolving all struct generics before struct fields
    let src = r#"
    pub struct NestedNumeric<let N: u32> {
        a: Field,
        b: InnerNumeric<N>
    }
    pub struct InnerNumeric<let N: u32> {
        inner: [u64; N],
    }

    fn main() { }
    "#;
    assert_no_errors!(src);
}

#[test]
fn numeric_generic_used_in_trait() {
    // We want to make sure that `N` in `impl<let N: u32, T> Deserialize<N, T>` does
    // not trigger `expected type, found numeric generic parameter N` as the trait
    // does in fact expect a numeric generic.
    let src = r#"
    struct MyType<T> {
        a: Field,
        b: Field,
        c: Field,
        d: T,
    }

    impl<let N: u32, T> Deserialize<N, T> for MyType<T> {
        fn deserialize(fields: [Field; N], other: T) -> Self {
            MyType { a: fields[0], b: fields[1], c: fields[2], d: other }
        }
    }

    trait Deserialize<let N: u32, T> {
        fn deserialize(fields: [Field; N], other: T) -> Self;
    }

    fn main() { }
    "#;
    assert_no_errors!(src);
}

#[test]
fn numeric_generic_in_trait_impl_with_extra_impl_generics() {
    let src = r#"
    trait Default2 {
        fn default2() -> Self;
    }

    struct MyType<T> {
        a: Field,
        b: Field,
        c: Field,
        d: T,
    }

    // Make sure that `T` is placed before `N` as we want to test that the order of the generics is correctly maintained.
    // `N` is used first in the trait impl generics (`Deserialize<N> for MyType<T>`).
    // We want to make sure that the compiler correctly accounts for that `N` has a numeric kind
    // while `T` has a normal kind.
    impl<T, let N: u32> Deserialize<N> for MyType<T> where T: Default2 {
        fn deserialize(fields: [Field; N]) -> Self {
            MyType { a: fields[0], b: fields[1], c: fields[2], d: T::default2() }
        }
    }

    trait Deserialize<let N: u32> {
        fn deserialize(fields: [Field; N]) -> Self;
    }

    fn main() { }
    "#;
    assert_no_errors!(src);
}

#[test]
fn numeric_generic_used_in_where_clause() {
    let src = r#"
    trait Deserialize<let N: u32> {
        fn deserialize(fields: [Field; N]) -> Self;
    }

    pub fn read<T, let N: u32>() -> T where T: Deserialize<N> {
        let mut fields: [Field; N] = [0; N];
        for i in 0..N {
            fields[i] = i as Field + 1;
        }
        T::deserialize(fields)
    }

    fn main() { }
    "#;
    assert_no_errors!(src);
}

#[test]
fn numeric_generic_used_in_turbofish() {
    let src = r#"
    pub fn double<let N: u32>() -> u32 {
        // Used as an expression
        N * 2
    }

    pub fn double_numeric_generics_test() {
        // Example usage of a numeric generic arguments.
        assert(double::<9>() == 18);
        assert(double::<7 + 8>() == 30);
    }

    fn main() { }
    "#;
    assert_no_errors!(src);
}

// TODO(https://github.com/noir-lang/noir/issues/6245):
// allow u16 to be used as an array size
#[test]
fn numeric_generic_u16_array_size() {
    // TODO: improve the error location
    let src = r#"
    fn len<let N: u32>(_arr: [Field; N]) -> u32 {
        N
    }

    pub fn foo<let N: u16>() -> u32 {
        let fields: [Field; N] = [0; N];
                                     ^ The numeric generic is not of type `u32`
                                     ~ expected `u32`, found `u16`
                    ^^^^^^^^^^ The numeric generic is not of type `u32`
                    ~~~~~~~~~~ expected `u32`, found `u16`
        len(fields)
        ^^^ Type annotation needed
        ~~~ Could not determine the value of the generic argument `N` declared on the function `len`
    }
    "#;
    check_errors!(src);
}

#[test]
fn numeric_generic_field_larger_than_u32() {
    let src = r#"
        global A: Field = 4294967297;

        fn foo<let A: Field>() { }

        fn main() {
            let _ = foo::<A>();
        }
    "#;
    assert_no_errors!(src);
}

#[test]
fn numeric_generic_field_arithmetic_larger_than_u32() {
    let src = r#"
        struct Foo<let F: Field> {}

        fn size<let F: Field>(_x: Foo<F>) -> Field {
            F
        }

        // 2^32 - 1
        global A: Field = 4294967295;

        fn foo<let A: Field>() -> Foo<A + A> {
            Foo {}
        }

        fn main() {
            let _ = size(foo::<A>());
        }
    "#;
    assert_no_errors!(src);
}

#[test]
fn cast_256_to_u8_size_checks() {
    let src = r#"
        fn main() {
            assert(256 as u8 == 0);
                   ^^^^^^^^^ Casting value of type Field to a smaller type (u8)
                   ~~~~~~~~~ casting untyped value (256) to a type with a maximum size (255) that's smaller than it
        }
    "#;
    check_errors!(src);
}

// TODO(https://github.com/noir-lang/noir/issues/6247):
// add negative integer literal checks
#[test]
fn cast_negative_one_to_u8_size_checks() {
    let src = r#"
        fn main() {
            assert((-1) as u8 != 0);
        }
    "#;
    assert_no_errors!(src);
}

#[test]
fn cast_signed_i8_to_field_must_error() {
    let src = r#"
        fn main() {
            assert((-1 as i8) as Field != 0);
                   ^^^^^^^^^^^^^^^^^^^ Only unsigned integer types may be casted to Field
        }
    "#;
    check_errors(src);
}

#[test]
fn cast_signed_i32_to_field_must_error() {
    let src = r#"
        fn main(x: i32) {
            assert(x as Field != 0);
                   ^^^^^^^^^^ Only unsigned integer types may be casted to Field
        }
    "#;
    check_errors(src);
}

#[test]
fn constant_used_with_numeric_generic() {
    let src = r#"
    struct ValueNote {
        value: Field,
    }

    trait Serialize<let N: u32> {
        fn serialize(self) -> [Field; N];
    }

    impl Serialize<1> for ValueNote {
        fn serialize(self) -> [Field; 1] {
            [self.value]
        }
    }

    fn main() {
        let _ = ValueNote { value: 1 }; // silence ValueNote never constructed warning
    }
    "#;
    assert_no_errors!(src);
}

#[test]
fn normal_generic_used_when_numeric_expected_in_where_clause() {
    let src = r#"
    trait Deserialize<let N: u32> {
        fn deserialize(fields: [Field; N]) -> Self;
    }

    pub fn read<T, N>() -> T where T: Deserialize<N> {
                                                  ^ Type provided when a numeric generic was expected
                                                  ~ the numeric generic is not of type `u32`
        T::deserialize([0, 1])
    }
    "#;
    check_errors(src);

    // TODO: improve the error location for the array (should be on N)
    let src = r#"
    trait Deserialize<let N: u32> {
        fn deserialize(fields: [Field; N]) -> Self;
    }

    pub fn read<T, N>() -> T where T: Deserialize<N> {
                                                  ^ Type provided when a numeric generic was expected
                                                  ~ the numeric generic is not of type `u32`
        let mut fields: [Field; N] = [0; N];
                                         ^ Type provided when a numeric generic was expected
                                         ~ the numeric generic is not of type `u32`
                        ^^^^^^^^^^ Type provided when a numeric generic was expected
                        ~~~~~~~~~~ the numeric generic is not of type `u32`
        for i in 0..N {
                    ^ cannot find `N` in this scope
                    ~ not found in this scope
            fields[i] = i as Field + 1;
        }
        T::deserialize(fields)
    }
    "#;
    check_errors(src);
}

#[test]
fn numeric_generics_type_kind_mismatch() {
    let src = r#"
    fn foo<let N: u32>() -> u16 {
        N as u16
    }

    global J: u16 = 10;

    fn bar<let N: u16>() -> u16 {
        foo::<J>()
              ^ The numeric generic is not of type `u32` 
              ~ expected `u32`, found `u16`
    }

    global M: u16 = 3;

    fn main() {
        let _ = bar::<M>();
    }
    "#;
    check_errors!(src);
}

#[test]
fn numeric_generics_value_kind_mismatch_u32_u64() {
    let src = r#"
    struct BoundedVec<T, let MaxLen: u32> {
        storage: [T; MaxLen],
        // can't be compared to MaxLen: u32
        // can't be used to index self.storage
        len: u64,
    }

    impl<T, let MaxLen: u32> BoundedVec<T, MaxLen> {
        pub fn extend_from_bounded_vec<let Len: u32>(&mut self, _vec: BoundedVec<T, Len>) {
            // We do this to avoid an unused variable warning on `self`
            let _ = self.len;
            for _ in 0..Len { }
        }

        pub fn push(&mut self, elem: T) {
            assert(self.len < MaxLen, "push out of bounds");
                   ^^^^^^^^^^^^^^^^^ Integers must have the same bit width LHS is 64, RHS is 32
            self.storage[self.len] = elem;
                         ^^^^^^^^ Indexing arrays and slices must be done with `u32`, not `u64`
            self.len += 1;
        }
    }

    fn main() {
        let _ = BoundedVec { storage: [1], len: 1 }; // silence never constructed warning
    }
    "#;
    check_errors!(src);
}

#[test]
fn quote_code_fragments() {
    // TODO: have the error also point to `contact!` as a secondary
    // This test ensures we can quote (and unquote/splice) code fragments
    // which by themselves are not valid code. They only need to be valid
    // by the time they are unquoted into the macro's call site.
    let src = r#"
        fn main() {
            comptime {
                concat!(quote { assert( }, quote { false); });
                                                   ^^^^^ Assertion failed
            }
        }

        comptime fn concat(a: Quoted, b: Quoted) -> Quoted {
            quote { $a $b }
        }
    "#;
    check_errors!(src);
}

#[test]
fn impl_stricter_than_trait_no_trait_method_constraints() {
    // This test ensures that the error we get from the where clause on the trait impl method
    // is a `DefCollectorErrorKind::ImplIsStricterThanTrait` error.
    let src = r#"
    trait Serialize<let N: u32> {
        // We want to make sure we trigger the error when override a trait method
        // which itself has no trait constraints.
        fn serialize(self) -> [Field; N];
           ~~~~~~~~~ definition of `serialize` from trait
    }

    trait ToField {
        fn to_field(self) -> Field;
    }

    fn process_array<let N: u32>(array: [Field; N]) -> Field {
        array[0]
    }

    fn serialize_thing<A, let N: u32>(thing: A) -> [Field; N] where A: Serialize<N> {
        thing.serialize()
    }

    struct MyType<T> {
        a: T,
        b: T,
    }

    impl<T> Serialize<2> for MyType<T> {
        fn serialize(self) -> [Field; 2] where T: ToField {
                                                  ^^^^^^^ impl has stricter requirements than trait
                                                  ~~~~~~~ impl has extra requirement `T: ToField`
            [ self.a.to_field(), self.b.to_field() ]
        }
    }

    impl<T> MyType<T> {
        fn do_thing_with_serialization_with_extra_steps(self) -> Field {
            process_array(serialize_thing(self))
        }
    }

    fn main() {
        let _ = MyType { a: 1, b: 1 }; // silence MyType never constructed warning
    }
    "#;
    check_errors!(src);
}

#[test]
fn impl_stricter_than_trait_different_generics() {
    let src = r#"
    trait Default2 { }

    // Object type of the trait constraint differs
    trait Foo<T> {
        fn foo_good<U>() where T: Default2;

        fn foo_bad<U>() where T: Default2;
           ~~~~~~~ definition of `foo_bad` from trait
    }

    impl<A> Foo<A> for () {
        fn foo_good<B>() where A: Default2 {}

        fn foo_bad<B>() where B: Default2 {}
                                 ^^^^^^^^ impl has stricter requirements than trait
                                 ~~~~~~~~ impl has extra requirement `B: Default2`
    }
    "#;
    check_errors!(src);
}

#[test]
fn impl_stricter_than_trait_different_object_generics() {
    let src = r#"
    trait MyTrait { }

    trait OtherTrait {}

    struct Option2<T> {
        inner: T
    }

    struct OtherOption<T> {
        inner: Option2<T>,
    }

    trait Bar<T> {
        fn bar_good<U>() where Option2<T>: MyTrait, OtherOption<Option2<T>>: OtherTrait;

        fn bar_bad<U>() where Option2<T>: MyTrait, OtherOption<Option2<T>>: OtherTrait;
           ~~~~~~~ definition of `bar_bad` from trait

        fn array_good<U>() where [T; 8]: MyTrait;

        fn array_bad<U>() where [T; 8]: MyTrait;
           ~~~~~~~~~ definition of `array_bad` from trait

        fn tuple_good<U>() where (Option2<T>, Option2<U>): MyTrait;

        fn tuple_bad<U>() where (Option2<T>, Option2<U>): MyTrait;
           ~~~~~~~~~ definition of `tuple_bad` from trait
    }

    impl<A> Bar<A> for () {
        fn bar_good<B>()
        where
            OtherOption<Option2<A>>: OtherTrait,
            Option2<A>: MyTrait { }

        fn bar_bad<B>()
        where
            OtherOption<Option2<A>>: OtherTrait,
            Option2<B>: MyTrait { }
                        ^^^^^^^ impl has stricter requirements than trait
                        ~~~~~~~ impl has extra requirement `Option2<B>: MyTrait`

        fn array_good<B>() where [A; 8]: MyTrait { }

        fn array_bad<B>() where [B; 8]: MyTrait { }
                                        ^^^^^^^ impl has stricter requirements than trait
                                        ~~~~~~~ impl has extra requirement `[B; 8]: MyTrait`

        fn tuple_good<B>() where (Option2<A>, Option2<B>): MyTrait { }

        fn tuple_bad<B>() where (Option2<B>, Option2<A>): MyTrait { }
                                                          ^^^^^^^ impl has stricter requirements than trait
                                                          ~~~~~~~ impl has extra requirement `(Option2<B>, Option2<A>): MyTrait`
    }

    fn main() {
        let _ = OtherOption { inner: Option2 { inner: 1 } }; // silence unused warnings
    }
    "#;
    check_errors!(src);
}

#[test]
fn impl_stricter_than_trait_different_trait() {
    let src = r#"
    trait Default2 { }

    trait OtherDefault { }

    struct Option2<T> {
        inner: T
    }

    trait Bar<T> {
        fn bar<U>() where Option2<T>: Default2;
           ~~~ definition of `bar` from trait
    }

    impl<A> Bar<A> for () {
        // Trait constraint differs due to the trait even though the constraint
        // types are the same.
        fn bar<B>() where Option2<A>: OtherDefault {}
                                      ^^^^^^^^^^^^ impl has stricter requirements than trait
                                      ~~~~~~~~~~~~ impl has extra requirement `Option2<A>: OtherDefault`
    }

    fn main() {
        let _ = Option2 { inner: 1 }; // silence Option2 never constructed warning
    }
    "#;
    check_errors!(src);
}

#[test]
fn trait_impl_where_clause_stricter_pass() {
    let src = r#"
    trait MyTrait {
        fn good_foo<T, H>() where H: OtherTrait;

        fn bad_foo<T, H>() where H: OtherTrait;
           ~~~~~~~ definition of `bad_foo` from trait
    }

    trait OtherTrait {}

    struct Option2<T> {
        inner: T
    }

    impl<T> MyTrait for [T] where Option2<T>: MyTrait {
        fn good_foo<A, B>() where B: OtherTrait { }

        fn bad_foo<A, B>() where A: OtherTrait { }
                                    ^^^^^^^^^^ impl has stricter requirements than trait
                                    ~~~~~~~~~~ impl has extra requirement `A: OtherTrait`
    }

    fn main() {
        let _ = Option2 { inner: 1 }; // silence Option2 never constructed warning
    }
    "#;
    check_errors!(src);
}

#[test]
fn impl_stricter_than_trait_different_trait_generics() {
    let src = r#"
    trait Foo<T> {
        fn foo<U>() where T: T2<T>;
           ~~~ definition of `foo` from trait
    }

    impl<A> Foo<A> for () {
        // Should be A: T2<A>
        fn foo<B>() where A: T2<B> {}
                             ^^ impl has stricter requirements than trait
                             ~~ impl has extra requirement `A: T2<B>`
    }

    trait T2<C> {}
    "#;
    check_errors!(src);
}

#[test]
fn cannot_call_unconstrained_function_outside_of_unsafe() {
    let src = r#"
    fn main() {
        foo();
        ^^^^^ Call to unconstrained function is unsafe and must be in an unconstrained function or unsafe block
    }

    unconstrained fn foo() {}
    "#;
    check_errors!(src);
}

#[test]
fn cannot_call_unconstrained_first_class_function_outside_of_unsafe() {
    let src = r#"
    fn main() {
        let func = foo;
        func();
        ^^^^^^ Call to unconstrained function is unsafe and must be in an unconstrained function or unsafe block
        inner(func);
    }

    fn inner(x: unconstrained fn() -> ()) {
        x();
        ^^^ Call to unconstrained function is unsafe and must be in an unconstrained function or unsafe block
    }

    unconstrained fn foo() {}
    "#;
    check_errors!(src);
}

#[test]
fn missing_unsafe_block_when_needing_type_annotations() {
    // This test is a regression check that even when an unsafe block is missing
    // that we still appropriately continue type checking and infer type annotations.
    let src = r#"
    fn main() {
        let z = BigNum { limbs: [2, 0, 0] };
        assert(z.__is_zero() == false);
    }

    struct BigNum<let N: u32> {
        limbs: [u64; N],
    }

    impl<let N: u32> BigNum<N> {
        unconstrained fn __is_zero_impl(self) -> bool {
            let mut result: bool = true;
            for i in 0..N {
                result = result & (self.limbs[i] == 0);
            }
            result
        }
    }

    trait BigNumTrait {
        fn __is_zero(self) -> bool;
    }

    impl<let N: u32> BigNumTrait for BigNum<N> {
        fn __is_zero(self) -> bool {
            self.__is_zero_impl()
            ^^^^^^^^^^^^^^^^^^^ Call to unconstrained function is unsafe and must be in an unconstrained function or unsafe block
        }
    }
    "#;
    check_errors!(src);
}

#[test]
fn cannot_pass_unconstrained_function_to_regular_function() {
    let src = r#"
    fn main() {
        let func = foo;
        expect_regular(func);
                       ^^^^ Converting an unconstrained fn to a non-unconstrained fn is unsafe
    }

    unconstrained fn foo() {}

    fn expect_regular(_func: fn() -> ()) {
    }
    "#;
    check_errors!(src);
}

#[test]
fn cannot_assign_unconstrained_and_regular_fn_to_variable() {
    let src = r#"
    fn main() {
        let _func = if true { foo } else { bar };
                                           ^^^ Expected type fn() -> (), found type unconstrained fn() -> ()
    }

    fn foo() {}
    unconstrained fn bar() {}
    "#;
    check_errors!(src);
}

#[test]
fn can_pass_regular_function_to_unconstrained_function() {
    let src = r#"
    fn main() {
        let func = foo;
        expect_unconstrained(func);
    }

    fn foo() {}

    fn expect_unconstrained(_func: unconstrained fn() -> ()) {}
    "#;
    assert_no_errors!(src);
}

#[test]
fn cannot_pass_unconstrained_function_to_constrained_function() {
    let src = r#"
    fn main() {
        let func = foo;
        expect_regular(func);
                       ^^^^ Converting an unconstrained fn to a non-unconstrained fn is unsafe
    }

    unconstrained fn foo() {}

    fn expect_regular(_func: fn() -> ()) {}
    "#;
    check_errors!(src);
}

#[test]
fn can_assign_regular_function_to_unconstrained_function_in_explicitly_typed_var() {
    let src = r#"
    fn main() {
        let _func: unconstrained fn() -> () = foo;
    }

    fn foo() {}
    "#;
    assert_no_errors!(src);
}

#[test]
fn can_assign_regular_function_to_unconstrained_function_in_struct_member() {
    let src = r#"
    fn main() {
        let _ = Foo { func: foo };
    }

    fn foo() {}

    struct Foo {
        func: unconstrained fn() -> (),
    }
    "#;
    assert_no_errors!(src);
}

#[test]
fn trait_impl_generics_count_mismatch() {
    let src = r#"
    trait Foo {}

    impl Foo<()> for Field {}
         ^^^ Foo expects 0 generics but 1 was given

    fn main() {}
    "#;
    check_errors!(src);
}

#[test]
fn bit_not_on_untyped_integer() {
    let src = r#"
    fn main() {
        let _: u32 = 3 & !1;
    }
    "#;
    assert_no_errors!(src);
}

#[test]
fn duplicate_struct_field() {
    let src = r#"
    pub struct Foo {
        x: i32,
        ~ First struct field found here
        x: i32,
        ^ Duplicate definitions of struct field with name x found
        ~ Second struct field found here
    }

    fn main() {}
    "#;
    check_errors!(src);
}

#[test]
fn trait_constraint_on_tuple_type() {
    let src = r#"
        trait Foo<A> {
            fn foo(self, x: A) -> bool;
        }

        pub fn bar<T, U, V>(x: (T, U), y: V) -> bool where (T, U): Foo<V> {
            x.foo(y)
        }

        fn main() {}"#;
    assert_no_errors!(src);
}

#[test]
fn trait_constraint_on_tuple_type_pub_crate() {
    let src = r#"
        pub(crate) trait Foo<A> {
            fn foo(self, x: A) -> bool;
        }

        pub fn bar<T, U, V>(x: (T, U), y: V) -> bool where (T, U): Foo<V> {
            x.foo(y)
        }

        fn main() {}"#;
    assert_no_errors!(src);
}

#[test]
fn incorrect_generic_count_on_struct_impl() {
    let src = r#"
    struct Foo {}
    impl <T> Foo<T> {}
             ^^^ Foo expects 0 generics but 1 was given
    fn main() {
        let _ = Foo {}; // silence Foo never constructed warning
    }
    "#;
    check_errors!(src);
}

#[test]
fn incorrect_generic_count_on_type_alias() {
    let src = r#"
    pub struct Foo {}
    pub type Bar = Foo<i32>;
                   ^^^ Foo expects 0 generics but 1 was given
    fn main() {
        let _ = Foo {}; // silence Foo never constructed warning
    }
    "#;
    check_errors!(src);
}

#[test]
fn uses_self_type_for_struct_function_call() {
    let src = r#"
    struct S { }

    impl S {
        fn one() -> Field {
            1
        }

        fn two() -> Field {
            Self::one() + Self::one()
        }
    }

    fn main() {
        let _ = S {}; // silence S never constructed warning
    }
    "#;
    assert_no_errors!(src);
}

#[test]
fn uses_self_type_inside_trait() {
    let src = r#"
    trait Foo {
        fn foo() -> Self {
            Self::bar()
        }

        fn bar() -> Self;
    }

    impl Foo for Field {
        fn bar() -> Self {
            1
        }
    }

    fn main() {
        let _: Field = Foo::foo();
    }
    "#;
    assert_no_errors!(src);
}

#[test]
fn uses_self_type_in_trait_where_clause() {
    let src = r#"
    pub trait Trait {
        fn trait_func(self) -> bool;
    }

    pub trait Foo where Self: Trait {
                              ~~~~~ required by this bound in `Foo`
        fn foo(self) -> bool {
            self.trait_func()
            ^^^^^^^^^^^^^^^^^ No method named 'trait_func' found for type 'Bar'
        }
    }

    struct Bar {}

    impl Foo for Bar {
                 ^^^ The trait bound `_: Trait` is not satisfied
                 ~~~ The trait `Trait` is not implemented for `_`

    }

    fn main() {
        let _ = Bar {}; // silence Bar never constructed warning
    }
    "#;
    check_errors!(src);
}

#[test]
fn do_not_eagerly_error_on_cast_on_type_variable() {
    let src = r#"
    pub fn foo<T, U>(x: T, f: fn(T) -> U) -> U {
        f(x)
    }

    fn main() {
        let x: u8 = 1;
        let _: Field = foo(x, |x| x as Field);
    }
    "#;
    assert_no_errors!(src);
}

#[test]
fn error_on_cast_over_type_variable() {
    let src = r#"
    pub fn foo<T, U>(f: fn(T) -> U, x: T, ) -> U {
        f(x)
    }

    fn main() {
        let x = "a";
        let _: Field = foo(|x| x as Field, x);
                                           ^ Expected type Field, found type str<1>
    }
    "#;
    check_errors!(src);
}

#[test]
fn trait_impl_for_a_type_that_implements_another_trait() {
    let src = r#"
    trait One {
        fn one(self) -> i32;
    }

    impl One for i32 {
        fn one(self) -> i32 {
            self
        }
    }

    trait Two {
        fn two(self) -> i32;
    }

    impl<T> Two for T where T: One {
        fn two(self) -> i32 {
            self.one() + 1
        }
    }

    pub fn use_it<T>(t: T) -> i32 where T: Two {
        Two::two(t)
    }

    fn main() {}
    "#;
    assert_no_errors!(src);
}

#[test]
fn trait_impl_for_a_type_that_implements_another_trait_with_another_impl_used() {
    let src = r#"
    trait One {
        fn one(self) -> i32;
    }

    impl One for i32 {
        fn one(self) -> i32 {
            let _ = self;
            1
        }
    }

    trait Two {
        fn two(self) -> i32;
    }

    impl<T> Two for T where T: One {
        fn two(self) -> i32 {
            self.one() + 1
        }
    }

    impl Two for u32 {
        fn two(self) -> i32 {
            let _ = self;
            0
        }
    }

    pub fn use_it(t: u32) -> i32 {
        Two::two(t)
    }

    fn main() {}
    "#;
    assert_no_errors!(src);
}

#[test]
fn impl_missing_associated_type() {
    let src = r#"
    trait Foo {
        type Assoc;
    }

    impl Foo for () {}
         ^^^ `Foo` is missing the associated type `Assoc`
    "#;
    check_errors!(src);
}

#[test]
fn as_trait_path_syntax_resolves_outside_impl() {
    let src = r#"
    trait Foo {
        type Assoc;
    }

    struct Bar {}

    impl Foo for Bar {
        type Assoc = i32;
    }

    fn main() {
        // AsTraitPath syntax is a bit silly when associated types
        // are explicitly specified
        let _: i64 = 1 as <Bar as Foo<Assoc = i32>>::Assoc;
                     ^^^^^^^^^^^^^^^^^^^^^^^^^^^^^^^^^^^^^ Expected type i64, found type i32

        let _ = Bar {}; // silence Bar never constructed warning
    }
    "#;
    check_errors!(src);
}

#[test]
fn as_trait_path_syntax_no_impl() {
    let src = r#"
    trait Foo {
        type Assoc;
    }

    struct Bar {}

    impl Foo for Bar {
        type Assoc = i32;
    }

    fn main() {
        let _: i64 = 1 as <Bar as Foo<Assoc = i8>>::Assoc;
                                  ^^^ No matching impl found for `Bar: Foo<Assoc = i8>`
                                  ~~~ No impl for `Bar: Foo<Assoc = i8>`

        let _ = Bar {}; // silence Bar never constructed warning
    }
    "#;
    check_errors!(src);
}

#[test]
fn do_not_infer_globals_to_u32_from_type_use() {
    let src = r#"
        global ARRAY_LEN = 3;
               ^^^^^^^^^ Globals must have a specified type
                           ~ Inferred type is `Field`
        global STR_LEN: _ = 2;
               ^^^^^^^ Globals must have a specified type
                            ~ Inferred type is `Field`
        global FMT_STR_LEN = 2;
               ^^^^^^^^^^^ Globals must have a specified type
                             ~ Inferred type is `Field`

        fn main() {
            let _a: [u32; ARRAY_LEN] = [1, 2, 3];
                    ^^^^^^^^^^^^^^^^ The numeric generic is not of type `u32`
                    ~~~~~~~~~~~~~~~~ expected `u32`, found `Field`
            let _b: str<STR_LEN> = "hi";
                        ^^^^^^^ The numeric generic is not of type `u32`
                        ~~~~~~~ expected `u32`, found `Field`
            let _c: fmtstr<FMT_STR_LEN, _> = f"hi";
                           ^^^^^^^^^^^ The numeric generic is not of type `u32`
                           ~~~~~~~~~~~ expected `u32`, found `Field`
        }
    "#;
    check_errors!(src);
}

#[test]
fn do_not_infer_partial_global_types() {
    let src = r#"
        pub global ARRAY: [Field; _] = [0; 3];
                   ^^^^^ Globals must have a specified type
                                       ~~~~~~ Inferred type is `[Field; 3]`
        pub global NESTED_ARRAY: [[Field; _]; 3] = [[]; 3];
                   ^^^^^^^^^^^^ Globals must have a specified type
                                                   ~~~~~~~ Inferred type is `[[Field; 0]; 3]`
        pub global STR: str<_> = "hi";
                   ^^^ Globals must have a specified type
                                 ~~~~ Inferred type is `str<2>`
                 
        pub global NESTED_STR: [str<_>] = &["hi"];
                   ^^^^^^^^^^ Globals must have a specified type
                                          ~~~~~~~ Inferred type is `[str<2>]`
        pub global FORMATTED_VALUE: str<5> = "there";
        pub global FMT_STR: fmtstr<_, _> = f"hi {FORMATTED_VALUE}";
                   ^^^^^^^ Globals must have a specified type
                                           ~~~~~~~~~~~~~~~~~~~~~~~ Inferred type is `fmtstr<20, (str<5>,)>`
        pub global TUPLE_WITH_MULTIPLE: ([str<_>], [[Field; _]; 3]) = 
                   ^^^^^^^^^^^^^^^^^^^ Globals must have a specified type
            (&["hi"], [[]; 3]);
            ~~~~~~~~~~~~~~~~~~ Inferred type is `([str<2>], [[Field; 0]; 3])`

        fn main() { }
    "#;
    check_errors!(src);
}

#[test]
fn u32_globals_as_sizes_in_types() {
    let src = r#"
        global ARRAY_LEN: u32 = 3;
        global STR_LEN: u32 = 2;
        global FMT_STR_LEN: u32 = 2;

        fn main() {
            let _a: [u32; ARRAY_LEN] = [1, 2, 3];
            let _b: str<STR_LEN> = "hi";
            let _c: fmtstr<FMT_STR_LEN, _> = f"hi";
        }
    "#;
    assert_no_errors!(src);
}

#[test]
fn struct_array_len() {
    let src = r#"
        struct Array<T, let N: u32> {
            inner: [T; N],
        }

        impl<T, let N: u32> Array<T, N> {
            pub fn len(self) -> u32 {
                       ^^^^ unused variable self
                       ~~~~ unused variable
                N as u32
            }
        }

        fn main(xs: [Field; 2]) {
            let ys = Array {
                inner: xs,
            };
            assert(ys.len() == 2);
        }
    "#;
    check_errors!(src);
}

// TODO(https://github.com/noir-lang/noir/issues/6245):
// support u8 as an array size
#[test]
fn non_u32_as_array_length() {
    let src = r#"
        global ARRAY_LEN: u8 = 3;

        fn main() {
            let _a: [u32; ARRAY_LEN] = [1, 2, 3];
                    ^^^^^^^^^^^^^^^^ The numeric generic is not of type `u32`
                    ~~~~~~~~~~~~~~~~ expected `u32`, found `u8`
        }
    "#;
    check_errors!(src);
}

#[test]
fn use_non_u32_generic_in_struct() {
    let src = r#"
        struct S<let N: u8> {}

        fn main() {
            let _: S<3> = S {};
        }
    "#;
    assert_no_errors!(src);
}

#[test]
fn use_numeric_generic_in_trait_method() {
    let src = r#"
        trait Foo  {
            fn foo<let N: u32>(self, x: [u8; N]) -> Self;
        }

        struct Bar;

        impl Foo for Bar {
            fn foo<let N: u32>(self, _x: [u8; N]) -> Self {
                self
            }
        }

        fn main() {
            let bytes: [u8; 3] = [1,2,3];
            let _ = Bar{}.foo(bytes);
        }
    "#;
    assert_no_errors!(src);
}

#[test]
fn trait_unconstrained_methods_typechecked_correctly() {
    // This test checks that we properly track whether a method has been declared as unconstrained on the trait definition
    // and preserves that through typechecking.
    let src = r#"
        trait Foo {
            unconstrained fn identity(self) -> Self {
                self
            }

            unconstrained fn foo(self) -> Field;
        }

        impl Foo for u64 {
            unconstrained fn foo(self) -> Field {
                self as Field
            }
        }

        unconstrained fn main() {
            assert_eq(2.foo(), 2.identity() as Field);
        }
    "#;
    assert_no_errors!(src);
}

#[test]
fn error_if_attribute_not_in_scope() {
    let src = r#"
        #[not_in_scope]
        ^^^^^^^^^^^^^^^ Attribute function `not_in_scope` is not in scope
        fn main() {}
    "#;
    check_errors!(src);
}

#[test]
fn arithmetic_generics_rounding_pass() {
    let src = r#"
        fn main() {
            // 3/2*2 = 2
            round::<3, 2>([1, 2]);
        }

        fn round<let N: u32, let M: u32>(_x: [Field; N / M * M]) {}
    "#;
    assert_no_errors!(src);
}

#[test]
fn arithmetic_generics_rounding_fail() {
    let src = r#"
        fn main() {
            // Do not simplify N/M*M to just N
            // This should be 3/2*2 = 2, not 3
            round::<3, 2>([1, 2, 3]);
                          ^^^^^^^^^ Expected type [Field; 2], found type [Field; 3]
        }

        fn round<let N: u32, let M: u32>(_x: [Field; N / M * M]) {}
    "#;
    check_errors!(src);
}

#[test]
fn arithmetic_generics_rounding_fail_on_struct() {
    let src = r#"
        struct W<let N: u32> {}

        fn foo<let N: u32, let M: u32>(_x: W<N>, _y: W<M>) -> W<N / M * M> {
            W {}
        }

        fn main() {
            let w_2: W<2> = W {};
            let w_3: W<3> = W {};
            // Do not simplify N/M*M to just N
            // This should be 3/2*2 = 2, not 3
            let _: W<3> = foo(w_3, w_2);
                          ^^^^^^^^^^^^^ Expected type W<3>, found type W<2>
        }
    "#;
    check_errors!(src);
}

#[test]
fn unconditional_recursion_fail() {
    // These examples are self recursive top level functions, which would actually
    // not be inlined in the SSA (there is nothing to inline into but self), so it
    // wouldn't panic due to infinite recursion, but the errors asserted here
    // come from the compilation checks, which does static analysis to catch the
    // problem before it even has a chance to cause a panic.
    let sources = vec![
        r#"
        fn main() {
           ^^^^ function `main` cannot return without recursing
           ~~~~ function cannot return without recursing
            main()
        }
        "#,
        r#"
        fn main() -> pub bool {
           ^^^^ function `main` cannot return without recursing
           ~~~~ function cannot return without recursing
            if main() { true } else { false }
        }
        "#,
        r#"
        fn main() -> pub bool {
           ^^^^ function `main` cannot return without recursing
           ~~~~ function cannot return without recursing
            if true { main() } else { main() }
        }
        "#,
        r#"
        fn main() -> pub u64 {
           ^^^^ function `main` cannot return without recursing
           ~~~~ function cannot return without recursing
            main() + main()
        }
        "#,
        r#"
        fn main() -> pub u64 {
           ^^^^ function `main` cannot return without recursing
           ~~~~ function cannot return without recursing
            1 + main()
        }
        "#,
        r#"
        fn main() -> pub bool {
           ^^^^ function `main` cannot return without recursing
           ~~~~ function cannot return without recursing
            let _ = main();
            true
        }
        "#,
        r#"
        fn main(a: u64, b: u64) -> pub u64 {
           ^^^^ function `main` cannot return without recursing
           ~~~~ function cannot return without recursing
            main(a + b, main(a, b))
        }
        "#,
        r#"
        fn main() -> pub u64 {
           ^^^^ function `main` cannot return without recursing
           ~~~~ function cannot return without recursing
            foo(1, main())
        }
        fn foo(a: u64, b: u64) -> u64 {
            a + b
        }
        "#,
        r#"
        fn main() -> pub u64 {
           ^^^^ function `main` cannot return without recursing
           ~~~~ function cannot return without recursing
            let (a, b) = (main(), main());
            a + b
        }
        "#,
        r#"
        fn main() -> pub u64 {
           ^^^^ function `main` cannot return without recursing
           ~~~~ function cannot return without recursing
            let mut sum = 0;
            for i in 0 .. main() {
                sum += i;
            }
            sum
        }
        "#,
    ];

    for src in sources {
        check_errors(src);
    }
}

#[test]
fn unconditional_recursion_pass() {
    let sources = vec![
        r#"
        fn main() {
            if false { main(); }
        }
        "#,
        r#"
        fn main(i: u64) -> pub u64 {
            if i == 0 { 0 } else { i + main(i-1) }
        }
        "#,
        // Only immediate self-recursion is detected.
        r#"
        fn main() {
            foo();
        }
        fn foo() {
            bar();
        }
        fn bar() {
            foo();
        }
        "#,
        // For loop bodies are not checked.
        r#"
        fn main() -> pub u64 {
            let mut sum = 0;
            for _ in 0 .. 10 {
                sum += main();
            }
            sum
        }
        "#,
        // Lambda bodies are not checked.
        r#"
        fn main() {
            let foo = || main();
            foo();
        }
        "#,
    ];

    for src in sources {
        assert_no_errors(src);
    }
}

#[test]
fn uses_self_in_import() {
    let src = r#"
    mod moo {
        pub mod bar {
            pub fn foo() -> i32 {
                1
            }
        }
    }

    use moo::bar::{self};

    pub fn baz() -> i32 {
        bar::foo()
    }

    fn main() {}
    "#;
    assert_no_errors!(src);
}

#[test]
fn does_not_error_on_return_values_after_block_expression() {
    // Regression test for https://github.com/noir-lang/noir/issues/4372
    let src = r#"
    fn case1() -> [Field] {
        if true {
        }
        &[1]
    }

    fn case2() -> [u8] {
        let mut var: u8 = 1;
        {
            var += 1;
        }
        &[var]
    }

    fn main() {
        let _ = case1();
        let _ = case2();
    }
    "#;
    assert_no_errors!(src);
}

#[test]
fn use_type_alias_in_method_call() {
    let src = r#"
        pub struct Foo {
        }

        impl Foo {
            fn new() -> Self {
                Foo {}
            }
        }

        type Bar = Foo;

        fn foo() -> Foo {
            Bar::new()
        }

        fn main() {
            let _ = foo();
        }
    "#;
    assert_no_errors!(src);
}

#[test]
fn use_type_alias_to_generic_concrete_type_in_method_call() {
    let src = r#"
        pub struct Foo<T> {
            x: T,
        }

        impl<T> Foo<T> {
            fn new(x: T) -> Self {
                Foo { x }
            }
        }

        type Bar = Foo<i32>;

        fn foo() -> Bar {
            Bar::new(1)
        }

        fn main() {
            let _ = foo();
        }
    "#;
    assert_no_errors!(src);
}

#[test]
fn allows_struct_with_generic_infix_type_as_main_input_1() {
    let src = r#"
        struct Foo<let N: u32> {
            x: [u64; N * 2],
        }

        fn main(_x: Foo<18>) {}
    "#;
    assert_no_errors!(src);
}

#[test]
fn allows_struct_with_generic_infix_type_as_main_input_2() {
    let src = r#"
        struct Foo<let N: u32> {
            x: [u64; N * 2],
        }

        fn main(_x: Foo<2 * 9>) {}
    "#;
    assert_no_errors!(src);
}

#[test]
fn allows_struct_with_generic_infix_type_as_main_input_3() {
    let src = r#"
        struct Foo<let N: u32> {
            x: [u64; N * 2],
        }

        global N: u32 = 9;

        fn main(_x: Foo<N * 2>) {}
    "#;
    assert_no_errors!(src);
}

#[test]
fn errors_with_better_message_when_trying_to_invoke_struct_field_that_is_a_function() {
    let src = r#"
        pub struct Foo {
            wrapped: fn(Field) -> bool,
        }

        impl Foo {
            fn call(self) -> bool {
                self.wrapped(1)
                ^^^^^^^^^^^^^^^ Cannot invoke function field 'wrapped' on type 'Foo' as a method
                ~~~~~~~~~~~~~~~ to call the function stored in 'wrapped', surround the field access with parentheses: '(', ')'
            }
        }

        fn main() {}
    "#;
    check_errors!(src);
}

#[test]
fn disallows_test_attribute_on_impl_method() {
    // TODO: improve the error location
    let src = "
        pub struct Foo { }

        impl Foo {
        
#[test]
            fn foo() { }
               ^^^ The `#[test]` attribute is disallowed on `impl` methods
        }

        fn main() { }
    ";
    check_errors!(src);
}

#[test]
fn disallows_test_attribute_on_trait_impl_method() {
    let src = "
        pub trait Trait {
            fn foo() { }
        }

        pub struct Foo { }

        impl Trait for Foo {
            #[test]
            fn foo() { }
               ^^^ The `#[test]` attribute is disallowed on `impl` methods
        }

        fn main() { }
    ";
    check_errors!(src);
}

#[test]
fn disallows_export_attribute_on_impl_method() {
    // TODO: improve the error location
    let src = "
        pub struct Foo { }

        impl Foo {
            #[export]
            fn foo() { }
               ^^^ The `#[export]` attribute is disallowed on `impl` methods
        }

        fn main() { }
    ";
    check_errors!(src);
}

#[test]
fn disallows_export_attribute_on_trait_impl_method() {
    // TODO: improve the error location
    let src = "
        pub trait Trait {
            fn foo() { }
        }

        pub struct Foo { }

        impl Trait for Foo {
            #[export]
            fn foo() { }
               ^^^ The `#[export]` attribute is disallowed on `impl` methods
        }

        fn main() { }
    ";
    check_errors!(src);
}

#[test]
fn allows_multiple_underscore_parameters() {
    let src = r#"
        pub fn foo(_: i32, _: i64) {}

        fn main() {}
    "#;
    assert_no_errors!(src);
}

#[test]
fn disallows_underscore_on_right_hand_side() {
    let src = r#"
        fn main() {
            let _ = 1;
            let _x = _;
                     ^ in expressions, `_` can only be used on the left-hand side of an assignment
                     ~ `_` not allowed here
        }
    "#;
    check_errors!(src);
}

#[test]
fn errors_on_cyclic_globals() {
    let src = r#"
    pub comptime global A: u32 = B;
                                 ^ This global recursively depends on itself
                        ^ Dependency cycle found
                        ~ 'A' recursively depends on itself: A -> B -> A
    pub comptime global B: u32 = A;
                                 ^ Variable not in scope
                                 ~ Could not find variable

    fn main() { }
    "#;
    check_errors!(src);
}

#[test]
fn warns_on_unneeded_unsafe() {
    let src = r#"
    fn main() {
        // Safety: test
        unsafe {
        ^^^^^^ Unnecessary `unsafe` block
            foo()
        }
    }

    fn foo() {}
    "#;
    check_errors!(src);
}

#[test]
fn warns_on_nested_unsafe() {
    let src = r#"
    fn main() {
        // Safety: test
        unsafe {
            // Safety: test
            unsafe {
            ^^^^^^ Unnecessary `unsafe` block
            ~~~~~~ Because it's nested inside another `unsafe` block
                foo()
            }
        }
    }

    unconstrained fn foo() {}
    "#;
    check_errors!(src);
}

#[test]
fn mutable_self_call() {
    let src = r#"
    fn main() {
        let mut bar = Bar {};
        let _ = bar.bar();
    }

    struct Bar {}

    impl Bar {
        fn bar(&mut self) {
            let _ = self;
        }
    }
    "#;
    assert_no_errors!(src);
}

#[test]
fn checks_visibility_of_trait_related_to_trait_impl_on_method_call() {
    let src = r#"
    mod moo {
        pub struct Bar {}
    }

    trait Foo {
        fn foo(self);
    }

    impl Foo for moo::Bar {
        fn foo(self) {}
    }

    fn main() {
        let bar = moo::Bar {};
        bar.foo();
    }
    "#;
    assert_no_errors!(src);
}

#[test]
fn infers_lambda_argument_from_method_call_function_type() {
    let src = r#"
    struct Foo {
        value: Field,
    }

    impl Foo {
        fn foo(self) -> Field {
            self.value
        }
    }

    struct Box<T> {
        value: T,
    }

    impl<T> Box<T> {
        fn map<U>(self, f: fn(T) -> U) -> Box<U> {
            Box { value: f(self.value) }
        }
    }

    fn main() {
        let box = Box { value: Foo { value: 1 } };
        let _ = box.map(|foo| foo.foo());
    }
    "#;
    assert_no_errors!(src);
}

#[test]
fn infers_lambda_argument_from_call_function_type() {
    let src = r#"
    struct Foo {
        value: Field,
    }

    fn call(f: fn(Foo) -> Field) -> Field {
        f(Foo { value: 1 })
    }

    fn main() {
        let _ = call(|foo| foo.value);
    }
    "#;
    assert_no_errors!(src);
}

#[test]
fn infers_lambda_argument_from_call_function_type_in_generic_call() {
    let src = r#"
    struct Foo {
        value: Field,
    }

    fn call<T>(t: T, f: fn(T) -> Field) -> Field {
        f(t)
    }

    fn main() {
        let _ = call(Foo { value: 1 }, |foo| foo.value);
    }
    "#;
    assert_no_errors!(src);
}

#[test]
fn infers_lambda_argument_from_call_function_type_as_alias() {
    let src = r#"
    struct Foo {
        value: Field,
    }

    type MyFn = fn(Foo) -> Field;

    fn call(f: MyFn) -> Field {
        f(Foo { value: 1 })
    }

    fn main() {
        let _ = call(|foo| foo.value);
    }
    "#;
    assert_no_errors!(src);
}

#[test]
fn infers_lambda_argument_from_function_return_type() {
    let src = r#"
    pub struct Foo {
        value: Field,
    }

    pub fn func() -> fn(Foo) -> Field {
        |foo| foo.value
    }

    fn main() {
    }
    "#;
    assert_no_errors!(src);
}

#[test]
fn infers_lambda_argument_from_function_return_type_multiple_statements() {
    let src = r#"
    pub struct Foo {
        value: Field,
    }

    pub fn func() -> fn(Foo) -> Field {
        let _ = 1;
        |foo| foo.value
    }

    fn main() {
    }
    "#;
    assert_no_errors!(src);
}

#[test]
fn infers_lambda_argument_from_function_return_type_when_inside_if() {
    let src = r#"
    pub struct Foo {
        value: Field,
    }

    pub fn func() -> fn(Foo) -> Field {
        if true {
            |foo| foo.value
        } else {
            |foo| foo.value
        }
    }

    fn main() {
    }
    "#;
    assert_no_errors!(src);
}

#[test]
fn infers_lambda_argument_from_variable_type() {
    let src = r#"
    pub struct Foo {
        value: Field,
    }

    fn main() {
      let _: fn(Foo) -> Field = |foo| foo.value;
    }
    "#;
    assert_no_errors!(src);
}

#[test]
fn infers_lambda_argument_from_variable_alias_type() {
    let src = r#"
    pub struct Foo {
        value: Field,
    }

    type FooFn = fn(Foo) -> Field;

    fn main() {
      let _: FooFn = |foo| foo.value;
    }
    "#;
    assert_no_errors!(src);
}

#[test]
fn infers_lambda_argument_from_variable_double_alias_type() {
    let src = r#"
    pub struct Foo {
        value: Field,
    }

    type FooFn = fn(Foo) -> Field;
    type FooFn2 = FooFn;

    fn main() {
      let _: FooFn2 = |foo| foo.value;
    }
    "#;
    assert_no_errors!(src);
}

#[test]
fn infers_lambda_argument_from_variable_tuple_type() {
    let src = r#"
    pub struct Foo {
        value: Field,
    }

    fn main() {
      let _: (fn(Foo) -> Field, _) = (|foo| foo.value, 1);
    }
    "#;
    assert_no_errors!(src);
}

#[test]
fn infers_lambda_argument_from_variable_tuple_type_aliased() {
    let src = r#"
    pub struct Foo {
        value: Field,
    }

    type Alias = (fn(Foo) -> Field, Field);

    fn main() {
      let _: Alias = (|foo| foo.value, 1);
    }
    "#;
    assert_no_errors!(src);
}

#[test]
fn regression_7088() {
    // A test for code that initially broke when implementing inferring
    // lambda parameter types from the function type related to the call
    // the lambda is in (PR #7088).
    let src = r#"
    struct U60Repr<let N: u32, let NumSegments: u32> {}

    impl<let N: u32, let NumSegments: u32> U60Repr<N, NumSegments> {
        fn new<let NumFieldSegments: u32>(_: [Field; N * NumFieldSegments]) -> Self {
            U60Repr {}
        }
    }

    fn main() {
        let input: [Field; 6] = [0; 6];
        let _: U60Repr<3, 6> = U60Repr::new(input);
    }
    "#;
    assert_no_errors!(src);
}

#[test]
fn errors_on_empty_loop_no_break() {
    let src = r#"
    fn main() {
        // Safety: test
        unsafe {
            foo()
        }
    }

    unconstrained fn foo() {
        loop {}
        ^^^^ `loop` must have at least one `break` in it
        ~~~~ Infinite loops are disallowed
    }
    "#;
    check_errors!(src);
}

#[test]
fn errors_on_loop_without_break() {
    let src = r#"
    fn main() {
        // Safety: test
        unsafe {
            foo()
        }
    }

    unconstrained fn foo() {
        let mut x = 1;
        loop {
        ^^^^ `loop` must have at least one `break` in it
        ~~~~ Infinite loops are disallowed
            x += 1;
            bar(x);
        }
    }

    fn bar(_: Field) {}
    "#;
    check_errors!(src);
}

#[test]
fn errors_on_loop_without_break_with_nested_loop() {
    let src = r#"
    fn main() {
        // Safety: test
        unsafe {
            foo()
        }
    }

    unconstrained fn foo() {
        let mut x = 1;
        loop {
        ^^^^ `loop` must have at least one `break` in it
        ~~~~ Infinite loops are disallowed
            x += 1;
            bar(x);
            loop {
                x += 2;
                break;
            }
        }
    }

    fn bar(_: Field) {}
    "#;
    check_errors!(src);
}

#[test]
fn call_function_alias_type() {
    let src = r#"
    type Alias<Env> = fn[Env](Field) -> Field;

    fn main() {
        call_fn(|x| x + 1);
    }

    fn call_fn<Env>(f: Alias<Env>) {
        assert_eq(f(0), 1);
    }
    "#;
    assert_no_errors!(src);
}

#[test]
fn errors_on_if_without_else_type_mismatch() {
    let src = r#"
    fn main() {
        if true {
            1
            ^ Expected type Field, found type ()
        }
    }
    "#;
    check_errors!(src);
}

#[test]
fn does_not_stack_overflow_on_many_comments_in_a_row() {
    let mut src = "//\n".repeat(10_000);
    src.push_str("fn main() { }");
    assert_no_errors!(&src);
}

#[test]
fn errors_if_for_body_type_is_not_unit() {
    let src = r#"
    fn main() {
        for _ in 0..1 {
            1
            ^ Expected type (), found type Field
        }
    }
    "#;
    check_errors!(src);
}

#[test]
fn errors_if_loop_body_type_is_not_unit() {
    let src = r#"
    unconstrained fn main() {
        loop {
            if false { break; }

            1
            ^ Expected type (), found type Field
        }
    }
    "#;
    check_errors!(src);
}

#[test]
fn errors_if_while_body_type_is_not_unit() {
    let src = r#"
    unconstrained fn main() {
        while 1 == 1 {
            1
            ^ Expected type (), found type Field
        }
    }
    "#;
    check_errors!(src);
}

#[test]
fn check_impl_duplicate_method_without_self() {
    let src = "
    pub struct Foo {}

    impl Foo {
        fn foo() {}
           ~~~ first definition found here
        fn foo() {}
           ^^^ duplicate definitions of foo found
           ~~~ second definition found here
    }

    fn main() {}
    ";
    check_errors!(src);
}

#[test]
fn int_min_global() {
    let src = r#"
        global MIN: i8 = -128;
        fn main() {
            let _x = MIN;
        }
    "#;
    assert_no_errors!(src);
}

#[test]
fn subtract_to_int_min() {
    // This would cause an integer underflow panic before
    let src = r#"
        fn main() {
            let _x: i8 = comptime {
                let y: i8 = -127;
                let z = y - 1;
                z
            };
        }
    "#;

    assert_no_errors!(src);
}

#[test]
fn mutate_with_reference_in_lambda() {
    let src = r#"
    fn main() {
        let x = &mut 3;
        let f = || {
            *x += 2;
        };
        f();
        assert(*x == 5);
    }
    "#;

    assert_no_errors!(src);
}

#[test]
fn mutate_with_reference_marked_mutable_in_lambda() {
    let src = r#"
    fn main() {
        let mut x = &mut 3;
        let f = || {
            *x += 2;
        };
        f();
        assert(*x == 5);
    }
    "#;
    assert_no_errors!(src);
}

#[test]
fn deny_capturing_mut_variable_without_reference_in_lambda() {
    let src = r#"
    fn main() {
        let mut x = 3;
        let f = || {
            x += 2;
            ^ Mutable variable x captured in lambda must be a mutable reference
            ~ Use '&mut' instead of 'mut' to capture a mutable variable.
        };
        f();
        assert(x == 5);
    }
    "#;
    check_errors!(src);
}

#[test]
fn deny_capturing_mut_variable_without_reference_in_nested_lambda() {
    let src = r#"
    fn main() {
        let mut x = 3;
        let f = || {
            let inner = || {
                x += 2;
                ^ Mutable variable x captured in lambda must be a mutable reference
                ~ Use '&mut' instead of 'mut' to capture a mutable variable.
            };
            inner();
        };
        f();
        assert(x == 5);
    }
    "#;
    check_errors!(src);
}

#[test]
fn allow_capturing_mut_variable_only_used_immutably() {
    let src = r#"
    fn main() {
        let mut x = 3;
        let f = || x;
        let _x2 = f();
        assert(x == 3);
    }
    "#;
    assert_no_errors!(src);
}

#[test]
fn deny_capturing_mut_var_as_param_to_function() {
    let src = r#"
    fn main() {
        let mut x = 3;
        let f = || mutate(&mut x);
                               ^ Mutable variable x captured in lambda must be a mutable reference
                               ~ Use '&mut' instead of 'mut' to capture a mutable variable.
        f();
        assert(x == 3);
    }

    fn mutate(x: &mut Field) {
        *x = 5;
    }
    "#;
    check_errors!(src);
}

#[test]
fn deny_capturing_mut_var_as_param_to_function_in_nested_lambda() {
    let src = r#"
    fn main() {
        let mut x = 3;
        let f = || { 
            let inner = || mutate(&mut x); 
                                       ^ Mutable variable x captured in lambda must be a mutable reference
                                       ~ Use '&mut' instead of 'mut' to capture a mutable variable.
            inner();
        };
        f();
        assert(x == 3);
    }

    fn mutate(x: &mut Field) {
        *x = 5;
    }
    "#;
    check_errors!(src);
}

#[test]
fn deny_capturing_mut_var_as_param_to_impl_method() {
    let src = r#"
    struct Foo {
        value: Field,
    }

    impl Foo {
        fn mutate(&mut self) {
            self.value = 2;
        }
    }

    fn main() {
        let mut foo = Foo { value: 1 };
        let f = || foo.mutate();
                   ^^^ Mutable variable foo captured in lambda must be a mutable reference
                   ~~~ Use '&mut' instead of 'mut' to capture a mutable variable.
        f();
        assert(foo.value == 2);
    }
    "#;
    check_errors!(src);
}

#[test]
fn deny_attaching_mut_ref_to_immutable_object() {
    let src = r#"
    struct Foo {
        value: Field,
    }

    impl Foo {
        fn mutate(&mut self) {
            self.value = 2;
        }
    }

    fn main() {
        let foo = Foo { value: 1 };
        let f = || foo.mutate();
                   ^^^ Cannot mutate immutable variable `foo`
        f();
        assert(foo.value == 2);
    }
    "#;
    check_errors!(src);
}

#[test]
fn immutable_references_with_ownership_feature() {
    let src = r#"
        unconstrained fn main() {
            let mut array = [1, 2, 3];
            borrow(&array);
        }

        fn borrow(_array: &[Field; 3]) {}
    "#;

    let (_, _, errors) = get_program_using_features(src, &[UnstableFeature::Ownership]);
    assert_eq!(errors.len(), 0);
}

#[test]
fn immutable_references_without_ownership_feature() {
    let src = r#"
        fn main() {
            let mut array = [1, 2, 3];
            borrow(&array);
                   ^^^^^^ This requires the unstable feature 'ownership' which is not enabled
                   ~~~~~~ Pass -Zownership to nargo to enable this feature at your own risk.
        }

        fn borrow(_array: &[Field; 3]) {}
                          ^^^^^^^^^^^ This requires the unstable feature 'ownership' which is not enabled
                          ~~~~~~~~~~~ Pass -Zownership to nargo to enable this feature at your own risk.
    "#;
    check_errors!(src);
}

#[test]
fn mutable_reference_to_array_element_as_func_arg() {
    let src = r#"
    fn foo(x: &mut u32) {
        *x += 1;
    }
    fn main() {
        let mut state: [u32; 4] = [1, 2, 3, 4];
        foo(&mut state[0]);
                 ^^^^^^^^ Mutable references to array elements are currently unsupported
                 ~~~~~~~~ Try storing the element in a fresh variable first
        assert_eq(state[0], 2); // expect:2 got:1
    }
    "#;
    check_errors!(src);
}

#[test]
fn object_type_must_be_known_in_method_call() {
    let src = r#"
    pub fn foo<let N: u32>() -> [Field; N] {
        let array = [];
        let mut bar = array[0];
        let _ = bar.len();
                ^^^ Object type is unknown in method call
                ~~~ Type must be known by this point to know which method to call
        bar
    }

    fn main() {}
    "#;
    check_errors!(src);
}

#[test]
fn indexing_array_with_default_numeric_type_does_not_produce_an_error() {
    let src = r#"
    fn main() {
        let index = 0;
        let array = [1, 2, 3];
        let _ = array[index];
    }
    "#;
    assert_no_errors!(src);
}

#[test]
fn indexing_array_with_u32_does_not_produce_an_error() {
    let src = r#"
    fn main() {
        let index: u32 = 0;
        let array = [1, 2, 3];
        let _ = array[index];
    }
    "#;
    assert_no_errors!(src);
}

#[test]
fn indexing_array_with_non_u32_produces_an_error() {
    let src = r#"
    fn main() {
        let index: Field = 0;
        let array = [1, 2, 3];
        let _ = array[index];
                      ^^^^^ Indexing arrays and slices must be done with `u32`, not `Field`
    }
    "#;
    check_errors!(src);
}

#[test]
fn indexing_array_with_non_u32_on_lvalue_produces_an_error() {
    let src = r#"
    fn main() {
        let index: Field = 0;
        let mut array = [1, 2, 3];
        array[index] = 0;
              ^^^^^ Indexing arrays and slices must be done with `u32`, not `Field`
    }
    "#;
    check_errors!(src);
}

#[test]
fn cannot_determine_type_of_generic_argument_in_function_call_with_regular_generic() {
    let src = r#"
    fn foo<T>() {}

    fn main()
    {
        foo();
        ^^^ Type annotation needed
        ~~~ Could not determine the type of the generic argument `T` declared on the function `foo`
    }

    "#;
    check_errors!(src);
}

#[test]
fn cannot_determine_type_of_generic_argument_in_struct_constructor() {
    let src = r#"
    struct Foo<T> {}

    fn main()
    {
        let _ = Foo {};
                ^^^ Type annotation needed
                ~~~ Could not determine the type of the generic argument `T` declared on the struct `Foo`
    }

    "#;
    check_errors!(src);
}

#[test]
fn cannot_determine_type_of_generic_argument_in_enum_constructor() {
    let src = r#"
    enum Foo<T> {
        Bar,
    }

    fn main()
    {
        let _ = Foo::Bar;
                     ^^^ Type annotation needed
                     ~~~ Could not determine the type of the generic argument `T` declared on the enum `Foo`
    }

    "#;
    let features = vec![UnstableFeature::Enums];
    check_errors_using_features!(src, &features);
}

#[test]
fn cannot_determine_type_of_generic_argument_in_function_call_for_generic_impl() {
    let src = r#"
    pub struct Foo<T> {}

    impl<T> Foo<T> {
        fn one() {}
    }

    fn main() {
        Foo::one();
             ^^^ Type annotation needed
             ~~~ Could not determine the type of the generic argument `T` declared on the struct `Foo`
    }
    "#;
    check_errors!(src);
}

#[test]
fn unconstrained_type_parameter_in_impl() {
    let src = r#"
        pub struct Foo<T> {}

        impl<T, U> Foo<T> {}
                ^ The type parameter `U` is not constrained by the impl trait, self type, or predicates
                ~ Hint: remove the `U` type parameter

        fn main() {
            let _ = Foo::<i32> {};
        }
        "#;
    check_errors!(src);
}

#[test]
fn unconstrained_numeric_generic_in_impl() {
    let src = r#"
        pub struct Foo {}

        impl<let N: u32> Foo {}
                 ^ The type parameter `N` is not constrained by the impl trait, self type, or predicates
                 ~ Hint: remove the `N` type parameter

        fn main() {
            let _ = Foo {};
        }
        "#;
    check_errors!(src);
}

#[test]
fn resolves_generic_type_argument_via_self() {
    let src = "
    pub struct Foo<T> {}

    impl<T> Foo<T> {
        fn one() {
            Self::two();
        }

        fn two() {}
    }

    fn main() {
        Foo::<i32>::one();
    }
    ";
    check_monomorphization_error!(src);
}

#[test]
fn attempt_to_add_with_overflow_at_comptime() {
    let src = r#"
        fn main() -> pub u8 {
            comptime {
                255 as u8 + 1 as u8
                ^^^^^^^^^^^^^^^^^^^ Attempt to add with overflow
            }
        }

        "#;
    check_errors!(src);
}

#[test]
fn attempt_to_divide_by_zero_at_comptime() {
    let src = r#"
        fn main() -> pub u8 {
            comptime {
                255 as u8 / 0
                ^^^^^^^^^^^^^ Attempt to divide by zero
            }
        }

        "#;
    check_errors!(src);
}

#[test]
fn same_name_in_types_and_values_namespace_works() {
    let src = "
    struct foo {}

    fn foo(x: foo) -> foo {
        x
    }

    fn main() {
        let x: foo = foo {};
        let _ = foo(x);
    }
    ";
    assert_no_errors!(src);
}

#[test]
fn only_one_private_error_when_name_in_types_and_values_namespace_collides() {
    let src = "
    mod moo {
        struct foo {}

        fn foo() {}
    }

    fn main() {
        let _ = moo::foo {};
                     ^^^ foo is private and not visible from the current module
                     ~~~ foo is private
        x
        ^ cannot find `x` in this scope
        ~ not found in this scope
    }
    ";
    check_errors!(src);
}

#[test]
fn cannot_determine_type_of_generic_argument_in_function_call_when_it_is_a_numeric_generic() {
    let src = r#"
    struct Foo<let N: u32> {
        array: [Field; N],
    }

    impl<let N: u32> Foo<N> {
        fn new() -> Self {
            Self { array: [0; N] }
        }
    }

    fn foo<let N: u32>() -> Foo<N> {
        Foo::new()
    }

    fn main() {
        let _ = foo();
                ^^^ Type annotation needed
                ~~~ Could not determine the value of the generic argument `N` declared on the function `foo`
    }
    "#;
    let features = vec![UnstableFeature::Enums];
    check_errors_using_features!(src, &features);
}

#[test]
fn cannot_determine_array_type() {
    let src = r#"
    fn main() {
        let _ = [];
                ^^ Type annotation needed
                ~~ Could not determine the type of the array
    }
    "#;
    check_errors!(src);
}

#[test]
fn cannot_determine_slice_type() {
    let src = r#"
    fn main() {
        let _ = &[];
                ^^^ Type annotation needed
                ~~~ Could not determine the type of the slice
    }
    "#;
    check_errors!(src);
}

#[test]
fn overflowing_int_in_for_loop() {
    let src = r#"
    fn main() {
        for _ in -2..-1 {}
                 ^^ The value `-2` cannot fit into `u32` which has range `0..=4294967295`
                     ^^ The value `-1` cannot fit into `u32` which has range `0..=4294967295`
    }
    "#;
    check_errors!(src);
}

#[test]
fn cannot_use_prefix_minus_on_u32() {
    let src = r#"
    fn main() {
        let x: u32 = 1;
        let _ = -x;
                ^^ Cannot apply unary operator `-` to type `u32`
    }
    "#;
    check_errors!(src);
}

#[test]
fn static_method_with_generics_on_type_and_method() {
    let src = r#"
    struct Foo<T> {}

    impl<T> Foo<T> {
        fn static_method<U>() {}
    }

    fn main() {
        Foo::<u8>::static_method::<Field>();
    }
    "#;
    assert_no_errors!(src);
}

#[test]
fn cannot_assign_to_module() {
    let src = r#"
    mod foo {}

    fn main() {
        foo = 1;
        ^^^ expected value got module
    }
    "#;
    check_errors!(src);
}

#[test]
fn cannot_assign_to_nested_struct() {
    let src = r#"
    mod foo {
        pub struct bar {}
    }

    fn main() {
        foo::bar = 1;
        ^^^^^^^^ expected value got type
    }
    "#;
    check_errors!(src);
}

#[test]
<<<<<<< HEAD
fn cannot_return_slice_from_main() {
    let src = r#"
    fn main() -> pub [Field]{
       ^^^^ Invalid type found in the entry point to a program
       ~~~~ Slice is not a valid entry point type. Found: [Field]
        &[1,2]
        
    }
=======
fn disallows_references_in_globals() {
    let src = r#"
    pub global mutable: &mut Field = &mut 0;
               ^^^^^^^ References are not allowed in globals
>>>>>>> 8fd9446d
    "#;
    check_errors!(src);
}<|MERGE_RESOLUTION|>--- conflicted
+++ resolved
@@ -4567,7 +4567,6 @@
 }
 
 #[test]
-<<<<<<< HEAD
 fn cannot_return_slice_from_main() {
     let src = r#"
     fn main() -> pub [Field]{
@@ -4576,12 +4575,15 @@
         &[1,2]
         
     }
-=======
+        "#;
+    check_errors!(src);
+}
+
+#[test]
 fn disallows_references_in_globals() {
     let src = r#"
     pub global mutable: &mut Field = &mut 0;
                ^^^^^^^ References are not allowed in globals
->>>>>>> 8fd9446d
     "#;
     check_errors!(src);
 }