#![cfg(test)]

mod aliases;
mod arithmetic_generics;
mod bound_checks;
mod enums;
mod imports;
mod metaprogramming;
mod name_shadowing;
mod references;
mod traits;
mod turbofish;
mod unused_items;
mod visibility;

// XXX: These tests repeat a lot of code
// what we should do is have test cases which are passed to a test harness
// A test harness will allow for more expressive and readable tests
use std::collections::{BTreeMap, HashMap};

use crate::elaborator::{FrontendOptions, UnstableFeature};
use fm::FileId;

use iter_extended::vecmap;
use noirc_errors::{CustomDiagnostic, Location, Span};

<<<<<<< HEAD
use crate::ast::IntegerBitSize;
use crate::hir::Context;
use crate::hir::comptime::InterpreterError;
=======
>>>>>>> da5227e8
use crate::hir::def_collector::dc_crate::CompilationError;
use crate::hir::def_map::ModuleData;
<<<<<<< HEAD
use crate::hir::resolution::errors::ResolverError;
use crate::hir::resolution::import::PathResolutionError;
use crate::hir::type_check::TypeCheckError;
=======
use crate::hir::Context;
>>>>>>> da5227e8
use crate::node_interner::{NodeInterner, StmtId};

use crate::hir::def_collector::dc_crate::DefCollector;
use crate::hir::def_map::{CrateDefMap, LocalModuleId};
use crate::hir_def::expr::HirExpression;
use crate::hir_def::stmt::HirStatement;
use crate::monomorphization::ast::Program;
use crate::monomorphization::errors::MonomorphizationError;
use crate::monomorphization::monomorphize;
use crate::parser::{ItemKind, ParserErrorReason};
use crate::token::SecondaryAttribute;
use crate::{ParsedModule, parse_program};
use fm::FileManager;
use noirc_arena::Arena;

pub(crate) fn has_parser_error(errors: &[CompilationError]) -> bool {
    errors.iter().any(|e| matches!(e, CompilationError::ParseError(_)))
}

pub(crate) fn remove_experimental_warnings(errors: &mut Vec<CompilationError>) {
    errors.retain(|error| match error {
        CompilationError::ParseError(error) => {
            !matches!(error.reason(), Some(ParserErrorReason::ExperimentalFeature(..)))
        }
        _ => true,
    });
}

pub(crate) fn get_program(src: &str) -> (ParsedModule, Context, Vec<CompilationError>) {
    let allow_parser_errors = false;
    get_program_with_options(src, allow_parser_errors, FrontendOptions::test_default())
}

pub(crate) fn get_program_using_features(
    src: &str,
    features: &[UnstableFeature],
) -> (ParsedModule, Context<'static, 'static>, Vec<CompilationError>) {
    let allow_parser_errors = false;
    let mut options = FrontendOptions::test_default();
    options.enabled_unstable_features = features;
    get_program_with_options(src, allow_parser_errors, options)
}

/// Compile a program.
///
/// The stdlib is not available for these snippets.
pub(crate) fn get_program_with_options(
    src: &str,
    allow_parser_errors: bool,
    options: FrontendOptions,
) -> (ParsedModule, Context<'static, 'static>, Vec<CompilationError>) {
    let root = std::path::Path::new("/");
    let fm = FileManager::new(root);

    let mut context = Context::new(fm, Default::default());
    context.def_interner.populate_dummy_operator_traits();
    let root_file_id = FileId::dummy();
    let root_crate_id = context.crate_graph.add_crate_root(root_file_id);

    let (program, parser_errors) = parse_program(src, root_file_id);
    let mut errors = vecmap(parser_errors, |e| e.into());
    remove_experimental_warnings(&mut errors);

    if allow_parser_errors || !has_parser_error(&errors) {
        let inner_attributes: Vec<SecondaryAttribute> = program
            .items
            .iter()
            .filter_map(|item| {
                if let ItemKind::InnerAttribute(attribute) = &item.kind {
                    Some(attribute.clone())
                } else {
                    None
                }
            })
            .collect();

        // Allocate a default Module for the root, giving it a ModuleId
        let mut modules: Arena<ModuleData> = Arena::default();
        let location = Location::new(Default::default(), root_file_id);
        let root = modules.insert(ModuleData::new(
            None,
            location,
            Vec::new(),
            inner_attributes.clone(),
            false, // is contract
            false, // is struct
        ));

        let def_map = CrateDefMap {
            root: LocalModuleId(root),
            modules,
            krate: root_crate_id,
            extern_prelude: BTreeMap::new(),
        };

        // Now we want to populate the CrateDefMap using the DefCollector
        errors.extend(DefCollector::collect_crate_and_dependencies(
            def_map,
            &mut context,
            program.clone().into_sorted(),
            root_file_id,
            options,
        ));
    }
    (program, context, errors)
}

pub(crate) fn get_program_errors(src: &str) -> Vec<CompilationError> {
    get_program(src).2
}

fn assert_no_errors(src: &str) {
    let errors = get_program_errors(src);
    if !errors.is_empty() {
        panic!("Expected no errors, got: {:?}; src = {src}", errors);
    }
}

/// Given a source file with annotated errors, like this
///
/// fn main() -> pub i32 {
///                  ^^^ expected i32 because of return type
///     true        
///     ~~~~ bool returned here
/// }
///
/// where:
/// - lines with "^^^" are primary errors
/// - lines with "~~~" are secondary errors
///
/// this method will check that compiling the program without those error markers
/// will produce errors at those locations and with/ those messages.
fn check_errors(src: &str) {
    let allow_parser_errors = false;
    check_errors_with_options(src, allow_parser_errors, FrontendOptions::test_default());
}

fn check_errors_using_features(src: &str, features: &[UnstableFeature]) {
    let allow_parser_errors = false;
    let mut options = FrontendOptions::test_default();
    options.enabled_unstable_features = features;
    check_errors_with_options(src, allow_parser_errors, options);
}

fn check_errors_with_options(src: &str, allow_parser_errors: bool, options: FrontendOptions) {
    let lines = src.lines().collect::<Vec<_>>();

    // Here we'll hold just the lines that are code
    let mut code_lines = Vec::new();
    // Here we'll capture lines that are primary error spans, like:
    //
    //   ^^^ error message
    let mut primary_spans_with_errors: Vec<(Span, String)> = Vec::new();
    // Here we'll capture lines that are secondary error spans, like:
    //
    //   ~~~ error message
    let mut secondary_spans_with_errors: Vec<(Span, String)> = Vec::new();
    // The byte at the start of this line
    let mut byte = 0;
    // The length of the last line, needed to go back to the byte at the beginning of the last line
    let mut last_line_length = 0;
    for line in lines {
        if let Some((span, message)) =
            get_error_line_span_and_message(line, '^', byte, last_line_length)
        {
            primary_spans_with_errors.push((span, message));
            continue;
        }

        if let Some((span, message)) =
            get_error_line_span_and_message(line, '~', byte, last_line_length)
        {
            secondary_spans_with_errors.push((span, message));
            continue;
        }

        code_lines.push(line);

        byte += line.len() + 1; // For '\n'
        last_line_length = line.len();
    }

    let mut primary_spans_with_errors: HashMap<Span, String> =
        primary_spans_with_errors.into_iter().collect();

    let mut secondary_spans_with_errors: HashMap<Span, String> =
        secondary_spans_with_errors.into_iter().collect();

    let src = code_lines.join("\n");
    let (_, _, errors) = get_program_with_options(&src, allow_parser_errors, options);
    if errors.is_empty() && !primary_spans_with_errors.is_empty() {
        panic!("Expected some errors but got none");
    }

    let errors = errors.iter().map(CustomDiagnostic::from).collect::<Vec<_>>();
    for error in &errors {
        let secondary = error
            .secondaries
            .first()
            .unwrap_or_else(|| panic!("Expected {:?} to have a secondary label", error));
        let span = secondary.location.span;
        let message = &error.message;

        let Some(expected_message) = primary_spans_with_errors.remove(&span) else {
            if let Some(message) = secondary_spans_with_errors.get(&span) {
                panic!("Error at {span:?} with message {message:?} is annotated as secondary but should be primary");
            } else {
                panic!("Couldn't find primary error at {span:?} with message {message:?}.\nAll errors: {errors:?}");
            }
        };

        assert_eq!(message, &expected_message, "Primary error at {span:?} has unexpected message");

        for secondary in &error.secondaries {
            let message = &secondary.message;
            if message.is_empty() {
                continue;
            }

            let span = secondary.location.span;
            let Some(expected_message) = secondary_spans_with_errors.remove(&span) else {
                if let Some(message) = primary_spans_with_errors.get(&span) {
                    panic!("Error at {span:?} with message {message:?} is annotated as primary but should be secondary");
                } else {
                    panic!("Couldn't find secondary error at {span:?} with message {message:?}.\nAll errors: {errors:?}");
                };
            };

            assert_eq!(
                message, &expected_message,
                "Secondary error at {span:?} has unexpected message"
            );
        }
    }

    if !primary_spans_with_errors.is_empty() {
        panic!("These primary errors didn't happen: {primary_spans_with_errors:?}");
    }

    if !secondary_spans_with_errors.is_empty() {
        panic!("These secondary errors didn't happen: {secondary_spans_with_errors:?}");
    }
}

/// Helper function for `check_errors` that returns the span that
/// `^^^^` or `~~~~` occupy, together with the message that follows it.
fn get_error_line_span_and_message(
    line: &str,
    char: char,
    byte: usize,
    last_line_length: usize,
) -> Option<(Span, String)> {
    if !line.trim().starts_with(char) {
        return None;
    }

    let chars = line.chars().collect::<Vec<_>>();
    let first_caret = chars.iter().position(|c| *c == char).unwrap();
    let last_caret = chars.iter().rposition(|c| *c == char).unwrap();
    let start = byte - last_line_length;
    let span = Span::from((start + first_caret - 1) as u32..(start + last_caret) as u32);
    let error = line.trim().trim_start_matches(char).trim().to_string();
    Some((span, error))
}

#[test]
fn check_trait_implemented_for_all_t() {
    let src = "
    trait Default {
        fn default() -> Self;
    }

    trait Eq {
        fn eq(self, other: Self) -> bool;
    }

    trait IsDefault {
        fn is_default(self) -> bool;
    }

    impl<T> IsDefault for T where T: Default + Eq {
        fn is_default(self) -> bool {
            self.eq(T::default())
        }
    }

    struct Foo {
        a: u64,
    }

    impl Eq for Foo {
        fn eq(self, other: Foo) -> bool { self.a == other.a }
    }

    impl Default for u64 {
        fn default() -> Self {
            0
        }
    }

    impl Default for Foo {
        fn default() -> Self {
            Foo { a: Default::default() }
        }
    }

    fn main(a: Foo) -> pub bool {
        a.is_default()
    }";
    assert_no_errors(src);
}

#[test]
fn check_trait_implementation_duplicate_method() {
    let src = "
    trait Default {
        fn default(x: Field, y: Field) -> Field;
    }

    struct Foo {
        bar: Field,
        array: [Field; 2],
    }

    impl Default for Foo {
        // Duplicate trait methods should not compile
        fn default(x: Field, y: Field) -> Field {
           ^^^^^^^ Duplicate definitions of trait associated function with name default found
           ~~~~~~~ First trait associated function found here
            y + 2 * x
        }
        // Duplicate trait methods should not compile
        fn default(x: Field, y: Field) -> Field {
           ~~~~~~~ Second trait associated function found here
            x + 2 * y
        }
    }

    fn main() {
        let _ = Foo { bar: 1, array: [2, 3] }; // silence Foo never constructed warning
    }";
    check_errors(src);
}

#[test]
fn check_trait_wrong_method_return_type() {
    // TODO: improve the error location
    let src = "
    trait Default {
        fn default() -> Self;
    }

    struct Foo {
    }

    impl Default for Foo {
        fn default() -> Field {
           ^^^^^^^ Expected type Foo, found type Field
            0
        }
    }

    fn main() {
        let _ = Foo {}; // silence Foo never constructed warning
    }
    ";
    check_errors(src);
}

#[test]
fn check_trait_wrong_method_return_type2() {
    // TODO: improve the error location
    let src = "
    trait Default {
        fn default(x: Field, y: Field) -> Self;
    }

    struct Foo {
        bar: Field,
        array: [Field; 2],
    }

    impl Default for Foo {
        fn default(x: Field, _y: Field) -> Field {
           ^^^^^^^ Expected type Foo, found type Field
            x
        }
    }

    fn main() {
        let _ = Foo { bar: 1, array: [2, 3] }; // silence Foo never constructed warning
    }";
    check_errors(src);
}

#[test]
fn check_trait_missing_implementation() {
    let src = "
    trait Default {
        fn default(x: Field, y: Field) -> Self;

        fn method2(x: Field) -> Field;

    }

    struct Foo {
        bar: Field,
        array: [Field; 2],
    }

    impl Default for Foo {
                     ^^^ Method `method2` from trait `Default` is not implemented
                     ~~~ Please implement method2 here
        fn default(x: Field, y: Field) -> Self {
            Self { bar: x, array: [x,y] }
        }
    }

    fn main() {
    }
    ";
    check_errors(src);
}

#[test]
fn check_trait_not_in_scope() {
    let src = "
    struct Foo {
        bar: Field,
        array: [Field; 2],
    }

    impl Default for Foo {
         ^^^^^^^ Trait Default not found
        fn default(x: Field, y: Field) -> Self {
            Self { bar: x, array: [x,y] }
        }
    }

    fn main() {
    }
    ";
    check_errors(src);
}

#[test]
fn check_trait_wrong_method_name() {
    let src = "
    trait Default {
    }

    struct Foo {
        bar: Field,
        array: [Field; 2],
    }

    impl Default for Foo {
        fn does_not_exist(x: Field, y: Field) -> Self {
           ^^^^^^^^^^^^^^ Method with name `does_not_exist` is not part of trait `Default`, therefore it can't be implemented
            Self { bar: x, array: [x,y] }
        }
    }

    fn main() {
        let _ = Foo { bar: 1, array: [2, 3] }; // silence Foo never constructed warning
    }";
    check_errors(src);
}

#[test]
fn check_trait_wrong_parameter() {
    // TODO: improve the error location
    let src = "
    trait Default {
        fn default(x: Field) -> Self;
    }

    struct Foo {
        bar: u32,
    }

    impl Default for Foo {
        fn default(x: u32) -> Self {
                   ^ Parameter #1 of method `default` must be of type Field, not u32
            Foo {bar: x}
        }
    }

    fn main() {
    }
    ";
    check_errors(src);
}

#[test]
fn check_trait_wrong_parameter2() {
    let src = "
    trait Default {
        fn default(x: Field, y: Field) -> Self;
    }

    struct Foo {
        bar: Field,
        array: [Field; 2],
    }

    impl Default for Foo {
        fn default(x: Field, y: Foo) -> Self {
                             ^ Parameter #2 of method `default` must be of type Field, not Foo
            Self { bar: x, array: [x, y.bar] }
        }
    }

    fn main() {
    }
    ";
    check_errors(src);
}

#[test]
fn check_trait_wrong_parameter_type() {
    let src = "
    pub trait Default {
        fn default(x: Field, y: NotAType) -> Field;
                                ^^^^^^^^ Could not resolve 'NotAType' in path
    }

    fn main(x: Field, y: Field) {
        assert(y == x);
    }
    ";
    check_errors(src);
}

#[test]
fn check_trait_wrong_parameters_count() {
    let src = "
    trait Default {
        fn default(x: Field, y: Field) -> Self;
    }

    struct Foo {
        bar: Field,
        array: [Field; 2],
    }

    impl Default for Foo {
        fn default(x: Field) -> Self {
           ^^^^^^^ `Default::default` expects 2 parameters, but this method has 1
            Self { bar: x, array: [x, x] }
        }
    }

    fn main() {
    }
    ";
    check_errors(src);
}

#[test]
fn check_trait_impl_for_non_type() {
    let src = "
    trait Default {
        fn default(x: Field, y: Field) -> Field;
    }

    impl Default for main {
                     ^^^^ expected type got function
        fn default(x: Field, y: Field) -> Field {
            x + y
        }
    }

    fn main() {}
    ";
    check_errors(src);
}

#[test]
fn check_impl_struct_not_trait() {
    let src = "
    struct Foo {
        bar: Field,
        array: [Field; 2],
    }

    struct Default {
        x: Field,
        z: Field,
    }

    impl Default for Foo {
         ^^^^^^^ Default is not a trait, therefore it can't be implemented
        fn default(x: Field, y: Field) -> Self {
            Self { bar: x, array: [x,y] }
        }
    }

    fn main() {
        let _ = Default { x: 1, z: 1 }; // silence Default never constructed warning
    }
    ";
    check_errors(src);
}

#[test]
fn check_trait_duplicate_declaration() {
    let src = "
    trait Default {
          ^^^^^^^ Duplicate definitions of trait definition with name Default found
          ~~~~~~~ First trait definition found here
        fn default(x: Field, y: Field) -> Self;
    }

    struct Foo {
        bar: Field,
        array: [Field; 2],
    }

    impl Default for Foo {
        fn default(x: Field,y: Field) -> Self {
            Self { bar: x, array: [x,y] }
        }
    }

    trait Default {
          ~~~~~~~ Second trait definition found here
        fn default(x: Field) -> Self;
    }

    fn main() {
    }
    ";
    check_errors(src);
}

#[test]
fn check_trait_duplicate_implementation() {
    let src = "
    trait Default {
    }
    struct Foo {
        bar: Field,
    }

    impl Default for Foo {
         ~~~~~~~ Previous impl defined here
    }
    impl Default for Foo {
                     ^^^ Impl for type `Foo` overlaps with existing impl
                     ~~~ Overlapping impl
    }
    fn main() {
        let _ = Foo { bar: 1 }; // silence Foo never constructed warning
    }
    ";
    check_errors(src);
}

#[test]
fn check_trait_duplicate_implementation_with_alias() {
    let src = "
    trait Default {
    }

    struct MyStruct {
    }

    type MyType = MyStruct;

    impl Default for MyStruct {
         ~~~~~~~ Previous impl defined here
    }

    impl Default for MyType {
                     ^^^^^^ Impl for type `MyType` overlaps with existing impl
                     ~~~~~~ Overlapping impl
    }

    fn main() {
        let _ = MyStruct {}; // silence MyStruct never constructed warning
    }
    ";
    check_errors(src);
}

#[test]
fn test_impl_self_within_default_def() {
    let src = "
    trait Bar {
        fn ok(self) -> Self;

        fn ref_ok(self) -> Self {
            self.ok()
        }
    }

    impl<T> Bar for (T, T) where T: Bar {
        fn ok(self) -> Self {
            self
        }
    }
    ";
    assert_no_errors(src);
}

#[test]
fn check_trait_as_type_as_fn_parameter() {
    let src = "
    trait Eq {
        fn eq(self, other: Self) -> bool;
    }

    struct Foo {
        a: u64,
    }

    impl Eq for Foo {
        fn eq(self, other: Foo) -> bool { self.a == other.a }
    }

    fn test_eq(x: impl Eq) -> bool {
        x.eq(x)
    }

    fn main(a: Foo) -> pub bool {
        test_eq(a)
    }";
    assert_no_errors(src);
}

#[test]
fn check_trait_as_type_as_two_fn_parameters() {
    let src = "
    trait Eq {
        fn eq(self, other: Self) -> bool;
    }

    trait Test {
        fn test(self) -> bool;
    }

    struct Foo {
        a: u64,
    }

    impl Eq for Foo {
        fn eq(self, other: Foo) -> bool { self.a == other.a }
    }

    impl Test for u64 {
        fn test(self) -> bool { self == self }
    }

    fn test_eq(x: impl Eq, y: impl Test) -> bool {
        x.eq(x) == y.test()
    }

    fn main(a: Foo, b: u64) -> pub bool {
        test_eq(a, b)
    }";
    assert_no_errors(src);
}

fn get_program_captures(src: &str) -> Vec<Vec<String>> {
    let (program, context, _errors) = get_program(src);
    let interner = context.def_interner;
    let mut all_captures: Vec<Vec<String>> = Vec::new();
    for func in program.into_sorted().functions {
        let func_id = interner.find_function(func.item.name()).unwrap();
        let hir_func = interner.function(&func_id);
        // Iterate over function statements and apply filtering function
        find_lambda_captures(hir_func.block(&interner).statements(), &interner, &mut all_captures);
    }
    all_captures
}

fn find_lambda_captures(stmts: &[StmtId], interner: &NodeInterner, result: &mut Vec<Vec<String>>) {
    for stmt_id in stmts.iter() {
        let hir_stmt = interner.statement(stmt_id);
        let expr_id = match hir_stmt {
            HirStatement::Expression(expr_id) => expr_id,
            HirStatement::Let(let_stmt) => let_stmt.expression,
            HirStatement::Assign(assign_stmt) => assign_stmt.expression,
            HirStatement::Semi(semi_expr) => semi_expr,
            HirStatement::For(for_loop) => for_loop.block,
            HirStatement::Loop(block) => block,
            HirStatement::While(_, block) => block,
            HirStatement::Error => panic!("Invalid HirStatement!"),
            HirStatement::Break => panic!("Unexpected break"),
            HirStatement::Continue => panic!("Unexpected continue"),
            HirStatement::Comptime(_) => panic!("Unexpected comptime"),
        };
        let expr = interner.expression(&expr_id);

        get_lambda_captures(expr, interner, result); // TODO: dyn filter function as parameter
    }
}

fn get_lambda_captures(
    expr: HirExpression,
    interner: &NodeInterner,
    result: &mut Vec<Vec<String>>,
) {
    if let HirExpression::Lambda(lambda_expr) = expr {
        let mut cur_capture = Vec::new();

        for capture in lambda_expr.captures.iter() {
            cur_capture.push(interner.definition(capture.ident.id).name.clone());
        }
        result.push(cur_capture);

        // Check for other captures recursively within the lambda body
        let hir_body_expr = interner.expression(&lambda_expr.body);
        if let HirExpression::Block(block_expr) = hir_body_expr {
            find_lambda_captures(block_expr.statements(), interner, result);
        }
    }
}

#[test]
fn resolve_empty_function() {
    let src = "
        fn main() {

        }
    ";
    assert_no_errors(src);
}

#[test]
fn resolve_basic_function() {
    let src = r#"
        fn main(x : Field) {
            let y = x + x;
            assert(y == x);
        }
    "#;
    assert_no_errors(src);
}

#[test]
fn resolve_unused_var() {
    let src = r#"
        fn main(x : Field) {
            let y = x + x;
                ^ unused variable y
                ~ unused variable
            assert(x == x);
        }
    "#;
    check_errors(src);
}

#[test]
fn resolve_unresolved_var() {
    let src = r#"
        fn main(x : Field) {
            let y = x + x;
            assert(y == z);
                        ^ cannot find `z` in this scope
                        ~ not found in this scope
        }
    "#;
    check_errors(src);
}

#[test]
fn unresolved_path() {
    let src = "
        fn main(x : Field) {
            let _z = some::path::to::a::func(x);
                     ^^^^ Could not resolve 'some' in path
        }
    ";
    check_errors(src);
}

#[test]
fn resolve_literal_expr() {
    let src = r#"
        fn main(x : Field) {
            let y = 5;
            assert(y == x);
        }
    "#;
    assert_no_errors(src);
}

#[test]
fn multiple_resolution_errors() {
    let src = r#"
        fn main(x : Field) {
           let y = foo::bar(x);
                   ^^^ Could not resolve 'foo' in path
           let z = y + a;
                       ^ cannot find `a` in this scope
                       ~ not found in this scope
               ^ unused variable z
               ~ unused variable
                       
        }
    "#;
    check_errors(src);
}

#[test]
fn resolve_prefix_expr() {
    let src = r#"
        fn main(x : Field) {
            let _y = -x;
        }
    "#;
    assert_no_errors(src);
}

#[test]
fn resolve_for_expr() {
    let src = r#"
        fn main(x : u64) {
            for i in 1..20 {
                let _z = x + i;
            };
        }
    "#;
    assert_no_errors(src);
}

#[test]
fn resolve_for_expr_incl() {
    let src = r#"
        fn main(x : u64) {
            for i in 1..=20 {
                let _z = x + i;
            };
        }
    "#;
    assert_no_errors(src);
}

#[test]
fn resolve_call_expr() {
    let src = r#"
        fn main(x : Field) {
            let _z = foo(x);
        }

        fn foo(x : Field) -> Field {
            x
        }
    "#;
    assert_no_errors(src);
}

#[test]
fn resolve_shadowing() {
    let src = r#"
        fn main(x : Field) {
            let x = foo(x);
            let x = x;
            let (x, x) = (x, x);
            let _ = x;
        }

        fn foo(x : Field) -> Field {
            x
        }
    "#;
    assert_no_errors(src);
}

#[test]
fn resolve_basic_closure() {
    let src = r#"
        fn main(x : Field) -> pub Field {
            let closure = |y| y + x;
            closure(x)
        }
    "#;
    assert_no_errors(src);
}

#[test]
fn resolve_simplified_closure() {
    // based on bug https://github.com/noir-lang/noir/issues/1088
    let src = r#"
      fn do_closure(x: Field) -> Field {
        let y = x;
        let ret_capture = || {
          y
        };
        ret_capture()
      }

      fn main(x: Field) {
          assert(do_closure(x) == 100);
      }

      "#;
    let parsed_captures = get_program_captures(src);
    let expected_captures = vec![vec!["y".to_string()]];
    assert_eq!(expected_captures, parsed_captures);
}

#[test]
fn resolve_complex_closures() {
    let src = r#"
        fn main(x: Field) -> pub Field {
            let closure_without_captures = |x: Field| -> Field { x + x };
            let a = closure_without_captures(1);

            let closure_capturing_a_param = |y: Field| -> Field { y + x };
            let b = closure_capturing_a_param(2);

            let closure_capturing_a_local_var = |y: Field| -> Field { y + b };
            let c = closure_capturing_a_local_var(3);

            let closure_with_transitive_captures = |y: Field| -> Field {
                let d = 5;
                let nested_closure = |z: Field| -> Field {
                    let doubly_nested_closure = |w: Field| -> Field { w + x + b };
                    a + z + y + d + x + doubly_nested_closure(4) + x + y
                };
                let res = nested_closure(5);
                res
            };

            a + b + c + closure_with_transitive_captures(6)
        }
    "#;
    assert_no_errors(src);

    let expected_captures = vec![
        vec![],
        vec!["x".to_string()],
        vec!["b".to_string()],
        vec!["x".to_string(), "b".to_string(), "a".to_string()],
        vec!["x".to_string(), "b".to_string(), "a".to_string(), "y".to_string(), "d".to_string()],
        vec!["x".to_string(), "b".to_string()],
    ];

    let parsed_captures = get_program_captures(src);

    assert_eq!(expected_captures, parsed_captures);
}

#[test]
fn resolve_fmt_strings() {
    let src = r#"
        fn main() {
            let string = f"this is i: {i}";
                                       ^ cannot find `i` in this scope
                                       ~ not found in this scope
            println(string);
            ^^^^^^^^^^^^^^^ Unused expression result of type fmtstr<14, ()>

            let new_val = 10;
            println(f"random_string{new_val}{new_val}");
            ^^^^^^^^^^^^^^^^^^^^^^^^^^^^^^^^^^^^^^^^^^^ Unused expression result of type fmtstr<31, (Field, Field)>
        }
        fn println<T>(x : T) -> T {
            x
        }
    "#;
    check_errors(src);
}

fn monomorphize_program(src: &str) -> Result<Program, MonomorphizationError> {
    let (_program, mut context, _errors) = get_program(src);
    let main_func_id = context.def_interner.find_function("main").unwrap();
    monomorphize(main_func_id, &mut context.def_interner, false)
}

fn get_monomorphization_error(src: &str) -> Option<MonomorphizationError> {
    monomorphize_program(src).err()
}

fn check_rewrite(src: &str, expected: &str) {
    let program = monomorphize_program(src).unwrap();
    assert!(format!("{}", program) == expected);
}

#[test]
fn simple_closure_with_no_captured_variables() {
    let src = r#"
    fn main() -> pub Field {
        let x = 1;
        let closure = || x;
        closure()
    }
    "#;

    let expected_rewrite = r#"fn main$f0() -> Field {
    let x$0 = 1;
    let closure$3 = {
        let closure_variable$2 = {
            let env$1 = (x$l0);
            (env$l1, lambda$f1)
        };
        closure_variable$l2
    };
    {
        let tmp$4 = closure$l3;
        tmp$l4.1(tmp$l4.0)
    }
}
fn lambda$f1(mut env$l1: (Field)) -> Field {
    env$l1.0
}
"#;
    check_rewrite(src, expected_rewrite);
}

#[test]
fn deny_cyclic_globals() {
    let src = r#"
        global A: u32 = B;
                        ^ This global recursively depends on itself
               ^ Dependency cycle found
               ~ 'A' recursively depends on itself: A -> B -> A
        global B: u32 = A;
                        ^ Variable not in scope
                        ~ Could not find variable

        fn main() {}
    "#;
    check_errors(src);
}

#[test]
fn deny_cyclic_type_aliases() {
    let src = r#"
        type A = B;
        type B = A;
        ^^^^^^^^^^ Dependency cycle found
        ~~~~~~~~~~ 'B' recursively depends on itself: B -> A -> B
        fn main() {}
    "#;
    check_errors(src);
}

#[test]
fn ensure_nested_type_aliases_type_check() {
    let src = r#"
        type A = B;
        type B = u8;
        fn main() {
            let _a: A = 0 as u16;
                        ^^^^^^^^ Expected type A, found type u16
        }
    "#;
    check_errors(src);
}

#[test]
fn type_aliases_in_entry_point() {
    let src = r#"
        type Foo = u8;
        fn main(_x: Foo) {}
    "#;
    assert_no_errors(src);
}

#[test]
fn operators_in_global_used_in_type() {
    let src = r#"
        global ONE: u32 = 1;
        global COUNT: u32 = ONE + 2;
        fn main() {
            let _array: [Field; COUNT] = [1, 2, 3];
        }
    "#;
    assert_no_errors(src);
}

#[test]
fn break_and_continue_in_constrained_fn() {
    let src = r#"
        fn main() {
            for i in 0 .. 10 {
                if i == 2 {
                    continue;
                    ^^^^^^^^^ continue is only allowed in unconstrained functions
                    ~~~~~~~~~ Constrained code must always have a known number of loop iterations
                }
                if i == 5 {
                    break;
                    ^^^^^^ break is only allowed in unconstrained functions
                    ~~~~~~ Constrained code must always have a known number of loop iterations
                }
            }
        }
    "#;
    check_errors(src);
}

#[test]
fn break_and_continue_outside_loop() {
    let src = r#"
        unconstrained fn main() {
            continue;
            ^^^^^^^^^ continue is only allowed within loops
            break;
            ^^^^^^ break is only allowed within loops
        }
    "#;
    check_errors(src);
}

// Regression for #2540
#[test]
fn for_loop_over_array() {
    let src = r#"
        fn hello<let N: u32>(_array: [u1; N]) {
            for _ in 0..N {}
        }

        fn main() {
            let array: [u1; 2] = [0, 1];
            hello(array);
        }
    "#;
    assert_no_errors(src);
}

// Regression for #4545
#[test]
fn type_aliases_in_main() {
    let src = r#"
        type Outer<let N: u32> = [u8; N];
        fn main(_arg: Outer<1>) {}
    "#;
    assert_no_errors(src);
}

#[test]
fn ban_mutable_globals() {
    let src = r#"
        mut global FOO: Field = 0;
                   ^^^ Only `comptime` globals may be mutable
        fn main() {
            let _ = FOO; // silence FOO never used warning
        }
    "#;
    check_errors(src);
}

#[test]
fn deny_inline_attribute_on_unconstrained() {
    // TODO: improve the error location
    let src = r#"
        #[no_predicates]
        unconstrained pub fn foo(x: Field, y: Field) {
                             ^^^ misplaced #[no_predicates] attribute on unconstrained function foo. Only allowed on constrained functions
                             ~~~ misplaced #[no_predicates] attribute
            assert(x != y);
        }
    "#;
    check_errors(src);
}

#[test]
fn deny_fold_attribute_on_unconstrained() {
    // TODO: improve the error location
    let src = r#"
        #[fold]
        unconstrained pub fn foo(x: Field, y: Field) {
                             ^^^ misplaced #[fold] attribute on unconstrained function foo. Only allowed on constrained functions
                             ~~~ misplaced #[fold] attribute
            assert(x != y);
        }
    "#;
    check_errors(src);
}

#[test]
fn specify_function_types_with_turbofish() {
    let src = r#"
        trait Default {
            fn default() -> Self;
        }

        impl Default for Field {
            fn default() -> Self { 0 }
        }

        impl Default for u64 {
            fn default() -> Self { 0 }
        }

        // Need the above as we don't have access to the stdlib here.
        // We also need to construct a concrete value of `U` without giving away its type
        // as otherwise the unspecified type is ignored.

        fn generic_func<T, U>() -> (T, U) where T: Default, U: Default {
            (T::default(), U::default())
        }

        fn main() {
            let _ = generic_func::<u64, Field>();
        }
    "#;
    assert_no_errors(src);
}

#[test]
fn specify_method_types_with_turbofish() {
    let src = r#"
        trait Default {
            fn default() -> Self;
        }

        impl Default for Field {
            fn default() -> Self { 0 }
        }

        // Need the above as we don't have access to the stdlib here.
        // We also need to construct a concrete value of `U` without giving away its type
        // as otherwise the unspecified type is ignored.

        struct Foo<T> {
            inner: T
        }

        impl<T> Foo<T> {
            fn generic_method<U>(_self: Self) -> U where U: Default {
                U::default()
            }
        }

        fn main() {
            let foo: Foo<Field> = Foo { inner: 1 };
            let _ = foo.generic_method::<Field>();
        }
    "#;
    assert_no_errors(src);
}

#[test]
fn incorrect_turbofish_count_function_call() {
    let src = r#"
        trait Default {
            fn default() -> Self;
        }

        impl Default for Field {
            fn default() -> Self { 0 }
        }

        impl Default for u64 {
            fn default() -> Self { 0 }
        }

        // Need the above as we don't have access to the stdlib here.
        // We also need to construct a concrete value of `U` without giving away its type
        // as otherwise the unspecified type is ignored.

        fn generic_func<T, U>() -> (T, U) where T: Default, U: Default {
            (T::default(), U::default())
        }

        fn main() {
            let _ = generic_func::<u64, Field, Field>();
                    ^^^^^^^^^^^^^^^^^^^^^^^^^^^^^^^^^ Expected 2 generics from this function, but 3 were provided
        }
    "#;
    check_errors(src);
}

#[test]
fn incorrect_turbofish_count_method_call() {
    let src = r#"
        trait Default {
            fn default() -> Self;
        }

        impl Default for Field {
            fn default() -> Self { 0 }
        }

        // Need the above as we don't have access to the stdlib here.
        // We also need to construct a concrete value of `U` without giving away its type
        // as otherwise the unspecified type is ignored.

        struct Foo<T> {
            inner: T
        }

        impl<T> Foo<T> {
            fn generic_method<U>(_self: Self) -> U where U: Default {
                U::default()
            }
        }

        fn main() {
            let foo: Foo<Field> = Foo { inner: 1 };
            let _ = foo.generic_method::<Field, u32>();
                    ^^^^^^^^^^^^^^^^^^^^^^^^^^^^^^^^^^ Expected 1 generic from this function, but 2 were provided
        }
    "#;
    check_errors(src);
}

#[test]
fn struct_numeric_generic_in_function() {
    let src = r#"
    struct Foo {
        inner: u64
    }

    pub fn bar<let N: Foo>() {
                   ^ N has a type of Foo. The only supported numeric generic types are `u1`, `u8`, `u16`, and `u32`.
                   ~ Unsupported numeric generic type
        let _ = Foo { inner: 1 }; // silence Foo never constructed warning
    }
    "#;
    check_errors(src);
}

#[test]
fn struct_numeric_generic_in_struct() {
    let src = r#"
    pub struct Foo {
        inner: u64
    }

    pub struct Bar<let N: Foo> { }
                       ^ N has a type of Foo. The only supported numeric generic types are `u1`, `u8`, `u16`, and `u32`.
                       ~ Unsupported numeric generic type
    "#;
    check_errors(src);
}

#[test]
fn bool_numeric_generic() {
    let src = r#"
    pub fn read<let N: bool>() -> Field {
                    ^ N has a type of bool. The only supported numeric generic types are `u1`, `u8`, `u16`, and `u32`.
                    ~ Unsupported numeric generic type
        if N {
            0
        } else {
            1
        }
    }
    "#;
    check_errors(src);
}

#[test]
fn numeric_generic_binary_operation_type_mismatch() {
    let src = r#"
    pub fn foo<let N: Field>() -> bool {
        let mut check: bool = true;
        check = N;
                ^ Cannot assign an expression of type Field to a value of type bool
        check
    }
    "#;
    check_errors(src);
}

#[test]
fn bool_generic_as_loop_bound() {
    // TODO: improve the error location of the last error (should be just on N)
    let src = r#"
    pub fn read<let N: bool>() {
                    ^ N has a type of bool. The only supported numeric generic types are `u1`, `u8`, `u16`, and `u32`.
                    ~ Unsupported numeric generic type
        let mut fields = [0; N];
                             ^ Expected kind numeric u32, found kind numeric bool
        for i in 0..N { 
                 ^^^^ Expected type Field, found type bool
            fields[i] = i + 1;
        }
        assert(fields[0] == 1);
    }
    "#;
    check_errors(src);
}

#[test]
fn numeric_generic_in_function_signature() {
    let src = r#"
    pub fn foo<let N: u32>(arr: [Field; N]) -> [Field; N] { arr }
    "#;
    assert_no_errors(src);
}

#[test]
fn numeric_generic_as_struct_field_type_fails() {
    // TODO: improve error message, in Rust it says "expected type, found const parameter `N`"
    // which might be more understandable
    let src = r#"
    pub struct Foo<let N: u32> {
        a: Field,
        b: N,
           ^ Expected kind normal, found kind numeric u32
    }
    "#;
    check_errors(src);
}

#[test]
fn normal_generic_as_array_length() {
    // TODO: improve error location, should be just on N
    let src = r#"
    pub struct Foo<N> {
        a: Field,
        b: [Field; N],
           ^^^^^^^^^^ Expected kind numeric u32, found kind normal
    }
    "#;
    check_errors(src);
}

#[test]
fn numeric_generic_as_param_type() {
    // TODO: improve the error message, see what Rust does
    let src = r#"
    pub fn foo<let I: u32>(x: I) -> I {
                              ^ Expected kind normal, found kind numeric u32
                                    ^ Expected kind normal, found kind numeric u32
        let _q: I = 5;
                ^ Expected kind normal, found kind numeric u32
        x
    }
    "#;
    check_errors(src);
}

#[test]
fn numeric_generic_as_unused_param_type() {
    // TODO: improve the error message
    let src = r#"
    pub fn foo<let I: u32>(_x: I) { }
                               ^ Expected kind normal, found kind numeric u32
    "#;
    check_errors(src);
}

#[test]
fn numeric_generic_as_unused_trait_fn_param_type() {
    // TODO: improve the error message
    let src = r#"
    trait Foo {
          ^^^ unused trait Foo
          ~~~ unused trait
        fn foo<let I: u32>(_x: I) { }
                               ^ Expected kind normal, found kind numeric u32
    }
    "#;
    check_errors(src);
}

#[test]
fn numeric_generic_as_return_type() {
    // TODO: improve the error message
    let src = r#"
    // std::mem::zeroed() without stdlib
    trait Zeroed {
        fn zeroed<T>(self) -> T;
    }

    fn foo<T, let I: Field>(x: T) -> I where T: Zeroed {
                                     ^ Expected kind normal, found kind numeric Field
       ^^^ unused function foo
       ~~~ unused function
        x.zeroed()
    }

    fn main() {}
    "#;
    check_errors(src);
}

#[test]
fn numeric_generic_used_in_nested_type_fails() {
    // TODO: improve the error message
    let src = r#"
    pub struct Foo<let N: u32> {
        a: Field,
        b: Bar<N>,
    }
    pub struct Bar<let N: u32> {
        inner: N
               ^ Expected kind normal, found kind numeric u32
    }
    "#;
    check_errors(src);
}

#[test]
fn normal_generic_used_in_nested_array_length_fail() {
    // TODO: improve the error message
    let src = r#"
    pub struct Foo<N> {
        a: Field,
        b: Bar<N>,
               ^ Expected kind numeric u32, found kind normal
    }
    pub struct Bar<let N: u32> {
        inner: [Field; N]
    }
    "#;
    check_errors(src);
}

#[test]
fn numeric_generic_used_in_nested_type_pass() {
    // The order of these structs should not be changed to make sure
    // that we are accurately resolving all struct generics before struct fields
    let src = r#"
    pub struct NestedNumeric<let N: u32> {
        a: Field,
        b: InnerNumeric<N>
    }
    pub struct InnerNumeric<let N: u32> {
        inner: [u64; N],
    }
    "#;
    assert_no_errors(src);
}

#[test]
fn numeric_generic_used_in_trait() {
    // We want to make sure that `N` in `impl<let N: u32, T> Deserialize<N, T>` does
    // not trigger `expected type, found numeric generic parameter N` as the trait
    // does in fact expect a numeric generic.
    let src = r#"
    struct MyType<T> {
        a: Field,
        b: Field,
        c: Field,
        d: T,
    }

    impl<let N: u32, T> Deserialize<N, T> for MyType<T> {
        fn deserialize(fields: [Field; N], other: T) -> Self {
            MyType { a: fields[0], b: fields[1], c: fields[2], d: other }
        }
    }

    trait Deserialize<let N: u32, T> {
        fn deserialize(fields: [Field; N], other: T) -> Self;
    }
    "#;
    assert_no_errors(src);
}

#[test]
fn numeric_generic_in_trait_impl_with_extra_impl_generics() {
    let src = r#"
    trait Default {
        fn default() -> Self;
    }

    struct MyType<T> {
        a: Field,
        b: Field,
        c: Field,
        d: T,
    }

    // Make sure that `T` is placed before `N` as we want to test that the order of the generics is correctly maintained.
    // `N` is used first in the trait impl generics (`Deserialize<N> for MyType<T>`).
    // We want to make sure that the compiler correctly accounts for that `N` has a numeric kind
    // while `T` has a normal kind.
    impl<T, let N: u32> Deserialize<N> for MyType<T> where T: Default {
        fn deserialize(fields: [Field; N]) -> Self {
            MyType { a: fields[0], b: fields[1], c: fields[2], d: T::default() }
        }
    }

    trait Deserialize<let N: u32> {
        fn deserialize(fields: [Field; N]) -> Self;
    }
    "#;
    assert_no_errors(src);
}

#[test]
fn numeric_generic_used_in_where_clause() {
    let src = r#"
    trait Deserialize<let N: u32> {
        fn deserialize(fields: [Field; N]) -> Self;
    }

    pub fn read<T, let N: u32>() -> T where T: Deserialize<N> {
        let mut fields: [Field; N] = [0; N];
        for i in 0..N {
            fields[i] = i as Field + 1;
        }
        T::deserialize(fields)
    }
    "#;
    assert_no_errors(src);
}

#[test]
fn numeric_generic_used_in_turbofish() {
    let src = r#"
    pub fn double<let N: u32>() -> u32 {
        // Used as an expression
        N * 2
    }

    pub fn double_numeric_generics_test() {
        // Example usage of a numeric generic arguments.
        assert(double::<9>() == 18);
        assert(double::<7 + 8>() == 30);
    }
    "#;
    assert_no_errors(src);
}

// TODO(https://github.com/noir-lang/noir/issues/6245):
// allow u16 to be used as an array size
#[test]
fn numeric_generic_u16_array_size() {
    // TODO: improve the error location (and maybe the message)
    let src = r#"
    fn len<let N: u32>(_arr: [Field; N]) -> u32 {
        N
    }

    pub fn foo<let N: u16>() -> u32 {
        let fields: [Field; N] = [0; N];
                    ^^^^^^^^^^ Expected kind numeric u32, found kind numeric u16
                                     ^ Expected kind numeric u32, found kind numeric u16
        len(fields)
    }
    "#;
    check_errors(src);
}

#[test]
fn numeric_generic_field_larger_than_u32() {
    let src = r#"
        global A: Field = 4294967297;

        fn foo<let A: Field>() { }

        fn main() {
            let _ = foo::<A>();
        }
    "#;
    assert_no_errors(src);
}

#[test]
fn numeric_generic_field_arithmetic_larger_than_u32() {
    let src = r#"
        struct Foo<let F: Field> {}

        fn size<let F: Field>(_x: Foo<F>) -> Field {
            F
        }

        // 2^32 - 1
        global A: Field = 4294967295;

        fn foo<let A: Field>() -> Foo<A + A> {
            Foo {}
        }

        fn main() {
            let _ = size(foo::<A>());
        }
    "#;
    assert_no_errors(src);
}

#[test]
fn cast_256_to_u8_size_checks() {
    let src = r#"
        fn main() {
            assert(256 as u8 == 0);
                   ^^^^^^^^^ Casting value of type Field to a smaller type (u8)
                   ~~~~~~~~~ casting untyped value (256) to a type with a maximum size (255) that's smaller than it
        }
    "#;
    check_errors(src);
}

// TODO(https://github.com/noir-lang/noir/issues/6247):
// add negative integer literal checks
#[test]
fn cast_negative_one_to_u8_size_checks() {
    let src = r#"
        fn main() {
            assert((-1) as u8 != 0);
        }
    "#;
    assert_no_errors(src);
}

#[test]
fn constant_used_with_numeric_generic() {
    let src = r#"
    struct ValueNote {
        value: Field,
    }

    trait Serialize<let N: u32> {
        fn serialize(self) -> [Field; N];
    }

    impl Serialize<1> for ValueNote {
        fn serialize(self) -> [Field; 1] {
            [self.value]
        }
    }

    fn main() {
        let _ = ValueNote { value: 1 }; // silence ValueNote never constructed warning
    }
    "#;
    assert_no_errors(src);
}

#[test]
fn normal_generic_used_when_numeric_expected_in_where_clause() {
    let src = r#"
    trait Deserialize<let N: u32> {
        fn deserialize(fields: [Field; N]) -> Self;
    }

    pub fn read<T, N>() -> T where T: Deserialize<N> {
                                                  ^ Expected kind numeric u32, found kind normal
        T::deserialize([0, 1])
    }
    "#;
    check_errors(src);

    // TODO: improve the error location for the array (should be on N)
    let src = r#"
    trait Deserialize<let N: u32> {
        fn deserialize(fields: [Field; N]) -> Self;
    }

    pub fn read<T, N>() -> T where T: Deserialize<N> {
                                                  ^ Expected kind numeric u32, found kind normal
        let mut fields: [Field; N] = [0; N];
                                         ^ Expected kind numeric u32, found kind normal
                        ^^^^^^^^^^ Expected kind numeric u32, found kind normal
        for i in 0..N {
                    ^ cannot find `N` in this scope
                    ~ not found in this scope
            fields[i] = i as Field + 1;
        }
        T::deserialize(fields)
    }
    "#;
    check_errors(src);
}

#[test]
fn numeric_generics_type_kind_mismatch() {
    let src = r#"
    fn foo<let N: u32>() -> u16 {
        N as u16
    }

    global J: u16 = 10;

    fn bar<let N: u16>() -> u16 {
        foo::<J>()
              ^ Expected kind numeric u32, found kind numeric u16
    }

    global M: u16 = 3;

    fn main() {
        let _ = bar::<M>();
    }
    "#;
    check_errors(src);
}

#[test]
fn numeric_generics_value_kind_mismatch_u32_u64() {
    let src = r#"
    struct BoundedVec<T, let MaxLen: u32> {
        storage: [T; MaxLen],
        // can't be compared to MaxLen: u32
        // can't be used to index self.storage
        len: u64,
    }

    impl<T, let MaxLen: u32> BoundedVec<T, MaxLen> {
        pub fn extend_from_bounded_vec<let Len: u32>(&mut self, _vec: BoundedVec<T, Len>) {
            // We do this to avoid an unused variable warning on `self`
            let _ = self.len;
            for _ in 0..Len { }
        }

        pub fn push(&mut self, elem: T) {
            assert(self.len < MaxLen, "push out of bounds");
                   ^^^^^^^^^^^^^^^^^ Integers must have the same bit width LHS is 64, RHS is 32
            self.storage[self.len] = elem;
            self.len += 1;
        }
    }

    fn main() {
        let _ = BoundedVec { storage: [1], len: 1 }; // silence never constructed warning
    }
    "#;
    check_errors(src);
}

#[test]
fn quote_code_fragments() {
    // TODO: have the error also point to `contact!` as a secondary
    // This test ensures we can quote (and unquote/splice) code fragments
    // which by themselves are not valid code. They only need to be valid
    // by the time they are unquoted into the macro's call site.
    let src = r#"
        fn main() {
            comptime {
                concat!(quote { assert( }, quote { false); });
                                                   ^^^^^ Assertion failed
            }
        }

        comptime fn concat(a: Quoted, b: Quoted) -> Quoted {
            quote { $a $b }
        }
    "#;
    check_errors(src);
}

#[test]
fn impl_stricter_than_trait_no_trait_method_constraints() {
    // This test ensures that the error we get from the where clause on the trait impl method
    // is a `DefCollectorErrorKind::ImplIsStricterThanTrait` error.
    let src = r#"
    trait Serialize<let N: u32> {
        // We want to make sure we trigger the error when override a trait method
        // which itself has no trait constraints.
        fn serialize(self) -> [Field; N];
           ~~~~~~~~~ definition of `serialize` from trait
    }

    trait ToField {
        fn to_field(self) -> Field;
    }

    fn process_array<let N: u32>(array: [Field; N]) -> Field {
        array[0]
    }

    fn serialize_thing<A, let N: u32>(thing: A) -> [Field; N] where A: Serialize<N> {
        thing.serialize()
    }

    struct MyType<T> {
        a: T,
        b: T,
    }

    impl<T> Serialize<2> for MyType<T> {
        fn serialize(self) -> [Field; 2] where T: ToField {
                                                  ^^^^^^^ impl has stricter requirements than trait
                                                  ~~~~~~~ impl has extra requirement `T: ToField`
            [ self.a.to_field(), self.b.to_field() ]
        }
    }

    impl<T> MyType<T> {
        fn do_thing_with_serialization_with_extra_steps(self) -> Field {
            process_array(serialize_thing(self))
        }
    }

    fn main() {
        let _ = MyType { a: 1, b: 1 }; // silence MyType never constructed warning
    }
    "#;
    check_errors(src);
}

#[test]
fn impl_stricter_than_trait_different_generics() {
    let src = r#"
    trait Default { }

    // Object type of the trait constraint differs
    trait Foo<T> {
        fn foo_good<U>() where T: Default;

        fn foo_bad<U>() where T: Default;
           ~~~~~~~ definition of `foo_bad` from trait
    }

    impl<A> Foo<A> for () {
        fn foo_good<B>() where A: Default {}

        fn foo_bad<B>() where B: Default {}
                                 ^^^^^^^ impl has stricter requirements than trait
                                 ~~~~~~~ impl has extra requirement `B: Default`
    }
    "#;
    check_errors(src);
}

#[test]
fn impl_stricter_than_trait_different_object_generics() {
    let src = r#"
    trait MyTrait { }

    trait OtherTrait {}

    struct Option<T> {
        inner: T
    }

    struct OtherOption<T> {
        inner: Option<T>,
    }

    trait Bar<T> {
        fn bar_good<U>() where Option<T>: MyTrait, OtherOption<Option<T>>: OtherTrait;

        fn bar_bad<U>() where Option<T>: MyTrait, OtherOption<Option<T>>: OtherTrait;
           ~~~~~~~ definition of `bar_bad` from trait

        fn array_good<U>() where [T; 8]: MyTrait;

        fn array_bad<U>() where [T; 8]: MyTrait;
           ~~~~~~~~~ definition of `array_bad` from trait

        fn tuple_good<U>() where (Option<T>, Option<U>): MyTrait;

        fn tuple_bad<U>() where (Option<T>, Option<U>): MyTrait;
           ~~~~~~~~~ definition of `tuple_bad` from trait
    }

    impl<A> Bar<A> for () {
        fn bar_good<B>()
        where
            OtherOption<Option<A>>: OtherTrait,
            Option<A>: MyTrait { }

        fn bar_bad<B>()
        where
            OtherOption<Option<A>>: OtherTrait,
            Option<B>: MyTrait { }
                       ^^^^^^^ impl has stricter requirements than trait
                       ~~~~~~~ impl has extra requirement `Option<B>: MyTrait`

        fn array_good<B>() where [A; 8]: MyTrait { }

        fn array_bad<B>() where [B; 8]: MyTrait { }
                                        ^^^^^^^ impl has stricter requirements than trait
                                        ~~~~~~~ impl has extra requirement `[B; 8]: MyTrait`

        fn tuple_good<B>() where (Option<A>, Option<B>): MyTrait { }

        fn tuple_bad<B>() where (Option<B>, Option<A>): MyTrait { }
                                                        ^^^^^^^ impl has stricter requirements than trait
                                                        ~~~~~~~ impl has extra requirement `(Option<B>, Option<A>): MyTrait`
    }

    fn main() {
        let _ = OtherOption { inner: Option { inner: 1 } }; // silence unused warnings
    }
    "#;
    check_errors(src);
}

#[test]
fn impl_stricter_than_trait_different_trait() {
    let src = r#"
    trait Default { }

    trait OtherDefault { }

    struct Option<T> {
        inner: T
    }

    trait Bar<T> {
        fn bar<U>() where Option<T>: Default;
           ~~~ definition of `bar` from trait
    }

    impl<A> Bar<A> for () {
        // Trait constraint differs due to the trait even though the constraint
        // types are the same.
        fn bar<B>() where Option<A>: OtherDefault {}
                                     ^^^^^^^^^^^^ impl has stricter requirements than trait
                                     ~~~~~~~~~~~~ impl has extra requirement `Option<A>: OtherDefault`
    }

    fn main() {
        let _ = Option { inner: 1 }; // silence Option never constructed warning
    }
    "#;
    check_errors(src);
}

#[test]
fn trait_impl_where_clause_stricter_pass() {
    let src = r#"
    trait MyTrait {
        fn good_foo<T, H>() where H: OtherTrait;

        fn bad_foo<T, H>() where H: OtherTrait;
           ~~~~~~~ definition of `bad_foo` from trait
    }

    trait OtherTrait {}

    struct Option<T> {
        inner: T
    }

    impl<T> MyTrait for [T] where Option<T>: MyTrait {
        fn good_foo<A, B>() where B: OtherTrait { }

        fn bad_foo<A, B>() where A: OtherTrait { }
                                    ^^^^^^^^^^ impl has stricter requirements than trait
                                    ~~~~~~~~~~ impl has extra requirement `A: OtherTrait`
    }

    fn main() {
        let _ = Option { inner: 1 }; // silence Option never constructed warning
    }
    "#;
    check_errors(src);
}

#[test]
fn impl_stricter_than_trait_different_trait_generics() {
    let src = r#"
    trait Foo<T> {
        fn foo<U>() where T: T2<T>;
           ~~~ definition of `foo` from trait
    }

    impl<A> Foo<A> for () {
        // Should be A: T2<A>
        fn foo<B>() where A: T2<B> {}
                             ^^ impl has stricter requirements than trait
                             ~~ impl has extra requirement `A: T2<B>`
    }

    trait T2<C> {}
    "#;
    check_errors(src);
}

#[test]
fn impl_not_found_for_inner_impl() {
    // We want to guarantee that we get a no impl found error
    let src = r#"
    trait Serialize<let N: u32> {
        fn serialize(self) -> [Field; N];
    }

    trait ToField {
        fn to_field(self) -> Field;
    }

    fn process_array<let N: u32>(array: [Field; N]) -> Field {
        array[0]
    }

    fn serialize_thing<A, let N: u32>(thing: A) -> [Field; N] where A: Serialize<N> {
        thing.serialize()
    }

    struct MyType<T> {
        a: T,
        b: T,
    }

    impl<T> Serialize<2> for MyType<T> where T: ToField {
        fn serialize(self) -> [Field; 2] {
            [ self.a.to_field(), self.b.to_field() ]
        }
    }

    impl<T> MyType<T> {
        fn do_thing_with_serialization_with_extra_steps(self) -> Field {
            process_array(serialize_thing(self))
                          ^^^^^^^^^^^^^^^ No matching impl found for `T: ToField`
                          ~~~~~~~~~~~~~~~ No impl for `T: ToField`
        }
    }

    fn main() {
        let _ = MyType { a: 1, b: 1 }; // silence MyType never constructed warning
    }
    "#;
    check_errors(src);
}

#[test]
fn cannot_call_unconstrained_function_outside_of_unsafe() {
    let src = r#"
    fn main() {
        foo();
        ^^^^^ Call to unconstrained function is unsafe and must be in an unconstrained function or unsafe block
    }

    unconstrained fn foo() {}
    "#;
    check_errors(src);
}

#[test]
fn cannot_call_unconstrained_first_class_function_outside_of_unsafe() {
    let src = r#"
    fn main() {
        let func = foo;
        func();
        ^^^^^^ Call to unconstrained function is unsafe and must be in an unconstrained function or unsafe block
        inner(func);
    }

    fn inner(x: unconstrained fn() -> ()) {
        x();
        ^^^ Call to unconstrained function is unsafe and must be in an unconstrained function or unsafe block
    }

    unconstrained fn foo() {}
    "#;
    check_errors(src);
}

#[test]
fn missing_unsafe_block_when_needing_type_annotations() {
    // This test is a regression check that even when an unsafe block is missing
    // that we still appropriately continue type checking and infer type annotations.
    let src = r#"
    fn main() {
        let z = BigNum { limbs: [2, 0, 0] };
        assert(z.__is_zero() == false);
    }

    struct BigNum<let N: u32> {
        limbs: [u64; N],
    }

    impl<let N: u32> BigNum<N> {
        unconstrained fn __is_zero_impl(self) -> bool {
            let mut result: bool = true;
            for i in 0..N {
                result = result & (self.limbs[i] == 0);
            }
            result
        }
    }

    trait BigNumTrait {
        fn __is_zero(self) -> bool;
    }

    impl<let N: u32> BigNumTrait for BigNum<N> {
        fn __is_zero(self) -> bool {
            self.__is_zero_impl()
            ^^^^^^^^^^^^^^^^^^^ Call to unconstrained function is unsafe and must be in an unconstrained function or unsafe block
        }
    }
    "#;
    check_errors(src);
}

#[test]
fn cannot_pass_unconstrained_function_to_regular_function() {
    let src = r#"
    fn main() {
        let func = foo;
        expect_regular(func);
                       ^^^^ Converting an unconstrained fn to a non-unconstrained fn is unsafe
    }

    unconstrained fn foo() {}

    fn expect_regular(_func: fn() -> ()) {
    }
    "#;
    check_errors(src);
}

#[test]
fn cannot_assign_unconstrained_and_regular_fn_to_variable() {
    let src = r#"
    fn main() {
        let _func = if true { foo } else { bar };
                                           ^^^ Expected type fn() -> (), found type unconstrained fn() -> ()
    }

    fn foo() {}
    unconstrained fn bar() {}
    "#;
    check_errors(src);
}

#[test]
fn can_pass_regular_function_to_unconstrained_function() {
    let src = r#"
    fn main() {
        let func = foo;
        expect_unconstrained(func);
    }

    fn foo() {}

    fn expect_unconstrained(_func: unconstrained fn() -> ()) {}
    "#;
    assert_no_errors(src);
}

#[test]
fn cannot_pass_unconstrained_function_to_constrained_function() {
    let src = r#"
    fn main() {
        let func = foo;
        expect_regular(func);
                       ^^^^ Converting an unconstrained fn to a non-unconstrained fn is unsafe
    }

    unconstrained fn foo() {}

    fn expect_regular(_func: fn() -> ()) {}
    "#;
    check_errors(src);
}

#[test]
fn can_assign_regular_function_to_unconstrained_function_in_explicitly_typed_var() {
    let src = r#"
    fn main() {
        let _func: unconstrained fn() -> () = foo;
    }

    fn foo() {}
    "#;
    assert_no_errors(src);
}

#[test]
fn can_assign_regular_function_to_unconstrained_function_in_struct_member() {
    let src = r#"
    fn main() {
        let _ = Foo { func: foo };
    }

    fn foo() {}

    struct Foo {
        func: unconstrained fn() -> (),
    }
    "#;
    assert_no_errors(src);
}

#[test]
fn trait_impl_generics_count_mismatch() {
    let src = r#"
    trait Foo {}

    impl Foo<()> for Field {}
         ^^^ Foo expects 0 generics but 1 was given

    fn main() {}
    "#;
    check_errors(src);
}

#[test]
fn bit_not_on_untyped_integer() {
    let src = r#"
    fn main() {
        let _: u32 = 3 & !1;
    }
    "#;
    assert_no_errors(src);
}

#[test]
fn duplicate_struct_field() {
    // TODO: the primary error location should be on the second field
    let src = r#"
    pub struct Foo {
        x: i32,
        ^ Duplicate definitions of struct field with name x found
        ~ First struct field found here
        x: i32,
        ~ Second struct field found here
    }

    fn main() {}
    "#;
    check_errors(src);
}

#[test]
fn trait_constraint_on_tuple_type() {
    let src = r#"
        trait Foo<A> {
            fn foo(self, x: A) -> bool;
        }

        pub fn bar<T, U, V>(x: (T, U), y: V) -> bool where (T, U): Foo<V> {
            x.foo(y)
        }

        fn main() {}"#;
    assert_no_errors(src);
}

#[test]
fn trait_constraint_on_tuple_type_pub_crate() {
    let src = r#"
        pub(crate) trait Foo<A> {
            fn foo(self, x: A) -> bool;
        }

        pub fn bar<T, U, V>(x: (T, U), y: V) -> bool where (T, U): Foo<V> {
            x.foo(y)
        }

        fn main() {}"#;
    assert_no_errors(src);
}

#[test]
fn incorrect_generic_count_on_struct_impl() {
    let src = r#"
    struct Foo {}
    impl <T> Foo<T> {}
             ^^^ Foo expects 0 generics but 1 was given
    fn main() {
        let _ = Foo {}; // silence Foo never constructed warning
    }
    "#;
    check_errors(src);
}

#[test]
fn incorrect_generic_count_on_type_alias() {
    let src = r#"
    pub struct Foo {}
    pub type Bar = Foo<i32>;
                   ^^^ Foo expects 0 generics but 1 was given
    fn main() {
        let _ = Foo {}; // silence Foo never constructed warning
    }
    "#;
    check_errors(src);
}

#[test]
fn uses_self_type_for_struct_function_call() {
    let src = r#"
    struct S { }

    impl S {
        fn one() -> Field {
            1
        }

        fn two() -> Field {
            Self::one() + Self::one()
        }
    }

    fn main() {
        let _ = S {}; // silence S never constructed warning
    }
    "#;
    assert_no_errors(src);
}

#[test]
fn uses_self_type_inside_trait() {
    let src = r#"
    trait Foo {
        fn foo() -> Self {
            Self::bar()
        }

        fn bar() -> Self;
    }

    impl Foo for Field {
        fn bar() -> Self {
            1
        }
    }

    fn main() {
        let _: Field = Foo::foo();
    }
    "#;
    assert_no_errors(src);
}

#[test]
fn uses_self_type_in_trait_where_clause() {
    let src = r#"
    pub trait Trait {
        fn trait_func(self) -> bool;
    }

    pub trait Foo where Self: Trait {
                              ~~~~~ required by this bound in `Foo
        fn foo(self) -> bool {
            self.trait_func()
            ^^^^^^^^^^^^^^^^^ No method named 'trait_func' found for type 'Bar'
        }
    }

    struct Bar {}

    impl Foo for Bar {
                 ^^^ The trait bound `_: Trait` is not satisfied
                 ~~~ The trait `Trait` is not implemented for `_

    }

    fn main() {
        let _ = Bar {}; // silence Bar never constructed warning
    }
    "#;
    check_errors(src);
}

#[test]
fn do_not_eagerly_error_on_cast_on_type_variable() {
    let src = r#"
    pub fn foo<T, U>(x: T, f: fn(T) -> U) -> U {
        f(x)
    }

    fn main() {
        let x: u8 = 1;
        let _: Field = foo(x, |x| x as Field);
    }
    "#;
    assert_no_errors(src);
}

#[test]
fn error_on_cast_over_type_variable() {
    let src = r#"
    pub fn foo<T, U>(f: fn(T) -> U, x: T, ) -> U {
        f(x)
    }

    fn main() {
        let x = "a";
        let _: Field = foo(|x| x as Field, x);
                                           ^ Expected type Field, found type str<1>
    }
    "#;
    check_errors(src);
}

#[test]
fn trait_impl_for_a_type_that_implements_another_trait() {
    let src = r#"
    trait One {
        fn one(self) -> i32;
    }

    impl One for i32 {
        fn one(self) -> i32 {
            self
        }
    }

    trait Two {
        fn two(self) -> i32;
    }

    impl<T> Two for T where T: One {
        fn two(self) -> i32 {
            self.one() + 1
        }
    }

    pub fn use_it<T>(t: T) -> i32 where T: Two {
        Two::two(t)
    }

    fn main() {}
    "#;
    assert_no_errors(src);
}

#[test]
fn trait_impl_for_a_type_that_implements_another_trait_with_another_impl_used() {
    let src = r#"
    trait One {
        fn one(self) -> i32;
    }

    impl One for i32 {
        fn one(self) -> i32 {
            let _ = self;
            1
        }
    }

    trait Two {
        fn two(self) -> i32;
    }

    impl<T> Two for T where T: One {
        fn two(self) -> i32 {
            self.one() + 1
        }
    }

    impl Two for u32 {
        fn two(self) -> i32 {
            let _ = self;
            0
        }
    }

    pub fn use_it(t: u32) -> i32 {
        Two::two(t)
    }

    fn main() {}
    "#;
    assert_no_errors(src);
}

#[test]
fn impl_missing_associated_type() {
    let src = r#"
    trait Foo {
        type Assoc;
    }

    impl Foo for () {}
         ^^^ `Foo` is missing the associated type `Assoc`
    "#;
    check_errors(src);
}

#[test]
fn as_trait_path_syntax_resolves_outside_impl() {
    let src = r#"
    trait Foo {
        type Assoc;
    }

    struct Bar {}

    impl Foo for Bar {
        type Assoc = i32;
    }

    fn main() {
        // AsTraitPath syntax is a bit silly when associated types
        // are explicitly specified
        let _: i64 = 1 as <Bar as Foo<Assoc = i32>>::Assoc;
                     ^^^^^^^^^^^^^^^^^^^^^^^^^^^^^^^^^^^^^ Expected type i64, found type i32

        let _ = Bar {}; // silence Bar never constructed warning
    }
    "#;
    check_errors(src);
}

#[test]
fn as_trait_path_syntax_no_impl() {
    let src = r#"
    trait Foo {
        type Assoc;
    }

    struct Bar {}

    impl Foo for Bar {
        type Assoc = i32;
    }

    fn main() {
        let _: i64 = 1 as <Bar as Foo<Assoc = i8>>::Assoc;
                                  ^^^ No matching impl found for `Bar: Foo<Assoc = i8>`
                                  ~~~ No impl for `Bar: Foo<Assoc = i8>`

        let _ = Bar {}; // silence Bar never constructed warning
    }
    "#;
    check_errors(src);
}

#[test]
fn do_not_infer_globals_to_u32_from_type_use() {
    // TODO: improve the error location (maybe it should be on the global name)
    let src = r#"
        global ARRAY_LEN = 3;
                           ^ Globals must have a specified type
                           ~ Inferred type is `Field`
        global STR_LEN: _ = 2;
                            ^ Globals must have a specified type
                            ~ Inferred type is `Field`
        global FMT_STR_LEN = 2;
                             ^ Globals must have a specified type
                             ~ Inferred type is `Field`

        fn main() {
            let _a: [u32; ARRAY_LEN] = [1, 2, 3];
                    ^^^^^^^^^^^^^^^^ Expected kind numeric u32, found kind numeric Field
            let _b: str<STR_LEN> = "hi";
                    ^^^^^^^^^^^^ Expected kind numeric u32, found kind numeric Field
            let _c: fmtstr<FMT_STR_LEN, _> = f"hi";
                    ^^^^^^^^^^^^^^^^^^^^^^ Expected kind numeric u32, found kind numeric Field
        }
    "#;
    check_errors(src);
}

#[test]
fn do_not_infer_partial_global_types() {
    let src = r#"
        pub global ARRAY: [Field; _] = [0; 3];
                                       ^^^^^^ Globals must have a specified type
                                       ~~~~~~ Inferred type is `[Field; 3]`
        pub global NESTED_ARRAY: [[Field; _]; 3] = [[]; 3];
                                                   ^^^^^^^ Globals must have a specified type
                                                   ~~~~~~~ Inferred type is `[[Field; 0]; 3]`
        pub global STR: str<_> = "hi";
                                 ^^^^ Globals must have a specified type
                                 ~~~~ Inferred type is `str<2>`
                 
        pub global NESTED_STR: [str<_>] = &["hi"];
                                          ^^^^^^^ Globals must have a specified type
                                          ~~~~~~~ Inferred type is `[str<2>]`
        pub global FORMATTED_VALUE: str<5> = "there";
        pub global FMT_STR: fmtstr<_, _> = f"hi {FORMATTED_VALUE}";
                                           ^^^^^^^^^^^^^^^^^^^^^^^ Globals must have a specified type
                                           ~~~~~~~~~~~~~~~~~~~~~~~ Inferred type is `fmtstr<20, (str<5>)>`
        pub global TUPLE_WITH_MULTIPLE: ([str<_>], [[Field; _]; 3]) = 
            (&["hi"], [[]; 3]);
            ^^^^^^^^^^^^^^^^^^ Globals must have a specified type
            ~~~~~~~~~~~~~~~~~~ Inferred type is `([str<2>], [[Field; 0]; 3])`

        fn main() { }
    "#;
    check_errors(src);
}

#[test]
fn u32_globals_as_sizes_in_types() {
    let src = r#"
        global ARRAY_LEN: u32 = 3;
        global STR_LEN: u32 = 2;
        global FMT_STR_LEN: u32 = 2;

        fn main() {
            let _a: [u32; ARRAY_LEN] = [1, 2, 3];
            let _b: str<STR_LEN> = "hi";
            let _c: fmtstr<FMT_STR_LEN, _> = f"hi";
        }
    "#;
    assert_no_errors(src);
}

#[test]
fn struct_array_len() {
    let src = r#"
        struct Array<T, let N: u32> {
            inner: [T; N],
        }

        impl<T, let N: u32> Array<T, N> {
            pub fn len(self) -> u32 {
                       ^^^^ unused variable self
                       ~~~~ unused variable
                N as u32
            }
        }

        fn main(xs: [Field; 2]) {
            let ys = Array {
                inner: xs,
            };
            assert(ys.len() == 2);
        }
    "#;
    check_errors(src);
}

// TODO(https://github.com/noir-lang/noir/issues/6245):
// support u8 as an array size
#[test]
fn non_u32_as_array_length() {
    let src = r#"
        global ARRAY_LEN: u8 = 3;

        fn main() {
            let _a: [u32; ARRAY_LEN] = [1, 2, 3];
                    ^^^^^^^^^^^^^^^^ Expected kind numeric u32, found kind numeric u8
        }
    "#;
    check_errors(src);
}

#[test]
fn use_non_u32_generic_in_struct() {
    let src = r#"
        struct S<let N: u8> {}

        fn main() {
            let _: S<3> = S {};
        }
    "#;
    assert_no_errors(src);
}

#[test]
fn use_numeric_generic_in_trait_method() {
    let src = r#"
        trait Foo  {
            fn foo<let N: u32>(self, x: [u8; N]) -> Self;
        }

        struct Bar;

        impl Foo for Bar {
            fn foo<let N: u32>(self, _x: [u8; N]) -> Self {
                self
            }
        }

        fn main() {
            let bytes: [u8; 3] = [1,2,3];
            let _ = Bar{}.foo(bytes);
        }
    "#;
    assert_no_errors(src);
}

#[test]
fn trait_unconstrained_methods_typechecked_correctly() {
    // This test checks that we properly track whether a method has been declared as unconstrained on the trait definition
    // and preserves that through typechecking.
    let src = r#"
        trait Foo {
            unconstrained fn identity(self) -> Self {
                self
            }

            unconstrained fn foo(self) -> Field;
        }

        impl Foo for u64 {
            unconstrained fn foo(self) -> Field {
                self as Field
            }
        }

        unconstrained fn main() {
            assert_eq(2.foo(), 2.identity() as Field);
        }
    "#;
    assert_no_errors(src);
}

#[test]
fn error_if_attribute_not_in_scope() {
    let src = r#"
        #[not_in_scope]
        ^^^^^^^^^^^^^^^ Attribute function `not_in_scope` is not in scope
        fn main() {}
    "#;
    check_errors(src);
}

#[test]
fn arithmetic_generics_rounding_pass() {
    let src = r#"
        fn main() {
            // 3/2*2 = 2
            round::<3, 2>([1, 2]);
        }

        fn round<let N: u32, let M: u32>(_x: [Field; N / M * M]) {}
    "#;
    assert_no_errors(src);
}

#[test]
fn arithmetic_generics_rounding_fail() {
    let src = r#"
        fn main() {
            // Do not simplify N/M*M to just N
            // This should be 3/2*2 = 2, not 3
            round::<3, 2>([1, 2, 3]);
                          ^^^^^^^^^ Expected type [Field; 2], found type [Field; 3]
        }

        fn round<let N: u32, let M: u32>(_x: [Field; N / M * M]) {}
    "#;
    check_errors(src);
}

#[test]
fn arithmetic_generics_rounding_fail_on_struct() {
    let src = r#"
        struct W<let N: u32> {}

        fn foo<let N: u32, let M: u32>(_x: W<N>, _y: W<M>) -> W<N / M * M> {
            W {}
        }

        fn main() {
            let w_2: W<2> = W {};
            let w_3: W<3> = W {};
            // Do not simplify N/M*M to just N
            // This should be 3/2*2 = 2, not 3
            let _: W<3> = foo(w_3, w_2);
                          ^^^^^^^^^^^^^ Expected type W<3>, found type W<2>
        }
    "#;
    check_errors(src);
}

#[test]
fn unconditional_recursion_fail() {
    // These examples are self recursive top level functions, which would actually
    // not be inlined in the SSA (there is nothing to inline into but self), so it
    // wouldn't panic due to infinite recursion, but the errors asserted here
    // come from the compilation checks, which does static analysis to catch the
    // problem before it even has a chance to cause a panic.
    let srcs = vec![
        r#"
        fn main() {
           ^^^^ function `main` cannot return without recursing
           ~~~~ function cannot return without recursing
            main()
        }
        "#,
        r#"
        fn main() -> pub bool {
           ^^^^ function `main` cannot return without recursing
           ~~~~ function cannot return without recursing
            if main() { true } else { false }
        }
        "#,
        r#"
        fn main() -> pub bool {
           ^^^^ function `main` cannot return without recursing
           ~~~~ function cannot return without recursing
            if true { main() } else { main() }
        }
        "#,
        r#"
        fn main() -> pub u64 {
           ^^^^ function `main` cannot return without recursing
           ~~~~ function cannot return without recursing
            main() + main()
        }
        "#,
        r#"
        fn main() -> pub u64 {
           ^^^^ function `main` cannot return without recursing
           ~~~~ function cannot return without recursing
            1 + main()
        }
        "#,
        r#"
        fn main() -> pub bool {
           ^^^^ function `main` cannot return without recursing
           ~~~~ function cannot return without recursing
            let _ = main();
            true
        }
        "#,
        r#"
        fn main(a: u64, b: u64) -> pub u64 {
           ^^^^ function `main` cannot return without recursing
           ~~~~ function cannot return without recursing
            main(a + b, main(a, b))
        }
        "#,
        r#"
        fn main() -> pub u64 {
           ^^^^ function `main` cannot return without recursing
           ~~~~ function cannot return without recursing
            foo(1, main())
        }
        fn foo(a: u64, b: u64) -> u64 {
            a + b
        }
        "#,
        r#"
        fn main() -> pub u64 {
           ^^^^ function `main` cannot return without recursing
           ~~~~ function cannot return without recursing
            let (a, b) = (main(), main());
            a + b
        }
        "#,
        r#"
        fn main() -> pub u64 {
           ^^^^ function `main` cannot return without recursing
           ~~~~ function cannot return without recursing
            let mut sum = 0;
            for i in 0 .. main() {
                sum += i;
            }
            sum
        }
        "#,
    ];

    for src in srcs {
        check_errors(src);
    }
}

#[test]
fn unconditional_recursion_pass() {
    let srcs = vec![
        r#"
        fn main() {
            if false { main(); }
        }
        "#,
        r#"
        fn main(i: u64) -> pub u64 {
            if i == 0 { 0 } else { i + main(i-1) }
        }
        "#,
        // Only immediate self-recursion is detected.
        r#"
        fn main() {
            foo();
        }
        fn foo() {
            bar();
        }
        fn bar() {
            foo();
        }
        "#,
        // For loop bodies are not checked.
        r#"
        fn main() -> pub u64 {
            let mut sum = 0;
            for _ in 0 .. 10 {
                sum += main();
            }
            sum
        }
        "#,
        // Lambda bodies are not checked.
        r#"
        fn main() {
            let foo = || main();
            foo();
        }
        "#,
    ];

    for src in srcs {
        assert_no_errors(src);
    }
}

#[test]
fn uses_self_in_import() {
    let src = r#"
    mod moo {
        pub mod bar {
            pub fn foo() -> i32 {
                1
            }
        }
    }

    use moo::bar::{self};

    pub fn baz() -> i32 {
        bar::foo()
    }

    fn main() {}
    "#;
    assert_no_errors(src);
}

#[test]
fn does_not_error_on_return_values_after_block_expression() {
    // Regression test for https://github.com/noir-lang/noir/issues/4372
    let src = r#"
    fn case1() -> [Field] {
        if true {
        }
        &[1]
    }

    fn case2() -> [u8] {
        let mut var: u8 = 1;
        {
            var += 1;
        }
        &[var]
    }

    fn main() {
        let _ = case1();
        let _ = case2();
    }
    "#;
    assert_no_errors(src);
}

#[test]
fn use_type_alias_in_method_call() {
    let src = r#"
        pub struct Foo {
        }

        impl Foo {
            fn new() -> Self {
                Foo {}
            }
        }

        type Bar = Foo;

        fn foo() -> Foo {
            Bar::new()
        }

        fn main() {
            let _ = foo();
        }
    "#;
    assert_no_errors(src);
}

#[test]
fn use_type_alias_to_generic_concrete_type_in_method_call() {
    let src = r#"
        pub struct Foo<T> {
            x: T,
        }

        impl<T> Foo<T> {
            fn new(x: T) -> Self {
                Foo { x }
            }
        }

        type Bar = Foo<i32>;

        fn foo() -> Bar {
            Bar::new(1)
        }

        fn main() {
            let _ = foo();
        }
    "#;
    assert_no_errors(src);
}

#[test]
fn allows_struct_with_generic_infix_type_as_main_input_1() {
    let src = r#"
        struct Foo<let N: u32> {
            x: [u64; N * 2],
        }

        fn main(_x: Foo<18>) {}
    "#;
    assert_no_errors(src);
}

#[test]
fn allows_struct_with_generic_infix_type_as_main_input_2() {
    let src = r#"
        struct Foo<let N: u32> {
            x: [u64; N * 2],
        }

        fn main(_x: Foo<2 * 9>) {}
    "#;
    assert_no_errors(src);
}

#[test]
fn allows_struct_with_generic_infix_type_as_main_input_3() {
    let src = r#"
        struct Foo<let N: u32> {
            x: [u64; N * 2],
        }

        global N: u32 = 9;

        fn main(_x: Foo<N * 2>) {}
    "#;
    assert_no_errors(src);
}

#[test]
fn errors_with_better_message_when_trying_to_invoke_struct_field_that_is_a_function() {
    let src = r#"
        pub struct Foo {
            wrapped: fn(Field) -> bool,
        }

        impl Foo {
            fn call(self) -> bool {
                self.wrapped(1)
                ^^^^^^^^^^^^^^^ Cannot invoke function field 'wrapped' on type 'Foo' as a method
                ~~~~~~~~~~~~~~~ to call the function stored in 'wrapped', surround the field access with parentheses: '(', ')'
            }
        }

        fn main() {}
    "#;
    check_errors(src);
}

#[test]
fn disallows_test_attribute_on_impl_method() {
    // TODO: improve the error location
    let src = "
        pub struct Foo { }

        impl Foo {
            #[test]
            fn foo() { }
               ^^^ The `#[test]` attribute is disallowed on `impl` methods
        }

        fn main() { }
    ";
    check_errors(src);
}

#[test]
fn disallows_test_attribute_on_trait_impl_method() {
    let src = "
        pub trait Trait {
            fn foo() { }
        }

        pub struct Foo { }

        impl Trait for Foo {
            #[test]
            fn foo() { }
               ^^^ The `#[test]` attribute is disallowed on `impl` methods
        }

        fn main() { }
    ";
    check_errors(src);
}

#[test]
fn disallows_export_attribute_on_impl_method() {
    // TODO: improve the error location
    let src = "
        pub struct Foo { }

        impl Foo {
            #[export]
            fn foo() { }
               ^^^ The `#[export]` attribute is disallowed on `impl` methods
        }

        fn main() { }
    ";
    check_errors(src);
}

#[test]
fn disallows_export_attribute_on_trait_impl_method() {
    // TODO: improve the error location
    let src = "
        pub trait Trait {
            fn foo() { }
        }

        pub struct Foo { }

        impl Trait for Foo {
            #[export]
            fn foo() { }
               ^^^ The `#[export]` attribute is disallowed on `impl` methods
        }

        fn main() { }
    ";
    check_errors(src);
}

#[test]
fn allows_multiple_underscore_parameters() {
    let src = r#"
        pub fn foo(_: i32, _: i64) {}

        fn main() {}
    "#;
    assert_no_errors(src);
}

#[test]
fn disallows_underscore_on_right_hand_side() {
    let src = r#"
        fn main() {
            let _ = 1;
            let _x = _;
                     ^ in expressions, `_` can only be used on the left-hand side of an assignment
                     ~ `_` not allowed here
        }
    "#;
    check_errors(src);
}

#[test]
fn errors_on_cyclic_globals() {
    let src = r#"
    pub comptime global A: u32 = B;
                                 ^ This global recursively depends on itself
                        ^ Dependency cycle found
                        ~ 'A' recursively depends on itself: A -> B -> A
    pub comptime global B: u32 = A;
                                 ^ Variable not in scope
                                 ~ Could not find variable

    fn main() { }
    "#;
    check_errors(src);
}

#[test]
fn warns_on_unneeded_unsafe() {
    let src = r#"
    fn main() {
        // Safety: test
        unsafe {
        ^^^^^^ Unnecessary `unsafe` block
            foo()
        }
    }

    fn foo() {}
    "#;
    check_errors(src);
}

#[test]
fn warns_on_nested_unsafe() {
    let src = r#"
    fn main() {
        // Safety: test
        unsafe {
            // Safety: test
            unsafe {
            ^^^^^^ Unnecessary `unsafe` block
            ~~~~~~ Because it's nested inside another `unsafe` block
                foo()
            }
        }
    }

    unconstrained fn foo() {}
    "#;
    check_errors(src);
}

#[test]
fn mutable_self_call() {
    let src = r#"
    fn main() {
        let mut bar = Bar {};
        let _ = bar.bar();
    }

    struct Bar {}

    impl Bar {
        fn bar(&mut self) {
            let _ = self;
        }
    }
    "#;
    assert_no_errors(src);
}

#[test]
fn checks_visibility_of_trait_related_to_trait_impl_on_method_call() {
    let src = r#"
    mod moo {
        pub struct Bar {}
    }

    trait Foo {
        fn foo(self);
    }

    impl Foo for moo::Bar {
        fn foo(self) {}
    }

    fn main() {
        let bar = moo::Bar {};
        bar.foo();
    }
    "#;
    assert_no_errors(src);
}

#[test]
fn infers_lambda_argument_from_method_call_function_type() {
    let src = r#"
    struct Foo {
        value: Field,
    }

    impl Foo {
        fn foo(self) -> Field {
            self.value
        }
    }

    struct Box<T> {
        value: T,
    }

    impl<T> Box<T> {
        fn map<U>(self, f: fn(T) -> U) -> Box<U> {
            Box { value: f(self.value) }
        }
    }

    fn main() {
        let box = Box { value: Foo { value: 1 } };
        let _ = box.map(|foo| foo.foo());
    }
    "#;
    assert_no_errors(src);
}

#[test]
fn infers_lambda_argument_from_call_function_type() {
    let src = r#"
    struct Foo {
        value: Field,
    }

    fn call(f: fn(Foo) -> Field) -> Field {
        f(Foo { value: 1 })
    }

    fn main() {
        let _ = call(|foo| foo.value);
    }
    "#;
    assert_no_errors(src);
}

#[test]
fn infers_lambda_argument_from_call_function_type_in_generic_call() {
    let src = r#"
    struct Foo {
        value: Field,
    }

    fn call<T>(t: T, f: fn(T) -> Field) -> Field {
        f(t)
    }

    fn main() {
        let _ = call(Foo { value: 1 }, |foo| foo.value);
    }
    "#;
    assert_no_errors(src);
}

#[test]
fn infers_lambda_argument_from_call_function_type_as_alias() {
    let src = r#"
    struct Foo {
        value: Field,
    }

    type MyFn = fn(Foo) -> Field;

    fn call(f: MyFn) -> Field {
        f(Foo { value: 1 })
    }

    fn main() {
        let _ = call(|foo| foo.value);
    }
    "#;
    assert_no_errors(src);
}

#[test]
fn infers_lambda_argument_from_function_return_type() {
    let src = r#"
    pub struct Foo {
        value: Field,
    }

    pub fn func() -> fn(Foo) -> Field {
        |foo| foo.value
    }

    fn main() {
    }
    "#;
    assert_no_errors(src);
}

#[test]
fn infers_lambda_argument_from_function_return_type_multiple_statements() {
    let src = r#"
    pub struct Foo {
        value: Field,
    }

    pub fn func() -> fn(Foo) -> Field {
        let _ = 1;
        |foo| foo.value
    }

    fn main() {
    }
    "#;
    assert_no_errors(src);
}

#[test]
fn infers_lambda_argument_from_function_return_type_when_inside_if() {
    let src = r#"
    pub struct Foo {
        value: Field,
    }

    pub fn func() -> fn(Foo) -> Field {
        if true {
            |foo| foo.value
        } else {
            |foo| foo.value
        }
    }

    fn main() {
    }
    "#;
    assert_no_errors(src);
}

#[test]
fn infers_lambda_argument_from_variable_type() {
    let src = r#"
    pub struct Foo {
        value: Field,
    }

    fn main() {
      let _: fn(Foo) -> Field = |foo| foo.value;
    }
    "#;
    assert_no_errors(src);
}

#[test]
fn infers_lambda_argument_from_variable_alias_type() {
    let src = r#"
    pub struct Foo {
        value: Field,
    }

    type FooFn = fn(Foo) -> Field;

    fn main() {
      let _: FooFn = |foo| foo.value;
    }
    "#;
    assert_no_errors(src);
}

#[test]
fn infers_lambda_argument_from_variable_double_alias_type() {
    let src = r#"
    pub struct Foo {
        value: Field,
    }

    type FooFn = fn(Foo) -> Field;
    type FooFn2 = FooFn;

    fn main() {
      let _: FooFn2 = |foo| foo.value;
    }
    "#;
    assert_no_errors(src);
}

#[test]
fn infers_lambda_argument_from_variable_tuple_type() {
    let src = r#"
    pub struct Foo {
        value: Field,
    }

    fn main() {
      let _: (fn(Foo) -> Field, _) = (|foo| foo.value, 1);
    }
    "#;
    assert_no_errors(src);
}

#[test]
fn infers_lambda_argument_from_variable_tuple_type_aliased() {
    let src = r#"
    pub struct Foo {
        value: Field,
    }

    type Alias = (fn(Foo) -> Field, Field);

    fn main() {
      let _: Alias = (|foo| foo.value, 1);
    }
    "#;
    assert_no_errors(src);
}

#[test]
fn regression_7088() {
    // A test for code that initially broke when implementing inferring
    // lambda parameter types from the function type related to the call
    // the lambda is in (PR #7088).
    let src = r#"
    struct U60Repr<let N: u32, let NumSegments: u32> {}

    impl<let N: u32, let NumSegments: u32> U60Repr<N, NumSegments> {
        fn new<let NumFieldSegments: u32>(_: [Field; N * NumFieldSegments]) -> Self {
            U60Repr {}
        }
    }

    fn main() {
        let input: [Field; 6] = [0; 6];
        let _: U60Repr<3, 6> = U60Repr::new(input);
    }
    "#;
    assert_no_errors(src);
}

#[test]
fn errors_on_empty_loop_no_break() {
    let src = r#"
    fn main() {
        // Safety: test
        unsafe {
            foo()
        }
    }

    unconstrained fn foo() {
        loop {}
        ^^^^ `loop` must have at least one `break` in it
        ~~~~ Infinite loops are disallowed
    }
    "#;
    check_errors(src);
}

#[test]
fn errors_on_loop_without_break() {
    let src = r#"
    fn main() {
        // Safety: test
        unsafe {
            foo()
        }
    }

    unconstrained fn foo() {
        let mut x = 1;
        loop {
        ^^^^ `loop` must have at least one `break` in it
        ~~~~ Infinite loops are disallowed
            x += 1;
            bar(x);
        }
    }

    fn bar(_: Field) {}
    "#;
    check_errors(src);
}

#[test]
fn errors_on_loop_without_break_with_nested_loop() {
    let src = r#"
    fn main() {
        // Safety: test
        unsafe {
            foo()
        }
    }

    unconstrained fn foo() {
        let mut x = 1;
        loop {
        ^^^^ `loop` must have at least one `break` in it
        ~~~~ Infinite loops are disallowed
            x += 1;
            bar(x);
            loop {
                x += 2;
                break;
            }
        }
    }

    fn bar(_: Field) {}
    "#;
    check_errors(src);
}

#[test]
fn call_function_alias_type() {
    let src = r#"
    type Alias<Env> = fn[Env](Field) -> Field;

    fn main() {
        call_fn(|x| x + 1);
    }

    fn call_fn<Env>(f: Alias<Env>) {
        assert_eq(f(0), 1);
    }
    "#;
    assert_no_errors(src);
}

#[test]
fn errors_on_if_without_else_type_mismatch() {
    let src = r#"
    fn main() {
        if true {
            1
            ^ Expected type Field, found type ()
        }
    }
    "#;
    check_errors(src);
}

#[test]
fn does_not_stack_overflow_on_many_comments_in_a_row() {
    let src = "//\n".repeat(10_000);
    assert_no_errors(&src);
}

#[test]
fn errors_if_for_body_type_is_not_unit() {
    let src = r#"
    fn main() {
        for _ in 0..1 {
            1
            ^ Expected type (), found type Field
        }
    }
    "#;
    check_errors(src);
}

#[test]
fn errors_if_loop_body_type_is_not_unit() {
    let src = r#"
    unconstrained fn main() {
        loop {
            if false { break; }

            1
            ^ Expected type (), found type Field
        }
    }
    "#;
    check_errors(src);
}

#[test]
fn errors_if_while_body_type_is_not_unit() {
    let src = r#"
    unconstrained fn main() {
        while 1 == 1 {
            1
            ^ Expected type (), found type Field
        }
    }
    "#;
    check_errors(src);
}

#[test]
fn check_impl_duplicate_method_without_self() {
    // TODO: the primary error location should be n the second `foo`
    let src = "
    pub struct Foo {}

    impl Foo {
        fn foo() {}
           ^^^ duplicate definitions of foo found
           ~~~ first definition found here
        fn foo() {}
           ~~~ second definition found here
    }

    fn main() {}
    ";
    check_errors(src);
}

#[test]
fn int_min_global() {
    let src = r#"
        global MIN: i8 = -128;
        fn main() {
            let _x = MIN;
        }
    "#;

    let errors = get_program_errors(src);
    assert_eq!(errors.len(), 0);
}

#[test]
fn subtract_to_int_min() {
    // This would cause an integer underflow panic before
    let src = r#"
        fn main() {
            let _x: i8 = comptime {
                let y: i8 = -127;
                let z = y - 1;
                z
            };
        }
    "#;

    let errors = get_program_errors(src);
    assert_eq!(errors.len(), 0);
}<|MERGE_RESOLUTION|>--- conflicted
+++ resolved
@@ -24,21 +24,9 @@
 use iter_extended::vecmap;
 use noirc_errors::{CustomDiagnostic, Location, Span};
 
-<<<<<<< HEAD
-use crate::ast::IntegerBitSize;
 use crate::hir::Context;
-use crate::hir::comptime::InterpreterError;
-=======
->>>>>>> da5227e8
 use crate::hir::def_collector::dc_crate::CompilationError;
 use crate::hir::def_map::ModuleData;
-<<<<<<< HEAD
-use crate::hir::resolution::errors::ResolverError;
-use crate::hir::resolution::import::PathResolutionError;
-use crate::hir::type_check::TypeCheckError;
-=======
-use crate::hir::Context;
->>>>>>> da5227e8
 use crate::node_interner::{NodeInterner, StmtId};
 
 use crate::hir::def_collector::dc_crate::DefCollector;
@@ -244,9 +232,13 @@
 
         let Some(expected_message) = primary_spans_with_errors.remove(&span) else {
             if let Some(message) = secondary_spans_with_errors.get(&span) {
-                panic!("Error at {span:?} with message {message:?} is annotated as secondary but should be primary");
+                panic!(
+                    "Error at {span:?} with message {message:?} is annotated as secondary but should be primary"
+                );
             } else {
-                panic!("Couldn't find primary error at {span:?} with message {message:?}.\nAll errors: {errors:?}");
+                panic!(
+                    "Couldn't find primary error at {span:?} with message {message:?}.\nAll errors: {errors:?}"
+                );
             }
         };
 
@@ -261,9 +253,13 @@
             let span = secondary.location.span;
             let Some(expected_message) = secondary_spans_with_errors.remove(&span) else {
                 if let Some(message) = primary_spans_with_errors.get(&span) {
-                    panic!("Error at {span:?} with message {message:?} is annotated as primary but should be secondary");
+                    panic!(
+                        "Error at {span:?} with message {message:?} is annotated as primary but should be secondary"
+                    );
                 } else {
-                    panic!("Couldn't find secondary error at {span:?} with message {message:?}.\nAll errors: {errors:?}");
+                    panic!(
+                        "Couldn't find secondary error at {span:?} with message {message:?}.\nAll errors: {errors:?}"
+                    );
                 };
             };
 
