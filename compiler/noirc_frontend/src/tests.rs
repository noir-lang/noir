#![cfg(test)]

mod arithmetic_generics;
mod aliases;
mod bound_checks;
mod imports;
mod metaprogramming;
mod name_shadowing;
mod references;
mod traits;
mod turbofish;
mod unused_items;
mod visibility;

// XXX: These tests repeat a lot of code
// what we should do is have test cases which are passed to a test harness
// A test harness will allow for more expressive and readable tests
use std::collections::BTreeMap;

use acvm::{AcirField, FieldElement};
use fm::FileId;

use iter_extended::vecmap;
use noirc_errors::Location;

use crate::ast::IntegerBitSize;
use crate::hir::comptime::InterpreterError;
use crate::hir::def_collector::dc_crate::CompilationError;
use crate::hir::def_collector::errors::{DefCollectorErrorKind, DuplicateType};
use crate::hir::def_map::ModuleData;
use crate::hir::resolution::errors::ResolverError;
use crate::hir::resolution::import::PathResolutionError;
use crate::hir::type_check::TypeCheckError;
use crate::hir::Context;
use crate::node_interner::{NodeInterner, StmtId};

use crate::hir::def_collector::dc_crate::DefCollector;
use crate::hir::def_map::{CrateDefMap, LocalModuleId};
use crate::hir_def::expr::HirExpression;
use crate::hir_def::stmt::HirStatement;
use crate::hir_def::types::{BinaryTypeOperator, Type};
use crate::monomorphization::ast::Program;
use crate::monomorphization::errors::MonomorphizationError;
use crate::monomorphization::monomorphize;
use crate::parser::{ItemKind, ParserErrorReason};
use crate::token::SecondaryAttribute;
use crate::{parse_program, ParsedModule};
use fm::FileManager;
use noirc_arena::Arena;

pub(crate) fn has_parser_error(errors: &[(CompilationError, FileId)]) -> bool {
    errors.iter().any(|(e, _f)| matches!(e, CompilationError::ParseError(_)))
}

pub(crate) fn remove_experimental_warnings(errors: &mut Vec<(CompilationError, FileId)>) {
    errors.retain(|(error, _)| match error {
        CompilationError::ParseError(error) => {
            !matches!(error.reason(), Some(ParserErrorReason::ExperimentalFeature(..)))
        }
        _ => true,
    });
}

pub(crate) fn get_program(src: &str) -> (ParsedModule, Context, Vec<(CompilationError, FileId)>) {
    let root = std::path::Path::new("/");
    let fm = FileManager::new(root);

    let mut context = Context::new(fm, Default::default());
    context.def_interner.populate_dummy_operator_traits();
    let root_file_id = FileId::dummy();
    let root_crate_id = context.crate_graph.add_crate_root(root_file_id);

    let (program, parser_errors) = parse_program(src);
    let mut errors = vecmap(parser_errors, |e| (e.into(), root_file_id));
    remove_experimental_warnings(&mut errors);

    if !has_parser_error(&errors) {
        let inner_attributes: Vec<SecondaryAttribute> = program
            .items
            .iter()
            .filter_map(|item| {
                if let ItemKind::InnerAttribute(attribute) = &item.kind {
                    Some(attribute.clone())
                } else {
                    None
                }
            })
            .collect();

        // Allocate a default Module for the root, giving it a ModuleId
        let mut modules: Arena<ModuleData> = Arena::default();
        let location = Location::new(Default::default(), root_file_id);
        let root = modules.insert(ModuleData::new(
            None,
            location,
            Vec::new(),
            inner_attributes.clone(),
            false, // is contract
            false, // is struct
        ));

        let def_map = CrateDefMap {
            root: LocalModuleId(root),
            modules,
            krate: root_crate_id,
            extern_prelude: BTreeMap::new(),
        };

        let debug_comptime_in_file = None;
        let error_on_unused_imports = true;

        // Now we want to populate the CrateDefMap using the DefCollector
        errors.extend(DefCollector::collect_crate_and_dependencies(
            def_map,
            &mut context,
            program.clone().into_sorted(),
            root_file_id,
            debug_comptime_in_file,
            error_on_unused_imports,
        ));
    }
    (program, context, errors)
}

pub(crate) fn get_program_errors(src: &str) -> Vec<(CompilationError, FileId)> {
    get_program(src).2
}

fn assert_no_errors(src: &str) {
    let errors = get_program_errors(src);
    if !errors.is_empty() {
        panic!("Expected no errors, got: {:?}; src = {src}", errors);
    }
}

#[test]
fn check_trait_implemented_for_all_t() {
    let src = "
    trait Default {
        fn default() -> Self;
    }

    trait Eq {
        fn eq(self, other: Self) -> bool;
    }

    trait IsDefault {
        fn is_default(self) -> bool;
    }

    impl<T> IsDefault for T where T: Default + Eq {
        fn is_default(self) -> bool {
            self.eq(T::default())
        }
    }

    struct Foo {
        a: u64,
    }

    impl Eq for Foo {
        fn eq(self, other: Foo) -> bool { self.a == other.a }
    }

    impl Default for u64 {
        fn default() -> Self {
            0
        }
    }

    impl Default for Foo {
        fn default() -> Self {
            Foo { a: Default::default() }
        }
    }

    fn main(a: Foo) -> pub bool {
        a.is_default()
    }";
    assert_no_errors(src);
}

#[test]
fn check_trait_implementation_duplicate_method() {
    let src = "
    trait Default {
        fn default(x: Field, y: Field) -> Field;
    }

    struct Foo {
        bar: Field,
        array: [Field; 2],
    }

    impl Default for Foo {
        // Duplicate trait methods should not compile
        fn default(x: Field, y: Field) -> Field {
            y + 2 * x
        }
        // Duplicate trait methods should not compile
        fn default(x: Field, y: Field) -> Field {
            x + 2 * y
        }
    }

    fn main() {
        let _ = Foo { bar: 1, array: [2, 3] }; // silence Foo never constructed warning
    }";

    let errors = get_program_errors(src);
    assert!(!has_parser_error(&errors));
    assert!(errors.len() == 1, "Expected 1 error, got: {:?}", errors);

    for (err, _file_id) in errors {
        match &err {
            CompilationError::DefinitionError(DefCollectorErrorKind::Duplicate {
                typ,
                first_def,
                second_def,
            }) => {
                assert_eq!(typ, &DuplicateType::TraitAssociatedFunction);
                assert_eq!(first_def, "default");
                assert_eq!(second_def, "default");
            }
            _ => {
                panic!("No other errors are expected! Found = {:?}", err);
            }
        };
    }
}

#[test]
fn check_trait_wrong_method_return_type() {
    let src = "
    trait Default {
        fn default() -> Self;
    }

    struct Foo {
    }

    impl Default for Foo {
        fn default() -> Field {
            0
        }
    }

    fn main() {
        let _ = Foo {}; // silence Foo never constructed warning
    }
    ";
    let errors = get_program_errors(src);
    assert!(!has_parser_error(&errors));
    assert!(errors.len() == 1, "Expected 1 error, got: {:?}", errors);

    for (err, _file_id) in errors {
        match &err {
            CompilationError::TypeError(TypeCheckError::TypeMismatch {
                expected_typ,
                expr_typ,
                expr_span: _,
            }) => {
                assert_eq!(expected_typ, "Foo");
                assert_eq!(expr_typ, "Field");
            }
            _ => {
                panic!("No other errors are expected! Found = {:?}", err);
            }
        };
    }
}

#[test]
fn check_trait_wrong_method_return_type2() {
    let src = "
    trait Default {
        fn default(x: Field, y: Field) -> Self;
    }

    struct Foo {
        bar: Field,
        array: [Field; 2],
    }

    impl Default for Foo {
        fn default(x: Field, _y: Field) -> Field {
            x
        }
    }

    fn main() {
        let _ = Foo { bar: 1, array: [2, 3] }; // silence Foo never constructed warning
    }";
    let errors = get_program_errors(src);
    assert!(!has_parser_error(&errors));
    assert!(errors.len() == 1, "Expected 1 error, got: {:?}", errors);

    for (err, _file_id) in errors {
        match &err {
            CompilationError::TypeError(TypeCheckError::TypeMismatch {
                expected_typ,
                expr_typ,
                expr_span: _,
            }) => {
                assert_eq!(expected_typ, "Foo");
                assert_eq!(expr_typ, "Field");
            }
            _ => {
                panic!("No other errors are expected! Found = {:?}", err);
            }
        };
    }
}

#[test]
fn check_trait_missing_implementation() {
    let src = "
    trait Default {
        fn default(x: Field, y: Field) -> Self;

        fn method2(x: Field) -> Field;

    }

    struct Foo {
        bar: Field,
        array: [Field; 2],
    }

    impl Default for Foo {
        fn default(x: Field, y: Field) -> Self {
            Self { bar: x, array: [x,y] }
        }
    }

    fn main() {
    }
    ";
    let errors = get_program_errors(src);
    assert!(!has_parser_error(&errors));
    assert!(errors.len() == 1, "Expected 1 error, got: {:?}", errors);

    for (err, _file_id) in errors {
        match &err {
            CompilationError::DefinitionError(DefCollectorErrorKind::TraitMissingMethod {
                trait_name,
                method_name,
                trait_impl_span: _,
            }) => {
                assert_eq!(trait_name, "Default");
                assert_eq!(method_name, "method2");
            }
            _ => {
                panic!("No other errors are expected! Found = {:?}", err);
            }
        };
    }
}

#[test]
fn check_trait_not_in_scope() {
    let src = "
    struct Foo {
        bar: Field,
        array: [Field; 2],
    }

    // Default trait does not exist
    impl Default for Foo {
        fn default(x: Field, y: Field) -> Self {
            Self { bar: x, array: [x,y] }
        }
    }

    fn main() {
    }

    ";
    let errors = get_program_errors(src);
    assert!(!has_parser_error(&errors));
    assert!(errors.len() == 1, "Expected 1 error, got: {:?}", errors);
    for (err, _file_id) in errors {
        match &err {
            CompilationError::DefinitionError(DefCollectorErrorKind::TraitNotFound {
                trait_path,
            }) => {
                assert_eq!(trait_path.as_string(), "Default");
            }
            _ => {
                panic!("No other errors are expected! Found = {:?}", err);
            }
        };
    }
}

#[test]
fn check_trait_wrong_method_name() {
    let src = "
    trait Default {
    }

    struct Foo {
        bar: Field,
        array: [Field; 2],
    }

    // wrong trait name method should not compile
    impl Default for Foo {
        fn does_not_exist(x: Field, y: Field) -> Self {
            Self { bar: x, array: [x,y] }
        }
    }

    fn main() {
        let _ = Foo { bar: 1, array: [2, 3] }; // silence Foo never constructed warning
    }";
    let compilation_errors = get_program_errors(src);
    assert!(!has_parser_error(&compilation_errors));
    assert!(
        compilation_errors.len() == 1,
        "Expected 1 compilation error, got: {:?}",
        compilation_errors
    );

    for (err, _file_id) in compilation_errors {
        match &err {
            CompilationError::DefinitionError(DefCollectorErrorKind::MethodNotInTrait {
                trait_name,
                impl_method,
            }) => {
                assert_eq!(trait_name, "Default");
                assert_eq!(impl_method, "does_not_exist");
            }
            _ => {
                panic!("No other errors are expected! Found = {:?}", err);
            }
        };
    }
}

#[test]
fn check_trait_wrong_parameter() {
    let src = "
    trait Default {
        fn default(x: Field) -> Self;
    }

    struct Foo {
        bar: u32,
    }

    impl Default for Foo {
        fn default(x: u32) -> Self {
            Foo {bar: x}
        }
    }

    fn main() {
    }
    ";
    let errors = get_program_errors(src);
    assert!(!has_parser_error(&errors));
    assert!(errors.len() == 1, "Expected 1 error, got: {:?}", errors);

    for (err, _file_id) in errors {
        match &err {
            CompilationError::TypeError(TypeCheckError::TraitMethodParameterTypeMismatch {
                method_name,
                expected_typ,
                actual_typ,
                ..
            }) => {
                assert_eq!(method_name, "default");
                assert_eq!(expected_typ, "Field");
                assert_eq!(actual_typ, "u32");
            }
            _ => {
                panic!("No other errors are expected! Found = {:?}", err);
            }
        };
    }
}

#[test]
fn check_trait_wrong_parameter2() {
    let src = "
    trait Default {
        fn default(x: Field, y: Field) -> Self;
    }

    struct Foo {
        bar: Field,
        array: [Field; 2],
    }

    impl Default for Foo {
        fn default(x: Field, y: Foo) -> Self {
            Self { bar: x, array: [x, y.bar] }
        }
    }

    fn main() {
    }";

    let errors = get_program_errors(src);
    assert!(!has_parser_error(&errors));
    assert!(errors.len() == 1, "Expected 1 error, got: {:?}", errors);

    for (err, _file_id) in errors {
        match &err {
            CompilationError::TypeError(TypeCheckError::TraitMethodParameterTypeMismatch {
                method_name,
                expected_typ,
                actual_typ,
                ..
            }) => {
                assert_eq!(method_name, "default");
                assert_eq!(expected_typ, "Field");
                assert_eq!(actual_typ, "Foo");
            }
            _ => {
                panic!("No other errors are expected! Found = {:?}", err);
            }
        };
    }
}

#[test]
fn check_trait_wrong_parameter_type() {
    let src = "
    pub trait Default {
        fn default(x: Field, y: NotAType) -> Field;
    }

    fn main(x: Field, y: Field) {
        assert(y == x);
    }";
    let errors = get_program_errors(src);
    assert!(!has_parser_error(&errors));

    // This is a duplicate error in the name resolver & type checker.
    // In the elaborator there is no duplicate and only 1 error is issued
    assert!(errors.len() <= 2, "Expected 1 or 2 errors, got: {:?}", errors);

    for (err, _file_id) in errors {
        match &err {
            CompilationError::ResolverError(ResolverError::PathResolutionError(
                PathResolutionError::Unresolved(ident),
            )) => {
                assert_eq!(ident, "NotAType");
            }
            _ => {
                panic!("No other errors are expected! Found = {:?}", err);
            }
        };
    }
}

#[test]
fn check_trait_wrong_parameters_count() {
    let src = "
    trait Default {
        fn default(x: Field, y: Field) -> Self;
    }

    struct Foo {
        bar: Field,
        array: [Field; 2],
    }

    impl Default for Foo {
        fn default(x: Field) -> Self {
            Self { bar: x, array: [x, x] }
        }
    }

    fn main() {
    }
    ";
    let errors = get_program_errors(src);
    assert!(!has_parser_error(&errors));
    assert!(errors.len() == 1, "Expected 1 error, got: {:?}", errors);
    for (err, _file_id) in errors {
        match &err {
            CompilationError::TypeError(TypeCheckError::MismatchTraitImplNumParameters {
                actual_num_parameters,
                expected_num_parameters,
                trait_name,
                method_name,
                ..
            }) => {
                assert_eq!(actual_num_parameters, &1_usize);
                assert_eq!(expected_num_parameters, &2_usize);
                assert_eq!(method_name, "default");
                assert_eq!(trait_name, "Default");
            }
            _ => {
                panic!("No other errors are expected in this test case! Found = {:?}", err);
            }
        };
    }
}

#[test]
fn check_trait_impl_for_non_type() {
    let src = "
    trait Default {
        fn default(x: Field, y: Field) -> Field;
    }

    impl Default for main {
        fn default(x: Field, y: Field) -> Field {
            x + y
        }
    }

    fn main() {}
    ";
    let errors = get_program_errors(src);
    assert!(!has_parser_error(&errors));
    assert!(errors.len() == 1, "Expected 1 error, got: {:?}", errors);
    for (err, _file_id) in errors {
        match &err {
            CompilationError::ResolverError(ResolverError::Expected { expected, got, .. }) => {
                assert_eq!(*expected, "type");
                assert_eq!(*got, "function");
            }
            _ => {
                panic!("No other errors are expected! Found = {:?}", err);
            }
        };
    }
}

#[test]
fn check_impl_struct_not_trait() {
    let src = "
    struct Foo {
        bar: Field,
        array: [Field; 2],
    }

    struct Default {
        x: Field,
        z: Field,
    }

    // Default is a struct not a trait
    impl Default for Foo {
        fn default(x: Field, y: Field) -> Self {
            Self { bar: x, array: [x,y] }
        }
    }

    fn main() {
        let _ = Default { x: 1, z: 1 }; // silence Default never constructed warning
    }
    ";
    let errors = get_program_errors(src);
    assert!(!has_parser_error(&errors));
    assert!(errors.len() == 1, "Expected 1 error, got: {:?}", errors);
    for (err, _file_id) in errors {
        match &err {
            CompilationError::DefinitionError(DefCollectorErrorKind::NotATrait {
                not_a_trait_name,
            }) => {
                assert_eq!(not_a_trait_name.to_string(), "Default");
            }
            _ => {
                panic!("No other errors are expected! Found = {:?}", err);
            }
        };
    }
}

#[test]
fn check_trait_duplicate_declaration() {
    let src = "
    trait Default {
        fn default(x: Field, y: Field) -> Self;
    }

    struct Foo {
        bar: Field,
        array: [Field; 2],
    }

    impl Default for Foo {
        fn default(x: Field,y: Field) -> Self {
            Self { bar: x, array: [x,y] }
        }
    }


    trait Default {
        fn default(x: Field) -> Self;
    }

    fn main() {
    }";
    let errors = get_program_errors(src);
    assert!(!has_parser_error(&errors));
    assert!(errors.len() == 1, "Expected 1 error, got: {:?}", errors);
    for (err, _file_id) in errors {
        match &err {
            CompilationError::DefinitionError(DefCollectorErrorKind::Duplicate {
                typ,
                first_def,
                second_def,
            }) => {
                assert_eq!(typ, &DuplicateType::Trait);
                assert_eq!(first_def, "Default");
                assert_eq!(second_def, "Default");
            }
            _ => {
                panic!("No other errors are expected! Found = {:?}", err);
            }
        };
    }
}

#[test]
fn check_trait_duplicate_implementation() {
    let src = "
    trait Default {
    }
    struct Foo {
        bar: Field,
    }

    impl Default for Foo {
    }
    impl Default for Foo {
    }
    fn main() {
        let _ = Foo { bar: 1 }; // silence Foo never constructed warning
    }
    ";
    let errors = get_program_errors(src);
    assert!(!has_parser_error(&errors));
    assert!(errors.len() == 2, "Expected 2 errors, got: {:?}", errors);
    for (err, _file_id) in errors {
        match &err {
            CompilationError::DefinitionError(DefCollectorErrorKind::OverlappingImpl {
                ..
            }) => (),
            CompilationError::DefinitionError(DefCollectorErrorKind::OverlappingImplNote {
                ..
            }) => (),
            _ => {
                panic!("No other errors are expected! Found = {:?}", err);
            }
        };
    }
}

#[test]
fn check_trait_duplicate_implementation_with_alias() {
    let src = "
    trait Default {
    }

    struct MyStruct {
    }

    type MyType = MyStruct;

    impl Default for MyStruct {
    }

    impl Default for MyType {
    }

    fn main() {
        let _ = MyStruct {}; // silence MyStruct never constructed warning
    }
    ";
    let errors = get_program_errors(src);
    assert!(!has_parser_error(&errors));
    assert!(errors.len() == 2, "Expected 2 errors, got: {:?}", errors);
    for (err, _file_id) in errors {
        match &err {
            CompilationError::DefinitionError(DefCollectorErrorKind::OverlappingImpl {
                ..
            }) => (),
            CompilationError::DefinitionError(DefCollectorErrorKind::OverlappingImplNote {
                ..
            }) => (),
            _ => {
                panic!("No other errors are expected! Found = {:?}", err);
            }
        };
    }
}

#[test]
fn test_impl_self_within_default_def() {
    let src = "
    trait Bar {
        fn ok(self) -> Self;

        fn ref_ok(self) -> Self {
            self.ok()
        }
    }

    impl<T> Bar for (T, T) where T: Bar {
        fn ok(self) -> Self {
            self
        }
    }";
    assert_no_errors(src);
}

#[test]
fn check_trait_as_type_as_fn_parameter() {
    let src = "
    trait Eq {
        fn eq(self, other: Self) -> bool;
    }

    struct Foo {
        a: u64,
    }

    impl Eq for Foo {
        fn eq(self, other: Foo) -> bool { self.a == other.a }
    }

    fn test_eq(x: impl Eq) -> bool {
        x.eq(x)
    }

    fn main(a: Foo) -> pub bool {
        test_eq(a)
    }";
    assert_no_errors(src);
}

#[test]
fn check_trait_as_type_as_two_fn_parameters() {
    let src = "
    trait Eq {
        fn eq(self, other: Self) -> bool;
    }

    trait Test {
        fn test(self) -> bool;
    }

    struct Foo {
        a: u64,
    }

    impl Eq for Foo {
        fn eq(self, other: Foo) -> bool { self.a == other.a }
    }

    impl Test for u64 {
        fn test(self) -> bool { self == self }
    }

    fn test_eq(x: impl Eq, y: impl Test) -> bool {
        x.eq(x) == y.test()
    }

    fn main(a: Foo, b: u64) -> pub bool {
        test_eq(a, b)
    }";
    assert_no_errors(src);
}

fn get_program_captures(src: &str) -> Vec<Vec<String>> {
    let (program, context, _errors) = get_program(src);
    let interner = context.def_interner;
    let mut all_captures: Vec<Vec<String>> = Vec::new();
    for func in program.into_sorted().functions {
        let func_id = interner.find_function(func.item.name()).unwrap();
        let hir_func = interner.function(&func_id);
        // Iterate over function statements and apply filtering function
        find_lambda_captures(hir_func.block(&interner).statements(), &interner, &mut all_captures);
    }
    all_captures
}

fn find_lambda_captures(stmts: &[StmtId], interner: &NodeInterner, result: &mut Vec<Vec<String>>) {
    for stmt_id in stmts.iter() {
        let hir_stmt = interner.statement(stmt_id);
        let expr_id = match hir_stmt {
            HirStatement::Expression(expr_id) => expr_id,
            HirStatement::Let(let_stmt) => let_stmt.expression,
            HirStatement::Assign(assign_stmt) => assign_stmt.expression,
            HirStatement::Constrain(constr_stmt) => constr_stmt.0,
            HirStatement::Semi(semi_expr) => semi_expr,
            HirStatement::For(for_loop) => for_loop.block,
            HirStatement::Error => panic!("Invalid HirStatement!"),
            HirStatement::Break => panic!("Unexpected break"),
            HirStatement::Continue => panic!("Unexpected continue"),
            HirStatement::Comptime(_) => panic!("Unexpected comptime"),
        };
        let expr = interner.expression(&expr_id);

        get_lambda_captures(expr, interner, result); // TODO: dyn filter function as parameter
    }
}

fn get_lambda_captures(
    expr: HirExpression,
    interner: &NodeInterner,
    result: &mut Vec<Vec<String>>,
) {
    if let HirExpression::Lambda(lambda_expr) = expr {
        let mut cur_capture = Vec::new();

        for capture in lambda_expr.captures.iter() {
            cur_capture.push(interner.definition(capture.ident.id).name.clone());
        }
        result.push(cur_capture);

        // Check for other captures recursively within the lambda body
        let hir_body_expr = interner.expression(&lambda_expr.body);
        if let HirExpression::Block(block_expr) = hir_body_expr {
            find_lambda_captures(block_expr.statements(), interner, result);
        }
    }
}

#[test]
fn resolve_empty_function() {
    let src = "
        fn main() {

        }
    ";
    assert_no_errors(src);
}
#[test]
fn resolve_basic_function() {
    let src = r#"
        fn main(x : Field) {
            let y = x + x;
            assert(y == x);
        }
    "#;
    assert_no_errors(src);
}
#[test]
fn resolve_unused_var() {
    let src = r#"
        fn main(x : Field) {
            let y = x + x;
            assert(x == x);
        }
    "#;

    let errors = get_program_errors(src);
    assert!(errors.len() == 1, "Expected 1 error, got: {:?}", errors);
    // It should be regarding the unused variable
    match &errors[0].0 {
        CompilationError::ResolverError(ResolverError::UnusedVariable { ident }) => {
            assert_eq!(&ident.0.contents, "y");
        }
        _ => unreachable!("we should only have an unused var error"),
    }
}

#[test]
fn resolve_unresolved_var() {
    let src = r#"
        fn main(x : Field) {
            let y = x + x;
            assert(y == z);
        }
    "#;
    let errors = get_program_errors(src);
    assert!(errors.len() == 1, "Expected 1 error, got: {:?}", errors);
    // It should be regarding the unresolved var `z` (Maybe change to undeclared and special case)
    match &errors[0].0 {
        CompilationError::ResolverError(ResolverError::VariableNotDeclared { name, span: _ }) => {
            assert_eq!(name, "z");
        }
        _ => unimplemented!("we should only have an unresolved variable"),
    }
}

#[test]
fn unresolved_path() {
    let src = "
        fn main(x : Field) {
            let _z = some::path::to::a::func(x);
        }
    ";
    let errors = get_program_errors(src);
    assert!(errors.len() == 1, "Expected 1 error, got: {:?}", errors);
    for (compilation_error, _file_id) in errors {
        match compilation_error {
            CompilationError::ResolverError(err) => {
                match err {
                    ResolverError::PathResolutionError(PathResolutionError::Unresolved(name)) => {
                        assert_eq!(name.to_string(), "some");
                    }
                    _ => unimplemented!("we should only have an unresolved function"),
                };
            }
            _ => unimplemented!(),
        }
    }
}

#[test]
fn resolve_literal_expr() {
    let src = r#"
        fn main(x : Field) {
            let y = 5;
            assert(y == x);
        }
    "#;
    assert_no_errors(src);
}

#[test]
fn multiple_resolution_errors() {
    let src = r#"
        fn main(x : Field) {
           let y = foo::bar(x);
           let z = y + a;
        }
    "#;

    let errors = get_program_errors(src);
    assert!(errors.len() == 3, "Expected 3 errors, got: {:?}", errors);

    // Errors are:
    // `a` is undeclared
    // `z` is unused
    // `foo::bar` does not exist
    for (compilation_error, _file_id) in errors {
        match compilation_error {
            CompilationError::ResolverError(err) => {
                match err {
                    ResolverError::UnusedVariable { ident } => {
                        assert_eq!(&ident.0.contents, "z");
                    }
                    ResolverError::VariableNotDeclared { name, .. } => {
                        assert_eq!(name, "a");
                    }
                    ResolverError::PathResolutionError(PathResolutionError::Unresolved(name)) => {
                        assert_eq!(name.to_string(), "foo");
                    }
                    _ => unimplemented!(),
                };
            }
            _ => unimplemented!(),
        }
    }
}

#[test]
fn resolve_prefix_expr() {
    let src = r#"
        fn main(x : Field) {
            let _y = -x;
        }
    "#;
    assert_no_errors(src);
}

#[test]
fn resolve_for_expr() {
    let src = r#"
        fn main(x : u64) {
            for i in 1..20 {
                let _z = x + i;
            };
        }
    "#;
    assert_no_errors(src);
}

#[test]
fn resolve_for_expr_incl() {
    let src = r#"
        fn main(x : u64) {
            for i in 1..=20 {
                let _z = x + i;
            };
        }
    "#;
    assert_no_errors(src);
}

#[test]
fn resolve_call_expr() {
    let src = r#"
        fn main(x : Field) {
            let _z = foo(x);
        }

        fn foo(x : Field) -> Field {
            x
        }
    "#;
    assert_no_errors(src);
}

#[test]
fn resolve_shadowing() {
    let src = r#"
        fn main(x : Field) {
            let x = foo(x);
            let x = x;
            let (x, x) = (x, x);
            let _ = x;
        }

        fn foo(x : Field) -> Field {
            x
        }
    "#;
    assert_no_errors(src);
}

#[test]
fn resolve_basic_closure() {
    let src = r#"
        fn main(x : Field) -> pub Field {
            let closure = |y| y + x;
            closure(x)
        }
    "#;
    assert_no_errors(src);
}

#[test]
fn resolve_simplified_closure() {
    // based on bug https://github.com/noir-lang/noir/issues/1088

    let src = r#"fn do_closure(x: Field) -> Field {
        let y = x;
        let ret_capture = || {
          y
        };
        ret_capture()
      }

      fn main(x: Field) {
          assert(do_closure(x) == 100);
      }

      "#;
    let parsed_captures = get_program_captures(src);
    let expected_captures = vec![vec!["y".to_string()]];
    assert_eq!(expected_captures, parsed_captures);
}

#[test]
fn resolve_complex_closures() {
    let src = r#"
        fn main(x: Field) -> pub Field {
            let closure_without_captures = |x: Field| -> Field { x + x };
            let a = closure_without_captures(1);

            let closure_capturing_a_param = |y: Field| -> Field { y + x };
            let b = closure_capturing_a_param(2);

            let closure_capturing_a_local_var = |y: Field| -> Field { y + b };
            let c = closure_capturing_a_local_var(3);

            let closure_with_transitive_captures = |y: Field| -> Field {
                let d = 5;
                let nested_closure = |z: Field| -> Field {
                    let doubly_nested_closure = |w: Field| -> Field { w + x + b };
                    a + z + y + d + x + doubly_nested_closure(4) + x + y
                };
                let res = nested_closure(5);
                res
            };

            a + b + c + closure_with_transitive_captures(6)
        }
    "#;
    assert_no_errors(src);

    let expected_captures = vec![
        vec![],
        vec!["x".to_string()],
        vec!["b".to_string()],
        vec!["x".to_string(), "b".to_string(), "a".to_string()],
        vec!["x".to_string(), "b".to_string(), "a".to_string(), "y".to_string(), "d".to_string()],
        vec!["x".to_string(), "b".to_string()],
    ];

    let parsed_captures = get_program_captures(src);

    assert_eq!(expected_captures, parsed_captures);
}

#[test]
fn resolve_fmt_strings() {
    let src = r#"
        fn main() {
            let string = f"this is i: {i}";
            println(string);

            println(f"I want to print {0}");

            let new_val = 10;
            println(f"random_string{new_val}{new_val}");
        }
        fn println<T>(x : T) -> T {
            x
        }
    "#;

    let errors = get_program_errors(src);
    assert!(errors.len() == 5, "Expected 5 errors, got: {:?}", errors);

    for (err, _file_id) in errors {
        match &err {
            CompilationError::ResolverError(ResolverError::VariableNotDeclared {
                name, ..
            }) => {
                assert_eq!(name, "i");
            }
            CompilationError::ResolverError(ResolverError::NumericConstantInFormatString {
                name,
                ..
            }) => {
                assert_eq!(name, "0");
            }
            CompilationError::TypeError(TypeCheckError::UnusedResultError {
                expr_type: _,
                expr_span,
            }) => {
                let a = src.get(expr_span.start() as usize..expr_span.end() as usize).unwrap();
                assert!(
                    a == "println(string)"
                        || a == "println(f\"I want to print {0}\")"
                        || a == "println(f\"random_string{new_val}{new_val}\")"
                );
            }
            _ => unimplemented!(),
        };
    }
}

fn monomorphize_program(src: &str) -> Result<Program, MonomorphizationError> {
    let (_program, mut context, _errors) = get_program(src);
    let main_func_id = context.def_interner.find_function("main").unwrap();
    monomorphize(main_func_id, &mut context.def_interner)
}

fn get_monomorphization_error(src: &str) -> Option<MonomorphizationError> {
    monomorphize_program(src).err()
}

fn check_rewrite(src: &str, expected: &str) {
    let program = monomorphize_program(src).unwrap();
    assert!(format!("{}", program) == expected);
}

#[test]
fn simple_closure_with_no_captured_variables() {
    let src = r#"
    fn main() -> pub Field {
        let x = 1;
        let closure = || x;
        closure()
    }
    "#;

    let expected_rewrite = r#"fn main$f0() -> Field {
    let x$0 = 1;
    let closure$3 = {
        let closure_variable$2 = {
            let env$1 = (x$l0);
            (env$l1, lambda$f1)
        };
        closure_variable$l2
    };
    {
        let tmp$4 = closure$l3;
        tmp$l4.1(tmp$l4.0)
    }
}
fn lambda$f1(mut env$l1: (Field)) -> Field {
    env$l1.0
}
"#;
    check_rewrite(src, expected_rewrite);
}

#[test]
fn deny_cyclic_globals() {
    let src = r#"
        global A = B;
        global B = A;
        fn main() {}
    "#;
    assert_eq!(get_program_errors(src).len(), 1);
}

#[test]
fn deny_cyclic_type_aliases() {
    let src = r#"
        type A = B;
        type B = A;
        fn main() {}
    "#;
    assert_eq!(get_program_errors(src).len(), 1);
}

#[test]
fn ensure_nested_type_aliases_type_check() {
    let src = r#"
        type A = B;
        type B = u8;
        fn main() {
            let _a: A = 0 as u16;
        }
    "#;
    assert_eq!(get_program_errors(src).len(), 1);
}

#[test]
fn type_aliases_in_entry_point() {
    let src = r#"
        type Foo = u8;
        fn main(_x: Foo) {}
    "#;
    assert_eq!(get_program_errors(src).len(), 0);
}

#[test]
fn operators_in_global_used_in_type() {
    let src = r#"
        global ONE: u32 = 1;
        global COUNT: u32 = ONE + 2;
        fn main() {
            let _array: [Field; COUNT] = [1, 2, 3];
        }
    "#;
    assert_eq!(get_program_errors(src).len(), 0);
}

#[test]
fn break_and_continue_in_constrained_fn() {
    let src = r#"
        fn main() {
            for i in 0 .. 10 {
                if i == 2 {
                    continue;
                }
                if i == 5 {
                    break;
                }
            }
        }
    "#;
    assert_eq!(get_program_errors(src).len(), 2);
}

#[test]
fn break_and_continue_outside_loop() {
    let src = r#"
        unconstrained fn main() {
            continue;
            break;
        }
    "#;
    assert_eq!(get_program_errors(src).len(), 2);
}

// Regression for #2540
#[test]
fn for_loop_over_array() {
    let src = r#"
        fn hello<let N: u32>(_array: [u1; N]) {
            for _ in 0..N {}
        }

        fn main() {
            let array: [u1; 2] = [0, 1];
            hello(array);
        }
    "#;
    let errors = get_program_errors(src);
    assert_eq!(errors.len(), 0);
}

// Regression for #4545
#[test]
fn type_aliases_in_main() {
    let src = r#"
        type Outer<let N: u32> = [u8; N];
        fn main(_arg: Outer<1>) {}
    "#;
    assert_eq!(get_program_errors(src).len(), 0);
}

#[test]
fn ban_mutable_globals() {
    // Mutable globals are only allowed in a comptime context
    let src = r#"
        mut global FOO: Field = 0;
        fn main() {
            let _ = FOO; // silence FOO never used warning
        }
    "#;
    assert_eq!(get_program_errors(src).len(), 1);
}

#[test]
fn deny_inline_attribute_on_unconstrained() {
    let src = r#"
        #[no_predicates]
        unconstrained pub fn foo(x: Field, y: Field) {
            assert(x != y);
        }
    "#;
    let errors = get_program_errors(src);
    assert_eq!(errors.len(), 1);
    assert!(matches!(
        errors[0].0,
        CompilationError::ResolverError(ResolverError::NoPredicatesAttributeOnUnconstrained { .. })
    ));
}

#[test]
fn deny_fold_attribute_on_unconstrained() {
    let src = r#"
        #[fold]
        unconstrained pub fn foo(x: Field, y: Field) {
            assert(x != y);
        }
    "#;
    let errors = get_program_errors(src);
    assert_eq!(errors.len(), 1);
    assert!(matches!(
        errors[0].0,
        CompilationError::ResolverError(ResolverError::FoldAttributeOnUnconstrained { .. })
    ));
}

#[test]
fn specify_function_types_with_turbofish() {
    let src = r#"
        trait Default {
            fn default() -> Self;
        }

        impl Default for Field {
            fn default() -> Self { 0 }
        }

        impl Default for u64 {
            fn default() -> Self { 0 }
        }

        // Need the above as we don't have access to the stdlib here.
        // We also need to construct a concrete value of `U` without giving away its type
        // as otherwise the unspecified type is ignored.

        fn generic_func<T, U>() -> (T, U) where T: Default, U: Default {
            (T::default(), U::default())
        }

        fn main() {
            let _ = generic_func::<u64, Field>();
        }
    "#;
    let errors = get_program_errors(src);
    assert_eq!(errors.len(), 0);
}

#[test]
fn specify_method_types_with_turbofish() {
    let src = r#"
        trait Default {
            fn default() -> Self;
        }

        impl Default for Field {
            fn default() -> Self { 0 }
        }

        // Need the above as we don't have access to the stdlib here.
        // We also need to construct a concrete value of `U` without giving away its type
        // as otherwise the unspecified type is ignored.

        struct Foo<T> {
            inner: T
        }

        impl<T> Foo<T> {
            fn generic_method<U>(_self: Self) -> U where U: Default {
                U::default()
            }
        }

        fn main() {
            let foo: Foo<Field> = Foo { inner: 1 };
            let _ = foo.generic_method::<Field>();
        }
    "#;
    let errors = get_program_errors(src);
    assert_eq!(errors.len(), 0);
}

#[test]
fn incorrect_turbofish_count_function_call() {
    let src = r#"
        trait Default {
            fn default() -> Self;
        }

        impl Default for Field {
            fn default() -> Self { 0 }
        }

        impl Default for u64 {
            fn default() -> Self { 0 }
        }

        // Need the above as we don't have access to the stdlib here.
        // We also need to construct a concrete value of `U` without giving away its type
        // as otherwise the unspecified type is ignored.

        fn generic_func<T, U>() -> (T, U) where T: Default, U: Default {
            (T::default(), U::default())
        }

        fn main() {
            let _ = generic_func::<u64, Field, Field>();
        }
    "#;
    let errors = get_program_errors(src);
    assert_eq!(errors.len(), 1);
    assert!(matches!(
        errors[0].0,
        CompilationError::TypeError(TypeCheckError::IncorrectTurbofishGenericCount { .. }),
    ));
}

#[test]
fn incorrect_turbofish_count_method_call() {
    let src = r#"
        trait Default {
            fn default() -> Self;
        }

        impl Default for Field {
            fn default() -> Self { 0 }
        }

        // Need the above as we don't have access to the stdlib here.
        // We also need to construct a concrete value of `U` without giving away its type
        // as otherwise the unspecified type is ignored.

        struct Foo<T> {
            inner: T
        }

        impl<T> Foo<T> {
            fn generic_method<U>(_self: Self) -> U where U: Default {
                U::default()
            }
        }

        fn main() {
            let foo: Foo<Field> = Foo { inner: 1 };
            let _ = foo.generic_method::<Field, u32>();
        }
    "#;
    let errors = get_program_errors(src);
    assert_eq!(errors.len(), 1);
    assert!(matches!(
        errors[0].0,
        CompilationError::TypeError(TypeCheckError::IncorrectTurbofishGenericCount { .. }),
    ));
}

#[test]
fn struct_numeric_generic_in_function() {
    let src = r#"
    struct Foo {
        inner: u64
    }

    pub fn bar<let N: Foo>() {
        let _ = Foo { inner: 1 }; // silence Foo never constructed warning
    }
    "#;
    let errors = get_program_errors(src);
    assert_eq!(errors.len(), 1);
    assert!(matches!(
        errors[0].0,
        CompilationError::ResolverError(ResolverError::UnsupportedNumericGenericType { .. }),
    ));
}

#[test]
fn struct_numeric_generic_in_struct() {
    let src = r#"
    pub struct Foo {
        inner: u64
    }

    pub struct Bar<let N: Foo> { }
    "#;
    let errors = get_program_errors(src);
    assert_eq!(errors.len(), 1);
    assert!(matches!(
        errors[0].0,
        CompilationError::ResolverError(ResolverError::UnsupportedNumericGenericType(_)),
    ));
}

#[test]
fn bool_numeric_generic() {
    let src = r#"
    pub fn read<let N: bool>() -> Field {
        if N {
            0
        } else {
            1
        }
    }
    "#;
    let errors = get_program_errors(src);
    assert_eq!(errors.len(), 1);
    assert!(matches!(
        errors[0].0,
        CompilationError::ResolverError(ResolverError::UnsupportedNumericGenericType { .. }),
    ));
}

#[test]
fn numeric_generic_binary_operation_type_mismatch() {
    let src = r#"
    pub fn foo<let N: Field>() -> bool {
        let mut check: bool = true;
        check = N;
        check
    }
    "#;
    let errors = get_program_errors(src);
    assert_eq!(errors.len(), 1);
    assert!(matches!(
        errors[0].0,
        CompilationError::TypeError(TypeCheckError::TypeMismatchWithSource { .. }),
    ));
}

#[test]
fn bool_generic_as_loop_bound() {
    let src = r#"
    pub fn read<let N: bool>() { // error here
        let mut fields = [0; N]; // error here
        for i in 0..N {  // error here
            fields[i] = i + 1;
        }
        assert(fields[0] == 1);
    }
    "#;
    let errors = get_program_errors(src);
    assert_eq!(errors.len(), 3);
    assert!(matches!(
        errors[0].0,
        CompilationError::ResolverError(ResolverError::UnsupportedNumericGenericType { .. }),
    ));

    assert!(matches!(
        errors[1].0,
        CompilationError::TypeError(TypeCheckError::TypeKindMismatch { .. }),
    ));

    let CompilationError::TypeError(TypeCheckError::TypeMismatch {
        expected_typ, expr_typ, ..
    }) = &errors[2].0
    else {
        panic!("Got an error other than a type mismatch");
    };

    assert_eq!(expected_typ, "Field");
    assert_eq!(expr_typ, "bool");
}

#[test]
fn numeric_generic_in_function_signature() {
    let src = r#"
    pub fn foo<let N: u32>(arr: [Field; N]) -> [Field; N] { arr }
    "#;
    assert_no_errors(src);
}

#[test]
fn numeric_generic_as_struct_field_type_fails() {
    let src = r#"
    pub struct Foo<let N: u32> {
        a: Field,
        b: N,
    }
    "#;
    let errors = get_program_errors(src);
    assert_eq!(errors.len(), 1);
    assert!(matches!(
        errors[0].0,
        CompilationError::TypeError(TypeCheckError::TypeKindMismatch { .. }),
    ));
}

#[test]
fn normal_generic_as_array_length() {
    let src = r#"
    pub struct Foo<N> {
        a: Field,
        b: [Field; N],
    }
    "#;
    let errors = get_program_errors(src);
    assert_eq!(errors.len(), 1);
    assert!(matches!(
        errors[0].0,
        CompilationError::TypeError(TypeCheckError::TypeKindMismatch { .. }),
    ));
}

#[test]
fn numeric_generic_as_param_type() {
    let src = r#"
    pub fn foo<let I: u32>(x: I) -> I {
        let _q: I = 5;
        x
    }
    "#;
    let errors = get_program_errors(src);
    assert_eq!(errors.len(), 3);

    // Error from the parameter type
    assert!(matches!(
        errors[0].0,
        CompilationError::TypeError(TypeCheckError::TypeKindMismatch { .. }),
    ));
    // Error from the let statement annotated type
    assert!(matches!(
        errors[1].0,
        CompilationError::TypeError(TypeCheckError::TypeKindMismatch { .. }),
    ));
    // Error from the return type
    assert!(matches!(
        errors[2].0,
        CompilationError::TypeError(TypeCheckError::TypeKindMismatch { .. }),
    ));
}

#[test]
fn numeric_generic_as_unused_param_type() {
    let src = r#"
    pub fn foo<let I: u32>(_x: I) { }
    "#;
    let errors = get_program_errors(src);
    assert_eq!(errors.len(), 1);
    assert!(matches!(
        errors[0].0,
        CompilationError::TypeError(TypeCheckError::TypeKindMismatch { .. }),
    ));
}

#[test]
fn numeric_generic_as_unused_trait_fn_param_type() {
    let src = r#"
    trait Foo {
        fn foo<let I: u32>(_x: I) { }
    }
    "#;
    let errors = get_program_errors(src);
    assert_eq!(errors.len(), 2);
    assert!(matches!(
        errors[0].0,
        CompilationError::TypeError(TypeCheckError::TypeKindMismatch { .. }),
    ));
    // Foo is unused
    assert!(matches!(
        errors[1].0,
        CompilationError::ResolverError(ResolverError::UnusedItem { .. }),
    ));
}

#[test]
fn numeric_generic_as_return_type() {
    let src = r#"
    // std::mem::zeroed() without stdlib
    trait Zeroed {
        fn zeroed<T>(self) -> T;
    }

    fn foo<T, let I: Field>(x: T) -> I where T: Zeroed {
        x.zeroed()
    }

    fn main() {}
    "#;
    let errors = get_program_errors(src);
    assert_eq!(errors.len(), 2);

    // Error from the return type
    assert!(matches!(
        errors[0].0,
        CompilationError::TypeError(TypeCheckError::TypeKindMismatch { .. }),
    ));
    // foo is unused
    assert!(matches!(
        errors[1].0,
        CompilationError::ResolverError(ResolverError::UnusedItem { .. }),
    ));
}

#[test]
fn numeric_generic_used_in_nested_type_fails() {
    let src = r#"
    pub struct Foo<let N: u32> {
        a: Field,
        b: Bar<N>,
    }
    pub struct Bar<let N: u32> {
        inner: N
    }
    "#;
    let errors = get_program_errors(src);
    assert_eq!(errors.len(), 1);
    assert!(matches!(
        errors[0].0,
        CompilationError::TypeError(TypeCheckError::TypeKindMismatch { .. }),
    ));
}

#[test]
fn normal_generic_used_in_nested_array_length_fail() {
    let src = r#"
    pub struct Foo<N> {
        a: Field,
        b: Bar<N>,
    }
    pub struct Bar<let N: u32> {
        inner: [Field; N]
    }
    "#;
    let errors = get_program_errors(src);
    assert_eq!(errors.len(), 1);
    assert!(matches!(
        errors[0].0,
        CompilationError::TypeError(TypeCheckError::TypeKindMismatch { .. }),
    ));
}

#[test]
fn numeric_generic_used_in_nested_type_pass() {
    // The order of these structs should not be changed to make sure
    // that we are accurately resolving all struct generics before struct fields
    let src = r#"
    pub struct NestedNumeric<let N: u32> {
        a: Field,
        b: InnerNumeric<N>
    }
    pub struct InnerNumeric<let N: u32> {
        inner: [u64; N],
    }
    "#;
    assert_no_errors(src);
}

#[test]
fn numeric_generic_used_in_trait() {
    // We want to make sure that `N` in `impl<let N: u32, T> Deserialize<N, T>` does
    // not trigger `expected type, found numeric generic parameter N` as the trait
    // does in fact expect a numeric generic.
    let src = r#"
    struct MyType<T> {
        a: Field,
        b: Field,
        c: Field,
        d: T,
    }

    impl<let N: u32, T> Deserialize<N, T> for MyType<T> {
        fn deserialize(fields: [Field; N], other: T) -> Self {
            MyType { a: fields[0], b: fields[1], c: fields[2], d: other }
        }
    }

    trait Deserialize<let N: u32, T> {
        fn deserialize(fields: [Field; N], other: T) -> Self;
    }
    "#;
    assert_no_errors(src);
}

#[test]
fn numeric_generic_in_trait_impl_with_extra_impl_generics() {
    let src = r#"
    trait Default {
        fn default() -> Self;
    }

    struct MyType<T> {
        a: Field,
        b: Field,
        c: Field,
        d: T,
    }

    // Make sure that `T` is placed before `N` as we want to test that the order of the generics is correctly maintained.
    // `N` is used first in the trait impl generics (`Deserialize<N> for MyType<T>`).
    // We want to make sure that the compiler correctly accounts for that `N` has a numeric kind
    // while `T` has a normal kind.
    impl<T, let N: u32> Deserialize<N> for MyType<T> where T: Default {
        fn deserialize(fields: [Field; N]) -> Self {
            MyType { a: fields[0], b: fields[1], c: fields[2], d: T::default() }
        }
    }

    trait Deserialize<let N: u32> {
        fn deserialize(fields: [Field; N]) -> Self;
    }
    "#;
    assert_no_errors(src);
}

#[test]
fn numeric_generic_used_in_where_clause() {
    let src = r#"
    trait Deserialize<let N: u32> {
        fn deserialize(fields: [Field; N]) -> Self;
    }

    pub fn read<T, let N: u32>() -> T where T: Deserialize<N> {
        let mut fields: [Field; N] = [0; N];
        for i in 0..N {
            fields[i] = i as Field + 1;
        }
        T::deserialize(fields)
    }
    "#;
    assert_no_errors(src);
}

#[test]
fn numeric_generic_used_in_turbofish() {
    let src = r#"
    pub fn double<let N: u32>() -> u32 {
        // Used as an expression
        N * 2
    }

    pub fn double_numeric_generics_test() {
        // Example usage of a numeric generic arguments.
        assert(double::<9>() == 18);
        assert(double::<7 + 8>() == 30);
    }
    "#;
    assert_no_errors(src);
}

// TODO(https://github.com/noir-lang/noir/issues/6245):
// allow u16 to be used as an array size
#[test]
fn numeric_generic_u16_array_size() {
    let src = r#"
    fn len<let N: u32>(_arr: [Field; N]) -> u32 {
        N
    }

    pub fn foo<let N: u16>() -> u32 {
        let fields: [Field; N] = [0; N];
        len(fields)
    }
    "#;
    let errors = get_program_errors(src);
    assert_eq!(errors.len(), 2);
    assert!(matches!(
        errors[0].0,
        CompilationError::TypeError(TypeCheckError::TypeKindMismatch { .. }),
    ));
    assert!(matches!(
        errors[1].0,
        CompilationError::TypeError(TypeCheckError::TypeKindMismatch { .. }),
    ));
}

// TODO(https://github.com/noir-lang/noir/issues/6238):
// The EvaluatedGlobalIsntU32 warning is a stopgap
// (originally from https://github.com/noir-lang/noir/issues/6125)
#[test]
fn numeric_generic_field_larger_than_u32() {
    let src = r#"
        global A: Field = 4294967297;
        
        fn foo<let A: Field>() { }
        
        fn main() {
            let _ = foo::<A>();
        }
    "#;
    let errors = get_program_errors(src);
    assert_eq!(errors.len(), 2);
    assert!(matches!(
        errors[0].0,
        CompilationError::TypeError(TypeCheckError::EvaluatedGlobalIsntU32 { .. }),
    ));
    assert!(matches!(
        errors[1].0,
        CompilationError::ResolverError(ResolverError::IntegerTooLarge { .. })
    ));
}

// TODO(https://github.com/noir-lang/noir/issues/6238):
// The EvaluatedGlobalIsntU32 warning is a stopgap
// (originally from https://github.com/noir-lang/noir/issues/6126)
#[test]
fn numeric_generic_field_arithmetic_larger_than_u32() {
    let src = r#"
        struct Foo<let F: Field> {}

        impl<let F: Field> Foo<F> {
            fn size(self) -> Field {
                F
            }
        }
        
        // 2^32 - 1
        global A: Field = 4294967295;
        
        fn foo<let A: Field>() -> Foo<A + A> {
            Foo {}
        }
        
        fn main() {
            let _ = foo::<A>().size();
        }
    "#;
    let errors = get_program_errors(src);
    assert_eq!(errors.len(), 2);

    assert!(matches!(
        errors[0].0,
        CompilationError::TypeError(TypeCheckError::EvaluatedGlobalIsntU32 { .. }),
    ));

    assert!(matches!(
        errors[1].0,
        CompilationError::ResolverError(ResolverError::UnusedVariable { .. })
    ));
}

#[test]
fn cast_256_to_u8_size_checks() {
    let src = r#"
        fn main() {
            assert(256 as u8 == 0);
        }
    "#;
    let errors = get_program_errors(src);
    assert_eq!(errors.len(), 1);
    assert!(matches!(
        errors[0].0,
        CompilationError::TypeError(TypeCheckError::DownsizingCast { .. }),
    ));
}

// TODO(https://github.com/noir-lang/noir/issues/6247):
// add negative integer literal checks
#[test]
fn cast_negative_one_to_u8_size_checks() {
    let src = r#"
        fn main() {
            assert((-1) as u8 != 0);
        }
    "#;
    let errors = get_program_errors(src);
    assert!(errors.is_empty());
}

#[test]
fn constant_used_with_numeric_generic() {
    let src = r#"
    struct ValueNote {
        value: Field,
    }

    trait Serialize<let N: u32> {
        fn serialize(self) -> [Field; N];
    }

    impl Serialize<1> for ValueNote {
        fn serialize(self) -> [Field; 1] {
            [self.value]
        }
    }

    fn main() {
        let _ = ValueNote { value: 1 }; // silence ValueNote never constructed warning
    }
    "#;
    assert_no_errors(src);
}

#[test]
fn normal_generic_used_when_numeric_expected_in_where_clause() {
    let src = r#"
    trait Deserialize<let N: u32> {
        fn deserialize(fields: [Field; N]) -> Self;
    }

    pub fn read<T, N>() -> T where T: Deserialize<N> {
        T::deserialize([0, 1])
    }
    "#;
    let errors = get_program_errors(src);
    assert_eq!(errors.len(), 1);
    assert!(matches!(
        errors[0].0,
        CompilationError::TypeError(TypeCheckError::TypeKindMismatch { .. }),
    ));

    let src = r#"
    trait Deserialize<let N: u32> {
        fn deserialize(fields: [Field; N]) -> Self;
    }

    pub fn read<T, N>() -> T where T: Deserialize<N> {
        let mut fields: [Field; N] = [0; N];
        for i in 0..N {
            fields[i] = i as Field + 1;
        }
        T::deserialize(fields)
    }
    "#;
    let errors = get_program_errors(src);
    assert_eq!(errors.len(), 4);
    assert!(matches!(
        errors[0].0,
        CompilationError::TypeError(TypeCheckError::TypeKindMismatch { .. }),
    ));
    assert!(matches!(
        errors[1].0,
        CompilationError::TypeError(TypeCheckError::TypeKindMismatch { .. }),
    ));
    assert!(matches!(
        errors[2].0,
        CompilationError::TypeError(TypeCheckError::TypeKindMismatch { .. }),
    ));
    // N
    assert!(matches!(
        errors[3].0,
        CompilationError::ResolverError(ResolverError::VariableNotDeclared { .. }),
    ));
}

#[test]
fn numeric_generics_type_kind_mismatch() {
    let src = r#"
    fn foo<let N: u32>() -> u16 {
        N as u16
    }

    global J: u16 = 10;

    fn bar<let N: u16>() -> u16 {
        foo::<J>()
    }

    global M: u16 = 3;

    fn main() {
        let _ = bar::<M>();
    }
    "#;
    let errors = get_program_errors(src);
    assert_eq!(errors.len(), 3);

    // TODO(https://github.com/noir-lang/noir/issues/6238):
    // The EvaluatedGlobalIsntU32 warning is a stopgap
    assert!(matches!(
        errors[0].0,
        CompilationError::TypeError(TypeCheckError::EvaluatedGlobalIsntU32 { .. }),
    ));

    assert!(matches!(
        errors[1].0,
        CompilationError::TypeError(TypeCheckError::TypeKindMismatch { .. }),
    ));

    // TODO(https://github.com/noir-lang/noir/issues/6238): see above
    assert!(matches!(
        errors[2].0,
        CompilationError::TypeError(TypeCheckError::EvaluatedGlobalIsntU32 { .. }),
    ));
}

#[test]
fn numeric_generics_value_kind_mismatch_u32_u64() {
    let src = r#"
    struct BoundedVec<T, let MaxLen: u32> {
        storage: [T; MaxLen],
        // can't be compared to MaxLen: u32
        // can't be used to index self.storage
        len: u64,
    }

    impl<T, let MaxLen: u32> BoundedVec<T, MaxLen> {
        pub fn extend_from_bounded_vec<let Len: u32>(&mut self, _vec: BoundedVec<T, Len>) {
            // We do this to avoid an unused variable warning on `self`
            let _ = self.len;
            for _ in 0..Len { }
        }

        pub fn push(&mut self, elem: T) {
            assert(self.len < MaxLen, "push out of bounds");
            self.storage[self.len] = elem;
            self.len += 1;
        }
    }

    fn main() {
        let _ = BoundedVec { storage: [1], len: 1 }; // silence never constructed warning
    }
    "#;
    let errors = get_program_errors(src);
    assert_eq!(errors.len(), 1);
    assert!(matches!(
        errors[0].0,
        CompilationError::TypeError(TypeCheckError::IntegerBitWidth {
            bit_width_x: IntegerBitSize::SixtyFour,
            bit_width_y: IntegerBitSize::ThirtyTwo,
            ..
        }),
    ));
}

#[test]
fn quote_code_fragments() {
    // This test ensures we can quote (and unquote/splice) code fragments
    // which by themselves are not valid code. They only need to be valid
    // by the time they are unquoted into the macro's call site.
    let src = r#"
        fn main() {
            comptime {
                concat!(quote { assert( }, quote { false); });
            }
        }

        comptime fn concat(a: Quoted, b: Quoted) -> Quoted {
            quote { $a $b }
        }
    "#;
    let errors = get_program_errors(src);
    assert_eq!(errors.len(), 1);

    use InterpreterError::FailingConstraint;
    assert!(matches!(&errors[0].0, CompilationError::InterpreterError(FailingConstraint { .. })));
}

#[test]
fn impl_stricter_than_trait_no_trait_method_constraints() {
    // This test ensures that the error we get from the where clause on the trait impl method
    // is a `DefCollectorErrorKind::ImplIsStricterThanTrait` error.
    let src = r#"
    trait Serialize<let N: u32> {
        // We want to make sure we trigger the error when override a trait method
        // which itself has no trait constraints.
        fn serialize(self) -> [Field; N];
    }

    trait ToField {
        fn to_field(self) -> Field;
    }

    fn process_array<let N: u32>(array: [Field; N]) -> Field {
        array[0]
    }

    fn serialize_thing<A, let N: u32>(thing: A) -> [Field; N] where A: Serialize<N> {
        thing.serialize()
    }

    struct MyType<T> {
        a: T,
        b: T,
    }

    impl<T> Serialize<2> for MyType<T> {
        fn serialize(self) -> [Field; 2] where T: ToField {
            [ self.a.to_field(), self.b.to_field() ]
        }
    }

    impl<T> MyType<T> {
        fn do_thing_with_serialization_with_extra_steps(self) -> Field {
            process_array(serialize_thing(self))
        }
    }

    fn main() {
        let _ = MyType { a: 1, b: 1 }; // silence MyType never constructed warning
    }
    "#;

    let errors = get_program_errors(src);
    assert_eq!(errors.len(), 1);
    assert!(matches!(
        &errors[0].0,
        CompilationError::DefinitionError(DefCollectorErrorKind::ImplIsStricterThanTrait { .. })
    ));
}

#[test]
fn impl_stricter_than_trait_different_generics() {
    let src = r#"
    trait Default { }

    // Object type of the trait constraint differs
    trait Foo<T> {
        fn foo_good<U>() where T: Default;

        fn foo_bad<U>() where T: Default;
    }

    impl<A> Foo<A> for () {
        fn foo_good<B>() where A: Default {}

        fn foo_bad<B>() where B: Default {}
    }
    "#;

    let errors = get_program_errors(src);
    assert_eq!(errors.len(), 1);
    if let CompilationError::DefinitionError(DefCollectorErrorKind::ImplIsStricterThanTrait {
        constraint_typ,
        ..
    }) = &errors[0].0
    {
        assert!(matches!(constraint_typ.to_string().as_str(), "B"));
    } else {
        panic!("Expected DefCollectorErrorKind::ImplIsStricterThanTrait but got {:?}", errors[0].0);
    }
}

#[test]
fn impl_stricter_than_trait_different_object_generics() {
    let src = r#"
    trait MyTrait { }

    trait OtherTrait {}

    struct Option<T> {
        inner: T
    }

    struct OtherOption<T> {
        inner: Option<T>,
    }

    trait Bar<T> {
        fn bar_good<U>() where Option<T>: MyTrait, OtherOption<Option<T>>: OtherTrait;

        fn bar_bad<U>() where Option<T>: MyTrait, OtherOption<Option<T>>: OtherTrait;

        fn array_good<U>() where [T; 8]: MyTrait;

        fn array_bad<U>() where [T; 8]: MyTrait;

        fn tuple_good<U>() where (Option<T>, Option<U>): MyTrait;

        fn tuple_bad<U>() where (Option<T>, Option<U>): MyTrait;
    }

    impl<A> Bar<A> for () {
        fn bar_good<B>()
        where
            OtherOption<Option<A>>: OtherTrait,
            Option<A>: MyTrait { }

        fn bar_bad<B>()
        where
            OtherOption<Option<A>>: OtherTrait,
            Option<B>: MyTrait { }

        fn array_good<B>() where [A; 8]: MyTrait { }

        fn array_bad<B>() where [B; 8]: MyTrait { }

        fn tuple_good<B>() where (Option<A>, Option<B>): MyTrait { }

        fn tuple_bad<B>() where (Option<B>, Option<A>): MyTrait { }
    }

    fn main() {
        let _ = OtherOption { inner: Option { inner: 1 } }; // silence unused warnings
    }
    "#;

    let errors = get_program_errors(src);
    assert_eq!(errors.len(), 3);
    if let CompilationError::DefinitionError(DefCollectorErrorKind::ImplIsStricterThanTrait {
        constraint_typ,
        constraint_name,
        ..
    }) = &errors[0].0
    {
        assert!(matches!(constraint_typ.to_string().as_str(), "Option<B>"));
        assert!(matches!(constraint_name.as_str(), "MyTrait"));
    } else {
        panic!("Expected DefCollectorErrorKind::ImplIsStricterThanTrait but got {:?}", errors[0].0);
    }

    if let CompilationError::DefinitionError(DefCollectorErrorKind::ImplIsStricterThanTrait {
        constraint_typ,
        constraint_name,
        ..
    }) = &errors[1].0
    {
        assert!(matches!(constraint_typ.to_string().as_str(), "[B; 8]"));
        assert!(matches!(constraint_name.as_str(), "MyTrait"));
    } else {
        panic!("Expected DefCollectorErrorKind::ImplIsStricterThanTrait but got {:?}", errors[0].0);
    }

    if let CompilationError::DefinitionError(DefCollectorErrorKind::ImplIsStricterThanTrait {
        constraint_typ,
        constraint_name,
        ..
    }) = &errors[2].0
    {
        assert!(matches!(constraint_typ.to_string().as_str(), "(Option<B>, Option<A>)"));
        assert!(matches!(constraint_name.as_str(), "MyTrait"));
    } else {
        panic!("Expected DefCollectorErrorKind::ImplIsStricterThanTrait but got {:?}", errors[0].0);
    }
}

#[test]
fn impl_stricter_than_trait_different_trait() {
    let src = r#"
    trait Default { }

    trait OtherDefault { }

    struct Option<T> {
        inner: T
    }

    trait Bar<T> {
        fn bar<U>() where Option<T>: Default;
    }

    impl<A> Bar<A> for () {
        // Trait constraint differs due to the trait even though the constraint
        // types are the same.
        fn bar<B>() where Option<A>: OtherDefault {}
    }

    fn main() {
        let _ = Option { inner: 1 }; // silence Option never constructed warning
    }
    "#;

    let errors = get_program_errors(src);
    assert_eq!(errors.len(), 1);
    if let CompilationError::DefinitionError(DefCollectorErrorKind::ImplIsStricterThanTrait {
        constraint_typ,
        constraint_name,
        ..
    }) = &errors[0].0
    {
        assert!(matches!(constraint_typ.to_string().as_str(), "Option<A>"));
        assert!(matches!(constraint_name.as_str(), "OtherDefault"));
    } else {
        panic!("Expected DefCollectorErrorKind::ImplIsStricterThanTrait but got {:?}", errors[0].0);
    }
}

#[test]
fn trait_impl_where_clause_stricter_pass() {
    let src = r#"
    trait MyTrait {
        fn good_foo<T, H>() where H: OtherTrait;

        fn bad_foo<T, H>() where H: OtherTrait;
    }

    trait OtherTrait {}

    struct Option<T> {
        inner: T
    }

    impl<T> MyTrait for [T] where Option<T>: MyTrait {
        fn good_foo<A, B>() where B: OtherTrait { }

        fn bad_foo<A, B>() where A: OtherTrait { }
    }

    fn main() {
        let _ = Option { inner: 1 }; // silence Option never constructed warning
    }
    "#;

    let errors = get_program_errors(src);
    assert_eq!(errors.len(), 1);
    if let CompilationError::DefinitionError(DefCollectorErrorKind::ImplIsStricterThanTrait {
        constraint_typ,
        constraint_name,
        ..
    }) = &errors[0].0
    {
        assert!(matches!(constraint_typ.to_string().as_str(), "A"));
        assert!(matches!(constraint_name.as_str(), "OtherTrait"));
    } else {
        panic!("Expected DefCollectorErrorKind::ImplIsStricterThanTrait but got {:?}", errors[0].0);
    }
}

#[test]
fn impl_stricter_than_trait_different_trait_generics() {
    let src = r#"
    trait Foo<T> {
        fn foo<U>() where T: T2<T>;
    }

    impl<A> Foo<A> for () {
        // Should be A: T2<A>
        fn foo<B>() where A: T2<B> {}
    }

    trait T2<C> {}
    "#;

    let errors = get_program_errors(src);
    assert_eq!(errors.len(), 1);
    if let CompilationError::DefinitionError(DefCollectorErrorKind::ImplIsStricterThanTrait {
        constraint_typ,
        constraint_name,
        constraint_generics,
        ..
    }) = &errors[0].0
    {
        assert!(matches!(constraint_typ.to_string().as_str(), "A"));
        assert!(matches!(constraint_name.as_str(), "T2"));
        assert!(matches!(constraint_generics.ordered[0].to_string().as_str(), "B"));
    } else {
        panic!("Expected DefCollectorErrorKind::ImplIsStricterThanTrait but got {:?}", errors[0].0);
    }
}

#[test]
fn impl_not_found_for_inner_impl() {
    // We want to guarantee that we get a no impl found error
    let src = r#"
    trait Serialize<let N: u32> {
        fn serialize(self) -> [Field; N];
    }

    trait ToField {
        fn to_field(self) -> Field;
    }

    fn process_array<let N: u32>(array: [Field; N]) -> Field {
        array[0]
    }

    fn serialize_thing<A, let N: u32>(thing: A) -> [Field; N] where A: Serialize<N> {
        thing.serialize()
    }

    struct MyType<T> {
        a: T,
        b: T,
    }

    impl<T> Serialize<2> for MyType<T> where T: ToField {
        fn serialize(self) -> [Field; 2] {
            [ self.a.to_field(), self.b.to_field() ]
        }
    }

    impl<T> MyType<T> {
        fn do_thing_with_serialization_with_extra_steps(self) -> Field {
            process_array(serialize_thing(self))
        }
    }

    fn main() {
        let _ = MyType { a: 1, b: 1 }; // silence MyType never constructed warning
    }
    "#;

    let errors = get_program_errors(src);
    assert_eq!(errors.len(), 1);
    assert!(matches!(
        &errors[0].0,
        CompilationError::TypeError(TypeCheckError::NoMatchingImplFound { .. })
    ));
}

#[test]
fn cannot_call_unconstrained_function_outside_of_unsafe() {
    let src = r#"
    fn main() {
        foo();
    }

    unconstrained fn foo() {}
    "#;
    let errors = get_program_errors(src);
    assert_eq!(errors.len(), 1);

    let CompilationError::TypeError(TypeCheckError::Unsafe { .. }) = &errors[0].0 else {
        panic!("Expected an 'unsafe' error, got {:?}", errors[0].0);
    };
}

#[test]
fn cannot_call_unconstrained_first_class_function_outside_of_unsafe() {
    let src = r#"
    fn main() {
        let func = foo;
        // Warning should trigger here
        func();
        inner(func);
    }

    fn inner(x: unconstrained fn() -> ()) {
        // Warning should trigger here
        x();
    }

    unconstrained fn foo() {}
    "#;
    let errors = get_program_errors(src);
    assert_eq!(errors.len(), 2);

    for error in &errors {
        let CompilationError::TypeError(TypeCheckError::Unsafe { .. }) = &error.0 else {
            panic!("Expected an 'unsafe' error, got {:?}", errors[0].0);
        };
    }
}

#[test]
fn missing_unsafe_block_when_needing_type_annotations() {
    // This test is a regression check that even when an unsafe block is missing
    // that we still appropriately continue type checking and infer type annotations.
    let src = r#"
    fn main() {
        let z = BigNum { limbs: [2, 0, 0] };
        assert(z.__is_zero() == false);
    }

    struct BigNum<let N: u32> {
        limbs: [u64; N],
    }

    impl<let N: u32> BigNum<N> {
        unconstrained fn __is_zero_impl(self) -> bool {
            let mut result: bool = true;
            for i in 0..N {
                result = result & (self.limbs[i] == 0);
            }
            result
        }
    }

    trait BigNumTrait {
        fn __is_zero(self) -> bool;
    }

    impl<let N: u32> BigNumTrait for BigNum<N> {
        fn __is_zero(self) -> bool {
            self.__is_zero_impl()
        }
    }
    "#;
    let errors = get_program_errors(src);
    assert_eq!(errors.len(), 1);

    let CompilationError::TypeError(TypeCheckError::Unsafe { .. }) = &errors[0].0 else {
        panic!("Expected an 'unsafe' error, got {:?}", errors[0].0);
    };
}

#[test]
fn cannot_pass_unconstrained_function_to_regular_function() {
    let src = r#"
    fn main() {
        let func = foo;
        expect_regular(func);
    }

    unconstrained fn foo() {}

    fn expect_regular(_func: fn() -> ()) {
    }
    "#;
    let errors = get_program_errors(src);
    assert_eq!(errors.len(), 1);

    let CompilationError::TypeError(TypeCheckError::UnsafeFn { .. }) = &errors[0].0 else {
        panic!("Expected an UnsafeFn error, got {:?}", errors[0].0);
    };
}

#[test]
fn cannot_assign_unconstrained_and_regular_fn_to_variable() {
    let src = r#"
    fn main() {
        let _func = if true { foo } else { bar };
    }

    fn foo() {}
    unconstrained fn bar() {}
    "#;
    let errors = get_program_errors(src);
    assert_eq!(errors.len(), 1);

    let CompilationError::TypeError(TypeCheckError::Context { err, .. }) = &errors[0].0 else {
        panic!("Expected a context error, got {:?}", errors[0].0);
    };

    if let TypeCheckError::TypeMismatch { expected_typ, expr_typ, .. } = err.as_ref() {
        assert_eq!(expected_typ, "fn() -> ()");
        assert_eq!(expr_typ, "unconstrained fn() -> ()");
    } else {
        panic!("Expected a type mismatch error, got {:?}", errors[0].0);
    };
}

#[test]
fn can_pass_regular_function_to_unconstrained_function() {
    let src = r#"
    fn main() {
        let func = foo;
        expect_unconstrained(func);
    }

    fn foo() {}

    fn expect_unconstrained(_func: unconstrained fn() -> ()) {}
    "#;
    assert_no_errors(src);
}

#[test]
fn cannot_pass_unconstrained_function_to_constrained_function() {
    let src = r#"
    fn main() {
        let func = foo;
        expect_regular(func);
    }

    unconstrained fn foo() {}

    fn expect_regular(_func: fn() -> ()) {}
    "#;
    let errors = get_program_errors(src);
    assert_eq!(errors.len(), 1);

    let CompilationError::TypeError(TypeCheckError::UnsafeFn { .. }) = &errors[0].0 else {
        panic!("Expected an UnsafeFn error, got {:?}", errors[0].0);
    };
}

#[test]
fn can_assign_regular_function_to_unconstrained_function_in_explicitly_typed_var() {
    let src = r#"
    fn main() {
        let _func: unconstrained fn() -> () = foo;
    }

    fn foo() {}
    "#;
    assert_no_errors(src);
}

#[test]
fn can_assign_regular_function_to_unconstrained_function_in_struct_member() {
    let src = r#"
    fn main() {
        let _ = Foo { func: foo };
    }

    fn foo() {}

    struct Foo {
        func: unconstrained fn() -> (),
    }
    "#;
    assert_no_errors(src);
}

#[test]
fn trait_impl_generics_count_mismatch() {
    let src = r#"
    trait Foo {}

    impl Foo<()> for Field {}

    fn main() {}"#;
    let errors = get_program_errors(src);
    assert_eq!(errors.len(), 1);

    let CompilationError::TypeError(TypeCheckError::GenericCountMismatch {
        item,
        expected,
        found,
        ..
    }) = &errors[0].0
    else {
        panic!("Expected a generic count mismatch error, got {:?}", errors[0].0);
    };

    assert_eq!(item, "Foo");
    assert_eq!(*expected, 0);
    assert_eq!(*found, 1);
}

#[test]
fn bit_not_on_untyped_integer() {
    let src = r#"
    fn main() {
        let _: u32 = 3 & !1;
    }
    "#;
    assert_no_errors(src);
}

#[test]
fn duplicate_struct_field() {
    let src = r#"
    pub struct Foo {
        x: i32,
        x: i32,
    }

    fn main() {}
    "#;
    let errors = get_program_errors(src);
    assert_eq!(errors.len(), 1);

    let CompilationError::DefinitionError(DefCollectorErrorKind::DuplicateField {
        first_def,
        second_def,
    }) = &errors[0].0
    else {
        panic!("Expected a duplicate field error, got {:?}", errors[0].0);
    };

    assert_eq!(first_def.to_string(), "x");
    assert_eq!(second_def.to_string(), "x");

    assert_eq!(first_def.span().start(), 30);
    assert_eq!(second_def.span().start(), 46);
}

#[test]
fn trait_constraint_on_tuple_type() {
    let src = r#"
        trait Foo<A> {
            fn foo(self, x: A) -> bool;
        }

        pub fn bar<T, U, V>(x: (T, U), y: V) -> bool where (T, U): Foo<V> {
            x.foo(y)
        }

        fn main() {}"#;
    assert_no_errors(src);
}

#[test]
fn incorrect_generic_count_on_struct_impl() {
    let src = r#"
    struct Foo {}
    impl <T> Foo<T> {}
    fn main() {
        let _ = Foo {}; // silence Foo never constructed warning
    }
    "#;

    let errors = get_program_errors(src);
    assert_eq!(errors.len(), 1);

    let CompilationError::TypeError(TypeCheckError::GenericCountMismatch {
        found, expected, ..
    }) = errors[0].0
    else {
        panic!("Expected an incorrect generic count mismatch error, got {:?}", errors[0].0);
    };

    assert_eq!(found, 1);
    assert_eq!(expected, 0);
}

#[test]
fn incorrect_generic_count_on_type_alias() {
    let src = r#"
    pub struct Foo {}
    pub type Bar = Foo<i32>;
    fn main() {
        let _ = Foo {}; // silence Foo never constructed warning
    }
    "#;

    let errors = get_program_errors(src);
    assert_eq!(errors.len(), 1);

    let CompilationError::TypeError(TypeCheckError::GenericCountMismatch {
        found, expected, ..
    }) = errors[0].0
    else {
        panic!("Expected an incorrect generic count mismatch error, got {:?}", errors[0].0);
    };

    assert_eq!(found, 1);
    assert_eq!(expected, 0);
}

#[test]
fn uses_self_type_for_struct_function_call() {
    let src = r#"
    struct S { }

    impl S {
        fn one() -> Field {
            1
        }

        fn two() -> Field {
            Self::one() + Self::one()
        }
    }

    fn main() {
        let _ = S {}; // silence S never constructed warning
    }
    "#;
    assert_no_errors(src);
}

#[test]
fn uses_self_type_inside_trait() {
    let src = r#"
    trait Foo {
        fn foo() -> Self {
            Self::bar()
        }

        fn bar() -> Self;
    }

    impl Foo for Field {
        fn bar() -> Self {
            1
        }
    }

    fn main() {
        let _: Field = Foo::foo();
    }
    "#;
    assert_no_errors(src);
}

#[test]
fn uses_self_type_in_trait_where_clause() {
    let src = r#"
    pub trait Trait {
        fn trait_func() -> bool;
    }

    pub trait Foo where Self: Trait {
        fn foo(self) -> bool {
            self.trait_func()
        }
    }

    struct Bar {}

    impl Foo for Bar {

    }

    fn main() {
        let _ = Bar {}; // silence Bar never constructed warning
    }
    "#;

    let errors = get_program_errors(src);
    assert_eq!(errors.len(), 2);

    let CompilationError::ResolverError(ResolverError::TraitNotImplemented { .. }) = &errors[0].0
    else {
        panic!("Expected a trait not implemented error, got {:?}", errors[0].0);
    };

    let CompilationError::TypeError(TypeCheckError::UnresolvedMethodCall { method_name, .. }) =
        &errors[1].0
    else {
        panic!("Expected an unresolved method call error, got {:?}", errors[1].0);
    };

    assert_eq!(method_name, "trait_func");
}

#[test]
fn do_not_eagerly_error_on_cast_on_type_variable() {
    let src = r#"
    pub fn foo<T, U>(x: T, f: fn(T) -> U) -> U {
        f(x)
    }

    fn main() {
        let x: u8 = 1;
        let _: Field = foo(x, |x| x as Field);
    }
    "#;
    assert_no_errors(src);
}

#[test]
fn error_on_cast_over_type_variable() {
    let src = r#"
    pub fn foo<T, U>(x: T, f: fn(T) -> U) -> U {
        f(x)
    }

    fn main() {
        let x = "a";
        let _: Field = foo(x, |x| x as Field);
    }
    "#;

    let errors = get_program_errors(src);
    assert_eq!(errors.len(), 1);

    assert!(matches!(
        errors[0].0,
        CompilationError::TypeError(TypeCheckError::TypeMismatch { .. })
    ));
}

#[test]
fn trait_impl_for_a_type_that_implements_another_trait() {
    let src = r#"
    trait One {
        fn one(self) -> i32;
    }

    impl One for i32 {
        fn one(self) -> i32 {
            self
        }
    }

    trait Two {
        fn two(self) -> i32;
    }

    impl<T> Two for T where T: One {
        fn two(self) -> i32 {
            self.one() + 1
        }
    }

    pub fn use_it<T>(t: T) -> i32 where T: Two {
        Two::two(t)
    }

    fn main() {}
    "#;
    assert_no_errors(src);
}

#[test]
fn trait_impl_for_a_type_that_implements_another_trait_with_another_impl_used() {
    let src = r#"
    trait One {
        fn one(self) -> i32;
    }

    impl One for i32 {
        fn one(self) -> i32 {
            let _ = self;
            1
        }
    }

    trait Two {
        fn two(self) -> i32;
    }

    impl<T> Two for T where T: One {
        fn two(self) -> i32 {
            self.one() + 1
        }
    }

    impl Two for u32 {
        fn two(self) -> i32 {
            let _ = self;
            0
        }
    }

    pub fn use_it(t: u32) -> i32 {
        Two::two(t)
    }

    fn main() {}
    "#;
    assert_no_errors(src);
}

#[test]
fn impl_missing_associated_type() {
    let src = r#"
    trait Foo {
        type Assoc;
    }

    impl Foo for () {}
    "#;

    let errors = get_program_errors(src);
    assert_eq!(errors.len(), 1);

    assert!(matches!(
        &errors[0].0,
        CompilationError::TypeError(TypeCheckError::MissingNamedTypeArg { .. })
    ));
}

#[test]
fn as_trait_path_syntax_resolves_outside_impl() {
    let src = r#"
    trait Foo {
        type Assoc;
    }

    struct Bar {}

    impl Foo for Bar {
        type Assoc = i32;
    }

    fn main() {
        // AsTraitPath syntax is a bit silly when associated types
        // are explicitly specified
        let _: i64 = 1 as <Bar as Foo<Assoc = i32>>::Assoc;

        let _ = Bar {}; // silence Bar never constructed warning
    }
    "#;

    let errors = get_program_errors(src);
    assert_eq!(errors.len(), 1);

    use CompilationError::TypeError;
    use TypeCheckError::TypeMismatch;
    let TypeError(TypeMismatch { expected_typ, expr_typ, .. }) = errors[0].0.clone() else {
        panic!("Expected TypeMismatch error, found {:?}", errors[0].0);
    };

    assert_eq!(expected_typ, "i64".to_string());
    assert_eq!(expr_typ, "i32".to_string());
}

#[test]
fn as_trait_path_syntax_no_impl() {
    let src = r#"
    trait Foo {
        type Assoc;
    }

    struct Bar {}

    impl Foo for Bar {
        type Assoc = i32;
    }

    fn main() {
        let _: i64 = 1 as <Bar as Foo<Assoc = i8>>::Assoc;

        let _ = Bar {}; // silence Bar never constructed warning
    }
    "#;

    let errors = get_program_errors(src);
    assert_eq!(errors.len(), 1);

    use CompilationError::TypeError;
    assert!(matches!(&errors[0].0, TypeError(TypeCheckError::NoMatchingImplFound { .. })));
}

#[test]
<<<<<<< HEAD
=======
fn arithmetic_generics_canonicalization_deduplication_regression() {
    let source = r#"
        struct ArrData<let N: u32> {
            a: [Field; N],
            b: [Field; N + N - 1],
        }

        fn main() {
            let _f: ArrData<5> = ArrData {
                a: [0; 5],
                b: [0; 9],
            };
        }
    "#;
    let errors = get_program_errors(source);
    assert_eq!(errors.len(), 0);
}

#[test]
fn arithmetic_generics_checked_cast_zeros() {
    let source = r#"
        struct W<let N: u1> {}
        
        fn foo<let N: u1>(_x: W<N>) -> W<(0 * N) / (N % N)> {
            W {}
        }
        
        fn bar<let N: u1>(_x: W<N>) -> u1 {
            N
        }
        
        fn main() -> pub u1 {
            let w_0: W<0> = W {};
            let w: W<_> = foo(w_0);
            bar(w)
        }
    "#;

    let errors = get_program_errors(source);
    assert_eq!(errors.len(), 0);

    let monomorphization_error = get_monomorphization_error(source);
    assert!(monomorphization_error.is_some());

    // Expect a CheckedCast (0 % 0) failure
    let monomorphization_error = monomorphization_error.unwrap();
    if let MonomorphizationError::UnknownArrayLength { ref length, ref err, location: _ } =
        monomorphization_error
    {
        match length {
            Type::CheckedCast { from, to } => {
                assert!(matches!(*from.clone(), Type::InfixExpr { .. }));
                assert!(matches!(*to.clone(), Type::InfixExpr { .. }));
            }
            _ => panic!("unexpected length: {:?}", length),
        }
        assert!(matches!(
            err,
            TypeCheckError::FailingBinaryOp { op: BinaryTypeOperator::Modulo, lhs: 0, rhs: 0, .. }
        ));
    } else {
        panic!("unexpected error: {:?}", monomorphization_error);
    }
}

#[test]
fn arithmetic_generics_checked_cast_indirect_zeros() {
    let source = r#"
        struct W<let N: Field> {}
        
        fn foo<let N: Field>(_x: W<N>) -> W<(N - N) % (N - N)> {
            W {}
        }
        
        fn bar<let N: Field>(_x: W<N>) -> Field {
            N
        }
        
        fn main() {
            let w_0: W<0> = W {};
            let w = foo(w_0);
            let _ = bar(w);
        }
    "#;

    let errors = get_program_errors(source);
    assert_eq!(errors.len(), 0);

    let monomorphization_error = get_monomorphization_error(source);
    assert!(monomorphization_error.is_some());

    // Expect a CheckedCast (0 % 0) failure
    let monomorphization_error = monomorphization_error.unwrap();
    if let MonomorphizationError::UnknownArrayLength { ref length, ref err, location: _ } =
        monomorphization_error
    {
        match length {
            Type::CheckedCast { from, to } => {
                assert!(matches!(*from.clone(), Type::InfixExpr { .. }));
                assert!(matches!(*to.clone(), Type::InfixExpr { .. }));
            }
            _ => panic!("unexpected length: {:?}", length),
        }
        match err {
            TypeCheckError::ModuloOnFields { lhs, rhs, .. } => {
                assert_eq!(lhs.clone(), FieldElement::zero());
                assert_eq!(rhs.clone(), FieldElement::zero());
            }
            _ => panic!("expected ModuloOnFields, but found: {:?}", err),
        }
    } else {
        panic!("unexpected error: {:?}", monomorphization_error);
    }
}

#[test]
>>>>>>> 2972db20
fn infer_globals_to_u32_from_type_use() {
    let src = r#"
        global ARRAY_LEN = 3;
        global STR_LEN = 2;
        global FMT_STR_LEN = 2;

        fn main() {
            let _a: [u32; ARRAY_LEN] = [1, 2, 3];
            let _b: str<STR_LEN> = "hi";
            let _c: fmtstr<FMT_STR_LEN, _> = f"hi";
        }
    "#;

    let errors = get_program_errors(src);
    assert_eq!(errors.len(), 0);
}

#[test]
fn struct_array_len() {
    let src = r#"
        struct Array<T, let N: u32> {
            inner: [T; N],
        }

        impl<T, let N: u32> Array<T, N> {
            pub fn len(self) -> u32 {
                N as u32
            }
        }

        fn main(xs: [Field; 2]) {
            let ys = Array {
                inner: xs,
            };
            assert(ys.len() == 2);
        }
    "#;

    let errors = get_program_errors(src);
    assert_eq!(errors.len(), 1);
    assert!(matches!(
        errors[0].0,
        CompilationError::ResolverError(ResolverError::UnusedVariable { .. })
    ));
}

// TODO(https://github.com/noir-lang/noir/issues/6245):
// support u16 as an array size
#[test]
fn non_u32_as_array_length() {
    let src = r#"
        global ARRAY_LEN: u8 = 3;

        fn main() {
            let _a: [u32; ARRAY_LEN] = [1, 2, 3];
        }
    "#;

    let errors = get_program_errors(src);
    assert_eq!(errors.len(), 2);
    assert!(matches!(
        errors[0].0,
        CompilationError::TypeError(TypeCheckError::EvaluatedGlobalIsntU32 { .. })
    ));
    assert!(matches!(
        errors[1].0,
        CompilationError::TypeError(TypeCheckError::TypeKindMismatch { .. })
    ));
}

#[test]
fn use_non_u32_generic_in_struct() {
    let src = r#"
        struct S<let N: u8> {}

        fn main() {
            let _: S<3> = S {};
        }
    "#;

    let errors = get_program_errors(src);
    assert_eq!(errors.len(), 0);
}

#[test]
fn use_numeric_generic_in_trait_method() {
    let src = r#"
        trait Foo  {
            fn foo<let N: u32>(self, x: [u8; N]) -> Self;
        }

        struct Bar;

        impl Foo for Bar {
            fn foo<let N: u32>(self, _x: [u8; N]) -> Self {
                self
            }
        }

        fn main() {
            let bytes: [u8; 3] = [1,2,3];
            let _ = Bar{}.foo(bytes);
        }
    "#;

    let errors = get_program_errors(src);
    println!("{errors:?}");
    assert_eq!(errors.len(), 0);
}

#[test]
fn trait_unconstrained_methods_typechecked_correctly() {
    // This test checks that we properly track whether a method has been declared as unconstrained on the trait definition
    // and preserves that through typechecking.
    let src = r#"
        trait Foo {
            unconstrained fn identity(self) -> Self {
                self
            }

            unconstrained fn foo(self) -> Field;
        }

        impl Foo for u64 {
            unconstrained fn foo(self) -> Field {
                self as Field
            }
        }

        unconstrained fn main() {
            assert_eq(2.foo(), 2.identity() as Field);
        }
    "#;

    let errors = get_program_errors(src);
    println!("{errors:?}");
    assert_eq!(errors.len(), 0);
}

#[test]
fn error_if_attribute_not_in_scope() {
    let src = r#"
        #[not_in_scope]
        fn main() {}
    "#;

    let errors = get_program_errors(src);
    assert_eq!(errors.len(), 1);

    assert!(matches!(
        errors[0].0,
        CompilationError::ResolverError(ResolverError::AttributeFunctionNotInScope { .. })
    ));
}

#[test]
fn arithmetic_generics_rounding_pass() {
    let src = r#"
        fn main() {
            // 3/2*2 = 2
            round::<3, 2>([1, 2]);
        }

        fn round<let N: u32, let M: u32>(_x: [Field; N / M * M]) {}
    "#;

    let errors = get_program_errors(src);
    assert_eq!(errors.len(), 0);
}

#[test]
fn arithmetic_generics_rounding_fail() {
    let src = r#"
        fn main() {
            // Do not simplify N/M*M to just N
            // This should be 3/2*2 = 2, not 3
            round::<3, 2>([1, 2, 3]);
        }

        fn round<let N: u32, let M: u32>(_x: [Field; N / M * M]) {}
    "#;

    let errors = get_program_errors(src);
    assert_eq!(errors.len(), 1);
    assert!(matches!(
        errors[0].0,
        CompilationError::TypeError(TypeCheckError::TypeMismatch { .. })
    ));
}

#[test]
fn arithmetic_generics_rounding_fail_on_struct() {
    let src = r#"
        struct W<let N: u32> {}

        fn foo<let N: u32, let M: u32>(_x: W<N>, _y: W<M>) -> W<N / M * M> {
            W {}
        }

        fn main() {
            let w_2: W<2> = W {};
            let w_3: W<3> = W {};
            // Do not simplify N/M*M to just N
            // This should be 3/2*2 = 2, not 3
            let _: W<3> = foo(w_3, w_2);
        }
    "#;

    let errors = get_program_errors(src);
    assert_eq!(errors.len(), 1);
    assert!(matches!(
        errors[0].0,
        CompilationError::TypeError(TypeCheckError::TypeMismatch { .. })
    ));
}

#[test]
fn unconditional_recursion_fail() {
    let srcs = vec![
        r#"
        fn main() {
            main()
        }
        "#,
        r#"
        fn main() -> pub bool {
            if main() { true } else { false }
        }
        "#,
        r#"
        fn main() -> pub bool {
            if true { main() } else { main() }
        }
        "#,
        r#"
        fn main() -> pub u64 {
            main() + main()
        }
        "#,
        r#"
        fn main() -> pub u64 {
            1 + main()
        }
        "#,
        r#"
        fn main() -> pub bool {
            let _ = main();
            true
        }
        "#,
        r#"
        fn main(a: u64, b: u64) -> pub u64 {
            main(a + b, main(a, b))
        }
        "#,
        r#"
        fn main() -> pub u64 {
            foo(1, main())
        }
        fn foo(a: u64, b: u64) -> u64 { 
            a + b
        }
        "#,
        r#"
        fn main() -> pub u64 {
            let (a, b) = (main(), main());
            a + b
        }
        "#,
        r#"
        fn main() -> pub u64 {
            let mut sum = 0;
            for i in 0 .. main() {
                sum += i;
            }
            sum
        }
        "#,
    ];

    for src in srcs {
        let errors = get_program_errors(src);
        assert!(
            !errors.is_empty(),
            "expected 'unconditional recursion' error, got nothing; src = {src}"
        );

        for (error, _) in errors {
            let CompilationError::ResolverError(ResolverError::UnconditionalRecursion { .. }) =
                error
            else {
                panic!("Expected an 'unconditional recursion' error, got {:?}; src = {src}", error);
            };
        }
    }
}

#[test]
fn unconditional_recursion_pass() {
    let srcs = vec![
        r#"
        fn main() {
            if false { main(); }
        }
        "#,
        r#"
        fn main(i: u64) -> pub u64 {
            if i == 0 { 0 } else { i + main(i-1) }
        }
        "#,
        // Only immediate self-recursion is detected.
        r#"
        fn main() {
            foo();
        }
        fn foo() {
            bar();
        }
        fn bar() {
            foo();
        }
        "#,
        // For loop bodies are not checked.
        r#"
        fn main() -> pub u64 {
            let mut sum = 0;
            for _ in 0 .. 10 {
                sum += main();
            }
            sum
        }
        "#,
        // Lambda bodies are not checked.
        r#"
        fn main() {
            let foo = || main();
            foo();
        }
        "#,
    ];

    for src in srcs {
        assert_no_errors(src);
    }
}

#[test]
fn uses_self_in_import() {
    let src = r#"
    mod moo {
        pub mod bar {
            pub fn foo() -> i32 {
                1
            }
        }
    }

    use moo::bar::{self};

    pub fn baz() -> i32 {
        bar::foo()
    }

    fn main() {}
    "#;
    assert_no_errors(src);
}

#[test]
fn does_not_error_on_return_values_after_block_expression() {
    // Regression test for https://github.com/noir-lang/noir/issues/4372
    let src = r#"
    fn case1() -> [Field] {
        if true {
        }
        &[1]
    }

    fn case2() -> [u8] {
        let mut var: u8 = 1;
        {
            var += 1;
        }
        &[var]
    }

    fn main() {
        let _ = case1();
        let _ = case2();
    }
    "#;
    assert_no_errors(src);
}

#[test]
fn use_type_alias_in_method_call() {
    let src = r#"
        pub struct Foo {
        }

        impl Foo {
            fn new() -> Self {
                Foo {}
            }
        }

        type Bar = Foo;

        fn foo() -> Foo {
            Bar::new()
        }

        fn main() {
            let _ = foo();
        }
    "#;
    assert_no_errors(src);
}

#[test]
fn use_type_alias_to_generic_concrete_type_in_method_call() {
    let src = r#"
        pub struct Foo<T> {
            x: T,
        }

        impl<T> Foo<T> {
            fn new(x: T) -> Self {
                Foo { x }
            }
        }

        type Bar = Foo<i32>;

        fn foo() -> Bar {
            Bar::new(1)
        }

        fn main() {
            let _ = foo();
        }
    "#;
    assert_no_errors(src);
}<|MERGE_RESOLUTION|>--- conflicted
+++ resolved
@@ -1,7 +1,7 @@
 #![cfg(test)]
 
+mod aliases;
 mod arithmetic_generics;
-mod aliases;
 mod bound_checks;
 mod imports;
 mod metaprogramming;
@@ -3203,125 +3203,6 @@
 }
 
 #[test]
-<<<<<<< HEAD
-=======
-fn arithmetic_generics_canonicalization_deduplication_regression() {
-    let source = r#"
-        struct ArrData<let N: u32> {
-            a: [Field; N],
-            b: [Field; N + N - 1],
-        }
-
-        fn main() {
-            let _f: ArrData<5> = ArrData {
-                a: [0; 5],
-                b: [0; 9],
-            };
-        }
-    "#;
-    let errors = get_program_errors(source);
-    assert_eq!(errors.len(), 0);
-}
-
-#[test]
-fn arithmetic_generics_checked_cast_zeros() {
-    let source = r#"
-        struct W<let N: u1> {}
-        
-        fn foo<let N: u1>(_x: W<N>) -> W<(0 * N) / (N % N)> {
-            W {}
-        }
-        
-        fn bar<let N: u1>(_x: W<N>) -> u1 {
-            N
-        }
-        
-        fn main() -> pub u1 {
-            let w_0: W<0> = W {};
-            let w: W<_> = foo(w_0);
-            bar(w)
-        }
-    "#;
-
-    let errors = get_program_errors(source);
-    assert_eq!(errors.len(), 0);
-
-    let monomorphization_error = get_monomorphization_error(source);
-    assert!(monomorphization_error.is_some());
-
-    // Expect a CheckedCast (0 % 0) failure
-    let monomorphization_error = monomorphization_error.unwrap();
-    if let MonomorphizationError::UnknownArrayLength { ref length, ref err, location: _ } =
-        monomorphization_error
-    {
-        match length {
-            Type::CheckedCast { from, to } => {
-                assert!(matches!(*from.clone(), Type::InfixExpr { .. }));
-                assert!(matches!(*to.clone(), Type::InfixExpr { .. }));
-            }
-            _ => panic!("unexpected length: {:?}", length),
-        }
-        assert!(matches!(
-            err,
-            TypeCheckError::FailingBinaryOp { op: BinaryTypeOperator::Modulo, lhs: 0, rhs: 0, .. }
-        ));
-    } else {
-        panic!("unexpected error: {:?}", monomorphization_error);
-    }
-}
-
-#[test]
-fn arithmetic_generics_checked_cast_indirect_zeros() {
-    let source = r#"
-        struct W<let N: Field> {}
-        
-        fn foo<let N: Field>(_x: W<N>) -> W<(N - N) % (N - N)> {
-            W {}
-        }
-        
-        fn bar<let N: Field>(_x: W<N>) -> Field {
-            N
-        }
-        
-        fn main() {
-            let w_0: W<0> = W {};
-            let w = foo(w_0);
-            let _ = bar(w);
-        }
-    "#;
-
-    let errors = get_program_errors(source);
-    assert_eq!(errors.len(), 0);
-
-    let monomorphization_error = get_monomorphization_error(source);
-    assert!(monomorphization_error.is_some());
-
-    // Expect a CheckedCast (0 % 0) failure
-    let monomorphization_error = monomorphization_error.unwrap();
-    if let MonomorphizationError::UnknownArrayLength { ref length, ref err, location: _ } =
-        monomorphization_error
-    {
-        match length {
-            Type::CheckedCast { from, to } => {
-                assert!(matches!(*from.clone(), Type::InfixExpr { .. }));
-                assert!(matches!(*to.clone(), Type::InfixExpr { .. }));
-            }
-            _ => panic!("unexpected length: {:?}", length),
-        }
-        match err {
-            TypeCheckError::ModuloOnFields { lhs, rhs, .. } => {
-                assert_eq!(lhs.clone(), FieldElement::zero());
-                assert_eq!(rhs.clone(), FieldElement::zero());
-            }
-            _ => panic!("expected ModuloOnFields, but found: {:?}", err),
-        }
-    } else {
-        panic!("unexpected error: {:?}", monomorphization_error);
-    }
-}
-
-#[test]
->>>>>>> 2972db20
 fn infer_globals_to_u32_from_type_use() {
     let src = r#"
         global ARRAY_LEN = 3;
