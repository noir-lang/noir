#![cfg(test)]

mod aliases;
mod arithmetic_generics;
mod bound_checks;
mod enums;
mod imports;
mod metaprogramming;
mod name_shadowing;
mod references;
mod traits;
mod turbofish;
mod unused_items;
mod visibility;

// XXX: These tests repeat a lot of code
// what we should do is have test cases which are passed to a test harness
// A test harness will allow for more expressive and readable tests
use std::collections::HashMap;
<<<<<<< HEAD
=======
use std::hash::{DefaultHasher, Hash, Hasher};
use std::path::Path;
>>>>>>> 645a800d

use ::function_name::named;

use crate::elaborator::{FrontendOptions, UnstableFeature};
use crate::test_utils::{get_program, get_program_with_options};

use noirc_errors::reporter::report_all;
use noirc_errors::{CustomDiagnostic, Span};

use crate::hir::Context;
use crate::hir::def_collector::dc_crate::CompilationError;
use crate::node_interner::{NodeInterner, StmtId};

use crate::ParsedModule;
use crate::hir_def::expr::HirExpression;
use crate::hir_def::stmt::HirStatement;
<<<<<<< HEAD
=======
use crate::parser::{ItemKind, ParserErrorReason};
use crate::token::SecondaryAttribute;
use crate::{ParsedModule, parse_program};
use fm::FileManager;

pub(crate) fn has_parser_error(errors: &[CompilationError]) -> bool {
    errors.iter().any(|e| matches!(e, CompilationError::ParseError(_)))
}

pub(crate) fn remove_experimental_warnings(errors: &mut Vec<CompilationError>) {
    errors.retain(|error| match error {
        CompilationError::ParseError(error) => {
            !matches!(error.reason(), Some(ParserErrorReason::ExperimentalFeature(..)))
        }
        _ => true,
    });
}

pub(crate) fn get_program<'a, 'b>(
    src: &'a str,
    test_path: &'b str,
    expect: Expect,
) -> (ParsedModule, Context<'a, 'b>, Vec<CompilationError>) {
    let allow_parser_errors = false;
    get_program_with_options(
        src,
        test_path,
        expect,
        allow_parser_errors,
        FrontendOptions::test_default(),
    )
}
>>>>>>> 645a800d

pub(crate) fn get_program_using_features(
    src: &str,
    test_path: &str,
    expect: Expect,
    features: &[UnstableFeature],
) -> (ParsedModule, Context<'static, 'static>, Vec<CompilationError>) {
    let allow_parser_errors = false;
    let mut options = FrontendOptions::test_default();
    options.enabled_unstable_features = features;
    get_program_with_options(src, test_path, expect, allow_parser_errors, options)
}

<<<<<<< HEAD
pub(crate) fn get_program_errors(src: &str) -> Vec<CompilationError> {
    get_program(src).2
=======
/// Compile a program.
///
/// The stdlib is not available for these snippets.
pub(crate) fn get_program_with_options(
    src: &str,
    test_path: &str,
    expect: Expect,
    allow_parser_errors: bool,
    options: FrontendOptions,
) -> (ParsedModule, Context<'static, 'static>, Vec<CompilationError>) {
    let root = std::path::Path::new("/");
    let mut fm = FileManager::new(root);
    let root_file_id = fm.add_file_with_source(Path::new("test_file"), src.to_string()).unwrap();
    let mut context = Context::new(fm, Default::default());

    context.def_interner.populate_dummy_operator_traits();
    let root_crate_id = context.crate_graph.add_crate_root(root_file_id);

    let (program, parser_errors) = parse_program(src, root_file_id);
    let mut errors = vecmap(parser_errors, |e| e.into());
    remove_experimental_warnings(&mut errors);

    if allow_parser_errors || !has_parser_error(&errors) {
        let inner_attributes: Vec<SecondaryAttribute> = program
            .items
            .iter()
            .filter_map(|item| {
                if let ItemKind::InnerAttribute(attribute) = &item.kind {
                    Some(attribute.clone())
                } else {
                    None
                }
            })
            .collect();

        let location = Location::new(Default::default(), root_file_id);
        let root_module = ModuleData::new(
            None,
            location,
            Vec::new(),
            inner_attributes.clone(),
            false, // is contract
            false, // is struct
        );

        let def_map = CrateDefMap::new(root_crate_id, root_module);

        // Now we want to populate the CrateDefMap using the DefCollector
        errors.extend(DefCollector::collect_crate_and_dependencies(
            def_map,
            &mut context,
            program.clone().into_sorted(),
            root_file_id,
            options,
        ));
    }

    emit_compile_test(test_path, src, expect);
    (program, context, errors)
}

pub(crate) fn get_program_errors(src: &str, test_path: &str) -> Vec<CompilationError> {
    get_program(src, test_path, Expect::Error).2
>>>>>>> 645a800d
}

pub enum Expect {
    Bug,
    Success,
    Error,
}

// if the "nextest" feature is enabled, this will panic instead of emitting a test crate
fn emit_compile_test(test_path: &str, src: &str, mut expect: Expect) {
    let package_name = test_path.replace("::", "_");
    let skipped_tests = [
        // skip ~2.4k name_shadowing tests
        "name_shadowing_",
        // TODO(https://github.com/noir-lang/noir/issues/7763)
        "unconditional_recursion_fail_",
        "unconditional_recursion_pass_",
        // TODO(https://github.com/noir-lang/noir/issues/7783): array type fails to resolve when
        // compiled
        "traits_calls_trait_method_using_struct_name_when_multiple_impls_exist",
        // TODO(https://github.com/noir-lang/noir/issues/7766): trait generic that passes
        // frontend test fails to resolve with nargo
        "turbofish_numeric_generic_nested_",
    ];
    if skipped_tests.iter().any(|skipped_test_name| package_name.contains(skipped_test_name)) {
        return;
    }

    // in these cases, we expect a warning when 'check_errors' or similar is used
    let error_to_warn_cases = [
        "cast_256_to_u8_size_checks",
        "enums_errors_on_unspecified_unstable_enum",
        "immutable_references_without_ownership_feature",
        "imports_warns_on_use_of_private_exported_item",
        "metaprogramming_does_not_fail_to_parse_macro_on_parser_warning",
        "resolve_unused_var",
        "struct_array_len",
        "unused_items_errors_on_unused_private_import",
        "unused_items_errors_on_unused_pub_crate_import",
        "unused_items_errors_on_unused_struct",
        "unused_items_errors_on_unused_trait",
        "unused_items_errors_on_unused_type_alias",
        "unused_items_warns_on_unused_global",
        "visibility_warns_if_calling_private_struct_method",
        "warns_on_nested_unsafe",
        "warns_on_unneeded_unsafe",
        // TODO(https://github.com/noir-lang/noir/issues/6932): these will be hard errors
        "visibility_error_when_accessing_private_struct_field",
        "visibility_error_when_using_private_struct_field_in_constructor",
        "visibility_error_when_using_private_struct_field_in_struct_pattern",
        "visibility_errors_if_accessing_private_struct_member_inside_comptime_context",
        "visibility_errors_if_accessing_private_struct_member_inside_function_generated_at_comptime",
        "visibility_errors_if_trying_to_access_public_function_inside_private_module",
        "visibility_errors_once_on_unused_import_that_is_not_accessible",
        // TODO(https://github.com/noir-lang/noir/issues/7795): these will be hard errors
        "indexing_array_with_non_u32_on_lvalue_produces_a_warning",
        "indexing_array_with_non_u32_produces_a_warning",
    ];
    if let Expect::Error = expect {
        if error_to_warn_cases
            .iter()
            .any(|error_to_warn_case| package_name.contains(error_to_warn_case))
        {
            expect = Expect::Success;
        }
    }

    let error_to_bug_cases = ["cast_negative_one_to_u8_size_checks"];
    if let Expect::Success = expect {
        if error_to_bug_cases
            .iter()
            .any(|error_to_bug_case| package_name.contains(error_to_bug_case))
        {
            expect = Expect::Bug;
        }
    }

    // "compiler/noirc_frontend"
    let noirc_frontend_path = Path::new(std::env!("CARGO_MANIFEST_DIR"));
    let noir_root_path = noirc_frontend_path
        .parent()
        .expect("expected 'noirc_frontend' to be in 'compiler'")
        .parent()
        .expect("expected 'compiler' to be in the noir root");
    let test_programs_path = noir_root_path.join("test_programs");

    let tests_dir_name = match expect {
        Expect::Bug => "compile_success_with_bug",
        Expect::Success => "compile_success_no_bug",
        Expect::Error => "compile_failure",
    };
    let tests_dir = test_programs_path.join(tests_dir_name);
    let crate_path = tests_dir.join(&package_name);
    let nargo_toml_path = crate_path.join("Nargo.toml");
    let src_hash_path = crate_path.join("src_hash.txt");
    let src_path = crate_path.join("src");
    let main_nr_path = src_path.join("main.nr");

    // hash `src`
    let mut hasher = DefaultHasher::new();
    src.hash(&mut hasher);
    let new_hash = hasher.finish().to_string();

    if crate_path.is_dir() && src_hash_path.is_file() {
        let current_hash =
            std::fs::read_to_string(&src_hash_path).expect("Unable to read src_hash.txt");
        // if out of date, update main.nr and hash file
        if current_hash != new_hash {
            if cfg!(feature = "nextest") {
                panic!(
                    "test generated from frontend unit test {test_path} is out of date: run `cargo test` to update"
                );
            }
            std::fs::write(main_nr_path, src).expect("Unable to write test file");
            std::fs::write(src_hash_path, new_hash).expect("Unable to write src_hash.txt file");
        }
    } else {
        if cfg!(feature = "nextest") {
            panic!(
                "new test generated from frontend unit test {test_path}: run `cargo test` to generate"
            );
        }

        // create missing dir's
        std::fs::create_dir_all(&crate_path).unwrap_or_else(|_| {
            panic!("expected to be able to create the directory {}", crate_path.display())
        });
        std::fs::create_dir_all(&src_path).unwrap_or_else(|_| {
            panic!("expected to be able to create the directory {}", src_path.display())
        });

        let package_type = "bin"; // nargo::package::PackageType::Binary;
        let toml_contents = format!(
            r#"
            [package]
            name = "{package_name}"
            type = "{package_type}"
            authors = [""]
            
            [dependencies]"#
        );

        std::fs::write(&nargo_toml_path, toml_contents).unwrap_or_else(|_| {
            panic!("Unable to write Nargo.toml to {}", nargo_toml_path.display())
        });
        std::fs::write(&main_nr_path, src)
            .unwrap_or_else(|_| panic!("Unable to write test file to {}", main_nr_path.display()));
        std::fs::write(&src_hash_path, new_hash).unwrap_or_else(|_| {
            panic!("Unable to write src_hash.txt file to {}", src_hash_path.display())
        });
    }
}

fn assert_no_errors(src: &str, test_path: &str) {
    let (_, context, errors) = get_program(src, test_path, Expect::Success);
    if !errors.is_empty() {
        let errors = errors.iter().map(CustomDiagnostic::from).collect::<Vec<_>>();
        report_all(context.file_manager.as_file_map(), &errors, false, false);
        panic!("Expected no errors");
    }
}

/// Given a source file with annotated errors, like this
///
/// fn main() -> pub i32 {
///                  ^^^ expected i32 because of return type
///     true        
///     ~~~~ bool returned here
/// }
///
/// where:
/// - lines with "^^^" are primary errors
/// - lines with "~~~" are secondary errors
///
/// this method will check that compiling the program without those error markers
/// will produce errors at those locations and with/ those messages.
fn check_errors(src: &str, test_path: &str) {
    let allow_parser_errors = false;
    let monomorphize = false;
    check_errors_with_options(
        src,
        test_path,
        allow_parser_errors,
        monomorphize,
        FrontendOptions::test_default(),
    );
}

fn check_errors_using_features(src: &str, test_path: &str, features: &[UnstableFeature]) {
    let allow_parser_errors = false;
    let monomorphize = false;
    let options =
        FrontendOptions { enabled_unstable_features: features, ..FrontendOptions::test_default() };
    check_errors_with_options(src, test_path, allow_parser_errors, monomorphize, options);
}

#[allow(unused)]
pub(super) fn check_monomorphization_error(src: &str, test_path: &str) {
    check_monomorphization_error_using_features(src, test_path, &[]);
}

pub(super) fn check_monomorphization_error_using_features(
    src: &str,
    test_path: &str,
    features: &[UnstableFeature],
) {
    let allow_parser_errors = false;
    let monomorphize = true;
    check_errors_with_options(
        src,
        test_path,
        allow_parser_errors,
        monomorphize,
        FrontendOptions { enabled_unstable_features: features, ..FrontendOptions::test_default() },
    );
}

fn check_errors_with_options(
    src: &str,
    test_path: &str,
    allow_parser_errors: bool,
    monomorphize: bool,
    options: FrontendOptions,
) {
    let lines = src.lines().collect::<Vec<_>>();

    // Here we'll hold just the lines that are code
    let mut code_lines = Vec::new();
    // Here we'll capture lines that are primary error spans, like:
    //
    //   ^^^ error message
    let mut primary_spans_with_errors: Vec<(Span, String)> = Vec::new();
    // Here we'll capture lines that are secondary error spans, like:
    //
    //   ~~~ error message
    let mut secondary_spans_with_errors: Vec<(Span, String)> = Vec::new();
    // The byte at the start of this line
    let mut byte = 0;
    // The length of the last line, needed to go back to the byte at the beginning of the last line
    let mut last_line_length = 0;
    for line in lines {
        if let Some((span, message)) =
            get_error_line_span_and_message(line, '^', byte, last_line_length)
        {
            primary_spans_with_errors.push((span, message));
            continue;
        }

        if let Some((span, message)) =
            get_error_line_span_and_message(line, '~', byte, last_line_length)
        {
            secondary_spans_with_errors.push((span, message));
            continue;
        }

        code_lines.push(line);

        byte += line.len() + 1; // For '\n'
        last_line_length = line.len();
    }

    let mut primary_spans_with_errors: HashMap<Span, String> =
        primary_spans_with_errors.into_iter().collect();

    let mut secondary_spans_with_errors: HashMap<Span, String> =
        secondary_spans_with_errors.into_iter().collect();

    let src = code_lines.join("\n");
    let (_, mut context, errors) =
        get_program_with_options(&src, test_path, Expect::Error, allow_parser_errors, options);
    let mut errors = errors.iter().map(CustomDiagnostic::from).collect::<Vec<_>>();

    if monomorphize {
        if !errors.is_empty() {
            report_all(context.file_manager.as_file_map(), &errors, false, false);
            panic!("Expected no errors before monomorphization");
        }

        let main = context.get_main_function(context.root_crate_id()).unwrap_or_else(|| {
            panic!("get_monomorphized: test program contains no 'main' function")
        });

        let result = crate::monomorphization::monomorphize(main, &mut context.def_interner, false);
        match result {
            Ok(_) => panic!("Expected a monomorphization error but got none"),
            Err(error) => {
                errors.push(error.into());
            }
        }
    }

    if errors.is_empty() && !primary_spans_with_errors.is_empty() {
        panic!("Expected some errors but got none");
    }

    for error in &errors {
        let secondary = error
            .secondaries
            .first()
            .unwrap_or_else(|| panic!("Expected {:?} to have a secondary label", error));
        let span = secondary.location.span;
        let message = &error.message;

        let Some(expected_message) = primary_spans_with_errors.remove(&span) else {
            if let Some(message) = secondary_spans_with_errors.get(&span) {
                report_all(context.file_manager.as_file_map(), &errors, false, false);
                panic!(
                    "Error at {span:?} with message {message:?} is annotated as secondary but should be primary"
                );
            } else {
                report_all(context.file_manager.as_file_map(), &errors, false, false);
                panic!(
                    "Couldn't find primary error at {span:?} with message {message:?}.\nAll errors: {errors:?}"
                );
            }
        };

        if message != &expected_message {
            report_all(context.file_manager.as_file_map(), &errors, false, false);
            assert_eq!(
                message, &expected_message,
                "Primary error at {span:?} has unexpected message"
            );
        }

        for secondary in &error.secondaries {
            let message = &secondary.message;
            if message.is_empty() {
                continue;
            }

            let span = secondary.location.span;
            let Some(expected_message) = secondary_spans_with_errors.remove(&span) else {
                report_all(context.file_manager.as_file_map(), &errors, false, false);
                if let Some(message) = primary_spans_with_errors.get(&span) {
                    panic!(
                        "Error at {span:?} with message {message:?} is annotated as primary but should be secondary"
                    );
                } else {
                    panic!(
                        "Couldn't find secondary error at {span:?} with message {message:?}.\nAll errors: {errors:?}"
                    );
                };
            };

            if message != &expected_message {
                report_all(context.file_manager.as_file_map(), &errors, false, false);
                assert_eq!(
                    message, &expected_message,
                    "Secondary error at {span:?} has unexpected message"
                );
            }
        }
    }

    if !primary_spans_with_errors.is_empty() {
        report_all(context.file_manager.as_file_map(), &errors, false, false);
        panic!("These primary errors didn't happen: {primary_spans_with_errors:?}");
    }

    if !secondary_spans_with_errors.is_empty() {
        report_all(context.file_manager.as_file_map(), &errors, false, false);
        panic!("These secondary errors didn't happen: {secondary_spans_with_errors:?}");
    }
}

/// Helper function for `check_errors` that returns the span that
/// `^^^^` or `~~~~` occupy, together with the message that follows it.
fn get_error_line_span_and_message(
    line: &str,
    char: char,
    byte: usize,
    last_line_length: usize,
) -> Option<(Span, String)> {
    if !line.trim().starts_with(char) {
        return None;
    }

    let chars = line.chars().collect::<Vec<_>>();
    let first_caret = chars.iter().position(|c| *c == char).unwrap();
    let last_caret = chars.iter().rposition(|c| *c == char).unwrap();
    let start = byte - last_line_length;
    let span = Span::from((start + first_caret - 1) as u32..(start + last_caret) as u32);
    let error = line.trim().trim_start_matches(char).trim().to_string();
    Some((span, error))
}

// NOTE: this will fail in CI when called twice within one test: test names must be unique
#[macro_export]
macro_rules! function_path {
    () => {
        std::concat!(std::module_path!(), "::", function_name!(),)
    };
}

// NOTE: this will fail in CI when called twice within one test: test names must be unique
#[macro_export]
macro_rules! get_program {
    ($src:expr, $expect:expr) => {
        $crate::tests::get_program($src, $crate::function_path!(), $expr)
    };
}

// NOTE: this will fail in CI when called twice within one test: test names must be unique
#[macro_export]
macro_rules! get_program_using_features {
    ($src:expr, $expect:expr, $features:expr) => {
        $crate::tests::get_program_using_features(
            $src,
            $crate::function_path!(),
            $expect,
            $features,
        )
    };
}

// NOTE: this will fail in CI when called twice within one test: test names must be unique
#[macro_export]
macro_rules! assert_no_errors {
    ($src:expr) => {
        $crate::tests::assert_no_errors($src, $crate::function_path!())
    };
}

// NOTE: this will fail in CI when called twice within one test: test names must be unique
#[macro_export]
macro_rules! get_program_errors {
    ($src:expr) => {
        $crate::tests::get_program_errors($src, $crate::function_path!())
    };
}

// NOTE: this will fail in CI when called twice within one test: test names must be unique
#[macro_export]
macro_rules! get_program_with_options {
    ($src:expr, $expect:expr, $allow_parser_errors:expr, $options:expr) => {
        $crate::tests::get_program_with_options(
            $src,
            $crate::function_path!(),
            $expect,
            $allow_parser_errors,
            $options,
        )
    };
}

// NOTE: this will fail in CI when called twice within one test: test names must be unique
#[macro_export]
macro_rules! get_program_captures {
    ($src:expr) => {
        $crate::tests::get_program_captures($src, $crate::function_path!())
    };
}

// NOTE: this will fail in CI when called twice within one test: test names must be unique
#[macro_export]
macro_rules! check_errors {
    ($src:expr) => {
        $crate::tests::check_errors($src, $crate::function_path!())
    };
    ($src:expr,) => {
        $crate::check_errors!($src)
    };
}

// NOTE: this will fail in CI when called twice within one test: test names must be unique
#[macro_export]
macro_rules! check_errors_using_features {
    ($src:expr, $features:expr) => {
        $crate::tests::check_errors_using_features($src, $crate::function_path!(), $features)
    };
}

// NOTE: this will fail in CI when called twice within one test: test names must be unique
#[macro_export]
macro_rules! check_monomorphization_error {
    ($src:expr) => {
        $crate::tests::check_monomorphization_error($src, $crate::function_path!())
    };
}

// NOTE: this will fail in CI when called twice within one test: test names must be unique
#[macro_export]
macro_rules! check_monomorphization_error_using_features {
    ($src:expr, $features:expr) => {
        $crate::tests::check_monomorphization_error_using_features(
            $src,
            $crate::function_path!(),
            $features,
        )
    };
}

#[named]
#[test]
fn check_trait_implemented_for_all_t() {
    let src = "
    trait Default2 {
        fn default2() -> Self;
    }

    trait Eq2 {
        fn eq2(self, other: Self) -> bool;
    }

    trait IsDefault {
        fn is_default(self) -> bool;
    }

    impl<T> IsDefault for T where T: Default2 + Eq2 {
        fn is_default(self) -> bool {
            self.eq2(T::default2())
        }
    }

    struct Foo {
        a: u64,
    }

    impl Eq2 for Foo {
        fn eq2(self, other: Foo) -> bool { self.a == other.a }
    }

    impl Default2 for u64 {
        fn default2() -> Self {
            0
        }
    }

    impl Default2 for Foo {
        fn default2() -> Self {
            Foo { a: Default2::default2() }
        }
    }

    fn main(a: Foo) -> pub bool {
        a.is_default()
    }";
    assert_no_errors!(src);
}

#[named]
#[test]
fn check_trait_implementation_duplicate_method() {
    let src = "
    trait Default {
        fn default(x: Field, y: Field) -> Field;
    }

    struct Foo {
        bar: Field,
        array: [Field; 2],
    }

    impl Default for Foo {
        // Duplicate trait methods should not compile
        fn default(x: Field, y: Field) -> Field {
           ~~~~~~~ First trait associated function found here
            y + 2 * x
        }
        // Duplicate trait methods should not compile
        fn default(x: Field, y: Field) -> Field {
           ^^^^^^^ Duplicate definitions of trait associated function with name default found
           ~~~~~~~ Second trait associated function found here
            x + 2 * y
        }
    }

    fn main() {
        let _ = Foo { bar: 1, array: [2, 3] }; // silence Foo never constructed warning
    }";
    check_errors!(src);
}

#[named]
#[test]
fn check_trait_wrong_method_return_type() {
    let src = "
    trait Default {
        fn default() -> Self;
    }

    struct Foo {
    }

    impl Default for Foo {
        fn default() -> Field {
                        ^^^^^ Expected type Foo, found type Field
            0
        }
    }

    fn main() {
        let _ = Foo {}; // silence Foo never constructed warning
    }
    ";
    check_errors!(src);
}

#[named]
#[test]
fn check_trait_wrong_method_return_type2() {
    let src = "
    trait Default {
        fn default(x: Field, y: Field) -> Self;
    }

    struct Foo {
        bar: Field,
        array: [Field; 2],
    }

    impl Default for Foo {
        fn default(x: Field, _y: Field) -> Field {
                                           ^^^^^ Expected type Foo, found type Field
            x
        }
    }

    fn main() {
        let _ = Foo { bar: 1, array: [2, 3] }; // silence Foo never constructed warning
    }";
    check_errors!(src);
}

#[named]
#[test]
fn check_trait_wrong_method_return_type3() {
    let src = "
    trait Default {
        fn default(x: Field, y: Field) -> Self;
    }

    struct Foo {
        bar: Field,
        array: [Field; 2],
    }

    impl Default for Foo {
        fn default(_x: Field, _y: Field) {
                                        ^ Expected type Foo, found type ()
        }
    }

    fn main() {
        let _ = Foo { bar: 1, array: [2, 3] }; // silence Foo never constructed warning
    }
    ";
    check_errors!(src);
}

#[named]
#[test]
fn check_trait_missing_implementation() {
    let src = "
    trait Default {
        fn default(x: Field, y: Field) -> Self;

        fn method2(x: Field) -> Field;

    }

    struct Foo {
        bar: Field,
        array: [Field; 2],
    }

    impl Default for Foo {
                     ^^^ Method `method2` from trait `Default` is not implemented
                     ~~~ Please implement method2 here
        fn default(x: Field, y: Field) -> Self {
            Self { bar: x, array: [x,y] }
        }
    }

    fn main() {
    }
    ";
    check_errors!(src);
}

#[named]
#[test]
fn check_trait_not_in_scope() {
    let src = "
    struct Foo {
        bar: Field,
        array: [Field; 2],
    }

    impl Default for Foo {
         ^^^^^^^ Trait Default not found
        fn default(x: Field, y: Field) -> Self {
            Self { bar: x, array: [x,y] }
        }
    }

    fn main() {
    }
    ";
    check_errors!(src);
}

#[named]
#[test]
fn check_trait_wrong_method_name() {
    let src = "
    trait Default {
    }

    struct Foo {
        bar: Field,
        array: [Field; 2],
    }

    impl Default for Foo {
        fn does_not_exist(x: Field, y: Field) -> Self {
           ^^^^^^^^^^^^^^ Method with name `does_not_exist` is not part of trait `Default`, therefore it can't be implemented
            Self { bar: x, array: [x,y] }
        }
    }

    fn main() {
        let _ = Foo { bar: 1, array: [2, 3] }; // silence Foo never constructed warning
    }";
    check_errors!(src);
}

#[named]
#[test]
fn check_trait_wrong_parameter() {
    let src = "
    trait Default {
        fn default(x: Field) -> Self;
    }

    struct Foo {
        bar: u32,
    }

    impl Default for Foo {
        fn default(x: u32) -> Self {
                      ^^^ Parameter #1 of method `default` must be of type Field, not u32
            Foo {bar: x}
        }
    }

    fn main() {
    }
    ";
    check_errors!(src);
}

#[named]
#[test]
fn check_trait_wrong_parameter2() {
    let src = "
    trait Default {
        fn default(x: Field, y: Field) -> Self;
    }

    struct Foo {
        bar: Field,
        array: [Field; 2],
    }

    impl Default for Foo {
        fn default(x: Field, y: Foo) -> Self {
                                ^^^ Parameter #2 of method `default` must be of type Field, not Foo
            Self { bar: x, array: [x, y.bar] }
        }
    }

    fn main() {
    }
    ";
    check_errors!(src);
}

#[named]
#[test]
fn check_trait_wrong_parameter_type() {
    let src = "
    pub trait Default {
        fn default(x: Field, y: NotAType) -> Field;
                                ^^^^^^^^ Could not resolve 'NotAType' in path
    }

    fn main(x: Field, y: Field) {
        assert(y == x);
    }
    ";
    check_errors!(src);
}

#[named]
#[test]
fn check_trait_wrong_parameters_count() {
    let src = "
    trait Default {
        fn default(x: Field, y: Field) -> Self;
    }

    struct Foo {
        bar: Field,
        array: [Field; 2],
    }

    impl Default for Foo {
        fn default(x: Field) -> Self {
           ^^^^^^^ `Default::default` expects 2 parameters, but this method has 1
            Self { bar: x, array: [x, x] }
        }
    }

    fn main() {
    }
    ";
    check_errors!(src);
}

#[named]
#[test]
fn check_trait_impl_for_non_type() {
    let src = "
    trait Default {
        fn default(x: Field, y: Field) -> Field;
    }

    impl Default for main {
                     ^^^^ expected type got function
        fn default(x: Field, y: Field) -> Field {
            x + y
        }
    }

    fn main() {}
    ";
    check_errors!(src);
}

#[named]
#[test]
fn check_impl_struct_not_trait() {
    let src = "
    struct Foo {
        bar: Field,
        array: [Field; 2],
    }

    struct Default {
        x: Field,
        z: Field,
    }

    impl Default for Foo {
         ^^^^^^^ Default is not a trait, therefore it can't be implemented
        fn default(x: Field, y: Field) -> Self {
            Self { bar: x, array: [x,y] }
        }
    }

    fn main() {
        let _ = Default { x: 1, z: 1 }; // silence Default never constructed warning
    }
    ";
    check_errors!(src);
}

#[named]
#[test]
fn check_trait_duplicate_declaration() {
    let src = "
    trait Default {
          ~~~~~~~ First trait definition found here
        fn default(x: Field, y: Field) -> Self;
    }

    struct Foo {
        bar: Field,
        array: [Field; 2],
    }

    impl Default for Foo {
        fn default(x: Field,y: Field) -> Self {
            Self { bar: x, array: [x,y] }
        }
    }

    trait Default {
          ^^^^^^^ Duplicate definitions of trait definition with name Default found
          ~~~~~~~ Second trait definition found here
        fn default(x: Field) -> Self;
    }

    fn main() {
    }
    ";
    check_errors!(src);
}

#[named]
#[test]
fn check_trait_duplicate_implementation() {
    let src = "
    trait Default {
    }
    struct Foo {
        bar: Field,
    }

    impl Default for Foo {
         ~~~~~~~ Previous impl defined here
    }
    impl Default for Foo {
                     ^^^ Impl for type `Foo` overlaps with existing impl
                     ~~~ Overlapping impl
    }
    fn main() {
        let _ = Foo { bar: 1 }; // silence Foo never constructed warning
    }
    ";
    check_errors!(src);
}

#[named]
#[test]
fn check_trait_duplicate_implementation_with_alias() {
    let src = "
    trait Default {
    }

    struct MyStruct {
    }

    type MyType = MyStruct;

    impl Default for MyStruct {
         ~~~~~~~ Previous impl defined here
    }

    impl Default for MyType {
                     ^^^^^^ Impl for type `MyType` overlaps with existing impl
                     ~~~~~~ Overlapping impl
    }

    fn main() {
        let _ = MyStruct {}; // silence MyStruct never constructed warning
    }
    ";
    check_errors!(src);
}

#[named]
#[test]
fn test_impl_self_within_default_def() {
    let src = "
    trait Bar {
        fn ok(self) -> Self;

        fn ref_ok(self) -> Self {
            self.ok()
        }
    }

    impl<T> Bar for (T, T) where T: Bar {
        fn ok(self) -> Self {
            self
        }
    }

    fn main() { }
    ";
    assert_no_errors!(src);
}

#[named]
#[test]
fn check_trait_as_type_as_fn_parameter() {
    let src = "
    trait Eq2 {
        fn eq2(self, other: Self) -> bool;
    }

    struct Foo {
        a: u64,
    }

    impl Eq2 for Foo {
        fn eq2(self, other: Foo) -> bool { self.a == other.a }
    }

    fn test_eq(x: impl Eq2) -> bool {
        x.eq2(x)
    }

    fn main(a: Foo) -> pub bool {
        test_eq(a)
    }";
    assert_no_errors!(src);
}

#[named]
#[test]
fn check_trait_as_type_as_two_fn_parameters() {
    let src = "
    trait Eq2 {
        fn eq2(self, other: Self) -> bool;
    }

    trait Test {
        fn test(self) -> bool;
    }

    struct Foo {
        a: u64,
    }

    impl Eq2 for Foo {
        fn eq2(self, other: Foo) -> bool { self.a == other.a }
    }

    impl Test for u64 {
        fn test(self) -> bool { self == self }
    }

    fn test_eq(x: impl Eq2, y: impl Test) -> bool {
        x.eq2(x) == y.test()
    }

    fn main(a: Foo, b: u64) -> pub bool {
        test_eq(a, b)
    }";
    assert_no_errors!(src);
}

fn get_program_captures(src: &str, test_path: &str) -> Vec<Vec<String>> {
    let (program, context, _errors) = get_program(src, test_path, Expect::Success);
    let interner = context.def_interner;
    let mut all_captures: Vec<Vec<String>> = Vec::new();
    for func in program.into_sorted().functions {
        let func_id = interner.find_function(func.item.name()).unwrap();
        let hir_func = interner.function(&func_id);
        // Iterate over function statements and apply filtering function
        find_lambda_captures(hir_func.block(&interner).statements(), &interner, &mut all_captures);
    }
    all_captures
}

fn find_lambda_captures(stmts: &[StmtId], interner: &NodeInterner, result: &mut Vec<Vec<String>>) {
    for stmt_id in stmts.iter() {
        let hir_stmt = interner.statement(stmt_id);
        let expr_id = match hir_stmt {
            HirStatement::Expression(expr_id) => expr_id,
            HirStatement::Let(let_stmt) => let_stmt.expression,
            HirStatement::Assign(assign_stmt) => assign_stmt.expression,
            HirStatement::Semi(semi_expr) => semi_expr,
            HirStatement::For(for_loop) => for_loop.block,
            HirStatement::Loop(block) => block,
            HirStatement::While(_, block) => block,
            HirStatement::Error => panic!("Invalid HirStatement!"),
            HirStatement::Break => panic!("Unexpected break"),
            HirStatement::Continue => panic!("Unexpected continue"),
            HirStatement::Comptime(_) => panic!("Unexpected comptime"),
        };
        let expr = interner.expression(&expr_id);

        get_lambda_captures(expr, interner, result); // TODO: dyn filter function as parameter
    }
}

fn get_lambda_captures(
    expr: HirExpression,
    interner: &NodeInterner,
    result: &mut Vec<Vec<String>>,
) {
    if let HirExpression::Lambda(lambda_expr) = expr {
        let mut cur_capture = Vec::new();

        for capture in lambda_expr.captures.iter() {
            cur_capture.push(interner.definition(capture.ident.id).name.clone());
        }
        result.push(cur_capture);

        // Check for other captures recursively within the lambda body
        let hir_body_expr = interner.expression(&lambda_expr.body);
        if let HirExpression::Block(block_expr) = hir_body_expr {
            find_lambda_captures(block_expr.statements(), interner, result);
        }
    }
}

#[named]
#[test]
fn resolve_empty_function() {
    let src = "
        fn main() {

        }
    ";
    assert_no_errors!(src);
}

#[named]
#[test]
fn resolve_basic_function() {
    let src = r#"
        fn main(x : Field) {
            let y = x + x;
            assert(y == x);
        }
    "#;
    assert_no_errors!(src);
}

#[named]
#[test]
fn resolve_unused_var() {
    let src = r#"
        fn main(x : Field) {
            let y = x + x;
                ^ unused variable y
                ~ unused variable
            assert(x == x);
        }
    "#;
    check_errors!(src);
}

#[named]
#[test]
fn resolve_unresolved_var() {
    let src = r#"
        fn main(x : Field) {
            let y = x + x;
            assert(y == z);
                        ^ cannot find `z` in this scope
                        ~ not found in this scope
        }
    "#;
    check_errors!(src);
}

#[named]
#[test]
fn unresolved_path() {
    let src = "
        fn main(x : Field) {
            let _z = some::path::to::a::func(x);
                     ^^^^ Could not resolve 'some' in path
        }
    ";
    check_errors!(src);
}

#[named]
#[test]
fn resolve_literal_expr() {
    let src = r#"
        fn main(x : Field) {
            let y = 5;
            assert(y == x);
        }
    "#;
    assert_no_errors!(src);
}

#[named]
#[test]
fn multiple_resolution_errors() {
    let src = r#"
        fn main(x : Field) {
           let y = foo::bar(x);
                   ^^^ Could not resolve 'foo' in path
           let z = y + a;
                       ^ cannot find `a` in this scope
                       ~ not found in this scope
               ^ unused variable z
               ~ unused variable
                       
        }
    "#;
    check_errors!(src);
}

#[named]
#[test]
fn resolve_prefix_expr() {
    let src = r#"
        fn main(x : Field) {
            let _y = -x;
        }
    "#;
    assert_no_errors!(src);
}

#[named]
#[test]
fn resolve_for_expr() {
    let src = r#"
        fn main(x : u64) {
            for i in 1..20 {
                let _z = x + i;
            };
        }
    "#;
    assert_no_errors!(src);
}

#[named]
#[test]
fn resolve_for_expr_incl() {
    let src = r#"
        fn main(x : u64) {
            for i in 1..=20 {
                let _z = x + i;
            };
        }
    "#;
    assert_no_errors!(src);
}

#[named]
#[test]
fn resolve_call_expr() {
    let src = r#"
        fn main(x : Field) {
            let _z = foo(x);
        }

        fn foo(x : Field) -> Field {
            x
        }
    "#;
    assert_no_errors!(src);
}

#[named]
#[test]
fn resolve_shadowing() {
    let src = r#"
        fn main(x : Field) {
            let x = foo(x);
            let x = x;
            let (x, x) = (x, x);
            let _ = x;
        }

        fn foo(x : Field) -> Field {
            x
        }
    "#;
    assert_no_errors!(src);
}

#[named]
#[test]
fn resolve_basic_closure() {
    let src = r#"
        fn main(x : Field) -> pub Field {
            let closure = |y| y + x;
            closure(x)
        }
    "#;
    assert_no_errors!(src);
}

#[named]
#[test]
fn resolve_simplified_closure() {
    // based on bug https://github.com/noir-lang/noir/issues/1088
    let src = r#"
      fn do_closure(x: Field) -> Field {
        let y = x;
        let ret_capture = || {
          y
        };
        ret_capture()
      }

      fn main(x: Field) {
          assert(do_closure(x) == 100);
      }

      "#;
    let parsed_captures = get_program_captures!(src);
    let expected_captures = vec![vec!["y".to_string()]];
    assert_eq!(expected_captures, parsed_captures);
}

#[named]
#[test]
fn resolve_complex_closures() {
    let src = r#"
        fn main(x: Field) -> pub Field {
            let closure_without_captures = |x: Field| -> Field { x + x };
            let a = closure_without_captures(1);

            let closure_capturing_a_param = |y: Field| -> Field { y + x };
            let b = closure_capturing_a_param(2);

            let closure_capturing_a_local_var = |y: Field| -> Field { y + b };
            let c = closure_capturing_a_local_var(3);

            let closure_with_transitive_captures = |y: Field| -> Field {
                let d = 5;
                let nested_closure = |z: Field| -> Field {
                    let doubly_nested_closure = |w: Field| -> Field { w + x + b };
                    a + z + y + d + x + doubly_nested_closure(4) + x + y
                };
                let res = nested_closure(5);
                res
            };

            a + b + c + closure_with_transitive_captures(6)
        }
    "#;
    assert_no_errors(src, &format!("{}_1", function_path!()));

    let expected_captures = vec![
        vec![],
        vec!["x".to_string()],
        vec!["b".to_string()],
        vec!["x".to_string(), "b".to_string(), "a".to_string()],
        vec!["x".to_string(), "b".to_string(), "a".to_string(), "y".to_string(), "d".to_string()],
        vec!["x".to_string(), "b".to_string()],
    ];

    let parsed_captures = get_program_captures(src, &format!("{}_2", function_path!()));

    assert_eq!(expected_captures, parsed_captures);
}

#[named]
#[test]
fn resolve_fmt_strings() {
    let src = r#"
        fn main() {
            let string = f"this is i: {i}";
                                       ^ cannot find `i` in this scope
                                       ~ not found in this scope
            println(string);
            ^^^^^^^^^^^^^^^ Unused expression result of type fmtstr<14, ()>

            let new_val = 10;
            println(f"random_string{new_val}{new_val}");
            ^^^^^^^^^^^^^^^^^^^^^^^^^^^^^^^^^^^^^^^^^^^ Unused expression result of type fmtstr<31, (Field, Field)>
        }
        fn println<T>(x : T) -> T {
            x
        }
    "#;
    check_errors!(src);
}

#[named]
#[test]
fn deny_cyclic_globals() {
    let src = r#"
        global A: u32 = B;
                        ^ This global recursively depends on itself
               ^ Dependency cycle found
               ~ 'A' recursively depends on itself: A -> B -> A
        global B: u32 = A;
                        ^ Variable not in scope
                        ~ Could not find variable

        fn main() {}
    "#;
    check_errors!(src);
}

#[named]
#[test]
fn deny_cyclic_type_aliases() {
    let src = r#"
        type A = B;
        type B = A;
        ^^^^^^^^^^ Dependency cycle found
        ~~~~~~~~~~ 'B' recursively depends on itself: B -> A -> B
        fn main() {}
    "#;
    check_errors!(src);
}

#[named]
#[test]
fn ensure_nested_type_aliases_type_check() {
    let src = r#"
        type A = B;
        type B = u8;
        fn main() {
            let _a: A = 0 as u16;
                        ^^^^^^^^ Expected type A, found type u16
        }
    "#;
    check_errors!(src);
}

#[named]
#[test]
fn type_aliases_in_entry_point() {
    let src = r#"
        type Foo = u8;
        fn main(_x: Foo) {}
    "#;
    assert_no_errors!(src);
}

#[named]
#[test]
fn operators_in_global_used_in_type() {
    let src = r#"
        global ONE: u32 = 1;
        global COUNT: u32 = ONE + 2;
        fn main() {
            let _array: [Field; COUNT] = [1, 2, 3];
        }
    "#;
    assert_no_errors!(src);
}

#[named]
#[test]
fn break_and_continue_in_constrained_fn() {
    let src = r#"
        fn main() {
            for i in 0 .. 10 {
                if i == 2 {
                    continue;
                    ^^^^^^^^^ continue is only allowed in unconstrained functions
                    ~~~~~~~~~ Constrained code must always have a known number of loop iterations
                }
                if i == 5 {
                    break;
                    ^^^^^^ break is only allowed in unconstrained functions
                    ~~~~~~ Constrained code must always have a known number of loop iterations
                }
            }
        }
    "#;
    check_errors!(src);
}

#[named]
#[test]
fn break_and_continue_outside_loop() {
    let src = r#"
        unconstrained fn main() {
            continue;
            ^^^^^^^^^ continue is only allowed within loops
            break;
            ^^^^^^ break is only allowed within loops
        }
    "#;
    check_errors!(src);
}

// Regression for #2540
#[named]
#[test]
fn for_loop_over_array() {
    let src = r#"
        fn hello<let N: u32>(_array: [u1; N]) {
            for _ in 0..N {}
        }

        fn main() {
            let array: [u1; 2] = [0, 1];
            hello(array);
        }
    "#;
    assert_no_errors!(src);
}

// Regression for #4545
#[named]
#[test]
fn type_aliases_in_main() {
    let src = r#"
        type Outer<let N: u32> = [u8; N];
        fn main(_arg: Outer<1>) {}
    "#;
    assert_no_errors!(src);
}

#[named]
#[test]
fn ban_mutable_globals() {
    let src = r#"
        mut global FOO: Field = 0;
                   ^^^ Only `comptime` globals may be mutable
        fn main() {
            let _ = FOO; // silence FOO never used warning
        }
    "#;
    check_errors!(src);
}

#[named]
#[test]
fn deny_inline_attribute_on_unconstrained() {
    // TODO: improve the error location
    let src = r#"
        #[no_predicates]
        unconstrained pub fn foo(x: Field, y: Field) {
                             ^^^ misplaced #[no_predicates] attribute on unconstrained function foo. Only allowed on constrained functions
                             ~~~ misplaced #[no_predicates] attribute
            assert(x != y);
        }
    "#;
    check_errors!(src);
}

#[named]
#[test]
fn deny_fold_attribute_on_unconstrained() {
    // TODO: improve the error location
    let src = r#"
        #[fold]
        unconstrained pub fn foo(x: Field, y: Field) {
                             ^^^ misplaced #[fold] attribute on unconstrained function foo. Only allowed on constrained functions
                             ~~~ misplaced #[fold] attribute
            assert(x != y);
        }
    "#;
    check_errors!(src);
}

#[named]
#[test]
fn specify_function_types_with_turbofish() {
    let src = r#"
        trait Default2 {
            fn default2() -> Self;
        }

        impl Default2 for Field {
            fn default2() -> Self { 0 }
        }

        impl Default2 for u64 {
            fn default2() -> Self { 0 }
        }

        // Need the above as we don't have access to the stdlib here.
        // We also need to construct a concrete value of `U` without giving away its type
        // as otherwise the unspecified type is ignored.

        fn generic_func<T, U>() -> (T, U) where T: Default2, U: Default2 {
            (T::default2(), U::default2())
        }

        fn main() {
            let _ = generic_func::<u64, Field>();
        }
    "#;
    assert_no_errors!(src);
}

#[named]
#[test]
fn specify_method_types_with_turbofish() {
    let src = r#"
        trait Default2 {
            fn default2() -> Self;
        }

        impl Default2 for Field {
            fn default2() -> Self { 0 }
        }

        // Need the above as we don't have access to the stdlib here.
        // We also need to construct a concrete value of `U` without giving away its type
        // as otherwise the unspecified type is ignored.

        struct Foo<T> {
            inner: T
        }

        impl<T> Foo<T> {
            fn generic_method<U>(_self: Self) -> U where U: Default2 {
                U::default2()
            }
        }

        fn main() {
            let foo: Foo<Field> = Foo { inner: 1 };
            let _ = foo.generic_method::<Field>();
        }
    "#;
    assert_no_errors!(src);
}

#[named]
#[test]
fn incorrect_turbofish_count_function_call() {
    let src = r#"
        trait Default {
            fn default() -> Self;
        }

        impl Default for Field {
            fn default() -> Self { 0 }
        }

        impl Default for u64 {
            fn default() -> Self { 0 }
        }

        // Need the above as we don't have access to the stdlib here.
        // We also need to construct a concrete value of `U` without giving away its type
        // as otherwise the unspecified type is ignored.

        fn generic_func<T, U>() -> (T, U) where T: Default, U: Default {
            (T::default(), U::default())
        }

        fn main() {
            let _ = generic_func::<u64, Field, Field>();
                    ^^^^^^^^^^^^^^^^^^^^^^^^^^^^^^^^^ Expected 2 generics from this function, but 3 were provided
        }
    "#;
    check_errors!(src);
}

#[named]
#[test]
fn incorrect_turbofish_count_method_call() {
    let src = r#"
        trait Default {
            fn default() -> Self;
        }

        impl Default for Field {
            fn default() -> Self { 0 }
        }

        // Need the above as we don't have access to the stdlib here.
        // We also need to construct a concrete value of `U` without giving away its type
        // as otherwise the unspecified type is ignored.

        struct Foo<T> {
            inner: T
        }

        impl<T> Foo<T> {
            fn generic_method<U>(_self: Self) -> U where U: Default {
                U::default()
            }
        }

        fn main() {
            let foo: Foo<Field> = Foo { inner: 1 };
            let _ = foo.generic_method::<Field, u32>();
                    ^^^^^^^^^^^^^^^^^^^^^^^^^^^^^^^^^^ Expected 1 generic from this function, but 2 were provided
        }
    "#;
    check_errors!(src);
}

#[named]
#[test]
fn struct_numeric_generic_in_function() {
    let src = r#"
    struct Foo {
        inner: u64
    }

    pub fn bar<let N: Foo>() {
                   ^ N has a type of Foo. The only supported numeric generic types are `u1`, `u8`, `u16`, and `u32`.
                   ~ Unsupported numeric generic type
        let _ = Foo { inner: 1 }; // silence Foo never constructed warning
    }
    "#;
    check_errors!(src);
}

#[named]
#[test]
fn struct_numeric_generic_in_struct() {
    let src = r#"
    pub struct Foo {
        inner: u64
    }

    pub struct Bar<let N: Foo> { }
                       ^ N has a type of Foo. The only supported numeric generic types are `u1`, `u8`, `u16`, and `u32`.
                       ~ Unsupported numeric generic type
    "#;
    check_errors!(src);
}

#[named]
#[test]
fn bool_numeric_generic() {
    let src = r#"
    pub fn read<let N: bool>() -> Field {
                    ^ N has a type of bool. The only supported numeric generic types are `u1`, `u8`, `u16`, and `u32`.
                    ~ Unsupported numeric generic type
        if N {
            0
        } else {
            1
        }
    }
    "#;
    check_errors!(src);
}

#[named]
#[test]
fn numeric_generic_binary_operation_type_mismatch() {
    let src = r#"
    pub fn foo<let N: Field>() -> bool {
        let mut check: bool = true;
        check = N;
                ^ Cannot assign an expression of type Field to a value of type bool
        check
    }
    "#;
    check_errors!(src);
}

#[named]
#[test]
fn bool_generic_as_loop_bound() {
    let src = r#"
    pub fn read<let N: bool>() {
                    ^ N has a type of bool. The only supported numeric generic types are `u1`, `u8`, `u16`, and `u32`.
                    ~ Unsupported numeric generic type
        let mut fields = [0; N];
                             ^ The numeric generic is not of type `u32`
                             ~ expected `u32`, found `bool`
        for i in 0..N { 
                    ^ Expected type Field, found type bool
            fields[i] = i + 1;
        }
        assert(fields[0] == 1);
    }
    "#;
    check_errors!(src);
}

#[named]
#[test]
fn wrong_type_in_for_range() {
    let src = r#"
    pub fn foo() {
        for _ in true..false { 
                 ^^^^ The type bool cannot be used in a for loop
                 
        }
    }
    "#;
    check_errors!(src);
}

#[named]
#[test]
fn numeric_generic_in_function_signature() {
    let src = r#"
    pub fn foo<let N: u32>(arr: [Field; N]) -> [Field; N] { arr }

    fn main() { }
    "#;
    assert_no_errors!(src);
}

#[named]
#[test]
fn numeric_generic_as_struct_field_type_fails() {
    let src = r#"
    pub struct Foo<let N: u32> {
        a: Field,
        b: N,
           ^ Expected type, found numeric generic
           ~ not a type
    }
    "#;
    check_errors!(src);
}

#[named]
#[test]
fn normal_generic_as_array_length() {
    // TODO: improve error location, should be just on N
    let src = r#"
    pub struct Foo<N> {
        a: Field,
        b: [Field; N],
           ^^^^^^^^^^ Type provided when a numeric generic was expected
           ~~~~~~~~~~ the numeric generic is not of type `u32`
    }
    "#;
    check_errors!(src);
}

#[named]
#[test]
fn numeric_generic_as_param_type() {
    let src = r#"
    pub fn foo<let I: u32>(x: I) -> I {
                                    ^ Expected type, found numeric generic
                                    ~ not a type
                              ^ Expected type, found numeric generic
                              ~ not a type
                                    

        let _q: I = 5;
                ^ Expected type, found numeric generic
                ~ not a type
        x
    }
    "#;
    check_errors!(src);
}

#[named]
#[test]
fn numeric_generic_as_unused_param_type() {
    let src = r#"
    pub fn foo<let I: u32>(_x: I) { }
                               ^ Expected type, found numeric generic
                               ~ not a type
    "#;
    check_errors!(src);
}

#[named]
#[test]
fn numeric_generic_as_unused_trait_fn_param_type() {
    let src = r#"
    trait Foo {
          ^^^ unused trait Foo
          ~~~ unused trait
        fn foo<let I: u32>(_x: I) { }
                               ^ Expected type, found numeric generic
                               ~ not a type
    }
    "#;
    check_errors!(src);
}

#[named]
#[test]
fn numeric_generic_as_return_type() {
    let src = r#"
    // std::mem::zeroed() without stdlib
    trait Zeroed {
        fn zeroed<T>(self) -> T;
    }

    fn foo<T, let I: Field>(x: T) -> I where T: Zeroed {
                                     ^ Expected type, found numeric generic
                                     ~ not a type
       ^^^ unused function foo
       ~~~ unused function
        x.zeroed()
    }

    fn main() {}
    "#;
    check_errors!(src);
}

#[named]
#[test]
fn numeric_generic_used_in_nested_type_fails() {
    let src = r#"
    pub struct Foo<let N: u32> {
        a: Field,
        b: Bar<N>,
    }
    pub struct Bar<let N: u32> {
        inner: N
               ^ Expected type, found numeric generic
               ~ not a type
    }
    "#;
    check_errors!(src);
}

#[named]
#[test]
fn normal_generic_used_in_nested_array_length_fail() {
    let src = r#"
    pub struct Foo<N> {
        a: Field,
        b: Bar<N>,
               ^ Type provided when a numeric generic was expected
               ~ the numeric generic is not of type `u32`
    }
    pub struct Bar<let N: u32> {
        inner: [Field; N]
    }
    "#;
    check_errors!(src);
}

#[named]
#[test]
fn numeric_generic_used_in_nested_type_pass() {
    // The order of these structs should not be changed to make sure
    // that we are accurately resolving all struct generics before struct fields
    let src = r#"
    pub struct NestedNumeric<let N: u32> {
        a: Field,
        b: InnerNumeric<N>
    }
    pub struct InnerNumeric<let N: u32> {
        inner: [u64; N],
    }

    fn main() { }
    "#;
    assert_no_errors!(src);
}

#[named]
#[test]
fn numeric_generic_used_in_trait() {
    // We want to make sure that `N` in `impl<let N: u32, T> Deserialize<N, T>` does
    // not trigger `expected type, found numeric generic parameter N` as the trait
    // does in fact expect a numeric generic.
    let src = r#"
    struct MyType<T> {
        a: Field,
        b: Field,
        c: Field,
        d: T,
    }

    impl<let N: u32, T> Deserialize<N, T> for MyType<T> {
        fn deserialize(fields: [Field; N], other: T) -> Self {
            MyType { a: fields[0], b: fields[1], c: fields[2], d: other }
        }
    }

    trait Deserialize<let N: u32, T> {
        fn deserialize(fields: [Field; N], other: T) -> Self;
    }

    fn main() { }
    "#;
    assert_no_errors!(src);
}

#[named]
#[test]
fn numeric_generic_in_trait_impl_with_extra_impl_generics() {
    let src = r#"
    trait Default2 {
        fn default2() -> Self;
    }

    struct MyType<T> {
        a: Field,
        b: Field,
        c: Field,
        d: T,
    }

    // Make sure that `T` is placed before `N` as we want to test that the order of the generics is correctly maintained.
    // `N` is used first in the trait impl generics (`Deserialize<N> for MyType<T>`).
    // We want to make sure that the compiler correctly accounts for that `N` has a numeric kind
    // while `T` has a normal kind.
    impl<T, let N: u32> Deserialize<N> for MyType<T> where T: Default2 {
        fn deserialize(fields: [Field; N]) -> Self {
            MyType { a: fields[0], b: fields[1], c: fields[2], d: T::default2() }
        }
    }

    trait Deserialize<let N: u32> {
        fn deserialize(fields: [Field; N]) -> Self;
    }

    fn main() { }
    "#;
    assert_no_errors!(src);
}

#[named]
#[test]
fn numeric_generic_used_in_where_clause() {
    let src = r#"
    trait Deserialize<let N: u32> {
        fn deserialize(fields: [Field; N]) -> Self;
    }

    pub fn read<T, let N: u32>() -> T where T: Deserialize<N> {
        let mut fields: [Field; N] = [0; N];
        for i in 0..N {
            fields[i] = i as Field + 1;
        }
        T::deserialize(fields)
    }

    fn main() { }
    "#;
    assert_no_errors!(src);
}

#[named]
#[test]
fn numeric_generic_used_in_turbofish() {
    let src = r#"
    pub fn double<let N: u32>() -> u32 {
        // Used as an expression
        N * 2
    }

    pub fn double_numeric_generics_test() {
        // Example usage of a numeric generic arguments.
        assert(double::<9>() == 18);
        assert(double::<7 + 8>() == 30);
    }

    fn main() { }
    "#;
    assert_no_errors!(src);
}

// TODO(https://github.com/noir-lang/noir/issues/6245):
// allow u16 to be used as an array size
#[named]
#[test]
fn numeric_generic_u16_array_size() {
    // TODO: improve the error location
    let src = r#"
    fn len<let N: u32>(_arr: [Field; N]) -> u32 {
        N
    }

    pub fn foo<let N: u16>() -> u32 {
        let fields: [Field; N] = [0; N];
                                     ^ The numeric generic is not of type `u32`
                                     ~ expected `u32`, found `u16`
                    ^^^^^^^^^^ The numeric generic is not of type `u32`
                    ~~~~~~~~~~ expected `u32`, found `u16`
        len(fields)
    }
    "#;
    check_errors!(src);
}

#[named]
#[test]
fn numeric_generic_field_larger_than_u32() {
    let src = r#"
        global A: Field = 4294967297;

        fn foo<let A: Field>() { }

        fn main() {
            let _ = foo::<A>();
        }
    "#;
    assert_no_errors!(src);
}

#[named]
#[test]
fn numeric_generic_field_arithmetic_larger_than_u32() {
    let src = r#"
        struct Foo<let F: Field> {}

        fn size<let F: Field>(_x: Foo<F>) -> Field {
            F
        }

        // 2^32 - 1
        global A: Field = 4294967295;

        fn foo<let A: Field>() -> Foo<A + A> {
            Foo {}
        }

        fn main() {
            let _ = size(foo::<A>());
        }
    "#;
    assert_no_errors!(src);
}

#[named]
#[test]
fn cast_256_to_u8_size_checks() {
    let src = r#"
        fn main() {
            assert(256 as u8 == 0);
                   ^^^^^^^^^ Casting value of type Field to a smaller type (u8)
                   ~~~~~~~~~ casting untyped value (256) to a type with a maximum size (255) that's smaller than it
        }
    "#;
    check_errors!(src);
}

// TODO(https://github.com/noir-lang/noir/issues/6247):
// add negative integer literal checks
#[named]
#[test]
fn cast_negative_one_to_u8_size_checks() {
    let src = r#"
        fn main() {
            assert((-1) as u8 != 0);
        }
    "#;
    assert_no_errors!(src);
}

#[named]
#[test]
fn constant_used_with_numeric_generic() {
    let src = r#"
    struct ValueNote {
        value: Field,
    }

    trait Serialize<let N: u32> {
        fn serialize(self) -> [Field; N];
    }

    impl Serialize<1> for ValueNote {
        fn serialize(self) -> [Field; 1] {
            [self.value]
        }
    }

    fn main() {
        let _ = ValueNote { value: 1 }; // silence ValueNote never constructed warning
    }
    "#;
    assert_no_errors!(src);
}

#[named]
#[test]
fn normal_generic_used_when_numeric_expected_in_where_clause() {
    let src = r#"
    trait Deserialize<let N: u32> {
        fn deserialize(fields: [Field; N]) -> Self;
    }

    pub fn read<T, N>() -> T where T: Deserialize<N> {
                                                  ^ Type provided when a numeric generic was expected
                                                  ~ the numeric generic is not of type `u32`
        T::deserialize([0, 1])
    }
    "#;
    check_errors(src, &format!("{}_1", function_path!()));

    // TODO: improve the error location for the array (should be on N)
    let src = r#"
    trait Deserialize<let N: u32> {
        fn deserialize(fields: [Field; N]) -> Self;
    }

    pub fn read<T, N>() -> T where T: Deserialize<N> {
                                                  ^ Type provided when a numeric generic was expected
                                                  ~ the numeric generic is not of type `u32`
        let mut fields: [Field; N] = [0; N];
                                         ^ Type provided when a numeric generic was expected
                                         ~ the numeric generic is not of type `u32`
                        ^^^^^^^^^^ Type provided when a numeric generic was expected
                        ~~~~~~~~~~ the numeric generic is not of type `u32`
        for i in 0..N {
                    ^ cannot find `N` in this scope
                    ~ not found in this scope
            fields[i] = i as Field + 1;
        }
        T::deserialize(fields)
    }
    "#;
    check_errors(src, &format!("{}_2", function_path!()));
}

#[named]
#[test]
fn numeric_generics_type_kind_mismatch() {
    let src = r#"
    fn foo<let N: u32>() -> u16 {
        N as u16
    }

    global J: u16 = 10;

    fn bar<let N: u16>() -> u16 {
        foo::<J>()
              ^ The numeric generic is not of type `u32` 
              ~ expected `u32`, found `u16`
    }

    global M: u16 = 3;

    fn main() {
        let _ = bar::<M>();
    }
    "#;
    check_errors!(src);
}

#[named]
#[test]
fn numeric_generics_value_kind_mismatch_u32_u64() {
    let src = r#"
    struct BoundedVec<T, let MaxLen: u32> {
        storage: [T; MaxLen],
        // can't be compared to MaxLen: u32
        // can't be used to index self.storage
        len: u64,
    }

    impl<T, let MaxLen: u32> BoundedVec<T, MaxLen> {
        pub fn extend_from_bounded_vec<let Len: u32>(&mut self, _vec: BoundedVec<T, Len>) {
            // We do this to avoid an unused variable warning on `self`
            let _ = self.len;
            for _ in 0..Len { }
        }

        pub fn push(&mut self, elem: T) {
            assert(self.len < MaxLen, "push out of bounds");
                   ^^^^^^^^^^^^^^^^^ Integers must have the same bit width LHS is 64, RHS is 32
            self.storage[self.len] = elem;
                         ^^^^^^^^ Indexing an array or slice with a type other than `u32` is deprecated and will soon be an error
            self.len += 1;
        }
    }

    fn main() {
        let _ = BoundedVec { storage: [1], len: 1 }; // silence never constructed warning
    }
    "#;
    check_errors!(src);
}

#[named]
#[test]
fn quote_code_fragments() {
    // TODO: have the error also point to `contact!` as a secondary
    // This test ensures we can quote (and unquote/splice) code fragments
    // which by themselves are not valid code. They only need to be valid
    // by the time they are unquoted into the macro's call site.
    let src = r#"
        fn main() {
            comptime {
                concat!(quote { assert( }, quote { false); });
                                                   ^^^^^ Assertion failed
            }
        }

        comptime fn concat(a: Quoted, b: Quoted) -> Quoted {
            quote { $a $b }
        }
    "#;
    check_errors!(src);
}

#[named]
#[test]
fn impl_stricter_than_trait_no_trait_method_constraints() {
    // This test ensures that the error we get from the where clause on the trait impl method
    // is a `DefCollectorErrorKind::ImplIsStricterThanTrait` error.
    let src = r#"
    trait Serialize<let N: u32> {
        // We want to make sure we trigger the error when override a trait method
        // which itself has no trait constraints.
        fn serialize(self) -> [Field; N];
           ~~~~~~~~~ definition of `serialize` from trait
    }

    trait ToField {
        fn to_field(self) -> Field;
    }

    fn process_array<let N: u32>(array: [Field; N]) -> Field {
        array[0]
    }

    fn serialize_thing<A, let N: u32>(thing: A) -> [Field; N] where A: Serialize<N> {
        thing.serialize()
    }

    struct MyType<T> {
        a: T,
        b: T,
    }

    impl<T> Serialize<2> for MyType<T> {
        fn serialize(self) -> [Field; 2] where T: ToField {
                                                  ^^^^^^^ impl has stricter requirements than trait
                                                  ~~~~~~~ impl has extra requirement `T: ToField`
            [ self.a.to_field(), self.b.to_field() ]
        }
    }

    impl<T> MyType<T> {
        fn do_thing_with_serialization_with_extra_steps(self) -> Field {
            process_array(serialize_thing(self))
        }
    }

    fn main() {
        let _ = MyType { a: 1, b: 1 }; // silence MyType never constructed warning
    }
    "#;
    check_errors!(src);
}

#[named]
#[test]
fn impl_stricter_than_trait_different_generics() {
    let src = r#"
    trait Default { }

    // Object type of the trait constraint differs
    trait Foo<T> {
        fn foo_good<U>() where T: Default;

        fn foo_bad<U>() where T: Default;
           ~~~~~~~ definition of `foo_bad` from trait
    }

    impl<A> Foo<A> for () {
        fn foo_good<B>() where A: Default {}

        fn foo_bad<B>() where B: Default {}
                                 ^^^^^^^ impl has stricter requirements than trait
                                 ~~~~~~~ impl has extra requirement `B: Default`
    }
    "#;
    check_errors!(src);
}

#[named]
#[test]
fn impl_stricter_than_trait_different_object_generics() {
    let src = r#"
    trait MyTrait { }

    trait OtherTrait {}

    struct Option<T> {
        inner: T
    }

    struct OtherOption<T> {
        inner: Option<T>,
    }

    trait Bar<T> {
        fn bar_good<U>() where Option<T>: MyTrait, OtherOption<Option<T>>: OtherTrait;

        fn bar_bad<U>() where Option<T>: MyTrait, OtherOption<Option<T>>: OtherTrait;
           ~~~~~~~ definition of `bar_bad` from trait

        fn array_good<U>() where [T; 8]: MyTrait;

        fn array_bad<U>() where [T; 8]: MyTrait;
           ~~~~~~~~~ definition of `array_bad` from trait

        fn tuple_good<U>() where (Option<T>, Option<U>): MyTrait;

        fn tuple_bad<U>() where (Option<T>, Option<U>): MyTrait;
           ~~~~~~~~~ definition of `tuple_bad` from trait
    }

    impl<A> Bar<A> for () {
        fn bar_good<B>()
        where
            OtherOption<Option<A>>: OtherTrait,
            Option<A>: MyTrait { }

        fn bar_bad<B>()
        where
            OtherOption<Option<A>>: OtherTrait,
            Option<B>: MyTrait { }
                       ^^^^^^^ impl has stricter requirements than trait
                       ~~~~~~~ impl has extra requirement `Option<B>: MyTrait`

        fn array_good<B>() where [A; 8]: MyTrait { }

        fn array_bad<B>() where [B; 8]: MyTrait { }
                                        ^^^^^^^ impl has stricter requirements than trait
                                        ~~~~~~~ impl has extra requirement `[B; 8]: MyTrait`

        fn tuple_good<B>() where (Option<A>, Option<B>): MyTrait { }

        fn tuple_bad<B>() where (Option<B>, Option<A>): MyTrait { }
                                                        ^^^^^^^ impl has stricter requirements than trait
                                                        ~~~~~~~ impl has extra requirement `(Option<B>, Option<A>): MyTrait`
    }

    fn main() {
        let _ = OtherOption { inner: Option { inner: 1 } }; // silence unused warnings
    }
    "#;
    check_errors!(src);
}

#[named]
#[test]
fn impl_stricter_than_trait_different_trait() {
    let src = r#"
    trait Default { }

    trait OtherDefault { }

    struct Option<T> {
        inner: T
    }

    trait Bar<T> {
        fn bar<U>() where Option<T>: Default;
           ~~~ definition of `bar` from trait
    }

    impl<A> Bar<A> for () {
        // Trait constraint differs due to the trait even though the constraint
        // types are the same.
        fn bar<B>() where Option<A>: OtherDefault {}
                                     ^^^^^^^^^^^^ impl has stricter requirements than trait
                                     ~~~~~~~~~~~~ impl has extra requirement `Option<A>: OtherDefault`
    }

    fn main() {
        let _ = Option { inner: 1 }; // silence Option never constructed warning
    }
    "#;
    check_errors!(src);
}

#[named]
#[test]
fn trait_impl_where_clause_stricter_pass() {
    let src = r#"
    trait MyTrait {
        fn good_foo<T, H>() where H: OtherTrait;

        fn bad_foo<T, H>() where H: OtherTrait;
           ~~~~~~~ definition of `bad_foo` from trait
    }

    trait OtherTrait {}

    struct Option<T> {
        inner: T
    }

    impl<T> MyTrait for [T] where Option<T>: MyTrait {
        fn good_foo<A, B>() where B: OtherTrait { }

        fn bad_foo<A, B>() where A: OtherTrait { }
                                    ^^^^^^^^^^ impl has stricter requirements than trait
                                    ~~~~~~~~~~ impl has extra requirement `A: OtherTrait`
    }

    fn main() {
        let _ = Option { inner: 1 }; // silence Option never constructed warning
    }
    "#;
    check_errors!(src);
}

#[named]
#[test]
fn impl_stricter_than_trait_different_trait_generics() {
    let src = r#"
    trait Foo<T> {
        fn foo<U>() where T: T2<T>;
           ~~~ definition of `foo` from trait
    }

    impl<A> Foo<A> for () {
        // Should be A: T2<A>
        fn foo<B>() where A: T2<B> {}
                             ^^ impl has stricter requirements than trait
                             ~~ impl has extra requirement `A: T2<B>`
    }

    trait T2<C> {}
    "#;
    check_errors!(src);
}

#[named]
#[test]
fn impl_not_found_for_inner_impl() {
    // We want to guarantee that we get a no impl found error
    let src = r#"
    trait Serialize<let N: u32> {
        fn serialize(self) -> [Field; N];
    }

    trait ToField {
        fn to_field(self) -> Field;
    }

    fn process_array<let N: u32>(array: [Field; N]) -> Field {
        array[0]
    }

    fn serialize_thing<A, let N: u32>(thing: A) -> [Field; N] where A: Serialize<N> {
        thing.serialize()
    }

    struct MyType<T> {
        a: T,
        b: T,
    }

    impl<T> Serialize<2> for MyType<T> where T: ToField {
        fn serialize(self) -> [Field; 2] {
            [ self.a.to_field(), self.b.to_field() ]
        }
    }

    impl<T> MyType<T> {
        fn do_thing_with_serialization_with_extra_steps(self) -> Field {
            process_array(serialize_thing(self))
                          ^^^^^^^^^^^^^^^ No matching impl found for `T: ToField`
                          ~~~~~~~~~~~~~~~ No impl for `T: ToField`
        }
    }

    fn main() {
        let _ = MyType { a: 1, b: 1 }; // silence MyType never constructed warning
    }
    "#;
    check_errors!(src);
}

#[named]
#[test]
fn cannot_call_unconstrained_function_outside_of_unsafe() {
    let src = r#"
    fn main() {
        foo();
        ^^^^^ Call to unconstrained function is unsafe and must be in an unconstrained function or unsafe block
    }

    unconstrained fn foo() {}
    "#;
    check_errors!(src);
}

#[named]
#[test]
fn cannot_call_unconstrained_first_class_function_outside_of_unsafe() {
    let src = r#"
    fn main() {
        let func = foo;
        func();
        ^^^^^^ Call to unconstrained function is unsafe and must be in an unconstrained function or unsafe block
        inner(func);
    }

    fn inner(x: unconstrained fn() -> ()) {
        x();
        ^^^ Call to unconstrained function is unsafe and must be in an unconstrained function or unsafe block
    }

    unconstrained fn foo() {}
    "#;
    check_errors!(src);
}

#[named]
#[test]
fn missing_unsafe_block_when_needing_type_annotations() {
    // This test is a regression check that even when an unsafe block is missing
    // that we still appropriately continue type checking and infer type annotations.
    let src = r#"
    fn main() {
        let z = BigNum { limbs: [2, 0, 0] };
        assert(z.__is_zero() == false);
    }

    struct BigNum<let N: u32> {
        limbs: [u64; N],
    }

    impl<let N: u32> BigNum<N> {
        unconstrained fn __is_zero_impl(self) -> bool {
            let mut result: bool = true;
            for i in 0..N {
                result = result & (self.limbs[i] == 0);
            }
            result
        }
    }

    trait BigNumTrait {
        fn __is_zero(self) -> bool;
    }

    impl<let N: u32> BigNumTrait for BigNum<N> {
        fn __is_zero(self) -> bool {
            self.__is_zero_impl()
            ^^^^^^^^^^^^^^^^^^^ Call to unconstrained function is unsafe and must be in an unconstrained function or unsafe block
        }
    }
    "#;
    check_errors!(src);
}

#[named]
#[test]
fn cannot_pass_unconstrained_function_to_regular_function() {
    let src = r#"
    fn main() {
        let func = foo;
        expect_regular(func);
                       ^^^^ Converting an unconstrained fn to a non-unconstrained fn is unsafe
    }

    unconstrained fn foo() {}

    fn expect_regular(_func: fn() -> ()) {
    }
    "#;
    check_errors!(src);
}

#[named]
#[test]
fn cannot_assign_unconstrained_and_regular_fn_to_variable() {
    let src = r#"
    fn main() {
        let _func = if true { foo } else { bar };
                                           ^^^ Expected type fn() -> (), found type unconstrained fn() -> ()
    }

    fn foo() {}
    unconstrained fn bar() {}
    "#;
    check_errors!(src);
}

#[named]
#[test]
fn can_pass_regular_function_to_unconstrained_function() {
    let src = r#"
    fn main() {
        let func = foo;
        expect_unconstrained(func);
    }

    fn foo() {}

    fn expect_unconstrained(_func: unconstrained fn() -> ()) {}
    "#;
    assert_no_errors!(src);
}

#[named]
#[test]
fn cannot_pass_unconstrained_function_to_constrained_function() {
    let src = r#"
    fn main() {
        let func = foo;
        expect_regular(func);
                       ^^^^ Converting an unconstrained fn to a non-unconstrained fn is unsafe
    }

    unconstrained fn foo() {}

    fn expect_regular(_func: fn() -> ()) {}
    "#;
    check_errors!(src);
}

#[named]
#[test]
fn can_assign_regular_function_to_unconstrained_function_in_explicitly_typed_var() {
    let src = r#"
    fn main() {
        let _func: unconstrained fn() -> () = foo;
    }

    fn foo() {}
    "#;
    assert_no_errors!(src);
}

#[named]
#[test]
fn can_assign_regular_function_to_unconstrained_function_in_struct_member() {
    let src = r#"
    fn main() {
        let _ = Foo { func: foo };
    }

    fn foo() {}

    struct Foo {
        func: unconstrained fn() -> (),
    }
    "#;
    assert_no_errors!(src);
}

#[named]
#[test]
fn trait_impl_generics_count_mismatch() {
    let src = r#"
    trait Foo {}

    impl Foo<()> for Field {}
         ^^^ Foo expects 0 generics but 1 was given

    fn main() {}
    "#;
    check_errors!(src);
}

#[named]
#[test]
fn bit_not_on_untyped_integer() {
    let src = r#"
    fn main() {
        let _: u32 = 3 & !1;
    }
    "#;
    assert_no_errors!(src);
}

#[named]
#[test]
fn duplicate_struct_field() {
    let src = r#"
    pub struct Foo {
        x: i32,
        ~ First struct field found here
        x: i32,
        ^ Duplicate definitions of struct field with name x found
        ~ Second struct field found here
    }

    fn main() {}
    "#;
    check_errors!(src);
}

#[named]
#[test]
fn trait_constraint_on_tuple_type() {
    let src = r#"
        trait Foo<A> {
            fn foo(self, x: A) -> bool;
        }

        pub fn bar<T, U, V>(x: (T, U), y: V) -> bool where (T, U): Foo<V> {
            x.foo(y)
        }

        fn main() {}"#;
    assert_no_errors!(src);
}

#[named]
#[test]
fn trait_constraint_on_tuple_type_pub_crate() {
    let src = r#"
        pub(crate) trait Foo<A> {
            fn foo(self, x: A) -> bool;
        }

        pub fn bar<T, U, V>(x: (T, U), y: V) -> bool where (T, U): Foo<V> {
            x.foo(y)
        }

        fn main() {}"#;
    assert_no_errors!(src);
}

#[named]
#[test]
fn incorrect_generic_count_on_struct_impl() {
    let src = r#"
    struct Foo {}
    impl <T> Foo<T> {}
             ^^^ Foo expects 0 generics but 1 was given
    fn main() {
        let _ = Foo {}; // silence Foo never constructed warning
    }
    "#;
    check_errors!(src);
}

#[named]
#[test]
fn incorrect_generic_count_on_type_alias() {
    let src = r#"
    pub struct Foo {}
    pub type Bar = Foo<i32>;
                   ^^^ Foo expects 0 generics but 1 was given
    fn main() {
        let _ = Foo {}; // silence Foo never constructed warning
    }
    "#;
    check_errors!(src);
}

#[named]
#[test]
fn uses_self_type_for_struct_function_call() {
    let src = r#"
    struct S { }

    impl S {
        fn one() -> Field {
            1
        }

        fn two() -> Field {
            Self::one() + Self::one()
        }
    }

    fn main() {
        let _ = S {}; // silence S never constructed warning
    }
    "#;
    assert_no_errors!(src);
}

#[named]
#[test]
fn uses_self_type_inside_trait() {
    let src = r#"
    trait Foo {
        fn foo() -> Self {
            Self::bar()
        }

        fn bar() -> Self;
    }

    impl Foo for Field {
        fn bar() -> Self {
            1
        }
    }

    fn main() {
        let _: Field = Foo::foo();
    }
    "#;
    assert_no_errors!(src);
}

#[named]
#[test]
fn uses_self_type_in_trait_where_clause() {
    let src = r#"
    pub trait Trait {
        fn trait_func(self) -> bool;
    }

    pub trait Foo where Self: Trait {
                              ~~~~~ required by this bound in `Foo`
        fn foo(self) -> bool {
            self.trait_func()
            ^^^^^^^^^^^^^^^^^ No method named 'trait_func' found for type 'Bar'
        }
    }

    struct Bar {}

    impl Foo for Bar {
                 ^^^ The trait bound `_: Trait` is not satisfied
                 ~~~ The trait `Trait` is not implemented for `_`

    }

    fn main() {
        let _ = Bar {}; // silence Bar never constructed warning
    }
    "#;
    check_errors!(src);
}

#[named]
#[test]
fn do_not_eagerly_error_on_cast_on_type_variable() {
    let src = r#"
    pub fn foo<T, U>(x: T, f: fn(T) -> U) -> U {
        f(x)
    }

    fn main() {
        let x: u8 = 1;
        let _: Field = foo(x, |x| x as Field);
    }
    "#;
    assert_no_errors!(src);
}

#[named]
#[test]
fn error_on_cast_over_type_variable() {
    let src = r#"
    pub fn foo<T, U>(f: fn(T) -> U, x: T, ) -> U {
        f(x)
    }

    fn main() {
        let x = "a";
        let _: Field = foo(|x| x as Field, x);
                                           ^ Expected type Field, found type str<1>
    }
    "#;
    check_errors!(src);
}

#[named]
#[test]
fn trait_impl_for_a_type_that_implements_another_trait() {
    let src = r#"
    trait One {
        fn one(self) -> i32;
    }

    impl One for i32 {
        fn one(self) -> i32 {
            self
        }
    }

    trait Two {
        fn two(self) -> i32;
    }

    impl<T> Two for T where T: One {
        fn two(self) -> i32 {
            self.one() + 1
        }
    }

    pub fn use_it<T>(t: T) -> i32 where T: Two {
        Two::two(t)
    }

    fn main() {}
    "#;
    assert_no_errors!(src);
}

#[named]
#[test]
fn trait_impl_for_a_type_that_implements_another_trait_with_another_impl_used() {
    let src = r#"
    trait One {
        fn one(self) -> i32;
    }

    impl One for i32 {
        fn one(self) -> i32 {
            let _ = self;
            1
        }
    }

    trait Two {
        fn two(self) -> i32;
    }

    impl<T> Two for T where T: One {
        fn two(self) -> i32 {
            self.one() + 1
        }
    }

    impl Two for u32 {
        fn two(self) -> i32 {
            let _ = self;
            0
        }
    }

    pub fn use_it(t: u32) -> i32 {
        Two::two(t)
    }

    fn main() {}
    "#;
    assert_no_errors!(src);
}

#[named]
#[test]
fn impl_missing_associated_type() {
    let src = r#"
    trait Foo {
        type Assoc;
    }

    impl Foo for () {}
         ^^^ `Foo` is missing the associated type `Assoc`
    "#;
    check_errors!(src);
}

#[named]
#[test]
fn as_trait_path_syntax_resolves_outside_impl() {
    let src = r#"
    trait Foo {
        type Assoc;
    }

    struct Bar {}

    impl Foo for Bar {
        type Assoc = i32;
    }

    fn main() {
        // AsTraitPath syntax is a bit silly when associated types
        // are explicitly specified
        let _: i64 = 1 as <Bar as Foo<Assoc = i32>>::Assoc;
                     ^^^^^^^^^^^^^^^^^^^^^^^^^^^^^^^^^^^^^ Expected type i64, found type i32

        let _ = Bar {}; // silence Bar never constructed warning
    }
    "#;
    check_errors!(src);
}

#[named]
#[test]
fn as_trait_path_syntax_no_impl() {
    let src = r#"
    trait Foo {
        type Assoc;
    }

    struct Bar {}

    impl Foo for Bar {
        type Assoc = i32;
    }

    fn main() {
        let _: i64 = 1 as <Bar as Foo<Assoc = i8>>::Assoc;
                                  ^^^ No matching impl found for `Bar: Foo<Assoc = i8>`
                                  ~~~ No impl for `Bar: Foo<Assoc = i8>`

        let _ = Bar {}; // silence Bar never constructed warning
    }
    "#;
    check_errors!(src);
}

#[named]
#[test]
fn do_not_infer_globals_to_u32_from_type_use() {
    let src = r#"
        global ARRAY_LEN = 3;
               ^^^^^^^^^ Globals must have a specified type
                           ~ Inferred type is `Field`
        global STR_LEN: _ = 2;
               ^^^^^^^ Globals must have a specified type
                            ~ Inferred type is `Field`
        global FMT_STR_LEN = 2;
               ^^^^^^^^^^^ Globals must have a specified type
                             ~ Inferred type is `Field`

        fn main() {
            let _a: [u32; ARRAY_LEN] = [1, 2, 3];
                    ^^^^^^^^^^^^^^^^ The numeric generic is not of type `u32`
                    ~~~~~~~~~~~~~~~~ expected `u32`, found `Field`
            let _b: str<STR_LEN> = "hi";
                    ^^^^^^^^^^^^ The numeric generic is not of type `u32`
                    ~~~~~~~~~~~~ expected `u32`, found `Field`
            let _c: fmtstr<FMT_STR_LEN, _> = f"hi";
                    ^^^^^^^^^^^^^^^^^^^^^^ The numeric generic is not of type `u32`
                    ~~~~~~~~~~~~~~~~~~~~~~ expected `u32`, found `Field`
        }
    "#;
    check_errors!(src);
}

#[named]
#[test]
fn do_not_infer_partial_global_types() {
    let src = r#"
        pub global ARRAY: [Field; _] = [0; 3];
                   ^^^^^ Globals must have a specified type
                                       ~~~~~~ Inferred type is `[Field; 3]`
        pub global NESTED_ARRAY: [[Field; _]; 3] = [[]; 3];
                   ^^^^^^^^^^^^ Globals must have a specified type
                                                   ~~~~~~~ Inferred type is `[[Field; 0]; 3]`
        pub global STR: str<_> = "hi";
                   ^^^ Globals must have a specified type
                                 ~~~~ Inferred type is `str<2>`
                 
        pub global NESTED_STR: [str<_>] = &["hi"];
                   ^^^^^^^^^^ Globals must have a specified type
                                          ~~~~~~~ Inferred type is `[str<2>]`
        pub global FORMATTED_VALUE: str<5> = "there";
        pub global FMT_STR: fmtstr<_, _> = f"hi {FORMATTED_VALUE}";
                   ^^^^^^^ Globals must have a specified type
                                           ~~~~~~~~~~~~~~~~~~~~~~~ Inferred type is `fmtstr<20, (str<5>)>`
        pub global TUPLE_WITH_MULTIPLE: ([str<_>], [[Field; _]; 3]) = 
                   ^^^^^^^^^^^^^^^^^^^ Globals must have a specified type
            (&["hi"], [[]; 3]);
            ~~~~~~~~~~~~~~~~~~ Inferred type is `([str<2>], [[Field; 0]; 3])`

        fn main() { }
    "#;
    check_errors!(src);
}

#[named]
#[test]
fn u32_globals_as_sizes_in_types() {
    let src = r#"
        global ARRAY_LEN: u32 = 3;
        global STR_LEN: u32 = 2;
        global FMT_STR_LEN: u32 = 2;

        fn main() {
            let _a: [u32; ARRAY_LEN] = [1, 2, 3];
            let _b: str<STR_LEN> = "hi";
            let _c: fmtstr<FMT_STR_LEN, _> = f"hi";
        }
    "#;
    assert_no_errors!(src);
}

#[named]
#[test]
fn struct_array_len() {
    let src = r#"
        struct Array<T, let N: u32> {
            inner: [T; N],
        }

        impl<T, let N: u32> Array<T, N> {
            pub fn len(self) -> u32 {
                       ^^^^ unused variable self
                       ~~~~ unused variable
                N as u32
            }
        }

        fn main(xs: [Field; 2]) {
            let ys = Array {
                inner: xs,
            };
            assert(ys.len() == 2);
        }
    "#;
    check_errors!(src);
}

// TODO(https://github.com/noir-lang/noir/issues/6245):
// support u8 as an array size
#[named]
#[test]
fn non_u32_as_array_length() {
    let src = r#"
        global ARRAY_LEN: u8 = 3;

        fn main() {
            let _a: [u32; ARRAY_LEN] = [1, 2, 3];
                    ^^^^^^^^^^^^^^^^ The numeric generic is not of type `u32`
                    ~~~~~~~~~~~~~~~~ expected `u32`, found `u8`
        }
    "#;
    check_errors!(src);
}

#[named]
#[test]
fn use_non_u32_generic_in_struct() {
    let src = r#"
        struct S<let N: u8> {}

        fn main() {
            let _: S<3> = S {};
        }
    "#;
    assert_no_errors!(src);
}

#[named]
#[test]
fn use_numeric_generic_in_trait_method() {
    let src = r#"
        trait Foo  {
            fn foo<let N: u32>(self, x: [u8; N]) -> Self;
        }

        struct Bar;

        impl Foo for Bar {
            fn foo<let N: u32>(self, _x: [u8; N]) -> Self {
                self
            }
        }

        fn main() {
            let bytes: [u8; 3] = [1,2,3];
            let _ = Bar{}.foo(bytes);
        }
    "#;
    assert_no_errors!(src);
}

#[named]
#[test]
fn trait_unconstrained_methods_typechecked_correctly() {
    // This test checks that we properly track whether a method has been declared as unconstrained on the trait definition
    // and preserves that through typechecking.
    let src = r#"
        trait Foo {
            unconstrained fn identity(self) -> Self {
                self
            }

            unconstrained fn foo(self) -> Field;
        }

        impl Foo for u64 {
            unconstrained fn foo(self) -> Field {
                self as Field
            }
        }

        unconstrained fn main() {
            assert_eq(2.foo(), 2.identity() as Field);
        }
    "#;
    assert_no_errors!(src);
}

#[named]
#[test]
fn error_if_attribute_not_in_scope() {
    let src = r#"
        #[not_in_scope]
        ^^^^^^^^^^^^^^^ Attribute function `not_in_scope` is not in scope
        fn main() {}
    "#;
    check_errors!(src);
}

#[named]
#[test]
fn arithmetic_generics_rounding_pass() {
    let src = r#"
        fn main() {
            // 3/2*2 = 2
            round::<3, 2>([1, 2]);
        }

        fn round<let N: u32, let M: u32>(_x: [Field; N / M * M]) {}
    "#;
    assert_no_errors!(src);
}

#[named]
#[test]
fn arithmetic_generics_rounding_fail() {
    let src = r#"
        fn main() {
            // Do not simplify N/M*M to just N
            // This should be 3/2*2 = 2, not 3
            round::<3, 2>([1, 2, 3]);
                          ^^^^^^^^^ Expected type [Field; 2], found type [Field; 3]
        }

        fn round<let N: u32, let M: u32>(_x: [Field; N / M * M]) {}
    "#;
    check_errors!(src);
}

#[named]
#[test]
fn arithmetic_generics_rounding_fail_on_struct() {
    let src = r#"
        struct W<let N: u32> {}

        fn foo<let N: u32, let M: u32>(_x: W<N>, _y: W<M>) -> W<N / M * M> {
            W {}
        }

        fn main() {
            let w_2: W<2> = W {};
            let w_3: W<3> = W {};
            // Do not simplify N/M*M to just N
            // This should be 3/2*2 = 2, not 3
            let _: W<3> = foo(w_3, w_2);
                          ^^^^^^^^^^^^^ Expected type W<3>, found type W<2>
        }
    "#;
    check_errors!(src);
}

#[named]
#[test]
fn unconditional_recursion_fail() {
    // These examples are self recursive top level functions, which would actually
    // not be inlined in the SSA (there is nothing to inline into but self), so it
    // wouldn't panic due to infinite recursion, but the errors asserted here
    // come from the compilation checks, which does static analysis to catch the
    // problem before it even has a chance to cause a panic.
    let srcs = vec![
        r#"
        fn main() {
           ^^^^ function `main` cannot return without recursing
           ~~~~ function cannot return without recursing
            main()
        }
        "#,
        r#"
        fn main() -> pub bool {
           ^^^^ function `main` cannot return without recursing
           ~~~~ function cannot return without recursing
            if main() { true } else { false }
        }
        "#,
        r#"
        fn main() -> pub bool {
           ^^^^ function `main` cannot return without recursing
           ~~~~ function cannot return without recursing
            if true { main() } else { main() }
        }
        "#,
        r#"
        fn main() -> pub u64 {
           ^^^^ function `main` cannot return without recursing
           ~~~~ function cannot return without recursing
            main() + main()
        }
        "#,
        r#"
        fn main() -> pub u64 {
           ^^^^ function `main` cannot return without recursing
           ~~~~ function cannot return without recursing
            1 + main()
        }
        "#,
        r#"
        fn main() -> pub bool {
           ^^^^ function `main` cannot return without recursing
           ~~~~ function cannot return without recursing
            let _ = main();
            true
        }
        "#,
        r#"
        fn main(a: u64, b: u64) -> pub u64 {
           ^^^^ function `main` cannot return without recursing
           ~~~~ function cannot return without recursing
            main(a + b, main(a, b))
        }
        "#,
        r#"
        fn main() -> pub u64 {
           ^^^^ function `main` cannot return without recursing
           ~~~~ function cannot return without recursing
            foo(1, main())
        }
        fn foo(a: u64, b: u64) -> u64 {
            a + b
        }
        "#,
        r#"
        fn main() -> pub u64 {
           ^^^^ function `main` cannot return without recursing
           ~~~~ function cannot return without recursing
            let (a, b) = (main(), main());
            a + b
        }
        "#,
        r#"
        fn main() -> pub u64 {
           ^^^^ function `main` cannot return without recursing
           ~~~~ function cannot return without recursing
            let mut sum = 0;
            for i in 0 .. main() {
                sum += i;
            }
            sum
        }
        "#,
    ];

    for (index, src) in srcs.into_iter().enumerate() {
        check_errors(src, &format!("{}_{index}", function_path!()));
    }
}

#[named]
#[test]
fn unconditional_recursion_pass() {
    let srcs = vec![
        r#"
        fn main() {
            if false { main(); }
        }
        "#,
        r#"
        fn main(i: u64) -> pub u64 {
            if i == 0 { 0 } else { i + main(i-1) }
        }
        "#,
        // Only immediate self-recursion is detected.
        r#"
        fn main() {
            foo();
        }
        fn foo() {
            bar();
        }
        fn bar() {
            foo();
        }
        "#,
        // For loop bodies are not checked.
        r#"
        fn main() -> pub u64 {
            let mut sum = 0;
            for _ in 0 .. 10 {
                sum += main();
            }
            sum
        }
        "#,
        // Lambda bodies are not checked.
        r#"
        fn main() {
            let foo = || main();
            foo();
        }
        "#,
    ];

    for (index, src) in srcs.into_iter().enumerate() {
        assert_no_errors(src, &format!("{}_{index}", function_path!()));
    }
}

#[named]
#[test]
fn uses_self_in_import() {
    let src = r#"
    mod moo {
        pub mod bar {
            pub fn foo() -> i32 {
                1
            }
        }
    }

    use moo::bar::{self};

    pub fn baz() -> i32 {
        bar::foo()
    }

    fn main() {}
    "#;
    assert_no_errors!(src);
}

#[named]
#[test]
fn does_not_error_on_return_values_after_block_expression() {
    // Regression test for https://github.com/noir-lang/noir/issues/4372
    let src = r#"
    fn case1() -> [Field] {
        if true {
        }
        &[1]
    }

    fn case2() -> [u8] {
        let mut var: u8 = 1;
        {
            var += 1;
        }
        &[var]
    }

    fn main() {
        let _ = case1();
        let _ = case2();
    }
    "#;
    assert_no_errors!(src);
}

#[named]
#[test]
fn use_type_alias_in_method_call() {
    let src = r#"
        pub struct Foo {
        }

        impl Foo {
            fn new() -> Self {
                Foo {}
            }
        }

        type Bar = Foo;

        fn foo() -> Foo {
            Bar::new()
        }

        fn main() {
            let _ = foo();
        }
    "#;
    assert_no_errors!(src);
}

#[named]
#[test]
fn use_type_alias_to_generic_concrete_type_in_method_call() {
    let src = r#"
        pub struct Foo<T> {
            x: T,
        }

        impl<T> Foo<T> {
            fn new(x: T) -> Self {
                Foo { x }
            }
        }

        type Bar = Foo<i32>;

        fn foo() -> Bar {
            Bar::new(1)
        }

        fn main() {
            let _ = foo();
        }
    "#;
    assert_no_errors!(src);
}

#[named]
#[test]
fn allows_struct_with_generic_infix_type_as_main_input_1() {
    let src = r#"
        struct Foo<let N: u32> {
            x: [u64; N * 2],
        }

        fn main(_x: Foo<18>) {}
    "#;
    assert_no_errors!(src);
}

#[named]
#[test]
fn allows_struct_with_generic_infix_type_as_main_input_2() {
    let src = r#"
        struct Foo<let N: u32> {
            x: [u64; N * 2],
        }

        fn main(_x: Foo<2 * 9>) {}
    "#;
    assert_no_errors!(src);
}

#[named]
#[test]
fn allows_struct_with_generic_infix_type_as_main_input_3() {
    let src = r#"
        struct Foo<let N: u32> {
            x: [u64; N * 2],
        }

        global N: u32 = 9;

        fn main(_x: Foo<N * 2>) {}
    "#;
    assert_no_errors!(src);
}

#[named]
#[test]
fn errors_with_better_message_when_trying_to_invoke_struct_field_that_is_a_function() {
    let src = r#"
        pub struct Foo {
            wrapped: fn(Field) -> bool,
        }

        impl Foo {
            fn call(self) -> bool {
                self.wrapped(1)
                ^^^^^^^^^^^^^^^ Cannot invoke function field 'wrapped' on type 'Foo' as a method
                ~~~~~~~~~~~~~~~ to call the function stored in 'wrapped', surround the field access with parentheses: '(', ')'
            }
        }

        fn main() {}
    "#;
    check_errors!(src);
}

#[named]
#[test]
fn disallows_test_attribute_on_impl_method() {
    // TODO: improve the error location
    let src = "
        pub struct Foo { }

        impl Foo {
            #[named]
#[test]
            fn foo() { }
               ^^^ The `#[test]` attribute is disallowed on `impl` methods
        }

        fn main() { }
    ";
    check_errors!(src);
}

#[named]
#[test]
fn disallows_test_attribute_on_trait_impl_method() {
    let src = "
        pub trait Trait {
            fn foo() { }
        }

        pub struct Foo { }

        impl Trait for Foo {
            #[test]
            fn foo() { }
               ^^^ The `#[test]` attribute is disallowed on `impl` methods
        }

        fn main() { }
    ";
    check_errors!(src);
}

#[named]
#[test]
fn disallows_export_attribute_on_impl_method() {
    // TODO: improve the error location
    let src = "
        pub struct Foo { }

        impl Foo {
            #[export]
            fn foo() { }
               ^^^ The `#[export]` attribute is disallowed on `impl` methods
        }

        fn main() { }
    ";
    check_errors!(src);
}

#[named]
#[test]
fn disallows_export_attribute_on_trait_impl_method() {
    // TODO: improve the error location
    let src = "
        pub trait Trait {
            fn foo() { }
        }

        pub struct Foo { }

        impl Trait for Foo {
            #[export]
            fn foo() { }
               ^^^ The `#[export]` attribute is disallowed on `impl` methods
        }

        fn main() { }
    ";
    check_errors!(src);
}

#[named]
#[test]
fn allows_multiple_underscore_parameters() {
    let src = r#"
        pub fn foo(_: i32, _: i64) {}

        fn main() {}
    "#;
    assert_no_errors!(src);
}

#[named]
#[test]
fn disallows_underscore_on_right_hand_side() {
    let src = r#"
        fn main() {
            let _ = 1;
            let _x = _;
                     ^ in expressions, `_` can only be used on the left-hand side of an assignment
                     ~ `_` not allowed here
        }
    "#;
    check_errors!(src);
}

#[named]
#[test]
fn errors_on_cyclic_globals() {
    let src = r#"
    pub comptime global A: u32 = B;
                                 ^ This global recursively depends on itself
                        ^ Dependency cycle found
                        ~ 'A' recursively depends on itself: A -> B -> A
    pub comptime global B: u32 = A;
                                 ^ Variable not in scope
                                 ~ Could not find variable

    fn main() { }
    "#;
    check_errors!(src);
}

#[named]
#[test]
fn warns_on_unneeded_unsafe() {
    let src = r#"
    fn main() {
        // Safety: test
        unsafe {
        ^^^^^^ Unnecessary `unsafe` block
            foo()
        }
    }

    fn foo() {}
    "#;
    check_errors!(src);
}

#[named]
#[test]
fn warns_on_nested_unsafe() {
    let src = r#"
    fn main() {
        // Safety: test
        unsafe {
            // Safety: test
            unsafe {
            ^^^^^^ Unnecessary `unsafe` block
            ~~~~~~ Because it's nested inside another `unsafe` block
                foo()
            }
        }
    }

    unconstrained fn foo() {}
    "#;
    check_errors!(src);
}

#[named]
#[test]
fn mutable_self_call() {
    let src = r#"
    fn main() {
        let mut bar = Bar {};
        let _ = bar.bar();
    }

    struct Bar {}

    impl Bar {
        fn bar(&mut self) {
            let _ = self;
        }
    }
    "#;
    assert_no_errors!(src);
}

#[named]
#[test]
fn checks_visibility_of_trait_related_to_trait_impl_on_method_call() {
    let src = r#"
    mod moo {
        pub struct Bar {}
    }

    trait Foo {
        fn foo(self);
    }

    impl Foo for moo::Bar {
        fn foo(self) {}
    }

    fn main() {
        let bar = moo::Bar {};
        bar.foo();
    }
    "#;
    assert_no_errors!(src);
}

#[named]
#[test]
fn infers_lambda_argument_from_method_call_function_type() {
    let src = r#"
    struct Foo {
        value: Field,
    }

    impl Foo {
        fn foo(self) -> Field {
            self.value
        }
    }

    struct Box<T> {
        value: T,
    }

    impl<T> Box<T> {
        fn map<U>(self, f: fn(T) -> U) -> Box<U> {
            Box { value: f(self.value) }
        }
    }

    fn main() {
        let box = Box { value: Foo { value: 1 } };
        let _ = box.map(|foo| foo.foo());
    }
    "#;
    assert_no_errors!(src);
}

#[named]
#[test]
fn infers_lambda_argument_from_call_function_type() {
    let src = r#"
    struct Foo {
        value: Field,
    }

    fn call(f: fn(Foo) -> Field) -> Field {
        f(Foo { value: 1 })
    }

    fn main() {
        let _ = call(|foo| foo.value);
    }
    "#;
    assert_no_errors!(src);
}

#[named]
#[test]
fn infers_lambda_argument_from_call_function_type_in_generic_call() {
    let src = r#"
    struct Foo {
        value: Field,
    }

    fn call<T>(t: T, f: fn(T) -> Field) -> Field {
        f(t)
    }

    fn main() {
        let _ = call(Foo { value: 1 }, |foo| foo.value);
    }
    "#;
    assert_no_errors!(src);
}

#[named]
#[test]
fn infers_lambda_argument_from_call_function_type_as_alias() {
    let src = r#"
    struct Foo {
        value: Field,
    }

    type MyFn = fn(Foo) -> Field;

    fn call(f: MyFn) -> Field {
        f(Foo { value: 1 })
    }

    fn main() {
        let _ = call(|foo| foo.value);
    }
    "#;
    assert_no_errors!(src);
}

#[named]
#[test]
fn infers_lambda_argument_from_function_return_type() {
    let src = r#"
    pub struct Foo {
        value: Field,
    }

    pub fn func() -> fn(Foo) -> Field {
        |foo| foo.value
    }

    fn main() {
    }
    "#;
    assert_no_errors!(src);
}

#[named]
#[test]
fn infers_lambda_argument_from_function_return_type_multiple_statements() {
    let src = r#"
    pub struct Foo {
        value: Field,
    }

    pub fn func() -> fn(Foo) -> Field {
        let _ = 1;
        |foo| foo.value
    }

    fn main() {
    }
    "#;
    assert_no_errors!(src);
}

#[named]
#[test]
fn infers_lambda_argument_from_function_return_type_when_inside_if() {
    let src = r#"
    pub struct Foo {
        value: Field,
    }

    pub fn func() -> fn(Foo) -> Field {
        if true {
            |foo| foo.value
        } else {
            |foo| foo.value
        }
    }

    fn main() {
    }
    "#;
    assert_no_errors!(src);
}

#[named]
#[test]
fn infers_lambda_argument_from_variable_type() {
    let src = r#"
    pub struct Foo {
        value: Field,
    }

    fn main() {
      let _: fn(Foo) -> Field = |foo| foo.value;
    }
    "#;
    assert_no_errors!(src);
}

#[named]
#[test]
fn infers_lambda_argument_from_variable_alias_type() {
    let src = r#"
    pub struct Foo {
        value: Field,
    }

    type FooFn = fn(Foo) -> Field;

    fn main() {
      let _: FooFn = |foo| foo.value;
    }
    "#;
    assert_no_errors!(src);
}

#[named]
#[test]
fn infers_lambda_argument_from_variable_double_alias_type() {
    let src = r#"
    pub struct Foo {
        value: Field,
    }

    type FooFn = fn(Foo) -> Field;
    type FooFn2 = FooFn;

    fn main() {
      let _: FooFn2 = |foo| foo.value;
    }
    "#;
    assert_no_errors!(src);
}

#[named]
#[test]
fn infers_lambda_argument_from_variable_tuple_type() {
    let src = r#"
    pub struct Foo {
        value: Field,
    }

    fn main() {
      let _: (fn(Foo) -> Field, _) = (|foo| foo.value, 1);
    }
    "#;
    assert_no_errors!(src);
}

#[named]
#[test]
fn infers_lambda_argument_from_variable_tuple_type_aliased() {
    let src = r#"
    pub struct Foo {
        value: Field,
    }

    type Alias = (fn(Foo) -> Field, Field);

    fn main() {
      let _: Alias = (|foo| foo.value, 1);
    }
    "#;
    assert_no_errors!(src);
}

#[named]
#[test]
fn regression_7088() {
    // A test for code that initially broke when implementing inferring
    // lambda parameter types from the function type related to the call
    // the lambda is in (PR #7088).
    let src = r#"
    struct U60Repr<let N: u32, let NumSegments: u32> {}

    impl<let N: u32, let NumSegments: u32> U60Repr<N, NumSegments> {
        fn new<let NumFieldSegments: u32>(_: [Field; N * NumFieldSegments]) -> Self {
            U60Repr {}
        }
    }

    fn main() {
        let input: [Field; 6] = [0; 6];
        let _: U60Repr<3, 6> = U60Repr::new(input);
    }
    "#;
    assert_no_errors!(src);
}

#[named]
#[test]
fn errors_on_empty_loop_no_break() {
    let src = r#"
    fn main() {
        // Safety: test
        unsafe {
            foo()
        }
    }

    unconstrained fn foo() {
        loop {}
        ^^^^ `loop` must have at least one `break` in it
        ~~~~ Infinite loops are disallowed
    }
    "#;
    check_errors!(src);
}

#[named]
#[test]
fn errors_on_loop_without_break() {
    let src = r#"
    fn main() {
        // Safety: test
        unsafe {
            foo()
        }
    }

    unconstrained fn foo() {
        let mut x = 1;
        loop {
        ^^^^ `loop` must have at least one `break` in it
        ~~~~ Infinite loops are disallowed
            x += 1;
            bar(x);
        }
    }

    fn bar(_: Field) {}
    "#;
    check_errors!(src);
}

#[named]
#[test]
fn errors_on_loop_without_break_with_nested_loop() {
    let src = r#"
    fn main() {
        // Safety: test
        unsafe {
            foo()
        }
    }

    unconstrained fn foo() {
        let mut x = 1;
        loop {
        ^^^^ `loop` must have at least one `break` in it
        ~~~~ Infinite loops are disallowed
            x += 1;
            bar(x);
            loop {
                x += 2;
                break;
            }
        }
    }

    fn bar(_: Field) {}
    "#;
    check_errors!(src);
}

#[named]
#[test]
fn call_function_alias_type() {
    let src = r#"
    type Alias<Env> = fn[Env](Field) -> Field;

    fn main() {
        call_fn(|x| x + 1);
    }

    fn call_fn<Env>(f: Alias<Env>) {
        assert_eq(f(0), 1);
    }
    "#;
    assert_no_errors!(src);
}

#[named]
#[test]
fn errors_on_if_without_else_type_mismatch() {
    let src = r#"
    fn main() {
        if true {
            1
            ^ Expected type Field, found type ()
        }
    }
    "#;
    check_errors!(src);
}

#[named]
#[test]
fn does_not_stack_overflow_on_many_comments_in_a_row() {
    let mut src = "//\n".repeat(10_000);
    src.push_str("fn main() { }");
    assert_no_errors!(&src);
}

#[named]
#[test]
fn errors_if_for_body_type_is_not_unit() {
    let src = r#"
    fn main() {
        for _ in 0..1 {
            1
            ^ Expected type (), found type Field
        }
    }
    "#;
    check_errors!(src);
}

#[named]
#[test]
fn errors_if_loop_body_type_is_not_unit() {
    let src = r#"
    unconstrained fn main() {
        loop {
            if false { break; }

            1
            ^ Expected type (), found type Field
        }
    }
    "#;
    check_errors!(src);
}

#[named]
#[test]
fn errors_if_while_body_type_is_not_unit() {
    let src = r#"
    unconstrained fn main() {
        while 1 == 1 {
            1
            ^ Expected type (), found type Field
        }
    }
    "#;
    check_errors!(src);
}

#[named]
#[test]
fn check_impl_duplicate_method_without_self() {
    let src = "
    pub struct Foo {}

    impl Foo {
        fn foo() {}
           ~~~ first definition found here
        fn foo() {}
           ^^^ duplicate definitions of foo found
           ~~~ second definition found here
    }

    fn main() {}
    ";
    check_errors!(src);
}

#[named]
#[test]
fn int_min_global() {
    let src = r#"
        global MIN: i8 = -128;
        fn main() {
            let _x = MIN;
        }
    "#;

    assert_no_errors!(src);
}

#[named]
#[test]
fn subtract_to_int_min() {
    // This would cause an integer underflow panic before
    let src = r#"
        fn main() {
            let _x: i8 = comptime {
                let y: i8 = -127;
                let z = y - 1;
                z
            };
        }
    "#;

    assert_no_errors!(src);
}

#[named]
#[test]
fn mutate_with_reference_in_lambda() {
    let src = r#"
    fn main() {
        let x = &mut 3;
        let f = || {
            *x += 2;
        };
        f();
        assert(*x == 5);
    }
    "#;

    assert_no_errors!(src);
}

#[named]
#[test]
fn mutate_with_reference_marked_mutable_in_lambda() {
    let src = r#"
    fn main() {
        let mut x = &mut 3;
        let f = || {
            *x += 2;
        };
        f();
        assert(*x == 5);
    }
    "#;
    assert_no_errors!(src);
}

#[named]
#[test]
fn deny_capturing_mut_variable_without_reference_in_lambda() {
    let src = r#"
    fn main() {
        let mut x = 3;
        let f = || {
            x += 2;
            ^ Mutable variable x captured in lambda must be a mutable reference
            ~ Use '&mut' instead of 'mut' to capture a mutable variable.
        };
        f();
        assert(x == 5);
    }
    "#;
    check_errors!(src);
}

#[named]
#[test]
fn deny_capturing_mut_variable_without_reference_in_nested_lambda() {
    let src = r#"
    fn main() {
        let mut x = 3;
        let f = || {
            let inner = || {
                x += 2;
                ^ Mutable variable x captured in lambda must be a mutable reference
                ~ Use '&mut' instead of 'mut' to capture a mutable variable.
            };
            inner();
        };
        f();
        assert(x == 5);
    }
    "#;
    check_errors!(src);
}

#[named]
#[test]
fn allow_capturing_mut_variable_only_used_immutably() {
    let src = r#"
    fn main() {
        let mut x = 3;
        let f = || x;
        let _x2 = f();
        assert(x == 3);
    }
    "#;
    assert_no_errors!(src);
}

#[named]
#[test]
fn deny_capturing_mut_var_as_param_to_function() {
    let src = r#"
    fn main() {
        let mut x = 3;
        let f = || mutate(&mut x);
                               ^ Mutable variable x captured in lambda must be a mutable reference
                               ~ Use '&mut' instead of 'mut' to capture a mutable variable.
        f();
        assert(x == 3);
    }

    fn mutate(x: &mut Field) {
        *x = 5;
    }
    "#;
    check_errors!(src);
}

#[named]
#[test]
fn deny_capturing_mut_var_as_param_to_function_in_nested_lambda() {
    let src = r#"
    fn main() {
        let mut x = 3;
        let f = || { 
            let inner = || mutate(&mut x); 
                                       ^ Mutable variable x captured in lambda must be a mutable reference
                                       ~ Use '&mut' instead of 'mut' to capture a mutable variable.
            inner();
        };
        f();
        assert(x == 3);
    }

    fn mutate(x: &mut Field) {
        *x = 5;
    }
    "#;
    check_errors!(src);
}

#[named]
#[test]
fn deny_capturing_mut_var_as_param_to_impl_method() {
    let src = r#"
    struct Foo {
        value: Field,
    }

    impl Foo {
        fn mutate(&mut self) {
            self.value = 2;
        }
    }

    fn main() {
        let mut foo = Foo { value: 1 };
        let f = || foo.mutate();
                   ^^^ Mutable variable foo captured in lambda must be a mutable reference
                   ~~~ Use '&mut' instead of 'mut' to capture a mutable variable.
        f();
        assert(foo.value == 2);
    }
    "#;
    check_errors!(src);
}

#[named]
#[test]
fn deny_attaching_mut_ref_to_immutable_object() {
    let src = r#"
    struct Foo {
        value: Field,
    }

    impl Foo {
        fn mutate(&mut self) {
            self.value = 2;
        }
    }

    fn main() {
        let foo = Foo { value: 1 };
        let f = || foo.mutate();
                   ^^^ Cannot mutate immutable variable `foo`
        f();
        assert(foo.value == 2);
    }
    "#;
    check_errors!(src);
}

#[named]
#[test]
fn immutable_references_with_ownership_feature() {
    let src = r#"
        unconstrained fn main() {
            let mut array = [1, 2, 3];
            borrow(&array);
        }

        fn borrow(_array: &[Field; 3]) {}
    "#;

    let (_, _, errors) =
        get_program_using_features!(src, Expect::Success, &[UnstableFeature::Ownership]);
    assert_eq!(errors.len(), 0);
}

#[named]
#[test]
fn immutable_references_without_ownership_feature() {
    let src = r#"
        fn main() {
            let mut array = [1, 2, 3];
            borrow(&array);
                   ^^^^^^ This requires the unstable feature 'ownership' which is not enabled
                   ~~~~~~ Pass -Zownership to nargo to enable this feature at your own risk.
        }

        fn borrow(_array: &[Field; 3]) {}
                          ^^^^^^^^^^^ This requires the unstable feature 'ownership' which is not enabled
                          ~~~~~~~~~~~ Pass -Zownership to nargo to enable this feature at your own risk.
    "#;
    check_errors!(src);
}

#[named]
#[test]
fn errors_on_invalid_integer_bit_size() {
    let src = r#"
    fn main() {
        let _: u42 = 4;
               ^^^ Use of invalid bit size 42
               ~~~ Allowed bit sizes for integers are 1, 8, 16, 32, 64, 128
    }
    "#;
    check_errors!(src);
}

#[named]
#[test]
fn mutable_reference_to_array_element_as_func_arg() {
    let src = r#"
    fn foo(x: &mut u32) {
        *x += 1;
    }
    fn main() {
        let mut state: [u32; 4] = [1, 2, 3, 4];
        foo(&mut state[0]);
                 ^^^^^^^^ Mutable references to array elements are currently unsupported
                 ~~~~~~~~ Try storing the element in a fresh variable first
        assert_eq(state[0], 2); // expect:2 got:1
    }
    "#;
    check_errors!(src);
}

#[named]
#[test]
fn object_type_must_be_known_in_method_call() {
    let src = r#"
    pub fn foo<let N: u32>() -> [Field; N] {
        let array = [];
        let mut bar = array[0];
        let _ = bar.len();
                ^^^ Object type is unknown in method call
                ~~~ Type must be known by this point to know which method to call
        bar
    }

    fn main() {}
    "#;
    check_errors!(src);
}

#[named]
#[test]
fn indexing_array_with_default_numeric_type_does_not_produce_a_warning() {
    let src = r#"
    fn main() {
        let index = 0;
        let array = [1, 2, 3];
        let _ = array[index];
    }
    "#;
    assert_no_errors!(src);
}

#[named]
#[test]
fn indexing_array_with_u32_does_not_produce_a_warning() {
    let src = r#"
    fn main() {
        let index: u32 = 0;
        let array = [1, 2, 3];
        let _ = array[index];
    }
    "#;
    assert_no_errors!(src);
}

#[named]
#[test]
fn indexing_array_with_non_u32_produces_a_warning() {
    let src = r#"
    fn main() {
        let index: Field = 0;
        let array = [1, 2, 3];
        let _ = array[index];
                      ^^^^^ Indexing an array or slice with a type other than `u32` is deprecated and will soon be an error
    }
    "#;
    check_errors!(src);
}

#[named]
#[test]
fn indexing_array_with_non_u32_on_lvalue_produces_a_warning() {
    let src = r#"
    fn main() {
        let index: Field = 0;
        let mut array = [1, 2, 3];
        array[index] = 0;
              ^^^^^ Indexing an array or slice with a type other than `u32` is deprecated and will soon be an error
    }
    "#;
    check_errors!(src);
}

#[named]
#[test]
fn cannot_determine_type_of_generic_argument_in_function_call() {
    let src = r#"
    fn foo<T>() {}

    fn main()
    {
        foo();
        ^^^ Type annotation needed
        ~~~ Could not determine the type of the generic argument `T` declared on the function `foo`
    }

    "#;
    check_monomorphization_error!(src);
}

#[named]
#[test]
fn cannot_determine_type_of_generic_argument_in_struct_constructor() {
    let src = r#"
    struct Foo<T> {}

    fn main()
    {
        let _ = Foo {};
                ^^^^^^ Type annotation needed
                ~~~~~~ Could not determine the type of the generic argument `T` declared on the struct `Foo`
    }

    "#;
    check_monomorphization_error!(src);
}

#[named]
#[test]
fn cannot_determine_type_of_generic_argument_in_enum_constructor() {
    let src = r#"
    enum Foo<T> {
        Bar,
    }

    fn main()
    {
        let _ = Foo::Bar;
                     ^^^ Type annotation needed
                     ~~~ Could not determine the type of the generic argument `T` declared on the enum `Foo`
    }

    "#;
    let features = vec![UnstableFeature::Enums];
    check_monomorphization_error_using_features!(src, &features);
}<|MERGE_RESOLUTION|>--- conflicted
+++ resolved
@@ -17,16 +17,12 @@
 // what we should do is have test cases which are passed to a test harness
 // A test harness will allow for more expressive and readable tests
 use std::collections::HashMap;
-<<<<<<< HEAD
-=======
-use std::hash::{DefaultHasher, Hash, Hasher};
-use std::path::Path;
->>>>>>> 645a800d
 
 use ::function_name::named;
 
 use crate::elaborator::{FrontendOptions, UnstableFeature};
-use crate::test_utils::{get_program, get_program_with_options};
+use crate::function_path;
+use crate::test_utils::{Expect, get_program, get_program_with_options};
 
 use noirc_errors::reporter::report_all;
 use noirc_errors::{CustomDiagnostic, Span};
@@ -38,41 +34,6 @@
 use crate::ParsedModule;
 use crate::hir_def::expr::HirExpression;
 use crate::hir_def::stmt::HirStatement;
-<<<<<<< HEAD
-=======
-use crate::parser::{ItemKind, ParserErrorReason};
-use crate::token::SecondaryAttribute;
-use crate::{ParsedModule, parse_program};
-use fm::FileManager;
-
-pub(crate) fn has_parser_error(errors: &[CompilationError]) -> bool {
-    errors.iter().any(|e| matches!(e, CompilationError::ParseError(_)))
-}
-
-pub(crate) fn remove_experimental_warnings(errors: &mut Vec<CompilationError>) {
-    errors.retain(|error| match error {
-        CompilationError::ParseError(error) => {
-            !matches!(error.reason(), Some(ParserErrorReason::ExperimentalFeature(..)))
-        }
-        _ => true,
-    });
-}
-
-pub(crate) fn get_program<'a, 'b>(
-    src: &'a str,
-    test_path: &'b str,
-    expect: Expect,
-) -> (ParsedModule, Context<'a, 'b>, Vec<CompilationError>) {
-    let allow_parser_errors = false;
-    get_program_with_options(
-        src,
-        test_path,
-        expect,
-        allow_parser_errors,
-        FrontendOptions::test_default(),
-    )
-}
->>>>>>> 645a800d
 
 pub(crate) fn get_program_using_features(
     src: &str,
@@ -83,232 +44,15 @@
     let allow_parser_errors = false;
     let mut options = FrontendOptions::test_default();
     options.enabled_unstable_features = features;
-    get_program_with_options(src, test_path, expect, allow_parser_errors, options)
-}
-
-<<<<<<< HEAD
-pub(crate) fn get_program_errors(src: &str) -> Vec<CompilationError> {
-    get_program(src).2
-=======
-/// Compile a program.
-///
-/// The stdlib is not available for these snippets.
-pub(crate) fn get_program_with_options(
-    src: &str,
-    test_path: &str,
-    expect: Expect,
-    allow_parser_errors: bool,
-    options: FrontendOptions,
-) -> (ParsedModule, Context<'static, 'static>, Vec<CompilationError>) {
-    let root = std::path::Path::new("/");
-    let mut fm = FileManager::new(root);
-    let root_file_id = fm.add_file_with_source(Path::new("test_file"), src.to_string()).unwrap();
-    let mut context = Context::new(fm, Default::default());
-
-    context.def_interner.populate_dummy_operator_traits();
-    let root_crate_id = context.crate_graph.add_crate_root(root_file_id);
-
-    let (program, parser_errors) = parse_program(src, root_file_id);
-    let mut errors = vecmap(parser_errors, |e| e.into());
-    remove_experimental_warnings(&mut errors);
-
-    if allow_parser_errors || !has_parser_error(&errors) {
-        let inner_attributes: Vec<SecondaryAttribute> = program
-            .items
-            .iter()
-            .filter_map(|item| {
-                if let ItemKind::InnerAttribute(attribute) = &item.kind {
-                    Some(attribute.clone())
-                } else {
-                    None
-                }
-            })
-            .collect();
-
-        let location = Location::new(Default::default(), root_file_id);
-        let root_module = ModuleData::new(
-            None,
-            location,
-            Vec::new(),
-            inner_attributes.clone(),
-            false, // is contract
-            false, // is struct
-        );
-
-        let def_map = CrateDefMap::new(root_crate_id, root_module);
-
-        // Now we want to populate the CrateDefMap using the DefCollector
-        errors.extend(DefCollector::collect_crate_and_dependencies(
-            def_map,
-            &mut context,
-            program.clone().into_sorted(),
-            root_file_id,
-            options,
-        ));
-    }
-
-    emit_compile_test(test_path, src, expect);
-    (program, context, errors)
+    get_program_with_options(src, Some(test_path), expect, allow_parser_errors, options)
 }
 
 pub(crate) fn get_program_errors(src: &str, test_path: &str) -> Vec<CompilationError> {
-    get_program(src, test_path, Expect::Error).2
->>>>>>> 645a800d
-}
-
-pub enum Expect {
-    Bug,
-    Success,
-    Error,
-}
-
-// if the "nextest" feature is enabled, this will panic instead of emitting a test crate
-fn emit_compile_test(test_path: &str, src: &str, mut expect: Expect) {
-    let package_name = test_path.replace("::", "_");
-    let skipped_tests = [
-        // skip ~2.4k name_shadowing tests
-        "name_shadowing_",
-        // TODO(https://github.com/noir-lang/noir/issues/7763)
-        "unconditional_recursion_fail_",
-        "unconditional_recursion_pass_",
-        // TODO(https://github.com/noir-lang/noir/issues/7783): array type fails to resolve when
-        // compiled
-        "traits_calls_trait_method_using_struct_name_when_multiple_impls_exist",
-        // TODO(https://github.com/noir-lang/noir/issues/7766): trait generic that passes
-        // frontend test fails to resolve with nargo
-        "turbofish_numeric_generic_nested_",
-    ];
-    if skipped_tests.iter().any(|skipped_test_name| package_name.contains(skipped_test_name)) {
-        return;
-    }
-
-    // in these cases, we expect a warning when 'check_errors' or similar is used
-    let error_to_warn_cases = [
-        "cast_256_to_u8_size_checks",
-        "enums_errors_on_unspecified_unstable_enum",
-        "immutable_references_without_ownership_feature",
-        "imports_warns_on_use_of_private_exported_item",
-        "metaprogramming_does_not_fail_to_parse_macro_on_parser_warning",
-        "resolve_unused_var",
-        "struct_array_len",
-        "unused_items_errors_on_unused_private_import",
-        "unused_items_errors_on_unused_pub_crate_import",
-        "unused_items_errors_on_unused_struct",
-        "unused_items_errors_on_unused_trait",
-        "unused_items_errors_on_unused_type_alias",
-        "unused_items_warns_on_unused_global",
-        "visibility_warns_if_calling_private_struct_method",
-        "warns_on_nested_unsafe",
-        "warns_on_unneeded_unsafe",
-        // TODO(https://github.com/noir-lang/noir/issues/6932): these will be hard errors
-        "visibility_error_when_accessing_private_struct_field",
-        "visibility_error_when_using_private_struct_field_in_constructor",
-        "visibility_error_when_using_private_struct_field_in_struct_pattern",
-        "visibility_errors_if_accessing_private_struct_member_inside_comptime_context",
-        "visibility_errors_if_accessing_private_struct_member_inside_function_generated_at_comptime",
-        "visibility_errors_if_trying_to_access_public_function_inside_private_module",
-        "visibility_errors_once_on_unused_import_that_is_not_accessible",
-        // TODO(https://github.com/noir-lang/noir/issues/7795): these will be hard errors
-        "indexing_array_with_non_u32_on_lvalue_produces_a_warning",
-        "indexing_array_with_non_u32_produces_a_warning",
-    ];
-    if let Expect::Error = expect {
-        if error_to_warn_cases
-            .iter()
-            .any(|error_to_warn_case| package_name.contains(error_to_warn_case))
-        {
-            expect = Expect::Success;
-        }
-    }
-
-    let error_to_bug_cases = ["cast_negative_one_to_u8_size_checks"];
-    if let Expect::Success = expect {
-        if error_to_bug_cases
-            .iter()
-            .any(|error_to_bug_case| package_name.contains(error_to_bug_case))
-        {
-            expect = Expect::Bug;
-        }
-    }
-
-    // "compiler/noirc_frontend"
-    let noirc_frontend_path = Path::new(std::env!("CARGO_MANIFEST_DIR"));
-    let noir_root_path = noirc_frontend_path
-        .parent()
-        .expect("expected 'noirc_frontend' to be in 'compiler'")
-        .parent()
-        .expect("expected 'compiler' to be in the noir root");
-    let test_programs_path = noir_root_path.join("test_programs");
-
-    let tests_dir_name = match expect {
-        Expect::Bug => "compile_success_with_bug",
-        Expect::Success => "compile_success_no_bug",
-        Expect::Error => "compile_failure",
-    };
-    let tests_dir = test_programs_path.join(tests_dir_name);
-    let crate_path = tests_dir.join(&package_name);
-    let nargo_toml_path = crate_path.join("Nargo.toml");
-    let src_hash_path = crate_path.join("src_hash.txt");
-    let src_path = crate_path.join("src");
-    let main_nr_path = src_path.join("main.nr");
-
-    // hash `src`
-    let mut hasher = DefaultHasher::new();
-    src.hash(&mut hasher);
-    let new_hash = hasher.finish().to_string();
-
-    if crate_path.is_dir() && src_hash_path.is_file() {
-        let current_hash =
-            std::fs::read_to_string(&src_hash_path).expect("Unable to read src_hash.txt");
-        // if out of date, update main.nr and hash file
-        if current_hash != new_hash {
-            if cfg!(feature = "nextest") {
-                panic!(
-                    "test generated from frontend unit test {test_path} is out of date: run `cargo test` to update"
-                );
-            }
-            std::fs::write(main_nr_path, src).expect("Unable to write test file");
-            std::fs::write(src_hash_path, new_hash).expect("Unable to write src_hash.txt file");
-        }
-    } else {
-        if cfg!(feature = "nextest") {
-            panic!(
-                "new test generated from frontend unit test {test_path}: run `cargo test` to generate"
-            );
-        }
-
-        // create missing dir's
-        std::fs::create_dir_all(&crate_path).unwrap_or_else(|_| {
-            panic!("expected to be able to create the directory {}", crate_path.display())
-        });
-        std::fs::create_dir_all(&src_path).unwrap_or_else(|_| {
-            panic!("expected to be able to create the directory {}", src_path.display())
-        });
-
-        let package_type = "bin"; // nargo::package::PackageType::Binary;
-        let toml_contents = format!(
-            r#"
-            [package]
-            name = "{package_name}"
-            type = "{package_type}"
-            authors = [""]
-            
-            [dependencies]"#
-        );
-
-        std::fs::write(&nargo_toml_path, toml_contents).unwrap_or_else(|_| {
-            panic!("Unable to write Nargo.toml to {}", nargo_toml_path.display())
-        });
-        std::fs::write(&main_nr_path, src)
-            .unwrap_or_else(|_| panic!("Unable to write test file to {}", main_nr_path.display()));
-        std::fs::write(&src_hash_path, new_hash).unwrap_or_else(|_| {
-            panic!("Unable to write src_hash.txt file to {}", src_hash_path.display())
-        });
-    }
+    get_program(src, Some(test_path), Expect::Error).2
 }
 
 fn assert_no_errors(src: &str, test_path: &str) {
-    let (_, context, errors) = get_program(src, test_path, Expect::Success);
+    let (_, context, errors) = get_program(src, Some(test_path), Expect::Success);
     if !errors.is_empty() {
         let errors = errors.iter().map(CustomDiagnostic::from).collect::<Vec<_>>();
         report_all(context.file_manager.as_file_map(), &errors, false, false);
@@ -422,8 +166,13 @@
         secondary_spans_with_errors.into_iter().collect();
 
     let src = code_lines.join("\n");
-    let (_, mut context, errors) =
-        get_program_with_options(&src, test_path, Expect::Error, allow_parser_errors, options);
+    let (_, mut context, errors) = get_program_with_options(
+        &src,
+        Some(test_path),
+        Expect::Error,
+        allow_parser_errors,
+        options,
+    );
     let mut errors = errors.iter().map(CustomDiagnostic::from).collect::<Vec<_>>();
 
     if monomorphize {
@@ -592,7 +341,7 @@
     ($src:expr, $expect:expr, $allow_parser_errors:expr, $options:expr) => {
         $crate::tests::get_program_with_options(
             $src,
-            $crate::function_path!(),
+            Some($crate::function_path!()),
             $expect,
             $allow_parser_errors,
             $options,
@@ -1191,7 +940,7 @@
 }
 
 fn get_program_captures(src: &str, test_path: &str) -> Vec<Vec<String>> {
-    let (program, context, _errors) = get_program(src, test_path, Expect::Success);
+    let (program, context, _errors) = get_program(src, Some(test_path), Expect::Success);
     let interner = context.def_interner;
     let mut all_captures: Vec<Vec<String>> = Vec::new();
     for func in program.into_sorted().functions {
