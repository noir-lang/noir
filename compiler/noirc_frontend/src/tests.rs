#![cfg(test)]

#[cfg(test)]
mod name_shadowing;

// XXX: These tests repeat a lot of code
// what we should do is have test cases which are passed to a test harness
// A test harness will allow for more expressive and readable tests
use core::panic;
use std::collections::BTreeMap;

use fm::FileId;

use iter_extended::vecmap;
use noirc_errors::Location;

use crate::hir::comptime::InterpreterError;
use crate::hir::def_collector::dc_crate::CompilationError;
use crate::hir::def_collector::errors::{DefCollectorErrorKind, DuplicateType};
use crate::hir::def_map::ModuleData;
use crate::hir::resolution::errors::ResolverError;
use crate::hir::resolution::import::PathResolutionError;
use crate::hir::type_check::TypeCheckError;
use crate::hir::Context;
use crate::node_interner::{NodeInterner, StmtId};

use crate::hir::def_collector::dc_crate::DefCollector;
use crate::hir_def::expr::HirExpression;
use crate::hir_def::stmt::HirStatement;
use crate::monomorphization::monomorphize;
use crate::parser::ParserErrorReason;
use crate::ParsedModule;
use crate::{
    hir::def_map::{CrateDefMap, LocalModuleId},
    parse_program,
};
use fm::FileManager;
use noirc_arena::Arena;

pub(crate) fn has_parser_error(errors: &[(CompilationError, FileId)]) -> bool {
    errors.iter().any(|(e, _f)| matches!(e, CompilationError::ParseError(_)))
}

pub(crate) fn remove_experimental_warnings(errors: &mut Vec<(CompilationError, FileId)>) {
    errors.retain(|(error, _)| match error {
        CompilationError::ParseError(error) => {
            !matches!(error.reason(), Some(ParserErrorReason::ExperimentalFeature(..)))
        }
        _ => true,
    });
}

pub(crate) fn get_program(src: &str) -> (ParsedModule, Context, Vec<(CompilationError, FileId)>) {
    let root = std::path::Path::new("/");
    let fm = FileManager::new(root);

    let mut context = Context::new(fm, Default::default());
    context.def_interner.populate_dummy_operator_traits();
    let root_file_id = FileId::dummy();
    let root_crate_id = context.crate_graph.add_crate_root(root_file_id);

    let (program, parser_errors) = parse_program(src);
    let mut errors = vecmap(parser_errors, |e| (e.into(), root_file_id));
    remove_experimental_warnings(&mut errors);

    if !has_parser_error(&errors) {
        // Allocate a default Module for the root, giving it a ModuleId
        let mut modules: Arena<ModuleData> = Arena::default();
        let location = Location::new(Default::default(), root_file_id);
        let root = modules.insert(ModuleData::new(None, location, false));

        let def_map = CrateDefMap {
            root: LocalModuleId(root),
            modules,
            krate: root_crate_id,
            extern_prelude: BTreeMap::new(),
        };

        // Now we want to populate the CrateDefMap using the DefCollector
        errors.extend(DefCollector::collect_crate_and_dependencies(
            def_map,
            &mut context,
            program.clone().into_sorted(),
            root_file_id,
            None, // No debug_comptime_in_file
            &[],  // No macro processors
        ));
    }
    (program, context, errors)
}

pub(crate) fn get_program_errors(src: &str) -> Vec<(CompilationError, FileId)> {
    get_program(src).2
}

fn assert_no_errors(src: &str) {
    let errors = get_program_errors(src);
    if !errors.is_empty() {
        panic!("Expected no errors, got: {:?}", errors);
    }
}

#[test]
fn check_trait_implemented_for_all_t() {
    let src = "
    trait Default {
        fn default() -> Self;
    }
    
    trait Eq {
        fn eq(self, other: Self) -> bool;
    }
    
    trait IsDefault {
        fn is_default(self) -> bool;
    }
    
    impl<T> IsDefault for T where T: Default + Eq {
        fn is_default(self) -> bool {
            self.eq(T::default())
        }
    }
    
    struct Foo {
        a: u64,
    }
    
    impl Eq for Foo {
        fn eq(self, other: Foo) -> bool { self.a == other.a } 
    }
    
    impl Default for u64 {
        fn default() -> Self {
            0
        }
    }
    
    impl Default for Foo {
        fn default() -> Self {
            Foo { a: Default::default() }
        }
    }
    
    fn main(a: Foo) -> pub bool {
        a.is_default()
    }";
    assert_no_errors(src);
}

#[test]
fn check_trait_implementation_duplicate_method() {
    let src = "
    trait Default {
        fn default(x: Field, y: Field) -> Field;
    }
    
    struct Foo {
        bar: Field,
        array: [Field; 2],
    }
    
    impl Default for Foo {
        // Duplicate trait methods should not compile
        fn default(x: Field, y: Field) -> Field {
            y + 2 * x
        }
        // Duplicate trait methods should not compile
        fn default(x: Field, y: Field) -> Field {
            x + 2 * y
        }
    }
    
    fn main() {}";

    let errors = get_program_errors(src);
    assert!(!has_parser_error(&errors));
    assert!(errors.len() == 1, "Expected 1 error, got: {:?}", errors);

    for (err, _file_id) in errors {
        match &err {
            CompilationError::DefinitionError(DefCollectorErrorKind::Duplicate {
                typ,
                first_def,
                second_def,
            }) => {
                assert_eq!(typ, &DuplicateType::TraitAssociatedFunction);
                assert_eq!(first_def, "default");
                assert_eq!(second_def, "default");
            }
            _ => {
                panic!("No other errors are expected! Found = {:?}", err);
            }
        };
    }
}

#[test]
fn check_trait_wrong_method_return_type() {
    let src = "
    trait Default {
        fn default() -> Self;
    }
    
    struct Foo {
    }
    
    impl Default for Foo {
        fn default() -> Field {
            0
        }
    }
    
    fn main() {
    }
    ";
    let errors = get_program_errors(src);
    assert!(!has_parser_error(&errors));
    assert!(errors.len() == 1, "Expected 1 error, got: {:?}", errors);

    for (err, _file_id) in errors {
        match &err {
            CompilationError::TypeError(TypeCheckError::TypeMismatch {
                expected_typ,
                expr_typ,
                expr_span: _,
            }) => {
                assert_eq!(expected_typ, "Foo");
                assert_eq!(expr_typ, "Field");
            }
            _ => {
                panic!("No other errors are expected! Found = {:?}", err);
            }
        };
    }
}

#[test]
fn check_trait_wrong_method_return_type2() {
    let src = "
    trait Default {
        fn default(x: Field, y: Field) -> Self;
    }
    
    struct Foo {
        bar: Field,
        array: [Field; 2],
    }
    
    impl Default for Foo {
        fn default(x: Field, _y: Field) -> Field {
            x
        }
    }
    
    fn main() {
    }";
    let errors = get_program_errors(src);
    assert!(!has_parser_error(&errors));
    assert!(errors.len() == 1, "Expected 1 error, got: {:?}", errors);

    for (err, _file_id) in errors {
        match &err {
            CompilationError::TypeError(TypeCheckError::TypeMismatch {
                expected_typ,
                expr_typ,
                expr_span: _,
            }) => {
                assert_eq!(expected_typ, "Foo");
                assert_eq!(expr_typ, "Field");
            }
            _ => {
                panic!("No other errors are expected! Found = {:?}", err);
            }
        };
    }
}

#[test]
fn check_trait_missing_implementation() {
    let src = "
    trait Default {
        fn default(x: Field, y: Field) -> Self;
    
        fn method2(x: Field) -> Field;
    
    }
    
    struct Foo {
        bar: Field,
        array: [Field; 2],
    }
    
    impl Default for Foo {
        fn default(x: Field, y: Field) -> Self {
            Self { bar: x, array: [x,y] }
        }
    }
    
    fn main() {
    }
    ";
    let errors = get_program_errors(src);
    assert!(!has_parser_error(&errors));
    assert!(errors.len() == 1, "Expected 1 error, got: {:?}", errors);

    for (err, _file_id) in errors {
        match &err {
            CompilationError::DefinitionError(DefCollectorErrorKind::TraitMissingMethod {
                trait_name,
                method_name,
                trait_impl_span: _,
            }) => {
                assert_eq!(trait_name, "Default");
                assert_eq!(method_name, "method2");
            }
            _ => {
                panic!("No other errors are expected! Found = {:?}", err);
            }
        };
    }
}

#[test]
fn check_trait_not_in_scope() {
    let src = "
    struct Foo {
        bar: Field,
        array: [Field; 2],
    }
    
    // Default trait does not exist
    impl Default for Foo {
        fn default(x: Field, y: Field) -> Self {
            Self { bar: x, array: [x,y] }
        }
    }
    
    fn main() {
    }
    
    ";
    let errors = get_program_errors(src);
    assert!(!has_parser_error(&errors));
    assert!(errors.len() == 1, "Expected 1 error, got: {:?}", errors);
    for (err, _file_id) in errors {
        match &err {
            CompilationError::DefinitionError(DefCollectorErrorKind::TraitNotFound {
                trait_path,
            }) => {
                assert_eq!(trait_path.as_string(), "Default");
            }
            _ => {
                panic!("No other errors are expected! Found = {:?}", err);
            }
        };
    }
}

#[test]
fn check_trait_wrong_method_name() {
    let src = "
    trait Default {
    }
    
    struct Foo {
        bar: Field,
        array: [Field; 2],
    }
    
    // wrong trait name method should not compile
    impl Default for Foo {
        fn does_not_exist(x: Field, y: Field) -> Self {
            Self { bar: x, array: [x,y] }
        }
    }
    
    fn main() {
    }";
    let compilation_errors = get_program_errors(src);
    assert!(!has_parser_error(&compilation_errors));
    assert!(
        compilation_errors.len() == 1,
        "Expected 1 compilation error, got: {:?}",
        compilation_errors
    );

    for (err, _file_id) in compilation_errors {
        match &err {
            CompilationError::DefinitionError(DefCollectorErrorKind::MethodNotInTrait {
                trait_name,
                impl_method,
            }) => {
                assert_eq!(trait_name, "Default");
                assert_eq!(impl_method, "does_not_exist");
            }
            _ => {
                panic!("No other errors are expected! Found = {:?}", err);
            }
        };
    }
}

#[test]
fn check_trait_wrong_parameter() {
    let src = "
    trait Default {
        fn default(x: Field) -> Self;
    }
    
    struct Foo {
        bar: u32,
    }
    
    impl Default for Foo {
        fn default(x: u32) -> Self {
            Foo {bar: x}
        }
    }
    
    fn main() {
    }
    ";
    let errors = get_program_errors(src);
    assert!(!has_parser_error(&errors));
    assert!(errors.len() == 1, "Expected 1 error, got: {:?}", errors);

    for (err, _file_id) in errors {
        match &err {
            CompilationError::TypeError(TypeCheckError::TraitMethodParameterTypeMismatch {
                method_name,
                expected_typ,
                actual_typ,
                ..
            }) => {
                assert_eq!(method_name, "default");
                assert_eq!(expected_typ, "Field");
                assert_eq!(actual_typ, "u32");
            }
            _ => {
                panic!("No other errors are expected! Found = {:?}", err);
            }
        };
    }
}

#[test]
fn check_trait_wrong_parameter2() {
    let src = "
    trait Default {
        fn default(x: Field, y: Field) -> Self;
    }
    
    struct Foo {
        bar: Field,
        array: [Field; 2],
    }
    
    impl Default for Foo {
        fn default(x: Field, y: Foo) -> Self {
            Self { bar: x, array: [x, y.bar] }
        }
    }
    
    fn main() {
    }";

    let errors = get_program_errors(src);
    assert!(!has_parser_error(&errors));
    assert!(errors.len() == 1, "Expected 1 error, got: {:?}", errors);

    for (err, _file_id) in errors {
        match &err {
            CompilationError::TypeError(TypeCheckError::TraitMethodParameterTypeMismatch {
                method_name,
                expected_typ,
                actual_typ,
                ..
            }) => {
                assert_eq!(method_name, "default");
                assert_eq!(expected_typ, "Field");
                assert_eq!(actual_typ, "Foo");
            }
            _ => {
                panic!("No other errors are expected! Found = {:?}", err);
            }
        };
    }
}

#[test]
fn check_trait_wrong_parameter_type() {
    let src = "
    trait Default {
        fn default(x: Field, y: NotAType) -> Field;
    }
    
    fn main(x: Field, y: Field) {
        assert(y == x);
    }";
    let errors = get_program_errors(src);
    assert!(!has_parser_error(&errors));

    // This is a duplicate error in the name resolver & type checker.
    // In the elaborator there is no duplicate and only 1 error is issued
    assert!(errors.len() <= 2, "Expected 1 or 2 errors, got: {:?}", errors);

    for (err, _file_id) in errors {
        match &err {
            CompilationError::ResolverError(ResolverError::PathResolutionError(
                PathResolutionError::Unresolved(ident),
            )) => {
                assert_eq!(ident, "NotAType");
            }
            _ => {
                panic!("No other errors are expected! Found = {:?}", err);
            }
        };
    }
}

#[test]
fn check_trait_wrong_parameters_count() {
    let src = "
    trait Default {
        fn default(x: Field, y: Field) -> Self;
    }
    
    struct Foo {
        bar: Field,
        array: [Field; 2],
    }
    
    impl Default for Foo {
        fn default(x: Field) -> Self {
            Self { bar: x, array: [x, x] }
        }
    }
    
    fn main() {
    }
    ";
    let errors = get_program_errors(src);
    assert!(!has_parser_error(&errors));
    assert!(errors.len() == 1, "Expected 1 error, got: {:?}", errors);
    for (err, _file_id) in errors {
        match &err {
            CompilationError::TypeError(TypeCheckError::MismatchTraitImplNumParameters {
                actual_num_parameters,
                expected_num_parameters,
                trait_name,
                method_name,
                ..
            }) => {
                assert_eq!(actual_num_parameters, &1_usize);
                assert_eq!(expected_num_parameters, &2_usize);
                assert_eq!(method_name, "default");
                assert_eq!(trait_name, "Default");
            }
            _ => {
                panic!("No other errors are expected in this test case! Found = {:?}", err);
            }
        };
    }
}

#[test]
fn check_trait_impl_for_non_type() {
    let src = "
    trait Default {
        fn default(x: Field, y: Field) -> Field;
    }

    impl Default for main {
        fn default(x: Field, y: Field) -> Field {
            x + y
        }
    }

    fn main() {}
    ";
    let errors = get_program_errors(src);
    assert!(!has_parser_error(&errors));
    assert!(errors.len() == 1, "Expected 1 error, got: {:?}", errors);
    for (err, _file_id) in errors {
        match &err {
            CompilationError::ResolverError(ResolverError::Expected { expected, got, .. }) => {
                assert_eq!(expected, "type");
                assert_eq!(got, "function");
            }
            _ => {
                panic!("No other errors are expected! Found = {:?}", err);
            }
        };
    }
}

#[test]
fn check_impl_struct_not_trait() {
    let src = "
    struct Foo {
        bar: Field,
        array: [Field; 2],
    }

    struct Default {
        x: Field,
        z: Field, 
    }
    
    // Default is a struct not a trait
    impl Default for Foo {
        fn default(x: Field, y: Field) -> Self {
            Self { bar: x, array: [x,y] }
        }
    }
    
    fn main() {}
    ";
    let errors = get_program_errors(src);
    assert!(!has_parser_error(&errors));
    assert!(errors.len() == 1, "Expected 1 error, got: {:?}", errors);
    for (err, _file_id) in errors {
        match &err {
            CompilationError::DefinitionError(DefCollectorErrorKind::NotATrait {
                not_a_trait_name,
            }) => {
                assert_eq!(not_a_trait_name.to_string(), "Default");
            }
            _ => {
                panic!("No other errors are expected! Found = {:?}", err);
            }
        };
    }
}

#[test]
fn check_trait_duplicate_declaration() {
    let src = "
    trait Default {
        fn default(x: Field, y: Field) -> Self;
    }
    
    struct Foo {
        bar: Field,
        array: [Field; 2],
    }
    
    impl Default for Foo {
        fn default(x: Field,y: Field) -> Self {
            Self { bar: x, array: [x,y] }
        }
    }
    
    
    trait Default {
        fn default(x: Field) -> Self;
    }
    
    fn main() {
    }";
    let errors = get_program_errors(src);
    assert!(!has_parser_error(&errors));
    assert!(errors.len() == 1, "Expected 1 error, got: {:?}", errors);
    for (err, _file_id) in errors {
        match &err {
            CompilationError::DefinitionError(DefCollectorErrorKind::Duplicate {
                typ,
                first_def,
                second_def,
            }) => {
                assert_eq!(typ, &DuplicateType::Trait);
                assert_eq!(first_def, "Default");
                assert_eq!(second_def, "Default");
            }
            _ => {
                panic!("No other errors are expected! Found = {:?}", err);
            }
        };
    }
}

#[test]
fn check_trait_duplicate_implementation() {
    let src = "
    trait Default {
    }
    struct Foo {
        bar: Field,
    }
    
    impl Default for Foo {
    }
    impl Default for Foo {
    }
    fn main() {
    }
    ";
    let errors = get_program_errors(src);
    assert!(!has_parser_error(&errors));
    assert!(errors.len() == 2, "Expected 2 errors, got: {:?}", errors);
    for (err, _file_id) in errors {
        match &err {
            CompilationError::DefinitionError(DefCollectorErrorKind::OverlappingImpl {
                ..
            }) => (),
            CompilationError::DefinitionError(DefCollectorErrorKind::OverlappingImplNote {
                ..
            }) => (),
            _ => {
                panic!("No other errors are expected! Found = {:?}", err);
            }
        };
    }
}

#[test]
fn check_trait_duplicate_implementation_with_alias() {
    let src = "
    trait Default {
    }
    
    struct MyStruct {
    }
    
    type MyType = MyStruct;
    
    impl Default for MyStruct {
    }
    
    impl Default for MyType {
    }
    
    fn main() {
    }
    ";
    let errors = get_program_errors(src);
    assert!(!has_parser_error(&errors));
    assert!(errors.len() == 2, "Expected 2 errors, got: {:?}", errors);
    for (err, _file_id) in errors {
        match &err {
            CompilationError::DefinitionError(DefCollectorErrorKind::OverlappingImpl {
                ..
            }) => (),
            CompilationError::DefinitionError(DefCollectorErrorKind::OverlappingImplNote {
                ..
            }) => (),
            _ => {
                panic!("No other errors are expected! Found = {:?}", err);
            }
        };
    }
}

#[test]
fn test_impl_self_within_default_def() {
    let src = "
    trait Bar {
        fn ok(self) -> Self;

        fn ref_ok(self) -> Self {
            self.ok()
        }
    }

    impl<T> Bar for (T, T) where T: Bar {
        fn ok(self) -> Self {
            self
        }
    }";
    assert_no_errors(src);
}

#[test]
fn check_trait_as_type_as_fn_parameter() {
    let src = "
    trait Eq {
        fn eq(self, other: Self) -> bool;
    }

    struct Foo {
        a: u64,
    }

    impl Eq for Foo {
        fn eq(self, other: Foo) -> bool { self.a == other.a } 
    }

    fn test_eq(x: impl Eq) -> bool {
        x.eq(x)
    }

    fn main(a: Foo) -> pub bool {
        test_eq(a)
    }";
    assert_no_errors(src);
}

#[test]
fn check_trait_as_type_as_two_fn_parameters() {
    let src = "
    trait Eq {
        fn eq(self, other: Self) -> bool;
    }

    trait Test {
        fn test(self) -> bool;
    }

    struct Foo {
        a: u64,
    }

    impl Eq for Foo {
        fn eq(self, other: Foo) -> bool { self.a == other.a } 
    }

    impl Test for u64 {
        fn test(self) -> bool { self == self } 
    }

    fn test_eq(x: impl Eq, y: impl Test) -> bool {
        x.eq(x) == y.test()
    }

    fn main(a: Foo, b: u64) -> pub bool {
        test_eq(a, b)
    }";
    assert_no_errors(src);
}

fn get_program_captures(src: &str) -> Vec<Vec<String>> {
    let (program, context, _errors) = get_program(src);
    let interner = context.def_interner;
    let mut all_captures: Vec<Vec<String>> = Vec::new();
    for func in program.into_sorted().functions {
        let func_id = interner.find_function(func.name()).unwrap();
        let hir_func = interner.function(&func_id);
        // Iterate over function statements and apply filtering function
        find_lambda_captures(hir_func.block(&interner).statements(), &interner, &mut all_captures);
    }
    all_captures
}

fn find_lambda_captures(stmts: &[StmtId], interner: &NodeInterner, result: &mut Vec<Vec<String>>) {
    for stmt_id in stmts.iter() {
        let hir_stmt = interner.statement(stmt_id);
        let expr_id = match hir_stmt {
            HirStatement::Expression(expr_id) => expr_id,
            HirStatement::Let(let_stmt) => let_stmt.expression,
            HirStatement::Assign(assign_stmt) => assign_stmt.expression,
            HirStatement::Constrain(constr_stmt) => constr_stmt.0,
            HirStatement::Semi(semi_expr) => semi_expr,
            HirStatement::For(for_loop) => for_loop.block,
            HirStatement::Error => panic!("Invalid HirStatement!"),
            HirStatement::Break => panic!("Unexpected break"),
            HirStatement::Continue => panic!("Unexpected continue"),
            HirStatement::Comptime(_) => panic!("Unexpected comptime"),
        };
        let expr = interner.expression(&expr_id);

        get_lambda_captures(expr, interner, result); // TODO: dyn filter function as parameter
    }
}

fn get_lambda_captures(
    expr: HirExpression,
    interner: &NodeInterner,
    result: &mut Vec<Vec<String>>,
) {
    if let HirExpression::Lambda(lambda_expr) = expr {
        let mut cur_capture = Vec::new();

        for capture in lambda_expr.captures.iter() {
            cur_capture.push(interner.definition(capture.ident.id).name.clone());
        }
        result.push(cur_capture);

        // Check for other captures recursively within the lambda body
        let hir_body_expr = interner.expression(&lambda_expr.body);
        if let HirExpression::Block(block_expr) = hir_body_expr {
            find_lambda_captures(block_expr.statements(), interner, result);
        }
    }
}

#[test]
fn resolve_empty_function() {
    let src = "
        fn main() {

        }
    ";
    assert_no_errors(src);
}
#[test]
fn resolve_basic_function() {
    let src = r#"
        fn main(x : Field) {
            let y = x + x;
            assert(y == x);
        }
    "#;
    assert_no_errors(src);
}
#[test]
fn resolve_unused_var() {
    let src = r#"
        fn main(x : Field) {
            let y = x + x;
            assert(x == x);
        }
    "#;

    let errors = get_program_errors(src);
    assert!(errors.len() == 1, "Expected 1 error, got: {:?}", errors);
    // It should be regarding the unused variable
    match &errors[0].0 {
        CompilationError::ResolverError(ResolverError::UnusedVariable { ident }) => {
            assert_eq!(&ident.0.contents, "y");
        }
        _ => unreachable!("we should only have an unused var error"),
    }
}

#[test]
fn resolve_unresolved_var() {
    let src = r#"
        fn main(x : Field) {
            let y = x + x;
            assert(y == z);
        }
    "#;
    let errors = get_program_errors(src);
    assert!(errors.len() == 1, "Expected 1 error, got: {:?}", errors);
    // It should be regarding the unresolved var `z` (Maybe change to undeclared and special case)
    match &errors[0].0 {
        CompilationError::ResolverError(ResolverError::VariableNotDeclared { name, span: _ }) => {
            assert_eq!(name, "z");
        }
        _ => unimplemented!("we should only have an unresolved variable"),
    }
}

#[test]
fn unresolved_path() {
    let src = "
        fn main(x : Field) {
            let _z = some::path::to::a::func(x);
        }
    ";
    let errors = get_program_errors(src);
    assert!(errors.len() == 1, "Expected 1 error, got: {:?}", errors);
    for (compilation_error, _file_id) in errors {
        match compilation_error {
            CompilationError::ResolverError(err) => {
                match err {
                    ResolverError::PathResolutionError(PathResolutionError::Unresolved(name)) => {
                        assert_eq!(name.to_string(), "some");
                    }
                    _ => unimplemented!("we should only have an unresolved function"),
                };
            }
            _ => unimplemented!(),
        }
    }
}

#[test]
fn resolve_literal_expr() {
    let src = r#"
        fn main(x : Field) {
            let y = 5;
            assert(y == x);
        }
    "#;
    assert_no_errors(src);
}

#[test]
fn multiple_resolution_errors() {
    let src = r#"
        fn main(x : Field) {
           let y = foo::bar(x);
           let z = y + a;
        }
    "#;

    let errors = get_program_errors(src);
    assert!(errors.len() == 3, "Expected 3 errors, got: {:?}", errors);

    // Errors are:
    // `a` is undeclared
    // `z` is unused
    // `foo::bar` does not exist
    for (compilation_error, _file_id) in errors {
        match compilation_error {
            CompilationError::ResolverError(err) => {
                match err {
                    ResolverError::UnusedVariable { ident } => {
                        assert_eq!(&ident.0.contents, "z");
                    }
                    ResolverError::VariableNotDeclared { name, .. } => {
                        assert_eq!(name, "a");
                    }
                    ResolverError::PathResolutionError(PathResolutionError::Unresolved(name)) => {
                        assert_eq!(name.to_string(), "foo");
                    }
                    _ => unimplemented!(),
                };
            }
            _ => unimplemented!(),
        }
    }
}

#[test]
fn resolve_prefix_expr() {
    let src = r#"
        fn main(x : Field) {
            let _y = -x;
        }
    "#;
    assert_no_errors(src);
}

#[test]
fn resolve_for_expr() {
    let src = r#"
        fn main(x : u64) {
            for i in 1..20 {
                let _z = x + i;
            };
        }
    "#;
    assert_no_errors(src);
}

#[test]
fn resolve_call_expr() {
    let src = r#"
        fn main(x : Field) {
            let _z = foo(x);
        }

        fn foo(x : Field) -> Field {
            x
        }
    "#;
    assert_no_errors(src);
}

#[test]
fn resolve_shadowing() {
    let src = r#"
        fn main(x : Field) {
            let x = foo(x);
            let x = x;
            let (x, x) = (x, x);
            let _ = x;
        }

        fn foo(x : Field) -> Field {
            x
        }
    "#;
    assert_no_errors(src);
}

#[test]
fn resolve_basic_closure() {
    let src = r#"
        fn main(x : Field) -> pub Field {
            let closure = |y| y + x;
            closure(x)
        }
    "#;
    assert_no_errors(src);
}

#[test]
fn resolve_simplified_closure() {
    // based on bug https://github.com/noir-lang/noir/issues/1088

    let src = r#"fn do_closure(x: Field) -> Field {
        let y = x;
        let ret_capture = || {
          y
        };
        ret_capture()
      }

      fn main(x: Field) {
          assert(do_closure(x) == 100);
      }

      "#;
    let parsed_captures = get_program_captures(src);
    let expected_captures = vec![vec!["y".to_string()]];
    assert_eq!(expected_captures, parsed_captures);
}

#[test]
fn resolve_complex_closures() {
    let src = r#"
        fn main(x: Field) -> pub Field {
            let closure_without_captures = |x: Field| -> Field { x + x };
            let a = closure_without_captures(1);

            let closure_capturing_a_param = |y: Field| -> Field { y + x };
            let b = closure_capturing_a_param(2);

            let closure_capturing_a_local_var = |y: Field| -> Field { y + b };
            let c = closure_capturing_a_local_var(3);

            let closure_with_transitive_captures = |y: Field| -> Field {
                let d = 5;
                let nested_closure = |z: Field| -> Field {
                    let doubly_nested_closure = |w: Field| -> Field { w + x + b };
                    a + z + y + d + x + doubly_nested_closure(4) + x + y
                };
                let res = nested_closure(5);
                res
            };

            a + b + c + closure_with_transitive_captures(6)
        }
    "#;
    assert_no_errors(src);

    let expected_captures = vec![
        vec![],
        vec!["x".to_string()],
        vec!["b".to_string()],
        vec!["x".to_string(), "b".to_string(), "a".to_string()],
        vec!["x".to_string(), "b".to_string(), "a".to_string(), "y".to_string(), "d".to_string()],
        vec!["x".to_string(), "b".to_string()],
    ];

    let parsed_captures = get_program_captures(src);

    assert_eq!(expected_captures, parsed_captures);
}

#[test]
fn resolve_fmt_strings() {
    let src = r#"
        fn main() {
            let string = f"this is i: {i}";
            println(string);

            println(f"I want to print {0}");

            let new_val = 10;
            println(f"random_string{new_val}{new_val}");
        }
        fn println<T>(x : T) -> T {
            x
        }
    "#;

    let errors = get_program_errors(src);
    assert!(errors.len() == 5, "Expected 5 errors, got: {:?}", errors);

    for (err, _file_id) in errors {
        match &err {
            CompilationError::ResolverError(ResolverError::VariableNotDeclared {
                name, ..
            }) => {
                assert_eq!(name, "i");
            }
            CompilationError::ResolverError(ResolverError::NumericConstantInFormatString {
                name,
                ..
            }) => {
                assert_eq!(name, "0");
            }
            CompilationError::TypeError(TypeCheckError::UnusedResultError {
                expr_type: _,
                expr_span,
            }) => {
                let a = src.get(expr_span.start() as usize..expr_span.end() as usize).unwrap();
                assert!(
                    a == "println(string)"
                        || a == "println(f\"I want to print {0}\")"
                        || a == "println(f\"random_string{new_val}{new_val}\")"
                );
            }
            _ => unimplemented!(),
        };
    }
}

fn check_rewrite(src: &str, expected: &str) {
    let (_program, mut context, _errors) = get_program(src);
    let main_func_id = context.def_interner.find_function("main").unwrap();
    let program = monomorphize(main_func_id, &mut context.def_interner).unwrap();
    assert!(format!("{}", program) == expected);
}

#[test]
fn simple_closure_with_no_captured_variables() {
    let src = r#"
    fn main() -> pub Field {
        let x = 1;
        let closure = || x;
        closure()
    }
    "#;

    let expected_rewrite = r#"fn main$f0() -> Field {
    let x$0 = 1;
    let closure$3 = {
        let closure_variable$2 = {
            let env$1 = (x$l0);
            (env$l1, lambda$f1)
        };
        closure_variable$l2
    };
    {
        let tmp$4 = closure$l3;
        tmp$l4.1(tmp$l4.0)
    }
}
fn lambda$f1(mut env$l1: (Field)) -> Field {
    env$l1.0
}
"#;
    check_rewrite(src, expected_rewrite);
}

#[test]
fn deny_cyclic_globals() {
    let src = r#"
        global A = B;
        global B = A;
        fn main() {}
    "#;
    assert_eq!(get_program_errors(src).len(), 1);
}

#[test]
fn deny_cyclic_type_aliases() {
    let src = r#"
        type A = B;
        type B = A;
        fn main() {}
    "#;
    assert_eq!(get_program_errors(src).len(), 1);
}

#[test]
fn ensure_nested_type_aliases_type_check() {
    let src = r#"
        type A = B;
        type B = u8;
        fn main() {
            let _a: A = 0 as u16;
        }
    "#;
    assert_eq!(get_program_errors(src).len(), 1);
}

#[test]
fn type_aliases_in_entry_point() {
    let src = r#"
        type Foo = u8;
        fn main(_x: Foo) {}
    "#;
    assert_eq!(get_program_errors(src).len(), 0);
}

#[test]
fn operators_in_global_used_in_type() {
    let src = r#"
        global ONE = 1;
        global COUNT = ONE + 2;
        fn main() {
            let _array: [Field; COUNT] = [1, 2, 3];
        }
    "#;
    assert_eq!(get_program_errors(src).len(), 0);
}

#[test]
fn break_and_continue_in_constrained_fn() {
    let src = r#"
        fn main() {
            for i in 0 .. 10 {
                if i == 2 {
                    continue;
                }
                if i == 5 {
                    break;
                }
            }
        }
    "#;
    assert_eq!(get_program_errors(src).len(), 2);
}

#[test]
fn break_and_continue_outside_loop() {
    let src = r#"
        unconstrained fn main() {
            continue;
            break;
        }
    "#;
    assert_eq!(get_program_errors(src).len(), 2);
}

// Regression for #2540
#[test]
fn for_loop_over_array() {
    let src = r#"
        fn hello<N>(_array: [u1; N]) {
            for _ in 0..N {}
        }

        fn main() {
            let array: [u1; 2] = [0, 1];
            hello(array);
        }
    "#;
    let errors = get_program_errors(src);
    assert_eq!(get_program_errors(src).len(), 1);

    assert!(matches!(
        errors[0].0,
        CompilationError::ResolverError(ResolverError::UseExplicitNumericGeneric { .. })
    ));
}

// Regression for #4545
#[test]
fn type_aliases_in_main() {
    let src = r#"
        type Outer<let N: u32> = [u8; N];
        fn main(_arg: Outer<1>) {}
    "#;
    assert_eq!(get_program_errors(src).len(), 0);
}

#[test]
fn ban_mutable_globals() {
    // Mutable globals are only allowed in a comptime context
    let src = r#"
        mut global FOO: Field = 0;
        fn main() {}
    "#;
    assert_eq!(get_program_errors(src).len(), 1);
}

#[test]
fn deny_inline_attribute_on_unconstrained() {
    let src = r#"
        #[no_predicates]
        unconstrained fn foo(x: Field, y: Field) {
            assert(x != y);
        }
    "#;
    let errors = get_program_errors(src);
    assert_eq!(errors.len(), 1);
    assert!(matches!(
        errors[0].0,
        CompilationError::ResolverError(ResolverError::NoPredicatesAttributeOnUnconstrained { .. })
    ));
}

#[test]
fn deny_fold_attribute_on_unconstrained() {
    let src = r#"
        #[fold]
        unconstrained fn foo(x: Field, y: Field) {
            assert(x != y);
        }
    "#;
    let errors = get_program_errors(src);
    assert_eq!(errors.len(), 1);
    assert!(matches!(
        errors[0].0,
        CompilationError::ResolverError(ResolverError::FoldAttributeOnUnconstrained { .. })
    ));
}

#[test]
fn specify_function_types_with_turbofish() {
    let src = r#"
        trait Default {
            fn default() -> Self;
        }

        impl Default for Field {
            fn default() -> Self { 0 }
        }

        impl Default for u64 {
            fn default() -> Self { 0 }
        }

        // Need the above as we don't have access to the stdlib here.
        // We also need to construct a concrete value of `U` without giving away its type
        // as otherwise the unspecified type is ignored.

        fn generic_func<T, U>() -> (T, U) where T: Default, U: Default {
            (T::default(), U::default())
        }
    
        fn main() {
            let _ = generic_func::<u64, Field>();
        }
    "#;
    let errors = get_program_errors(src);
    assert_eq!(errors.len(), 0);
}

#[test]
fn specify_method_types_with_turbofish() {
    let src = r#"
        trait Default {
            fn default() -> Self;
        }

        impl Default for Field {
            fn default() -> Self { 0 }
        }

        // Need the above as we don't have access to the stdlib here.
        // We also need to construct a concrete value of `U` without giving away its type
        // as otherwise the unspecified type is ignored.

        struct Foo<T> {
            inner: T
        }
        
        impl<T> Foo<T> {
            fn generic_method<U>(_self: Self) -> U where U: Default {
                U::default()
            }
        }
        
        fn main() {
            let foo: Foo<Field> = Foo { inner: 1 };
            let _ = foo.generic_method::<Field>();
        }
    "#;
    let errors = get_program_errors(src);
    assert_eq!(errors.len(), 0);
}

#[test]
fn incorrect_turbofish_count_function_call() {
    let src = r#"
        trait Default {
            fn default() -> Self;
        }

        impl Default for Field {
            fn default() -> Self { 0 }
        }

        impl Default for u64 {
            fn default() -> Self { 0 }
        }

        // Need the above as we don't have access to the stdlib here.
        // We also need to construct a concrete value of `U` without giving away its type
        // as otherwise the unspecified type is ignored.

        fn generic_func<T, U>() -> (T, U) where T: Default, U: Default {
            (T::default(), U::default())
        }

        fn main() {
            let _ = generic_func::<u64, Field, Field>();
        }
    "#;
    let errors = get_program_errors(src);
    assert_eq!(errors.len(), 1);
    assert!(matches!(
        errors[0].0,
        CompilationError::TypeError(TypeCheckError::IncorrectTurbofishGenericCount { .. }),
    ));
}

#[test]
fn incorrect_turbofish_count_method_call() {
    let src = r#"
        trait Default {
            fn default() -> Self;
        }

        impl Default for Field {
            fn default() -> Self { 0 }
        }

        // Need the above as we don't have access to the stdlib here.
        // We also need to construct a concrete value of `U` without giving away its type
        // as otherwise the unspecified type is ignored.

        struct Foo<T> {
            inner: T
        }
        
        impl<T> Foo<T> {
            fn generic_method<U>(_self: Self) -> U where U: Default {
                U::default()
            }
        }
        
        fn main() {
            let foo: Foo<Field> = Foo { inner: 1 };
            let _ = foo.generic_method::<Field, u32>();
        }
    "#;
    let errors = get_program_errors(src);
    assert_eq!(errors.len(), 1);
    assert!(matches!(
        errors[0].0,
        CompilationError::TypeError(TypeCheckError::IncorrectTurbofishGenericCount { .. }),
    ));
}

#[test]
fn struct_numeric_generic_in_function() {
    let src = r#"
    struct Foo {
        inner: u64
    }

    fn bar<let N: Foo>() { }
    "#;
    let errors = get_program_errors(src);
    assert_eq!(errors.len(), 1);
    assert!(matches!(
        errors[0].0,
        CompilationError::ResolverError(ResolverError::UnsupportedNumericGenericType { .. }),
    ));
}

#[test]
fn struct_numeric_generic_in_struct() {
    let src = r#"
    struct Foo {
        inner: u64
    }

    struct Bar<let N: Foo> { }
    "#;
    let errors = get_program_errors(src);
    assert_eq!(errors.len(), 1);
    assert!(matches!(
        errors[0].0,
        CompilationError::DefinitionError(
            DefCollectorErrorKind::UnsupportedNumericGenericType { .. }
        ),
    ));
}

#[test]
fn bool_numeric_generic() {
    let src = r#"
    fn read<let N: bool>() -> Field {
        if N {
            0
        } else {
            1
        }
    }
    "#;
    let errors = get_program_errors(src);
    assert_eq!(errors.len(), 1);
    assert!(matches!(
        errors[0].0,
        CompilationError::ResolverError(ResolverError::UnsupportedNumericGenericType { .. }),
    ));
}

#[test]
fn numeric_generic_binary_operation_type_mismatch() {
    let src = r#"
    fn foo<let N: Field>() -> bool {
        let mut check: bool = true;
        check = N;
        check
    }   
    "#;
    let errors = get_program_errors(src);
    assert_eq!(errors.len(), 1);
    assert!(matches!(
        errors[0].0,
        CompilationError::TypeError(TypeCheckError::TypeMismatchWithSource { .. }),
    ));
}

#[test]
fn bool_generic_as_loop_bound() {
    let src = r#"
    fn read<let N: bool>() {
        let mut fields = [0; N];
        for i in 0..N {
            fields[i] = i + 1;
        }
        assert(fields[0] == 1);
    }
    "#;
    let errors = get_program_errors(src);
    assert_eq!(errors.len(), 2);

    assert!(matches!(
        errors[0].0,
        CompilationError::ResolverError(ResolverError::UnsupportedNumericGenericType { .. }),
    ));

    let CompilationError::TypeError(TypeCheckError::TypeMismatch {
        expected_typ, expr_typ, ..
    }) = &errors[1].0
    else {
        panic!("Got an error other than a type mismatch");
    };

    assert_eq!(expected_typ, "Field");
    assert_eq!(expr_typ, "bool");
}

#[test]
fn numeric_generic_in_function_signature() {
    let src = r#"
    fn foo<let N: u8>(arr: [Field; N]) -> [Field; N] { arr }
    "#;
    assert_no_errors(src);
}

#[test]
fn numeric_generic_as_struct_field_type() {
    let src = r#"
    struct Foo<let N: u32> {
        a: Field,
        b: N,
    }
    "#;
    let errors = get_program_errors(src);
    assert_eq!(errors.len(), 1);
    assert!(matches!(
        errors[0].0,
        CompilationError::ResolverError(ResolverError::NumericGenericUsedForType { .. }),
    ));
}

#[test]
fn normal_generic_as_array_length() {
    let src = r#"
    struct Foo<N> {
        a: Field,
        b: [Field; N],
    }
    "#;
    let errors = get_program_errors(src);
    assert_eq!(errors.len(), 1);
    // TODO(https://github.com/noir-lang/noir/issues/5156): This should be switched to a hard type error rather than
    // the `UseExplicitNumericGeneric` once implicit numeric generics are removed.
    assert!(matches!(
        errors[0].0,
        CompilationError::ResolverError(ResolverError::UseExplicitNumericGeneric { .. }),
    ));
}

#[test]
fn numeric_generic_as_param_type() {
    let src = r#"
    fn foo<let I: Field>(x: I) -> I {
        let _q: I = 5;
        x
    }
    "#;
    let errors = get_program_errors(src);
    assert_eq!(errors.len(), 3);
    // Error from the parameter type
    assert!(matches!(
        errors[0].0,
        CompilationError::ResolverError(ResolverError::NumericGenericUsedForType { .. }),
    ));
    // Error from the let statement annotated type
    assert!(matches!(
        errors[1].0,
        CompilationError::ResolverError(ResolverError::NumericGenericUsedForType { .. }),
    ));
    // Error from the return type
    assert!(matches!(
        errors[2].0,
        CompilationError::ResolverError(ResolverError::NumericGenericUsedForType { .. }),
    ));
}

#[test]
fn numeric_generic_used_in_nested_type_fail() {
    let src = r#"
    struct Foo<let N: u32> {
        a: Field,
        b: Bar<N>,
    }
    struct Bar<N> {
        inner: N
    }
    "#;
    let errors = get_program_errors(src);
    assert_eq!(errors.len(), 1);
    assert!(matches!(
        errors[0].0,
        CompilationError::ResolverError(ResolverError::NumericGenericUsedForType { .. }),
    ));
}

#[test]
fn normal_generic_used_in_nested_array_length_fail() {
    let src = r#"
    struct Foo<N> {
        a: Field,
        b: Bar<N>,
    }
    struct Bar<let N: u32> {
        inner: [Field; N]
    }
    "#;
    let errors = get_program_errors(src);
    // TODO(https://github.com/noir-lang/noir/issues/5156): This should be switched to a hard type error once implicit numeric generics are removed.
    assert_eq!(errors.len(), 0);
}

#[test]
fn numeric_generic_used_in_nested_type_pass() {
    // The order of these structs should not be changed to make sure
    // that we are accurately resolving all struct generics before struct fields
    let src = r#"
    struct NestedNumeric<let N: u32> {
        a: Field,
        b: InnerNumeric<N>
    }
    struct InnerNumeric<let N: u32> {
        inner: [u64; N],
    }    
    "#;
    assert_no_errors(src);
}

#[test]
fn numeric_generic_used_in_trait() {
    // We want to make sure that `N` in `impl<let N: u32, T> Deserialize<N, T>` does
    // not trigger `expected type, found numeric generic parameter N` as the trait
    // does in fact expect a numeric generic.
    let src = r#"
    struct MyType<T> {
        a: Field,
        b: Field,
        c: Field,
        d: T,
    }
    
    impl<let N: u32, T> Deserialize<N, T> for MyType<T> {
        fn deserialize(fields: [Field; N], other: T) -> Self {
            MyType { a: fields[0], b: fields[1], c: fields[2], d: other }
        }
    }
    
    trait Deserialize<let N: u32, T> {
        fn deserialize(fields: [Field; N], other: T) -> Self;
    }
    "#;
    assert_no_errors(src);
}

#[test]
fn numeric_generic_in_trait_impl_with_extra_impl_generics() {
    let src = r#"
    trait Default {
        fn default() -> Self;
    }

    struct MyType<T> {
        a: Field,
        b: Field,
        c: Field,
        d: T,
    }
    
    // Make sure that `T` is placed before `N` as we want to test that the order of the generics is correctly maintained.
    // `N` is used first in the trait impl generics (`Deserialize<N> for MyType<T>`).
    // We want to make sure that the compiler correctly accounts for that `N` has a numeric kind
    // while `T` has a normal kind. 
    impl<T, let N: u32> Deserialize<N> for MyType<T> where T: Default {
        fn deserialize(fields: [Field; N]) -> Self {
            MyType { a: fields[0], b: fields[1], c: fields[2], d: T::default() }
        }
    }
    
    trait Deserialize<let N: u32> {
        fn deserialize(fields: [Field; N]) -> Self;
    }
    "#;
    assert_no_errors(src);
}

#[test]
fn numeric_generic_used_in_where_clause() {
    let src = r#"
    trait Deserialize<let N: u32> {
        fn deserialize(fields: [Field; N]) -> Self;
    }

    fn read<T, let N: u32>() -> T where T: Deserialize<N> {
        let mut fields: [Field; N] = [0; N];
        for i in 0..N {
            fields[i] = i as Field + 1;
        }
        T::deserialize(fields)
    }
    "#;
    assert_no_errors(src);
}

#[test]
fn numeric_generic_used_in_turbofish() {
    let src = r#"
    fn double<let N: u32>() -> u32 {
        // Used as an expression
        N * 2
    }

    fn double_numeric_generics_test() {
        // Example usage of a numeric generic arguments.
        assert(double::<9>() == 18);
        assert(double::<7 + 8>() == 30);
    }
    "#;
    assert_no_errors(src);
}

#[test]
fn constant_used_with_numeric_generic() {
    let src = r#"
    struct ValueNote {
        value: Field,
    }

    trait Serialize<let N: u32> {
        fn serialize(self) -> [Field; N];
    }

    impl Serialize<1> for ValueNote {
        fn serialize(self) -> [Field; 1] {
            [self.value]
        }
    }
    "#;
    assert_no_errors(src);
}

#[test]
fn normal_generic_used_when_numeric_expected_in_where_clause() {
    let src = r#"
    trait Deserialize<let N: u32> {
        fn deserialize(fields: [Field; N]) -> Self;
    }

    fn read<T, N>() -> T where T: Deserialize<N> {
        T::deserialize([0, 1])
    }
    "#;
    let errors = get_program_errors(src);
    assert_eq!(errors.len(), 1);
    assert!(matches!(
        errors[0].0,
        CompilationError::TypeError(TypeCheckError::TypeMismatch { .. }),
    ));

    let src = r#"
    trait Deserialize<let N: u32> {
        fn deserialize(fields: [Field; N]) -> Self;
    }

    fn read<T, N>() -> T where T: Deserialize<N> {
        let mut fields: [Field; N] = [0; N];
        for i in 0..N {
            fields[i] = i as Field + 1;
        }
        T::deserialize(fields)
    }
    "#;
    let errors = get_program_errors(src);
    assert_eq!(errors.len(), 1);
    assert!(matches!(
        errors[0].0,
        CompilationError::ResolverError(ResolverError::VariableNotDeclared { .. }),
    ));
}

// TODO(https://github.com/noir-lang/noir/issues/5156): Remove this test once we ban implicit numeric generics
#[test]
fn implicit_numeric_generics_elaborator() {
    let src = r#"
    struct BoundedVec<T, MaxLen> {
        storage: [T; MaxLen],
        len: u64,
    }
    
    impl<T, MaxLen> BoundedVec<T, MaxLen> {

        // Test that we have an implicit numeric generic for "Len" as well as "MaxLen"
        pub fn extend_from_bounded_vec<Len>(&mut self, _vec: BoundedVec<T, Len>) { 
            // We do this to avoid an unused variable warning on `self`
            let _ = self.len;
            for _ in 0..Len { }
        }

        pub fn push(&mut self, elem: T) {
            assert(self.len < MaxLen, "push out of bounds");
            self.storage[self.len] = elem;
            self.len += 1;
        }
    }
    "#;
    let errors = get_program_errors(src);
    assert_eq!(errors.len(), 4);

    for error in errors.iter() {
        if let CompilationError::ResolverError(ResolverError::UseExplicitNumericGeneric { ident }) =
            &errors[0].0
        {
            assert!(matches!(ident.0.contents.as_str(), "MaxLen" | "Len"));
        } else {
            panic!("Expected ResolverError::UseExplicitNumericGeneric but got {:?}", error);
        }
    }
}

#[test]
fn quote_code_fragments() {
    // This test ensures we can quote (and unquote/splice) code fragments
    // which by themselves are not valid code. They only need to be valid
    // by the time they are unquoted into the macro's call site.
    let src = r#"
        fn main() {
            comptime {
                concat!(quote { assert( }, quote { false); });
            }
        }

        comptime fn concat(a: Quoted, b: Quoted) -> Quoted {
            quote { $a $b }
        }
    "#;
    let errors = get_program_errors(src);
    assert_eq!(errors.len(), 1);

    use InterpreterError::FailingConstraint;
    assert!(matches!(&errors[0].0, CompilationError::InterpreterError(FailingConstraint { .. })));
}

#[test]
fn impl_stricter_than_trait_no_trait_method_constraints() {
    // This test ensures that the error we get from the where clause on the trait impl method
    // is a `DefCollectorErrorKind::ImplIsStricterThanTrait` error.
    let src = r#"
    trait Serialize<let N: u32> {
        // We want to make sure we trigger the error when override a trait method 
        // which itself has no trait constraints.
        fn serialize(self) -> [Field; N];
    }

    trait ToField {
        fn to_field(self) -> Field;
    }

    fn process_array<let N: u32>(array: [Field; N]) -> Field {
        array[0]
    }

    fn serialize_thing<A, let N: u32>(thing: A) -> [Field; N] where A: Serialize<N> {
        thing.serialize()
    }

    struct MyType<T> {
        a: T,
        b: T,
    }

    impl<T> Serialize<2> for MyType<T> {
        fn serialize(self) -> [Field; 2] where T: ToField {
            [ self.a.to_field(), self.b.to_field() ]
        }
    }

    impl<T> MyType<T> {
        fn do_thing_with_serialization_with_extra_steps(self) -> Field {
            process_array(serialize_thing(self))
        }
    }
    "#;

    let errors = get_program_errors(src);
    assert_eq!(errors.len(), 1);
    assert!(matches!(
        &errors[0].0,
        CompilationError::DefinitionError(DefCollectorErrorKind::ImplIsStricterThanTrait { .. })
    ));
}

#[test]
fn impl_stricter_than_trait_different_generics() {
    let src = r#"
    trait Default { }

    // Object type of the trait constraint differs
    trait Foo<T> {
        fn foo_good<U>() where T: Default;

        fn foo_bad<U>() where T: Default;
    }

    impl<A> Foo<A> for () {
        fn foo_good<B>() where A: Default {}

        fn foo_bad<B>() where B: Default {}
    }
    "#;

    let errors = get_program_errors(src);
    assert_eq!(errors.len(), 1);
    if let CompilationError::DefinitionError(DefCollectorErrorKind::ImplIsStricterThanTrait {
        constraint_typ,
        ..
    }) = &errors[0].0
    {
        assert!(matches!(constraint_typ.to_string().as_str(), "B"));
    } else {
        panic!("Expected DefCollectorErrorKind::ImplIsStricterThanTrait but got {:?}", errors[0].0);
    }
}

#[test]
fn impl_stricter_than_trait_different_object_generics() {
    let src = r#"
    trait MyTrait { }

    trait OtherTrait {}

    struct Option<T> {
        inner: T
    }

    struct OtherOption<T> {
        inner: Option<T>,
    }

    trait Bar<T> {
        fn bar_good<U>() where Option<T>: MyTrait, OtherOption<Option<T>>: OtherTrait;

        fn bar_bad<U>() where Option<T>: MyTrait, OtherOption<Option<T>>: OtherTrait;

        fn array_good<U>() where [T; 8]: MyTrait;

        fn array_bad<U>() where [T; 8]: MyTrait;

        fn tuple_good<U>() where (Option<T>, Option<U>): MyTrait;

        fn tuple_bad<U>() where (Option<T>, Option<U>): MyTrait;
    }

    impl<A> Bar<A> for () {
        fn bar_good<B>() 
        where 
            OtherOption<Option<A>>: OtherTrait, 
            Option<A>: MyTrait { }

        fn bar_bad<B>() 
        where 
            OtherOption<Option<A>>: OtherTrait, 
            Option<B>: MyTrait { }

        fn array_good<B>() where [A; 8]: MyTrait { }

        fn array_bad<B>() where [B; 8]: MyTrait { }

        fn tuple_good<B>() where (Option<A>, Option<B>): MyTrait { }

        fn tuple_bad<B>() where (Option<B>, Option<A>): MyTrait { }
    }
    "#;

    let errors = get_program_errors(src);
    assert_eq!(errors.len(), 3);
    if let CompilationError::DefinitionError(DefCollectorErrorKind::ImplIsStricterThanTrait {
        constraint_typ,
        constraint_name,
        ..
    }) = &errors[0].0
    {
        assert!(matches!(constraint_typ.to_string().as_str(), "Option<B>"));
        assert!(matches!(constraint_name.as_str(), "MyTrait"));
    } else {
        panic!("Expected DefCollectorErrorKind::ImplIsStricterThanTrait but got {:?}", errors[0].0);
    }

    if let CompilationError::DefinitionError(DefCollectorErrorKind::ImplIsStricterThanTrait {
        constraint_typ,
        constraint_name,
        ..
    }) = &errors[1].0
    {
        assert!(matches!(constraint_typ.to_string().as_str(), "[B; 8]"));
        assert!(matches!(constraint_name.as_str(), "MyTrait"));
    } else {
        panic!("Expected DefCollectorErrorKind::ImplIsStricterThanTrait but got {:?}", errors[0].0);
    }

    if let CompilationError::DefinitionError(DefCollectorErrorKind::ImplIsStricterThanTrait {
        constraint_typ,
        constraint_name,
        ..
    }) = &errors[2].0
    {
        assert!(matches!(constraint_typ.to_string().as_str(), "(Option<B>, Option<A>)"));
        assert!(matches!(constraint_name.as_str(), "MyTrait"));
    } else {
        panic!("Expected DefCollectorErrorKind::ImplIsStricterThanTrait but got {:?}", errors[0].0);
    }
}

#[test]
fn impl_stricter_than_trait_different_trait() {
    let src = r#"
    trait Default { }

    trait OtherDefault { }

    struct Option<T> {
        inner: T
    }

    trait Bar<T> {
        fn bar<U>() where Option<T>: Default;
    }

    impl<A> Bar<A> for () {
        // Trait constraint differs due to the trait even though the constraint
        // types are the same.
        fn bar<B>() where Option<A>: OtherDefault {}
    }
    "#;

    let errors = get_program_errors(src);
    assert_eq!(errors.len(), 1);
    if let CompilationError::DefinitionError(DefCollectorErrorKind::ImplIsStricterThanTrait {
        constraint_typ,
        constraint_name,
        ..
    }) = &errors[0].0
    {
        assert!(matches!(constraint_typ.to_string().as_str(), "Option<A>"));
        assert!(matches!(constraint_name.as_str(), "OtherDefault"));
    } else {
        panic!("Expected DefCollectorErrorKind::ImplIsStricterThanTrait but got {:?}", errors[0].0);
    }
}

#[test]
fn trait_impl_where_clause_stricter_pass() {
    let src = r#"
    trait MyTrait {
        fn good_foo<T, H>() where H: OtherTrait;

        fn bad_foo<T, H>() where H: OtherTrait;
    }

    trait OtherTrait {}

    struct Option<T> {
        inner: T
    }

    impl<T> MyTrait for [T] where Option<T>: MyTrait {
        fn good_foo<A, B>() where B: OtherTrait { }

        fn bad_foo<A, B>() where A: OtherTrait { }
    }
    "#;

    let errors = get_program_errors(src);
    assert_eq!(errors.len(), 1);
    if let CompilationError::DefinitionError(DefCollectorErrorKind::ImplIsStricterThanTrait {
        constraint_typ,
        constraint_name,
        ..
    }) = &errors[0].0
    {
        assert!(matches!(constraint_typ.to_string().as_str(), "A"));
        assert!(matches!(constraint_name.as_str(), "OtherTrait"));
    } else {
        panic!("Expected DefCollectorErrorKind::ImplIsStricterThanTrait but got {:?}", errors[0].0);
    }
}

#[test]
fn impl_stricter_than_trait_different_trait_generics() {
    let src = r#"
    trait Foo<T> {
        fn foo<U>() where T: T2<T>;
    }

    impl<A> Foo<A> for () {
        // Should be A: T2<A>
        fn foo<B>() where A: T2<B> {}
    }

    trait T2<C> {}
    "#;

    let errors = get_program_errors(src);
    assert_eq!(errors.len(), 1);
    if let CompilationError::DefinitionError(DefCollectorErrorKind::ImplIsStricterThanTrait {
        constraint_typ,
        constraint_name,
        constraint_generics,
        ..
    }) = &errors[0].0
    {
        assert!(matches!(constraint_typ.to_string().as_str(), "A"));
        assert!(matches!(constraint_name.as_str(), "T2"));
        assert!(matches!(constraint_generics[0].to_string().as_str(), "B"));
    } else {
        panic!("Expected DefCollectorErrorKind::ImplIsStricterThanTrait but got {:?}", errors[0].0);
    }
}

#[test]
fn impl_not_found_for_inner_impl() {
    // We want to guarantee that we get a no impl found error
    let src = r#"
    trait Serialize<let N: u32> {
        fn serialize(self) -> [Field; N];
    }

    trait ToField {
        fn to_field(self) -> Field;
    }

    fn process_array<let N: u32>(array: [Field; N]) -> Field {
        array[0]
    }

    fn serialize_thing<A, let N: u32>(thing: A) -> [Field; N] where A: Serialize<N> {
        thing.serialize()
    }

    struct MyType<T> {
        a: T,
        b: T,
    }

    impl<T> Serialize<2> for MyType<T> where T: ToField {
        fn serialize(self) -> [Field; 2] {
            [ self.a.to_field(), self.b.to_field() ]
        }
    }

    impl<T> MyType<T> {
        fn do_thing_with_serialization_with_extra_steps(self) -> Field {
            process_array(serialize_thing(self))
        }
    }
    "#;

    let errors = get_program_errors(src);
    assert_eq!(errors.len(), 1);
    assert!(matches!(
        &errors[0].0,
        CompilationError::TypeError(TypeCheckError::NoMatchingImplFound { .. })
    ));
}

// Regression for #5388
#[test]
fn comptime_let() {
    let src = r#"fn main() {
        comptime let my_var = 2;
        assert_eq(my_var, 2);
    }"#;
    let errors = get_program_errors(src);
    assert_eq!(errors.len(), 0);
}

#[test]
fn overflowing_u8() {
    let src = r#"
        fn main() {
            let _: u8 = 256;
        }"#;
    let errors = get_program_errors(src);
    assert_eq!(errors.len(), 1);

    if let CompilationError::TypeError(error) = &errors[0].0 {
        assert_eq!(
            error.to_string(),
            "The value `2⁸` cannot fit into `u8` which has range `0..=255`"
        );
    } else {
        panic!("Expected OverflowingAssignment error, got {:?}", errors[0].0);
    }
}

#[test]
fn underflowing_u8() {
    let src = r#"
        fn main() {
            let _: u8 = -1;
        }"#;
    let errors = get_program_errors(src);
    assert_eq!(errors.len(), 1);

    if let CompilationError::TypeError(error) = &errors[0].0 {
        assert_eq!(
            error.to_string(),
            "The value `-1` cannot fit into `u8` which has range `0..=255`"
        );
    } else {
        panic!("Expected OverflowingAssignment error, got {:?}", errors[0].0);
    }
}

#[test]
fn overflowing_i8() {
    let src = r#"
        fn main() {
            let _: i8 = 128;
        }"#;
    let errors = get_program_errors(src);
    assert_eq!(errors.len(), 1);

    if let CompilationError::TypeError(error) = &errors[0].0 {
        assert_eq!(
            error.to_string(),
            "The value `2⁷` cannot fit into `i8` which has range `-128..=127`"
        );
    } else {
        panic!("Expected OverflowingAssignment error, got {:?}", errors[0].0);
    }
}

#[test]
fn underflowing_i8() {
    let src = r#"
        fn main() {
            let _: i8 = -129;
        }"#;
    let errors = get_program_errors(src);
    assert_eq!(errors.len(), 1);

    if let CompilationError::TypeError(error) = &errors[0].0 {
        assert_eq!(
            error.to_string(),
            "The value `-129` cannot fit into `i8` which has range `-128..=127`"
        );
    } else {
        panic!("Expected OverflowingAssignment error, got {:?}", errors[0].0);
    }
}

#[test]
fn turbofish_numeric_generic_nested_call() {
    // Check for turbofish numeric generics used with function calls
    let src = r#"
    fn foo<let N: u32>() -> [u8; N] {
        [0; N]
    }

    fn bar<let N: u32>() -> [u8; N] {
        foo::<N>()
    }

    global M: u32 = 3;

    fn main() {
        let _ = bar::<M>();
    }
    "#;
    assert_no_errors(src);

    // Check for turbofish numeric generics used with method calls
    let src = r#"
    struct Foo<T> {
        a: T
    }

    impl<T> Foo<T> {
        fn static_method<let N: u32>() -> [u8; N] {
            [0; N]
        }

        fn impl_method<let N: u32>(self) -> [T; N] {
            [self.a; N]
        }
    }

    fn bar<let N: u32>() -> [u8; N] {
        let _ = Foo::static_method::<N>();
        let x: Foo<u8> = Foo { a: 0 };
        x.impl_method::<N>()
    }

    global M: u32 = 3;

    fn main() {
        let _ = bar::<M>();
    }
    "#;
    assert_no_errors(src);
}

#[test]
fn use_super() {
    let src = r#"
    fn some_func() {}

    mod foo {
        use super::some_func;
    }
    "#;
    assert_no_errors(src);
}

#[test]
fn use_super_in_path() {
    let src = r#"
    fn some_func() {}

    mod foo {
        fn func() {
            super::some_func();
        }
    }
    "#;
    assert_no_errors(src);
}

#[test]
fn no_super() {
    let src = "use super::some_func;";
    let errors = get_program_errors(src);
    assert_eq!(errors.len(), 1);

    let CompilationError::DefinitionError(DefCollectorErrorKind::PathResolutionError(
        PathResolutionError::NoSuper(span),
    )) = &errors[0].0
    else {
        panic!("Expected a 'no super' error, got {:?}", errors[0].0);
    };

    assert_eq!(span.start(), 4);
    assert_eq!(span.end(), 9);
}

#[test]
fn trait_impl_generics_count_mismatch() {
    let src = r#"
    trait Foo {}

    impl Foo<()> for Field {}

    fn main() {}"#;
    let errors = get_program_errors(src);
    assert_eq!(errors.len(), 1);

    let CompilationError::TypeError(TypeCheckError::GenericCountMismatch {
        item,
        expected,
        found,
        ..
    }) = &errors[0].0
    else {
        panic!("Expected a generic count mismatch error, got {:?}", errors[0].0);
    };

    assert_eq!(item, "Foo");
    assert_eq!(*expected, 0);
    assert_eq!(*found, 1);
}

#[test]
fn bit_not_on_untyped_integer() {
    let src = r#"
    fn main() {
        let _: u32 = 3 & !1;
    }
    "#;
    assert_no_errors(src);
}

#[test]
fn duplicate_struct_field() {
    let src = r#"
    struct Foo {
        x: i32,
        x: i32,
    }

    fn main() {}
    "#;
    let errors = get_program_errors(src);
    assert_eq!(errors.len(), 1);

    let CompilationError::DefinitionError(DefCollectorErrorKind::DuplicateField {
        first_def,
        second_def,
    }) = &errors[0].0
    else {
        panic!("Expected a duplicate field error, got {:?}", errors[0].0);
    };

    assert_eq!(first_def.to_string(), "x");
    assert_eq!(second_def.to_string(), "x");

    assert_eq!(first_def.span().start(), 26);
    assert_eq!(second_def.span().start(), 42);
}

#[test]
fn trait_constraint_on_tuple_type() {
    let src = r#"
        trait Foo<A> {
            fn foo(self, x: A) -> bool;
        }

        fn bar<T, U, V>(x: (T, U), y: V) -> bool where (T, U): Foo<V> {
            x.foo(y)
        }

        fn main() {}"#;
    assert_no_errors(src);
}

#[test]
fn turbofish_in_constructor_generics_mismatch() {
    let src = r#"
    struct Foo<T> {
        x: T
    }

    fn main() {
        let _ = Foo::<i32, i64> { x: 1 };
    }
    "#;

    let errors = get_program_errors(src);
    assert_eq!(errors.len(), 1);
    assert!(matches!(
        errors[0].0,
        CompilationError::TypeError(TypeCheckError::GenericCountMismatch { .. }),
    ));
}

#[test]
fn turbofish_in_constructor() {
    let src = r#"
    struct Foo<T> {
        x: T
    }

    fn main() {
        let x: Field = 0;
        let _ = Foo::<i32> { x: x };
    }
    "#;

    let errors = get_program_errors(src);
    assert_eq!(errors.len(), 1);

    let CompilationError::TypeError(TypeCheckError::TypeMismatch {
        expected_typ, expr_typ, ..
    }) = &errors[0].0
    else {
        panic!("Expected a type mismatch error, got {:?}", errors[0].0);
    };

    assert_eq!(expected_typ, "i32");
    assert_eq!(expr_typ, "Field");
}

#[test]
fn turbofish_in_middle_of_variable_unsupported_yet() {
    let src = r#"
    struct Foo<T> {
        x: T
    }

    impl <T> Foo<T> {
        fn new(x: T) -> Self {
            Foo { x }
        }
    }

    fn main() {
        let _ = Foo::<i32>::new(1);
    }
    "#;
    let errors = get_program_errors(src);
    assert_eq!(errors.len(), 1);

    assert!(matches!(
        errors[0].0,
        CompilationError::TypeError(TypeCheckError::UnsupportedTurbofishUsage { .. }),
    ));
}

#[test]
fn turbofish_in_struct_pattern() {
    let src = r#"
    struct Foo<T> {
        x: T
    }

    fn main() {
        let value: Field = 0;
        let Foo::<Field> { x } = Foo { x: value };
        let _ = x;
    }
    "#;
    assert_no_errors(src);
}

#[test]
fn turbofish_in_struct_pattern_errors_if_type_mismatch() {
    let src = r#"
    struct Foo<T> {
        x: T
    }

    fn main() {
        let value: Field = 0;
        let Foo::<i32> { x } = Foo { x: value };
        let _ = x;
    }
    "#;

    let errors = get_program_errors(src);
    assert_eq!(errors.len(), 1);

    let CompilationError::TypeError(TypeCheckError::TypeMismatchWithSource { .. }) = &errors[0].0
    else {
        panic!("Expected a type mismatch error, got {:?}", errors[0].0);
    };
}

#[test]
fn turbofish_in_struct_pattern_generic_count_mismatch() {
    let src = r#"
    struct Foo<T> {
        x: T
    }

    fn main() {
        let value = 0;
        let Foo::<i32, i64> { x } = Foo { x: value };
        let _ = x;
    }
    "#;

    let errors = get_program_errors(src);
    assert_eq!(errors.len(), 1);

    let CompilationError::TypeError(TypeCheckError::GenericCountMismatch {
        item,
        expected,
        found,
        ..
    }) = &errors[0].0
    else {
        panic!("Expected a generic count mismatch error, got {:?}", errors[0].0);
    };

    assert_eq!(item, "struct Foo");
    assert_eq!(*expected, 1);
    assert_eq!(*found, 2);
}

#[test]
fn incorrect_generic_count_on_struct_impl() {
    let src = r#"
    struct Foo {}
    impl <T> Foo<T> {}
    fn main() {}
    "#;

    let errors = get_program_errors(src);
    assert_eq!(errors.len(), 1);

    let CompilationError::ResolverError(ResolverError::IncorrectGenericCount {
        actual,
        expected,
        ..
    }) = errors[0].0
    else {
        panic!("Expected an incorrect generic count mismatch error, got {:?}", errors[0].0);
    };

    assert_eq!(actual, 1);
    assert_eq!(expected, 0);
}

#[test]
fn incorrect_generic_count_on_type_alias() {
    let src = r#"
    struct Foo {}
    type Bar = Foo<i32>;
    fn main() {}
    "#;

    let errors = get_program_errors(src);
    assert_eq!(errors.len(), 1);

    let CompilationError::ResolverError(ResolverError::IncorrectGenericCount {
        actual,
        expected,
        ..
    }) = errors[0].0
    else {
        panic!("Expected an incorrect generic count mismatch error, got {:?}", errors[0].0);
    };

    assert_eq!(actual, 1);
    assert_eq!(expected, 0);
}

#[test]
<<<<<<< HEAD
fn do_not_eagerly_error_on_cast_on_type_variable() {
    let src = r#"
    pub fn foo<T, U>(x: T, f: fn(T) -> U) -> U {
        f(x)
    }

    fn main() {
        let x: u8 = 1;
        let _: Field = foo(x, |x| x as Field);
=======
fn uses_self_type_for_struct_function_call() {
    let src = r#"
    struct S { }

    impl S {
        fn one() -> Field {
            1
        }

        fn two() -> Field {
            Self::one() + Self::one()
        }
    }

    fn main() {}
    "#;
    assert_no_errors(src);
}

#[test]
fn uses_self_type_inside_trait() {
    let src = r#"
    trait Foo {
        fn foo() -> Self {
            Self::bar()
        }

        fn bar() -> Self;
    }

    impl Foo for Field {
        fn bar() -> Self {
            1
        }
    }

    fn main() {
        let _: Field = Foo::foo();
>>>>>>> b7e4f424
    }
    "#;
    assert_no_errors(src);
}

#[test]
<<<<<<< HEAD
fn error_on_cast_over_type_variable() {
    let src = r#"
    pub fn foo<T, U>(x: T, f: fn(T) -> U) -> U {
        f(x)
    }

    fn main() {
        let x = "a";
        let _: Field = foo(x, |x| x as Field);
    }
=======
fn uses_self_type_in_trait_where_clause() {
    let src = r#"
    trait Trait {
        fn trait_func() -> bool;
    }

    trait Foo where Self: Trait {
        fn foo(self) -> bool {
            self.trait_func()
        }
    }

    struct Bar {

    }

    impl Foo for Bar {

    }

    fn main() {}
>>>>>>> b7e4f424
    "#;

    let errors = get_program_errors(src);
    assert_eq!(errors.len(), 1);

<<<<<<< HEAD
    assert!(matches!(
        errors[0].0,
        CompilationError::TypeError(TypeCheckError::TypeMismatch { .. })
    ));
=======
    let CompilationError::TypeError(TypeCheckError::UnresolvedMethodCall { method_name, .. }) =
        &errors[0].0
    else {
        panic!("Expected an unresolved method call error, got {:?}", errors[0].0);
    };

    assert_eq!(method_name, "trait_func");
>>>>>>> b7e4f424
}<|MERGE_RESOLUTION|>--- conflicted
+++ resolved
@@ -2731,17 +2731,6 @@
 }
 
 #[test]
-<<<<<<< HEAD
-fn do_not_eagerly_error_on_cast_on_type_variable() {
-    let src = r#"
-    pub fn foo<T, U>(x: T, f: fn(T) -> U) -> U {
-        f(x)
-    }
-
-    fn main() {
-        let x: u8 = 1;
-        let _: Field = foo(x, |x| x as Field);
-=======
 fn uses_self_type_for_struct_function_call() {
     let src = r#"
     struct S { }
@@ -2780,25 +2769,12 @@
 
     fn main() {
         let _: Field = Foo::foo();
->>>>>>> b7e4f424
-    }
-    "#;
-    assert_no_errors(src);
-}
-
-#[test]
-<<<<<<< HEAD
-fn error_on_cast_over_type_variable() {
-    let src = r#"
-    pub fn foo<T, U>(x: T, f: fn(T) -> U) -> U {
-        f(x)
-    }
-
-    fn main() {
-        let x = "a";
-        let _: Field = foo(x, |x| x as Field);
-    }
-=======
+    }
+    "#;
+    assert_no_errors(src);
+}
+
+#[test]
 fn uses_self_type_in_trait_where_clause() {
     let src = r#"
     trait Trait {
@@ -2820,18 +2796,11 @@
     }
 
     fn main() {}
->>>>>>> b7e4f424
-    "#;
-
-    let errors = get_program_errors(src);
-    assert_eq!(errors.len(), 1);
-
-<<<<<<< HEAD
-    assert!(matches!(
-        errors[0].0,
-        CompilationError::TypeError(TypeCheckError::TypeMismatch { .. })
-    ));
-=======
+    "#;
+
+    let errors = get_program_errors(src);
+    assert_eq!(errors.len(), 1);
+
     let CompilationError::TypeError(TypeCheckError::UnresolvedMethodCall { method_name, .. }) =
         &errors[0].0
     else {
@@ -2839,5 +2808,41 @@
     };
 
     assert_eq!(method_name, "trait_func");
->>>>>>> b7e4f424
+}
+
+#[test]
+fn do_not_eagerly_error_on_cast_on_type_variable() {
+    let src = r#"
+    pub fn foo<T, U>(x: T, f: fn(T) -> U) -> U {
+        f(x)
+    }
+
+    fn main() {
+        let x: u8 = 1;
+        let _: Field = foo(x, |x| x as Field);
+    }
+    "#;
+    assert_no_errors(src);
+}
+
+#[test]
+fn error_on_cast_over_type_variable() {
+    let src = r#"
+    pub fn foo<T, U>(x: T, f: fn(T) -> U) -> U {
+        f(x)
+    }
+
+    fn main() {
+        let x = "a";
+        let _: Field = foo(x, |x| x as Field);
+    }
+    "#;
+
+    let errors = get_program_errors(src);
+    assert_eq!(errors.len(), 1);
+
+    assert!(matches!(
+        errors[0].0,
+        CompilationError::TypeError(TypeCheckError::TypeMismatch { .. })
+    ));
 }