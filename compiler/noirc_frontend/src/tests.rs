#![cfg(test)]

mod aliases;
mod arithmetic_generics;
mod bound_checks;
mod imports;
mod metaprogramming;
mod name_shadowing;
mod references;
mod traits;
mod turbofish;
mod unused_items;
mod visibility;

// XXX: These tests repeat a lot of code
// what we should do is have test cases which are passed to a test harness
// A test harness will allow for more expressive and readable tests
use std::collections::BTreeMap;

use crate::elaborator::{FrontendOptions, UnstableFeature};
use fm::FileId;

use iter_extended::vecmap;
use noirc_errors::Location;

use crate::ast::IntegerBitSize;
use crate::hir::comptime::InterpreterError;
use crate::hir::def_collector::dc_crate::CompilationError;
use crate::hir::def_collector::errors::{DefCollectorErrorKind, DuplicateType};
use crate::hir::def_map::ModuleData;
use crate::hir::resolution::errors::ResolverError;
use crate::hir::resolution::import::PathResolutionError;
use crate::hir::type_check::TypeCheckError;
use crate::hir::Context;
use crate::node_interner::{NodeInterner, StmtId};

use crate::hir::def_collector::dc_crate::DefCollector;
use crate::hir::def_map::{CrateDefMap, LocalModuleId};
use crate::hir_def::expr::HirExpression;
use crate::hir_def::stmt::HirStatement;
use crate::monomorphization::ast::Program;
use crate::monomorphization::errors::MonomorphizationError;
use crate::monomorphization::monomorphize;
use crate::parser::{ItemKind, ParserErrorReason};
use crate::token::SecondaryAttribute;
use crate::{parse_program, ParsedModule};
use fm::FileManager;
use noirc_arena::Arena;

pub(crate) fn has_parser_error(errors: &[(CompilationError, FileId)]) -> bool {
    errors.iter().any(|(e, _f)| matches!(e, CompilationError::ParseError(_)))
}

pub(crate) fn remove_experimental_warnings(errors: &mut Vec<(CompilationError, FileId)>) {
    errors.retain(|(error, _)| match error {
        CompilationError::ParseError(error) => {
            !matches!(error.reason(), Some(ParserErrorReason::ExperimentalFeature(..)))
        }
        _ => true,
    });
}

pub(crate) fn get_program(src: &str) -> (ParsedModule, Context, Vec<(CompilationError, FileId)>) {
    let allow_parser_errors = false;
    get_program_with_maybe_parser_errors(src, allow_parser_errors, FrontendOptions::test_default())
}

pub(crate) fn get_program_using_features(
    src: &str,
    features: &[UnstableFeature],
) -> (ParsedModule, Context<'static, 'static>, Vec<(CompilationError, FileId)>) {
    let allow_parser_errors = false;
    let mut options = FrontendOptions::test_default();
    options.enabled_unstable_features = features;
    get_program_with_maybe_parser_errors(src, allow_parser_errors, options)
}

/// Compile a program.
///
/// The stdlib is not available for these snippets.
pub(crate) fn get_program_with_maybe_parser_errors(
    src: &str,
    allow_parser_errors: bool,
    options: FrontendOptions,
) -> (ParsedModule, Context<'static, 'static>, Vec<(CompilationError, FileId)>) {
    let root = std::path::Path::new("/");
    let fm = FileManager::new(root);

    let mut context = Context::new(fm, Default::default());
    context.def_interner.populate_dummy_operator_traits();
    let root_file_id = FileId::dummy();
    let root_crate_id = context.crate_graph.add_crate_root(root_file_id);

    let (program, parser_errors) = parse_program(src, root_file_id);
    let mut errors = vecmap(parser_errors, |e| (e.into(), root_file_id));
    remove_experimental_warnings(&mut errors);

    if allow_parser_errors || !has_parser_error(&errors) {
        let inner_attributes: Vec<SecondaryAttribute> = program
            .items
            .iter()
            .filter_map(|item| {
                if let ItemKind::InnerAttribute(attribute) = &item.kind {
                    Some(attribute.clone())
                } else {
                    None
                }
            })
            .collect();

        // Allocate a default Module for the root, giving it a ModuleId
        let mut modules: Arena<ModuleData> = Arena::default();
        let location = Location::new(Default::default(), root_file_id);
        let root = modules.insert(ModuleData::new(
            None,
            location,
            Vec::new(),
            inner_attributes.clone(),
            false, // is contract
            false, // is struct
        ));

        let def_map = CrateDefMap {
            root: LocalModuleId(root),
            modules,
            krate: root_crate_id,
            extern_prelude: BTreeMap::new(),
        };

        // Now we want to populate the CrateDefMap using the DefCollector
        errors.extend(DefCollector::collect_crate_and_dependencies(
            def_map,
            &mut context,
            program.clone().into_sorted(),
            root_file_id,
            options,
        ));
    }
    (program, context, errors)
}

pub(crate) fn get_program_errors(src: &str) -> Vec<(CompilationError, FileId)> {
    get_program(src).2
}

fn assert_no_errors(src: &str) {
    let errors = get_program_errors(src);
    if !errors.is_empty() {
        panic!("Expected no errors, got: {:?}; src = {src}", errors);
    }
}

#[test]
fn check_trait_implemented_for_all_t() {
    let src = "
    trait Default {
        fn default() -> Self;
    }

    trait Eq {
        fn eq(self, other: Self) -> bool;
    }

    trait IsDefault {
        fn is_default(self) -> bool;
    }

    impl<T> IsDefault for T where T: Default + Eq {
        fn is_default(self) -> bool {
            self.eq(T::default())
        }
    }

    struct Foo {
        a: u64,
    }

    impl Eq for Foo {
        fn eq(self, other: Foo) -> bool { self.a == other.a }
    }

    impl Default for u64 {
        fn default() -> Self {
            0
        }
    }

    impl Default for Foo {
        fn default() -> Self {
            Foo { a: Default::default() }
        }
    }

    fn main(a: Foo) -> pub bool {
        a.is_default()
    }";
    assert_no_errors(src);
}

#[test]
fn check_trait_implementation_duplicate_method() {
    let src = "
    trait Default {
        fn default(x: Field, y: Field) -> Field;
    }

    struct Foo {
        bar: Field,
        array: [Field; 2],
    }

    impl Default for Foo {
        // Duplicate trait methods should not compile
        fn default(x: Field, y: Field) -> Field {
            y + 2 * x
        }
        // Duplicate trait methods should not compile
        fn default(x: Field, y: Field) -> Field {
            x + 2 * y
        }
    }

    fn main() {
        let _ = Foo { bar: 1, array: [2, 3] }; // silence Foo never constructed warning
    }";

    let errors = get_program_errors(src);
    assert!(!has_parser_error(&errors));
    assert!(errors.len() == 1, "Expected 1 error, got: {:?}", errors);

    for (err, _file_id) in errors {
        match &err {
            CompilationError::DefinitionError(DefCollectorErrorKind::Duplicate {
                typ,
                first_def,
                second_def,
            }) => {
                assert_eq!(typ, &DuplicateType::TraitAssociatedFunction);
                assert_eq!(first_def, "default");
                assert_eq!(second_def, "default");
            }
            _ => {
                panic!("No other errors are expected! Found = {:?}", err);
            }
        };
    }
}

#[test]
fn check_trait_wrong_method_return_type() {
    let src = "
    trait Default {
        fn default() -> Self;
    }

    struct Foo {
    }

    impl Default for Foo {
        fn default() -> Field {
            0
        }
    }

    fn main() {
        let _ = Foo {}; // silence Foo never constructed warning
    }
    ";
    let errors = get_program_errors(src);
    assert!(!has_parser_error(&errors));
    assert!(errors.len() == 1, "Expected 1 error, got: {:?}", errors);

    for (err, _file_id) in errors {
        match &err {
            CompilationError::TypeError(TypeCheckError::TypeMismatch {
                expected_typ,
                expr_typ,
                expr_span: _,
            }) => {
                assert_eq!(expected_typ, "Foo");
                assert_eq!(expr_typ, "Field");
            }
            _ => {
                panic!("No other errors are expected! Found = {:?}", err);
            }
        };
    }
}

#[test]
fn check_trait_wrong_method_return_type2() {
    let src = "
    trait Default {
        fn default(x: Field, y: Field) -> Self;
    }

    struct Foo {
        bar: Field,
        array: [Field; 2],
    }

    impl Default for Foo {
        fn default(x: Field, _y: Field) -> Field {
            x
        }
    }

    fn main() {
        let _ = Foo { bar: 1, array: [2, 3] }; // silence Foo never constructed warning
    }";
    let errors = get_program_errors(src);
    assert!(!has_parser_error(&errors));
    assert!(errors.len() == 1, "Expected 1 error, got: {:?}", errors);

    for (err, _file_id) in errors {
        match &err {
            CompilationError::TypeError(TypeCheckError::TypeMismatch {
                expected_typ,
                expr_typ,
                expr_span: _,
            }) => {
                assert_eq!(expected_typ, "Foo");
                assert_eq!(expr_typ, "Field");
            }
            _ => {
                panic!("No other errors are expected! Found = {:?}", err);
            }
        };
    }
}

#[test]
fn check_trait_missing_implementation() {
    let src = "
    trait Default {
        fn default(x: Field, y: Field) -> Self;

        fn method2(x: Field) -> Field;

    }

    struct Foo {
        bar: Field,
        array: [Field; 2],
    }

    impl Default for Foo {
        fn default(x: Field, y: Field) -> Self {
            Self { bar: x, array: [x,y] }
        }
    }

    fn main() {
    }
    ";
    let errors = get_program_errors(src);
    assert!(!has_parser_error(&errors));
    assert!(errors.len() == 1, "Expected 1 error, got: {:?}", errors);

    for (err, _file_id) in errors {
        match &err {
            CompilationError::DefinitionError(DefCollectorErrorKind::TraitMissingMethod {
                trait_name,
                method_name,
                trait_impl_span: _,
            }) => {
                assert_eq!(trait_name, "Default");
                assert_eq!(method_name, "method2");
            }
            _ => {
                panic!("No other errors are expected! Found = {:?}", err);
            }
        };
    }
}

#[test]
fn check_trait_not_in_scope() {
    let src = "
    struct Foo {
        bar: Field,
        array: [Field; 2],
    }

    // Default trait does not exist
    impl Default for Foo {
        fn default(x: Field, y: Field) -> Self {
            Self { bar: x, array: [x,y] }
        }
    }

    fn main() {
    }

    ";
    let errors = get_program_errors(src);
    assert!(!has_parser_error(&errors));
    assert!(errors.len() == 1, "Expected 1 error, got: {:?}", errors);
    for (err, _file_id) in errors {
        match &err {
            CompilationError::DefinitionError(DefCollectorErrorKind::TraitNotFound {
                trait_path,
            }) => {
                assert_eq!(trait_path.as_string(), "Default");
            }
            _ => {
                panic!("No other errors are expected! Found = {:?}", err);
            }
        };
    }
}

#[test]
fn check_trait_wrong_method_name() {
    let src = "
    trait Default {
    }

    struct Foo {
        bar: Field,
        array: [Field; 2],
    }

    // wrong trait name method should not compile
    impl Default for Foo {
        fn does_not_exist(x: Field, y: Field) -> Self {
            Self { bar: x, array: [x,y] }
        }
    }

    fn main() {
        let _ = Foo { bar: 1, array: [2, 3] }; // silence Foo never constructed warning
    }";
    let compilation_errors = get_program_errors(src);
    assert!(!has_parser_error(&compilation_errors));
    assert!(
        compilation_errors.len() == 1,
        "Expected 1 compilation error, got: {:?}",
        compilation_errors
    );

    for (err, _file_id) in compilation_errors {
        match &err {
            CompilationError::DefinitionError(DefCollectorErrorKind::MethodNotInTrait {
                trait_name,
                impl_method,
            }) => {
                assert_eq!(trait_name, "Default");
                assert_eq!(impl_method, "does_not_exist");
            }
            _ => {
                panic!("No other errors are expected! Found = {:?}", err);
            }
        };
    }
}

#[test]
fn check_trait_wrong_parameter() {
    let src = "
    trait Default {
        fn default(x: Field) -> Self;
    }

    struct Foo {
        bar: u32,
    }

    impl Default for Foo {
        fn default(x: u32) -> Self {
            Foo {bar: x}
        }
    }

    fn main() {
    }
    ";
    let errors = get_program_errors(src);
    assert!(!has_parser_error(&errors));
    assert!(errors.len() == 1, "Expected 1 error, got: {:?}", errors);

    for (err, _file_id) in errors {
        match &err {
            CompilationError::TypeError(TypeCheckError::TraitMethodParameterTypeMismatch {
                method_name,
                expected_typ,
                actual_typ,
                ..
            }) => {
                assert_eq!(method_name, "default");
                assert_eq!(expected_typ, "Field");
                assert_eq!(actual_typ, "u32");
            }
            _ => {
                panic!("No other errors are expected! Found = {:?}", err);
            }
        };
    }
}

#[test]
fn check_trait_wrong_parameter2() {
    let src = "
    trait Default {
        fn default(x: Field, y: Field) -> Self;
    }

    struct Foo {
        bar: Field,
        array: [Field; 2],
    }

    impl Default for Foo {
        fn default(x: Field, y: Foo) -> Self {
            Self { bar: x, array: [x, y.bar] }
        }
    }

    fn main() {
    }";

    let errors = get_program_errors(src);
    assert!(!has_parser_error(&errors));
    assert!(errors.len() == 1, "Expected 1 error, got: {:?}", errors);

    for (err, _file_id) in errors {
        match &err {
            CompilationError::TypeError(TypeCheckError::TraitMethodParameterTypeMismatch {
                method_name,
                expected_typ,
                actual_typ,
                ..
            }) => {
                assert_eq!(method_name, "default");
                assert_eq!(expected_typ, "Field");
                assert_eq!(actual_typ, "Foo");
            }
            _ => {
                panic!("No other errors are expected! Found = {:?}", err);
            }
        };
    }
}

#[test]
fn check_trait_wrong_parameter_type() {
    let src = "
    pub trait Default {
        fn default(x: Field, y: NotAType) -> Field;
    }

    fn main(x: Field, y: Field) {
        assert(y == x);
    }";
    let errors = get_program_errors(src);
    assert!(!has_parser_error(&errors));

    // This is a duplicate error in the name resolver & type checker.
    // In the elaborator there is no duplicate and only 1 error is issued
    assert!(errors.len() <= 2, "Expected 1 or 2 errors, got: {:?}", errors);

    for (err, _file_id) in errors {
        match &err {
            CompilationError::ResolverError(ResolverError::PathResolutionError(
                PathResolutionError::Unresolved(ident),
            )) => {
                assert_eq!(ident, "NotAType");
            }
            _ => {
                panic!("No other errors are expected! Found = {:?}", err);
            }
        };
    }
}

#[test]
fn check_trait_wrong_parameters_count() {
    let src = "
    trait Default {
        fn default(x: Field, y: Field) -> Self;
    }

    struct Foo {
        bar: Field,
        array: [Field; 2],
    }

    impl Default for Foo {
        fn default(x: Field) -> Self {
            Self { bar: x, array: [x, x] }
        }
    }

    fn main() {
    }
    ";
    let errors = get_program_errors(src);
    assert!(!has_parser_error(&errors));
    assert!(errors.len() == 1, "Expected 1 error, got: {:?}", errors);
    for (err, _file_id) in errors {
        match &err {
            CompilationError::TypeError(TypeCheckError::MismatchTraitImplNumParameters {
                actual_num_parameters,
                expected_num_parameters,
                trait_name,
                method_name,
                ..
            }) => {
                assert_eq!(actual_num_parameters, &1_usize);
                assert_eq!(expected_num_parameters, &2_usize);
                assert_eq!(method_name, "default");
                assert_eq!(trait_name, "Default");
            }
            _ => {
                panic!("No other errors are expected in this test case! Found = {:?}", err);
            }
        };
    }
}

#[test]
fn check_trait_impl_for_non_type() {
    let src = "
    trait Default {
        fn default(x: Field, y: Field) -> Field;
    }

    impl Default for main {
        fn default(x: Field, y: Field) -> Field {
            x + y
        }
    }

    fn main() {}
    ";
    let errors = get_program_errors(src);
    assert!(!has_parser_error(&errors));
    assert!(errors.len() == 1, "Expected 1 error, got: {:?}", errors);
    for (err, _file_id) in errors {
        match &err {
            CompilationError::ResolverError(ResolverError::Expected { expected, got, .. }) => {
                assert_eq!(*expected, "type");
                assert_eq!(*got, "function");
            }
            _ => {
                panic!("No other errors are expected! Found = {:?}", err);
            }
        };
    }
}

#[test]
fn check_impl_struct_not_trait() {
    let src = "
    struct Foo {
        bar: Field,
        array: [Field; 2],
    }

    struct Default {
        x: Field,
        z: Field,
    }

    // Default is a struct not a trait
    impl Default for Foo {
        fn default(x: Field, y: Field) -> Self {
            Self { bar: x, array: [x,y] }
        }
    }

    fn main() {
        let _ = Default { x: 1, z: 1 }; // silence Default never constructed warning
    }
    ";
    let errors = get_program_errors(src);
    assert!(!has_parser_error(&errors));
    assert!(errors.len() == 1, "Expected 1 error, got: {:?}", errors);
    for (err, _file_id) in errors {
        match &err {
            CompilationError::DefinitionError(DefCollectorErrorKind::NotATrait {
                not_a_trait_name,
            }) => {
                assert_eq!(not_a_trait_name.to_string(), "Default");
            }
            _ => {
                panic!("No other errors are expected! Found = {:?}", err);
            }
        };
    }
}

#[test]
fn check_trait_duplicate_declaration() {
    let src = "
    trait Default {
        fn default(x: Field, y: Field) -> Self;
    }

    struct Foo {
        bar: Field,
        array: [Field; 2],
    }

    impl Default for Foo {
        fn default(x: Field,y: Field) -> Self {
            Self { bar: x, array: [x,y] }
        }
    }


    trait Default {
        fn default(x: Field) -> Self;
    }

    fn main() {
    }";
    let errors = get_program_errors(src);
    assert!(!has_parser_error(&errors));
    assert!(errors.len() == 1, "Expected 1 error, got: {:?}", errors);
    for (err, _file_id) in errors {
        match &err {
            CompilationError::DefinitionError(DefCollectorErrorKind::Duplicate {
                typ,
                first_def,
                second_def,
            }) => {
                assert_eq!(typ, &DuplicateType::Trait);
                assert_eq!(first_def, "Default");
                assert_eq!(second_def, "Default");
            }
            _ => {
                panic!("No other errors are expected! Found = {:?}", err);
            }
        };
    }
}

#[test]
fn check_trait_duplicate_implementation() {
    let src = "
    trait Default {
    }
    struct Foo {
        bar: Field,
    }

    impl Default for Foo {
    }
    impl Default for Foo {
    }
    fn main() {
        let _ = Foo { bar: 1 }; // silence Foo never constructed warning
    }
    ";
    let errors = get_program_errors(src);
    assert!(!has_parser_error(&errors));
    assert!(errors.len() == 2, "Expected 2 errors, got: {:?}", errors);
    for (err, _file_id) in errors {
        match &err {
            CompilationError::DefinitionError(DefCollectorErrorKind::OverlappingImpl {
                ..
            }) => (),
            CompilationError::DefinitionError(DefCollectorErrorKind::OverlappingImplNote {
                ..
            }) => (),
            _ => {
                panic!("No other errors are expected! Found = {:?}", err);
            }
        };
    }
}

#[test]
fn check_trait_duplicate_implementation_with_alias() {
    let src = "
    trait Default {
    }

    struct MyStruct {
    }

    type MyType = MyStruct;

    impl Default for MyStruct {
    }

    impl Default for MyType {
    }

    fn main() {
        let _ = MyStruct {}; // silence MyStruct never constructed warning
    }
    ";
    let errors = get_program_errors(src);
    assert!(!has_parser_error(&errors));
    assert!(errors.len() == 2, "Expected 2 errors, got: {:?}", errors);
    for (err, _file_id) in errors {
        match &err {
            CompilationError::DefinitionError(DefCollectorErrorKind::OverlappingImpl {
                ..
            }) => (),
            CompilationError::DefinitionError(DefCollectorErrorKind::OverlappingImplNote {
                ..
            }) => (),
            _ => {
                panic!("No other errors are expected! Found = {:?}", err);
            }
        };
    }
}

#[test]
fn test_impl_self_within_default_def() {
    let src = "
    trait Bar {
        fn ok(self) -> Self;

        fn ref_ok(self) -> Self {
            self.ok()
        }
    }

    impl<T> Bar for (T, T) where T: Bar {
        fn ok(self) -> Self {
            self
        }
    }";
    assert_no_errors(src);
}

#[test]
fn check_trait_as_type_as_fn_parameter() {
    let src = "
    trait Eq {
        fn eq(self, other: Self) -> bool;
    }

    struct Foo {
        a: u64,
    }

    impl Eq for Foo {
        fn eq(self, other: Foo) -> bool { self.a == other.a }
    }

    fn test_eq(x: impl Eq) -> bool {
        x.eq(x)
    }

    fn main(a: Foo) -> pub bool {
        test_eq(a)
    }";
    assert_no_errors(src);
}

#[test]
fn check_trait_as_type_as_two_fn_parameters() {
    let src = "
    trait Eq {
        fn eq(self, other: Self) -> bool;
    }

    trait Test {
        fn test(self) -> bool;
    }

    struct Foo {
        a: u64,
    }

    impl Eq for Foo {
        fn eq(self, other: Foo) -> bool { self.a == other.a }
    }

    impl Test for u64 {
        fn test(self) -> bool { self == self }
    }

    fn test_eq(x: impl Eq, y: impl Test) -> bool {
        x.eq(x) == y.test()
    }

    fn main(a: Foo, b: u64) -> pub bool {
        test_eq(a, b)
    }";
    assert_no_errors(src);
}

fn get_program_captures(src: &str) -> Vec<Vec<String>> {
    let (program, context, _errors) = get_program(src);
    let interner = context.def_interner;
    let mut all_captures: Vec<Vec<String>> = Vec::new();
    for func in program.into_sorted().functions {
        let func_id = interner.find_function(func.item.name()).unwrap();
        let hir_func = interner.function(&func_id);
        // Iterate over function statements and apply filtering function
        find_lambda_captures(hir_func.block(&interner).statements(), &interner, &mut all_captures);
    }
    all_captures
}

fn find_lambda_captures(stmts: &[StmtId], interner: &NodeInterner, result: &mut Vec<Vec<String>>) {
    for stmt_id in stmts.iter() {
        let hir_stmt = interner.statement(stmt_id);
        let expr_id = match hir_stmt {
            HirStatement::Expression(expr_id) => expr_id,
            HirStatement::Let(let_stmt) => let_stmt.expression,
            HirStatement::Assign(assign_stmt) => assign_stmt.expression,
            HirStatement::Semi(semi_expr) => semi_expr,
            HirStatement::For(for_loop) => for_loop.block,
            HirStatement::Loop(block) => block,
            HirStatement::While(_, block) => block,
            HirStatement::Error => panic!("Invalid HirStatement!"),
            HirStatement::Break => panic!("Unexpected break"),
            HirStatement::Continue => panic!("Unexpected continue"),
            HirStatement::Comptime(_) => panic!("Unexpected comptime"),
        };
        let expr = interner.expression(&expr_id);

        get_lambda_captures(expr, interner, result); // TODO: dyn filter function as parameter
    }
}

fn get_lambda_captures(
    expr: HirExpression,
    interner: &NodeInterner,
    result: &mut Vec<Vec<String>>,
) {
    if let HirExpression::Lambda(lambda_expr) = expr {
        let mut cur_capture = Vec::new();

        for capture in lambda_expr.captures.iter() {
            cur_capture.push(interner.definition(capture.ident.id).name.clone());
        }
        result.push(cur_capture);

        // Check for other captures recursively within the lambda body
        let hir_body_expr = interner.expression(&lambda_expr.body);
        if let HirExpression::Block(block_expr) = hir_body_expr {
            find_lambda_captures(block_expr.statements(), interner, result);
        }
    }
}

#[test]
fn resolve_empty_function() {
    let src = "
        fn main() {

        }
    ";
    assert_no_errors(src);
}
#[test]
fn resolve_basic_function() {
    let src = r#"
        fn main(x : Field) {
            let y = x + x;
            assert(y == x);
        }
    "#;
    assert_no_errors(src);
}
#[test]
fn resolve_unused_var() {
    let src = r#"
        fn main(x : Field) {
            let y = x + x;
            assert(x == x);
        }
    "#;

    let errors = get_program_errors(src);
    assert!(errors.len() == 1, "Expected 1 error, got: {:?}", errors);
    // It should be regarding the unused variable
    match &errors[0].0 {
        CompilationError::ResolverError(ResolverError::UnusedVariable { ident }) => {
            assert_eq!(&ident.0.contents, "y");
        }
        _ => unreachable!("we should only have an unused var error"),
    }
}

#[test]
fn resolve_unresolved_var() {
    let src = r#"
        fn main(x : Field) {
            let y = x + x;
            assert(y == z);
        }
    "#;
    let errors = get_program_errors(src);
    assert!(errors.len() == 1, "Expected 1 error, got: {:?}", errors);
    // It should be regarding the unresolved var `z` (Maybe change to undeclared and special case)
    match &errors[0].0 {
        CompilationError::ResolverError(ResolverError::VariableNotDeclared { name, span: _ }) => {
            assert_eq!(name, "z");
        }
        _ => unimplemented!("we should only have an unresolved variable"),
    }
}

#[test]
fn unresolved_path() {
    let src = "
        fn main(x : Field) {
            let _z = some::path::to::a::func(x);
        }
    ";
    let errors = get_program_errors(src);
    assert!(errors.len() == 1, "Expected 1 error, got: {:?}", errors);
    for (compilation_error, _file_id) in errors {
        match compilation_error {
            CompilationError::ResolverError(err) => {
                match err {
                    ResolverError::PathResolutionError(PathResolutionError::Unresolved(name)) => {
                        assert_eq!(name.to_string(), "some");
                    }
                    _ => unimplemented!("we should only have an unresolved function"),
                };
            }
            _ => unimplemented!(),
        }
    }
}

#[test]
fn resolve_literal_expr() {
    let src = r#"
        fn main(x : Field) {
            let y = 5;
            assert(y == x);
        }
    "#;
    assert_no_errors(src);
}

#[test]
fn multiple_resolution_errors() {
    let src = r#"
        fn main(x : Field) {
           let y = foo::bar(x);
           let z = y + a;
        }
    "#;

    let errors = get_program_errors(src);
    assert!(errors.len() == 3, "Expected 3 errors, got: {:?}", errors);

    // Errors are:
    // `a` is undeclared
    // `z` is unused
    // `foo::bar` does not exist
    for (compilation_error, _file_id) in errors {
        match compilation_error {
            CompilationError::ResolverError(err) => {
                match err {
                    ResolverError::UnusedVariable { ident } => {
                        assert_eq!(&ident.0.contents, "z");
                    }
                    ResolverError::VariableNotDeclared { name, .. } => {
                        assert_eq!(name, "a");
                    }
                    ResolverError::PathResolutionError(PathResolutionError::Unresolved(name)) => {
                        assert_eq!(name.to_string(), "foo");
                    }
                    _ => unimplemented!(),
                };
            }
            _ => unimplemented!(),
        }
    }
}

#[test]
fn resolve_prefix_expr() {
    let src = r#"
        fn main(x : Field) {
            let _y = -x;
        }
    "#;
    assert_no_errors(src);
}

#[test]
fn resolve_for_expr() {
    let src = r#"
        fn main(x : u64) {
            for i in 1..20 {
                let _z = x + i;
            };
        }
    "#;
    assert_no_errors(src);
}

#[test]
fn resolve_for_expr_incl() {
    let src = r#"
        fn main(x : u64) {
            for i in 1..=20 {
                let _z = x + i;
            };
        }
    "#;
    assert_no_errors(src);
}

#[test]
fn resolve_call_expr() {
    let src = r#"
        fn main(x : Field) {
            let _z = foo(x);
        }

        fn foo(x : Field) -> Field {
            x
        }
    "#;
    assert_no_errors(src);
}

#[test]
fn resolve_shadowing() {
    let src = r#"
        fn main(x : Field) {
            let x = foo(x);
            let x = x;
            let (x, x) = (x, x);
            let _ = x;
        }

        fn foo(x : Field) -> Field {
            x
        }
    "#;
    assert_no_errors(src);
}

#[test]
fn resolve_basic_closure() {
    let src = r#"
        fn main(x : Field) -> pub Field {
            let closure = |y| y + x;
            closure(x)
        }
    "#;
    assert_no_errors(src);
}

#[test]
fn resolve_simplified_closure() {
    // based on bug https://github.com/noir-lang/noir/issues/1088

    let src = r#"fn do_closure(x: Field) -> Field {
        let y = x;
        let ret_capture = || {
          y
        };
        ret_capture()
      }

      fn main(x: Field) {
          assert(do_closure(x) == 100);
      }

      "#;
    let parsed_captures = get_program_captures(src);
    let expected_captures = vec![vec!["y".to_string()]];
    assert_eq!(expected_captures, parsed_captures);
}

#[test]
fn resolve_complex_closures() {
    let src = r#"
        fn main(x: Field) -> pub Field {
            let closure_without_captures = |x: Field| -> Field { x + x };
            let a = closure_without_captures(1);

            let closure_capturing_a_param = |y: Field| -> Field { y + x };
            let b = closure_capturing_a_param(2);

            let closure_capturing_a_local_var = |y: Field| -> Field { y + b };
            let c = closure_capturing_a_local_var(3);

            let closure_with_transitive_captures = |y: Field| -> Field {
                let d = 5;
                let nested_closure = |z: Field| -> Field {
                    let doubly_nested_closure = |w: Field| -> Field { w + x + b };
                    a + z + y + d + x + doubly_nested_closure(4) + x + y
                };
                let res = nested_closure(5);
                res
            };

            a + b + c + closure_with_transitive_captures(6)
        }
    "#;
    assert_no_errors(src);

    let expected_captures = vec![
        vec![],
        vec!["x".to_string()],
        vec!["b".to_string()],
        vec!["x".to_string(), "b".to_string(), "a".to_string()],
        vec!["x".to_string(), "b".to_string(), "a".to_string(), "y".to_string(), "d".to_string()],
        vec!["x".to_string(), "b".to_string()],
    ];

    let parsed_captures = get_program_captures(src);

    assert_eq!(expected_captures, parsed_captures);
}

#[test]
fn resolve_fmt_strings() {
    let src = r#"
        fn main() {
            let string = f"this is i: {i}";
            println(string);

            let new_val = 10;
            println(f"random_string{new_val}{new_val}");
        }
        fn println<T>(x : T) -> T {
            x
        }
    "#;

    let errors = get_program_errors(src);
    assert!(errors.len() == 3, "Expected 5 errors, got: {:?}", errors);

    for (err, _file_id) in errors {
        match &err {
            CompilationError::ResolverError(ResolverError::VariableNotDeclared {
                name, ..
            }) => {
                assert_eq!(name, "i");
            }
            CompilationError::TypeError(TypeCheckError::UnusedResultError {
                expr_type: _,
                expr_span,
            }) => {
                let a = src.get(expr_span.start() as usize..expr_span.end() as usize).unwrap();
                assert!(
                    a == "println(string)" || a == "println(f\"random_string{new_val}{new_val}\")"
                );
            }
            _ => unimplemented!(),
        };
    }
}

fn monomorphize_program(src: &str) -> Result<Program, MonomorphizationError> {
    let (_program, mut context, _errors) = get_program(src);
    let main_func_id = context.def_interner.find_function("main").unwrap();
    monomorphize(main_func_id, &mut context.def_interner, false)
}

fn get_monomorphization_error(src: &str) -> Option<MonomorphizationError> {
    monomorphize_program(src).err()
}

fn check_rewrite(src: &str, expected: &str) {
    let program = monomorphize_program(src).unwrap();
    assert!(format!("{}", program) == expected);
}

#[test]
fn simple_closure_with_no_captured_variables() {
    let src = r#"
    fn main() -> pub Field {
        let x = 1;
        let closure = || x;
        closure()
    }
    "#;

    let expected_rewrite = r#"fn main$f0() -> Field {
    let x$0 = 1;
    let closure$3 = {
        let closure_variable$2 = {
            let env$1 = (x$l0);
            (env$l1, lambda$f1)
        };
        closure_variable$l2
    };
    {
        let tmp$4 = closure$l3;
        tmp$l4.1(tmp$l4.0)
    }
}
fn lambda$f1(mut env$l1: (Field)) -> Field {
    env$l1.0
}
"#;
    check_rewrite(src, expected_rewrite);
}

// TODO(https://github.com/noir-lang/noir/issues/6780): currently failing
// with a stack overflow
#[test]
#[ignore]
fn deny_cyclic_globals() {
    let src = r#"
        global A: u32 = B;
        global B: u32 = A;

        fn main() {}
    "#;

    let errors = get_program_errors(src);
    assert_eq!(errors.len(), 1);
    assert!(matches!(
        errors[0].0,
        CompilationError::ResolverError(ResolverError::DependencyCycle { .. })
    ));
}

#[test]
fn deny_cyclic_type_aliases() {
    let src = r#"
        type A = B;
        type B = A;
        fn main() {}
    "#;
    assert_eq!(get_program_errors(src).len(), 1);
}

#[test]
fn ensure_nested_type_aliases_type_check() {
    let src = r#"
        type A = B;
        type B = u8;
        fn main() {
            let _a: A = 0 as u16;
        }
    "#;
    assert_eq!(get_program_errors(src).len(), 1);
}

#[test]
fn type_aliases_in_entry_point() {
    let src = r#"
        type Foo = u8;
        fn main(_x: Foo) {}
    "#;
    assert_eq!(get_program_errors(src).len(), 0);
}

#[test]
fn operators_in_global_used_in_type() {
    let src = r#"
        global ONE: u32 = 1;
        global COUNT: u32 = ONE + 2;
        fn main() {
            let _array: [Field; COUNT] = [1, 2, 3];
        }
    "#;
    assert_eq!(get_program_errors(src).len(), 0);
}

#[test]
fn break_and_continue_in_constrained_fn() {
    let src = r#"
        fn main() {
            for i in 0 .. 10 {
                if i == 2 {
                    continue;
                }
                if i == 5 {
                    break;
                }
            }
        }
    "#;
    assert_eq!(get_program_errors(src).len(), 2);
}

#[test]
fn break_and_continue_outside_loop() {
    let src = r#"
        unconstrained fn main() {
            continue;
            break;
        }
    "#;
    assert_eq!(get_program_errors(src).len(), 2);
}

// Regression for #2540
#[test]
fn for_loop_over_array() {
    let src = r#"
        fn hello<let N: u32>(_array: [u1; N]) {
            for _ in 0..N {}
        }

        fn main() {
            let array: [u1; 2] = [0, 1];
            hello(array);
        }
    "#;
    let errors = get_program_errors(src);
    assert_eq!(errors.len(), 0);
}

// Regression for #4545
#[test]
fn type_aliases_in_main() {
    let src = r#"
        type Outer<let N: u32> = [u8; N];
        fn main(_arg: Outer<1>) {}
    "#;
    assert_eq!(get_program_errors(src).len(), 0);
}

#[test]
fn ban_mutable_globals() {
    // Mutable globals are only allowed in a comptime context
    let src = r#"
        mut global FOO: Field = 0;
        fn main() {
            let _ = FOO; // silence FOO never used warning
        }
    "#;
    assert_eq!(get_program_errors(src).len(), 1);
}

#[test]
fn deny_inline_attribute_on_unconstrained() {
    let src = r#"
        #[no_predicates]
        unconstrained pub fn foo(x: Field, y: Field) {
            assert(x != y);
        }
    "#;
    let errors = get_program_errors(src);
    assert_eq!(errors.len(), 1);
    assert!(matches!(
        errors[0].0,
        CompilationError::ResolverError(ResolverError::NoPredicatesAttributeOnUnconstrained { .. })
    ));
}

#[test]
fn deny_fold_attribute_on_unconstrained() {
    let src = r#"
        #[fold]
        unconstrained pub fn foo(x: Field, y: Field) {
            assert(x != y);
        }
    "#;
    let errors = get_program_errors(src);
    assert_eq!(errors.len(), 1);
    assert!(matches!(
        errors[0].0,
        CompilationError::ResolverError(ResolverError::FoldAttributeOnUnconstrained { .. })
    ));
}

#[test]
fn specify_function_types_with_turbofish() {
    let src = r#"
        trait Default {
            fn default() -> Self;
        }

        impl Default for Field {
            fn default() -> Self { 0 }
        }

        impl Default for u64 {
            fn default() -> Self { 0 }
        }

        // Need the above as we don't have access to the stdlib here.
        // We also need to construct a concrete value of `U` without giving away its type
        // as otherwise the unspecified type is ignored.

        fn generic_func<T, U>() -> (T, U) where T: Default, U: Default {
            (T::default(), U::default())
        }

        fn main() {
            let _ = generic_func::<u64, Field>();
        }
    "#;
    let errors = get_program_errors(src);
    assert_eq!(errors.len(), 0);
}

#[test]
fn specify_method_types_with_turbofish() {
    let src = r#"
        trait Default {
            fn default() -> Self;
        }

        impl Default for Field {
            fn default() -> Self { 0 }
        }

        // Need the above as we don't have access to the stdlib here.
        // We also need to construct a concrete value of `U` without giving away its type
        // as otherwise the unspecified type is ignored.

        struct Foo<T> {
            inner: T
        }

        impl<T> Foo<T> {
            fn generic_method<U>(_self: Self) -> U where U: Default {
                U::default()
            }
        }

        fn main() {
            let foo: Foo<Field> = Foo { inner: 1 };
            let _ = foo.generic_method::<Field>();
        }
    "#;
    let errors = get_program_errors(src);
    assert_eq!(errors.len(), 0);
}

#[test]
fn incorrect_turbofish_count_function_call() {
    let src = r#"
        trait Default {
            fn default() -> Self;
        }

        impl Default for Field {
            fn default() -> Self { 0 }
        }

        impl Default for u64 {
            fn default() -> Self { 0 }
        }

        // Need the above as we don't have access to the stdlib here.
        // We also need to construct a concrete value of `U` without giving away its type
        // as otherwise the unspecified type is ignored.

        fn generic_func<T, U>() -> (T, U) where T: Default, U: Default {
            (T::default(), U::default())
        }

        fn main() {
            let _ = generic_func::<u64, Field, Field>();
        }
    "#;
    let errors = get_program_errors(src);
    assert_eq!(errors.len(), 1);
    assert!(matches!(
        errors[0].0,
        CompilationError::TypeError(TypeCheckError::IncorrectTurbofishGenericCount { .. }),
    ));
}

#[test]
fn incorrect_turbofish_count_method_call() {
    let src = r#"
        trait Default {
            fn default() -> Self;
        }

        impl Default for Field {
            fn default() -> Self { 0 }
        }

        // Need the above as we don't have access to the stdlib here.
        // We also need to construct a concrete value of `U` without giving away its type
        // as otherwise the unspecified type is ignored.

        struct Foo<T> {
            inner: T
        }

        impl<T> Foo<T> {
            fn generic_method<U>(_self: Self) -> U where U: Default {
                U::default()
            }
        }

        fn main() {
            let foo: Foo<Field> = Foo { inner: 1 };
            let _ = foo.generic_method::<Field, u32>();
        }
    "#;
    let errors = get_program_errors(src);
    assert_eq!(errors.len(), 1);
    assert!(matches!(
        errors[0].0,
        CompilationError::TypeError(TypeCheckError::IncorrectTurbofishGenericCount { .. }),
    ));
}

#[test]
fn struct_numeric_generic_in_function() {
    let src = r#"
    struct Foo {
        inner: u64
    }

    pub fn bar<let N: Foo>() {
        let _ = Foo { inner: 1 }; // silence Foo never constructed warning
    }
    "#;
    let errors = get_program_errors(src);
    assert_eq!(errors.len(), 1);
    assert!(matches!(
        errors[0].0,
        CompilationError::ResolverError(ResolverError::UnsupportedNumericGenericType { .. }),
    ));
}

#[test]
fn struct_numeric_generic_in_struct() {
    let src = r#"
    pub struct Foo {
        inner: u64
    }

    pub struct Bar<let N: Foo> { }
    "#;
    let errors = get_program_errors(src);
    assert_eq!(errors.len(), 1);
    assert!(matches!(
        errors[0].0,
        CompilationError::ResolverError(ResolverError::UnsupportedNumericGenericType(_)),
    ));
}

#[test]
fn bool_numeric_generic() {
    let src = r#"
    pub fn read<let N: bool>() -> Field {
        if N {
            0
        } else {
            1
        }
    }
    "#;
    let errors = get_program_errors(src);
    assert_eq!(errors.len(), 1);
    assert!(matches!(
        errors[0].0,
        CompilationError::ResolverError(ResolverError::UnsupportedNumericGenericType { .. }),
    ));
}

#[test]
fn numeric_generic_binary_operation_type_mismatch() {
    let src = r#"
    pub fn foo<let N: Field>() -> bool {
        let mut check: bool = true;
        check = N;
        check
    }
    "#;
    let errors = get_program_errors(src);
    assert_eq!(errors.len(), 1);
    assert!(matches!(
        errors[0].0,
        CompilationError::TypeError(TypeCheckError::TypeMismatchWithSource { .. }),
    ));
}

#[test]
fn bool_generic_as_loop_bound() {
    let src = r#"
    pub fn read<let N: bool>() { // error here
        let mut fields = [0; N]; // error here
        for i in 0..N {  // error here
            fields[i] = i + 1;
        }
        assert(fields[0] == 1);
    }
    "#;
    let errors = get_program_errors(src);
    assert_eq!(errors.len(), 3);
    assert!(matches!(
        errors[0].0,
        CompilationError::ResolverError(ResolverError::UnsupportedNumericGenericType { .. }),
    ));

    assert!(matches!(
        errors[1].0,
        CompilationError::TypeError(TypeCheckError::TypeKindMismatch { .. }),
    ));

    let CompilationError::TypeError(TypeCheckError::TypeMismatch {
        expected_typ, expr_typ, ..
    }) = &errors[2].0
    else {
        panic!("Got an error other than a type mismatch");
    };

    assert_eq!(expected_typ, "Field");
    assert_eq!(expr_typ, "bool");
}

#[test]
fn numeric_generic_in_function_signature() {
    let src = r#"
    pub fn foo<let N: u32>(arr: [Field; N]) -> [Field; N] { arr }
    "#;
    assert_no_errors(src);
}

#[test]
fn numeric_generic_as_struct_field_type_fails() {
    let src = r#"
    pub struct Foo<let N: u32> {
        a: Field,
        b: N,
    }
    "#;
    let errors = get_program_errors(src);
    assert_eq!(errors.len(), 1);
    assert!(matches!(
        errors[0].0,
        CompilationError::TypeError(TypeCheckError::TypeKindMismatch { .. }),
    ));
}

#[test]
fn normal_generic_as_array_length() {
    let src = r#"
    pub struct Foo<N> {
        a: Field,
        b: [Field; N],
    }
    "#;
    let errors = get_program_errors(src);
    assert_eq!(errors.len(), 1);
    assert!(matches!(
        errors[0].0,
        CompilationError::TypeError(TypeCheckError::TypeKindMismatch { .. }),
    ));
}

#[test]
fn numeric_generic_as_param_type() {
    let src = r#"
    pub fn foo<let I: u32>(x: I) -> I {
        let _q: I = 5;
        x
    }
    "#;
    let errors = get_program_errors(src);
    assert_eq!(errors.len(), 3);

    // Error from the parameter type
    assert!(matches!(
        errors[0].0,
        CompilationError::TypeError(TypeCheckError::TypeKindMismatch { .. }),
    ));
    // Error from the let statement annotated type
    assert!(matches!(
        errors[1].0,
        CompilationError::TypeError(TypeCheckError::TypeKindMismatch { .. }),
    ));
    // Error from the return type
    assert!(matches!(
        errors[2].0,
        CompilationError::TypeError(TypeCheckError::TypeKindMismatch { .. }),
    ));
}

#[test]
fn numeric_generic_as_unused_param_type() {
    let src = r#"
    pub fn foo<let I: u32>(_x: I) { }
    "#;
    let errors = get_program_errors(src);
    assert_eq!(errors.len(), 1);
    assert!(matches!(
        errors[0].0,
        CompilationError::TypeError(TypeCheckError::TypeKindMismatch { .. }),
    ));
}

#[test]
fn numeric_generic_as_unused_trait_fn_param_type() {
    let src = r#"
    trait Foo {
        fn foo<let I: u32>(_x: I) { }
    }
    "#;
    let errors = get_program_errors(src);
    assert_eq!(errors.len(), 2);
    assert!(matches!(
        errors[0].0,
        CompilationError::TypeError(TypeCheckError::TypeKindMismatch { .. }),
    ));
    // Foo is unused
    assert!(matches!(
        errors[1].0,
        CompilationError::ResolverError(ResolverError::UnusedItem { .. }),
    ));
}

#[test]
fn numeric_generic_as_return_type() {
    let src = r#"
    // std::mem::zeroed() without stdlib
    trait Zeroed {
        fn zeroed<T>(self) -> T;
    }

    fn foo<T, let I: Field>(x: T) -> I where T: Zeroed {
        x.zeroed()
    }

    fn main() {}
    "#;
    let errors = get_program_errors(src);
    assert_eq!(errors.len(), 2);

    // Error from the return type
    assert!(matches!(
        errors[0].0,
        CompilationError::TypeError(TypeCheckError::TypeKindMismatch { .. }),
    ));
    // foo is unused
    assert!(matches!(
        errors[1].0,
        CompilationError::ResolverError(ResolverError::UnusedItem { .. }),
    ));
}

#[test]
fn numeric_generic_used_in_nested_type_fails() {
    let src = r#"
    pub struct Foo<let N: u32> {
        a: Field,
        b: Bar<N>,
    }
    pub struct Bar<let N: u32> {
        inner: N
    }
    "#;
    let errors = get_program_errors(src);
    assert_eq!(errors.len(), 1);
    assert!(matches!(
        errors[0].0,
        CompilationError::TypeError(TypeCheckError::TypeKindMismatch { .. }),
    ));
}

#[test]
fn normal_generic_used_in_nested_array_length_fail() {
    let src = r#"
    pub struct Foo<N> {
        a: Field,
        b: Bar<N>,
    }
    pub struct Bar<let N: u32> {
        inner: [Field; N]
    }
    "#;
    let errors = get_program_errors(src);
    assert_eq!(errors.len(), 1);
    assert!(matches!(
        errors[0].0,
        CompilationError::TypeError(TypeCheckError::TypeKindMismatch { .. }),
    ));
}

#[test]
fn numeric_generic_used_in_nested_type_pass() {
    // The order of these structs should not be changed to make sure
    // that we are accurately resolving all struct generics before struct fields
    let src = r#"
    pub struct NestedNumeric<let N: u32> {
        a: Field,
        b: InnerNumeric<N>
    }
    pub struct InnerNumeric<let N: u32> {
        inner: [u64; N],
    }
    "#;
    assert_no_errors(src);
}

#[test]
fn numeric_generic_used_in_trait() {
    // We want to make sure that `N` in `impl<let N: u32, T> Deserialize<N, T>` does
    // not trigger `expected type, found numeric generic parameter N` as the trait
    // does in fact expect a numeric generic.
    let src = r#"
    struct MyType<T> {
        a: Field,
        b: Field,
        c: Field,
        d: T,
    }

    impl<let N: u32, T> Deserialize<N, T> for MyType<T> {
        fn deserialize(fields: [Field; N], other: T) -> Self {
            MyType { a: fields[0], b: fields[1], c: fields[2], d: other }
        }
    }

    trait Deserialize<let N: u32, T> {
        fn deserialize(fields: [Field; N], other: T) -> Self;
    }
    "#;
    assert_no_errors(src);
}

#[test]
fn numeric_generic_in_trait_impl_with_extra_impl_generics() {
    let src = r#"
    trait Default {
        fn default() -> Self;
    }

    struct MyType<T> {
        a: Field,
        b: Field,
        c: Field,
        d: T,
    }

    // Make sure that `T` is placed before `N` as we want to test that the order of the generics is correctly maintained.
    // `N` is used first in the trait impl generics (`Deserialize<N> for MyType<T>`).
    // We want to make sure that the compiler correctly accounts for that `N` has a numeric kind
    // while `T` has a normal kind.
    impl<T, let N: u32> Deserialize<N> for MyType<T> where T: Default {
        fn deserialize(fields: [Field; N]) -> Self {
            MyType { a: fields[0], b: fields[1], c: fields[2], d: T::default() }
        }
    }

    trait Deserialize<let N: u32> {
        fn deserialize(fields: [Field; N]) -> Self;
    }
    "#;
    assert_no_errors(src);
}

#[test]
fn numeric_generic_used_in_where_clause() {
    let src = r#"
    trait Deserialize<let N: u32> {
        fn deserialize(fields: [Field; N]) -> Self;
    }

    pub fn read<T, let N: u32>() -> T where T: Deserialize<N> {
        let mut fields: [Field; N] = [0; N];
        for i in 0..N {
            fields[i] = i as Field + 1;
        }
        T::deserialize(fields)
    }
    "#;
    assert_no_errors(src);
}

#[test]
fn numeric_generic_used_in_turbofish() {
    let src = r#"
    pub fn double<let N: u32>() -> u32 {
        // Used as an expression
        N * 2
    }

    pub fn double_numeric_generics_test() {
        // Example usage of a numeric generic arguments.
        assert(double::<9>() == 18);
        assert(double::<7 + 8>() == 30);
    }
    "#;
    assert_no_errors(src);
}

// TODO(https://github.com/noir-lang/noir/issues/6245):
// allow u16 to be used as an array size
#[test]
fn numeric_generic_u16_array_size() {
    let src = r#"
    fn len<let N: u32>(_arr: [Field; N]) -> u32 {
        N
    }

    pub fn foo<let N: u16>() -> u32 {
        let fields: [Field; N] = [0; N];
        len(fields)
    }
    "#;
    let errors = get_program_errors(src);
    assert_eq!(errors.len(), 2);
    assert!(matches!(
        errors[0].0,
        CompilationError::TypeError(TypeCheckError::TypeKindMismatch { .. }),
    ));
    assert!(matches!(
        errors[1].0,
        CompilationError::TypeError(TypeCheckError::TypeKindMismatch { .. }),
    ));
}

#[test]
fn numeric_generic_field_larger_than_u32() {
    let src = r#"
        global A: Field = 4294967297;

        fn foo<let A: Field>() { }

        fn main() {
            let _ = foo::<A>();
        }
    "#;
    let errors = get_program_errors(src);
    assert_eq!(errors.len(), 0);
}

#[test]
fn numeric_generic_field_arithmetic_larger_than_u32() {
    let src = r#"
        struct Foo<let F: Field> {}

        fn size<let F: Field>(_x: Foo<F>) -> Field {
            F
        }

        // 2^32 - 1
        global A: Field = 4294967295;

        fn foo<let A: Field>() -> Foo<A + A> {
            Foo {}
        }

        fn main() {
            let _ = size(foo::<A>());
        }
    "#;
    let errors = get_program_errors(src);
    assert_eq!(errors.len(), 0);
}

#[test]
fn cast_256_to_u8_size_checks() {
    let src = r#"
        fn main() {
            assert(256 as u8 == 0);
        }
    "#;
    let errors = get_program_errors(src);
    assert_eq!(errors.len(), 1);
    assert!(matches!(
        errors[0].0,
        CompilationError::TypeError(TypeCheckError::DownsizingCast { .. }),
    ));
}

// TODO(https://github.com/noir-lang/noir/issues/6247):
// add negative integer literal checks
#[test]
fn cast_negative_one_to_u8_size_checks() {
    let src = r#"
        fn main() {
            assert((-1) as u8 != 0);
        }
    "#;
    let errors = get_program_errors(src);
    assert!(errors.is_empty());
}

#[test]
fn constant_used_with_numeric_generic() {
    let src = r#"
    struct ValueNote {
        value: Field,
    }

    trait Serialize<let N: u32> {
        fn serialize(self) -> [Field; N];
    }

    impl Serialize<1> for ValueNote {
        fn serialize(self) -> [Field; 1] {
            [self.value]
        }
    }

    fn main() {
        let _ = ValueNote { value: 1 }; // silence ValueNote never constructed warning
    }
    "#;
    assert_no_errors(src);
}

#[test]
fn normal_generic_used_when_numeric_expected_in_where_clause() {
    let src = r#"
    trait Deserialize<let N: u32> {
        fn deserialize(fields: [Field; N]) -> Self;
    }

    pub fn read<T, N>() -> T where T: Deserialize<N> {
        T::deserialize([0, 1])
    }
    "#;
    let errors = get_program_errors(src);
    assert_eq!(errors.len(), 1);
    assert!(matches!(
        errors[0].0,
        CompilationError::TypeError(TypeCheckError::TypeKindMismatch { .. }),
    ));

    let src = r#"
    trait Deserialize<let N: u32> {
        fn deserialize(fields: [Field; N]) -> Self;
    }

    pub fn read<T, N>() -> T where T: Deserialize<N> {
        let mut fields: [Field; N] = [0; N];
        for i in 0..N {
            fields[i] = i as Field + 1;
        }
        T::deserialize(fields)
    }
    "#;
    let errors = get_program_errors(src);
    assert_eq!(errors.len(), 4);
    assert!(matches!(
        errors[0].0,
        CompilationError::TypeError(TypeCheckError::TypeKindMismatch { .. }),
    ));
    assert!(matches!(
        errors[1].0,
        CompilationError::TypeError(TypeCheckError::TypeKindMismatch { .. }),
    ));
    assert!(matches!(
        errors[2].0,
        CompilationError::TypeError(TypeCheckError::TypeKindMismatch { .. }),
    ));
    // N
    assert!(matches!(
        errors[3].0,
        CompilationError::ResolverError(ResolverError::VariableNotDeclared { .. }),
    ));
}

#[test]
fn numeric_generics_type_kind_mismatch() {
    let src = r#"
    fn foo<let N: u32>() -> u16 {
        N as u16
    }

    global J: u16 = 10;

    fn bar<let N: u16>() -> u16 {
        foo::<J>()
    }

    global M: u16 = 3;

    fn main() {
        let _ = bar::<M>();
    }
    "#;
    let errors = get_program_errors(src);
    assert_eq!(errors.len(), 1);
    assert!(matches!(
        errors[0].0,
        CompilationError::TypeError(TypeCheckError::TypeKindMismatch { .. }),
    ));
}

#[test]
fn numeric_generics_value_kind_mismatch_u32_u64() {
    let src = r#"
    struct BoundedVec<T, let MaxLen: u32> {
        storage: [T; MaxLen],
        // can't be compared to MaxLen: u32
        // can't be used to index self.storage
        len: u64,
    }

    impl<T, let MaxLen: u32> BoundedVec<T, MaxLen> {
        pub fn extend_from_bounded_vec<let Len: u32>(&mut self, _vec: BoundedVec<T, Len>) {
            // We do this to avoid an unused variable warning on `self`
            let _ = self.len;
            for _ in 0..Len { }
        }

        pub fn push(&mut self, elem: T) {
            assert(self.len < MaxLen, "push out of bounds");
            self.storage[self.len] = elem;
            self.len += 1;
        }
    }

    fn main() {
        let _ = BoundedVec { storage: [1], len: 1 }; // silence never constructed warning
    }
    "#;
    let errors = get_program_errors(src);
    assert_eq!(errors.len(), 1);
    assert!(matches!(
        errors[0].0,
        CompilationError::TypeError(TypeCheckError::IntegerBitWidth {
            bit_width_x: IntegerBitSize::SixtyFour,
            bit_width_y: IntegerBitSize::ThirtyTwo,
            ..
        }),
    ));
}

#[test]
fn quote_code_fragments() {
    // This test ensures we can quote (and unquote/splice) code fragments
    // which by themselves are not valid code. They only need to be valid
    // by the time they are unquoted into the macro's call site.
    let src = r#"
        fn main() {
            comptime {
                concat!(quote { assert( }, quote { false); });
            }
        }

        comptime fn concat(a: Quoted, b: Quoted) -> Quoted {
            quote { $a $b }
        }
    "#;
    let errors = get_program_errors(src);
    assert_eq!(errors.len(), 1);

    use InterpreterError::FailingConstraint;
    assert!(matches!(&errors[0].0, CompilationError::InterpreterError(FailingConstraint { .. })));
}

#[test]
fn impl_stricter_than_trait_no_trait_method_constraints() {
    // This test ensures that the error we get from the where clause on the trait impl method
    // is a `DefCollectorErrorKind::ImplIsStricterThanTrait` error.
    let src = r#"
    trait Serialize<let N: u32> {
        // We want to make sure we trigger the error when override a trait method
        // which itself has no trait constraints.
        fn serialize(self) -> [Field; N];
    }

    trait ToField {
        fn to_field(self) -> Field;
    }

    fn process_array<let N: u32>(array: [Field; N]) -> Field {
        array[0]
    }

    fn serialize_thing<A, let N: u32>(thing: A) -> [Field; N] where A: Serialize<N> {
        thing.serialize()
    }

    struct MyType<T> {
        a: T,
        b: T,
    }

    impl<T> Serialize<2> for MyType<T> {
        fn serialize(self) -> [Field; 2] where T: ToField {
            [ self.a.to_field(), self.b.to_field() ]
        }
    }

    impl<T> MyType<T> {
        fn do_thing_with_serialization_with_extra_steps(self) -> Field {
            process_array(serialize_thing(self))
        }
    }

    fn main() {
        let _ = MyType { a: 1, b: 1 }; // silence MyType never constructed warning
    }
    "#;

    let errors = get_program_errors(src);
    assert_eq!(errors.len(), 1);
    assert!(matches!(
        &errors[0].0,
        CompilationError::DefinitionError(DefCollectorErrorKind::ImplIsStricterThanTrait { .. })
    ));
}

#[test]
fn impl_stricter_than_trait_different_generics() {
    let src = r#"
    trait Default { }

    // Object type of the trait constraint differs
    trait Foo<T> {
        fn foo_good<U>() where T: Default;

        fn foo_bad<U>() where T: Default;
    }

    impl<A> Foo<A> for () {
        fn foo_good<B>() where A: Default {}

        fn foo_bad<B>() where B: Default {}
    }
    "#;

    let errors = get_program_errors(src);
    assert_eq!(errors.len(), 1);
    if let CompilationError::DefinitionError(DefCollectorErrorKind::ImplIsStricterThanTrait {
        constraint_typ,
        ..
    }) = &errors[0].0
    {
        assert!(matches!(constraint_typ.to_string().as_str(), "B"));
    } else {
        panic!("Expected DefCollectorErrorKind::ImplIsStricterThanTrait but got {:?}", errors[0].0);
    }
}

#[test]
fn impl_stricter_than_trait_different_object_generics() {
    let src = r#"
    trait MyTrait { }

    trait OtherTrait {}

    struct Option<T> {
        inner: T
    }

    struct OtherOption<T> {
        inner: Option<T>,
    }

    trait Bar<T> {
        fn bar_good<U>() where Option<T>: MyTrait, OtherOption<Option<T>>: OtherTrait;

        fn bar_bad<U>() where Option<T>: MyTrait, OtherOption<Option<T>>: OtherTrait;

        fn array_good<U>() where [T; 8]: MyTrait;

        fn array_bad<U>() where [T; 8]: MyTrait;

        fn tuple_good<U>() where (Option<T>, Option<U>): MyTrait;

        fn tuple_bad<U>() where (Option<T>, Option<U>): MyTrait;
    }

    impl<A> Bar<A> for () {
        fn bar_good<B>()
        where
            OtherOption<Option<A>>: OtherTrait,
            Option<A>: MyTrait { }

        fn bar_bad<B>()
        where
            OtherOption<Option<A>>: OtherTrait,
            Option<B>: MyTrait { }

        fn array_good<B>() where [A; 8]: MyTrait { }

        fn array_bad<B>() where [B; 8]: MyTrait { }

        fn tuple_good<B>() where (Option<A>, Option<B>): MyTrait { }

        fn tuple_bad<B>() where (Option<B>, Option<A>): MyTrait { }
    }

    fn main() {
        let _ = OtherOption { inner: Option { inner: 1 } }; // silence unused warnings
    }
    "#;

    let errors = get_program_errors(src);
    assert_eq!(errors.len(), 3);
    if let CompilationError::DefinitionError(DefCollectorErrorKind::ImplIsStricterThanTrait {
        constraint_typ,
        constraint_name,
        ..
    }) = &errors[0].0
    {
        assert!(matches!(constraint_typ.to_string().as_str(), "Option<B>"));
        assert!(matches!(constraint_name.as_str(), "MyTrait"));
    } else {
        panic!("Expected DefCollectorErrorKind::ImplIsStricterThanTrait but got {:?}", errors[0].0);
    }

    if let CompilationError::DefinitionError(DefCollectorErrorKind::ImplIsStricterThanTrait {
        constraint_typ,
        constraint_name,
        ..
    }) = &errors[1].0
    {
        assert!(matches!(constraint_typ.to_string().as_str(), "[B; 8]"));
        assert!(matches!(constraint_name.as_str(), "MyTrait"));
    } else {
        panic!("Expected DefCollectorErrorKind::ImplIsStricterThanTrait but got {:?}", errors[0].0);
    }

    if let CompilationError::DefinitionError(DefCollectorErrorKind::ImplIsStricterThanTrait {
        constraint_typ,
        constraint_name,
        ..
    }) = &errors[2].0
    {
        assert!(matches!(constraint_typ.to_string().as_str(), "(Option<B>, Option<A>)"));
        assert!(matches!(constraint_name.as_str(), "MyTrait"));
    } else {
        panic!("Expected DefCollectorErrorKind::ImplIsStricterThanTrait but got {:?}", errors[0].0);
    }
}

#[test]
fn impl_stricter_than_trait_different_trait() {
    let src = r#"
    trait Default { }

    trait OtherDefault { }

    struct Option<T> {
        inner: T
    }

    trait Bar<T> {
        fn bar<U>() where Option<T>: Default;
    }

    impl<A> Bar<A> for () {
        // Trait constraint differs due to the trait even though the constraint
        // types are the same.
        fn bar<B>() where Option<A>: OtherDefault {}
    }

    fn main() {
        let _ = Option { inner: 1 }; // silence Option never constructed warning
    }
    "#;

    let errors = get_program_errors(src);
    assert_eq!(errors.len(), 1);
    if let CompilationError::DefinitionError(DefCollectorErrorKind::ImplIsStricterThanTrait {
        constraint_typ,
        constraint_name,
        ..
    }) = &errors[0].0
    {
        assert!(matches!(constraint_typ.to_string().as_str(), "Option<A>"));
        assert!(matches!(constraint_name.as_str(), "OtherDefault"));
    } else {
        panic!("Expected DefCollectorErrorKind::ImplIsStricterThanTrait but got {:?}", errors[0].0);
    }
}

#[test]
fn trait_impl_where_clause_stricter_pass() {
    let src = r#"
    trait MyTrait {
        fn good_foo<T, H>() where H: OtherTrait;

        fn bad_foo<T, H>() where H: OtherTrait;
    }

    trait OtherTrait {}

    struct Option<T> {
        inner: T
    }

    impl<T> MyTrait for [T] where Option<T>: MyTrait {
        fn good_foo<A, B>() where B: OtherTrait { }

        fn bad_foo<A, B>() where A: OtherTrait { }
    }

    fn main() {
        let _ = Option { inner: 1 }; // silence Option never constructed warning
    }
    "#;

    let errors = get_program_errors(src);
    assert_eq!(errors.len(), 1);
    if let CompilationError::DefinitionError(DefCollectorErrorKind::ImplIsStricterThanTrait {
        constraint_typ,
        constraint_name,
        ..
    }) = &errors[0].0
    {
        assert!(matches!(constraint_typ.to_string().as_str(), "A"));
        assert!(matches!(constraint_name.as_str(), "OtherTrait"));
    } else {
        panic!("Expected DefCollectorErrorKind::ImplIsStricterThanTrait but got {:?}", errors[0].0);
    }
}

#[test]
fn impl_stricter_than_trait_different_trait_generics() {
    let src = r#"
    trait Foo<T> {
        fn foo<U>() where T: T2<T>;
    }

    impl<A> Foo<A> for () {
        // Should be A: T2<A>
        fn foo<B>() where A: T2<B> {}
    }

    trait T2<C> {}
    "#;

    let errors = get_program_errors(src);
    assert_eq!(errors.len(), 1);
    if let CompilationError::DefinitionError(DefCollectorErrorKind::ImplIsStricterThanTrait {
        constraint_typ,
        constraint_name,
        constraint_generics,
        ..
    }) = &errors[0].0
    {
        assert!(matches!(constraint_typ.to_string().as_str(), "A"));
        assert!(matches!(constraint_name.as_str(), "T2"));
        assert!(matches!(constraint_generics.ordered[0].to_string().as_str(), "B"));
    } else {
        panic!("Expected DefCollectorErrorKind::ImplIsStricterThanTrait but got {:?}", errors[0].0);
    }
}

#[test]
fn impl_not_found_for_inner_impl() {
    // We want to guarantee that we get a no impl found error
    let src = r#"
    trait Serialize<let N: u32> {
        fn serialize(self) -> [Field; N];
    }

    trait ToField {
        fn to_field(self) -> Field;
    }

    fn process_array<let N: u32>(array: [Field; N]) -> Field {
        array[0]
    }

    fn serialize_thing<A, let N: u32>(thing: A) -> [Field; N] where A: Serialize<N> {
        thing.serialize()
    }

    struct MyType<T> {
        a: T,
        b: T,
    }

    impl<T> Serialize<2> for MyType<T> where T: ToField {
        fn serialize(self) -> [Field; 2] {
            [ self.a.to_field(), self.b.to_field() ]
        }
    }

    impl<T> MyType<T> {
        fn do_thing_with_serialization_with_extra_steps(self) -> Field {
            process_array(serialize_thing(self))
        }
    }

    fn main() {
        let _ = MyType { a: 1, b: 1 }; // silence MyType never constructed warning
    }
    "#;

    let errors = get_program_errors(src);
    assert_eq!(errors.len(), 1);
    assert!(matches!(
        &errors[0].0,
        CompilationError::TypeError(TypeCheckError::NoMatchingImplFound { .. })
    ));
}

#[test]
fn cannot_call_unconstrained_function_outside_of_unsafe() {
    let src = r#"
    fn main() {
        foo();
    }

    unconstrained fn foo() {}
    "#;
    let errors = get_program_errors(src);
    assert_eq!(errors.len(), 1);

    let CompilationError::TypeError(TypeCheckError::Unsafe { .. }) = &errors[0].0 else {
        panic!("Expected an 'unsafe' error, got {:?}", errors[0].0);
    };
}

#[test]
fn cannot_call_unconstrained_first_class_function_outside_of_unsafe() {
    let src = r#"
    fn main() {
        let func = foo;
        // Warning should trigger here
        func();
        inner(func);
    }

    fn inner(x: unconstrained fn() -> ()) {
        // Warning should trigger here
        x();
    }

    unconstrained fn foo() {}
    "#;
    let errors = get_program_errors(src);
    assert_eq!(errors.len(), 2);

    for error in &errors {
        let CompilationError::TypeError(TypeCheckError::Unsafe { .. }) = &error.0 else {
            panic!("Expected an 'unsafe' error, got {:?}", errors[0].0);
        };
    }
}

#[test]
fn missing_unsafe_block_when_needing_type_annotations() {
    // This test is a regression check that even when an unsafe block is missing
    // that we still appropriately continue type checking and infer type annotations.
    let src = r#"
    fn main() {
        let z = BigNum { limbs: [2, 0, 0] };
        assert(z.__is_zero() == false);
    }

    struct BigNum<let N: u32> {
        limbs: [u64; N],
    }

    impl<let N: u32> BigNum<N> {
        unconstrained fn __is_zero_impl(self) -> bool {
            let mut result: bool = true;
            for i in 0..N {
                result = result & (self.limbs[i] == 0);
            }
            result
        }
    }

    trait BigNumTrait {
        fn __is_zero(self) -> bool;
    }

    impl<let N: u32> BigNumTrait for BigNum<N> {
        fn __is_zero(self) -> bool {
            self.__is_zero_impl()
        }
    }
    "#;
    let errors = get_program_errors(src);
    assert_eq!(errors.len(), 1);

    let CompilationError::TypeError(TypeCheckError::Unsafe { .. }) = &errors[0].0 else {
        panic!("Expected an 'unsafe' error, got {:?}", errors[0].0);
    };
}

#[test]
fn cannot_pass_unconstrained_function_to_regular_function() {
    let src = r#"
    fn main() {
        let func = foo;
        expect_regular(func);
    }

    unconstrained fn foo() {}

    fn expect_regular(_func: fn() -> ()) {
    }
    "#;
    let errors = get_program_errors(src);
    assert_eq!(errors.len(), 1);

    let CompilationError::TypeError(TypeCheckError::UnsafeFn { .. }) = &errors[0].0 else {
        panic!("Expected an UnsafeFn error, got {:?}", errors[0].0);
    };
}

#[test]
fn cannot_assign_unconstrained_and_regular_fn_to_variable() {
    let src = r#"
    fn main() {
        let _func = if true { foo } else { bar };
    }

    fn foo() {}
    unconstrained fn bar() {}
    "#;
    let errors = get_program_errors(src);
    assert_eq!(errors.len(), 1);

    let CompilationError::TypeError(TypeCheckError::Context { err, .. }) = &errors[0].0 else {
        panic!("Expected a context error, got {:?}", errors[0].0);
    };

    if let TypeCheckError::TypeMismatch { expected_typ, expr_typ, .. } = err.as_ref() {
        assert_eq!(expected_typ, "fn() -> ()");
        assert_eq!(expr_typ, "unconstrained fn() -> ()");
    } else {
        panic!("Expected a type mismatch error, got {:?}", errors[0].0);
    };
}

#[test]
fn can_pass_regular_function_to_unconstrained_function() {
    let src = r#"
    fn main() {
        let func = foo;
        expect_unconstrained(func);
    }

    fn foo() {}

    fn expect_unconstrained(_func: unconstrained fn() -> ()) {}
    "#;
    assert_no_errors(src);
}

#[test]
fn cannot_pass_unconstrained_function_to_constrained_function() {
    let src = r#"
    fn main() {
        let func = foo;
        expect_regular(func);
    }

    unconstrained fn foo() {}

    fn expect_regular(_func: fn() -> ()) {}
    "#;
    let errors = get_program_errors(src);
    assert_eq!(errors.len(), 1);

    let CompilationError::TypeError(TypeCheckError::UnsafeFn { .. }) = &errors[0].0 else {
        panic!("Expected an UnsafeFn error, got {:?}", errors[0].0);
    };
}

#[test]
fn can_assign_regular_function_to_unconstrained_function_in_explicitly_typed_var() {
    let src = r#"
    fn main() {
        let _func: unconstrained fn() -> () = foo;
    }

    fn foo() {}
    "#;
    assert_no_errors(src);
}

#[test]
fn can_assign_regular_function_to_unconstrained_function_in_struct_member() {
    let src = r#"
    fn main() {
        let _ = Foo { func: foo };
    }

    fn foo() {}

    struct Foo {
        func: unconstrained fn() -> (),
    }
    "#;
    assert_no_errors(src);
}

#[test]
fn trait_impl_generics_count_mismatch() {
    let src = r#"
    trait Foo {}

    impl Foo<()> for Field {}

    fn main() {}"#;
    let errors = get_program_errors(src);
    assert_eq!(errors.len(), 1);

    let CompilationError::TypeError(TypeCheckError::GenericCountMismatch {
        item,
        expected,
        found,
        ..
    }) = &errors[0].0
    else {
        panic!("Expected a generic count mismatch error, got {:?}", errors[0].0);
    };

    assert_eq!(item, "Foo");
    assert_eq!(*expected, 0);
    assert_eq!(*found, 1);
}

#[test]
fn bit_not_on_untyped_integer() {
    let src = r#"
    fn main() {
        let _: u32 = 3 & !1;
    }
    "#;
    assert_no_errors(src);
}

#[test]
fn duplicate_struct_field() {
    let src = r#"
    pub struct Foo {
        x: i32,
        x: i32,
    }

    fn main() {}
    "#;
    let errors = get_program_errors(src);
    assert_eq!(errors.len(), 1);

    let CompilationError::DefinitionError(DefCollectorErrorKind::Duplicate {
        typ: _,
        first_def,
        second_def,
    }) = &errors[0].0
    else {
        panic!("Expected a 'duplicate' error, got {:?}", errors[0].0);
    };

    assert_eq!(first_def.to_string(), "x");
    assert_eq!(second_def.to_string(), "x");

    assert_eq!(first_def.span().start(), 30);
    assert_eq!(second_def.span().start(), 46);
}

#[test]
fn trait_constraint_on_tuple_type() {
    let src = r#"
        trait Foo<A> {
            fn foo(self, x: A) -> bool;
        }

        pub fn bar<T, U, V>(x: (T, U), y: V) -> bool where (T, U): Foo<V> {
            x.foo(y)
        }

        fn main() {}"#;
    assert_no_errors(src);
}

#[test]
fn trait_constraint_on_tuple_type_pub_crate() {
    let src = r#"
        pub(crate) trait Foo<A> {
            fn foo(self, x: A) -> bool;
        }

        pub fn bar<T, U, V>(x: (T, U), y: V) -> bool where (T, U): Foo<V> {
            x.foo(y)
        }

        fn main() {}"#;
    assert_no_errors(src);
}

#[test]
fn incorrect_generic_count_on_struct_impl() {
    let src = r#"
    struct Foo {}
    impl <T> Foo<T> {}
    fn main() {
        let _ = Foo {}; // silence Foo never constructed warning
    }
    "#;

    let errors = get_program_errors(src);
    assert_eq!(errors.len(), 1);

    let CompilationError::TypeError(TypeCheckError::GenericCountMismatch {
        found, expected, ..
    }) = errors[0].0
    else {
        panic!("Expected an incorrect generic count mismatch error, got {:?}", errors[0].0);
    };

    assert_eq!(found, 1);
    assert_eq!(expected, 0);
}

#[test]
fn incorrect_generic_count_on_type_alias() {
    let src = r#"
    pub struct Foo {}
    pub type Bar = Foo<i32>;
    fn main() {
        let _ = Foo {}; // silence Foo never constructed warning
    }
    "#;

    let errors = get_program_errors(src);
    assert_eq!(errors.len(), 1);

    let CompilationError::TypeError(TypeCheckError::GenericCountMismatch {
        found, expected, ..
    }) = errors[0].0
    else {
        panic!("Expected an incorrect generic count mismatch error, got {:?}", errors[0].0);
    };

    assert_eq!(found, 1);
    assert_eq!(expected, 0);
}

#[test]
fn uses_self_type_for_struct_function_call() {
    let src = r#"
    struct S { }

    impl S {
        fn one() -> Field {
            1
        }

        fn two() -> Field {
            Self::one() + Self::one()
        }
    }

    fn main() {
        let _ = S {}; // silence S never constructed warning
    }
    "#;
    assert_no_errors(src);
}

#[test]
fn uses_self_type_inside_trait() {
    let src = r#"
    trait Foo {
        fn foo() -> Self {
            Self::bar()
        }

        fn bar() -> Self;
    }

    impl Foo for Field {
        fn bar() -> Self {
            1
        }
    }

    fn main() {
        let _: Field = Foo::foo();
    }
    "#;
    assert_no_errors(src);
}

#[test]
fn uses_self_type_in_trait_where_clause() {
    let src = r#"
    pub trait Trait {
        fn trait_func(self) -> bool;
    }

    pub trait Foo where Self: Trait {
        fn foo(self) -> bool {
            self.trait_func()
        }
    }

    struct Bar {}

    impl Foo for Bar {

    }

    fn main() {
        let _ = Bar {}; // silence Bar never constructed warning
    }
    "#;

    let errors = get_program_errors(src);
    assert_eq!(errors.len(), 2);

    let CompilationError::ResolverError(ResolverError::TraitNotImplemented { .. }) = &errors[0].0
    else {
        panic!("Expected a trait not implemented error, got {:?}", errors[0].0);
    };

    let CompilationError::TypeError(TypeCheckError::UnresolvedMethodCall { method_name, .. }) =
        &errors[1].0
    else {
        panic!("Expected an unresolved method call error, got {:?}", errors[1].0);
    };

    assert_eq!(method_name, "trait_func");
}

#[test]
fn do_not_eagerly_error_on_cast_on_type_variable() {
    let src = r#"
    pub fn foo<T, U>(x: T, f: fn(T) -> U) -> U {
        f(x)
    }

    fn main() {
        let x: u8 = 1;
        let _: Field = foo(x, |x| x as Field);
    }
    "#;
    assert_no_errors(src);
}

#[test]
fn error_on_cast_over_type_variable() {
    let src = r#"
    pub fn foo<T, U>(f: fn(T) -> U, x: T, ) -> U {
        f(x)
    }

    fn main() {
        let x = "a";
        let _: Field = foo(|x| x as Field, x);
    }
    "#;

    let errors = get_program_errors(src);
    assert_eq!(errors.len(), 1);

    assert!(matches!(
        errors[0].0,
        CompilationError::TypeError(TypeCheckError::TypeMismatch { .. })
    ));
}

#[test]
fn trait_impl_for_a_type_that_implements_another_trait() {
    let src = r#"
    trait One {
        fn one(self) -> i32;
    }

    impl One for i32 {
        fn one(self) -> i32 {
            self
        }
    }

    trait Two {
        fn two(self) -> i32;
    }

    impl<T> Two for T where T: One {
        fn two(self) -> i32 {
            self.one() + 1
        }
    }

    pub fn use_it<T>(t: T) -> i32 where T: Two {
        Two::two(t)
    }

    fn main() {}
    "#;
    assert_no_errors(src);
}

#[test]
fn trait_impl_for_a_type_that_implements_another_trait_with_another_impl_used() {
    let src = r#"
    trait One {
        fn one(self) -> i32;
    }

    impl One for i32 {
        fn one(self) -> i32 {
            let _ = self;
            1
        }
    }

    trait Two {
        fn two(self) -> i32;
    }

    impl<T> Two for T where T: One {
        fn two(self) -> i32 {
            self.one() + 1
        }
    }

    impl Two for u32 {
        fn two(self) -> i32 {
            let _ = self;
            0
        }
    }

    pub fn use_it(t: u32) -> i32 {
        Two::two(t)
    }

    fn main() {}
    "#;
    assert_no_errors(src);
}

#[test]
fn impl_missing_associated_type() {
    let src = r#"
    trait Foo {
        type Assoc;
    }

    impl Foo for () {}
    "#;

    let errors = get_program_errors(src);
    assert_eq!(errors.len(), 1);

    assert!(matches!(
        &errors[0].0,
        CompilationError::TypeError(TypeCheckError::MissingNamedTypeArg { .. })
    ));
}

#[test]
fn as_trait_path_syntax_resolves_outside_impl() {
    let src = r#"
    trait Foo {
        type Assoc;
    }

    struct Bar {}

    impl Foo for Bar {
        type Assoc = i32;
    }

    fn main() {
        // AsTraitPath syntax is a bit silly when associated types
        // are explicitly specified
        let _: i64 = 1 as <Bar as Foo<Assoc = i32>>::Assoc;

        let _ = Bar {}; // silence Bar never constructed warning
    }
    "#;

    let errors = get_program_errors(src);
    assert_eq!(errors.len(), 1);

    use CompilationError::TypeError;
    use TypeCheckError::TypeMismatch;
    let TypeError(TypeMismatch { expected_typ, expr_typ, .. }) = errors[0].0.clone() else {
        panic!("Expected TypeMismatch error, found {:?}", errors[0].0);
    };

    assert_eq!(expected_typ, "i64".to_string());
    assert_eq!(expr_typ, "i32".to_string());
}

#[test]
fn as_trait_path_syntax_no_impl() {
    let src = r#"
    trait Foo {
        type Assoc;
    }

    struct Bar {}

    impl Foo for Bar {
        type Assoc = i32;
    }

    fn main() {
        let _: i64 = 1 as <Bar as Foo<Assoc = i8>>::Assoc;

        let _ = Bar {}; // silence Bar never constructed warning
    }
    "#;

    let errors = get_program_errors(src);
    assert_eq!(errors.len(), 1);

    use CompilationError::TypeError;
    assert!(matches!(&errors[0].0, TypeError(TypeCheckError::NoMatchingImplFound { .. })));
}

#[test]
fn dont_infer_globals_to_u32_from_type_use() {
    let src = r#"
        global ARRAY_LEN = 3;
        global STR_LEN: _ = 2;
        global FMT_STR_LEN = 2;

        fn main() {
            let _a: [u32; ARRAY_LEN] = [1, 2, 3];
            let _b: str<STR_LEN> = "hi";
            let _c: fmtstr<FMT_STR_LEN, _> = f"hi";
        }
    "#;

    let mut errors = get_program_errors(src);
    assert_eq!(errors.len(), 6);
    for (error, _file_id) in errors.drain(0..3) {
        assert!(matches!(
            error,
            CompilationError::ResolverError(ResolverError::UnspecifiedGlobalType { .. })
        ));
    }
    for (error, _file_id) in errors {
        assert!(matches!(
            error,
            CompilationError::TypeError(TypeCheckError::TypeKindMismatch { .. })
        ));
    }
}

#[test]
fn dont_infer_partial_global_types() {
    let src = r#"
        pub global ARRAY: [Field; _] = [0; 3];
        pub global NESTED_ARRAY: [[Field; _]; 3] = [[]; 3];
        pub global STR: str<_> = "hi";
        pub global NESTED_STR: [str<_>] = &["hi"];
        pub global FORMATTED_VALUE: str<5> = "there";
        pub global FMT_STR: fmtstr<_, _> = f"hi {FORMATTED_VALUE}";
        pub global TUPLE_WITH_MULTIPLE: ([str<_>], [[Field; _]; 3]) = (&["hi"], [[]; 3]);

        fn main() { }
    "#;

    let errors = get_program_errors(src);
    assert_eq!(errors.len(), 6);
    for (error, _file_id) in errors {
        assert!(matches!(
            error,
            CompilationError::ResolverError(ResolverError::UnspecifiedGlobalType { .. })
        ));
    }
}

#[test]
fn u32_globals_as_sizes_in_types() {
    let src = r#"
        global ARRAY_LEN: u32 = 3;
        global STR_LEN: u32 = 2;
        global FMT_STR_LEN: u32 = 2;

        fn main() {
            let _a: [u32; ARRAY_LEN] = [1, 2, 3];
            let _b: str<STR_LEN> = "hi";
            let _c: fmtstr<FMT_STR_LEN, _> = f"hi";
        }
    "#;

    let errors = get_program_errors(src);
    assert_eq!(errors.len(), 0);
}

#[test]
fn struct_array_len() {
    let src = r#"
        struct Array<T, let N: u32> {
            inner: [T; N],
        }

        impl<T, let N: u32> Array<T, N> {
            pub fn len(self) -> u32 {
                N as u32
            }
        }

        fn main(xs: [Field; 2]) {
            let ys = Array {
                inner: xs,
            };
            assert(ys.len() == 2);
        }
    "#;

    let errors = get_program_errors(src);
    assert_eq!(errors.len(), 1);
    assert!(matches!(
        errors[0].0,
        CompilationError::ResolverError(ResolverError::UnusedVariable { .. })
    ));
}

// TODO(https://github.com/noir-lang/noir/issues/6245):
// support u16 as an array size
#[test]
fn non_u32_as_array_length() {
    let src = r#"
        global ARRAY_LEN: u8 = 3;

        fn main() {
            let _a: [u32; ARRAY_LEN] = [1, 2, 3];
        }
    "#;

    let errors = get_program_errors(src);
    assert_eq!(errors.len(), 1);
    assert!(matches!(
        errors[0].0,
        CompilationError::TypeError(TypeCheckError::TypeKindMismatch { .. })
    ));
}

#[test]
fn use_non_u32_generic_in_struct() {
    let src = r#"
        struct S<let N: u8> {}

        fn main() {
            let _: S<3> = S {};
        }
    "#;

    let errors = get_program_errors(src);
    assert_eq!(errors.len(), 0);
}

#[test]
fn use_numeric_generic_in_trait_method() {
    let src = r#"
        trait Foo  {
            fn foo<let N: u32>(self, x: [u8; N]) -> Self;
        }

        struct Bar;

        impl Foo for Bar {
            fn foo<let N: u32>(self, _x: [u8; N]) -> Self {
                self
            }
        }

        fn main() {
            let bytes: [u8; 3] = [1,2,3];
            let _ = Bar{}.foo(bytes);
        }
    "#;

    let errors = get_program_errors(src);
    println!("{errors:?}");
    assert_eq!(errors.len(), 0);
}

#[test]
fn trait_unconstrained_methods_typechecked_correctly() {
    // This test checks that we properly track whether a method has been declared as unconstrained on the trait definition
    // and preserves that through typechecking.
    let src = r#"
        trait Foo {
            unconstrained fn identity(self) -> Self {
                self
            }

            unconstrained fn foo(self) -> Field;
        }

        impl Foo for u64 {
            unconstrained fn foo(self) -> Field {
                self as Field
            }
        }

        unconstrained fn main() {
            assert_eq(2.foo(), 2.identity() as Field);
        }
    "#;

    let errors = get_program_errors(src);
    println!("{errors:?}");
    assert_eq!(errors.len(), 0);
}

#[test]
fn error_if_attribute_not_in_scope() {
    let src = r#"
        #[not_in_scope]
        fn main() {}
    "#;

    let errors = get_program_errors(src);
    assert_eq!(errors.len(), 1);

    assert!(matches!(
        errors[0].0,
        CompilationError::ResolverError(ResolverError::AttributeFunctionNotInScope { .. })
    ));
}

#[test]
fn arithmetic_generics_rounding_pass() {
    let src = r#"
        fn main() {
            // 3/2*2 = 2
            round::<3, 2>([1, 2]);
        }

        fn round<let N: u32, let M: u32>(_x: [Field; N / M * M]) {}
    "#;

    let errors = get_program_errors(src);
    assert_eq!(errors.len(), 0);
}

#[test]
fn arithmetic_generics_rounding_fail() {
    let src = r#"
        fn main() {
            // Do not simplify N/M*M to just N
            // This should be 3/2*2 = 2, not 3
            round::<3, 2>([1, 2, 3]);
        }

        fn round<let N: u32, let M: u32>(_x: [Field; N / M * M]) {}
    "#;

    let errors = get_program_errors(src);
    assert_eq!(errors.len(), 1);
    assert!(matches!(
        errors[0].0,
        CompilationError::TypeError(TypeCheckError::TypeMismatch { .. })
    ));
}

#[test]
fn arithmetic_generics_rounding_fail_on_struct() {
    let src = r#"
        struct W<let N: u32> {}

        fn foo<let N: u32, let M: u32>(_x: W<N>, _y: W<M>) -> W<N / M * M> {
            W {}
        }

        fn main() {
            let w_2: W<2> = W {};
            let w_3: W<3> = W {};
            // Do not simplify N/M*M to just N
            // This should be 3/2*2 = 2, not 3
            let _: W<3> = foo(w_3, w_2);
        }
    "#;

    let errors = get_program_errors(src);
    assert_eq!(errors.len(), 1);
    assert!(matches!(
        errors[0].0,
        CompilationError::TypeError(TypeCheckError::TypeMismatch { .. })
    ));
}

#[test]
fn unconditional_recursion_fail() {
    // These examples are self recursive top level functions, which would actually
    // not be inlined in the SSA (there is nothing to inline into but self), so it
    // wouldn't panic due to infinite recursion, but the errors asserted here
    // come from the compilation checks, which does static analysis to catch the
    // problem before it even has a chance to cause a panic.
    let srcs = vec![
        r#"
        fn main() {
            main()
        }
        "#,
        r#"
        fn main() -> pub bool {
            if main() { true } else { false }
        }
        "#,
        r#"
        fn main() -> pub bool {
            if true { main() } else { main() }
        }
        "#,
        r#"
        fn main() -> pub u64 {
            main() + main()
        }
        "#,
        r#"
        fn main() -> pub u64 {
            1 + main()
        }
        "#,
        r#"
        fn main() -> pub bool {
            let _ = main();
            true
        }
        "#,
        r#"
        fn main(a: u64, b: u64) -> pub u64 {
            main(a + b, main(a, b))
        }
        "#,
        r#"
        fn main() -> pub u64 {
            foo(1, main())
        }
        fn foo(a: u64, b: u64) -> u64 {
            a + b
        }
        "#,
        r#"
        fn main() -> pub u64 {
            let (a, b) = (main(), main());
            a + b
        }
        "#,
        r#"
        fn main() -> pub u64 {
            let mut sum = 0;
            for i in 0 .. main() {
                sum += i;
            }
            sum
        }
        "#,
    ];

    for src in srcs {
        let errors = get_program_errors(src);
        assert!(
            !errors.is_empty(),
            "expected 'unconditional recursion' error, got nothing; src = {src}"
        );

        for (error, _) in errors {
            let CompilationError::ResolverError(ResolverError::UnconditionalRecursion { .. }) =
                error
            else {
                panic!("Expected an 'unconditional recursion' error, got {:?}; src = {src}", error);
            };
        }
    }
}

#[test]
fn unconditional_recursion_pass() {
    let srcs = vec![
        r#"
        fn main() {
            if false { main(); }
        }
        "#,
        r#"
        fn main(i: u64) -> pub u64 {
            if i == 0 { 0 } else { i + main(i-1) }
        }
        "#,
        // Only immediate self-recursion is detected.
        r#"
        fn main() {
            foo();
        }
        fn foo() {
            bar();
        }
        fn bar() {
            foo();
        }
        "#,
        // For loop bodies are not checked.
        r#"
        fn main() -> pub u64 {
            let mut sum = 0;
            for _ in 0 .. 10 {
                sum += main();
            }
            sum
        }
        "#,
        // Lambda bodies are not checked.
        r#"
        fn main() {
            let foo = || main();
            foo();
        }
        "#,
    ];

    for src in srcs {
        assert_no_errors(src);
    }
}

#[test]
fn uses_self_in_import() {
    let src = r#"
    mod moo {
        pub mod bar {
            pub fn foo() -> i32 {
                1
            }
        }
    }

    use moo::bar::{self};

    pub fn baz() -> i32 {
        bar::foo()
    }

    fn main() {}
    "#;
    assert_no_errors(src);
}

#[test]
fn does_not_error_on_return_values_after_block_expression() {
    // Regression test for https://github.com/noir-lang/noir/issues/4372
    let src = r#"
    fn case1() -> [Field] {
        if true {
        }
        &[1]
    }

    fn case2() -> [u8] {
        let mut var: u8 = 1;
        {
            var += 1;
        }
        &[var]
    }

    fn main() {
        let _ = case1();
        let _ = case2();
    }
    "#;
    assert_no_errors(src);
}

#[test]
fn use_type_alias_in_method_call() {
    let src = r#"
        pub struct Foo {
        }

        impl Foo {
            fn new() -> Self {
                Foo {}
            }
        }

        type Bar = Foo;

        fn foo() -> Foo {
            Bar::new()
        }

        fn main() {
            let _ = foo();
        }
    "#;
    assert_no_errors(src);
}

#[test]
fn use_type_alias_to_generic_concrete_type_in_method_call() {
    let src = r#"
        pub struct Foo<T> {
            x: T,
        }

        impl<T> Foo<T> {
            fn new(x: T) -> Self {
                Foo { x }
            }
        }

        type Bar = Foo<i32>;

        fn foo() -> Bar {
            Bar::new(1)
        }

        fn main() {
            let _ = foo();
        }
    "#;
    assert_no_errors(src);
}

#[test]
fn allows_struct_with_generic_infix_type_as_main_input_1() {
    let src = r#"
        struct Foo<let N: u32> {
            x: [u64; N * 2],
        }

        fn main(_x: Foo<18>) {}
    "#;
    assert_no_errors(src);
}

#[test]
fn allows_struct_with_generic_infix_type_as_main_input_2() {
    let src = r#"
        struct Foo<let N: u32> {
            x: [u64; N * 2],
        }

        fn main(_x: Foo<2 * 9>) {}
    "#;
    assert_no_errors(src);
}

#[test]
fn allows_struct_with_generic_infix_type_as_main_input_3() {
    let src = r#"
        struct Foo<let N: u32> {
            x: [u64; N * 2],
        }

        global N: u32 = 9;

        fn main(_x: Foo<N * 2>) {}
    "#;
    assert_no_errors(src);
}

#[test]
fn errors_with_better_message_when_trying_to_invoke_struct_field_that_is_a_function() {
    let src = r#"
        pub struct Foo {
            wrapped: fn(Field) -> bool,
        }

        impl Foo {
            fn call(self) -> bool {
                self.wrapped(1)
            }
        }

        fn main() {}
    "#;
    let errors = get_program_errors(src);
    assert_eq!(errors.len(), 1);

    let CompilationError::TypeError(TypeCheckError::CannotInvokeStructFieldFunctionType {
        method_name,
        ..
    }) = &errors[0].0
    else {
        panic!("Expected a 'CannotInvokeStructFieldFunctionType' error, got {:?}", errors[0].0);
    };

    assert_eq!(method_name, "wrapped");
}

fn test_disallows_attribute_on_impl_method(
    attr: &str,
    check_error: impl FnOnce(&CompilationError),
) {
    let src = format!(
        "
        pub struct Foo {{ }}

        impl Foo {{
            #[{attr}]
            fn foo() {{ }}
        }}

        fn main() {{ }}
    "
    );
    let errors = get_program_errors(&src);
    assert_eq!(errors.len(), 1);
    check_error(&errors[0].0);
}

fn test_disallows_attribute_on_trait_impl_method(
    attr: &str,
    check_error: impl FnOnce(&CompilationError),
) {
    let src = format!(
        "
        pub trait Trait {{
            fn foo() {{ }}
        }}

        pub struct Foo {{ }}

        impl Trait for Foo {{
            #[{attr}]
            fn foo() {{ }}
        }}

        fn main() {{ }}
    "
    );
    let errors = get_program_errors(&src);
    assert_eq!(errors.len(), 1);
    check_error(&errors[0].0);
}

#[test]
fn disallows_test_attribute_on_impl_method() {
    test_disallows_attribute_on_impl_method("test", |error| {
        assert!(matches!(
            error,
            CompilationError::DefinitionError(
                DefCollectorErrorKind::TestOnAssociatedFunction { .. }
            )
        ));
    });
}

#[test]
fn disallows_test_attribute_on_trait_impl_method() {
    test_disallows_attribute_on_trait_impl_method("test", |error| {
        assert!(matches!(
            error,
            CompilationError::DefinitionError(
                DefCollectorErrorKind::TestOnAssociatedFunction { .. }
            )
        ));
    });
}

#[test]
fn disallows_export_attribute_on_impl_method() {
    test_disallows_attribute_on_impl_method("export", |error| {
        assert!(matches!(
            error,
            CompilationError::DefinitionError(
                DefCollectorErrorKind::ExportOnAssociatedFunction { .. }
            )
        ));
    });
}

#[test]
fn disallows_export_attribute_on_trait_impl_method() {
    test_disallows_attribute_on_trait_impl_method("export", |error| {
        assert!(matches!(
            error,
            CompilationError::DefinitionError(
                DefCollectorErrorKind::ExportOnAssociatedFunction { .. }
            )
        ));
    });
}

#[test]
fn allows_multiple_underscore_parameters() {
    let src = r#"
        pub fn foo(_: i32, _: i64) {}

        fn main() {}
    "#;
    assert_no_errors(src);
}

#[test]
fn disallows_underscore_on_right_hand_side() {
    let src = r#"
        fn main() {
            let _ = 1;
            let _x = _;
        }
    "#;
    let errors = get_program_errors(src);
    assert_eq!(errors.len(), 1);

    let CompilationError::ResolverError(ResolverError::VariableNotDeclared { name, .. }) =
        &errors[0].0
    else {
        panic!("Expected a VariableNotDeclared error, got {:?}", errors[0].0);
    };

    assert_eq!(name, "_");
}

#[test]
fn errors_on_cyclic_globals() {
    let src = r#"
    pub comptime global A: u32 = B;
    pub comptime global B: u32 = A;

    fn main() { }
    "#;
    let errors = get_program_errors(src);

    assert!(errors.iter().any(|(error, _)| matches!(
        error,
        CompilationError::InterpreterError(InterpreterError::GlobalsDependencyCycle { .. })
    )));
    assert!(errors.iter().any(|(error, _)| matches!(
        error,
        CompilationError::ResolverError(ResolverError::DependencyCycle { .. })
    )));
}

#[test]
fn warns_on_unneeded_unsafe() {
    let src = r#"
    fn main() {
        // Safety: test
        unsafe {
            foo()
        }
    }

    fn foo() {}
    "#;
    let errors = get_program_errors(src);
    assert_eq!(errors.len(), 1);
    assert!(matches!(
        &errors[0].0,
        CompilationError::TypeError(TypeCheckError::UnnecessaryUnsafeBlock { .. })
    ));
}

#[test]
fn warns_on_nested_unsafe() {
    let src = r#"
    fn main() {
        // Safety: test
        unsafe {
            // Safety: test
            unsafe {
                foo()
            }
        }
    }

    unconstrained fn foo() {}
    "#;
    let errors = get_program_errors(src);
    assert_eq!(errors.len(), 1);
    assert!(matches!(
        &errors[0].0,
        CompilationError::TypeError(TypeCheckError::NestedUnsafeBlock { .. })
    ));
}

#[test]
fn mutable_self_call() {
    let src = r#"
    fn main() {
        let mut bar = Bar {};
        let _ = bar.bar();
    }

    struct Bar {}

    impl Bar {
        fn bar(&mut self) {
            let _ = self;
        }
    }
    "#;
    assert_no_errors(src);
}

#[test]
fn checks_visibility_of_trait_related_to_trait_impl_on_method_call() {
    let src = r#"
    mod moo {
        pub struct Bar {}
    }

    trait Foo {
        fn foo(self);
    }

    impl Foo for moo::Bar {
        fn foo(self) {}
    }

    fn main() {
        let bar = moo::Bar {};
        bar.foo();
    }
    "#;
    assert_no_errors(src);
}

#[test]
fn infers_lambda_argument_from_method_call_function_type() {
    let src = r#"
    struct Foo {
        value: Field,
    }

    impl Foo {
        fn foo(self) -> Field {
            self.value
        }
    }

    struct Box<T> {
        value: T,
    }

    impl<T> Box<T> {
        fn map<U>(self, f: fn(T) -> U) -> Box<U> {
            Box { value: f(self.value) }
        }
    }

    fn main() {
        let box = Box { value: Foo { value: 1 } };
        let _ = box.map(|foo| foo.foo());
    }
    "#;
    assert_no_errors(src);
}

#[test]
fn infers_lambda_argument_from_call_function_type() {
    let src = r#"
    struct Foo {
        value: Field,
    }

    fn call(f: fn(Foo) -> Field) -> Field {
        f(Foo { value: 1 })
    }

    fn main() {
        let _ = call(|foo| foo.value);
    }
    "#;
    assert_no_errors(src);
}

#[test]
fn infers_lambda_argument_from_call_function_type_in_generic_call() {
    let src = r#"
    struct Foo {
        value: Field,
    }

    fn call<T>(t: T, f: fn(T) -> Field) -> Field {
        f(t)
    }

    fn main() {
        let _ = call(Foo { value: 1 }, |foo| foo.value);
    }
    "#;
    assert_no_errors(src);
}

#[test]
fn infers_lambda_argument_from_call_function_type_as_alias() {
    let src = r#"
    struct Foo {
        value: Field,
    }

    type MyFn = fn(Foo) -> Field;

    fn call(f: MyFn) -> Field {
        f(Foo { value: 1 })
    }

    fn main() {
        let _ = call(|foo| foo.value);
    }
    "#;
    assert_no_errors(src);
}

#[test]
fn infers_lambda_argument_from_function_return_type() {
    let src = r#"
    pub struct Foo {
        value: Field,
    }

    pub fn func() -> fn(Foo) -> Field {
        |foo| foo.value
    }

    fn main() {
    }
    "#;
    assert_no_errors(src);
}

#[test]
fn infers_lambda_argument_from_function_return_type_multiple_statements() {
    let src = r#"
    pub struct Foo {
        value: Field,
    }

    pub fn func() -> fn(Foo) -> Field {
        let _ = 1;
        |foo| foo.value
    }

    fn main() {
    }
    "#;
    assert_no_errors(src);
}

#[test]
fn infers_lambda_argument_from_function_return_type_when_inside_if() {
    let src = r#"
    pub struct Foo {
        value: Field,
    }

    pub fn func() -> fn(Foo) -> Field {
        if true {
            |foo| foo.value
        } else {
            |foo| foo.value
        }
    }

    fn main() {
    }
    "#;
    assert_no_errors(src);
}

#[test]
fn infers_lambda_argument_from_variable_type() {
    let src = r#"
    pub struct Foo {
        value: Field,
    }

    fn main() {
      let _: fn(Foo) -> Field = |foo| foo.value;
    }
    "#;
    assert_no_errors(src);
}

#[test]
fn infers_lambda_argument_from_variable_alias_type() {
    let src = r#"
    pub struct Foo {
        value: Field,
    }

    type FooFn = fn(Foo) -> Field;

    fn main() {
      let _: FooFn = |foo| foo.value;
    }
    "#;
    assert_no_errors(src);
}

#[test]
fn infers_lambda_argument_from_variable_double_alias_type() {
    let src = r#"
    pub struct Foo {
        value: Field,
    }

    type FooFn = fn(Foo) -> Field;
    type FooFn2 = FooFn;

    fn main() {
      let _: FooFn2 = |foo| foo.value;
    }
    "#;
    assert_no_errors(src);
}

#[test]
fn infers_lambda_argument_from_variable_tuple_type() {
    let src = r#"
    pub struct Foo {
        value: Field,
    }

    fn main() {
      let _: (fn(Foo) -> Field, _) = (|foo| foo.value, 1);
    }
    "#;
    assert_no_errors(src);
}

#[test]
fn infers_lambda_argument_from_variable_tuple_type_aliased() {
    let src = r#"
    pub struct Foo {
        value: Field,
    }

    type Alias = (fn(Foo) -> Field, Field);

    fn main() {
      let _: Alias = (|foo| foo.value, 1);
    }
    "#;
    assert_no_errors(src);
}

#[test]
fn regression_7088() {
    // A test for code that initially broke when implementing inferring
    // lambda parameter types from the function type related to the call
    // the lambda is in (PR #7088).
    let src = r#"
    struct U60Repr<let N: u32, let NumSegments: u32> {}

    impl<let N: u32, let NumSegments: u32> U60Repr<N, NumSegments> {
        fn new<let NumFieldSegments: u32>(_: [Field; N * NumFieldSegments]) -> Self {
            U60Repr {}
        }
    }

    fn main() {
        let input: [Field; 6] = [0; 6];
        let _: U60Repr<3, 6> = U60Repr::new(input);
    }
    "#;
    assert_no_errors(src);
}

#[test]
fn error_with_duplicate_enum_variant() {
    let src = r#"
    enum Foo {
        Bar(i32),
        Bar(u8),
    }

    fn main() {}
    "#;
    let errors = get_program_errors(src);
    assert_eq!(errors.len(), 2);
    assert!(matches!(
        &errors[0].0,
        CompilationError::DefinitionError(DefCollectorErrorKind::Duplicate { .. })
    ));
    assert!(matches!(
        &errors[1].0,
        CompilationError::ResolverError(ResolverError::UnusedItem { .. })
    ));
}

#[test]
fn errors_on_empty_loop_no_break() {
    let src = r#"
    fn main() {
        // Safety: test
        unsafe {
            foo()
        }
    }

    unconstrained fn foo() {
        loop {}
    }
    "#;
    let errors = get_program_errors(src);
    assert_eq!(errors.len(), 1);
    assert!(matches!(
        &errors[0].0,
        CompilationError::ResolverError(ResolverError::LoopWithoutBreak { .. })
    ));
}

#[test]
fn errors_on_loop_without_break() {
    let src = r#"
    fn main() {
        // Safety: test
        unsafe {
            foo()
        }
    }

    unconstrained fn foo() {
        let mut x = 1;
        loop {
            x += 1;
            bar(x);
        }
    }

    fn bar(_: Field) {}
    "#;
    let errors = get_program_errors(src);
    assert_eq!(errors.len(), 1);
    assert!(matches!(
        &errors[0].0,
        CompilationError::ResolverError(ResolverError::LoopWithoutBreak { .. })
    ));
}

#[test]
fn errors_on_loop_without_break_with_nested_loop() {
    let src = r#"
    fn main() {
        // Safety: test
        unsafe {
            foo()
        }
    }

    unconstrained fn foo() {
        let mut x = 1;
        loop {
            x += 1;
            bar(x);
            loop {
                x += 2;
                break;
            }
        }
    }

    fn bar(_: Field) {}
    "#;
    let errors = get_program_errors(src);
    assert_eq!(errors.len(), 1);
    assert!(matches!(
        &errors[0].0,
        CompilationError::ResolverError(ResolverError::LoopWithoutBreak { .. })
    ));
}

#[test]
fn call_function_alias_type() {
    let src = r#"
    type Alias<Env> = fn[Env](Field) -> Field;

    fn main() {
        call_fn(|x| x + 1);
    }

    fn call_fn<Env>(f: Alias<Env>) {
        assert_eq(f(0), 1);
    }
    "#;
    assert_no_errors(src);
}

#[test]
fn errors_on_if_without_else_type_mismatch() {
    let src = r#"
    fn main() {
        if true {
            1
        }
    }
    "#;
    let errors = get_program_errors(src);
    assert_eq!(errors.len(), 1);

    let CompilationError::TypeError(TypeCheckError::Context { err, .. }) = &errors[0].0 else {
        panic!("Expected a Context error");
    };
    assert!(matches!(**err, TypeCheckError::TypeMismatch { .. }));
}

#[test]
fn does_not_stack_overflow_on_many_comments_in_a_row() {
    let src = "//\n".repeat(10_000);
    assert_no_errors(&src);
}

#[test]
fn errors_if_for_body_type_is_not_unit() {
    let src = r#"
    fn main() {
        for _ in 0..1 {
            1
        }
    }
    "#;
    let errors = get_program_errors(src);
    assert_eq!(errors.len(), 1);

    let CompilationError::TypeError(TypeCheckError::TypeMismatch { .. }) = &errors[0].0 else {
        panic!("Expected a TypeMismatch error");
    };
}

#[test]
fn errors_if_loop_body_type_is_not_unit() {
    let src = r#"
    unconstrained fn main() {
        loop {
            if false { break; }

            1
        }
    }
    "#;
    let errors = get_program_errors(src);
    assert_eq!(errors.len(), 1);

    let CompilationError::TypeError(TypeCheckError::TypeMismatch { .. }) = &errors[0].0 else {
        panic!("Expected a TypeMismatch error");
    };
}

#[test]
fn errors_if_while_body_type_is_not_unit() {
    let src = r#"
    unconstrained fn main() {
        while 1 == 1 {
            1
        }
    }
    "#;
    let errors = get_program_errors(src);
    assert_eq!(errors.len(), 1);

    let CompilationError::TypeError(TypeCheckError::TypeMismatch { .. }) = &errors[0].0 else {
        panic!("Expected a TypeMismatch error");
    };
}

#[test]
fn errors_on_unspecified_unstable_enum() {
    // Enums are experimental - this will need to be updated when they are stabilized
    let src = r#"
    enum Foo { Bar }

    fn main() {
        let _x = Foo::Bar;
    }
    "#;

    let no_features = &[];
    let errors = get_program_using_features(src, no_features).2;
    assert_eq!(errors.len(), 1);

    let CompilationError::ParseError(error) = &errors[0].0 else {
        panic!("Expected a ParseError experimental feature error");
    };

    assert!(matches!(error.reason(), Some(ParserErrorReason::ExperimentalFeature(_))));
}

#[test]
fn errors_on_unspecified_unstable_match() {
    // Enums are experimental - this will need to be updated when they are stabilized
    let src = r#"
    fn main() {
        match 3 {
            _ => (),
        }
    }
    "#;

    let no_features = &[];
    let errors = get_program_using_features(src, no_features).2;
    assert_eq!(errors.len(), 1);

    let CompilationError::ParseError(error) = &errors[0].0 else {
        panic!("Expected a ParseError experimental feature error");
    };

    assert!(matches!(error.reason(), Some(ParserErrorReason::ExperimentalFeature(_))));
}

#[test]
fn errors_on_repeated_match_variables_in_pattern() {
    let src = r#"
    fn main() {
        match (1, 2) {
            (_x, _x) => (),
        }
    }
    "#;

    let errors = get_program_errors(src);
    assert_eq!(errors.len(), 1);

    assert!(matches!(
        &errors[0].0,
        CompilationError::ResolverError(ResolverError::VariableAlreadyDefinedInPattern { .. })
    ));
}

#[test]
<<<<<<< HEAD
fn check_impl_duplicate_method_without_self() {
    let src = "
    pub struct Foo {}

    impl Foo {
        fn foo() {}
        fn foo() {}
    }

    fn main() {}
    ";
=======
fn duplicate_field_in_match_struct_pattern() {
    let src = r#"
fn main() {
    let foo = Foo { x: 10, y: 20 };
    match foo {
        Foo { x: _, x: _, y: _ } => {}
    }
}

struct Foo {
    x: i32,
    y: Field,
}
    "#;

    let errors = get_program_errors(src);
    assert_eq!(errors.len(), 1);

    assert!(matches!(
        &errors[0].0,
        CompilationError::ResolverError(ResolverError::DuplicateField { .. })
    ));
}

#[test]
fn missing_field_in_match_struct_pattern() {
    let src = r#"
fn main() {
    let foo = Foo { x: 10, y: 20 };
    match foo {
        Foo { x: _ } => {}
    }
}

struct Foo {
    x: i32,
    y: Field,
}
    "#;

    let errors = get_program_errors(src);
    assert_eq!(errors.len(), 1);

    assert!(matches!(
        &errors[0].0,
        CompilationError::ResolverError(ResolverError::MissingFields { .. })
    ));
}

#[test]
fn no_such_field_in_match_struct_pattern() {
    let src = r#"
fn main() {
    let foo = Foo { x: 10, y: 20 };
    match foo {
        Foo { x: _, y: _, z: _ } => {}
    }
}

struct Foo {
    x: i32,
    y: Field,
}
    "#;

>>>>>>> 6f79fd1c
    let errors = get_program_errors(src);
    assert_eq!(errors.len(), 1);

    assert!(matches!(
<<<<<<< HEAD
        errors[0].0,
        CompilationError::ResolverError(ResolverError::DuplicateDefinition { .. })
=======
        &errors[0].0,
        CompilationError::ResolverError(ResolverError::NoSuchField { .. })
>>>>>>> 6f79fd1c
    ));
}<|MERGE_RESOLUTION|>--- conflicted
+++ resolved
@@ -4496,7 +4496,6 @@
 }
 
 #[test]
-<<<<<<< HEAD
 fn check_impl_duplicate_method_without_self() {
     let src = "
     pub struct Foo {}
@@ -4508,7 +4507,16 @@
 
     fn main() {}
     ";
-=======
+    let errors = get_program_errors(src);
+    assert_eq!(errors.len(), 1);
+
+    assert!(matches!(
+        errors[0].0,
+        CompilationError::ResolverError(ResolverError::DuplicateDefinition { .. })
+    ));
+}
+
+#[test]
 fn duplicate_field_in_match_struct_pattern() {
     let src = r#"
 fn main() {
@@ -4574,17 +4582,11 @@
 }
     "#;
 
->>>>>>> 6f79fd1c
-    let errors = get_program_errors(src);
-    assert_eq!(errors.len(), 1);
-
-    assert!(matches!(
-<<<<<<< HEAD
-        errors[0].0,
-        CompilationError::ResolverError(ResolverError::DuplicateDefinition { .. })
-=======
+    let errors = get_program_errors(src);
+    assert_eq!(errors.len(), 1);
+
+    assert!(matches!(
         &errors[0].0,
         CompilationError::ResolverError(ResolverError::NoSuchField { .. })
->>>>>>> 6f79fd1c
     ));
 }