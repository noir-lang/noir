--- conflicted
+++ resolved
@@ -3984,17 +3984,7 @@
         y: Field,
     }
     "#;
-<<<<<<< HEAD
-    check_errors(src);
-=======
-
-    let errors = get_program_errors(src);
-    assert_eq!(errors.len(), 1);
-
-    assert!(matches!(
-        &errors[0],
-        CompilationError::ResolverError(ResolverError::NoSuchField { .. })
-    ));
+    check_errors(src);
 }
 
 #[test]
@@ -4025,5 +4015,4 @@
 
     let errors = get_program_errors(src);
     assert_eq!(errors.len(), 0);
->>>>>>> 42b4ba3f
 }