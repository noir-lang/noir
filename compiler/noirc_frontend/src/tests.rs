#![cfg(test)]

#[cfg(test)]
mod name_shadowing;

// XXX: These tests repeat a lot of code
// what we should do is have test cases which are passed to a test harness
// A test harness will allow for more expressive and readable tests
use core::panic;
use std::collections::BTreeMap;

use fm::FileId;

use iter_extended::vecmap;
use noirc_errors::Location;

use crate::hir::comptime::InterpreterError;
use crate::hir::def_collector::dc_crate::CompilationError;
use crate::hir::def_collector::errors::{DefCollectorErrorKind, DuplicateType};
use crate::hir::def_map::ModuleData;
use crate::hir::resolution::errors::ResolverError;
use crate::hir::resolution::import::PathResolutionError;
use crate::hir::type_check::TypeCheckError;
use crate::hir::Context;
use crate::node_interner::{NodeInterner, StmtId};

use crate::hir::def_collector::dc_crate::DefCollector;
use crate::hir_def::expr::HirExpression;
use crate::hir_def::stmt::HirStatement;
use crate::monomorphization::monomorphize;
use crate::parser::ParserErrorReason;
use crate::ParsedModule;
use crate::{
    hir::def_map::{CrateDefMap, LocalModuleId},
    parse_program,
};
use fm::FileManager;
use noirc_arena::Arena;

pub(crate) fn has_parser_error(errors: &[(CompilationError, FileId)]) -> bool {
    errors.iter().any(|(e, _f)| matches!(e, CompilationError::ParseError(_)))
}

pub(crate) fn remove_experimental_warnings(errors: &mut Vec<(CompilationError, FileId)>) {
    errors.retain(|(error, _)| match error {
        CompilationError::ParseError(error) => {
            !matches!(error.reason(), Some(ParserErrorReason::ExperimentalFeature(..)))
        }
        _ => true,
    });
}

pub(crate) fn get_program(
    src: &str,
    use_legacy: bool,
) -> (ParsedModule, Context, Vec<(CompilationError, FileId)>) {
    let root = std::path::Path::new("/");
    let fm = FileManager::new(root);

    let mut context = Context::new(fm, Default::default());
    context.def_interner.populate_dummy_operator_traits();
    let root_file_id = FileId::dummy();
    let root_crate_id = context.crate_graph.add_crate_root(root_file_id);

    let (program, parser_errors) = parse_program(src);
    let mut errors = vecmap(parser_errors, |e| (e.into(), root_file_id));
    remove_experimental_warnings(&mut errors);

    if !has_parser_error(&errors) {
        // Allocate a default Module for the root, giving it a ModuleId
        let mut modules: Arena<ModuleData> = Arena::default();
        let location = Location::new(Default::default(), root_file_id);
        let root = modules.insert(ModuleData::new(None, location, false));

        let def_map = CrateDefMap {
            root: LocalModuleId(root),
            modules,
            krate: root_crate_id,
            extern_prelude: BTreeMap::new(),
        };

        // Now we want to populate the CrateDefMap using the DefCollector
        errors.extend(DefCollector::collect(
            def_map,
            &mut context,
            program.clone().into_sorted(),
            root_file_id,
<<<<<<< HEAD
            false,
            None,
=======
            use_legacy,
>>>>>>> 7bf3b492
            &[], // No macro processors
        ));
    }
    (program, context, errors)
}

pub(crate) fn get_program_errors(src: &str) -> Vec<(CompilationError, FileId)> {
    get_program(src, false).2
}

#[test]
fn check_trait_implemented_for_all_t() {
    let src = "
    trait Default {
        fn default() -> Self;
    }
    
    trait Eq {
        fn eq(self, other: Self) -> bool;
    }
    
    trait IsDefault {
        fn is_default(self) -> bool;
    }
    
    impl<T> IsDefault for T where T: Default + Eq {
        fn is_default(self) -> bool {
            self.eq(T::default())
        }
    }
    
    struct Foo {
        a: u64,
    }
    
    impl Eq for Foo {
        fn eq(self, other: Foo) -> bool { self.a == other.a } 
    }
    
    impl Default for u64 {
        fn default() -> Self {
            0
        }
    }
    
    impl Default for Foo {
        fn default() -> Self {
            Foo { a: Default::default() }
        }
    }
    
    fn main(a: Foo) -> pub bool {
        a.is_default()
    }";

    let errors = get_program_errors(src);
    errors.iter().for_each(|err| println!("{:?}", err));
    assert!(errors.is_empty());
}

#[test]
fn check_trait_implementation_duplicate_method() {
    let src = "
    trait Default {
        fn default(x: Field, y: Field) -> Field;
    }
    
    struct Foo {
        bar: Field,
        array: [Field; 2],
    }
    
    impl Default for Foo {
        // Duplicate trait methods should not compile
        fn default(x: Field, y: Field) -> Field {
            y + 2 * x
        }
        // Duplicate trait methods should not compile
        fn default(x: Field, y: Field) -> Field {
            x + 2 * y
        }
    }
    
    fn main() {}";

    let errors = get_program_errors(src);
    assert!(!has_parser_error(&errors));
    assert!(errors.len() == 1, "Expected 1 error, got: {:?}", errors);

    for (err, _file_id) in errors {
        match &err {
            CompilationError::DefinitionError(DefCollectorErrorKind::Duplicate {
                typ,
                first_def,
                second_def,
            }) => {
                assert_eq!(typ, &DuplicateType::TraitAssociatedFunction);
                assert_eq!(first_def, "default");
                assert_eq!(second_def, "default");
            }
            _ => {
                panic!("No other errors are expected! Found = {:?}", err);
            }
        };
    }
}

#[test]
fn check_trait_wrong_method_return_type() {
    let src = "
    trait Default {
        fn default() -> Self;
    }
    
    struct Foo {
    }
    
    impl Default for Foo {
        fn default() -> Field {
            0
        }
    }
    
    fn main() {
    }
    ";
    let errors = get_program_errors(src);
    assert!(!has_parser_error(&errors));
    assert!(errors.len() == 1, "Expected 1 error, got: {:?}", errors);

    for (err, _file_id) in errors {
        match &err {
            CompilationError::TypeError(TypeCheckError::TypeMismatch {
                expected_typ,
                expr_typ,
                expr_span: _,
            }) => {
                assert_eq!(expected_typ, "Foo");
                assert_eq!(expr_typ, "Field");
            }
            _ => {
                panic!("No other errors are expected! Found = {:?}", err);
            }
        };
    }
}

#[test]
fn check_trait_wrong_method_return_type2() {
    let src = "
    trait Default {
        fn default(x: Field, y: Field) -> Self;
    }
    
    struct Foo {
        bar: Field,
        array: [Field; 2],
    }
    
    impl Default for Foo {
        fn default(x: Field, _y: Field) -> Field {
            x
        }
    }
    
    fn main() {
    }";
    let errors = get_program_errors(src);
    assert!(!has_parser_error(&errors));
    assert!(errors.len() == 1, "Expected 1 error, got: {:?}", errors);

    for (err, _file_id) in errors {
        match &err {
            CompilationError::TypeError(TypeCheckError::TypeMismatch {
                expected_typ,
                expr_typ,
                expr_span: _,
            }) => {
                assert_eq!(expected_typ, "Foo");
                assert_eq!(expr_typ, "Field");
            }
            _ => {
                panic!("No other errors are expected! Found = {:?}", err);
            }
        };
    }
}

#[test]
fn check_trait_missing_implementation() {
    let src = "
    trait Default {
        fn default(x: Field, y: Field) -> Self;
    
        fn method2(x: Field) -> Field;
    
    }
    
    struct Foo {
        bar: Field,
        array: [Field; 2],
    }
    
    impl Default for Foo {
        fn default(x: Field, y: Field) -> Self {
            Self { bar: x, array: [x,y] }
        }
    }
    
    fn main() {
    }
    ";
    let errors = get_program_errors(src);
    assert!(!has_parser_error(&errors));
    assert!(errors.len() == 1, "Expected 1 error, got: {:?}", errors);

    for (err, _file_id) in errors {
        match &err {
            CompilationError::DefinitionError(DefCollectorErrorKind::TraitMissingMethod {
                trait_name,
                method_name,
                trait_impl_span: _,
            }) => {
                assert_eq!(trait_name, "Default");
                assert_eq!(method_name, "method2");
            }
            _ => {
                panic!("No other errors are expected! Found = {:?}", err);
            }
        };
    }
}

#[test]
fn check_trait_not_in_scope() {
    let src = "
    struct Foo {
        bar: Field,
        array: [Field; 2],
    }
    
    // Default trait does not exist
    impl Default for Foo {
        fn default(x: Field, y: Field) -> Self {
            Self { bar: x, array: [x,y] }
        }
    }
    
    fn main() {
    }
    
    ";
    let errors = get_program_errors(src);
    assert!(!has_parser_error(&errors));
    assert!(errors.len() == 1, "Expected 1 error, got: {:?}", errors);
    for (err, _file_id) in errors {
        match &err {
            CompilationError::DefinitionError(DefCollectorErrorKind::TraitNotFound {
                trait_path,
            }) => {
                assert_eq!(trait_path.as_string(), "Default");
            }
            _ => {
                panic!("No other errors are expected! Found = {:?}", err);
            }
        };
    }
}

#[test]
fn check_trait_wrong_method_name() {
    let src = "
    trait Default {
    }
    
    struct Foo {
        bar: Field,
        array: [Field; 2],
    }
    
    // wrong trait name method should not compile
    impl Default for Foo {
        fn does_not_exist(x: Field, y: Field) -> Self {
            Self { bar: x, array: [x,y] }
        }
    }
    
    fn main() {
    }";
    let compilation_errors = get_program_errors(src);
    assert!(!has_parser_error(&compilation_errors));
    assert!(
        compilation_errors.len() == 1,
        "Expected 1 compilation error, got: {:?}",
        compilation_errors
    );

    for (err, _file_id) in compilation_errors {
        match &err {
            CompilationError::DefinitionError(DefCollectorErrorKind::MethodNotInTrait {
                trait_name,
                impl_method,
            }) => {
                assert_eq!(trait_name, "Default");
                assert_eq!(impl_method, "does_not_exist");
            }
            _ => {
                panic!("No other errors are expected! Found = {:?}", err);
            }
        };
    }
}

#[test]
fn check_trait_wrong_parameter() {
    let src = "
    trait Default {
        fn default(x: Field) -> Self;
    }
    
    struct Foo {
        bar: u32,
    }
    
    impl Default for Foo {
        fn default(x: u32) -> Self {
            Foo {bar: x}
        }
    }
    
    fn main() {
    }
    ";
    let errors = get_program_errors(src);
    assert!(!has_parser_error(&errors));
    assert!(errors.len() == 1, "Expected 1 error, got: {:?}", errors);

    for (err, _file_id) in errors {
        match &err {
            CompilationError::TypeError(TypeCheckError::TraitMethodParameterTypeMismatch {
                method_name,
                expected_typ,
                actual_typ,
                ..
            }) => {
                assert_eq!(method_name, "default");
                assert_eq!(expected_typ, "Field");
                assert_eq!(actual_typ, "u32");
            }
            _ => {
                panic!("No other errors are expected! Found = {:?}", err);
            }
        };
    }
}

#[test]
fn check_trait_wrong_parameter2() {
    let src = "
    trait Default {
        fn default(x: Field, y: Field) -> Self;
    }
    
    struct Foo {
        bar: Field,
        array: [Field; 2],
    }
    
    impl Default for Foo {
        fn default(x: Field, y: Foo) -> Self {
            Self { bar: x, array: [x, y.bar] }
        }
    }
    
    fn main() {
    }";

    let errors = get_program_errors(src);
    assert!(!has_parser_error(&errors));
    assert!(errors.len() == 1, "Expected 1 error, got: {:?}", errors);

    for (err, _file_id) in errors {
        match &err {
            CompilationError::TypeError(TypeCheckError::TraitMethodParameterTypeMismatch {
                method_name,
                expected_typ,
                actual_typ,
                ..
            }) => {
                assert_eq!(method_name, "default");
                assert_eq!(expected_typ, "Field");
                assert_eq!(actual_typ, "Foo");
            }
            _ => {
                panic!("No other errors are expected! Found = {:?}", err);
            }
        };
    }
}

#[test]
fn check_trait_wrong_parameter_type() {
    let src = "
    trait Default {
        fn default(x: Field, y: NotAType) -> Field;
    }
    
    fn main(x: Field, y: Field) {
        assert(y == x);
    }";
    let errors = get_program_errors(src);
    assert!(!has_parser_error(&errors));

    // This is a duplicate error in the name resolver & type checker.
    // In the elaborator there is no duplicate and only 1 error is issued
    assert!(errors.len() <= 2, "Expected 1 or 2 errors, got: {:?}", errors);

    for (err, _file_id) in errors {
        match &err {
            CompilationError::ResolverError(ResolverError::PathResolutionError(
                PathResolutionError::Unresolved(ident),
            )) => {
                assert_eq!(ident, "NotAType");
            }
            _ => {
                panic!("No other errors are expected! Found = {:?}", err);
            }
        };
    }
}

#[test]
fn check_trait_wrong_parameters_count() {
    let src = "
    trait Default {
        fn default(x: Field, y: Field) -> Self;
    }
    
    struct Foo {
        bar: Field,
        array: [Field; 2],
    }
    
    impl Default for Foo {
        fn default(x: Field) -> Self {
            Self { bar: x, array: [x, x] }
        }
    }
    
    fn main() {
    }
    ";
    let errors = get_program_errors(src);
    assert!(!has_parser_error(&errors));
    assert!(errors.len() == 1, "Expected 1 error, got: {:?}", errors);
    for (err, _file_id) in errors {
        match &err {
            CompilationError::TypeError(TypeCheckError::MismatchTraitImplNumParameters {
                actual_num_parameters,
                expected_num_parameters,
                trait_name,
                method_name,
                ..
            }) => {
                assert_eq!(actual_num_parameters, &1_usize);
                assert_eq!(expected_num_parameters, &2_usize);
                assert_eq!(method_name, "default");
                assert_eq!(trait_name, "Default");
            }
            _ => {
                panic!("No other errors are expected in this test case! Found = {:?}", err);
            }
        };
    }
}

#[test]
fn check_trait_impl_for_non_type() {
    let src = "
    trait Default {
        fn default(x: Field, y: Field) -> Field;
    }

    impl Default for main {
        fn default(x: Field, y: Field) -> Field {
            x + y
        }
    }

    fn main() {}
    ";
    let errors = get_program_errors(src);
    assert!(!has_parser_error(&errors));
    assert!(errors.len() == 1, "Expected 1 error, got: {:?}", errors);
    for (err, _file_id) in errors {
        match &err {
            CompilationError::ResolverError(ResolverError::Expected { expected, got, .. }) => {
                assert_eq!(expected, "type");
                assert_eq!(got, "function");
            }
            _ => {
                panic!("No other errors are expected! Found = {:?}", err);
            }
        };
    }
}

#[test]
fn check_impl_struct_not_trait() {
    let src = "
    struct Foo {
        bar: Field,
        array: [Field; 2],
    }

    struct Default {
        x: Field,
        z: Field, 
    }
    
    // Default is a struct not a trait
    impl Default for Foo {
        fn default(x: Field, y: Field) -> Self {
            Self { bar: x, array: [x,y] }
        }
    }
    
    fn main() {}
    ";
    let errors = get_program_errors(src);
    assert!(!has_parser_error(&errors));
    assert!(errors.len() == 1, "Expected 1 error, got: {:?}", errors);
    for (err, _file_id) in errors {
        match &err {
            CompilationError::DefinitionError(DefCollectorErrorKind::NotATrait {
                not_a_trait_name,
            }) => {
                assert_eq!(not_a_trait_name.to_string(), "Default");
            }
            _ => {
                panic!("No other errors are expected! Found = {:?}", err);
            }
        };
    }
}

#[test]
fn check_trait_duplicate_declaration() {
    let src = "
    trait Default {
        fn default(x: Field, y: Field) -> Self;
    }
    
    struct Foo {
        bar: Field,
        array: [Field; 2],
    }
    
    impl Default for Foo {
        fn default(x: Field,y: Field) -> Self {
            Self { bar: x, array: [x,y] }
        }
    }
    
    
    trait Default {
        fn default(x: Field) -> Self;
    }
    
    fn main() {
    }";
    let errors = get_program_errors(src);
    assert!(!has_parser_error(&errors));
    assert!(errors.len() == 1, "Expected 1 error, got: {:?}", errors);
    for (err, _file_id) in errors {
        match &err {
            CompilationError::DefinitionError(DefCollectorErrorKind::Duplicate {
                typ,
                first_def,
                second_def,
            }) => {
                assert_eq!(typ, &DuplicateType::Trait);
                assert_eq!(first_def, "Default");
                assert_eq!(second_def, "Default");
            }
            _ => {
                panic!("No other errors are expected! Found = {:?}", err);
            }
        };
    }
}

#[test]
fn check_trait_duplicate_implementation() {
    let src = "
    trait Default {
    }
    struct Foo {
        bar: Field,
    }
    
    impl Default for Foo {
    }
    impl Default for Foo {
    }
    fn main() {
    }
    ";
    let errors = get_program_errors(src);
    assert!(!has_parser_error(&errors));
    assert!(errors.len() == 2, "Expected 2 errors, got: {:?}", errors);
    for (err, _file_id) in errors {
        match &err {
            CompilationError::DefinitionError(DefCollectorErrorKind::OverlappingImpl {
                ..
            }) => (),
            CompilationError::DefinitionError(DefCollectorErrorKind::OverlappingImplNote {
                ..
            }) => (),
            _ => {
                panic!("No other errors are expected! Found = {:?}", err);
            }
        };
    }
}

#[test]
fn check_trait_duplicate_implementation_with_alias() {
    let src = "
    trait Default {
    }
    
    struct MyStruct {
    }
    
    type MyType = MyStruct;
    
    impl Default for MyStruct {
    }
    
    impl Default for MyType {
    }
    
    fn main() {
    }
    ";
    let errors = get_program_errors(src);
    assert!(!has_parser_error(&errors));
    assert!(errors.len() == 2, "Expected 2 errors, got: {:?}", errors);
    for (err, _file_id) in errors {
        match &err {
            CompilationError::DefinitionError(DefCollectorErrorKind::OverlappingImpl {
                ..
            }) => (),
            CompilationError::DefinitionError(DefCollectorErrorKind::OverlappingImplNote {
                ..
            }) => (),
            _ => {
                panic!("No other errors are expected! Found = {:?}", err);
            }
        };
    }
}

#[test]
fn test_impl_self_within_default_def() {
    let src = "
    trait Bar {
        fn ok(self) -> Self;

        fn ref_ok(self) -> Self {
            self.ok()
        }
    }

    impl<T> Bar for (T, T) where T: Bar {
        fn ok(self) -> Self {
            self
        }
    }";
    let errors = get_program_errors(src);
    errors.iter().for_each(|err| println!("{:?}", err));
    assert!(errors.is_empty());
}

#[test]
fn check_trait_as_type_as_fn_parameter() {
    let src = "
    trait Eq {
        fn eq(self, other: Self) -> bool;
    }

    struct Foo {
        a: u64,
    }

    impl Eq for Foo {
        fn eq(self, other: Foo) -> bool { self.a == other.a } 
    }

    fn test_eq(x: impl Eq) -> bool {
        x.eq(x)
    }

    fn main(a: Foo) -> pub bool {
        test_eq(a)
    }";

    let errors = get_program_errors(src);
    errors.iter().for_each(|err| println!("{:?}", err));
    assert!(errors.is_empty());
}

#[test]
fn check_trait_as_type_as_two_fn_parameters() {
    let src = "
    trait Eq {
        fn eq(self, other: Self) -> bool;
    }

    trait Test {
        fn test(self) -> bool;
    }

    struct Foo {
        a: u64,
    }

    impl Eq for Foo {
        fn eq(self, other: Foo) -> bool { self.a == other.a } 
    }

    impl Test for u64 {
        fn test(self) -> bool { self == self } 
    }

    fn test_eq(x: impl Eq, y: impl Test) -> bool {
        x.eq(x) == y.test()
    }

    fn main(a: Foo, b: u64) -> pub bool {
        test_eq(a, b)
    }";

    let errors = get_program_errors(src);
    errors.iter().for_each(|err| println!("{:?}", err));
    assert!(errors.is_empty());
}

fn get_program_captures(src: &str) -> Vec<Vec<String>> {
    let (program, context, _errors) = get_program(src, false);
    let interner = context.def_interner;
    let mut all_captures: Vec<Vec<String>> = Vec::new();
    for func in program.into_sorted().functions {
        let func_id = interner.find_function(func.name()).unwrap();
        let hir_func = interner.function(&func_id);
        // Iterate over function statements and apply filtering function
        find_lambda_captures(hir_func.block(&interner).statements(), &interner, &mut all_captures);
    }
    all_captures
}

fn find_lambda_captures(stmts: &[StmtId], interner: &NodeInterner, result: &mut Vec<Vec<String>>) {
    for stmt_id in stmts.iter() {
        let hir_stmt = interner.statement(stmt_id);
        let expr_id = match hir_stmt {
            HirStatement::Expression(expr_id) => expr_id,
            HirStatement::Let(let_stmt) => let_stmt.expression,
            HirStatement::Assign(assign_stmt) => assign_stmt.expression,
            HirStatement::Constrain(constr_stmt) => constr_stmt.0,
            HirStatement::Semi(semi_expr) => semi_expr,
            HirStatement::For(for_loop) => for_loop.block,
            HirStatement::Error => panic!("Invalid HirStatement!"),
            HirStatement::Break => panic!("Unexpected break"),
            HirStatement::Continue => panic!("Unexpected continue"),
            HirStatement::Comptime(_) => panic!("Unexpected comptime"),
        };
        let expr = interner.expression(&expr_id);

        get_lambda_captures(expr, interner, result); // TODO: dyn filter function as parameter
    }
}

fn get_lambda_captures(
    expr: HirExpression,
    interner: &NodeInterner,
    result: &mut Vec<Vec<String>>,
) {
    if let HirExpression::Lambda(lambda_expr) = expr {
        let mut cur_capture = Vec::new();

        for capture in lambda_expr.captures.iter() {
            cur_capture.push(interner.definition(capture.ident.id).name.clone());
        }
        result.push(cur_capture);

        // Check for other captures recursively within the lambda body
        let hir_body_expr = interner.expression(&lambda_expr.body);
        if let HirExpression::Block(block_expr) = hir_body_expr {
            find_lambda_captures(block_expr.statements(), interner, result);
        }
    }
}

#[test]
fn resolve_empty_function() {
    let src = "
        fn main() {

        }
    ";
    assert!(get_program_errors(src).is_empty());
}
#[test]
fn resolve_basic_function() {
    let src = r#"
        fn main(x : Field) {
            let y = x + x;
            assert(y == x);
        }
    "#;
    assert!(get_program_errors(src).is_empty());
}
#[test]
fn resolve_unused_var() {
    let src = r#"
        fn main(x : Field) {
            let y = x + x;
            assert(x == x);
        }
    "#;

    let errors = get_program_errors(src);
    assert!(errors.len() == 1, "Expected 1 error, got: {:?}", errors);
    // It should be regarding the unused variable
    match &errors[0].0 {
        CompilationError::ResolverError(ResolverError::UnusedVariable { ident }) => {
            assert_eq!(&ident.0.contents, "y");
        }
        _ => unreachable!("we should only have an unused var error"),
    }
}

#[test]
fn resolve_unresolved_var() {
    let src = r#"
        fn main(x : Field) {
            let y = x + x;
            assert(y == z);
        }
    "#;
    let errors = get_program_errors(src);
    assert!(errors.len() == 1, "Expected 1 error, got: {:?}", errors);
    // It should be regarding the unresolved var `z` (Maybe change to undeclared and special case)
    match &errors[0].0 {
        CompilationError::ResolverError(ResolverError::VariableNotDeclared { name, span: _ }) => {
            assert_eq!(name, "z");
        }
        _ => unimplemented!("we should only have an unresolved variable"),
    }
}

#[test]
fn unresolved_path() {
    let src = "
        fn main(x : Field) {
            let _z = some::path::to::a::func(x);
        }
    ";
    let errors = get_program_errors(src);
    assert!(errors.len() == 1, "Expected 1 error, got: {:?}", errors);
    for (compilation_error, _file_id) in errors {
        match compilation_error {
            CompilationError::ResolverError(err) => {
                match err {
                    ResolverError::PathResolutionError(PathResolutionError::Unresolved(name)) => {
                        assert_eq!(name.to_string(), "some");
                    }
                    _ => unimplemented!("we should only have an unresolved function"),
                };
            }
            _ => unimplemented!(),
        }
    }
}

#[test]
fn resolve_literal_expr() {
    let src = r#"
        fn main(x : Field) {
            let y = 5;
            assert(y == x);
        }
    "#;
    assert!(get_program_errors(src).is_empty());
}

#[test]
fn multiple_resolution_errors() {
    let src = r#"
        fn main(x : Field) {
           let y = foo::bar(x);
           let z = y + a;
        }
    "#;

    let errors = get_program_errors(src);
    assert!(errors.len() == 3, "Expected 3 errors, got: {:?}", errors);

    // Errors are:
    // `a` is undeclared
    // `z` is unused
    // `foo::bar` does not exist
    for (compilation_error, _file_id) in errors {
        match compilation_error {
            CompilationError::ResolverError(err) => {
                match err {
                    ResolverError::UnusedVariable { ident } => {
                        assert_eq!(&ident.0.contents, "z");
                    }
                    ResolverError::VariableNotDeclared { name, .. } => {
                        assert_eq!(name, "a");
                    }
                    ResolverError::PathResolutionError(PathResolutionError::Unresolved(name)) => {
                        assert_eq!(name.to_string(), "foo");
                    }
                    _ => unimplemented!(),
                };
            }
            _ => unimplemented!(),
        }
    }
}

#[test]
fn resolve_prefix_expr() {
    let src = r#"
        fn main(x : Field) {
            let _y = -x;
        }
    "#;
    assert!(get_program_errors(src).is_empty());
}

#[test]
fn resolve_for_expr() {
    let src = r#"
        fn main(x : u64) {
            for i in 1..20 {
                let _z = x + i;
            };
        }
    "#;
    assert!(get_program_errors(src).is_empty());
}

#[test]
fn resolve_call_expr() {
    let src = r#"
        fn main(x : Field) {
            let _z = foo(x);
        }

        fn foo(x : Field) -> Field {
            x
        }
    "#;
    assert!(get_program_errors(src).is_empty());
}

#[test]
fn resolve_shadowing() {
    let src = r#"
        fn main(x : Field) {
            let x = foo(x);
            let x = x;
            let (x, x) = (x, x);
            let _ = x;
        }

        fn foo(x : Field) -> Field {
            x
        }
    "#;
    assert!(get_program_errors(src).is_empty());
}

#[test]
fn resolve_basic_closure() {
    let src = r#"
        fn main(x : Field) -> pub Field {
            let closure = |y| y + x;
            closure(x)
        }
    "#;
    assert!(get_program_errors(src).is_empty());
}

#[test]
fn resolve_simplified_closure() {
    // based on bug https://github.com/noir-lang/noir/issues/1088

    let src = r#"fn do_closure(x: Field) -> Field {
        let y = x;
        let ret_capture = || {
          y
        };
        ret_capture()
      }

      fn main(x: Field) {
          assert(do_closure(x) == 100);
      }

      "#;
    let parsed_captures = get_program_captures(src);
    let expected_captures = vec![vec!["y".to_string()]];
    assert_eq!(expected_captures, parsed_captures);
}

#[test]
fn resolve_complex_closures() {
    let src = r#"
        fn main(x: Field) -> pub Field {
            let closure_without_captures = |x: Field| -> Field { x + x };
            let a = closure_without_captures(1);

            let closure_capturing_a_param = |y: Field| -> Field { y + x };
            let b = closure_capturing_a_param(2);

            let closure_capturing_a_local_var = |y: Field| -> Field { y + b };
            let c = closure_capturing_a_local_var(3);

            let closure_with_transitive_captures = |y: Field| -> Field {
                let d = 5;
                let nested_closure = |z: Field| -> Field {
                    let doubly_nested_closure = |w: Field| -> Field { w + x + b };
                    a + z + y + d + x + doubly_nested_closure(4) + x + y
                };
                let res = nested_closure(5);
                res
            };

            a + b + c + closure_with_transitive_captures(6)
        }
    "#;
    assert!(get_program_errors(src).is_empty(), "there should be no errors");

    let expected_captures = vec![
        vec![],
        vec!["x".to_string()],
        vec!["b".to_string()],
        vec!["x".to_string(), "b".to_string(), "a".to_string()],
        vec!["x".to_string(), "b".to_string(), "a".to_string(), "y".to_string(), "d".to_string()],
        vec!["x".to_string(), "b".to_string()],
    ];

    let parsed_captures = get_program_captures(src);

    assert_eq!(expected_captures, parsed_captures);
}

#[test]
fn resolve_fmt_strings() {
    let src = r#"
        fn main() {
            let string = f"this is i: {i}";
            println(string);

            println(f"I want to print {0}");

            let new_val = 10;
            println(f"random_string{new_val}{new_val}");
        }
        fn println<T>(x : T) -> T {
            x
        }
    "#;

    let errors = get_program_errors(src);
    assert!(errors.len() == 5, "Expected 5 errors, got: {:?}", errors);

    for (err, _file_id) in errors {
        match &err {
            CompilationError::ResolverError(ResolverError::VariableNotDeclared {
                name, ..
            }) => {
                assert_eq!(name, "i");
            }
            CompilationError::ResolverError(ResolverError::NumericConstantInFormatString {
                name,
                ..
            }) => {
                assert_eq!(name, "0");
            }
            CompilationError::TypeError(TypeCheckError::UnusedResultError {
                expr_type: _,
                expr_span,
            }) => {
                let a = src.get(expr_span.start() as usize..expr_span.end() as usize).unwrap();
                assert!(
                    a == "println(string)"
                        || a == "println(f\"I want to print {0}\")"
                        || a == "println(f\"random_string{new_val}{new_val}\")"
                );
            }
            _ => unimplemented!(),
        };
    }
}

fn check_rewrite(src: &str, expected: &str) {
    let (_program, mut context, _errors) = get_program(src, false);
    let main_func_id = context.def_interner.find_function("main").unwrap();
    let program = monomorphize(main_func_id, &mut context.def_interner).unwrap();
    assert!(format!("{}", program) == expected);
}

#[test]
fn simple_closure_with_no_captured_variables() {
    let src = r#"
    fn main() -> pub Field {
        let x = 1;
        let closure = || x;
        closure()
    }
    "#;

    let expected_rewrite = r#"fn main$f0() -> Field {
    let x$0 = 1;
    let closure$3 = {
        let closure_variable$2 = {
            let env$1 = (x$l0);
            (env$l1, lambda$f1)
        };
        closure_variable$l2
    };
    {
        let tmp$4 = closure$l3;
        tmp$l4.1(tmp$l4.0)
    }
}
fn lambda$f1(mut env$l1: (Field)) -> Field {
    env$l1.0
}
"#;
    check_rewrite(src, expected_rewrite);
}

#[test]
fn deny_cyclic_globals() {
    let src = r#"
        global A = B;
        global B = A;
        fn main() {}
    "#;
    assert_eq!(get_program_errors(src).len(), 1);
}

#[test]
fn deny_cyclic_type_aliases() {
    let src = r#"
        type A = B;
        type B = A;
        fn main() {}
    "#;
    assert_eq!(get_program_errors(src).len(), 1);
}

#[test]
fn ensure_nested_type_aliases_type_check() {
    let src = r#"
        type A = B;
        type B = u8;
        fn main() {
            let _a: A = 0 as u16;
        }
    "#;
    assert_eq!(get_program_errors(src).len(), 1);
}

#[test]
fn type_aliases_in_entry_point() {
    let src = r#"
        type Foo = u8;
        fn main(_x: Foo) {}
    "#;
    assert_eq!(get_program_errors(src).len(), 0);
}

#[test]
fn operators_in_global_used_in_type() {
    let src = r#"
        global ONE = 1;
        global COUNT = ONE + 2;
        fn main() {
            let _array: [Field; COUNT] = [1, 2, 3];
        }
    "#;
    assert_eq!(get_program_errors(src).len(), 0);
}

#[test]
fn break_and_continue_in_constrained_fn() {
    let src = r#"
        fn main() {
            for i in 0 .. 10 {
                if i == 2 {
                    continue;
                }
                if i == 5 {
                    break;
                }
            }
        }
    "#;
    assert_eq!(get_program_errors(src).len(), 2);
}

#[test]
fn break_and_continue_outside_loop() {
    let src = r#"
        unconstrained fn main() {
            continue;
            break;
        }
    "#;
    assert_eq!(get_program_errors(src).len(), 2);
}

// Regression for #2540
#[test]
fn for_loop_over_array() {
    let src = r#"
        fn hello<N>(_array: [u1; N]) {
            for _ in 0..N {}
        }

        fn main() {
            let array: [u1; 2] = [0, 1];
            hello(array);
        }
    "#;
    let errors = get_program_errors(src);
    assert_eq!(get_program_errors(src).len(), 1);

    assert!(matches!(
        errors[0].0,
        CompilationError::ResolverError(ResolverError::UseExplicitNumericGeneric { .. })
    ));
}

// Regression for #4545
#[test]
fn type_aliases_in_main() {
    let src = r#"
        type Outer<let N: u32> = [u8; N];
        fn main(_arg: Outer<1>) {}
    "#;
    assert_eq!(get_program_errors(src).len(), 0);
}

#[test]
fn ban_mutable_globals() {
    // Mutable globals are only allowed in a comptime context
    let src = r#"
        mut global FOO: Field = 0;
        fn main() {}
    "#;
    assert_eq!(get_program_errors(src).len(), 1);
}

#[test]
fn deny_inline_attribute_on_unconstrained() {
    let src = r#"
        #[no_predicates]
        unconstrained fn foo(x: Field, y: Field) {
            assert(x != y);
        }
    "#;
    let errors = get_program_errors(src);
    assert_eq!(errors.len(), 1);
    assert!(matches!(
        errors[0].0,
        CompilationError::ResolverError(ResolverError::NoPredicatesAttributeOnUnconstrained { .. })
    ));
}

#[test]
fn deny_fold_attribute_on_unconstrained() {
    let src = r#"
        #[fold]
        unconstrained fn foo(x: Field, y: Field) {
            assert(x != y);
        }
    "#;
    let errors = get_program_errors(src);
    assert_eq!(errors.len(), 1);
    assert!(matches!(
        errors[0].0,
        CompilationError::ResolverError(ResolverError::FoldAttributeOnUnconstrained { .. })
    ));
}

#[test]
fn specify_function_types_with_turbofish() {
    let src = r#"
        trait Default {
            fn default() -> Self;
        }

        impl Default for Field {
            fn default() -> Self { 0 }
        }

        impl Default for u64 {
            fn default() -> Self { 0 }
        }

        // Need the above as we don't have access to the stdlib here.
        // We also need to construct a concrete value of `U` without giving away its type
        // as otherwise the unspecified type is ignored.

        fn generic_func<T, U>() -> (T, U) where T: Default, U: Default {
            (T::default(), U::default())
        }
    
        fn main() {
            let _ = generic_func::<u64, Field>();
        }
    "#;
    let errors = get_program_errors(src);
    assert_eq!(errors.len(), 0);
}

#[test]
fn specify_method_types_with_turbofish() {
    let src = r#"
        trait Default {
            fn default() -> Self;
        }

        impl Default for Field {
            fn default() -> Self { 0 }
        }

        // Need the above as we don't have access to the stdlib here.
        // We also need to construct a concrete value of `U` without giving away its type
        // as otherwise the unspecified type is ignored.

        struct Foo<T> {
            inner: T
        }
        
        impl<T> Foo<T> {
            fn generic_method<U>(_self: Self) -> U where U: Default {
                U::default()
            }
        }
        
        fn main() {
            let foo: Foo<Field> = Foo { inner: 1 };
            let _ = foo.generic_method::<Field>();
        }
    "#;
    let errors = get_program_errors(src);
    assert_eq!(errors.len(), 0);
}

#[test]
fn struct_numeric_generic_in_function() {
    let src = r#"
    struct Foo {
        inner: u64
    }

    fn bar<let N: Foo>() { }
    "#;
    let errors = get_program_errors(src);
    assert_eq!(errors.len(), 1);
    assert!(matches!(
        errors[0].0,
        CompilationError::ResolverError(ResolverError::UnsupportedNumericGenericType { .. }),
    ));
}

#[test]
fn struct_numeric_generic_in_struct() {
    let src = r#"
    struct Foo {
        inner: u64
    }

    struct Bar<let N: Foo> { }
    "#;
    let errors = get_program_errors(src);
    assert_eq!(errors.len(), 1);
    assert!(matches!(
        errors[0].0,
        CompilationError::DefinitionError(
            DefCollectorErrorKind::UnsupportedNumericGenericType { .. }
        ),
    ));
}

#[test]
fn bool_numeric_generic() {
    let src = r#"
    fn read<let N: bool>() -> Field {
        if N {
            0
        } else {
            1
        }
    }
    "#;
    let errors = get_program_errors(src);
    assert_eq!(errors.len(), 1);
    assert!(matches!(
        errors[0].0,
        CompilationError::ResolverError(ResolverError::UnsupportedNumericGenericType { .. }),
    ));
}

#[test]
fn numeric_generic_binary_operation_type_mismatch() {
    let src = r#"
    fn foo<let N: Field>() -> bool {
        let mut check: bool = true;
        check = N;
        check
    }   
    "#;
    let errors = get_program_errors(src);
    assert_eq!(errors.len(), 1);
    assert!(matches!(
        errors[0].0,
        CompilationError::TypeError(TypeCheckError::TypeMismatchWithSource { .. }),
    ));
}

#[test]
fn bool_generic_as_loop_bound() {
    let src = r#"
    fn read<let N: bool>() {
        let mut fields = [0; N];
        for i in 0..N {
            fields[i] = i + 1;
        }
        assert(fields[0] == 1);
    }
    "#;
    let errors = get_program_errors(src);
    assert_eq!(errors.len(), 2);

    assert!(matches!(
        errors[0].0,
        CompilationError::ResolverError(ResolverError::UnsupportedNumericGenericType { .. }),
    ));

    let CompilationError::TypeError(TypeCheckError::TypeMismatch {
        expected_typ, expr_typ, ..
    }) = &errors[1].0
    else {
        panic!("Got an error other than a type mismatch");
    };

    assert_eq!(expected_typ, "Field");
    assert_eq!(expr_typ, "bool");
}

#[test]
fn numeric_generic_in_function_signature() {
    let src = r#"
    fn foo<let N: u8>(arr: [Field; N]) -> [Field; N] { arr }
    "#;
    let errors = get_program_errors(src);
    assert!(errors.is_empty());
}

#[test]
fn numeric_generic_as_struct_field_type() {
    let src = r#"
    struct Foo<let N: u64> {
        a: Field,
        b: N,
    }
    "#;
    let errors = get_program_errors(src);
    assert_eq!(errors.len(), 1);
    assert!(matches!(
        errors[0].0,
        CompilationError::ResolverError(ResolverError::NumericGenericUsedForType { .. }),
    ));
}

#[test]
fn normal_generic_as_array_length() {
    let src = r#"
    struct Foo<N> {
        a: Field,
        b: [Field; N],
    }
    "#;
    let errors = get_program_errors(src);
    assert_eq!(errors.len(), 1);
    // TODO(https://github.com/noir-lang/noir/issues/5156): This should be switched to a hard type error rather than
    // the `UseExplicitNumericGeneric` once implicit numeric generics are removed.
    assert!(matches!(
        errors[0].0,
        CompilationError::ResolverError(ResolverError::UseExplicitNumericGeneric { .. }),
    ));
}

#[test]
fn numeric_generic_as_param_type() {
    let src = r#"
    fn foo<let I: Field>(x: I) -> I {
        let _q: I = 5;
        x
    }
    "#;
    let errors = get_program_errors(src);
    assert_eq!(errors.len(), 3);
    // Error from the parameter type
    assert!(matches!(
        errors[0].0,
        CompilationError::ResolverError(ResolverError::NumericGenericUsedForType { .. }),
    ));
    // Error from the let statement annotated type
    assert!(matches!(
        errors[1].0,
        CompilationError::ResolverError(ResolverError::NumericGenericUsedForType { .. }),
    ));
    // Error from the return type
    assert!(matches!(
        errors[2].0,
        CompilationError::ResolverError(ResolverError::NumericGenericUsedForType { .. }),
    ));
}

#[test]
fn numeric_generic_used_in_nested_type_fail() {
    let src = r#"
    struct Foo<let N: u64> {
        a: Field,
        b: Bar<N>,
    }
    struct Bar<N> {
        inner: N
    }
    "#;
    let errors = get_program_errors(src);
    assert_eq!(errors.len(), 1);
    assert!(matches!(
        errors[0].0,
        CompilationError::ResolverError(ResolverError::NumericGenericUsedForType { .. }),
    ));
}

#[test]
fn normal_generic_used_in_nested_array_length_fail() {
    let src = r#"
    struct Foo<N> {
        a: Field,
        b: Bar<N>,
    }
    struct Bar<let N: u32> {
        inner: [Field; N]
    }
    "#;
    let errors = get_program_errors(src);
    // TODO(https://github.com/noir-lang/noir/issues/5156): This should be switched to a hard type error once implicit numeric generics are removed.
    assert_eq!(errors.len(), 0);
}

#[test]
fn numeric_generic_used_in_nested_type_pass() {
    // The order of these structs should not be changed to make sure
    // that we are accurately resolving all struct generics before struct fields
    let src = r#"
    struct NestedNumeric<let N: u32> {
        a: Field,
        b: InnerNumeric<N>
    }
    struct InnerNumeric<let N: u32> {
        inner: [u64; N],
    }    
    "#;
    let errors = get_program_errors(src);
    assert!(errors.is_empty());
}

#[test]
fn numeric_generic_used_in_trait() {
    let src = r#"
    struct MyType<T> {
        a: Field,
        b: Field,
        c: Field,
        d: T,
    }
    
    impl<let N: u64, T> Deserialize<N, T> for MyType<T> {
        fn deserialize(fields: [Field; N], other: T) -> Self {
            MyType { a: fields[0], b: fields[1], c: fields[2], d: other }
        }
    }
    
    trait Deserialize<let N: u32, T> {
        fn deserialize(fields: [Field; N], other: T) -> Self;
    }
    "#;
    let errors = get_program_errors(src);
    // We want to make sure that `N` in `impl<let N: u64, T> Deserialize<N, T>` does
    // not trigger `expected type, found numeric generic parameter N` as the trait
    // does in fact expect a numeric generic.
    assert!(errors.is_empty());
}

#[test]
fn numeric_generic_in_trait_impl_with_extra_impl_generics() {
    let src = r#"
    trait Default {
        fn default() -> Self;
    }

    struct MyType<T> {
        a: Field,
        b: Field,
        c: Field,
        d: T,
    }
    
    // Make sure that `T` is placed before `N` as we want to test that the order of the generics is correctly maintained.
    // `N` is used first in the trait impl generics (`Deserialize<N> for MyType<T>`).
    // We want to make sure that the compiler correctly accounts for that `N` has a numeric kind
    // while `T` has a normal kind. 
    impl<T, let N: u32> Deserialize<N> for MyType<T> where T: Default {
        fn deserialize(fields: [Field; N]) -> Self {
            MyType { a: fields[0], b: fields[1], c: fields[2], d: T::default() }
        }
    }
    
    trait Deserialize<let N: u32> {
        fn deserialize(fields: [Field; N]) -> Self;
    }
    "#;
    let errors = get_program_errors(src);
    assert!(errors.is_empty());
}

#[test]
fn numeric_generic_used_in_where_clause() {
    let src = r#"
    trait Deserialize<let N: u32> {
        fn deserialize(fields: [Field; N]) -> Self;
    }

    fn read<T, let N: u32>() -> T where T: Deserialize<N> {
        let mut fields: [Field; N] = [0; N];
        for i in 0..N {
            fields[i] = i as Field + 1;
        }
        T::deserialize(fields)
    }
    "#;
    let errors = get_program_errors(src);
    assert!(errors.is_empty());
}

#[test]
fn numeric_generic_used_in_turbofish() {
    let src = r#"
    fn double<let N: u32>() -> u32 {
        // Used as an expression
        N * 2
    }

    fn double_numeric_generics_test() {
        // Example usage of a numeric generic arguments.
        assert(double::<9>() == 18);
        assert(double::<7 + 8>() == 30);
    }
    "#;
    let errors = get_program_errors(src);
    assert!(errors.is_empty());
}

#[test]
fn constant_used_with_numeric_generic() {
    let src = r#"
    struct ValueNote {
        value: Field,
    }

    trait Serialize<let N: u32> {
        fn serialize(self) -> [Field; N];
    }

    impl Serialize<1> for ValueNote {
        fn serialize(self) -> [Field; 1] {
            [self.value]
        }
    }
    "#;
    let errors = get_program_errors(src);
    assert!(errors.is_empty());
}

#[test]
fn normal_generic_used_when_numeric_expected_in_where_clause() {
    let src = r#"
    trait Deserialize<let N: u32> {
        fn deserialize(fields: [Field; N]) -> Self;
    }

    fn read<T, N>() -> T where T: Deserialize<N> {
        T::deserialize([0, 1])
    }
    "#;
    let errors = get_program_errors(src);
    assert_eq!(errors.len(), 1);
    assert!(matches!(
        errors[0].0,
        CompilationError::TypeError(TypeCheckError::TypeMismatch { .. }),
    ));

    let src = r#"
    trait Deserialize<let N: u32> {
        fn deserialize(fields: [Field; N]) -> Self;
    }

    fn read<T, N>() -> T where T: Deserialize<N> {
        let mut fields: [Field; N] = [0; N];
        for i in 0..N {
            fields[i] = i as Field + 1;
        }
        T::deserialize(fields)
    }
    "#;
    let errors = get_program_errors(src);
    assert_eq!(errors.len(), 1);
    assert!(matches!(
        errors[0].0,
        CompilationError::ResolverError(ResolverError::VariableNotDeclared { .. }),
    ));
}

// TODO(https://github.com/noir-lang/noir/issues/5156): Remove this test once we ban implicit numeric generics
#[test]
fn implicit_numeric_generics_elaborator() {
    let src = r#"
    struct BoundedVec<T, MaxLen> {
        storage: [T; MaxLen],
        len: u64,
    }
    
    impl<T, MaxLen> BoundedVec<T, MaxLen> {

        // Test that we have an implicit numeric generic for "Len" as well as "MaxLen"
        pub fn extend_from_bounded_vec<Len>(&mut self, _vec: BoundedVec<T, Len>) { 
            // We do this to avoid an unused variable warning on `self`
            let _ = self.len;
            for _ in 0..Len { }
        }

        pub fn push(&mut self, elem: T) {
            assert(self.len < MaxLen, "push out of bounds");
            self.storage[self.len] = elem;
            self.len += 1;
        }
    }
    "#;
    let errors = get_program_errors(src);
    assert_eq!(errors.len(), 4);

    for error in errors.iter() {
        if let CompilationError::ResolverError(ResolverError::UseExplicitNumericGeneric { ident }) =
            &errors[0].0
        {
            assert!(matches!(ident.0.contents.as_str(), "MaxLen" | "Len"));
        } else {
            panic!("Expected ResolverError::UseExplicitNumericGeneric but got {:?}", error);
        }
    }
}

#[test]
fn quote_code_fragments() {
    // This test ensures we can quote (and unquote/splice) code fragments
    // which by themselves are not valid code. They only need to be valid
    // by the time they are unquoted into the macro's call site.
    let src = r#"
        fn main() {
            comptime {
                concat!(quote { assert( }, quote { false); });
            }
        }

        comptime fn concat(a: Quoted, b: Quoted) -> Quoted {
            quote { $a $b }
        }
    "#;
    let errors = get_program_errors(src);
    assert_eq!(errors.len(), 1);

    use InterpreterError::FailingConstraint;
    assert!(matches!(&errors[0].0, CompilationError::InterpreterError(FailingConstraint { .. })));
}

// Regression for #5388
#[test]
fn comptime_let() {
    let src = r#"fn main() {
        comptime let my_var = 2;
        assert_eq(my_var, 2);
    }"#;
    let errors = get_program_errors(src);
    assert_eq!(errors.len(), 0);
}

#[test]
fn overflowing_u8() {
    let src = r#"
        fn main() {
            let _: u8 = 256;
        }"#;
    let errors = get_program_errors(src);
    assert_eq!(errors.len(), 1);

    if let CompilationError::TypeError(error) = &errors[0].0 {
        assert_eq!(
            error.to_string(),
            "The value `2⁸` cannot fit into `u8` which has range `0..=255`"
        );
    } else {
        panic!("Expected OverflowingAssignment error, got {:?}", errors[0].0);
    }
}

#[test]
fn underflowing_u8() {
    let src = r#"
        fn main() {
            let _: u8 = -1;
        }"#;
    let errors = get_program_errors(src);
    assert_eq!(errors.len(), 1);

    if let CompilationError::TypeError(error) = &errors[0].0 {
        assert_eq!(
            error.to_string(),
            "The value `-1` cannot fit into `u8` which has range `0..=255`"
        );
    } else {
        panic!("Expected OverflowingAssignment error, got {:?}", errors[0].0);
    }
}

#[test]
fn overflowing_i8() {
    let src = r#"
        fn main() {
            let _: i8 = 128;
        }"#;
    let errors = get_program_errors(src);
    assert_eq!(errors.len(), 1);

    if let CompilationError::TypeError(error) = &errors[0].0 {
        assert_eq!(
            error.to_string(),
            "The value `2⁷` cannot fit into `i8` which has range `-128..=127`"
        );
    } else {
        panic!("Expected OverflowingAssignment error, got {:?}", errors[0].0);
    }
}

#[test]
fn underflowing_i8() {
    let src = r#"
        fn main() {
            let _: i8 = -129;
        }"#;
    let errors = get_program_errors(src);
    assert_eq!(errors.len(), 1);

    if let CompilationError::TypeError(error) = &errors[0].0 {
        assert_eq!(
            error.to_string(),
            "The value `-129` cannot fit into `i8` which has range `-128..=127`"
        );
    } else {
        panic!("Expected OverflowingAssignment error, got {:?}", errors[0].0);
    }
}<|MERGE_RESOLUTION|>--- conflicted
+++ resolved
@@ -85,12 +85,8 @@
             &mut context,
             program.clone().into_sorted(),
             root_file_id,
-<<<<<<< HEAD
-            false,
-            None,
-=======
             use_legacy,
->>>>>>> 7bf3b492
+            None, // No debug_comptime_scope
             &[], // No macro processors
         ));
     }
