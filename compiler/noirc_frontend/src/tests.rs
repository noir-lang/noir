#![cfg(test)]

mod aliases;
mod arithmetic_generics;
mod bound_checks;
mod imports;
mod metaprogramming;
mod name_shadowing;
mod references;
mod traits;
mod turbofish;
mod unused_items;
mod visibility;

// XXX: These tests repeat a lot of code
// what we should do is have test cases which are passed to a test harness
// A test harness will allow for more expressive and readable tests
use std::collections::BTreeMap;

use fm::FileId;

use iter_extended::vecmap;
use noirc_errors::Location;

use crate::ast::IntegerBitSize;
use crate::hir::comptime::InterpreterError;
use crate::hir::def_collector::dc_crate::CompilationError;
use crate::hir::def_collector::errors::{DefCollectorErrorKind, DuplicateType};
use crate::hir::def_map::ModuleData;
use crate::hir::resolution::errors::ResolverError;
use crate::hir::resolution::import::PathResolutionError;
use crate::hir::type_check::TypeCheckError;
use crate::hir::Context;
use crate::node_interner::{NodeInterner, StmtId};

use crate::hir::def_collector::dc_crate::DefCollector;
use crate::hir::def_map::{CrateDefMap, LocalModuleId};
use crate::hir_def::expr::HirExpression;
use crate::hir_def::stmt::HirStatement;
use crate::monomorphization::ast::Program;
use crate::monomorphization::errors::MonomorphizationError;
use crate::monomorphization::monomorphize;
use crate::parser::{ItemKind, ParserErrorReason};
use crate::token::SecondaryAttribute;
use crate::{parse_program, ParsedModule};
use fm::FileManager;
use noirc_arena::Arena;

pub(crate) fn has_parser_error(errors: &[(CompilationError, FileId)]) -> bool {
    errors.iter().any(|(e, _f)| matches!(e, CompilationError::ParseError(_)))
}

pub(crate) fn remove_experimental_warnings(errors: &mut Vec<(CompilationError, FileId)>) {
    errors.retain(|(error, _)| match error {
        CompilationError::ParseError(error) => {
            !matches!(error.reason(), Some(ParserErrorReason::ExperimentalFeature(..)))
        }
        _ => true,
    });
}

pub(crate) fn get_program(src: &str) -> (ParsedModule, Context, Vec<(CompilationError, FileId)>) {
    get_program_with_maybe_parser_errors(
        src, false, // allow parser errors
    )
}

/// Compile a program.
///
/// The stdlib is not available for these snippets.
pub(crate) fn get_program_with_maybe_parser_errors(
    src: &str,
    allow_parser_errors: bool,
) -> (ParsedModule, Context, Vec<(CompilationError, FileId)>) {
    let root = std::path::Path::new("/");
    let fm = FileManager::new(root);

    let mut context = Context::new(fm, Default::default());
    context.def_interner.populate_dummy_operator_traits();
    let root_file_id = FileId::dummy();
    let root_crate_id = context.crate_graph.add_crate_root(root_file_id);

    let (program, parser_errors) = parse_program(src);
    let mut errors = vecmap(parser_errors, |e| (e.into(), root_file_id));
    remove_experimental_warnings(&mut errors);

    if allow_parser_errors || !has_parser_error(&errors) {
        let inner_attributes: Vec<SecondaryAttribute> = program
            .items
            .iter()
            .filter_map(|item| {
                if let ItemKind::InnerAttribute(attribute) = &item.kind {
                    Some(attribute.clone())
                } else {
                    None
                }
            })
            .collect();

        // Allocate a default Module for the root, giving it a ModuleId
        let mut modules: Arena<ModuleData> = Arena::default();
        let location = Location::new(Default::default(), root_file_id);
        let root = modules.insert(ModuleData::new(
            None,
            location,
            Vec::new(),
            inner_attributes.clone(),
            false, // is contract
            false, // is struct
        ));

        let def_map = CrateDefMap {
            root: LocalModuleId(root),
            modules,
            krate: root_crate_id,
            extern_prelude: BTreeMap::new(),
        };

        let debug_comptime_in_file = None;
        let pedantic_solving = true;

        // Now we want to populate the CrateDefMap using the DefCollector
        errors.extend(DefCollector::collect_crate_and_dependencies(
            def_map,
            &mut context,
            program.clone().into_sorted(),
            root_file_id,
            debug_comptime_in_file,
            pedantic_solving,
        ));
    }
    (program, context, errors)
}

pub(crate) fn get_program_errors(src: &str) -> Vec<(CompilationError, FileId)> {
    get_program(src).2
}

fn assert_no_errors(src: &str) {
    let errors = get_program_errors(src);
    if !errors.is_empty() {
        panic!("Expected no errors, got: {:?}; src = {src}", errors);
    }
}

#[test]
fn check_trait_implemented_for_all_t() {
    let src = "
    trait Default {
        fn default() -> Self;
    }

    trait Eq {
        fn eq(self, other: Self) -> bool;
    }

    trait IsDefault {
        fn is_default(self) -> bool;
    }

    impl<T> IsDefault for T where T: Default + Eq {
        fn is_default(self) -> bool {
            self.eq(T::default())
        }
    }

    struct Foo {
        a: u64,
    }

    impl Eq for Foo {
        fn eq(self, other: Foo) -> bool { self.a == other.a }
    }

    impl Default for u64 {
        fn default() -> Self {
            0
        }
    }

    impl Default for Foo {
        fn default() -> Self {
            Foo { a: Default::default() }
        }
    }

    fn main(a: Foo) -> pub bool {
        a.is_default()
    }";
    assert_no_errors(src);
}

#[test]
fn check_trait_implementation_duplicate_method() {
    let src = "
    trait Default {
        fn default(x: Field, y: Field) -> Field;
    }

    struct Foo {
        bar: Field,
        array: [Field; 2],
    }

    impl Default for Foo {
        // Duplicate trait methods should not compile
        fn default(x: Field, y: Field) -> Field {
            y + 2 * x
        }
        // Duplicate trait methods should not compile
        fn default(x: Field, y: Field) -> Field {
            x + 2 * y
        }
    }

    fn main() {
        let _ = Foo { bar: 1, array: [2, 3] }; // silence Foo never constructed warning
    }";

    let errors = get_program_errors(src);
    assert!(!has_parser_error(&errors));
    assert!(errors.len() == 1, "Expected 1 error, got: {:?}", errors);

    for (err, _file_id) in errors {
        match &err {
            CompilationError::DefinitionError(DefCollectorErrorKind::Duplicate {
                typ,
                first_def,
                second_def,
            }) => {
                assert_eq!(typ, &DuplicateType::TraitAssociatedFunction);
                assert_eq!(first_def, "default");
                assert_eq!(second_def, "default");
            }
            _ => {
                panic!("No other errors are expected! Found = {:?}", err);
            }
        };
    }
}

#[test]
fn check_trait_wrong_method_return_type() {
    let src = "
    trait Default {
        fn default() -> Self;
    }

    struct Foo {
    }

    impl Default for Foo {
        fn default() -> Field {
            0
        }
    }

    fn main() {
        let _ = Foo {}; // silence Foo never constructed warning
    }
    ";
    let errors = get_program_errors(src);
    assert!(!has_parser_error(&errors));
    assert!(errors.len() == 1, "Expected 1 error, got: {:?}", errors);

    for (err, _file_id) in errors {
        match &err {
            CompilationError::TypeError(TypeCheckError::TypeMismatch {
                expected_typ,
                expr_typ,
                expr_span: _,
            }) => {
                assert_eq!(expected_typ, "Foo");
                assert_eq!(expr_typ, "Field");
            }
            _ => {
                panic!("No other errors are expected! Found = {:?}", err);
            }
        };
    }
}

#[test]
fn check_trait_wrong_method_return_type2() {
    let src = "
    trait Default {
        fn default(x: Field, y: Field) -> Self;
    }

    struct Foo {
        bar: Field,
        array: [Field; 2],
    }

    impl Default for Foo {
        fn default(x: Field, _y: Field) -> Field {
            x
        }
    }

    fn main() {
        let _ = Foo { bar: 1, array: [2, 3] }; // silence Foo never constructed warning
    }";
    let errors = get_program_errors(src);
    assert!(!has_parser_error(&errors));
    assert!(errors.len() == 1, "Expected 1 error, got: {:?}", errors);

    for (err, _file_id) in errors {
        match &err {
            CompilationError::TypeError(TypeCheckError::TypeMismatch {
                expected_typ,
                expr_typ,
                expr_span: _,
            }) => {
                assert_eq!(expected_typ, "Foo");
                assert_eq!(expr_typ, "Field");
            }
            _ => {
                panic!("No other errors are expected! Found = {:?}", err);
            }
        };
    }
}

#[test]
fn check_trait_missing_implementation() {
    let src = "
    trait Default {
        fn default(x: Field, y: Field) -> Self;

        fn method2(x: Field) -> Field;

    }

    struct Foo {
        bar: Field,
        array: [Field; 2],
    }

    impl Default for Foo {
        fn default(x: Field, y: Field) -> Self {
            Self { bar: x, array: [x,y] }
        }
    }

    fn main() {
    }
    ";
    let errors = get_program_errors(src);
    assert!(!has_parser_error(&errors));
    assert!(errors.len() == 1, "Expected 1 error, got: {:?}", errors);

    for (err, _file_id) in errors {
        match &err {
            CompilationError::DefinitionError(DefCollectorErrorKind::TraitMissingMethod {
                trait_name,
                method_name,
                trait_impl_span: _,
            }) => {
                assert_eq!(trait_name, "Default");
                assert_eq!(method_name, "method2");
            }
            _ => {
                panic!("No other errors are expected! Found = {:?}", err);
            }
        };
    }
}

#[test]
fn check_trait_not_in_scope() {
    let src = "
    struct Foo {
        bar: Field,
        array: [Field; 2],
    }

    // Default trait does not exist
    impl Default for Foo {
        fn default(x: Field, y: Field) -> Self {
            Self { bar: x, array: [x,y] }
        }
    }

    fn main() {
    }

    ";
    let errors = get_program_errors(src);
    assert!(!has_parser_error(&errors));
    assert!(errors.len() == 1, "Expected 1 error, got: {:?}", errors);
    for (err, _file_id) in errors {
        match &err {
            CompilationError::DefinitionError(DefCollectorErrorKind::TraitNotFound {
                trait_path,
            }) => {
                assert_eq!(trait_path.as_string(), "Default");
            }
            _ => {
                panic!("No other errors are expected! Found = {:?}", err);
            }
        };
    }
}

#[test]
fn check_trait_wrong_method_name() {
    let src = "
    trait Default {
    }

    struct Foo {
        bar: Field,
        array: [Field; 2],
    }

    // wrong trait name method should not compile
    impl Default for Foo {
        fn does_not_exist(x: Field, y: Field) -> Self {
            Self { bar: x, array: [x,y] }
        }
    }

    fn main() {
        let _ = Foo { bar: 1, array: [2, 3] }; // silence Foo never constructed warning
    }";
    let compilation_errors = get_program_errors(src);
    assert!(!has_parser_error(&compilation_errors));
    assert!(
        compilation_errors.len() == 1,
        "Expected 1 compilation error, got: {:?}",
        compilation_errors
    );

    for (err, _file_id) in compilation_errors {
        match &err {
            CompilationError::DefinitionError(DefCollectorErrorKind::MethodNotInTrait {
                trait_name,
                impl_method,
            }) => {
                assert_eq!(trait_name, "Default");
                assert_eq!(impl_method, "does_not_exist");
            }
            _ => {
                panic!("No other errors are expected! Found = {:?}", err);
            }
        };
    }
}

#[test]
fn check_trait_wrong_parameter() {
    let src = "
    trait Default {
        fn default(x: Field) -> Self;
    }

    struct Foo {
        bar: u32,
    }

    impl Default for Foo {
        fn default(x: u32) -> Self {
            Foo {bar: x}
        }
    }

    fn main() {
    }
    ";
    let errors = get_program_errors(src);
    assert!(!has_parser_error(&errors));
    assert!(errors.len() == 1, "Expected 1 error, got: {:?}", errors);

    for (err, _file_id) in errors {
        match &err {
            CompilationError::TypeError(TypeCheckError::TraitMethodParameterTypeMismatch {
                method_name,
                expected_typ,
                actual_typ,
                ..
            }) => {
                assert_eq!(method_name, "default");
                assert_eq!(expected_typ, "Field");
                assert_eq!(actual_typ, "u32");
            }
            _ => {
                panic!("No other errors are expected! Found = {:?}", err);
            }
        };
    }
}

#[test]
fn check_trait_wrong_parameter2() {
    let src = "
    trait Default {
        fn default(x: Field, y: Field) -> Self;
    }

    struct Foo {
        bar: Field,
        array: [Field; 2],
    }

    impl Default for Foo {
        fn default(x: Field, y: Foo) -> Self {
            Self { bar: x, array: [x, y.bar] }
        }
    }

    fn main() {
    }";

    let errors = get_program_errors(src);
    assert!(!has_parser_error(&errors));
    assert!(errors.len() == 1, "Expected 1 error, got: {:?}", errors);

    for (err, _file_id) in errors {
        match &err {
            CompilationError::TypeError(TypeCheckError::TraitMethodParameterTypeMismatch {
                method_name,
                expected_typ,
                actual_typ,
                ..
            }) => {
                assert_eq!(method_name, "default");
                assert_eq!(expected_typ, "Field");
                assert_eq!(actual_typ, "Foo");
            }
            _ => {
                panic!("No other errors are expected! Found = {:?}", err);
            }
        };
    }
}

#[test]
fn check_trait_wrong_parameter_type() {
    let src = "
    pub trait Default {
        fn default(x: Field, y: NotAType) -> Field;
    }

    fn main(x: Field, y: Field) {
        assert(y == x);
    }";
    let errors = get_program_errors(src);
    assert!(!has_parser_error(&errors));

    // This is a duplicate error in the name resolver & type checker.
    // In the elaborator there is no duplicate and only 1 error is issued
    assert!(errors.len() <= 2, "Expected 1 or 2 errors, got: {:?}", errors);

    for (err, _file_id) in errors {
        match &err {
            CompilationError::ResolverError(ResolverError::PathResolutionError(
                PathResolutionError::Unresolved(ident),
            )) => {
                assert_eq!(ident, "NotAType");
            }
            _ => {
                panic!("No other errors are expected! Found = {:?}", err);
            }
        };
    }
}

#[test]
fn check_trait_wrong_parameters_count() {
    let src = "
    trait Default {
        fn default(x: Field, y: Field) -> Self;
    }

    struct Foo {
        bar: Field,
        array: [Field; 2],
    }

    impl Default for Foo {
        fn default(x: Field) -> Self {
            Self { bar: x, array: [x, x] }
        }
    }

    fn main() {
    }
    ";
    let errors = get_program_errors(src);
    assert!(!has_parser_error(&errors));
    assert!(errors.len() == 1, "Expected 1 error, got: {:?}", errors);
    for (err, _file_id) in errors {
        match &err {
            CompilationError::TypeError(TypeCheckError::MismatchTraitImplNumParameters {
                actual_num_parameters,
                expected_num_parameters,
                trait_name,
                method_name,
                ..
            }) => {
                assert_eq!(actual_num_parameters, &1_usize);
                assert_eq!(expected_num_parameters, &2_usize);
                assert_eq!(method_name, "default");
                assert_eq!(trait_name, "Default");
            }
            _ => {
                panic!("No other errors are expected in this test case! Found = {:?}", err);
            }
        };
    }
}

#[test]
fn check_trait_impl_for_non_type() {
    let src = "
    trait Default {
        fn default(x: Field, y: Field) -> Field;
    }

    impl Default for main {
        fn default(x: Field, y: Field) -> Field {
            x + y
        }
    }

    fn main() {}
    ";
    let errors = get_program_errors(src);
    assert!(!has_parser_error(&errors));
    assert!(errors.len() == 1, "Expected 1 error, got: {:?}", errors);
    for (err, _file_id) in errors {
        match &err {
            CompilationError::ResolverError(ResolverError::Expected { expected, got, .. }) => {
                assert_eq!(*expected, "type");
                assert_eq!(*got, "function");
            }
            _ => {
                panic!("No other errors are expected! Found = {:?}", err);
            }
        };
    }
}

#[test]
fn check_impl_struct_not_trait() {
    let src = "
    struct Foo {
        bar: Field,
        array: [Field; 2],
    }

    struct Default {
        x: Field,
        z: Field,
    }

    // Default is a struct not a trait
    impl Default for Foo {
        fn default(x: Field, y: Field) -> Self {
            Self { bar: x, array: [x,y] }
        }
    }

    fn main() {
        let _ = Default { x: 1, z: 1 }; // silence Default never constructed warning
    }
    ";
    let errors = get_program_errors(src);
    assert!(!has_parser_error(&errors));
    assert!(errors.len() == 1, "Expected 1 error, got: {:?}", errors);
    for (err, _file_id) in errors {
        match &err {
            CompilationError::DefinitionError(DefCollectorErrorKind::NotATrait {
                not_a_trait_name,
            }) => {
                assert_eq!(not_a_trait_name.to_string(), "Default");
            }
            _ => {
                panic!("No other errors are expected! Found = {:?}", err);
            }
        };
    }
}

#[test]
fn check_trait_duplicate_declaration() {
    let src = "
    trait Default {
        fn default(x: Field, y: Field) -> Self;
    }

    struct Foo {
        bar: Field,
        array: [Field; 2],
    }

    impl Default for Foo {
        fn default(x: Field,y: Field) -> Self {
            Self { bar: x, array: [x,y] }
        }
    }


    trait Default {
        fn default(x: Field) -> Self;
    }

    fn main() {
    }";
    let errors = get_program_errors(src);
    assert!(!has_parser_error(&errors));
    assert!(errors.len() == 1, "Expected 1 error, got: {:?}", errors);
    for (err, _file_id) in errors {
        match &err {
            CompilationError::DefinitionError(DefCollectorErrorKind::Duplicate {
                typ,
                first_def,
                second_def,
            }) => {
                assert_eq!(typ, &DuplicateType::Trait);
                assert_eq!(first_def, "Default");
                assert_eq!(second_def, "Default");
            }
            _ => {
                panic!("No other errors are expected! Found = {:?}", err);
            }
        };
    }
}

#[test]
fn check_trait_duplicate_implementation() {
    let src = "
    trait Default {
    }
    struct Foo {
        bar: Field,
    }

    impl Default for Foo {
    }
    impl Default for Foo {
    }
    fn main() {
        let _ = Foo { bar: 1 }; // silence Foo never constructed warning
    }
    ";
    let errors = get_program_errors(src);
    assert!(!has_parser_error(&errors));
    assert!(errors.len() == 2, "Expected 2 errors, got: {:?}", errors);
    for (err, _file_id) in errors {
        match &err {
            CompilationError::DefinitionError(DefCollectorErrorKind::OverlappingImpl {
                ..
            }) => (),
            CompilationError::DefinitionError(DefCollectorErrorKind::OverlappingImplNote {
                ..
            }) => (),
            _ => {
                panic!("No other errors are expected! Found = {:?}", err);
            }
        };
    }
}

#[test]
fn check_trait_duplicate_implementation_with_alias() {
    let src = "
    trait Default {
    }

    struct MyStruct {
    }

    type MyType = MyStruct;

    impl Default for MyStruct {
    }

    impl Default for MyType {
    }

    fn main() {
        let _ = MyStruct {}; // silence MyStruct never constructed warning
    }
    ";
    let errors = get_program_errors(src);
    assert!(!has_parser_error(&errors));
    assert!(errors.len() == 2, "Expected 2 errors, got: {:?}", errors);
    for (err, _file_id) in errors {
        match &err {
            CompilationError::DefinitionError(DefCollectorErrorKind::OverlappingImpl {
                ..
            }) => (),
            CompilationError::DefinitionError(DefCollectorErrorKind::OverlappingImplNote {
                ..
            }) => (),
            _ => {
                panic!("No other errors are expected! Found = {:?}", err);
            }
        };
    }
}

#[test]
fn test_impl_self_within_default_def() {
    let src = "
    trait Bar {
        fn ok(self) -> Self;

        fn ref_ok(self) -> Self {
            self.ok()
        }
    }

    impl<T> Bar for (T, T) where T: Bar {
        fn ok(self) -> Self {
            self
        }
    }";
    assert_no_errors(src);
}

#[test]
fn check_trait_as_type_as_fn_parameter() {
    let src = "
    trait Eq {
        fn eq(self, other: Self) -> bool;
    }

    struct Foo {
        a: u64,
    }

    impl Eq for Foo {
        fn eq(self, other: Foo) -> bool { self.a == other.a }
    }

    fn test_eq(x: impl Eq) -> bool {
        x.eq(x)
    }

    fn main(a: Foo) -> pub bool {
        test_eq(a)
    }";
    assert_no_errors(src);
}

#[test]
fn check_trait_as_type_as_two_fn_parameters() {
    let src = "
    trait Eq {
        fn eq(self, other: Self) -> bool;
    }

    trait Test {
        fn test(self) -> bool;
    }

    struct Foo {
        a: u64,
    }

    impl Eq for Foo {
        fn eq(self, other: Foo) -> bool { self.a == other.a }
    }

    impl Test for u64 {
        fn test(self) -> bool { self == self }
    }

    fn test_eq(x: impl Eq, y: impl Test) -> bool {
        x.eq(x) == y.test()
    }

    fn main(a: Foo, b: u64) -> pub bool {
        test_eq(a, b)
    }";
    assert_no_errors(src);
}

fn get_program_captures(src: &str) -> Vec<Vec<String>> {
    let (program, context, _errors) = get_program(src);
    let interner = context.def_interner;
    let mut all_captures: Vec<Vec<String>> = Vec::new();
    for func in program.into_sorted().functions {
        let func_id = interner.find_function(func.item.name()).unwrap();
        let hir_func = interner.function(&func_id);
        // Iterate over function statements and apply filtering function
        find_lambda_captures(hir_func.block(&interner).statements(), &interner, &mut all_captures);
    }
    all_captures
}

fn find_lambda_captures(stmts: &[StmtId], interner: &NodeInterner, result: &mut Vec<Vec<String>>) {
    for stmt_id in stmts.iter() {
        let hir_stmt = interner.statement(stmt_id);
        let expr_id = match hir_stmt {
            HirStatement::Expression(expr_id) => expr_id,
            HirStatement::Let(let_stmt) => let_stmt.expression,
            HirStatement::Assign(assign_stmt) => assign_stmt.expression,
            HirStatement::Constrain(constr_stmt) => constr_stmt.0,
            HirStatement::Semi(semi_expr) => semi_expr,
            HirStatement::For(for_loop) => for_loop.block,
            HirStatement::Loop(block) => block,
            HirStatement::Error => panic!("Invalid HirStatement!"),
            HirStatement::Break => panic!("Unexpected break"),
            HirStatement::Continue => panic!("Unexpected continue"),
            HirStatement::Comptime(_) => panic!("Unexpected comptime"),
        };
        let expr = interner.expression(&expr_id);

        get_lambda_captures(expr, interner, result); // TODO: dyn filter function as parameter
    }
}

fn get_lambda_captures(
    expr: HirExpression,
    interner: &NodeInterner,
    result: &mut Vec<Vec<String>>,
) {
    if let HirExpression::Lambda(lambda_expr) = expr {
        let mut cur_capture = Vec::new();

        for capture in lambda_expr.captures.iter() {
            cur_capture.push(interner.definition(capture.ident.id).name.clone());
        }
        result.push(cur_capture);

        // Check for other captures recursively within the lambda body
        let hir_body_expr = interner.expression(&lambda_expr.body);
        if let HirExpression::Block(block_expr) = hir_body_expr {
            find_lambda_captures(block_expr.statements(), interner, result);
        }
    }
}

#[test]
fn resolve_empty_function() {
    let src = "
        fn main() {

        }
    ";
    assert_no_errors(src);
}
#[test]
fn resolve_basic_function() {
    let src = r#"
        fn main(x : Field) {
            let y = x + x;
            assert(y == x);
        }
    "#;
    assert_no_errors(src);
}
#[test]
fn resolve_unused_var() {
    let src = r#"
        fn main(x : Field) {
            let y = x + x;
            assert(x == x);
        }
    "#;

    let errors = get_program_errors(src);
    assert!(errors.len() == 1, "Expected 1 error, got: {:?}", errors);
    // It should be regarding the unused variable
    match &errors[0].0 {
        CompilationError::ResolverError(ResolverError::UnusedVariable { ident }) => {
            assert_eq!(&ident.0.contents, "y");
        }
        _ => unreachable!("we should only have an unused var error"),
    }
}

#[test]
fn resolve_unresolved_var() {
    let src = r#"
        fn main(x : Field) {
            let y = x + x;
            assert(y == z);
        }
    "#;
    let errors = get_program_errors(src);
    assert!(errors.len() == 1, "Expected 1 error, got: {:?}", errors);
    // It should be regarding the unresolved var `z` (Maybe change to undeclared and special case)
    match &errors[0].0 {
        CompilationError::ResolverError(ResolverError::VariableNotDeclared { name, span: _ }) => {
            assert_eq!(name, "z");
        }
        _ => unimplemented!("we should only have an unresolved variable"),
    }
}

#[test]
fn unresolved_path() {
    let src = "
        fn main(x : Field) {
            let _z = some::path::to::a::func(x);
        }
    ";
    let errors = get_program_errors(src);
    assert!(errors.len() == 1, "Expected 1 error, got: {:?}", errors);
    for (compilation_error, _file_id) in errors {
        match compilation_error {
            CompilationError::ResolverError(err) => {
                match err {
                    ResolverError::PathResolutionError(PathResolutionError::Unresolved(name)) => {
                        assert_eq!(name.to_string(), "some");
                    }
                    _ => unimplemented!("we should only have an unresolved function"),
                };
            }
            _ => unimplemented!(),
        }
    }
}

#[test]
fn resolve_literal_expr() {
    let src = r#"
        fn main(x : Field) {
            let y = 5;
            assert(y == x);
        }
    "#;
    assert_no_errors(src);
}

#[test]
fn multiple_resolution_errors() {
    let src = r#"
        fn main(x : Field) {
           let y = foo::bar(x);
           let z = y + a;
        }
    "#;

    let errors = get_program_errors(src);
    assert!(errors.len() == 3, "Expected 3 errors, got: {:?}", errors);

    // Errors are:
    // `a` is undeclared
    // `z` is unused
    // `foo::bar` does not exist
    for (compilation_error, _file_id) in errors {
        match compilation_error {
            CompilationError::ResolverError(err) => {
                match err {
                    ResolverError::UnusedVariable { ident } => {
                        assert_eq!(&ident.0.contents, "z");
                    }
                    ResolverError::VariableNotDeclared { name, .. } => {
                        assert_eq!(name, "a");
                    }
                    ResolverError::PathResolutionError(PathResolutionError::Unresolved(name)) => {
                        assert_eq!(name.to_string(), "foo");
                    }
                    _ => unimplemented!(),
                };
            }
            _ => unimplemented!(),
        }
    }
}

#[test]
fn resolve_prefix_expr() {
    let src = r#"
        fn main(x : Field) {
            let _y = -x;
        }
    "#;
    assert_no_errors(src);
}

#[test]
fn resolve_for_expr() {
    let src = r#"
        fn main(x : u64) {
            for i in 1..20 {
                let _z = x + i;
            };
        }
    "#;
    assert_no_errors(src);
}

#[test]
fn resolve_for_expr_incl() {
    let src = r#"
        fn main(x : u64) {
            for i in 1..=20 {
                let _z = x + i;
            };
        }
    "#;
    assert_no_errors(src);
}

#[test]
fn resolve_call_expr() {
    let src = r#"
        fn main(x : Field) {
            let _z = foo(x);
        }

        fn foo(x : Field) -> Field {
            x
        }
    "#;
    assert_no_errors(src);
}

#[test]
fn resolve_shadowing() {
    let src = r#"
        fn main(x : Field) {
            let x = foo(x);
            let x = x;
            let (x, x) = (x, x);
            let _ = x;
        }

        fn foo(x : Field) -> Field {
            x
        }
    "#;
    assert_no_errors(src);
}

#[test]
fn resolve_basic_closure() {
    let src = r#"
        fn main(x : Field) -> pub Field {
            let closure = |y| y + x;
            closure(x)
        }
    "#;
    assert_no_errors(src);
}

#[test]
fn resolve_simplified_closure() {
    // based on bug https://github.com/noir-lang/noir/issues/1088

    let src = r#"fn do_closure(x: Field) -> Field {
        let y = x;
        let ret_capture = || {
          y
        };
        ret_capture()
      }

      fn main(x: Field) {
          assert(do_closure(x) == 100);
      }

      "#;
    let parsed_captures = get_program_captures(src);
    let expected_captures = vec![vec!["y".to_string()]];
    assert_eq!(expected_captures, parsed_captures);
}

#[test]
fn resolve_complex_closures() {
    let src = r#"
        fn main(x: Field) -> pub Field {
            let closure_without_captures = |x: Field| -> Field { x + x };
            let a = closure_without_captures(1);

            let closure_capturing_a_param = |y: Field| -> Field { y + x };
            let b = closure_capturing_a_param(2);

            let closure_capturing_a_local_var = |y: Field| -> Field { y + b };
            let c = closure_capturing_a_local_var(3);

            let closure_with_transitive_captures = |y: Field| -> Field {
                let d = 5;
                let nested_closure = |z: Field| -> Field {
                    let doubly_nested_closure = |w: Field| -> Field { w + x + b };
                    a + z + y + d + x + doubly_nested_closure(4) + x + y
                };
                let res = nested_closure(5);
                res
            };

            a + b + c + closure_with_transitive_captures(6)
        }
    "#;
    assert_no_errors(src);

    let expected_captures = vec![
        vec![],
        vec!["x".to_string()],
        vec!["b".to_string()],
        vec!["x".to_string(), "b".to_string(), "a".to_string()],
        vec!["x".to_string(), "b".to_string(), "a".to_string(), "y".to_string(), "d".to_string()],
        vec!["x".to_string(), "b".to_string()],
    ];

    let parsed_captures = get_program_captures(src);

    assert_eq!(expected_captures, parsed_captures);
}

#[test]
fn resolve_fmt_strings() {
    let src = r#"
        fn main() {
            let string = f"this is i: {i}";
            println(string);

            let new_val = 10;
            println(f"random_string{new_val}{new_val}");
        }
        fn println<T>(x : T) -> T {
            x
        }
    "#;

    let errors = get_program_errors(src);
    assert!(errors.len() == 3, "Expected 5 errors, got: {:?}", errors);

    for (err, _file_id) in errors {
        match &err {
            CompilationError::ResolverError(ResolverError::VariableNotDeclared {
                name, ..
            }) => {
                assert_eq!(name, "i");
            }
            CompilationError::TypeError(TypeCheckError::UnusedResultError {
                expr_type: _,
                expr_span,
            }) => {
                let a = src.get(expr_span.start() as usize..expr_span.end() as usize).unwrap();
                assert!(
                    a == "println(string)" || a == "println(f\"random_string{new_val}{new_val}\")"
                );
            }
            _ => unimplemented!(),
        };
    }
}

fn monomorphize_program(src: &str) -> Result<Program, MonomorphizationError> {
    let (_program, mut context, _errors) = get_program(src);
    let main_func_id = context.def_interner.find_function("main").unwrap();
    monomorphize(main_func_id, &mut context.def_interner, false)
}

fn get_monomorphization_error(src: &str) -> Option<MonomorphizationError> {
    monomorphize_program(src).err()
}

fn check_rewrite(src: &str, expected: &str) {
    let program = monomorphize_program(src).unwrap();
    assert!(format!("{}", program) == expected);
}

#[test]
fn simple_closure_with_no_captured_variables() {
    let src = r#"
    fn main() -> pub Field {
        let x = 1;
        let closure = || x;
        closure()
    }
    "#;

    let expected_rewrite = r#"fn main$f0() -> Field {
    let x$0 = 1;
    let closure$3 = {
        let closure_variable$2 = {
            let env$1 = (x$l0);
            (env$l1, lambda$f1)
        };
        closure_variable$l2
    };
    {
        let tmp$4 = closure$l3;
        tmp$l4.1(tmp$l4.0)
    }
}
fn lambda$f1(mut env$l1: (Field)) -> Field {
    env$l1.0
}
"#;
    check_rewrite(src, expected_rewrite);
}

// TODO(https://github.com/noir-lang/noir/issues/6780): currently failing
// with a stack overflow
#[test]
#[ignore]
fn deny_cyclic_globals() {
    let src = r#"
        global A: u32 = B;
        global B: u32 = A;

        fn main() {}
    "#;

    let errors = get_program_errors(src);
    assert_eq!(errors.len(), 1);
    assert!(matches!(
        errors[0].0,
        CompilationError::ResolverError(ResolverError::DependencyCycle { .. })
    ));
}

#[test]
fn deny_cyclic_type_aliases() {
    let src = r#"
        type A = B;
        type B = A;
        fn main() {}
    "#;
    assert_eq!(get_program_errors(src).len(), 1);
}

#[test]
fn ensure_nested_type_aliases_type_check() {
    let src = r#"
        type A = B;
        type B = u8;
        fn main() {
            let _a: A = 0 as u16;
        }
    "#;
    assert_eq!(get_program_errors(src).len(), 1);
}

#[test]
fn type_aliases_in_entry_point() {
    let src = r#"
        type Foo = u8;
        fn main(_x: Foo) {}
    "#;
    assert_eq!(get_program_errors(src).len(), 0);
}

#[test]
fn operators_in_global_used_in_type() {
    let src = r#"
        global ONE: u32 = 1;
        global COUNT: u32 = ONE + 2;
        fn main() {
            let _array: [Field; COUNT] = [1, 2, 3];
        }
    "#;
    assert_eq!(get_program_errors(src).len(), 0);
}

#[test]
fn break_and_continue_in_constrained_fn() {
    let src = r#"
        fn main() {
            for i in 0 .. 10 {
                if i == 2 {
                    continue;
                }
                if i == 5 {
                    break;
                }
            }
        }
    "#;
    assert_eq!(get_program_errors(src).len(), 2);
}

#[test]
fn break_and_continue_outside_loop() {
    let src = r#"
        unconstrained fn main() {
            continue;
            break;
        }
    "#;
    assert_eq!(get_program_errors(src).len(), 2);
}

// Regression for #2540
#[test]
fn for_loop_over_array() {
    let src = r#"
        fn hello<let N: u32>(_array: [u1; N]) {
            for _ in 0..N {}
        }

        fn main() {
            let array: [u1; 2] = [0, 1];
            hello(array);
        }
    "#;
    let errors = get_program_errors(src);
    assert_eq!(errors.len(), 0);
}

// Regression for #4545
#[test]
fn type_aliases_in_main() {
    let src = r#"
        type Outer<let N: u32> = [u8; N];
        fn main(_arg: Outer<1>) {}
    "#;
    assert_eq!(get_program_errors(src).len(), 0);
}

#[test]
fn ban_mutable_globals() {
    // Mutable globals are only allowed in a comptime context
    let src = r#"
        mut global FOO: Field = 0;
        fn main() {
            let _ = FOO; // silence FOO never used warning
        }
    "#;
    assert_eq!(get_program_errors(src).len(), 1);
}

#[test]
fn deny_inline_attribute_on_unconstrained() {
    let src = r#"
        #[no_predicates]
        unconstrained pub fn foo(x: Field, y: Field) {
            assert(x != y);
        }
    "#;
    let errors = get_program_errors(src);
    assert_eq!(errors.len(), 1);
    assert!(matches!(
        errors[0].0,
        CompilationError::ResolverError(ResolverError::NoPredicatesAttributeOnUnconstrained { .. })
    ));
}

#[test]
fn deny_fold_attribute_on_unconstrained() {
    let src = r#"
        #[fold]
        unconstrained pub fn foo(x: Field, y: Field) {
            assert(x != y);
        }
    "#;
    let errors = get_program_errors(src);
    assert_eq!(errors.len(), 1);
    assert!(matches!(
        errors[0].0,
        CompilationError::ResolverError(ResolverError::FoldAttributeOnUnconstrained { .. })
    ));
}

#[test]
fn specify_function_types_with_turbofish() {
    let src = r#"
        trait Default {
            fn default() -> Self;
        }

        impl Default for Field {
            fn default() -> Self { 0 }
        }

        impl Default for u64 {
            fn default() -> Self { 0 }
        }

        // Need the above as we don't have access to the stdlib here.
        // We also need to construct a concrete value of `U` without giving away its type
        // as otherwise the unspecified type is ignored.

        fn generic_func<T, U>() -> (T, U) where T: Default, U: Default {
            (T::default(), U::default())
        }

        fn main() {
            let _ = generic_func::<u64, Field>();
        }
    "#;
    let errors = get_program_errors(src);
    assert_eq!(errors.len(), 0);
}

#[test]
fn specify_method_types_with_turbofish() {
    let src = r#"
        trait Default {
            fn default() -> Self;
        }

        impl Default for Field {
            fn default() -> Self { 0 }
        }

        // Need the above as we don't have access to the stdlib here.
        // We also need to construct a concrete value of `U` without giving away its type
        // as otherwise the unspecified type is ignored.

        struct Foo<T> {
            inner: T
        }

        impl<T> Foo<T> {
            fn generic_method<U>(_self: Self) -> U where U: Default {
                U::default()
            }
        }

        fn main() {
            let foo: Foo<Field> = Foo { inner: 1 };
            let _ = foo.generic_method::<Field>();
        }
    "#;
    let errors = get_program_errors(src);
    assert_eq!(errors.len(), 0);
}

#[test]
fn incorrect_turbofish_count_function_call() {
    let src = r#"
        trait Default {
            fn default() -> Self;
        }

        impl Default for Field {
            fn default() -> Self { 0 }
        }

        impl Default for u64 {
            fn default() -> Self { 0 }
        }

        // Need the above as we don't have access to the stdlib here.
        // We also need to construct a concrete value of `U` without giving away its type
        // as otherwise the unspecified type is ignored.

        fn generic_func<T, U>() -> (T, U) where T: Default, U: Default {
            (T::default(), U::default())
        }

        fn main() {
            let _ = generic_func::<u64, Field, Field>();
        }
    "#;
    let errors = get_program_errors(src);
    assert_eq!(errors.len(), 1);
    assert!(matches!(
        errors[0].0,
        CompilationError::TypeError(TypeCheckError::IncorrectTurbofishGenericCount { .. }),
    ));
}

#[test]
fn incorrect_turbofish_count_method_call() {
    let src = r#"
        trait Default {
            fn default() -> Self;
        }

        impl Default for Field {
            fn default() -> Self { 0 }
        }

        // Need the above as we don't have access to the stdlib here.
        // We also need to construct a concrete value of `U` without giving away its type
        // as otherwise the unspecified type is ignored.

        struct Foo<T> {
            inner: T
        }

        impl<T> Foo<T> {
            fn generic_method<U>(_self: Self) -> U where U: Default {
                U::default()
            }
        }

        fn main() {
            let foo: Foo<Field> = Foo { inner: 1 };
            let _ = foo.generic_method::<Field, u32>();
        }
    "#;
    let errors = get_program_errors(src);
    assert_eq!(errors.len(), 1);
    assert!(matches!(
        errors[0].0,
        CompilationError::TypeError(TypeCheckError::IncorrectTurbofishGenericCount { .. }),
    ));
}

#[test]
fn struct_numeric_generic_in_function() {
    let src = r#"
    struct Foo {
        inner: u64
    }

    pub fn bar<let N: Foo>() {
        let _ = Foo { inner: 1 }; // silence Foo never constructed warning
    }
    "#;
    let errors = get_program_errors(src);
    assert_eq!(errors.len(), 1);
    assert!(matches!(
        errors[0].0,
        CompilationError::ResolverError(ResolverError::UnsupportedNumericGenericType { .. }),
    ));
}

#[test]
fn struct_numeric_generic_in_struct() {
    let src = r#"
    pub struct Foo {
        inner: u64
    }

    pub struct Bar<let N: Foo> { }
    "#;
    let errors = get_program_errors(src);
    assert_eq!(errors.len(), 1);
    assert!(matches!(
        errors[0].0,
        CompilationError::ResolverError(ResolverError::UnsupportedNumericGenericType(_)),
    ));
}

#[test]
fn bool_numeric_generic() {
    let src = r#"
    pub fn read<let N: bool>() -> Field {
        if N {
            0
        } else {
            1
        }
    }
    "#;
    let errors = get_program_errors(src);
    assert_eq!(errors.len(), 1);
    assert!(matches!(
        errors[0].0,
        CompilationError::ResolverError(ResolverError::UnsupportedNumericGenericType { .. }),
    ));
}

#[test]
fn numeric_generic_binary_operation_type_mismatch() {
    let src = r#"
    pub fn foo<let N: Field>() -> bool {
        let mut check: bool = true;
        check = N;
        check
    }
    "#;
    let errors = get_program_errors(src);
    assert_eq!(errors.len(), 1);
    assert!(matches!(
        errors[0].0,
        CompilationError::TypeError(TypeCheckError::TypeMismatchWithSource { .. }),
    ));
}

#[test]
fn bool_generic_as_loop_bound() {
    let src = r#"
    pub fn read<let N: bool>() { // error here
        let mut fields = [0; N]; // error here
        for i in 0..N {  // error here
            fields[i] = i + 1;
        }
        assert(fields[0] == 1);
    }
    "#;
    let errors = get_program_errors(src);
    assert_eq!(errors.len(), 3);
    assert!(matches!(
        errors[0].0,
        CompilationError::ResolverError(ResolverError::UnsupportedNumericGenericType { .. }),
    ));

    assert!(matches!(
        errors[1].0,
        CompilationError::TypeError(TypeCheckError::TypeKindMismatch { .. }),
    ));

    let CompilationError::TypeError(TypeCheckError::TypeMismatch {
        expected_typ, expr_typ, ..
    }) = &errors[2].0
    else {
        panic!("Got an error other than a type mismatch");
    };

    assert_eq!(expected_typ, "Field");
    assert_eq!(expr_typ, "bool");
}

#[test]
fn numeric_generic_in_function_signature() {
    let src = r#"
    pub fn foo<let N: u32>(arr: [Field; N]) -> [Field; N] { arr }
    "#;
    assert_no_errors(src);
}

#[test]
fn numeric_generic_as_struct_field_type_fails() {
    let src = r#"
    pub struct Foo<let N: u32> {
        a: Field,
        b: N,
    }
    "#;
    let errors = get_program_errors(src);
    assert_eq!(errors.len(), 1);
    assert!(matches!(
        errors[0].0,
        CompilationError::TypeError(TypeCheckError::TypeKindMismatch { .. }),
    ));
}

#[test]
fn normal_generic_as_array_length() {
    let src = r#"
    pub struct Foo<N> {
        a: Field,
        b: [Field; N],
    }
    "#;
    let errors = get_program_errors(src);
    assert_eq!(errors.len(), 1);
    assert!(matches!(
        errors[0].0,
        CompilationError::TypeError(TypeCheckError::TypeKindMismatch { .. }),
    ));
}

#[test]
fn numeric_generic_as_param_type() {
    let src = r#"
    pub fn foo<let I: u32>(x: I) -> I {
        let _q: I = 5;
        x
    }
    "#;
    let errors = get_program_errors(src);
    assert_eq!(errors.len(), 3);

    // Error from the parameter type
    assert!(matches!(
        errors[0].0,
        CompilationError::TypeError(TypeCheckError::TypeKindMismatch { .. }),
    ));
    // Error from the let statement annotated type
    assert!(matches!(
        errors[1].0,
        CompilationError::TypeError(TypeCheckError::TypeKindMismatch { .. }),
    ));
    // Error from the return type
    assert!(matches!(
        errors[2].0,
        CompilationError::TypeError(TypeCheckError::TypeKindMismatch { .. }),
    ));
}

#[test]
fn numeric_generic_as_unused_param_type() {
    let src = r#"
    pub fn foo<let I: u32>(_x: I) { }
    "#;
    let errors = get_program_errors(src);
    assert_eq!(errors.len(), 1);
    assert!(matches!(
        errors[0].0,
        CompilationError::TypeError(TypeCheckError::TypeKindMismatch { .. }),
    ));
}

#[test]
fn numeric_generic_as_unused_trait_fn_param_type() {
    let src = r#"
    trait Foo {
        fn foo<let I: u32>(_x: I) { }
    }
    "#;
    let errors = get_program_errors(src);
    assert_eq!(errors.len(), 2);
    assert!(matches!(
        errors[0].0,
        CompilationError::TypeError(TypeCheckError::TypeKindMismatch { .. }),
    ));
    // Foo is unused
    assert!(matches!(
        errors[1].0,
        CompilationError::ResolverError(ResolverError::UnusedItem { .. }),
    ));
}

#[test]
fn numeric_generic_as_return_type() {
    let src = r#"
    // std::mem::zeroed() without stdlib
    trait Zeroed {
        fn zeroed<T>(self) -> T;
    }

    fn foo<T, let I: Field>(x: T) -> I where T: Zeroed {
        x.zeroed()
    }

    fn main() {}
    "#;
    let errors = get_program_errors(src);
    assert_eq!(errors.len(), 2);

    // Error from the return type
    assert!(matches!(
        errors[0].0,
        CompilationError::TypeError(TypeCheckError::TypeKindMismatch { .. }),
    ));
    // foo is unused
    assert!(matches!(
        errors[1].0,
        CompilationError::ResolverError(ResolverError::UnusedItem { .. }),
    ));
}

#[test]
fn numeric_generic_used_in_nested_type_fails() {
    let src = r#"
    pub struct Foo<let N: u32> {
        a: Field,
        b: Bar<N>,
    }
    pub struct Bar<let N: u32> {
        inner: N
    }
    "#;
    let errors = get_program_errors(src);
    assert_eq!(errors.len(), 1);
    assert!(matches!(
        errors[0].0,
        CompilationError::TypeError(TypeCheckError::TypeKindMismatch { .. }),
    ));
}

#[test]
fn normal_generic_used_in_nested_array_length_fail() {
    let src = r#"
    pub struct Foo<N> {
        a: Field,
        b: Bar<N>,
    }
    pub struct Bar<let N: u32> {
        inner: [Field; N]
    }
    "#;
    let errors = get_program_errors(src);
    assert_eq!(errors.len(), 1);
    assert!(matches!(
        errors[0].0,
        CompilationError::TypeError(TypeCheckError::TypeKindMismatch { .. }),
    ));
}

#[test]
fn numeric_generic_used_in_nested_type_pass() {
    // The order of these structs should not be changed to make sure
    // that we are accurately resolving all struct generics before struct fields
    let src = r#"
    pub struct NestedNumeric<let N: u32> {
        a: Field,
        b: InnerNumeric<N>
    }
    pub struct InnerNumeric<let N: u32> {
        inner: [u64; N],
    }
    "#;
    assert_no_errors(src);
}

#[test]
fn numeric_generic_used_in_trait() {
    // We want to make sure that `N` in `impl<let N: u32, T> Deserialize<N, T>` does
    // not trigger `expected type, found numeric generic parameter N` as the trait
    // does in fact expect a numeric generic.
    let src = r#"
    struct MyType<T> {
        a: Field,
        b: Field,
        c: Field,
        d: T,
    }

    impl<let N: u32, T> Deserialize<N, T> for MyType<T> {
        fn deserialize(fields: [Field; N], other: T) -> Self {
            MyType { a: fields[0], b: fields[1], c: fields[2], d: other }
        }
    }

    trait Deserialize<let N: u32, T> {
        fn deserialize(fields: [Field; N], other: T) -> Self;
    }
    "#;
    assert_no_errors(src);
}

#[test]
fn numeric_generic_in_trait_impl_with_extra_impl_generics() {
    let src = r#"
    trait Default {
        fn default() -> Self;
    }

    struct MyType<T> {
        a: Field,
        b: Field,
        c: Field,
        d: T,
    }

    // Make sure that `T` is placed before `N` as we want to test that the order of the generics is correctly maintained.
    // `N` is used first in the trait impl generics (`Deserialize<N> for MyType<T>`).
    // We want to make sure that the compiler correctly accounts for that `N` has a numeric kind
    // while `T` has a normal kind.
    impl<T, let N: u32> Deserialize<N> for MyType<T> where T: Default {
        fn deserialize(fields: [Field; N]) -> Self {
            MyType { a: fields[0], b: fields[1], c: fields[2], d: T::default() }
        }
    }

    trait Deserialize<let N: u32> {
        fn deserialize(fields: [Field; N]) -> Self;
    }
    "#;
    assert_no_errors(src);
}

#[test]
fn numeric_generic_used_in_where_clause() {
    let src = r#"
    trait Deserialize<let N: u32> {
        fn deserialize(fields: [Field; N]) -> Self;
    }

    pub fn read<T, let N: u32>() -> T where T: Deserialize<N> {
        let mut fields: [Field; N] = [0; N];
        for i in 0..N {
            fields[i] = i as Field + 1;
        }
        T::deserialize(fields)
    }
    "#;
    assert_no_errors(src);
}

#[test]
fn numeric_generic_used_in_turbofish() {
    let src = r#"
    pub fn double<let N: u32>() -> u32 {
        // Used as an expression
        N * 2
    }

    pub fn double_numeric_generics_test() {
        // Example usage of a numeric generic arguments.
        assert(double::<9>() == 18);
        assert(double::<7 + 8>() == 30);
    }
    "#;
    assert_no_errors(src);
}

// TODO(https://github.com/noir-lang/noir/issues/6245):
// allow u16 to be used as an array size
#[test]
fn numeric_generic_u16_array_size() {
    let src = r#"
    fn len<let N: u32>(_arr: [Field; N]) -> u32 {
        N
    }

    pub fn foo<let N: u16>() -> u32 {
        let fields: [Field; N] = [0; N];
        len(fields)
    }
    "#;
    let errors = get_program_errors(src);
    assert_eq!(errors.len(), 2);
    assert!(matches!(
        errors[0].0,
        CompilationError::TypeError(TypeCheckError::TypeKindMismatch { .. }),
    ));
    assert!(matches!(
        errors[1].0,
        CompilationError::TypeError(TypeCheckError::TypeKindMismatch { .. }),
    ));
}

#[test]
fn numeric_generic_field_larger_than_u32() {
    let src = r#"
        global A: Field = 4294967297;

        fn foo<let A: Field>() { }

        fn main() {
            let _ = foo::<A>();
        }
    "#;
    let errors = get_program_errors(src);
    assert_eq!(errors.len(), 0);
}

#[test]
fn numeric_generic_field_arithmetic_larger_than_u32() {
    let src = r#"
        struct Foo<let F: Field> {}

        fn size<let F: Field>(_x: Foo<F>) -> Field {
            F
        }

        // 2^32 - 1
        global A: Field = 4294967295;

        fn foo<let A: Field>() -> Foo<A + A> {
            Foo {}
        }

        fn main() {
            let _ = size(foo::<A>());
        }
    "#;
    let errors = get_program_errors(src);
    assert_eq!(errors.len(), 0);
}

#[test]
fn cast_256_to_u8_size_checks() {
    let src = r#"
        fn main() {
            assert(256 as u8 == 0);
        }
    "#;
    let errors = get_program_errors(src);
    assert_eq!(errors.len(), 1);
    assert!(matches!(
        errors[0].0,
        CompilationError::TypeError(TypeCheckError::DownsizingCast { .. }),
    ));
}

// TODO(https://github.com/noir-lang/noir/issues/6247):
// add negative integer literal checks
#[test]
fn cast_negative_one_to_u8_size_checks() {
    let src = r#"
        fn main() {
            assert((-1) as u8 != 0);
        }
    "#;
    let errors = get_program_errors(src);
    assert!(errors.is_empty());
}

#[test]
fn constant_used_with_numeric_generic() {
    let src = r#"
    struct ValueNote {
        value: Field,
    }

    trait Serialize<let N: u32> {
        fn serialize(self) -> [Field; N];
    }

    impl Serialize<1> for ValueNote {
        fn serialize(self) -> [Field; 1] {
            [self.value]
        }
    }

    fn main() {
        let _ = ValueNote { value: 1 }; // silence ValueNote never constructed warning
    }
    "#;
    assert_no_errors(src);
}

#[test]
fn normal_generic_used_when_numeric_expected_in_where_clause() {
    let src = r#"
    trait Deserialize<let N: u32> {
        fn deserialize(fields: [Field; N]) -> Self;
    }

    pub fn read<T, N>() -> T where T: Deserialize<N> {
        T::deserialize([0, 1])
    }
    "#;
    let errors = get_program_errors(src);
    assert_eq!(errors.len(), 1);
    assert!(matches!(
        errors[0].0,
        CompilationError::TypeError(TypeCheckError::TypeKindMismatch { .. }),
    ));

    let src = r#"
    trait Deserialize<let N: u32> {
        fn deserialize(fields: [Field; N]) -> Self;
    }

    pub fn read<T, N>() -> T where T: Deserialize<N> {
        let mut fields: [Field; N] = [0; N];
        for i in 0..N {
            fields[i] = i as Field + 1;
        }
        T::deserialize(fields)
    }
    "#;
    let errors = get_program_errors(src);
    assert_eq!(errors.len(), 4);
    assert!(matches!(
        errors[0].0,
        CompilationError::TypeError(TypeCheckError::TypeKindMismatch { .. }),
    ));
    assert!(matches!(
        errors[1].0,
        CompilationError::TypeError(TypeCheckError::TypeKindMismatch { .. }),
    ));
    assert!(matches!(
        errors[2].0,
        CompilationError::TypeError(TypeCheckError::TypeKindMismatch { .. }),
    ));
    // N
    assert!(matches!(
        errors[3].0,
        CompilationError::ResolverError(ResolverError::VariableNotDeclared { .. }),
    ));
}

#[test]
fn numeric_generics_type_kind_mismatch() {
    let src = r#"
    fn foo<let N: u32>() -> u16 {
        N as u16
    }

    global J: u16 = 10;

    fn bar<let N: u16>() -> u16 {
        foo::<J>()
    }

    global M: u16 = 3;

    fn main() {
        let _ = bar::<M>();
    }
    "#;
    let errors = get_program_errors(src);
    assert_eq!(errors.len(), 1);
    assert!(matches!(
        errors[0].0,
        CompilationError::TypeError(TypeCheckError::TypeKindMismatch { .. }),
    ));
}

#[test]
fn numeric_generics_value_kind_mismatch_u32_u64() {
    let src = r#"
    struct BoundedVec<T, let MaxLen: u32> {
        storage: [T; MaxLen],
        // can't be compared to MaxLen: u32
        // can't be used to index self.storage
        len: u64,
    }

    impl<T, let MaxLen: u32> BoundedVec<T, MaxLen> {
        pub fn extend_from_bounded_vec<let Len: u32>(&mut self, _vec: BoundedVec<T, Len>) {
            // We do this to avoid an unused variable warning on `self`
            let _ = self.len;
            for _ in 0..Len { }
        }

        pub fn push(&mut self, elem: T) {
            assert(self.len < MaxLen, "push out of bounds");
            self.storage[self.len] = elem;
            self.len += 1;
        }
    }

    fn main() {
        let _ = BoundedVec { storage: [1], len: 1 }; // silence never constructed warning
    }
    "#;
    let errors = get_program_errors(src);
    assert_eq!(errors.len(), 1);
    assert!(matches!(
        errors[0].0,
        CompilationError::TypeError(TypeCheckError::IntegerBitWidth {
            bit_width_x: IntegerBitSize::SixtyFour,
            bit_width_y: IntegerBitSize::ThirtyTwo,
            ..
        }),
    ));
}

#[test]
fn quote_code_fragments() {
    // This test ensures we can quote (and unquote/splice) code fragments
    // which by themselves are not valid code. They only need to be valid
    // by the time they are unquoted into the macro's call site.
    let src = r#"
        fn main() {
            comptime {
                concat!(quote { assert( }, quote { false); });
            }
        }

        comptime fn concat(a: Quoted, b: Quoted) -> Quoted {
            quote { $a $b }
        }
    "#;
    let errors = get_program_errors(src);
    assert_eq!(errors.len(), 1);

    use InterpreterError::FailingConstraint;
    assert!(matches!(&errors[0].0, CompilationError::InterpreterError(FailingConstraint { .. })));
}

#[test]
fn impl_stricter_than_trait_no_trait_method_constraints() {
    // This test ensures that the error we get from the where clause on the trait impl method
    // is a `DefCollectorErrorKind::ImplIsStricterThanTrait` error.
    let src = r#"
    trait Serialize<let N: u32> {
        // We want to make sure we trigger the error when override a trait method
        // which itself has no trait constraints.
        fn serialize(self) -> [Field; N];
    }

    trait ToField {
        fn to_field(self) -> Field;
    }

    fn process_array<let N: u32>(array: [Field; N]) -> Field {
        array[0]
    }

    fn serialize_thing<A, let N: u32>(thing: A) -> [Field; N] where A: Serialize<N> {
        thing.serialize()
    }

    struct MyType<T> {
        a: T,
        b: T,
    }

    impl<T> Serialize<2> for MyType<T> {
        fn serialize(self) -> [Field; 2] where T: ToField {
            [ self.a.to_field(), self.b.to_field() ]
        }
    }

    impl<T> MyType<T> {
        fn do_thing_with_serialization_with_extra_steps(self) -> Field {
            process_array(serialize_thing(self))
        }
    }

    fn main() {
        let _ = MyType { a: 1, b: 1 }; // silence MyType never constructed warning
    }
    "#;

    let errors = get_program_errors(src);
    assert_eq!(errors.len(), 1);
    assert!(matches!(
        &errors[0].0,
        CompilationError::DefinitionError(DefCollectorErrorKind::ImplIsStricterThanTrait { .. })
    ));
}

#[test]
fn impl_stricter_than_trait_different_generics() {
    let src = r#"
    trait Default { }

    // Object type of the trait constraint differs
    trait Foo<T> {
        fn foo_good<U>() where T: Default;

        fn foo_bad<U>() where T: Default;
    }

    impl<A> Foo<A> for () {
        fn foo_good<B>() where A: Default {}

        fn foo_bad<B>() where B: Default {}
    }
    "#;

    let errors = get_program_errors(src);
    assert_eq!(errors.len(), 1);
    if let CompilationError::DefinitionError(DefCollectorErrorKind::ImplIsStricterThanTrait {
        constraint_typ,
        ..
    }) = &errors[0].0
    {
        assert!(matches!(constraint_typ.to_string().as_str(), "B"));
    } else {
        panic!("Expected DefCollectorErrorKind::ImplIsStricterThanTrait but got {:?}", errors[0].0);
    }
}

#[test]
fn impl_stricter_than_trait_different_object_generics() {
    let src = r#"
    trait MyTrait { }

    trait OtherTrait {}

    struct Option<T> {
        inner: T
    }

    struct OtherOption<T> {
        inner: Option<T>,
    }

    trait Bar<T> {
        fn bar_good<U>() where Option<T>: MyTrait, OtherOption<Option<T>>: OtherTrait;

        fn bar_bad<U>() where Option<T>: MyTrait, OtherOption<Option<T>>: OtherTrait;

        fn array_good<U>() where [T; 8]: MyTrait;

        fn array_bad<U>() where [T; 8]: MyTrait;

        fn tuple_good<U>() where (Option<T>, Option<U>): MyTrait;

        fn tuple_bad<U>() where (Option<T>, Option<U>): MyTrait;
    }

    impl<A> Bar<A> for () {
        fn bar_good<B>()
        where
            OtherOption<Option<A>>: OtherTrait,
            Option<A>: MyTrait { }

        fn bar_bad<B>()
        where
            OtherOption<Option<A>>: OtherTrait,
            Option<B>: MyTrait { }

        fn array_good<B>() where [A; 8]: MyTrait { }

        fn array_bad<B>() where [B; 8]: MyTrait { }

        fn tuple_good<B>() where (Option<A>, Option<B>): MyTrait { }

        fn tuple_bad<B>() where (Option<B>, Option<A>): MyTrait { }
    }

    fn main() {
        let _ = OtherOption { inner: Option { inner: 1 } }; // silence unused warnings
    }
    "#;

    let errors = get_program_errors(src);
    assert_eq!(errors.len(), 3);
    if let CompilationError::DefinitionError(DefCollectorErrorKind::ImplIsStricterThanTrait {
        constraint_typ,
        constraint_name,
        ..
    }) = &errors[0].0
    {
        assert!(matches!(constraint_typ.to_string().as_str(), "Option<B>"));
        assert!(matches!(constraint_name.as_str(), "MyTrait"));
    } else {
        panic!("Expected DefCollectorErrorKind::ImplIsStricterThanTrait but got {:?}", errors[0].0);
    }

    if let CompilationError::DefinitionError(DefCollectorErrorKind::ImplIsStricterThanTrait {
        constraint_typ,
        constraint_name,
        ..
    }) = &errors[1].0
    {
        assert!(matches!(constraint_typ.to_string().as_str(), "[B; 8]"));
        assert!(matches!(constraint_name.as_str(), "MyTrait"));
    } else {
        panic!("Expected DefCollectorErrorKind::ImplIsStricterThanTrait but got {:?}", errors[0].0);
    }

    if let CompilationError::DefinitionError(DefCollectorErrorKind::ImplIsStricterThanTrait {
        constraint_typ,
        constraint_name,
        ..
    }) = &errors[2].0
    {
        assert!(matches!(constraint_typ.to_string().as_str(), "(Option<B>, Option<A>)"));
        assert!(matches!(constraint_name.as_str(), "MyTrait"));
    } else {
        panic!("Expected DefCollectorErrorKind::ImplIsStricterThanTrait but got {:?}", errors[0].0);
    }
}

#[test]
fn impl_stricter_than_trait_different_trait() {
    let src = r#"
    trait Default { }

    trait OtherDefault { }

    struct Option<T> {
        inner: T
    }

    trait Bar<T> {
        fn bar<U>() where Option<T>: Default;
    }

    impl<A> Bar<A> for () {
        // Trait constraint differs due to the trait even though the constraint
        // types are the same.
        fn bar<B>() where Option<A>: OtherDefault {}
    }

    fn main() {
        let _ = Option { inner: 1 }; // silence Option never constructed warning
    }
    "#;

    let errors = get_program_errors(src);
    assert_eq!(errors.len(), 1);
    if let CompilationError::DefinitionError(DefCollectorErrorKind::ImplIsStricterThanTrait {
        constraint_typ,
        constraint_name,
        ..
    }) = &errors[0].0
    {
        assert!(matches!(constraint_typ.to_string().as_str(), "Option<A>"));
        assert!(matches!(constraint_name.as_str(), "OtherDefault"));
    } else {
        panic!("Expected DefCollectorErrorKind::ImplIsStricterThanTrait but got {:?}", errors[0].0);
    }
}

#[test]
fn trait_impl_where_clause_stricter_pass() {
    let src = r#"
    trait MyTrait {
        fn good_foo<T, H>() where H: OtherTrait;

        fn bad_foo<T, H>() where H: OtherTrait;
    }

    trait OtherTrait {}

    struct Option<T> {
        inner: T
    }

    impl<T> MyTrait for [T] where Option<T>: MyTrait {
        fn good_foo<A, B>() where B: OtherTrait { }

        fn bad_foo<A, B>() where A: OtherTrait { }
    }

    fn main() {
        let _ = Option { inner: 1 }; // silence Option never constructed warning
    }
    "#;

    let errors = get_program_errors(src);
    assert_eq!(errors.len(), 1);
    if let CompilationError::DefinitionError(DefCollectorErrorKind::ImplIsStricterThanTrait {
        constraint_typ,
        constraint_name,
        ..
    }) = &errors[0].0
    {
        assert!(matches!(constraint_typ.to_string().as_str(), "A"));
        assert!(matches!(constraint_name.as_str(), "OtherTrait"));
    } else {
        panic!("Expected DefCollectorErrorKind::ImplIsStricterThanTrait but got {:?}", errors[0].0);
    }
}

#[test]
fn impl_stricter_than_trait_different_trait_generics() {
    let src = r#"
    trait Foo<T> {
        fn foo<U>() where T: T2<T>;
    }

    impl<A> Foo<A> for () {
        // Should be A: T2<A>
        fn foo<B>() where A: T2<B> {}
    }

    trait T2<C> {}
    "#;

    let errors = get_program_errors(src);
    assert_eq!(errors.len(), 1);
    if let CompilationError::DefinitionError(DefCollectorErrorKind::ImplIsStricterThanTrait {
        constraint_typ,
        constraint_name,
        constraint_generics,
        ..
    }) = &errors[0].0
    {
        assert!(matches!(constraint_typ.to_string().as_str(), "A"));
        assert!(matches!(constraint_name.as_str(), "T2"));
        assert!(matches!(constraint_generics.ordered[0].to_string().as_str(), "B"));
    } else {
        panic!("Expected DefCollectorErrorKind::ImplIsStricterThanTrait but got {:?}", errors[0].0);
    }
}

#[test]
fn impl_not_found_for_inner_impl() {
    // We want to guarantee that we get a no impl found error
    let src = r#"
    trait Serialize<let N: u32> {
        fn serialize(self) -> [Field; N];
    }

    trait ToField {
        fn to_field(self) -> Field;
    }

    fn process_array<let N: u32>(array: [Field; N]) -> Field {
        array[0]
    }

    fn serialize_thing<A, let N: u32>(thing: A) -> [Field; N] where A: Serialize<N> {
        thing.serialize()
    }

    struct MyType<T> {
        a: T,
        b: T,
    }

    impl<T> Serialize<2> for MyType<T> where T: ToField {
        fn serialize(self) -> [Field; 2] {
            [ self.a.to_field(), self.b.to_field() ]
        }
    }

    impl<T> MyType<T> {
        fn do_thing_with_serialization_with_extra_steps(self) -> Field {
            process_array(serialize_thing(self))
        }
    }

    fn main() {
        let _ = MyType { a: 1, b: 1 }; // silence MyType never constructed warning
    }
    "#;

    let errors = get_program_errors(src);
    assert_eq!(errors.len(), 1);
    assert!(matches!(
        &errors[0].0,
        CompilationError::TypeError(TypeCheckError::NoMatchingImplFound { .. })
    ));
}

#[test]
fn cannot_call_unconstrained_function_outside_of_unsafe() {
    let src = r#"
    fn main() {
        foo();
    }

    unconstrained fn foo() {}
    "#;
    let errors = get_program_errors(src);
    assert_eq!(errors.len(), 1);

    let CompilationError::TypeError(TypeCheckError::Unsafe { .. }) = &errors[0].0 else {
        panic!("Expected an 'unsafe' error, got {:?}", errors[0].0);
    };
}

#[test]
fn cannot_call_unconstrained_first_class_function_outside_of_unsafe() {
    let src = r#"
    fn main() {
        let func = foo;
        // Warning should trigger here
        func();
        inner(func);
    }

    fn inner(x: unconstrained fn() -> ()) {
        // Warning should trigger here
        x();
    }

    unconstrained fn foo() {}
    "#;
    let errors = get_program_errors(src);
    assert_eq!(errors.len(), 2);

    for error in &errors {
        let CompilationError::TypeError(TypeCheckError::Unsafe { .. }) = &error.0 else {
            panic!("Expected an 'unsafe' error, got {:?}", errors[0].0);
        };
    }
}

#[test]
fn missing_unsafe_block_when_needing_type_annotations() {
    // This test is a regression check that even when an unsafe block is missing
    // that we still appropriately continue type checking and infer type annotations.
    let src = r#"
    fn main() {
        let z = BigNum { limbs: [2, 0, 0] };
        assert(z.__is_zero() == false);
    }

    struct BigNum<let N: u32> {
        limbs: [u64; N],
    }

    impl<let N: u32> BigNum<N> {
        unconstrained fn __is_zero_impl(self) -> bool {
            let mut result: bool = true;
            for i in 0..N {
                result = result & (self.limbs[i] == 0);
            }
            result
        }
    }

    trait BigNumTrait {
        fn __is_zero(self) -> bool;
    }

    impl<let N: u32> BigNumTrait for BigNum<N> {
        fn __is_zero(self) -> bool {
            self.__is_zero_impl()
        }
    }
    "#;
    let errors = get_program_errors(src);
    assert_eq!(errors.len(), 1);

    let CompilationError::TypeError(TypeCheckError::Unsafe { .. }) = &errors[0].0 else {
        panic!("Expected an 'unsafe' error, got {:?}", errors[0].0);
    };
}

#[test]
fn cannot_pass_unconstrained_function_to_regular_function() {
    let src = r#"
    fn main() {
        let func = foo;
        expect_regular(func);
    }

    unconstrained fn foo() {}

    fn expect_regular(_func: fn() -> ()) {
    }
    "#;
    let errors = get_program_errors(src);
    assert_eq!(errors.len(), 1);

    let CompilationError::TypeError(TypeCheckError::UnsafeFn { .. }) = &errors[0].0 else {
        panic!("Expected an UnsafeFn error, got {:?}", errors[0].0);
    };
}

#[test]
fn cannot_assign_unconstrained_and_regular_fn_to_variable() {
    let src = r#"
    fn main() {
        let _func = if true { foo } else { bar };
    }

    fn foo() {}
    unconstrained fn bar() {}
    "#;
    let errors = get_program_errors(src);
    assert_eq!(errors.len(), 1);

    let CompilationError::TypeError(TypeCheckError::Context { err, .. }) = &errors[0].0 else {
        panic!("Expected a context error, got {:?}", errors[0].0);
    };

    if let TypeCheckError::TypeMismatch { expected_typ, expr_typ, .. } = err.as_ref() {
        assert_eq!(expected_typ, "fn() -> ()");
        assert_eq!(expr_typ, "unconstrained fn() -> ()");
    } else {
        panic!("Expected a type mismatch error, got {:?}", errors[0].0);
    };
}

#[test]
fn can_pass_regular_function_to_unconstrained_function() {
    let src = r#"
    fn main() {
        let func = foo;
        expect_unconstrained(func);
    }

    fn foo() {}

    fn expect_unconstrained(_func: unconstrained fn() -> ()) {}
    "#;
    assert_no_errors(src);
}

#[test]
fn cannot_pass_unconstrained_function_to_constrained_function() {
    let src = r#"
    fn main() {
        let func = foo;
        expect_regular(func);
    }

    unconstrained fn foo() {}

    fn expect_regular(_func: fn() -> ()) {}
    "#;
    let errors = get_program_errors(src);
    assert_eq!(errors.len(), 1);

    let CompilationError::TypeError(TypeCheckError::UnsafeFn { .. }) = &errors[0].0 else {
        panic!("Expected an UnsafeFn error, got {:?}", errors[0].0);
    };
}

#[test]
fn can_assign_regular_function_to_unconstrained_function_in_explicitly_typed_var() {
    let src = r#"
    fn main() {
        let _func: unconstrained fn() -> () = foo;
    }

    fn foo() {}
    "#;
    assert_no_errors(src);
}

#[test]
fn can_assign_regular_function_to_unconstrained_function_in_struct_member() {
    let src = r#"
    fn main() {
        let _ = Foo { func: foo };
    }

    fn foo() {}

    struct Foo {
        func: unconstrained fn() -> (),
    }
    "#;
    assert_no_errors(src);
}

#[test]
fn trait_impl_generics_count_mismatch() {
    let src = r#"
    trait Foo {}

    impl Foo<()> for Field {}

    fn main() {}"#;
    let errors = get_program_errors(src);
    assert_eq!(errors.len(), 1);

    let CompilationError::TypeError(TypeCheckError::GenericCountMismatch {
        item,
        expected,
        found,
        ..
    }) = &errors[0].0
    else {
        panic!("Expected a generic count mismatch error, got {:?}", errors[0].0);
    };

    assert_eq!(item, "Foo");
    assert_eq!(*expected, 0);
    assert_eq!(*found, 1);
}

#[test]
fn bit_not_on_untyped_integer() {
    let src = r#"
    fn main() {
        let _: u32 = 3 & !1;
    }
    "#;
    assert_no_errors(src);
}

#[test]
fn duplicate_struct_field() {
    let src = r#"
    pub struct Foo {
        x: i32,
        x: i32,
    }

    fn main() {}
    "#;
    let errors = get_program_errors(src);
    assert_eq!(errors.len(), 1);

    let CompilationError::DefinitionError(DefCollectorErrorKind::Duplicate {
        typ: _,
        first_def,
        second_def,
    }) = &errors[0].0
    else {
        panic!("Expected a 'duplicate' error, got {:?}", errors[0].0);
    };

    assert_eq!(first_def.to_string(), "x");
    assert_eq!(second_def.to_string(), "x");

    assert_eq!(first_def.span().start(), 30);
    assert_eq!(second_def.span().start(), 46);
}

#[test]
fn trait_constraint_on_tuple_type() {
    let src = r#"
        trait Foo<A> {
            fn foo(self, x: A) -> bool;
        }

        pub fn bar<T, U, V>(x: (T, U), y: V) -> bool where (T, U): Foo<V> {
            x.foo(y)
        }

        fn main() {}"#;
    assert_no_errors(src);
}

#[test]
fn trait_constraint_on_tuple_type_pub_crate() {
    let src = r#"
        pub(crate) trait Foo<A> {
            fn foo(self, x: A) -> bool;
        }

        pub fn bar<T, U, V>(x: (T, U), y: V) -> bool where (T, U): Foo<V> {
            x.foo(y)
        }

        fn main() {}"#;
    assert_no_errors(src);
}

#[test]
fn incorrect_generic_count_on_struct_impl() {
    let src = r#"
    struct Foo {}
    impl <T> Foo<T> {}
    fn main() {
        let _ = Foo {}; // silence Foo never constructed warning
    }
    "#;

    let errors = get_program_errors(src);
    assert_eq!(errors.len(), 1);

    let CompilationError::TypeError(TypeCheckError::GenericCountMismatch {
        found, expected, ..
    }) = errors[0].0
    else {
        panic!("Expected an incorrect generic count mismatch error, got {:?}", errors[0].0);
    };

    assert_eq!(found, 1);
    assert_eq!(expected, 0);
}

#[test]
fn incorrect_generic_count_on_type_alias() {
    let src = r#"
    pub struct Foo {}
    pub type Bar = Foo<i32>;
    fn main() {
        let _ = Foo {}; // silence Foo never constructed warning
    }
    "#;

    let errors = get_program_errors(src);
    assert_eq!(errors.len(), 1);

    let CompilationError::TypeError(TypeCheckError::GenericCountMismatch {
        found, expected, ..
    }) = errors[0].0
    else {
        panic!("Expected an incorrect generic count mismatch error, got {:?}", errors[0].0);
    };

    assert_eq!(found, 1);
    assert_eq!(expected, 0);
}

#[test]
fn uses_self_type_for_struct_function_call() {
    let src = r#"
    struct S { }

    impl S {
        fn one() -> Field {
            1
        }

        fn two() -> Field {
            Self::one() + Self::one()
        }
    }

    fn main() {
        let _ = S {}; // silence S never constructed warning
    }
    "#;
    assert_no_errors(src);
}

#[test]
fn uses_self_type_inside_trait() {
    let src = r#"
    trait Foo {
        fn foo() -> Self {
            Self::bar()
        }

        fn bar() -> Self;
    }

    impl Foo for Field {
        fn bar() -> Self {
            1
        }
    }

    fn main() {
        let _: Field = Foo::foo();
    }
    "#;
    assert_no_errors(src);
}

#[test]
fn uses_self_type_in_trait_where_clause() {
    let src = r#"
    pub trait Trait {
        fn trait_func(self) -> bool;
    }

    pub trait Foo where Self: Trait {
        fn foo(self) -> bool {
            self.trait_func()
        }
    }

    struct Bar {}

    impl Foo for Bar {

    }

    fn main() {
        let _ = Bar {}; // silence Bar never constructed warning
    }
    "#;

    let errors = get_program_errors(src);
    assert_eq!(errors.len(), 2);

    let CompilationError::ResolverError(ResolverError::TraitNotImplemented { .. }) = &errors[0].0
    else {
        panic!("Expected a trait not implemented error, got {:?}", errors[0].0);
    };

    let CompilationError::TypeError(TypeCheckError::UnresolvedMethodCall { method_name, .. }) =
        &errors[1].0
    else {
        panic!("Expected an unresolved method call error, got {:?}", errors[1].0);
    };

    assert_eq!(method_name, "trait_func");
}

#[test]
fn do_not_eagerly_error_on_cast_on_type_variable() {
    let src = r#"
    pub fn foo<T, U>(x: T, f: fn(T) -> U) -> U {
        f(x)
    }

    fn main() {
        let x: u8 = 1;
        let _: Field = foo(x, |x| x as Field);
    }
    "#;
    assert_no_errors(src);
}

#[test]
fn error_on_cast_over_type_variable() {
    let src = r#"
    pub fn foo<T, U>(f: fn(T) -> U, x: T, ) -> U {
        f(x)
    }

    fn main() {
        let x = "a";
        let _: Field = foo(|x| x as Field, x);
    }
    "#;

    let errors = get_program_errors(src);
    assert_eq!(errors.len(), 1);

    assert!(matches!(
        errors[0].0,
        CompilationError::TypeError(TypeCheckError::TypeMismatch { .. })
    ));
}

#[test]
fn trait_impl_for_a_type_that_implements_another_trait() {
    let src = r#"
    trait One {
        fn one(self) -> i32;
    }

    impl One for i32 {
        fn one(self) -> i32 {
            self
        }
    }

    trait Two {
        fn two(self) -> i32;
    }

    impl<T> Two for T where T: One {
        fn two(self) -> i32 {
            self.one() + 1
        }
    }

    pub fn use_it<T>(t: T) -> i32 where T: Two {
        Two::two(t)
    }

    fn main() {}
    "#;
    assert_no_errors(src);
}

#[test]
fn trait_impl_for_a_type_that_implements_another_trait_with_another_impl_used() {
    let src = r#"
    trait One {
        fn one(self) -> i32;
    }

    impl One for i32 {
        fn one(self) -> i32 {
            let _ = self;
            1
        }
    }

    trait Two {
        fn two(self) -> i32;
    }

    impl<T> Two for T where T: One {
        fn two(self) -> i32 {
            self.one() + 1
        }
    }

    impl Two for u32 {
        fn two(self) -> i32 {
            let _ = self;
            0
        }
    }

    pub fn use_it(t: u32) -> i32 {
        Two::two(t)
    }

    fn main() {}
    "#;
    assert_no_errors(src);
}

#[test]
fn impl_missing_associated_type() {
    let src = r#"
    trait Foo {
        type Assoc;
    }

    impl Foo for () {}
    "#;

    let errors = get_program_errors(src);
    assert_eq!(errors.len(), 1);

    assert!(matches!(
        &errors[0].0,
        CompilationError::TypeError(TypeCheckError::MissingNamedTypeArg { .. })
    ));
}

#[test]
fn as_trait_path_syntax_resolves_outside_impl() {
    let src = r#"
    trait Foo {
        type Assoc;
    }

    struct Bar {}

    impl Foo for Bar {
        type Assoc = i32;
    }

    fn main() {
        // AsTraitPath syntax is a bit silly when associated types
        // are explicitly specified
        let _: i64 = 1 as <Bar as Foo<Assoc = i32>>::Assoc;

        let _ = Bar {}; // silence Bar never constructed warning
    }
    "#;

    let errors = get_program_errors(src);
    assert_eq!(errors.len(), 1);

    use CompilationError::TypeError;
    use TypeCheckError::TypeMismatch;
    let TypeError(TypeMismatch { expected_typ, expr_typ, .. }) = errors[0].0.clone() else {
        panic!("Expected TypeMismatch error, found {:?}", errors[0].0);
    };

    assert_eq!(expected_typ, "i64".to_string());
    assert_eq!(expr_typ, "i32".to_string());
}

#[test]
fn as_trait_path_syntax_no_impl() {
    let src = r#"
    trait Foo {
        type Assoc;
    }

    struct Bar {}

    impl Foo for Bar {
        type Assoc = i32;
    }

    fn main() {
        let _: i64 = 1 as <Bar as Foo<Assoc = i8>>::Assoc;

        let _ = Bar {}; // silence Bar never constructed warning
    }
    "#;

    let errors = get_program_errors(src);
    assert_eq!(errors.len(), 1);

    use CompilationError::TypeError;
    assert!(matches!(&errors[0].0, TypeError(TypeCheckError::NoMatchingImplFound { .. })));
}

#[test]
fn dont_infer_globals_to_u32_from_type_use() {
    let src = r#"
        global ARRAY_LEN = 3;
        global STR_LEN: _ = 2;
        global FMT_STR_LEN = 2;

        fn main() {
            let _a: [u32; ARRAY_LEN] = [1, 2, 3];
            let _b: str<STR_LEN> = "hi";
            let _c: fmtstr<FMT_STR_LEN, _> = f"hi";
        }
    "#;

    let mut errors = get_program_errors(src);
    assert_eq!(errors.len(), 6);
    for (error, _file_id) in errors.drain(0..3) {
        assert!(matches!(
            error,
            CompilationError::ResolverError(ResolverError::UnspecifiedGlobalType { .. })
        ));
    }
    for (error, _file_id) in errors {
        assert!(matches!(
            error,
            CompilationError::TypeError(TypeCheckError::TypeKindMismatch { .. })
        ));
    }
}

#[test]
fn dont_infer_partial_global_types() {
    let src = r#"
        pub global ARRAY: [Field; _] = [0; 3];
        pub global NESTED_ARRAY: [[Field; _]; 3] = [[]; 3];
        pub global STR: str<_> = "hi";
        pub global NESTED_STR: [str<_>] = &["hi"];
        pub global FORMATTED_VALUE: str<5> = "there";
        pub global FMT_STR: fmtstr<_, _> = f"hi {FORMATTED_VALUE}";
        pub global TUPLE_WITH_MULTIPLE: ([str<_>], [[Field; _]; 3]) = (&["hi"], [[]; 3]);

        fn main() { }
    "#;

    let errors = get_program_errors(src);
    assert_eq!(errors.len(), 6);
    for (error, _file_id) in errors {
        assert!(matches!(
            error,
            CompilationError::ResolverError(ResolverError::UnspecifiedGlobalType { .. })
        ));
    }
}

#[test]
fn u32_globals_as_sizes_in_types() {
    let src = r#"
        global ARRAY_LEN: u32 = 3;
        global STR_LEN: u32 = 2;
        global FMT_STR_LEN: u32 = 2;

        fn main() {
            let _a: [u32; ARRAY_LEN] = [1, 2, 3];
            let _b: str<STR_LEN> = "hi";
            let _c: fmtstr<FMT_STR_LEN, _> = f"hi";
        }
    "#;

    let errors = get_program_errors(src);
    assert_eq!(errors.len(), 0);
}

#[test]
fn struct_array_len() {
    let src = r#"
        struct Array<T, let N: u32> {
            inner: [T; N],
        }

        impl<T, let N: u32> Array<T, N> {
            pub fn len(self) -> u32 {
                N as u32
            }
        }

        fn main(xs: [Field; 2]) {
            let ys = Array {
                inner: xs,
            };
            assert(ys.len() == 2);
        }
    "#;

    let errors = get_program_errors(src);
    assert_eq!(errors.len(), 1);
    assert!(matches!(
        errors[0].0,
        CompilationError::ResolverError(ResolverError::UnusedVariable { .. })
    ));
}

// TODO(https://github.com/noir-lang/noir/issues/6245):
// support u16 as an array size
#[test]
fn non_u32_as_array_length() {
    let src = r#"
        global ARRAY_LEN: u8 = 3;

        fn main() {
            let _a: [u32; ARRAY_LEN] = [1, 2, 3];
        }
    "#;

    let errors = get_program_errors(src);
    assert_eq!(errors.len(), 1);
    assert!(matches!(
        errors[0].0,
        CompilationError::TypeError(TypeCheckError::TypeKindMismatch { .. })
    ));
}

#[test]
fn use_non_u32_generic_in_struct() {
    let src = r#"
        struct S<let N: u8> {}

        fn main() {
            let _: S<3> = S {};
        }
    "#;

    let errors = get_program_errors(src);
    assert_eq!(errors.len(), 0);
}

#[test]
fn use_numeric_generic_in_trait_method() {
    let src = r#"
        trait Foo  {
            fn foo<let N: u32>(self, x: [u8; N]) -> Self;
        }

        struct Bar;

        impl Foo for Bar {
            fn foo<let N: u32>(self, _x: [u8; N]) -> Self {
                self
            }
        }

        fn main() {
            let bytes: [u8; 3] = [1,2,3];
            let _ = Bar{}.foo(bytes);
        }
    "#;

    let errors = get_program_errors(src);
    println!("{errors:?}");
    assert_eq!(errors.len(), 0);
}

#[test]
fn trait_unconstrained_methods_typechecked_correctly() {
    // This test checks that we properly track whether a method has been declared as unconstrained on the trait definition
    // and preserves that through typechecking.
    let src = r#"
        trait Foo {
            unconstrained fn identity(self) -> Self {
                self
            }

            unconstrained fn foo(self) -> Field;
        }

        impl Foo for u64 {
            unconstrained fn foo(self) -> Field {
                self as Field
            }
        }

        unconstrained fn main() {
            assert_eq(2.foo(), 2.identity() as Field);
        }
    "#;

    let errors = get_program_errors(src);
    println!("{errors:?}");
    assert_eq!(errors.len(), 0);
}

#[test]
fn error_if_attribute_not_in_scope() {
    let src = r#"
        #[not_in_scope]
        fn main() {}
    "#;

    let errors = get_program_errors(src);
    assert_eq!(errors.len(), 1);

    assert!(matches!(
        errors[0].0,
        CompilationError::ResolverError(ResolverError::AttributeFunctionNotInScope { .. })
    ));
}

#[test]
fn arithmetic_generics_rounding_pass() {
    let src = r#"
        fn main() {
            // 3/2*2 = 2
            round::<3, 2>([1, 2]);
        }

        fn round<let N: u32, let M: u32>(_x: [Field; N / M * M]) {}
    "#;

    let errors = get_program_errors(src);
    assert_eq!(errors.len(), 0);
}

#[test]
fn arithmetic_generics_rounding_fail() {
    let src = r#"
        fn main() {
            // Do not simplify N/M*M to just N
            // This should be 3/2*2 = 2, not 3
            round::<3, 2>([1, 2, 3]);
        }

        fn round<let N: u32, let M: u32>(_x: [Field; N / M * M]) {}
    "#;

    let errors = get_program_errors(src);
    assert_eq!(errors.len(), 1);
    assert!(matches!(
        errors[0].0,
        CompilationError::TypeError(TypeCheckError::TypeMismatch { .. })
    ));
}

#[test]
fn arithmetic_generics_rounding_fail_on_struct() {
    let src = r#"
        struct W<let N: u32> {}

        fn foo<let N: u32, let M: u32>(_x: W<N>, _y: W<M>) -> W<N / M * M> {
            W {}
        }

        fn main() {
            let w_2: W<2> = W {};
            let w_3: W<3> = W {};
            // Do not simplify N/M*M to just N
            // This should be 3/2*2 = 2, not 3
            let _: W<3> = foo(w_3, w_2);
        }
    "#;

    let errors = get_program_errors(src);
    assert_eq!(errors.len(), 1);
    assert!(matches!(
        errors[0].0,
        CompilationError::TypeError(TypeCheckError::TypeMismatch { .. })
    ));
}

#[test]
fn unconditional_recursion_fail() {
    // These examples are self recursive top level functions, which would actually
    // not be inlined in the SSA (there is nothing to inline into but self), so it
    // wouldn't panic due to infinite recursion, but the errors asserted here
    // come from the compilation checks, which does static analysis to catch the
    // problem before it even has a chance to cause a panic.
    let srcs = vec![
        r#"
        fn main() {
            main()
        }
        "#,
        r#"
        fn main() -> pub bool {
            if main() { true } else { false }
        }
        "#,
        r#"
        fn main() -> pub bool {
            if true { main() } else { main() }
        }
        "#,
        r#"
        fn main() -> pub u64 {
            main() + main()
        }
        "#,
        r#"
        fn main() -> pub u64 {
            1 + main()
        }
        "#,
        r#"
        fn main() -> pub bool {
            let _ = main();
            true
        }
        "#,
        r#"
        fn main(a: u64, b: u64) -> pub u64 {
            main(a + b, main(a, b))
        }
        "#,
        r#"
        fn main() -> pub u64 {
            foo(1, main())
        }
        fn foo(a: u64, b: u64) -> u64 {
            a + b
        }
        "#,
        r#"
        fn main() -> pub u64 {
            let (a, b) = (main(), main());
            a + b
        }
        "#,
        r#"
        fn main() -> pub u64 {
            let mut sum = 0;
            for i in 0 .. main() {
                sum += i;
            }
            sum
        }
        "#,
    ];

    for src in srcs {
        let errors = get_program_errors(src);
        assert!(
            !errors.is_empty(),
            "expected 'unconditional recursion' error, got nothing; src = {src}"
        );

        for (error, _) in errors {
            let CompilationError::ResolverError(ResolverError::UnconditionalRecursion { .. }) =
                error
            else {
                panic!("Expected an 'unconditional recursion' error, got {:?}; src = {src}", error);
            };
        }
    }
}

#[test]
fn unconditional_recursion_pass() {
    let srcs = vec![
        r#"
        fn main() {
            if false { main(); }
        }
        "#,
        r#"
        fn main(i: u64) -> pub u64 {
            if i == 0 { 0 } else { i + main(i-1) }
        }
        "#,
        // Only immediate self-recursion is detected.
        r#"
        fn main() {
            foo();
        }
        fn foo() {
            bar();
        }
        fn bar() {
            foo();
        }
        "#,
        // For loop bodies are not checked.
        r#"
        fn main() -> pub u64 {
            let mut sum = 0;
            for _ in 0 .. 10 {
                sum += main();
            }
            sum
        }
        "#,
        // Lambda bodies are not checked.
        r#"
        fn main() {
            let foo = || main();
            foo();
        }
        "#,
    ];

    for src in srcs {
        assert_no_errors(src);
    }
}

#[test]
fn uses_self_in_import() {
    let src = r#"
    mod moo {
        pub mod bar {
            pub fn foo() -> i32 {
                1
            }
        }
    }

    use moo::bar::{self};

    pub fn baz() -> i32 {
        bar::foo()
    }

    fn main() {}
    "#;
    assert_no_errors(src);
}

#[test]
fn does_not_error_on_return_values_after_block_expression() {
    // Regression test for https://github.com/noir-lang/noir/issues/4372
    let src = r#"
    fn case1() -> [Field] {
        if true {
        }
        &[1]
    }

    fn case2() -> [u8] {
        let mut var: u8 = 1;
        {
            var += 1;
        }
        &[var]
    }

    fn main() {
        let _ = case1();
        let _ = case2();
    }
    "#;
    assert_no_errors(src);
}

#[test]
fn use_type_alias_in_method_call() {
    let src = r#"
        pub struct Foo {
        }

        impl Foo {
            fn new() -> Self {
                Foo {}
            }
        }

        type Bar = Foo;

        fn foo() -> Foo {
            Bar::new()
        }

        fn main() {
            let _ = foo();
        }
    "#;
    assert_no_errors(src);
}

#[test]
fn use_type_alias_to_generic_concrete_type_in_method_call() {
    let src = r#"
        pub struct Foo<T> {
            x: T,
        }

        impl<T> Foo<T> {
            fn new(x: T) -> Self {
                Foo { x }
            }
        }

        type Bar = Foo<i32>;

        fn foo() -> Bar {
            Bar::new(1)
        }

        fn main() {
            let _ = foo();
        }
    "#;
    assert_no_errors(src);
}

#[test]
fn allows_struct_with_generic_infix_type_as_main_input_1() {
    let src = r#"
        struct Foo<let N: u32> {
            x: [u64; N * 2],
        }

        fn main(_x: Foo<18>) {}
    "#;
    assert_no_errors(src);
}

#[test]
fn allows_struct_with_generic_infix_type_as_main_input_2() {
    let src = r#"
        struct Foo<let N: u32> {
            x: [u64; N * 2],
        }

        fn main(_x: Foo<2 * 9>) {}
    "#;
    assert_no_errors(src);
}

#[test]
fn allows_struct_with_generic_infix_type_as_main_input_3() {
    let src = r#"
        struct Foo<let N: u32> {
            x: [u64; N * 2],
        }

        global N: u32 = 9;

        fn main(_x: Foo<N * 2>) {}
    "#;
    assert_no_errors(src);
}

#[test]
fn errors_with_better_message_when_trying_to_invoke_struct_field_that_is_a_function() {
    let src = r#"
        pub struct Foo {
            wrapped: fn(Field) -> bool,
        }

        impl Foo {
            fn call(self) -> bool {
                self.wrapped(1)
            }
        }

        fn main() {}
    "#;
    let errors = get_program_errors(src);
    assert_eq!(errors.len(), 1);

    let CompilationError::TypeError(TypeCheckError::CannotInvokeStructFieldFunctionType {
        method_name,
        ..
    }) = &errors[0].0
    else {
        panic!("Expected a 'CannotInvokeStructFieldFunctionType' error, got {:?}", errors[0].0);
    };

    assert_eq!(method_name, "wrapped");
}

fn test_disallows_attribute_on_impl_method(
    attr: &str,
    check_error: impl FnOnce(&CompilationError),
) {
    let src = format!(
        "
        pub struct Foo {{ }}

        impl Foo {{
            #[{attr}]
            fn foo() {{ }}
        }}

        fn main() {{ }}
    "
    );
    let errors = get_program_errors(&src);
    assert_eq!(errors.len(), 1);
    check_error(&errors[0].0);
}

fn test_disallows_attribute_on_trait_impl_method(
    attr: &str,
    check_error: impl FnOnce(&CompilationError),
) {
    let src = format!(
        "
        pub trait Trait {{
            fn foo() {{ }}
        }}

        pub struct Foo {{ }}

        impl Trait for Foo {{
            #[{attr}]
            fn foo() {{ }}
        }}

        fn main() {{ }}
    "
    );
    let errors = get_program_errors(&src);
    assert_eq!(errors.len(), 1);
    check_error(&errors[0].0);
}

#[test]
fn disallows_test_attribute_on_impl_method() {
    test_disallows_attribute_on_impl_method("test", |error| {
        assert!(matches!(
            error,
            CompilationError::DefinitionError(
                DefCollectorErrorKind::TestOnAssociatedFunction { .. }
            )
        ));
    });
}

#[test]
fn disallows_test_attribute_on_trait_impl_method() {
    test_disallows_attribute_on_trait_impl_method("test", |error| {
        assert!(matches!(
            error,
            CompilationError::DefinitionError(
                DefCollectorErrorKind::TestOnAssociatedFunction { .. }
            )
        ));
    });
}

#[test]
fn disallows_export_attribute_on_impl_method() {
    test_disallows_attribute_on_impl_method("export", |error| {
        assert!(matches!(
            error,
            CompilationError::DefinitionError(
                DefCollectorErrorKind::ExportOnAssociatedFunction { .. }
            )
        ));
    });
}

#[test]
fn disallows_export_attribute_on_trait_impl_method() {
    test_disallows_attribute_on_trait_impl_method("export", |error| {
        assert!(matches!(
            error,
            CompilationError::DefinitionError(
                DefCollectorErrorKind::ExportOnAssociatedFunction { .. }
            )
        ));
    });
}

#[test]
fn allows_multiple_underscore_parameters() {
    let src = r#"
        pub fn foo(_: i32, _: i64) {}

        fn main() {}
    "#;
    assert_no_errors(src);
}

#[test]
fn disallows_underscore_on_right_hand_side() {
    let src = r#"
        fn main() {
            let _ = 1;
            let _x = _;
        }
    "#;
    let errors = get_program_errors(src);
    assert_eq!(errors.len(), 1);

    let CompilationError::ResolverError(ResolverError::VariableNotDeclared { name, .. }) =
        &errors[0].0
    else {
        panic!("Expected a VariableNotDeclared error, got {:?}", errors[0].0);
    };

    assert_eq!(name, "_");
}

#[test]
fn errors_on_cyclic_globals() {
    let src = r#"
    pub comptime global A: u32 = B;
    pub comptime global B: u32 = A;

    fn main() { }
    "#;
    let errors = get_program_errors(src);

    assert!(errors.iter().any(|(error, _)| matches!(
        error,
        CompilationError::InterpreterError(InterpreterError::GlobalsDependencyCycle { .. })
    )));
    assert!(errors.iter().any(|(error, _)| matches!(
        error,
        CompilationError::ResolverError(ResolverError::DependencyCycle { .. })
    )));
}

#[test]
fn warns_on_unneeded_unsafe() {
    let src = r#"
    fn main() {
        /// Safety: test
        unsafe {
            foo()
        }
    }

    fn foo() {}
    "#;
    let errors = get_program_errors(src);
    assert_eq!(errors.len(), 1);
    assert!(matches!(
        &errors[0].0,
        CompilationError::TypeError(TypeCheckError::UnnecessaryUnsafeBlock { .. })
    ));
}

#[test]
fn warns_on_nested_unsafe() {
    let src = r#"
    fn main() {
        /// Safety: test
        unsafe {
            /// Safety: test
            unsafe {
                foo()
            }
        }
    }

    unconstrained fn foo() {}
    "#;
    let errors = get_program_errors(src);
    assert_eq!(errors.len(), 1);
    assert!(matches!(
        &errors[0].0,
        CompilationError::TypeError(TypeCheckError::NestedUnsafeBlock { .. })
    ));
}

#[test]
fn mutable_self_call() {
    let src = r#"
    fn main() {
        let mut bar = Bar {};
        let _ = bar.bar();
    }

    struct Bar {}

    impl Bar {
        fn bar(&mut self) {
            let _ = self;
        }
    }
    "#;
    assert_no_errors(src);
}

#[test]
fn checks_visibility_of_trait_related_to_trait_impl_on_method_call() {
    let src = r#"
    mod moo {
        pub struct Bar {}
    }

    trait Foo {
        fn foo(self);
    }

    impl Foo for moo::Bar {
        fn foo(self) {}
    }

    fn main() {
        let bar = moo::Bar {};
        bar.foo();
    }
    "#;
    assert_no_errors(src);
}

#[test]
fn infers_lambda_argument_from_method_call_function_type() {
    let src = r#"
    struct Foo {
        value: Field,
    }

    impl Foo {
        fn foo(self) -> Field {
            self.value
        }
    }

    struct Box<T> {
        value: T,
    }

    impl<T> Box<T> {
        fn map<U>(self, f: fn(T) -> U) -> Box<U> {
            Box { value: f(self.value) }
        }
    }

    fn main() {
        let box = Box { value: Foo { value: 1 } };
        let _ = box.map(|foo| foo.foo());
    }
    "#;
    assert_no_errors(src);
}

#[test]
fn infers_lambda_argument_from_call_function_type() {
    let src = r#"
    struct Foo {
        value: Field,
    }

    fn call(f: fn(Foo) -> Field) -> Field {
        f(Foo { value: 1 })
    }

    fn main() {
        let _ = call(|foo| foo.value);
    }
    "#;
    assert_no_errors(src);
}

#[test]
fn infers_lambda_argument_from_call_function_type_in_generic_call() {
    let src = r#"
    struct Foo {
        value: Field,
    }

    fn call<T>(t: T, f: fn(T) -> Field) -> Field {
        f(t)
    }

    fn main() {
        let _ = call(Foo { value: 1 }, |foo| foo.value);
    }
    "#;
    assert_no_errors(src);
}

#[test]
fn regression_7088() {
    // A test for code that initially broke when implementing inferring
    // lambda parameter types from the function type related to the call
    // the lambda is in (PR #7088).
    let src = r#"
    struct U60Repr<let N: u32, let NumSegments: u32> {}

    impl<let N: u32, let NumSegments: u32> U60Repr<N, NumSegments> {
        fn new<let NumFieldSegments: u32>(_: [Field; N * NumFieldSegments]) -> Self {
            U60Repr {}
        }
    }

    fn main() {
        let input: [Field; 6] = [0; 6];
        let _: U60Repr<3, 6> = U60Repr::new(input);
    }
    "#;
    assert_no_errors(src);
}

#[test]
<<<<<<< HEAD
fn error_with_duplicate_enum_variant() {
    let src = r#"
    enum Foo {
        Bar(i32),
        Bar(u8),
    }

    fn main() {}
    "#;
    let errors = get_program_errors(src);
    assert_eq!(errors.len(), 2);
    assert!(matches!(
        &errors[0].0,
        CompilationError::DefinitionError(DefCollectorErrorKind::Duplicate { .. })
    ));
    assert!(matches!(
        &errors[1].0,
        CompilationError::ResolverError(ResolverError::UnusedItem { .. })
=======
fn errors_on_empty_loop_no_break() {
    let src = r#"
    fn main() {
        /// Safety: test
        unsafe {
            foo()
        }
    }

    unconstrained fn foo() {
        loop {}
    }
    "#;
    let errors = get_program_errors(src);
    assert_eq!(errors.len(), 1);
    assert!(matches!(
        &errors[0].0,
        CompilationError::ResolverError(ResolverError::LoopWithoutBreak { .. })
    ));
}

#[test]
fn errors_on_loop_without_break() {
    let src = r#"
    fn main() {
        /// Safety: test
        unsafe {
            foo()
        }
    }

    unconstrained fn foo() {
        let mut x = 1;
        loop {
            x += 1;
            bar(x);
        }
    }

    fn bar(_: Field) {}
    "#;
    let errors = get_program_errors(src);
    assert_eq!(errors.len(), 1);
    assert!(matches!(
        &errors[0].0,
        CompilationError::ResolverError(ResolverError::LoopWithoutBreak { .. })
    ));
}

#[test]
fn errors_on_loop_without_break_with_nested_loop() {
    let src = r#"
    fn main() {
        /// Safety: test
        unsafe {
            foo()
        }
    }

    unconstrained fn foo() {
        let mut x = 1;
        loop {
            x += 1;
            bar(x);
            loop {
                x += 2;
                break;
            }
        }
    }

    fn bar(_: Field) {}
    "#;
    let errors = get_program_errors(src);
    assert_eq!(errors.len(), 1);
    assert!(matches!(
        &errors[0].0,
        CompilationError::ResolverError(ResolverError::LoopWithoutBreak { .. })
>>>>>>> c17e228f
    ));
}<|MERGE_RESOLUTION|>--- conflicted
+++ resolved
@@ -4076,7 +4076,6 @@
 }
 
 #[test]
-<<<<<<< HEAD
 fn error_with_duplicate_enum_variant() {
     let src = r#"
     enum Foo {
@@ -4095,7 +4094,9 @@
     assert!(matches!(
         &errors[1].0,
         CompilationError::ResolverError(ResolverError::UnusedItem { .. })
-=======
+    ));
+}
+
 fn errors_on_empty_loop_no_break() {
     let src = r#"
     fn main() {
@@ -4174,6 +4175,5 @@
     assert!(matches!(
         &errors[0].0,
         CompilationError::ResolverError(ResolverError::LoopWithoutBreak { .. })
->>>>>>> c17e228f
     ));
 }