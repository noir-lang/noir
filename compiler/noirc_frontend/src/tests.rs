#![cfg(test)]

#[cfg(test)]
mod name_shadowing;

// XXX: These tests repeat a lot of code
// what we should do is have test cases which are passed to a test harness
// A test harness will allow for more expressive and readable tests
use core::panic;
use std::collections::BTreeMap;

use fm::FileId;

use iter_extended::vecmap;
use noirc_errors::Location;

use crate::hir::comptime::InterpreterError;
use crate::hir::def_collector::dc_crate::CompilationError;
use crate::hir::def_collector::errors::{DefCollectorErrorKind, DuplicateType};
use crate::hir::def_map::ModuleData;
use crate::hir::resolution::errors::ResolverError;
use crate::hir::resolution::import::PathResolutionError;
use crate::hir::type_check::TypeCheckError;
use crate::hir::Context;
use crate::node_interner::{NodeInterner, StmtId};

use crate::hir::def_collector::dc_crate::DefCollector;
use crate::hir_def::expr::HirExpression;
use crate::hir_def::stmt::HirStatement;
use crate::monomorphization::monomorphize;
use crate::parser::ParserErrorReason;
use crate::ParsedModule;
use crate::{
    hir::def_map::{CrateDefMap, LocalModuleId},
    parse_program,
};
use fm::FileManager;
use noirc_arena::Arena;

pub(crate) fn has_parser_error(errors: &[(CompilationError, FileId)]) -> bool {
    errors.iter().any(|(e, _f)| matches!(e, CompilationError::ParseError(_)))
}

pub(crate) fn remove_experimental_warnings(errors: &mut Vec<(CompilationError, FileId)>) {
    errors.retain(|(error, _)| match error {
        CompilationError::ParseError(error) => {
            !matches!(error.reason(), Some(ParserErrorReason::ExperimentalFeature(..)))
        }
        _ => true,
    });
}

pub(crate) fn get_program(src: &str) -> (ParsedModule, Context, Vec<(CompilationError, FileId)>) {
    let root = std::path::Path::new("/");
    let fm = FileManager::new(root);

    let mut context = Context::new(fm, Default::default());
    context.def_interner.populate_dummy_operator_traits();
    let root_file_id = FileId::dummy();
    let root_crate_id = context.crate_graph.add_crate_root(root_file_id);

    let (program, parser_errors) = parse_program(src);
    let mut errors = vecmap(parser_errors, |e| (e.into(), root_file_id));
    remove_experimental_warnings(&mut errors);

    if !has_parser_error(&errors) {
        // Allocate a default Module for the root, giving it a ModuleId
        let mut modules: Arena<ModuleData> = Arena::default();
        let location = Location::new(Default::default(), root_file_id);
        let root = modules.insert(ModuleData::new(None, location, false));

        let def_map = CrateDefMap {
            root: LocalModuleId(root),
            modules,
            krate: root_crate_id,
            extern_prelude: BTreeMap::new(),
        };

        // Now we want to populate the CrateDefMap using the DefCollector
        errors.extend(DefCollector::collect_crate_and_dependencies(
            def_map,
            &mut context,
            program.clone().into_sorted(),
            root_file_id,
            None, // No debug_comptime_in_file
            &[],  // No macro processors
        ));
    }
    (program, context, errors)
}

pub(crate) fn get_program_errors(src: &str) -> Vec<(CompilationError, FileId)> {
    get_program(src).2
}

fn assert_no_errors(src: &str) {
    let errors = get_program_errors(src);
    if !errors.is_empty() {
        panic!("Expected no errors, got: {:?}", errors);
    }
}

#[test]
fn check_trait_implemented_for_all_t() {
    let src = "
    trait Default {
        fn default() -> Self;
    }
    
    trait Eq {
        fn eq(self, other: Self) -> bool;
    }
    
    trait IsDefault {
        fn is_default(self) -> bool;
    }
    
    impl<T> IsDefault for T where T: Default + Eq {
        fn is_default(self) -> bool {
            self.eq(T::default())
        }
    }
    
    struct Foo {
        a: u64,
    }
    
    impl Eq for Foo {
        fn eq(self, other: Foo) -> bool { self.a == other.a } 
    }
    
    impl Default for u64 {
        fn default() -> Self {
            0
        }
    }
    
    impl Default for Foo {
        fn default() -> Self {
            Foo { a: Default::default() }
        }
    }
    
    fn main(a: Foo) -> pub bool {
        a.is_default()
    }";
    assert_no_errors(src);
}

#[test]
fn check_trait_implementation_duplicate_method() {
    let src = "
    trait Default {
        fn default(x: Field, y: Field) -> Field;
    }
    
    struct Foo {
        bar: Field,
        array: [Field; 2],
    }
    
    impl Default for Foo {
        // Duplicate trait methods should not compile
        fn default(x: Field, y: Field) -> Field {
            y + 2 * x
        }
        // Duplicate trait methods should not compile
        fn default(x: Field, y: Field) -> Field {
            x + 2 * y
        }
    }
    
    fn main() {}";

    let errors = get_program_errors(src);
    assert!(!has_parser_error(&errors));
    assert!(errors.len() == 1, "Expected 1 error, got: {:?}", errors);

    for (err, _file_id) in errors {
        match &err {
            CompilationError::DefinitionError(DefCollectorErrorKind::Duplicate {
                typ,
                first_def,
                second_def,
            }) => {
                assert_eq!(typ, &DuplicateType::TraitAssociatedFunction);
                assert_eq!(first_def, "default");
                assert_eq!(second_def, "default");
            }
            _ => {
                panic!("No other errors are expected! Found = {:?}", err);
            }
        };
    }
}

#[test]
fn check_trait_wrong_method_return_type() {
    let src = "
    trait Default {
        fn default() -> Self;
    }
    
    struct Foo {
    }
    
    impl Default for Foo {
        fn default() -> Field {
            0
        }
    }
    
    fn main() {
    }
    ";
    let errors = get_program_errors(src);
    assert!(!has_parser_error(&errors));
    assert!(errors.len() == 1, "Expected 1 error, got: {:?}", errors);

    for (err, _file_id) in errors {
        match &err {
            CompilationError::TypeError(TypeCheckError::TypeMismatch {
                expected_typ,
                expr_typ,
                expr_span: _,
            }) => {
                assert_eq!(expected_typ, "Foo");
                assert_eq!(expr_typ, "Field");
            }
            _ => {
                panic!("No other errors are expected! Found = {:?}", err);
            }
        };
    }
}

#[test]
fn check_trait_wrong_method_return_type2() {
    let src = "
    trait Default {
        fn default(x: Field, y: Field) -> Self;
    }
    
    struct Foo {
        bar: Field,
        array: [Field; 2],
    }
    
    impl Default for Foo {
        fn default(x: Field, _y: Field) -> Field {
            x
        }
    }
    
    fn main() {
    }";
    let errors = get_program_errors(src);
    assert!(!has_parser_error(&errors));
    assert!(errors.len() == 1, "Expected 1 error, got: {:?}", errors);

    for (err, _file_id) in errors {
        match &err {
            CompilationError::TypeError(TypeCheckError::TypeMismatch {
                expected_typ,
                expr_typ,
                expr_span: _,
            }) => {
                assert_eq!(expected_typ, "Foo");
                assert_eq!(expr_typ, "Field");
            }
            _ => {
                panic!("No other errors are expected! Found = {:?}", err);
            }
        };
    }
}

#[test]
fn check_trait_missing_implementation() {
    let src = "
    trait Default {
        fn default(x: Field, y: Field) -> Self;
    
        fn method2(x: Field) -> Field;
    
    }
    
    struct Foo {
        bar: Field,
        array: [Field; 2],
    }
    
    impl Default for Foo {
        fn default(x: Field, y: Field) -> Self {
            Self { bar: x, array: [x,y] }
        }
    }
    
    fn main() {
    }
    ";
    let errors = get_program_errors(src);
    assert!(!has_parser_error(&errors));
    assert!(errors.len() == 1, "Expected 1 error, got: {:?}", errors);

    for (err, _file_id) in errors {
        match &err {
            CompilationError::DefinitionError(DefCollectorErrorKind::TraitMissingMethod {
                trait_name,
                method_name,
                trait_impl_span: _,
            }) => {
                assert_eq!(trait_name, "Default");
                assert_eq!(method_name, "method2");
            }
            _ => {
                panic!("No other errors are expected! Found = {:?}", err);
            }
        };
    }
}

#[test]
fn check_trait_not_in_scope() {
    let src = "
    struct Foo {
        bar: Field,
        array: [Field; 2],
    }
    
    // Default trait does not exist
    impl Default for Foo {
        fn default(x: Field, y: Field) -> Self {
            Self { bar: x, array: [x,y] }
        }
    }
    
    fn main() {
    }
    
    ";
    let errors = get_program_errors(src);
    assert!(!has_parser_error(&errors));
    assert!(errors.len() == 1, "Expected 1 error, got: {:?}", errors);
    for (err, _file_id) in errors {
        match &err {
            CompilationError::DefinitionError(DefCollectorErrorKind::TraitNotFound {
                trait_path,
            }) => {
                assert_eq!(trait_path.as_string(), "Default");
            }
            _ => {
                panic!("No other errors are expected! Found = {:?}", err);
            }
        };
    }
}

#[test]
fn check_trait_wrong_method_name() {
    let src = "
    trait Default {
    }
    
    struct Foo {
        bar: Field,
        array: [Field; 2],
    }
    
    // wrong trait name method should not compile
    impl Default for Foo {
        fn does_not_exist(x: Field, y: Field) -> Self {
            Self { bar: x, array: [x,y] }
        }
    }
    
    fn main() {
    }";
    let compilation_errors = get_program_errors(src);
    assert!(!has_parser_error(&compilation_errors));
    assert!(
        compilation_errors.len() == 1,
        "Expected 1 compilation error, got: {:?}",
        compilation_errors
    );

    for (err, _file_id) in compilation_errors {
        match &err {
            CompilationError::DefinitionError(DefCollectorErrorKind::MethodNotInTrait {
                trait_name,
                impl_method,
            }) => {
                assert_eq!(trait_name, "Default");
                assert_eq!(impl_method, "does_not_exist");
            }
            _ => {
                panic!("No other errors are expected! Found = {:?}", err);
            }
        };
    }
}

#[test]
fn check_trait_wrong_parameter() {
    let src = "
    trait Default {
        fn default(x: Field) -> Self;
    }
    
    struct Foo {
        bar: u32,
    }
    
    impl Default for Foo {
        fn default(x: u32) -> Self {
            Foo {bar: x}
        }
    }
    
    fn main() {
    }
    ";
    let errors = get_program_errors(src);
    assert!(!has_parser_error(&errors));
    assert!(errors.len() == 1, "Expected 1 error, got: {:?}", errors);

    for (err, _file_id) in errors {
        match &err {
            CompilationError::TypeError(TypeCheckError::TraitMethodParameterTypeMismatch {
                method_name,
                expected_typ,
                actual_typ,
                ..
            }) => {
                assert_eq!(method_name, "default");
                assert_eq!(expected_typ, "Field");
                assert_eq!(actual_typ, "u32");
            }
            _ => {
                panic!("No other errors are expected! Found = {:?}", err);
            }
        };
    }
}

#[test]
fn check_trait_wrong_parameter2() {
    let src = "
    trait Default {
        fn default(x: Field, y: Field) -> Self;
    }
    
    struct Foo {
        bar: Field,
        array: [Field; 2],
    }
    
    impl Default for Foo {
        fn default(x: Field, y: Foo) -> Self {
            Self { bar: x, array: [x, y.bar] }
        }
    }
    
    fn main() {
    }";

    let errors = get_program_errors(src);
    assert!(!has_parser_error(&errors));
    assert!(errors.len() == 1, "Expected 1 error, got: {:?}", errors);

    for (err, _file_id) in errors {
        match &err {
            CompilationError::TypeError(TypeCheckError::TraitMethodParameterTypeMismatch {
                method_name,
                expected_typ,
                actual_typ,
                ..
            }) => {
                assert_eq!(method_name, "default");
                assert_eq!(expected_typ, "Field");
                assert_eq!(actual_typ, "Foo");
            }
            _ => {
                panic!("No other errors are expected! Found = {:?}", err);
            }
        };
    }
}

#[test]
fn check_trait_wrong_parameter_type() {
    let src = "
    trait Default {
        fn default(x: Field, y: NotAType) -> Field;
    }
    
    fn main(x: Field, y: Field) {
        assert(y == x);
    }";
    let errors = get_program_errors(src);
    assert!(!has_parser_error(&errors));

    // This is a duplicate error in the name resolver & type checker.
    // In the elaborator there is no duplicate and only 1 error is issued
    assert!(errors.len() <= 2, "Expected 1 or 2 errors, got: {:?}", errors);

    for (err, _file_id) in errors {
        match &err {
            CompilationError::ResolverError(ResolverError::PathResolutionError(
                PathResolutionError::Unresolved(ident),
            )) => {
                assert_eq!(ident, "NotAType");
            }
            _ => {
                panic!("No other errors are expected! Found = {:?}", err);
            }
        };
    }
}

#[test]
fn check_trait_wrong_parameters_count() {
    let src = "
    trait Default {
        fn default(x: Field, y: Field) -> Self;
    }
    
    struct Foo {
        bar: Field,
        array: [Field; 2],
    }
    
    impl Default for Foo {
        fn default(x: Field) -> Self {
            Self { bar: x, array: [x, x] }
        }
    }
    
    fn main() {
    }
    ";
    let errors = get_program_errors(src);
    assert!(!has_parser_error(&errors));
    assert!(errors.len() == 1, "Expected 1 error, got: {:?}", errors);
    for (err, _file_id) in errors {
        match &err {
            CompilationError::TypeError(TypeCheckError::MismatchTraitImplNumParameters {
                actual_num_parameters,
                expected_num_parameters,
                trait_name,
                method_name,
                ..
            }) => {
                assert_eq!(actual_num_parameters, &1_usize);
                assert_eq!(expected_num_parameters, &2_usize);
                assert_eq!(method_name, "default");
                assert_eq!(trait_name, "Default");
            }
            _ => {
                panic!("No other errors are expected in this test case! Found = {:?}", err);
            }
        };
    }
}

#[test]
fn check_trait_impl_for_non_type() {
    let src = "
    trait Default {
        fn default(x: Field, y: Field) -> Field;
    }

    impl Default for main {
        fn default(x: Field, y: Field) -> Field {
            x + y
        }
    }

    fn main() {}
    ";
    let errors = get_program_errors(src);
    assert!(!has_parser_error(&errors));
    assert!(errors.len() == 1, "Expected 1 error, got: {:?}", errors);
    for (err, _file_id) in errors {
        match &err {
            CompilationError::ResolverError(ResolverError::Expected { expected, got, .. }) => {
                assert_eq!(expected, "type");
                assert_eq!(got, "function");
            }
            _ => {
                panic!("No other errors are expected! Found = {:?}", err);
            }
        };
    }
}

#[test]
fn check_impl_struct_not_trait() {
    let src = "
    struct Foo {
        bar: Field,
        array: [Field; 2],
    }

    struct Default {
        x: Field,
        z: Field, 
    }
    
    // Default is a struct not a trait
    impl Default for Foo {
        fn default(x: Field, y: Field) -> Self {
            Self { bar: x, array: [x,y] }
        }
    }
    
    fn main() {}
    ";
    let errors = get_program_errors(src);
    assert!(!has_parser_error(&errors));
    assert!(errors.len() == 1, "Expected 1 error, got: {:?}", errors);
    for (err, _file_id) in errors {
        match &err {
            CompilationError::DefinitionError(DefCollectorErrorKind::NotATrait {
                not_a_trait_name,
            }) => {
                assert_eq!(not_a_trait_name.to_string(), "Default");
            }
            _ => {
                panic!("No other errors are expected! Found = {:?}", err);
            }
        };
    }
}

#[test]
fn check_trait_duplicate_declaration() {
    let src = "
    trait Default {
        fn default(x: Field, y: Field) -> Self;
    }
    
    struct Foo {
        bar: Field,
        array: [Field; 2],
    }
    
    impl Default for Foo {
        fn default(x: Field,y: Field) -> Self {
            Self { bar: x, array: [x,y] }
        }
    }
    
    
    trait Default {
        fn default(x: Field) -> Self;
    }
    
    fn main() {
    }";
    let errors = get_program_errors(src);
    assert!(!has_parser_error(&errors));
    assert!(errors.len() == 1, "Expected 1 error, got: {:?}", errors);
    for (err, _file_id) in errors {
        match &err {
            CompilationError::DefinitionError(DefCollectorErrorKind::Duplicate {
                typ,
                first_def,
                second_def,
            }) => {
                assert_eq!(typ, &DuplicateType::Trait);
                assert_eq!(first_def, "Default");
                assert_eq!(second_def, "Default");
            }
            _ => {
                panic!("No other errors are expected! Found = {:?}", err);
            }
        };
    }
}

#[test]
fn check_trait_duplicate_implementation() {
    let src = "
    trait Default {
    }
    struct Foo {
        bar: Field,
    }
    
    impl Default for Foo {
    }
    impl Default for Foo {
    }
    fn main() {
    }
    ";
    let errors = get_program_errors(src);
    assert!(!has_parser_error(&errors));
    assert!(errors.len() == 2, "Expected 2 errors, got: {:?}", errors);
    for (err, _file_id) in errors {
        match &err {
            CompilationError::DefinitionError(DefCollectorErrorKind::OverlappingImpl {
                ..
            }) => (),
            CompilationError::DefinitionError(DefCollectorErrorKind::OverlappingImplNote {
                ..
            }) => (),
            _ => {
                panic!("No other errors are expected! Found = {:?}", err);
            }
        };
    }
}

#[test]
fn check_trait_duplicate_implementation_with_alias() {
    let src = "
    trait Default {
    }
    
    struct MyStruct {
    }
    
    type MyType = MyStruct;
    
    impl Default for MyStruct {
    }
    
    impl Default for MyType {
    }
    
    fn main() {
    }
    ";
    let errors = get_program_errors(src);
    assert!(!has_parser_error(&errors));
    assert!(errors.len() == 2, "Expected 2 errors, got: {:?}", errors);
    for (err, _file_id) in errors {
        match &err {
            CompilationError::DefinitionError(DefCollectorErrorKind::OverlappingImpl {
                ..
            }) => (),
            CompilationError::DefinitionError(DefCollectorErrorKind::OverlappingImplNote {
                ..
            }) => (),
            _ => {
                panic!("No other errors are expected! Found = {:?}", err);
            }
        };
    }
}

#[test]
fn test_impl_self_within_default_def() {
    let src = "
    trait Bar {
        fn ok(self) -> Self;

        fn ref_ok(self) -> Self {
            self.ok()
        }
    }

    impl<T> Bar for (T, T) where T: Bar {
        fn ok(self) -> Self {
            self
        }
    }";
    assert_no_errors(src);
}

#[test]
fn check_trait_as_type_as_fn_parameter() {
    let src = "
    trait Eq {
        fn eq(self, other: Self) -> bool;
    }

    struct Foo {
        a: u64,
    }

    impl Eq for Foo {
        fn eq(self, other: Foo) -> bool { self.a == other.a } 
    }

    fn test_eq(x: impl Eq) -> bool {
        x.eq(x)
    }

    fn main(a: Foo) -> pub bool {
        test_eq(a)
    }";
    assert_no_errors(src);
}

#[test]
fn check_trait_as_type_as_two_fn_parameters() {
    let src = "
    trait Eq {
        fn eq(self, other: Self) -> bool;
    }

    trait Test {
        fn test(self) -> bool;
    }

    struct Foo {
        a: u64,
    }

    impl Eq for Foo {
        fn eq(self, other: Foo) -> bool { self.a == other.a } 
    }

    impl Test for u64 {
        fn test(self) -> bool { self == self } 
    }

    fn test_eq(x: impl Eq, y: impl Test) -> bool {
        x.eq(x) == y.test()
    }

    fn main(a: Foo, b: u64) -> pub bool {
        test_eq(a, b)
    }";
    assert_no_errors(src);
}

fn get_program_captures(src: &str) -> Vec<Vec<String>> {
    let (program, context, _errors) = get_program(src);
    let interner = context.def_interner;
    let mut all_captures: Vec<Vec<String>> = Vec::new();
    for func in program.into_sorted().functions {
        let func_id = interner.find_function(func.name()).unwrap();
        let hir_func = interner.function(&func_id);
        // Iterate over function statements and apply filtering function
        find_lambda_captures(hir_func.block(&interner).statements(), &interner, &mut all_captures);
    }
    all_captures
}

fn find_lambda_captures(stmts: &[StmtId], interner: &NodeInterner, result: &mut Vec<Vec<String>>) {
    for stmt_id in stmts.iter() {
        let hir_stmt = interner.statement(stmt_id);
        let expr_id = match hir_stmt {
            HirStatement::Expression(expr_id) => expr_id,
            HirStatement::Let(let_stmt) => let_stmt.expression,
            HirStatement::Assign(assign_stmt) => assign_stmt.expression,
            HirStatement::Constrain(constr_stmt) => constr_stmt.0,
            HirStatement::Semi(semi_expr) => semi_expr,
            HirStatement::For(for_loop) => for_loop.block,
            HirStatement::Error => panic!("Invalid HirStatement!"),
            HirStatement::Break => panic!("Unexpected break"),
            HirStatement::Continue => panic!("Unexpected continue"),
            HirStatement::Comptime(_) => panic!("Unexpected comptime"),
        };
        let expr = interner.expression(&expr_id);

        get_lambda_captures(expr, interner, result); // TODO: dyn filter function as parameter
    }
}

fn get_lambda_captures(
    expr: HirExpression,
    interner: &NodeInterner,
    result: &mut Vec<Vec<String>>,
) {
    if let HirExpression::Lambda(lambda_expr) = expr {
        let mut cur_capture = Vec::new();

        for capture in lambda_expr.captures.iter() {
            cur_capture.push(interner.definition(capture.ident.id).name.clone());
        }
        result.push(cur_capture);

        // Check for other captures recursively within the lambda body
        let hir_body_expr = interner.expression(&lambda_expr.body);
        if let HirExpression::Block(block_expr) = hir_body_expr {
            find_lambda_captures(block_expr.statements(), interner, result);
        }
    }
}

#[test]
fn resolve_empty_function() {
    let src = "
        fn main() {

        }
    ";
    assert_no_errors(src);
}
#[test]
fn resolve_basic_function() {
    let src = r#"
        fn main(x : Field) {
            let y = x + x;
            assert(y == x);
        }
    "#;
    assert_no_errors(src);
}
#[test]
fn resolve_unused_var() {
    let src = r#"
        fn main(x : Field) {
            let y = x + x;
            assert(x == x);
        }
    "#;

    let errors = get_program_errors(src);
    assert!(errors.len() == 1, "Expected 1 error, got: {:?}", errors);
    // It should be regarding the unused variable
    match &errors[0].0 {
        CompilationError::ResolverError(ResolverError::UnusedVariable { ident }) => {
            assert_eq!(&ident.0.contents, "y");
        }
        _ => unreachable!("we should only have an unused var error"),
    }
}

#[test]
fn resolve_unresolved_var() {
    let src = r#"
        fn main(x : Field) {
            let y = x + x;
            assert(y == z);
        }
    "#;
    let errors = get_program_errors(src);
    assert!(errors.len() == 1, "Expected 1 error, got: {:?}", errors);
    // It should be regarding the unresolved var `z` (Maybe change to undeclared and special case)
    match &errors[0].0 {
        CompilationError::ResolverError(ResolverError::VariableNotDeclared { name, span: _ }) => {
            assert_eq!(name, "z");
        }
        _ => unimplemented!("we should only have an unresolved variable"),
    }
}

#[test]
fn unresolved_path() {
    let src = "
        fn main(x : Field) {
            let _z = some::path::to::a::func(x);
        }
    ";
    let errors = get_program_errors(src);
    assert!(errors.len() == 1, "Expected 1 error, got: {:?}", errors);
    for (compilation_error, _file_id) in errors {
        match compilation_error {
            CompilationError::ResolverError(err) => {
                match err {
                    ResolverError::PathResolutionError(PathResolutionError::Unresolved(name)) => {
                        assert_eq!(name.to_string(), "some");
                    }
                    _ => unimplemented!("we should only have an unresolved function"),
                };
            }
            _ => unimplemented!(),
        }
    }
}

#[test]
fn resolve_literal_expr() {
    let src = r#"
        fn main(x : Field) {
            let y = 5;
            assert(y == x);
        }
    "#;
    assert_no_errors(src);
}

#[test]
fn multiple_resolution_errors() {
    let src = r#"
        fn main(x : Field) {
           let y = foo::bar(x);
           let z = y + a;
        }
    "#;

    let errors = get_program_errors(src);
    assert!(errors.len() == 3, "Expected 3 errors, got: {:?}", errors);

    // Errors are:
    // `a` is undeclared
    // `z` is unused
    // `foo::bar` does not exist
    for (compilation_error, _file_id) in errors {
        match compilation_error {
            CompilationError::ResolverError(err) => {
                match err {
                    ResolverError::UnusedVariable { ident } => {
                        assert_eq!(&ident.0.contents, "z");
                    }
                    ResolverError::VariableNotDeclared { name, .. } => {
                        assert_eq!(name, "a");
                    }
                    ResolverError::PathResolutionError(PathResolutionError::Unresolved(name)) => {
                        assert_eq!(name.to_string(), "foo");
                    }
                    _ => unimplemented!(),
                };
            }
            _ => unimplemented!(),
        }
    }
}

#[test]
fn resolve_prefix_expr() {
    let src = r#"
        fn main(x : Field) {
            let _y = -x;
        }
    "#;
    assert_no_errors(src);
}

#[test]
fn resolve_for_expr() {
    let src = r#"
        fn main(x : u64) {
            for i in 1..20 {
                let _z = x + i;
            };
        }
    "#;
    assert_no_errors(src);
}

#[test]
fn resolve_call_expr() {
    let src = r#"
        fn main(x : Field) {
            let _z = foo(x);
        }

        fn foo(x : Field) -> Field {
            x
        }
    "#;
    assert_no_errors(src);
}

#[test]
fn resolve_shadowing() {
    let src = r#"
        fn main(x : Field) {
            let x = foo(x);
            let x = x;
            let (x, x) = (x, x);
            let _ = x;
        }

        fn foo(x : Field) -> Field {
            x
        }
    "#;
    assert_no_errors(src);
}

#[test]
fn resolve_basic_closure() {
    let src = r#"
        fn main(x : Field) -> pub Field {
            let closure = |y| y + x;
            closure(x)
        }
    "#;
    assert_no_errors(src);
}

#[test]
fn resolve_simplified_closure() {
    // based on bug https://github.com/noir-lang/noir/issues/1088

    let src = r#"fn do_closure(x: Field) -> Field {
        let y = x;
        let ret_capture = || {
          y
        };
        ret_capture()
      }

      fn main(x: Field) {
          assert(do_closure(x) == 100);
      }

      "#;
    let parsed_captures = get_program_captures(src);
    let expected_captures = vec![vec!["y".to_string()]];
    assert_eq!(expected_captures, parsed_captures);
}

#[test]
fn resolve_complex_closures() {
    let src = r#"
        fn main(x: Field) -> pub Field {
            let closure_without_captures = |x: Field| -> Field { x + x };
            let a = closure_without_captures(1);

            let closure_capturing_a_param = |y: Field| -> Field { y + x };
            let b = closure_capturing_a_param(2);

            let closure_capturing_a_local_var = |y: Field| -> Field { y + b };
            let c = closure_capturing_a_local_var(3);

            let closure_with_transitive_captures = |y: Field| -> Field {
                let d = 5;
                let nested_closure = |z: Field| -> Field {
                    let doubly_nested_closure = |w: Field| -> Field { w + x + b };
                    a + z + y + d + x + doubly_nested_closure(4) + x + y
                };
                let res = nested_closure(5);
                res
            };

            a + b + c + closure_with_transitive_captures(6)
        }
    "#;
    assert_no_errors(src);

    let expected_captures = vec![
        vec![],
        vec!["x".to_string()],
        vec!["b".to_string()],
        vec!["x".to_string(), "b".to_string(), "a".to_string()],
        vec!["x".to_string(), "b".to_string(), "a".to_string(), "y".to_string(), "d".to_string()],
        vec!["x".to_string(), "b".to_string()],
    ];

    let parsed_captures = get_program_captures(src);

    assert_eq!(expected_captures, parsed_captures);
}

#[test]
fn resolve_fmt_strings() {
    let src = r#"
        fn main() {
            let string = f"this is i: {i}";
            println(string);

            println(f"I want to print {0}");

            let new_val = 10;
            println(f"random_string{new_val}{new_val}");
        }
        fn println<T>(x : T) -> T {
            x
        }
    "#;

    let errors = get_program_errors(src);
    assert!(errors.len() == 5, "Expected 5 errors, got: {:?}", errors);

    for (err, _file_id) in errors {
        match &err {
            CompilationError::ResolverError(ResolverError::VariableNotDeclared {
                name, ..
            }) => {
                assert_eq!(name, "i");
            }
            CompilationError::ResolverError(ResolverError::NumericConstantInFormatString {
                name,
                ..
            }) => {
                assert_eq!(name, "0");
            }
            CompilationError::TypeError(TypeCheckError::UnusedResultError {
                expr_type: _,
                expr_span,
            }) => {
                let a = src.get(expr_span.start() as usize..expr_span.end() as usize).unwrap();
                assert!(
                    a == "println(string)"
                        || a == "println(f\"I want to print {0}\")"
                        || a == "println(f\"random_string{new_val}{new_val}\")"
                );
            }
            _ => unimplemented!(),
        };
    }
}

fn check_rewrite(src: &str, expected: &str) {
    let (_program, mut context, _errors) = get_program(src);
    let main_func_id = context.def_interner.find_function("main").unwrap();
    let program = monomorphize(main_func_id, &mut context.def_interner).unwrap();
    assert!(format!("{}", program) == expected);
}

#[test]
fn simple_closure_with_no_captured_variables() {
    let src = r#"
    fn main() -> pub Field {
        let x = 1;
        let closure = || x;
        closure()
    }
    "#;

    let expected_rewrite = r#"fn main$f0() -> Field {
    let x$0 = 1;
    let closure$3 = {
        let closure_variable$2 = {
            let env$1 = (x$l0);
            (env$l1, lambda$f1)
        };
        closure_variable$l2
    };
    {
        let tmp$4 = closure$l3;
        tmp$l4.1(tmp$l4.0)
    }
}
fn lambda$f1(mut env$l1: (Field)) -> Field {
    env$l1.0
}
"#;
    check_rewrite(src, expected_rewrite);
}

#[test]
fn deny_cyclic_globals() {
    let src = r#"
        global A = B;
        global B = A;
        fn main() {}
    "#;
    assert_eq!(get_program_errors(src).len(), 1);
}

#[test]
fn deny_cyclic_type_aliases() {
    let src = r#"
        type A = B;
        type B = A;
        fn main() {}
    "#;
    assert_eq!(get_program_errors(src).len(), 1);
}

#[test]
fn ensure_nested_type_aliases_type_check() {
    let src = r#"
        type A = B;
        type B = u8;
        fn main() {
            let _a: A = 0 as u16;
        }
    "#;
    assert_eq!(get_program_errors(src).len(), 1);
}

#[test]
fn type_aliases_in_entry_point() {
    let src = r#"
        type Foo = u8;
        fn main(_x: Foo) {}
    "#;
    assert_eq!(get_program_errors(src).len(), 0);
}

#[test]
fn operators_in_global_used_in_type() {
    let src = r#"
        global ONE = 1;
        global COUNT = ONE + 2;
        fn main() {
            let _array: [Field; COUNT] = [1, 2, 3];
        }
    "#;
    assert_eq!(get_program_errors(src).len(), 0);
}

#[test]
fn break_and_continue_in_constrained_fn() {
    let src = r#"
        fn main() {
            for i in 0 .. 10 {
                if i == 2 {
                    continue;
                }
                if i == 5 {
                    break;
                }
            }
        }
    "#;
    assert_eq!(get_program_errors(src).len(), 2);
}

#[test]
fn break_and_continue_outside_loop() {
    let src = r#"
        unconstrained fn main() {
            continue;
            break;
        }
    "#;
    assert_eq!(get_program_errors(src).len(), 2);
}

// Regression for #2540
#[test]
fn for_loop_over_array() {
    let src = r#"
        fn hello<N>(_array: [u1; N]) {
            for _ in 0..N {}
        }

        fn main() {
            let array: [u1; 2] = [0, 1];
            hello(array);
        }
    "#;
    let errors = get_program_errors(src);
    assert_eq!(get_program_errors(src).len(), 1);

    assert!(matches!(
        errors[0].0,
        CompilationError::ResolverError(ResolverError::UseExplicitNumericGeneric { .. })
    ));
}

// Regression for #4545
#[test]
fn type_aliases_in_main() {
    let src = r#"
        type Outer<let N: u32> = [u8; N];
        fn main(_arg: Outer<1>) {}
    "#;
    assert_eq!(get_program_errors(src).len(), 0);
}

#[test]
fn ban_mutable_globals() {
    // Mutable globals are only allowed in a comptime context
    let src = r#"
        mut global FOO: Field = 0;
        fn main() {}
    "#;
    assert_eq!(get_program_errors(src).len(), 1);
}

#[test]
fn deny_inline_attribute_on_unconstrained() {
    let src = r#"
        #[no_predicates]
        unconstrained fn foo(x: Field, y: Field) {
            assert(x != y);
        }
    "#;
    let errors = get_program_errors(src);
    assert_eq!(errors.len(), 1);
    assert!(matches!(
        errors[0].0,
        CompilationError::ResolverError(ResolverError::NoPredicatesAttributeOnUnconstrained { .. })
    ));
}

#[test]
fn deny_fold_attribute_on_unconstrained() {
    let src = r#"
        #[fold]
        unconstrained fn foo(x: Field, y: Field) {
            assert(x != y);
        }
    "#;
    let errors = get_program_errors(src);
    assert_eq!(errors.len(), 1);
    assert!(matches!(
        errors[0].0,
        CompilationError::ResolverError(ResolverError::FoldAttributeOnUnconstrained { .. })
    ));
}

#[test]
fn specify_function_types_with_turbofish() {
    let src = r#"
        trait Default {
            fn default() -> Self;
        }

        impl Default for Field {
            fn default() -> Self { 0 }
        }

        impl Default for u64 {
            fn default() -> Self { 0 }
        }

        // Need the above as we don't have access to the stdlib here.
        // We also need to construct a concrete value of `U` without giving away its type
        // as otherwise the unspecified type is ignored.

        fn generic_func<T, U>() -> (T, U) where T: Default, U: Default {
            (T::default(), U::default())
        }
    
        fn main() {
            let _ = generic_func::<u64, Field>();
        }
    "#;
    let errors = get_program_errors(src);
    assert_eq!(errors.len(), 0);
}

#[test]
fn specify_method_types_with_turbofish() {
    let src = r#"
        trait Default {
            fn default() -> Self;
        }

        impl Default for Field {
            fn default() -> Self { 0 }
        }

        // Need the above as we don't have access to the stdlib here.
        // We also need to construct a concrete value of `U` without giving away its type
        // as otherwise the unspecified type is ignored.

        struct Foo<T> {
            inner: T
        }
        
        impl<T> Foo<T> {
            fn generic_method<U>(_self: Self) -> U where U: Default {
                U::default()
            }
        }
        
        fn main() {
            let foo: Foo<Field> = Foo { inner: 1 };
            let _ = foo.generic_method::<Field>();
        }
    "#;
    let errors = get_program_errors(src);
    assert_eq!(errors.len(), 0);
}

#[test]
fn incorrect_turbofish_count_function_call() {
    let src = r#"
        trait Default {
            fn default() -> Self;
        }

        impl Default for Field {
            fn default() -> Self { 0 }
        }

        impl Default for u64 {
            fn default() -> Self { 0 }
        }

        // Need the above as we don't have access to the stdlib here.
        // We also need to construct a concrete value of `U` without giving away its type
        // as otherwise the unspecified type is ignored.

        fn generic_func<T, U>() -> (T, U) where T: Default, U: Default {
            (T::default(), U::default())
        }

        fn main() {
            let _ = generic_func::<u64, Field, Field>();
        }
    "#;
    let errors = get_program_errors(src);
    assert_eq!(errors.len(), 1);
    assert!(matches!(
        errors[0].0,
        CompilationError::TypeError(TypeCheckError::IncorrectTurbofishGenericCount { .. }),
    ));
}

#[test]
fn incorrect_turbofish_count_method_call() {
    let src = r#"
        trait Default {
            fn default() -> Self;
        }

        impl Default for Field {
            fn default() -> Self { 0 }
        }

        // Need the above as we don't have access to the stdlib here.
        // We also need to construct a concrete value of `U` without giving away its type
        // as otherwise the unspecified type is ignored.

        struct Foo<T> {
            inner: T
        }
        
        impl<T> Foo<T> {
            fn generic_method<U>(_self: Self) -> U where U: Default {
                U::default()
            }
        }
        
        fn main() {
            let foo: Foo<Field> = Foo { inner: 1 };
            let _ = foo.generic_method::<Field, u32>();
        }
    "#;
    let errors = get_program_errors(src);
    assert_eq!(errors.len(), 1);
    assert!(matches!(
        errors[0].0,
        CompilationError::TypeError(TypeCheckError::IncorrectTurbofishGenericCount { .. }),
    ));
}

#[test]
fn struct_numeric_generic_in_function() {
    let src = r#"
    struct Foo {
        inner: u64
    }

    fn bar<let N: Foo>() { }
    "#;
    let errors = get_program_errors(src);
    assert_eq!(errors.len(), 1);
    assert!(matches!(
        errors[0].0,
        CompilationError::ResolverError(ResolverError::UnsupportedNumericGenericType { .. }),
    ));
}

#[test]
fn struct_numeric_generic_in_struct() {
    let src = r#"
    struct Foo {
        inner: u64
    }

    struct Bar<let N: Foo> { }
    "#;
    let errors = get_program_errors(src);
    assert_eq!(errors.len(), 1);
    assert!(matches!(
        errors[0].0,
        CompilationError::DefinitionError(
            DefCollectorErrorKind::UnsupportedNumericGenericType { .. }
        ),
    ));
}

#[test]
fn bool_numeric_generic() {
    let src = r#"
    fn read<let N: bool>() -> Field {
        if N {
            0
        } else {
            1
        }
    }
    "#;
    let errors = get_program_errors(src);
    assert_eq!(errors.len(), 1);
    assert!(matches!(
        errors[0].0,
        CompilationError::ResolverError(ResolverError::UnsupportedNumericGenericType { .. }),
    ));
}

#[test]
fn numeric_generic_binary_operation_type_mismatch() {
    let src = r#"
    fn foo<let N: Field>() -> bool {
        let mut check: bool = true;
        check = N;
        check
    }   
    "#;
    let errors = get_program_errors(src);
    assert_eq!(errors.len(), 1);
    assert!(matches!(
        errors[0].0,
        CompilationError::TypeError(TypeCheckError::TypeMismatchWithSource { .. }),
    ));
}

#[test]
fn bool_generic_as_loop_bound() {
    let src = r#"
    fn read<let N: bool>() {
        let mut fields = [0; N];
        for i in 0..N {
            fields[i] = i + 1;
        }
        assert(fields[0] == 1);
    }
    "#;
    let errors = get_program_errors(src);
    assert_eq!(errors.len(), 2);

    assert!(matches!(
        errors[0].0,
        CompilationError::ResolverError(ResolverError::UnsupportedNumericGenericType { .. }),
    ));

    let CompilationError::TypeError(TypeCheckError::TypeMismatch {
        expected_typ, expr_typ, ..
    }) = &errors[1].0
    else {
        panic!("Got an error other than a type mismatch");
    };

    assert_eq!(expected_typ, "Field");
    assert_eq!(expr_typ, "bool");
}

#[test]
fn numeric_generic_in_function_signature() {
    let src = r#"
    fn foo<let N: u8>(arr: [Field; N]) -> [Field; N] { arr }
    "#;
    assert_no_errors(src);
}

#[test]
fn numeric_generic_as_struct_field_type() {
    let src = r#"
    struct Foo<let N: u32> {
        a: Field,
        b: N,
    }
    "#;
    let errors = get_program_errors(src);
    assert_eq!(errors.len(), 1);
    assert!(matches!(
        errors[0].0,
        CompilationError::ResolverError(ResolverError::NumericGenericUsedForType { .. }),
    ));
}

#[test]
fn normal_generic_as_array_length() {
    let src = r#"
    struct Foo<N> {
        a: Field,
        b: [Field; N],
    }
    "#;
    let errors = get_program_errors(src);
    assert_eq!(errors.len(), 1);
    // TODO(https://github.com/noir-lang/noir/issues/5156): This should be switched to a hard type error rather than
    // the `UseExplicitNumericGeneric` once implicit numeric generics are removed.
    assert!(matches!(
        errors[0].0,
        CompilationError::ResolverError(ResolverError::UseExplicitNumericGeneric { .. }),
    ));
}

#[test]
fn numeric_generic_as_param_type() {
    let src = r#"
    fn foo<let I: Field>(x: I) -> I {
        let _q: I = 5;
        x
    }
    "#;
    let errors = get_program_errors(src);
    assert_eq!(errors.len(), 3);
    // Error from the parameter type
    assert!(matches!(
        errors[0].0,
        CompilationError::ResolverError(ResolverError::NumericGenericUsedForType { .. }),
    ));
    // Error from the let statement annotated type
    assert!(matches!(
        errors[1].0,
        CompilationError::ResolverError(ResolverError::NumericGenericUsedForType { .. }),
    ));
    // Error from the return type
    assert!(matches!(
        errors[2].0,
        CompilationError::ResolverError(ResolverError::NumericGenericUsedForType { .. }),
    ));
}

#[test]
fn numeric_generic_used_in_nested_type_fail() {
    let src = r#"
    struct Foo<let N: u32> {
        a: Field,
        b: Bar<N>,
    }
    struct Bar<N> {
        inner: N
    }
    "#;
    let errors = get_program_errors(src);
    assert_eq!(errors.len(), 1);
    assert!(matches!(
        errors[0].0,
        CompilationError::ResolverError(ResolverError::NumericGenericUsedForType { .. }),
    ));
}

#[test]
fn normal_generic_used_in_nested_array_length_fail() {
    let src = r#"
    struct Foo<N> {
        a: Field,
        b: Bar<N>,
    }
    struct Bar<let N: u32> {
        inner: [Field; N]
    }
    "#;
    let errors = get_program_errors(src);
    // TODO(https://github.com/noir-lang/noir/issues/5156): This should be switched to a hard type error once implicit numeric generics are removed.
    assert_eq!(errors.len(), 0);
}

#[test]
fn numeric_generic_used_in_nested_type_pass() {
    // The order of these structs should not be changed to make sure
    // that we are accurately resolving all struct generics before struct fields
    let src = r#"
    struct NestedNumeric<let N: u32> {
        a: Field,
        b: InnerNumeric<N>
    }
    struct InnerNumeric<let N: u32> {
        inner: [u64; N],
    }    
    "#;
    assert_no_errors(src);
}

#[test]
fn numeric_generic_used_in_trait() {
    // We want to make sure that `N` in `impl<let N: u32, T> Deserialize<N, T>` does
    // not trigger `expected type, found numeric generic parameter N` as the trait
    // does in fact expect a numeric generic.
    let src = r#"
    struct MyType<T> {
        a: Field,
        b: Field,
        c: Field,
        d: T,
    }
    
    impl<let N: u32, T> Deserialize<N, T> for MyType<T> {
        fn deserialize(fields: [Field; N], other: T) -> Self {
            MyType { a: fields[0], b: fields[1], c: fields[2], d: other }
        }
    }
    
    trait Deserialize<let N: u32, T> {
        fn deserialize(fields: [Field; N], other: T) -> Self;
    }
    "#;
    assert_no_errors(src);
}

#[test]
fn numeric_generic_in_trait_impl_with_extra_impl_generics() {
    let src = r#"
    trait Default {
        fn default() -> Self;
    }

    struct MyType<T> {
        a: Field,
        b: Field,
        c: Field,
        d: T,
    }
    
    // Make sure that `T` is placed before `N` as we want to test that the order of the generics is correctly maintained.
    // `N` is used first in the trait impl generics (`Deserialize<N> for MyType<T>`).
    // We want to make sure that the compiler correctly accounts for that `N` has a numeric kind
    // while `T` has a normal kind. 
    impl<T, let N: u32> Deserialize<N> for MyType<T> where T: Default {
        fn deserialize(fields: [Field; N]) -> Self {
            MyType { a: fields[0], b: fields[1], c: fields[2], d: T::default() }
        }
    }
    
    trait Deserialize<let N: u32> {
        fn deserialize(fields: [Field; N]) -> Self;
    }
    "#;
    assert_no_errors(src);
}

#[test]
fn numeric_generic_used_in_where_clause() {
    let src = r#"
    trait Deserialize<let N: u32> {
        fn deserialize(fields: [Field; N]) -> Self;
    }

    fn read<T, let N: u32>() -> T where T: Deserialize<N> {
        let mut fields: [Field; N] = [0; N];
        for i in 0..N {
            fields[i] = i as Field + 1;
        }
        T::deserialize(fields)
    }
    "#;
    assert_no_errors(src);
}

#[test]
fn numeric_generic_used_in_turbofish() {
    let src = r#"
    fn double<let N: u32>() -> u32 {
        // Used as an expression
        N * 2
    }

    fn double_numeric_generics_test() {
        // Example usage of a numeric generic arguments.
        assert(double::<9>() == 18);
        assert(double::<7 + 8>() == 30);
    }
    "#;
    assert_no_errors(src);
}

#[test]
fn constant_used_with_numeric_generic() {
    let src = r#"
    struct ValueNote {
        value: Field,
    }

    trait Serialize<let N: u32> {
        fn serialize(self) -> [Field; N];
    }

    impl Serialize<1> for ValueNote {
        fn serialize(self) -> [Field; 1] {
            [self.value]
        }
    }
    "#;
    assert_no_errors(src);
}

#[test]
fn normal_generic_used_when_numeric_expected_in_where_clause() {
    let src = r#"
    trait Deserialize<let N: u32> {
        fn deserialize(fields: [Field; N]) -> Self;
    }

    fn read<T, N>() -> T where T: Deserialize<N> {
        T::deserialize([0, 1])
    }
    "#;
    let errors = get_program_errors(src);
    assert_eq!(errors.len(), 1);
    assert!(matches!(
        errors[0].0,
        CompilationError::TypeError(TypeCheckError::TypeMismatch { .. }),
    ));

    let src = r#"
    trait Deserialize<let N: u32> {
        fn deserialize(fields: [Field; N]) -> Self;
    }

    fn read<T, N>() -> T where T: Deserialize<N> {
        let mut fields: [Field; N] = [0; N];
        for i in 0..N {
            fields[i] = i as Field + 1;
        }
        T::deserialize(fields)
    }
    "#;
    let errors = get_program_errors(src);
    assert_eq!(errors.len(), 1);
    assert!(matches!(
        errors[0].0,
        CompilationError::ResolverError(ResolverError::VariableNotDeclared { .. }),
    ));
}

// TODO(https://github.com/noir-lang/noir/issues/5156): Remove this test once we ban implicit numeric generics
#[test]
fn implicit_numeric_generics_elaborator() {
    let src = r#"
    struct BoundedVec<T, MaxLen> {
        storage: [T; MaxLen],
        len: u64,
    }
    
    impl<T, MaxLen> BoundedVec<T, MaxLen> {

        // Test that we have an implicit numeric generic for "Len" as well as "MaxLen"
        pub fn extend_from_bounded_vec<Len>(&mut self, _vec: BoundedVec<T, Len>) { 
            // We do this to avoid an unused variable warning on `self`
            let _ = self.len;
            for _ in 0..Len { }
        }

        pub fn push(&mut self, elem: T) {
            assert(self.len < MaxLen, "push out of bounds");
            self.storage[self.len] = elem;
            self.len += 1;
        }
    }
    "#;
    let errors = get_program_errors(src);
    assert_eq!(errors.len(), 4);

    for error in errors.iter() {
        if let CompilationError::ResolverError(ResolverError::UseExplicitNumericGeneric { ident }) =
            &errors[0].0
        {
            assert!(matches!(ident.0.contents.as_str(), "MaxLen" | "Len"));
        } else {
            panic!("Expected ResolverError::UseExplicitNumericGeneric but got {:?}", error);
        }
    }
}

#[test]
fn quote_code_fragments() {
    // This test ensures we can quote (and unquote/splice) code fragments
    // which by themselves are not valid code. They only need to be valid
    // by the time they are unquoted into the macro's call site.
    let src = r#"
        fn main() {
            comptime {
                concat!(quote { assert( }, quote { false); });
            }
        }

        comptime fn concat(a: Quoted, b: Quoted) -> Quoted {
            quote { $a $b }
        }
    "#;
    let errors = get_program_errors(src);
    assert_eq!(errors.len(), 1);

    use InterpreterError::FailingConstraint;
    assert!(matches!(&errors[0].0, CompilationError::InterpreterError(FailingConstraint { .. })));
}

#[test]
fn impl_stricter_than_trait_no_trait_method_constraints() {
    // This test ensures that the error we get from the where clause on the trait impl method
    // is a `DefCollectorErrorKind::ImplIsStricterThanTrait` error.
    let src = r#"
    trait Serialize<let N: u32> {
        // We want to make sure we trigger the error when override a trait method 
        // which itself has no trait constraints.
        fn serialize(self) -> [Field; N];
    }

    trait ToField {
        fn to_field(self) -> Field;
    }

    fn process_array<let N: u32>(array: [Field; N]) -> Field {
        array[0]
    }

    fn serialize_thing<A, let N: u32>(thing: A) -> [Field; N] where A: Serialize<N> {
        thing.serialize()
    }

    struct MyType<T> {
        a: T,
        b: T,
    }

    impl<T> Serialize<2> for MyType<T> {
        fn serialize(self) -> [Field; 2] where T: ToField {
            [ self.a.to_field(), self.b.to_field() ]
        }
    }

    impl<T> MyType<T> {
        fn do_thing_with_serialization_with_extra_steps(self) -> Field {
            process_array(serialize_thing(self))
        }
    }
    "#;

    let errors = get_program_errors(src);
    assert_eq!(errors.len(), 1);
    assert!(matches!(
        &errors[0].0,
        CompilationError::DefinitionError(DefCollectorErrorKind::ImplIsStricterThanTrait { .. })
    ));
}

#[test]
fn impl_stricter_than_trait_different_generics() {
    let src = r#"
    trait Default { }

    // Object type of the trait constraint differs
    trait Foo<T> {
        fn foo_good<U>() where T: Default;

        fn foo_bad<U>() where T: Default;
    }

    impl<A> Foo<A> for () {
        fn foo_good<B>() where A: Default {}

        fn foo_bad<B>() where B: Default {}
    }
    "#;

    let errors = get_program_errors(src);
    assert_eq!(errors.len(), 1);
    if let CompilationError::DefinitionError(DefCollectorErrorKind::ImplIsStricterThanTrait {
        constraint_typ,
        ..
    }) = &errors[0].0
    {
        assert!(matches!(constraint_typ.to_string().as_str(), "B"));
    } else {
        panic!("Expected DefCollectorErrorKind::ImplIsStricterThanTrait but got {:?}", errors[0].0);
    }
}

#[test]
fn impl_stricter_than_trait_different_object_generics() {
    let src = r#"
    trait MyTrait { }

    trait OtherTrait {}

    struct Option<T> {
        inner: T
    }

    struct OtherOption<T> {
        inner: Option<T>,
    }

    trait Bar<T> {
        fn bar_good<U>() where Option<T>: MyTrait, OtherOption<Option<T>>: OtherTrait;

        fn bar_bad<U>() where Option<T>: MyTrait, OtherOption<Option<T>>: OtherTrait;

        fn array_good<U>() where [T; 8]: MyTrait;

        fn array_bad<U>() where [T; 8]: MyTrait;

        fn tuple_good<U>() where (Option<T>, Option<U>): MyTrait;

        fn tuple_bad<U>() where (Option<T>, Option<U>): MyTrait;
    }

    impl<A> Bar<A> for () {
        fn bar_good<B>() 
        where 
            OtherOption<Option<A>>: OtherTrait, 
            Option<A>: MyTrait { }

        fn bar_bad<B>() 
        where 
            OtherOption<Option<A>>: OtherTrait, 
            Option<B>: MyTrait { }

        fn array_good<B>() where [A; 8]: MyTrait { }

        fn array_bad<B>() where [B; 8]: MyTrait { }

        fn tuple_good<B>() where (Option<A>, Option<B>): MyTrait { }

        fn tuple_bad<B>() where (Option<B>, Option<A>): MyTrait { }
    }
    "#;

    let errors = get_program_errors(src);
    assert_eq!(errors.len(), 3);
    if let CompilationError::DefinitionError(DefCollectorErrorKind::ImplIsStricterThanTrait {
        constraint_typ,
        constraint_name,
        ..
    }) = &errors[0].0
    {
        assert!(matches!(constraint_typ.to_string().as_str(), "Option<B>"));
        assert!(matches!(constraint_name.as_str(), "MyTrait"));
    } else {
        panic!("Expected DefCollectorErrorKind::ImplIsStricterThanTrait but got {:?}", errors[0].0);
    }

    if let CompilationError::DefinitionError(DefCollectorErrorKind::ImplIsStricterThanTrait {
        constraint_typ,
        constraint_name,
        ..
    }) = &errors[1].0
    {
        assert!(matches!(constraint_typ.to_string().as_str(), "[B; 8]"));
        assert!(matches!(constraint_name.as_str(), "MyTrait"));
    } else {
        panic!("Expected DefCollectorErrorKind::ImplIsStricterThanTrait but got {:?}", errors[0].0);
    }

    if let CompilationError::DefinitionError(DefCollectorErrorKind::ImplIsStricterThanTrait {
        constraint_typ,
        constraint_name,
        ..
    }) = &errors[2].0
    {
        assert!(matches!(constraint_typ.to_string().as_str(), "(Option<B>, Option<A>)"));
        assert!(matches!(constraint_name.as_str(), "MyTrait"));
    } else {
        panic!("Expected DefCollectorErrorKind::ImplIsStricterThanTrait but got {:?}", errors[0].0);
    }
}

#[test]
fn impl_stricter_than_trait_different_trait() {
    let src = r#"
    trait Default { }

    trait OtherDefault { }

    struct Option<T> {
        inner: T
    }

    trait Bar<T> {
        fn bar<U>() where Option<T>: Default;
    }

    impl<A> Bar<A> for () {
        // Trait constraint differs due to the trait even though the constraint
        // types are the same.
        fn bar<B>() where Option<A>: OtherDefault {}
    }
    "#;

    let errors = get_program_errors(src);
    assert_eq!(errors.len(), 1);
    if let CompilationError::DefinitionError(DefCollectorErrorKind::ImplIsStricterThanTrait {
        constraint_typ,
        constraint_name,
        ..
    }) = &errors[0].0
    {
        assert!(matches!(constraint_typ.to_string().as_str(), "Option<A>"));
        assert!(matches!(constraint_name.as_str(), "OtherDefault"));
    } else {
        panic!("Expected DefCollectorErrorKind::ImplIsStricterThanTrait but got {:?}", errors[0].0);
    }
}

#[test]
fn trait_impl_where_clause_stricter_pass() {
    let src = r#"
    trait MyTrait {
        fn good_foo<T, H>() where H: OtherTrait;

        fn bad_foo<T, H>() where H: OtherTrait;
    }

    trait OtherTrait {}

    struct Option<T> {
        inner: T
    }

    impl<T> MyTrait for [T] where Option<T>: MyTrait {
        fn good_foo<A, B>() where B: OtherTrait { }

        fn bad_foo<A, B>() where A: OtherTrait { }
    }
    "#;

    let errors = get_program_errors(src);
    assert_eq!(errors.len(), 1);
    if let CompilationError::DefinitionError(DefCollectorErrorKind::ImplIsStricterThanTrait {
        constraint_typ,
        constraint_name,
        ..
    }) = &errors[0].0
    {
        assert!(matches!(constraint_typ.to_string().as_str(), "A"));
        assert!(matches!(constraint_name.as_str(), "OtherTrait"));
    } else {
        panic!("Expected DefCollectorErrorKind::ImplIsStricterThanTrait but got {:?}", errors[0].0);
    }
}

#[test]
fn impl_stricter_than_trait_different_trait_generics() {
    let src = r#"
    trait Foo<T> {
        fn foo<U>() where T: T2<T>;
    }

    impl<A> Foo<A> for () {
        // Should be A: T2<A>
        fn foo<B>() where A: T2<B> {}
    }

    trait T2<C> {}
    "#;

    let errors = get_program_errors(src);
    assert_eq!(errors.len(), 1);
    if let CompilationError::DefinitionError(DefCollectorErrorKind::ImplIsStricterThanTrait {
        constraint_typ,
        constraint_name,
        constraint_generics,
        ..
    }) = &errors[0].0
    {
        assert!(matches!(constraint_typ.to_string().as_str(), "A"));
        assert!(matches!(constraint_name.as_str(), "T2"));
        assert!(matches!(constraint_generics[0].to_string().as_str(), "B"));
    } else {
        panic!("Expected DefCollectorErrorKind::ImplIsStricterThanTrait but got {:?}", errors[0].0);
    }
}

#[test]
fn impl_not_found_for_inner_impl() {
    // We want to guarantee that we get a no impl found error
    let src = r#"
    trait Serialize<let N: u32> {
        fn serialize(self) -> [Field; N];
    }

    trait ToField {
        fn to_field(self) -> Field;
    }

    fn process_array<let N: u32>(array: [Field; N]) -> Field {
        array[0]
    }

    fn serialize_thing<A, let N: u32>(thing: A) -> [Field; N] where A: Serialize<N> {
        thing.serialize()
    }

    struct MyType<T> {
        a: T,
        b: T,
    }

    impl<T> Serialize<2> for MyType<T> where T: ToField {
        fn serialize(self) -> [Field; 2] {
            [ self.a.to_field(), self.b.to_field() ]
        }
    }

    impl<T> MyType<T> {
        fn do_thing_with_serialization_with_extra_steps(self) -> Field {
            process_array(serialize_thing(self))
        }
    }
    "#;

    let errors = get_program_errors(src);
    assert_eq!(errors.len(), 1);
    assert!(matches!(
        &errors[0].0,
        CompilationError::TypeError(TypeCheckError::NoMatchingImplFound { .. })
    ));
}

// Regression for #5388
#[test]
fn comptime_let() {
    let src = r#"fn main() {
        comptime let my_var = 2;
        assert_eq(my_var, 2);
    }"#;
    let errors = get_program_errors(src);
    assert_eq!(errors.len(), 0);
}

#[test]
fn overflowing_u8() {
    let src = r#"
        fn main() {
            let _: u8 = 256;
        }"#;
    let errors = get_program_errors(src);
    assert_eq!(errors.len(), 1);

    if let CompilationError::TypeError(error) = &errors[0].0 {
        assert_eq!(
            error.to_string(),
            "The value `2⁸` cannot fit into `u8` which has range `0..=255`"
        );
    } else {
        panic!("Expected OverflowingAssignment error, got {:?}", errors[0].0);
    }
}

#[test]
fn underflowing_u8() {
    let src = r#"
        fn main() {
            let _: u8 = -1;
        }"#;
    let errors = get_program_errors(src);
    assert_eq!(errors.len(), 1);

    if let CompilationError::TypeError(error) = &errors[0].0 {
        assert_eq!(
            error.to_string(),
            "The value `-1` cannot fit into `u8` which has range `0..=255`"
        );
    } else {
        panic!("Expected OverflowingAssignment error, got {:?}", errors[0].0);
    }
}

#[test]
fn overflowing_i8() {
    let src = r#"
        fn main() {
            let _: i8 = 128;
        }"#;
    let errors = get_program_errors(src);
    assert_eq!(errors.len(), 1);

    if let CompilationError::TypeError(error) = &errors[0].0 {
        assert_eq!(
            error.to_string(),
            "The value `2⁷` cannot fit into `i8` which has range `-128..=127`"
        );
    } else {
        panic!("Expected OverflowingAssignment error, got {:?}", errors[0].0);
    }
}

#[test]
fn underflowing_i8() {
    let src = r#"
        fn main() {
            let _: i8 = -129;
        }"#;
    let errors = get_program_errors(src);
    assert_eq!(errors.len(), 1);

    if let CompilationError::TypeError(error) = &errors[0].0 {
        assert_eq!(
            error.to_string(),
            "The value `-129` cannot fit into `i8` which has range `-128..=127`"
        );
    } else {
        panic!("Expected OverflowingAssignment error, got {:?}", errors[0].0);
    }
}

#[test]
fn turbofish_numeric_generic_nested_call() {
    // Check for turbofish numeric generics used with function calls
    let src = r#"
    fn foo<let N: u32>() -> [u8; N] {
        [0; N]
    }

    fn bar<let N: u32>() -> [u8; N] {
        foo::<N>()
    }

    global M: u32 = 3;

    fn main() {
        let _ = bar::<M>();
    }
    "#;
    assert_no_errors(src);

    // Check for turbofish numeric generics used with method calls
    let src = r#"
    struct Foo<T> {
        a: T
    }

    impl<T> Foo<T> {
        fn static_method<let N: u32>() -> [u8; N] {
            [0; N]
        }

        fn impl_method<let N: u32>(self) -> [T; N] {
            [self.a; N]
        }
    }

    fn bar<let N: u32>() -> [u8; N] {
        let _ = Foo::static_method::<N>();
        let x: Foo<u8> = Foo { a: 0 };
        x.impl_method::<N>()
    }

    global M: u32 = 3;

    fn main() {
        let _ = bar::<M>();
    }
    "#;
    assert_no_errors(src);
}

#[test]
fn use_super() {
    let src = r#"
    fn some_func() {}

    mod foo {
        use super::some_func;
    }
    "#;
    assert_no_errors(src);
}

#[test]
fn use_super_in_path() {
    let src = r#"
    fn some_func() {}

    mod foo {
        fn func() {
            super::some_func();
        }
    }
    "#;
    assert_no_errors(src);
}

#[test]
fn no_super() {
    let src = "use super::some_func;";
    let errors = get_program_errors(src);
    assert_eq!(errors.len(), 1);

    let CompilationError::DefinitionError(DefCollectorErrorKind::PathResolutionError(
        PathResolutionError::NoSuper(span),
    )) = &errors[0].0
    else {
        panic!("Expected a 'no super' error, got {:?}", errors[0].0);
    };

    assert_eq!(span.start(), 4);
    assert_eq!(span.end(), 9);
}

#[test]
fn trait_impl_generics_count_mismatch() {
    let src = r#"
    trait Foo {}

    impl Foo<()> for Field {}

    fn main() {}"#;
    let errors = get_program_errors(src);
    assert_eq!(errors.len(), 1);

    let CompilationError::TypeError(TypeCheckError::GenericCountMismatch {
        item,
        expected,
        found,
        ..
    }) = &errors[0].0
    else {
        panic!("Expected a generic count mismatch error, got {:?}", errors[0].0);
    };

    assert_eq!(item, "Foo");
    assert_eq!(*expected, 0);
    assert_eq!(*found, 1);
}

#[test]
<<<<<<< HEAD
fn duplicate_struct_field() {
    let src = r#"
    struct Foo {
        x: i32,
        x: i32,
    }

    fn main() {}
    "#;
    let errors = get_program_errors(src);
    assert_eq!(errors.len(), 1);

    let CompilationError::DefinitionError(DefCollectorErrorKind::DuplicateField {
        first_def,
        second_def,
    }) = &errors[0].0
    else {
        panic!("Expected a duplicate field error, got {:?}", errors[0].0);
    };

    assert_eq!(first_def.to_string(), "x");
    assert_eq!(second_def.to_string(), "x");

    assert_eq!(first_def.span().start(), 26);
    assert_eq!(second_def.span().start(), 42);
=======
fn bit_not_on_untyped_integer() {
    let src = r#"
    fn main() {
        let _: u32 = 3 & !1;
    }
    "#;
    assert_no_errors(src);
>>>>>>> 453ed590
}<|MERGE_RESOLUTION|>--- conflicted
+++ resolved
@@ -2486,7 +2486,16 @@
 }
 
 #[test]
-<<<<<<< HEAD
+fn bit_not_on_untyped_integer() {
+    let src = r#"
+    fn main() {
+        let _: u32 = 3 & !1;
+    }
+    "#;
+    assert_no_errors(src);
+}
+
+#[test]
 fn duplicate_struct_field() {
     let src = r#"
     struct Foo {
@@ -2512,13 +2521,4 @@
 
     assert_eq!(first_def.span().start(), 26);
     assert_eq!(second_def.span().start(), 42);
-=======
-fn bit_not_on_untyped_integer() {
-    let src = r#"
-    fn main() {
-        let _: u32 = 3 & !1;
-    }
-    "#;
-    assert_no_errors(src);
->>>>>>> 453ed590
 }