--- conflicted
+++ resolved
@@ -4731,10 +4731,7 @@
               ^^^^^ Indexing an array or slice with a type other than `u32` is deprecated and will soon be an error
     }
     "#;
-<<<<<<< HEAD
-    check_errors!(src);
-=======
-    check_errors(src);
+    check_errors!(src);
 }
 
 #[test]
@@ -4786,5 +4783,4 @@
     "#;
     let features = vec![UnstableFeature::Enums];
     check_monomorphization_error_using_features(src, &features);
->>>>>>> 053ac2b2
 }