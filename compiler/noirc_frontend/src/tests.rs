#![cfg(test)]

#[cfg(test)]
mod name_shadowing;

// XXX: These tests repeat a lot of code
// what we should do is have test cases which are passed to a test harness
// A test harness will allow for more expressive and readable tests
use core::panic;
use std::collections::BTreeMap;

use fm::FileId;

use iter_extended::vecmap;
use noirc_errors::Location;

use crate::hir::comptime::InterpreterError;
use crate::hir::def_collector::dc_crate::CompilationError;
use crate::hir::def_collector::errors::{DefCollectorErrorKind, DuplicateType};
use crate::hir::def_map::ModuleData;
use crate::hir::resolution::errors::ResolverError;
use crate::hir::resolution::import::PathResolutionError;
use crate::hir::type_check::TypeCheckError;
use crate::hir::Context;
use crate::node_interner::{NodeInterner, StmtId};

use crate::hir::def_collector::dc_crate::DefCollector;
use crate::hir_def::expr::HirExpression;
use crate::hir_def::stmt::HirStatement;
use crate::monomorphization::monomorphize;
use crate::parser::{ItemKind, ParserErrorReason};
use crate::token::SecondaryAttribute;
use crate::ParsedModule;
use crate::{
    hir::def_map::{CrateDefMap, LocalModuleId},
    parse_program,
};
use fm::FileManager;
use noirc_arena::Arena;

pub(crate) fn has_parser_error(errors: &[(CompilationError, FileId)]) -> bool {
    errors.iter().any(|(e, _f)| matches!(e, CompilationError::ParseError(_)))
}

pub(crate) fn remove_experimental_warnings(errors: &mut Vec<(CompilationError, FileId)>) {
    errors.retain(|(error, _)| match error {
        CompilationError::ParseError(error) => {
            !matches!(error.reason(), Some(ParserErrorReason::ExperimentalFeature(..)))
        }
        _ => true,
    });
}

pub(crate) fn get_program(src: &str) -> (ParsedModule, Context, Vec<(CompilationError, FileId)>) {
    let root = std::path::Path::new("/");
    let fm = FileManager::new(root);

    let mut context = Context::new(fm, Default::default());
    context.def_interner.populate_dummy_operator_traits();
    let root_file_id = FileId::dummy();
    let root_crate_id = context.crate_graph.add_crate_root(root_file_id);

    let (program, parser_errors) = parse_program(src);
    let mut errors = vecmap(parser_errors, |e| (e.into(), root_file_id));
    remove_experimental_warnings(&mut errors);

    if !has_parser_error(&errors) {
        let inner_attributes: Vec<SecondaryAttribute> = program
            .items
            .iter()
            .filter_map(|item| {
                if let ItemKind::InnerAttribute(attribute) = &item.kind {
                    Some(attribute.clone())
                } else {
                    None
                }
            })
            .collect();

        // Allocate a default Module for the root, giving it a ModuleId
        let mut modules: Arena<ModuleData> = Arena::default();
        let location = Location::new(Default::default(), root_file_id);
        let root = modules.insert(ModuleData::new(
            None,
            location,
            Vec::new(),
            inner_attributes.clone(),
            false,
        ));

        let def_map = CrateDefMap {
            root: LocalModuleId(root),
            modules,
            krate: root_crate_id,
            extern_prelude: BTreeMap::new(),
        };

        let debug_comptime_in_file = None;
        let enable_arithmetic_generics = false;
        let error_on_unused_imports = true;
        let macro_processors = &[];

        // Now we want to populate the CrateDefMap using the DefCollector
        errors.extend(DefCollector::collect_crate_and_dependencies(
            def_map,
            &mut context,
            program.clone().into_sorted(),
            root_file_id,
            debug_comptime_in_file,
            enable_arithmetic_generics,
            error_on_unused_imports,
            macro_processors,
        ));
    }
    (program, context, errors)
}

pub(crate) fn get_program_errors(src: &str) -> Vec<(CompilationError, FileId)> {
    get_program(src).2
}

fn assert_no_errors(src: &str) {
    let errors = get_program_errors(src);
    if !errors.is_empty() {
        panic!("Expected no errors, got: {:?}", errors);
    }
}

#[test]
fn check_trait_implemented_for_all_t() {
    let src = "
    trait Default {
        fn default() -> Self;
    }
    
    trait Eq {
        fn eq(self, other: Self) -> bool;
    }
    
    trait IsDefault {
        fn is_default(self) -> bool;
    }
    
    impl<T> IsDefault for T where T: Default + Eq {
        fn is_default(self) -> bool {
            self.eq(T::default())
        }
    }
    
    struct Foo {
        a: u64,
    }
    
    impl Eq for Foo {
        fn eq(self, other: Foo) -> bool { self.a == other.a } 
    }
    
    impl Default for u64 {
        fn default() -> Self {
            0
        }
    }
    
    impl Default for Foo {
        fn default() -> Self {
            Foo { a: Default::default() }
        }
    }
    
    fn main(a: Foo) -> pub bool {
        a.is_default()
    }";
    assert_no_errors(src);
}

#[test]
fn check_trait_implementation_duplicate_method() {
    let src = "
    trait Default {
        fn default(x: Field, y: Field) -> Field;
    }
    
    struct Foo {
        bar: Field,
        array: [Field; 2],
    }
    
    impl Default for Foo {
        // Duplicate trait methods should not compile
        fn default(x: Field, y: Field) -> Field {
            y + 2 * x
        }
        // Duplicate trait methods should not compile
        fn default(x: Field, y: Field) -> Field {
            x + 2 * y
        }
    }
    
    fn main() {}";

    let errors = get_program_errors(src);
    assert!(!has_parser_error(&errors));
    assert!(errors.len() == 1, "Expected 1 error, got: {:?}", errors);

    for (err, _file_id) in errors {
        match &err {
            CompilationError::DefinitionError(DefCollectorErrorKind::Duplicate {
                typ,
                first_def,
                second_def,
            }) => {
                assert_eq!(typ, &DuplicateType::TraitAssociatedFunction);
                assert_eq!(first_def, "default");
                assert_eq!(second_def, "default");
            }
            _ => {
                panic!("No other errors are expected! Found = {:?}", err);
            }
        };
    }
}

#[test]
fn check_trait_wrong_method_return_type() {
    let src = "
    trait Default {
        fn default() -> Self;
    }
    
    struct Foo {
    }
    
    impl Default for Foo {
        fn default() -> Field {
            0
        }
    }
    
    fn main() {
    }
    ";
    let errors = get_program_errors(src);
    assert!(!has_parser_error(&errors));
    assert!(errors.len() == 1, "Expected 1 error, got: {:?}", errors);

    for (err, _file_id) in errors {
        match &err {
            CompilationError::TypeError(TypeCheckError::TypeMismatch {
                expected_typ,
                expr_typ,
                expr_span: _,
            }) => {
                assert_eq!(expected_typ, "Foo");
                assert_eq!(expr_typ, "Field");
            }
            _ => {
                panic!("No other errors are expected! Found = {:?}", err);
            }
        };
    }
}

#[test]
fn check_trait_wrong_method_return_type2() {
    let src = "
    trait Default {
        fn default(x: Field, y: Field) -> Self;
    }
    
    struct Foo {
        bar: Field,
        array: [Field; 2],
    }
    
    impl Default for Foo {
        fn default(x: Field, _y: Field) -> Field {
            x
        }
    }
    
    fn main() {
    }";
    let errors = get_program_errors(src);
    assert!(!has_parser_error(&errors));
    assert!(errors.len() == 1, "Expected 1 error, got: {:?}", errors);

    for (err, _file_id) in errors {
        match &err {
            CompilationError::TypeError(TypeCheckError::TypeMismatch {
                expected_typ,
                expr_typ,
                expr_span: _,
            }) => {
                assert_eq!(expected_typ, "Foo");
                assert_eq!(expr_typ, "Field");
            }
            _ => {
                panic!("No other errors are expected! Found = {:?}", err);
            }
        };
    }
}

#[test]
fn check_trait_missing_implementation() {
    let src = "
    trait Default {
        fn default(x: Field, y: Field) -> Self;
    
        fn method2(x: Field) -> Field;
    
    }
    
    struct Foo {
        bar: Field,
        array: [Field; 2],
    }
    
    impl Default for Foo {
        fn default(x: Field, y: Field) -> Self {
            Self { bar: x, array: [x,y] }
        }
    }
    
    fn main() {
    }
    ";
    let errors = get_program_errors(src);
    assert!(!has_parser_error(&errors));
    assert!(errors.len() == 1, "Expected 1 error, got: {:?}", errors);

    for (err, _file_id) in errors {
        match &err {
            CompilationError::DefinitionError(DefCollectorErrorKind::TraitMissingMethod {
                trait_name,
                method_name,
                trait_impl_span: _,
            }) => {
                assert_eq!(trait_name, "Default");
                assert_eq!(method_name, "method2");
            }
            _ => {
                panic!("No other errors are expected! Found = {:?}", err);
            }
        };
    }
}

#[test]
fn check_trait_not_in_scope() {
    let src = "
    struct Foo {
        bar: Field,
        array: [Field; 2],
    }
    
    // Default trait does not exist
    impl Default for Foo {
        fn default(x: Field, y: Field) -> Self {
            Self { bar: x, array: [x,y] }
        }
    }
    
    fn main() {
    }
    
    ";
    let errors = get_program_errors(src);
    assert!(!has_parser_error(&errors));
    assert!(errors.len() == 1, "Expected 1 error, got: {:?}", errors);
    for (err, _file_id) in errors {
        match &err {
            CompilationError::DefinitionError(DefCollectorErrorKind::TraitNotFound {
                trait_path,
            }) => {
                assert_eq!(trait_path.as_string(), "Default");
            }
            _ => {
                panic!("No other errors are expected! Found = {:?}", err);
            }
        };
    }
}

#[test]
fn check_trait_wrong_method_name() {
    let src = "
    trait Default {
    }
    
    struct Foo {
        bar: Field,
        array: [Field; 2],
    }
    
    // wrong trait name method should not compile
    impl Default for Foo {
        fn does_not_exist(x: Field, y: Field) -> Self {
            Self { bar: x, array: [x,y] }
        }
    }
    
    fn main() {
    }";
    let compilation_errors = get_program_errors(src);
    assert!(!has_parser_error(&compilation_errors));
    assert!(
        compilation_errors.len() == 1,
        "Expected 1 compilation error, got: {:?}",
        compilation_errors
    );

    for (err, _file_id) in compilation_errors {
        match &err {
            CompilationError::DefinitionError(DefCollectorErrorKind::MethodNotInTrait {
                trait_name,
                impl_method,
            }) => {
                assert_eq!(trait_name, "Default");
                assert_eq!(impl_method, "does_not_exist");
            }
            _ => {
                panic!("No other errors are expected! Found = {:?}", err);
            }
        };
    }
}

#[test]
fn check_trait_wrong_parameter() {
    let src = "
    trait Default {
        fn default(x: Field) -> Self;
    }
    
    struct Foo {
        bar: u32,
    }
    
    impl Default for Foo {
        fn default(x: u32) -> Self {
            Foo {bar: x}
        }
    }
    
    fn main() {
    }
    ";
    let errors = get_program_errors(src);
    assert!(!has_parser_error(&errors));
    assert!(errors.len() == 1, "Expected 1 error, got: {:?}", errors);

    for (err, _file_id) in errors {
        match &err {
            CompilationError::TypeError(TypeCheckError::TraitMethodParameterTypeMismatch {
                method_name,
                expected_typ,
                actual_typ,
                ..
            }) => {
                assert_eq!(method_name, "default");
                assert_eq!(expected_typ, "Field");
                assert_eq!(actual_typ, "u32");
            }
            _ => {
                panic!("No other errors are expected! Found = {:?}", err);
            }
        };
    }
}

#[test]
fn check_trait_wrong_parameter2() {
    let src = "
    trait Default {
        fn default(x: Field, y: Field) -> Self;
    }
    
    struct Foo {
        bar: Field,
        array: [Field; 2],
    }
    
    impl Default for Foo {
        fn default(x: Field, y: Foo) -> Self {
            Self { bar: x, array: [x, y.bar] }
        }
    }
    
    fn main() {
    }";

    let errors = get_program_errors(src);
    assert!(!has_parser_error(&errors));
    assert!(errors.len() == 1, "Expected 1 error, got: {:?}", errors);

    for (err, _file_id) in errors {
        match &err {
            CompilationError::TypeError(TypeCheckError::TraitMethodParameterTypeMismatch {
                method_name,
                expected_typ,
                actual_typ,
                ..
            }) => {
                assert_eq!(method_name, "default");
                assert_eq!(expected_typ, "Field");
                assert_eq!(actual_typ, "Foo");
            }
            _ => {
                panic!("No other errors are expected! Found = {:?}", err);
            }
        };
    }
}

#[test]
fn check_trait_wrong_parameter_type() {
    let src = "
    trait Default {
        fn default(x: Field, y: NotAType) -> Field;
    }
    
    fn main(x: Field, y: Field) {
        assert(y == x);
    }";
    let errors = get_program_errors(src);
    assert!(!has_parser_error(&errors));

    // This is a duplicate error in the name resolver & type checker.
    // In the elaborator there is no duplicate and only 1 error is issued
    assert!(errors.len() <= 2, "Expected 1 or 2 errors, got: {:?}", errors);

    for (err, _file_id) in errors {
        match &err {
            CompilationError::ResolverError(ResolverError::PathResolutionError(
                PathResolutionError::Unresolved(ident),
            )) => {
                assert_eq!(ident, "NotAType");
            }
            _ => {
                panic!("No other errors are expected! Found = {:?}", err);
            }
        };
    }
}

#[test]
fn check_trait_wrong_parameters_count() {
    let src = "
    trait Default {
        fn default(x: Field, y: Field) -> Self;
    }
    
    struct Foo {
        bar: Field,
        array: [Field; 2],
    }
    
    impl Default for Foo {
        fn default(x: Field) -> Self {
            Self { bar: x, array: [x, x] }
        }
    }
    
    fn main() {
    }
    ";
    let errors = get_program_errors(src);
    assert!(!has_parser_error(&errors));
    assert!(errors.len() == 1, "Expected 1 error, got: {:?}", errors);
    for (err, _file_id) in errors {
        match &err {
            CompilationError::TypeError(TypeCheckError::MismatchTraitImplNumParameters {
                actual_num_parameters,
                expected_num_parameters,
                trait_name,
                method_name,
                ..
            }) => {
                assert_eq!(actual_num_parameters, &1_usize);
                assert_eq!(expected_num_parameters, &2_usize);
                assert_eq!(method_name, "default");
                assert_eq!(trait_name, "Default");
            }
            _ => {
                panic!("No other errors are expected in this test case! Found = {:?}", err);
            }
        };
    }
}

#[test]
fn check_trait_impl_for_non_type() {
    let src = "
    trait Default {
        fn default(x: Field, y: Field) -> Field;
    }

    impl Default for main {
        fn default(x: Field, y: Field) -> Field {
            x + y
        }
    }

    fn main() {}
    ";
    let errors = get_program_errors(src);
    assert!(!has_parser_error(&errors));
    assert!(errors.len() == 1, "Expected 1 error, got: {:?}", errors);
    for (err, _file_id) in errors {
        match &err {
            CompilationError::ResolverError(ResolverError::Expected { expected, got, .. }) => {
                assert_eq!(expected, "type");
                assert_eq!(got, "function");
            }
            _ => {
                panic!("No other errors are expected! Found = {:?}", err);
            }
        };
    }
}

#[test]
fn check_impl_struct_not_trait() {
    let src = "
    struct Foo {
        bar: Field,
        array: [Field; 2],
    }

    struct Default {
        x: Field,
        z: Field, 
    }
    
    // Default is a struct not a trait
    impl Default for Foo {
        fn default(x: Field, y: Field) -> Self {
            Self { bar: x, array: [x,y] }
        }
    }
    
    fn main() {}
    ";
    let errors = get_program_errors(src);
    assert!(!has_parser_error(&errors));
    assert!(errors.len() == 1, "Expected 1 error, got: {:?}", errors);
    for (err, _file_id) in errors {
        match &err {
            CompilationError::DefinitionError(DefCollectorErrorKind::NotATrait {
                not_a_trait_name,
            }) => {
                assert_eq!(not_a_trait_name.to_string(), "Default");
            }
            _ => {
                panic!("No other errors are expected! Found = {:?}", err);
            }
        };
    }
}

#[test]
fn check_trait_duplicate_declaration() {
    let src = "
    trait Default {
        fn default(x: Field, y: Field) -> Self;
    }
    
    struct Foo {
        bar: Field,
        array: [Field; 2],
    }
    
    impl Default for Foo {
        fn default(x: Field,y: Field) -> Self {
            Self { bar: x, array: [x,y] }
        }
    }
    
    
    trait Default {
        fn default(x: Field) -> Self;
    }
    
    fn main() {
    }";
    let errors = get_program_errors(src);
    assert!(!has_parser_error(&errors));
    assert!(errors.len() == 1, "Expected 1 error, got: {:?}", errors);
    for (err, _file_id) in errors {
        match &err {
            CompilationError::DefinitionError(DefCollectorErrorKind::Duplicate {
                typ,
                first_def,
                second_def,
            }) => {
                assert_eq!(typ, &DuplicateType::Trait);
                assert_eq!(first_def, "Default");
                assert_eq!(second_def, "Default");
            }
            _ => {
                panic!("No other errors are expected! Found = {:?}", err);
            }
        };
    }
}

#[test]
fn check_trait_duplicate_implementation() {
    let src = "
    trait Default {
    }
    struct Foo {
        bar: Field,
    }
    
    impl Default for Foo {
    }
    impl Default for Foo {
    }
    fn main() {
    }
    ";
    let errors = get_program_errors(src);
    assert!(!has_parser_error(&errors));
    assert!(errors.len() == 2, "Expected 2 errors, got: {:?}", errors);
    for (err, _file_id) in errors {
        match &err {
            CompilationError::DefinitionError(DefCollectorErrorKind::OverlappingImpl {
                ..
            }) => (),
            CompilationError::DefinitionError(DefCollectorErrorKind::OverlappingImplNote {
                ..
            }) => (),
            _ => {
                panic!("No other errors are expected! Found = {:?}", err);
            }
        };
    }
}

#[test]
fn check_trait_duplicate_implementation_with_alias() {
    let src = "
    trait Default {
    }
    
    struct MyStruct {
    }
    
    type MyType = MyStruct;
    
    impl Default for MyStruct {
    }
    
    impl Default for MyType {
    }
    
    fn main() {
    }
    ";
    let errors = get_program_errors(src);
    assert!(!has_parser_error(&errors));
    assert!(errors.len() == 2, "Expected 2 errors, got: {:?}", errors);
    for (err, _file_id) in errors {
        match &err {
            CompilationError::DefinitionError(DefCollectorErrorKind::OverlappingImpl {
                ..
            }) => (),
            CompilationError::DefinitionError(DefCollectorErrorKind::OverlappingImplNote {
                ..
            }) => (),
            _ => {
                panic!("No other errors are expected! Found = {:?}", err);
            }
        };
    }
}

#[test]
fn test_impl_self_within_default_def() {
    let src = "
    trait Bar {
        fn ok(self) -> Self;

        fn ref_ok(self) -> Self {
            self.ok()
        }
    }

    impl<T> Bar for (T, T) where T: Bar {
        fn ok(self) -> Self {
            self
        }
    }";
    assert_no_errors(src);
}

#[test]
fn check_trait_as_type_as_fn_parameter() {
    let src = "
    trait Eq {
        fn eq(self, other: Self) -> bool;
    }

    struct Foo {
        a: u64,
    }

    impl Eq for Foo {
        fn eq(self, other: Foo) -> bool { self.a == other.a } 
    }

    fn test_eq(x: impl Eq) -> bool {
        x.eq(x)
    }

    fn main(a: Foo) -> pub bool {
        test_eq(a)
    }";
    assert_no_errors(src);
}

#[test]
fn check_trait_as_type_as_two_fn_parameters() {
    let src = "
    trait Eq {
        fn eq(self, other: Self) -> bool;
    }

    trait Test {
        fn test(self) -> bool;
    }

    struct Foo {
        a: u64,
    }

    impl Eq for Foo {
        fn eq(self, other: Foo) -> bool { self.a == other.a } 
    }

    impl Test for u64 {
        fn test(self) -> bool { self == self } 
    }

    fn test_eq(x: impl Eq, y: impl Test) -> bool {
        x.eq(x) == y.test()
    }

    fn main(a: Foo, b: u64) -> pub bool {
        test_eq(a, b)
    }";
    assert_no_errors(src);
}

fn get_program_captures(src: &str) -> Vec<Vec<String>> {
    let (program, context, _errors) = get_program(src);
    let interner = context.def_interner;
    let mut all_captures: Vec<Vec<String>> = Vec::new();
    for func in program.into_sorted().functions {
        let func_id = interner.find_function(func.name()).unwrap();
        let hir_func = interner.function(&func_id);
        // Iterate over function statements and apply filtering function
        find_lambda_captures(hir_func.block(&interner).statements(), &interner, &mut all_captures);
    }
    all_captures
}

fn find_lambda_captures(stmts: &[StmtId], interner: &NodeInterner, result: &mut Vec<Vec<String>>) {
    for stmt_id in stmts.iter() {
        let hir_stmt = interner.statement(stmt_id);
        let expr_id = match hir_stmt {
            HirStatement::Expression(expr_id) => expr_id,
            HirStatement::Let(let_stmt) => let_stmt.expression,
            HirStatement::Assign(assign_stmt) => assign_stmt.expression,
            HirStatement::Constrain(constr_stmt) => constr_stmt.0,
            HirStatement::Semi(semi_expr) => semi_expr,
            HirStatement::For(for_loop) => for_loop.block,
            HirStatement::Error => panic!("Invalid HirStatement!"),
            HirStatement::Break => panic!("Unexpected break"),
            HirStatement::Continue => panic!("Unexpected continue"),
            HirStatement::Comptime(_) => panic!("Unexpected comptime"),
        };
        let expr = interner.expression(&expr_id);

        get_lambda_captures(expr, interner, result); // TODO: dyn filter function as parameter
    }
}

fn get_lambda_captures(
    expr: HirExpression,
    interner: &NodeInterner,
    result: &mut Vec<Vec<String>>,
) {
    if let HirExpression::Lambda(lambda_expr) = expr {
        let mut cur_capture = Vec::new();

        for capture in lambda_expr.captures.iter() {
            cur_capture.push(interner.definition(capture.ident.id).name.clone());
        }
        result.push(cur_capture);

        // Check for other captures recursively within the lambda body
        let hir_body_expr = interner.expression(&lambda_expr.body);
        if let HirExpression::Block(block_expr) = hir_body_expr {
            find_lambda_captures(block_expr.statements(), interner, result);
        }
    }
}

#[test]
fn resolve_empty_function() {
    let src = "
        fn main() {

        }
    ";
    assert_no_errors(src);
}
#[test]
fn resolve_basic_function() {
    let src = r#"
        fn main(x : Field) {
            let y = x + x;
            assert(y == x);
        }
    "#;
    assert_no_errors(src);
}
#[test]
fn resolve_unused_var() {
    let src = r#"
        fn main(x : Field) {
            let y = x + x;
            assert(x == x);
        }
    "#;

    let errors = get_program_errors(src);
    assert!(errors.len() == 1, "Expected 1 error, got: {:?}", errors);
    // It should be regarding the unused variable
    match &errors[0].0 {
        CompilationError::ResolverError(ResolverError::UnusedVariable { ident }) => {
            assert_eq!(&ident.0.contents, "y");
        }
        _ => unreachable!("we should only have an unused var error"),
    }
}

#[test]
fn resolve_unresolved_var() {
    let src = r#"
        fn main(x : Field) {
            let y = x + x;
            assert(y == z);
        }
    "#;
    let errors = get_program_errors(src);
    assert!(errors.len() == 1, "Expected 1 error, got: {:?}", errors);
    // It should be regarding the unresolved var `z` (Maybe change to undeclared and special case)
    match &errors[0].0 {
        CompilationError::ResolverError(ResolverError::VariableNotDeclared { name, span: _ }) => {
            assert_eq!(name, "z");
        }
        _ => unimplemented!("we should only have an unresolved variable"),
    }
}

#[test]
fn unresolved_path() {
    let src = "
        fn main(x : Field) {
            let _z = some::path::to::a::func(x);
        }
    ";
    let errors = get_program_errors(src);
    assert!(errors.len() == 1, "Expected 1 error, got: {:?}", errors);
    for (compilation_error, _file_id) in errors {
        match compilation_error {
            CompilationError::ResolverError(err) => {
                match err {
                    ResolverError::PathResolutionError(PathResolutionError::Unresolved(name)) => {
                        assert_eq!(name.to_string(), "some");
                    }
                    _ => unimplemented!("we should only have an unresolved function"),
                };
            }
            _ => unimplemented!(),
        }
    }
}

#[test]
fn resolve_literal_expr() {
    let src = r#"
        fn main(x : Field) {
            let y = 5;
            assert(y == x);
        }
    "#;
    assert_no_errors(src);
}

#[test]
fn multiple_resolution_errors() {
    let src = r#"
        fn main(x : Field) {
           let y = foo::bar(x);
           let z = y + a;
        }
    "#;

    let errors = get_program_errors(src);
    assert!(errors.len() == 3, "Expected 3 errors, got: {:?}", errors);

    // Errors are:
    // `a` is undeclared
    // `z` is unused
    // `foo::bar` does not exist
    for (compilation_error, _file_id) in errors {
        match compilation_error {
            CompilationError::ResolverError(err) => {
                match err {
                    ResolverError::UnusedVariable { ident } => {
                        assert_eq!(&ident.0.contents, "z");
                    }
                    ResolverError::VariableNotDeclared { name, .. } => {
                        assert_eq!(name, "a");
                    }
                    ResolverError::PathResolutionError(PathResolutionError::Unresolved(name)) => {
                        assert_eq!(name.to_string(), "foo");
                    }
                    _ => unimplemented!(),
                };
            }
            _ => unimplemented!(),
        }
    }
}

#[test]
fn resolve_prefix_expr() {
    let src = r#"
        fn main(x : Field) {
            let _y = -x;
        }
    "#;
    assert_no_errors(src);
}

#[test]
fn resolve_for_expr() {
    let src = r#"
        fn main(x : u64) {
            for i in 1..20 {
                let _z = x + i;
            };
        }
    "#;
    assert_no_errors(src);
}

#[test]
fn resolve_call_expr() {
    let src = r#"
        fn main(x : Field) {
            let _z = foo(x);
        }

        fn foo(x : Field) -> Field {
            x
        }
    "#;
    assert_no_errors(src);
}

#[test]
fn resolve_shadowing() {
    let src = r#"
        fn main(x : Field) {
            let x = foo(x);
            let x = x;
            let (x, x) = (x, x);
            let _ = x;
        }

        fn foo(x : Field) -> Field {
            x
        }
    "#;
    assert_no_errors(src);
}

#[test]
fn resolve_basic_closure() {
    let src = r#"
        fn main(x : Field) -> pub Field {
            let closure = |y| y + x;
            closure(x)
        }
    "#;
    assert_no_errors(src);
}

#[test]
fn resolve_simplified_closure() {
    // based on bug https://github.com/noir-lang/noir/issues/1088

    let src = r#"fn do_closure(x: Field) -> Field {
        let y = x;
        let ret_capture = || {
          y
        };
        ret_capture()
      }

      fn main(x: Field) {
          assert(do_closure(x) == 100);
      }

      "#;
    let parsed_captures = get_program_captures(src);
    let expected_captures = vec![vec!["y".to_string()]];
    assert_eq!(expected_captures, parsed_captures);
}

#[test]
fn resolve_complex_closures() {
    let src = r#"
        fn main(x: Field) -> pub Field {
            let closure_without_captures = |x: Field| -> Field { x + x };
            let a = closure_without_captures(1);

            let closure_capturing_a_param = |y: Field| -> Field { y + x };
            let b = closure_capturing_a_param(2);

            let closure_capturing_a_local_var = |y: Field| -> Field { y + b };
            let c = closure_capturing_a_local_var(3);

            let closure_with_transitive_captures = |y: Field| -> Field {
                let d = 5;
                let nested_closure = |z: Field| -> Field {
                    let doubly_nested_closure = |w: Field| -> Field { w + x + b };
                    a + z + y + d + x + doubly_nested_closure(4) + x + y
                };
                let res = nested_closure(5);
                res
            };

            a + b + c + closure_with_transitive_captures(6)
        }
    "#;
    assert_no_errors(src);

    let expected_captures = vec![
        vec![],
        vec!["x".to_string()],
        vec!["b".to_string()],
        vec!["x".to_string(), "b".to_string(), "a".to_string()],
        vec!["x".to_string(), "b".to_string(), "a".to_string(), "y".to_string(), "d".to_string()],
        vec!["x".to_string(), "b".to_string()],
    ];

    let parsed_captures = get_program_captures(src);

    assert_eq!(expected_captures, parsed_captures);
}

#[test]
fn resolve_fmt_strings() {
    let src = r#"
        fn main() {
            let string = f"this is i: {i}";
            println(string);

            println(f"I want to print {0}");

            let new_val = 10;
            println(f"random_string{new_val}{new_val}");
        }
        fn println<T>(x : T) -> T {
            x
        }
    "#;

    let errors = get_program_errors(src);
    assert!(errors.len() == 5, "Expected 5 errors, got: {:?}", errors);

    for (err, _file_id) in errors {
        match &err {
            CompilationError::ResolverError(ResolverError::VariableNotDeclared {
                name, ..
            }) => {
                assert_eq!(name, "i");
            }
            CompilationError::ResolverError(ResolverError::NumericConstantInFormatString {
                name,
                ..
            }) => {
                assert_eq!(name, "0");
            }
            CompilationError::TypeError(TypeCheckError::UnusedResultError {
                expr_type: _,
                expr_span,
            }) => {
                let a = src.get(expr_span.start() as usize..expr_span.end() as usize).unwrap();
                assert!(
                    a == "println(string)"
                        || a == "println(f\"I want to print {0}\")"
                        || a == "println(f\"random_string{new_val}{new_val}\")"
                );
            }
            _ => unimplemented!(),
        };
    }
}

fn check_rewrite(src: &str, expected: &str) {
    let (_program, mut context, _errors) = get_program(src);
    let main_func_id = context.def_interner.find_function("main").unwrap();
    let program = monomorphize(main_func_id, &mut context.def_interner).unwrap();
    assert!(format!("{}", program) == expected);
}

#[test]
fn simple_closure_with_no_captured_variables() {
    let src = r#"
    fn main() -> pub Field {
        let x = 1;
        let closure = || x;
        closure()
    }
    "#;

    let expected_rewrite = r#"fn main$f0() -> Field {
    let x$0 = 1;
    let closure$3 = {
        let closure_variable$2 = {
            let env$1 = (x$l0);
            (env$l1, lambda$f1)
        };
        closure_variable$l2
    };
    {
        let tmp$4 = closure$l3;
        tmp$l4.1(tmp$l4.0)
    }
}
fn lambda$f1(mut env$l1: (Field)) -> Field {
    env$l1.0
}
"#;
    check_rewrite(src, expected_rewrite);
}

#[test]
fn deny_cyclic_globals() {
    let src = r#"
        global A = B;
        global B = A;
        fn main() {}
    "#;
    assert_eq!(get_program_errors(src).len(), 1);
}

#[test]
fn deny_cyclic_type_aliases() {
    let src = r#"
        type A = B;
        type B = A;
        fn main() {}
    "#;
    assert_eq!(get_program_errors(src).len(), 1);
}

#[test]
fn ensure_nested_type_aliases_type_check() {
    let src = r#"
        type A = B;
        type B = u8;
        fn main() {
            let _a: A = 0 as u16;
        }
    "#;
    assert_eq!(get_program_errors(src).len(), 1);
}

#[test]
fn type_aliases_in_entry_point() {
    let src = r#"
        type Foo = u8;
        fn main(_x: Foo) {}
    "#;
    assert_eq!(get_program_errors(src).len(), 0);
}

#[test]
fn operators_in_global_used_in_type() {
    let src = r#"
        global ONE = 1;
        global COUNT = ONE + 2;
        fn main() {
            let _array: [Field; COUNT] = [1, 2, 3];
        }
    "#;
    assert_eq!(get_program_errors(src).len(), 0);
}

#[test]
fn break_and_continue_in_constrained_fn() {
    let src = r#"
        fn main() {
            for i in 0 .. 10 {
                if i == 2 {
                    continue;
                }
                if i == 5 {
                    break;
                }
            }
        }
    "#;
    assert_eq!(get_program_errors(src).len(), 2);
}

#[test]
fn break_and_continue_outside_loop() {
    let src = r#"
        unconstrained fn main() {
            continue;
            break;
        }
    "#;
    assert_eq!(get_program_errors(src).len(), 2);
}

// Regression for #2540
#[test]
fn for_loop_over_array() {
    let src = r#"
        fn hello<N>(_array: [u1; N]) {
            for _ in 0..N {}
        }

        fn main() {
            let array: [u1; 2] = [0, 1];
            hello(array);
        }
    "#;
    let errors = get_program_errors(src);
    assert_eq!(get_program_errors(src).len(), 1);

    assert!(matches!(
        errors[0].0,
        CompilationError::ResolverError(ResolverError::UseExplicitNumericGeneric { .. })
    ));
}

// Regression for #4545
#[test]
fn type_aliases_in_main() {
    let src = r#"
        type Outer<let N: u32> = [u8; N];
        fn main(_arg: Outer<1>) {}
    "#;
    assert_eq!(get_program_errors(src).len(), 0);
}

#[test]
fn ban_mutable_globals() {
    // Mutable globals are only allowed in a comptime context
    let src = r#"
        mut global FOO: Field = 0;
        fn main() {}
    "#;
    assert_eq!(get_program_errors(src).len(), 1);
}

#[test]
fn deny_inline_attribute_on_unconstrained() {
    let src = r#"
        #[no_predicates]
        unconstrained pub fn foo(x: Field, y: Field) {
            assert(x != y);
        }
    "#;
    let errors = get_program_errors(src);
    assert_eq!(errors.len(), 1);
    assert!(matches!(
        errors[0].0,
        CompilationError::ResolverError(ResolverError::NoPredicatesAttributeOnUnconstrained { .. })
    ));
}

#[test]
fn deny_fold_attribute_on_unconstrained() {
    let src = r#"
        #[fold]
        unconstrained pub fn foo(x: Field, y: Field) {
            assert(x != y);
        }
    "#;
    let errors = get_program_errors(src);
    assert_eq!(errors.len(), 1);
    assert!(matches!(
        errors[0].0,
        CompilationError::ResolverError(ResolverError::FoldAttributeOnUnconstrained { .. })
    ));
}

#[test]
fn specify_function_types_with_turbofish() {
    let src = r#"
        trait Default {
            fn default() -> Self;
        }

        impl Default for Field {
            fn default() -> Self { 0 }
        }

        impl Default for u64 {
            fn default() -> Self { 0 }
        }

        // Need the above as we don't have access to the stdlib here.
        // We also need to construct a concrete value of `U` without giving away its type
        // as otherwise the unspecified type is ignored.

        fn generic_func<T, U>() -> (T, U) where T: Default, U: Default {
            (T::default(), U::default())
        }
    
        fn main() {
            let _ = generic_func::<u64, Field>();
        }
    "#;
    let errors = get_program_errors(src);
    assert_eq!(errors.len(), 0);
}

#[test]
fn specify_method_types_with_turbofish() {
    let src = r#"
        trait Default {
            fn default() -> Self;
        }

        impl Default for Field {
            fn default() -> Self { 0 }
        }

        // Need the above as we don't have access to the stdlib here.
        // We also need to construct a concrete value of `U` without giving away its type
        // as otherwise the unspecified type is ignored.

        struct Foo<T> {
            inner: T
        }
        
        impl<T> Foo<T> {
            fn generic_method<U>(_self: Self) -> U where U: Default {
                U::default()
            }
        }
        
        fn main() {
            let foo: Foo<Field> = Foo { inner: 1 };
            let _ = foo.generic_method::<Field>();
        }
    "#;
    let errors = get_program_errors(src);
    assert_eq!(errors.len(), 0);
}

#[test]
fn incorrect_turbofish_count_function_call() {
    let src = r#"
        trait Default {
            fn default() -> Self;
        }

        impl Default for Field {
            fn default() -> Self { 0 }
        }

        impl Default for u64 {
            fn default() -> Self { 0 }
        }

        // Need the above as we don't have access to the stdlib here.
        // We also need to construct a concrete value of `U` without giving away its type
        // as otherwise the unspecified type is ignored.

        fn generic_func<T, U>() -> (T, U) where T: Default, U: Default {
            (T::default(), U::default())
        }

        fn main() {
            let _ = generic_func::<u64, Field, Field>();
        }
    "#;
    let errors = get_program_errors(src);
    assert_eq!(errors.len(), 1);
    assert!(matches!(
        errors[0].0,
        CompilationError::TypeError(TypeCheckError::IncorrectTurbofishGenericCount { .. }),
    ));
}

#[test]
fn incorrect_turbofish_count_method_call() {
    let src = r#"
        trait Default {
            fn default() -> Self;
        }

        impl Default for Field {
            fn default() -> Self { 0 }
        }

        // Need the above as we don't have access to the stdlib here.
        // We also need to construct a concrete value of `U` without giving away its type
        // as otherwise the unspecified type is ignored.

        struct Foo<T> {
            inner: T
        }
        
        impl<T> Foo<T> {
            fn generic_method<U>(_self: Self) -> U where U: Default {
                U::default()
            }
        }
        
        fn main() {
            let foo: Foo<Field> = Foo { inner: 1 };
            let _ = foo.generic_method::<Field, u32>();
        }
    "#;
    let errors = get_program_errors(src);
    assert_eq!(errors.len(), 1);
    assert!(matches!(
        errors[0].0,
        CompilationError::TypeError(TypeCheckError::IncorrectTurbofishGenericCount { .. }),
    ));
}

#[test]
fn struct_numeric_generic_in_function() {
    let src = r#"
    struct Foo {
        inner: u64
    }

    pub fn bar<let N: Foo>() { }
    "#;
    let errors = get_program_errors(src);
    assert_eq!(errors.len(), 1);
    assert!(matches!(
        errors[0].0,
        CompilationError::ResolverError(ResolverError::UnsupportedNumericGenericType { .. }),
    ));
}

#[test]
fn struct_numeric_generic_in_struct() {
    let src = r#"
    struct Foo {
        inner: u64
    }

    struct Bar<let N: Foo> { }
    "#;
    let errors = get_program_errors(src);
    assert_eq!(errors.len(), 1);
    assert!(matches!(
        errors[0].0,
        CompilationError::DefinitionError(
            DefCollectorErrorKind::UnsupportedNumericGenericType { .. }
        ),
    ));
}

#[test]
fn bool_numeric_generic() {
    let src = r#"
    pub fn read<let N: bool>() -> Field {
        if N {
            0
        } else {
            1
        }
    }
    "#;
    let errors = get_program_errors(src);
    assert_eq!(errors.len(), 1);
    assert!(matches!(
        errors[0].0,
        CompilationError::ResolverError(ResolverError::UnsupportedNumericGenericType { .. }),
    ));
}

#[test]
fn numeric_generic_binary_operation_type_mismatch() {
    let src = r#"
    pub fn foo<let N: Field>() -> bool {
        let mut check: bool = true;
        check = N;
        check
    }   
    "#;
    let errors = get_program_errors(src);
    assert_eq!(errors.len(), 1);
    assert!(matches!(
        errors[0].0,
        CompilationError::TypeError(TypeCheckError::TypeMismatchWithSource { .. }),
    ));
}

#[test]
fn bool_generic_as_loop_bound() {
    let src = r#"
    pub fn read<let N: bool>() {
        let mut fields = [0; N];
        for i in 0..N {
            fields[i] = i + 1;
        }
        assert(fields[0] == 1);
    }
    "#;
    let errors = get_program_errors(src);
    assert_eq!(errors.len(), 2);

    assert!(matches!(
        errors[0].0,
        CompilationError::ResolverError(ResolverError::UnsupportedNumericGenericType { .. }),
    ));

    let CompilationError::TypeError(TypeCheckError::TypeMismatch {
        expected_typ, expr_typ, ..
    }) = &errors[1].0
    else {
        panic!("Got an error other than a type mismatch");
    };

    assert_eq!(expected_typ, "Field");
    assert_eq!(expr_typ, "bool");
}

#[test]
fn numeric_generic_in_function_signature() {
    let src = r#"
    pub fn foo<let N: u8>(arr: [Field; N]) -> [Field; N] { arr }
    "#;
    assert_no_errors(src);
}

#[test]
fn numeric_generic_as_struct_field_type() {
    let src = r#"
    struct Foo<let N: u32> {
        a: Field,
        b: N,
    }
    "#;
    let errors = get_program_errors(src);
    assert_eq!(errors.len(), 1);
    assert!(matches!(
        errors[0].0,
        CompilationError::ResolverError(ResolverError::NumericGenericUsedForType { .. }),
    ));
}

#[test]
fn normal_generic_as_array_length() {
    let src = r#"
    struct Foo<N> {
        a: Field,
        b: [Field; N],
    }
    "#;
    let errors = get_program_errors(src);
    assert_eq!(errors.len(), 1);
    // TODO(https://github.com/noir-lang/noir/issues/5156): This should be switched to a hard type error rather than
    // the `UseExplicitNumericGeneric` once implicit numeric generics are removed.
    assert!(matches!(
        errors[0].0,
        CompilationError::ResolverError(ResolverError::UseExplicitNumericGeneric { .. }),
    ));
}

#[test]
fn numeric_generic_as_param_type() {
    let src = r#"
    pub fn foo<let I: Field>(x: I) -> I {
        let _q: I = 5;
        x
    }
    "#;
    let errors = get_program_errors(src);
    assert_eq!(errors.len(), 3);
    // Error from the parameter type
    assert!(matches!(
        errors[0].0,
        CompilationError::ResolverError(ResolverError::NumericGenericUsedForType { .. }),
    ));
    // Error from the let statement annotated type
    assert!(matches!(
        errors[1].0,
        CompilationError::ResolverError(ResolverError::NumericGenericUsedForType { .. }),
    ));
    // Error from the return type
    assert!(matches!(
        errors[2].0,
        CompilationError::ResolverError(ResolverError::NumericGenericUsedForType { .. }),
    ));
}

#[test]
fn numeric_generic_used_in_nested_type_fail() {
    let src = r#"
    struct Foo<let N: u32> {
        a: Field,
        b: Bar<N>,
    }
    struct Bar<N> {
        inner: N
    }
    "#;
    let errors = get_program_errors(src);
    assert_eq!(errors.len(), 1);
    assert!(matches!(
        errors[0].0,
        CompilationError::ResolverError(ResolverError::NumericGenericUsedForType { .. }),
    ));
}

#[test]
fn normal_generic_used_in_nested_array_length_fail() {
    let src = r#"
    struct Foo<N> {
        a: Field,
        b: Bar<N>,
    }
    struct Bar<let N: u32> {
        inner: [Field; N]
    }
    "#;
    let errors = get_program_errors(src);
    // TODO(https://github.com/noir-lang/noir/issues/5156): This should be switched to a hard type error once implicit numeric generics are removed.
    assert_eq!(errors.len(), 0);
}

#[test]
fn numeric_generic_used_in_nested_type_pass() {
    // The order of these structs should not be changed to make sure
    // that we are accurately resolving all struct generics before struct fields
    let src = r#"
    struct NestedNumeric<let N: u32> {
        a: Field,
        b: InnerNumeric<N>
    }
    struct InnerNumeric<let N: u32> {
        inner: [u64; N],
    }    
    "#;
    assert_no_errors(src);
}

#[test]
fn numeric_generic_used_in_trait() {
    // We want to make sure that `N` in `impl<let N: u32, T> Deserialize<N, T>` does
    // not trigger `expected type, found numeric generic parameter N` as the trait
    // does in fact expect a numeric generic.
    let src = r#"
    struct MyType<T> {
        a: Field,
        b: Field,
        c: Field,
        d: T,
    }
    
    impl<let N: u32, T> Deserialize<N, T> for MyType<T> {
        fn deserialize(fields: [Field; N], other: T) -> Self {
            MyType { a: fields[0], b: fields[1], c: fields[2], d: other }
        }
    }
    
    trait Deserialize<let N: u32, T> {
        fn deserialize(fields: [Field; N], other: T) -> Self;
    }
    "#;
    assert_no_errors(src);
}

#[test]
fn numeric_generic_in_trait_impl_with_extra_impl_generics() {
    let src = r#"
    trait Default {
        fn default() -> Self;
    }

    struct MyType<T> {
        a: Field,
        b: Field,
        c: Field,
        d: T,
    }
    
    // Make sure that `T` is placed before `N` as we want to test that the order of the generics is correctly maintained.
    // `N` is used first in the trait impl generics (`Deserialize<N> for MyType<T>`).
    // We want to make sure that the compiler correctly accounts for that `N` has a numeric kind
    // while `T` has a normal kind. 
    impl<T, let N: u32> Deserialize<N> for MyType<T> where T: Default {
        fn deserialize(fields: [Field; N]) -> Self {
            MyType { a: fields[0], b: fields[1], c: fields[2], d: T::default() }
        }
    }
    
    trait Deserialize<let N: u32> {
        fn deserialize(fields: [Field; N]) -> Self;
    }
    "#;
    assert_no_errors(src);
}

#[test]
fn numeric_generic_used_in_where_clause() {
    let src = r#"
    trait Deserialize<let N: u32> {
        fn deserialize(fields: [Field; N]) -> Self;
    }

    pub fn read<T, let N: u32>() -> T where T: Deserialize<N> {
        let mut fields: [Field; N] = [0; N];
        for i in 0..N {
            fields[i] = i as Field + 1;
        }
        T::deserialize(fields)
    }
    "#;
    assert_no_errors(src);
}

#[test]
fn numeric_generic_used_in_turbofish() {
    let src = r#"
    pub fn double<let N: u32>() -> u32 {
        // Used as an expression
        N * 2
    }

    pub fn double_numeric_generics_test() {
        // Example usage of a numeric generic arguments.
        assert(double::<9>() == 18);
        assert(double::<7 + 8>() == 30);
    }
    "#;
    assert_no_errors(src);
}

#[test]
fn constant_used_with_numeric_generic() {
    let src = r#"
    struct ValueNote {
        value: Field,
    }

    trait Serialize<let N: u32> {
        fn serialize(self) -> [Field; N];
    }

    impl Serialize<1> for ValueNote {
        fn serialize(self) -> [Field; 1] {
            [self.value]
        }
    }
    "#;
    assert_no_errors(src);
}

#[test]
fn normal_generic_used_when_numeric_expected_in_where_clause() {
    let src = r#"
    trait Deserialize<let N: u32> {
        fn deserialize(fields: [Field; N]) -> Self;
    }

    pub fn read<T, N>() -> T where T: Deserialize<N> {
        T::deserialize([0, 1])
    }
    "#;
    let errors = get_program_errors(src);
    assert_eq!(errors.len(), 1);
    assert!(matches!(
        errors[0].0,
        CompilationError::TypeError(TypeCheckError::TypeMismatch { .. }),
    ));

    let src = r#"
    trait Deserialize<let N: u32> {
        fn deserialize(fields: [Field; N]) -> Self;
    }

    pub fn read<T, N>() -> T where T: Deserialize<N> {
        let mut fields: [Field; N] = [0; N];
        for i in 0..N {
            fields[i] = i as Field + 1;
        }
        T::deserialize(fields)
    }
    "#;
    let errors = get_program_errors(src);
    assert_eq!(errors.len(), 1);
    assert!(matches!(
        errors[0].0,
        CompilationError::ResolverError(ResolverError::VariableNotDeclared { .. }),
    ));
}

// TODO(https://github.com/noir-lang/noir/issues/5156): Remove this test once we ban implicit numeric generics
#[test]
fn implicit_numeric_generics_elaborator() {
    let src = r#"
    struct BoundedVec<T, MaxLen> {
        storage: [T; MaxLen],
        len: u64,
    }
    
    impl<T, MaxLen> BoundedVec<T, MaxLen> {

        // Test that we have an implicit numeric generic for "Len" as well as "MaxLen"
        pub fn extend_from_bounded_vec<Len>(&mut self, _vec: BoundedVec<T, Len>) { 
            // We do this to avoid an unused variable warning on `self`
            let _ = self.len;
            for _ in 0..Len { }
        }

        pub fn push(&mut self, elem: T) {
            assert(self.len < MaxLen, "push out of bounds");
            self.storage[self.len] = elem;
            self.len += 1;
        }
    }
    "#;
    let errors = get_program_errors(src);
    assert_eq!(errors.len(), 4);

    for error in errors.iter() {
        if let CompilationError::ResolverError(ResolverError::UseExplicitNumericGeneric { ident }) =
            &errors[0].0
        {
            assert!(matches!(ident.0.contents.as_str(), "MaxLen" | "Len"));
        } else {
            panic!("Expected ResolverError::UseExplicitNumericGeneric but got {:?}", error);
        }
    }
}

#[test]
fn quote_code_fragments() {
    // This test ensures we can quote (and unquote/splice) code fragments
    // which by themselves are not valid code. They only need to be valid
    // by the time they are unquoted into the macro's call site.
    let src = r#"
        fn main() {
            comptime {
                concat!(quote { assert( }, quote { false); });
            }
        }

        comptime fn concat(a: Quoted, b: Quoted) -> Quoted {
            quote { $a $b }
        }
    "#;
    let errors = get_program_errors(src);
    assert_eq!(errors.len(), 1);

    use InterpreterError::FailingConstraint;
    assert!(matches!(&errors[0].0, CompilationError::InterpreterError(FailingConstraint { .. })));
}

#[test]
fn impl_stricter_than_trait_no_trait_method_constraints() {
    // This test ensures that the error we get from the where clause on the trait impl method
    // is a `DefCollectorErrorKind::ImplIsStricterThanTrait` error.
    let src = r#"
    trait Serialize<let N: u32> {
        // We want to make sure we trigger the error when override a trait method 
        // which itself has no trait constraints.
        fn serialize(self) -> [Field; N];
    }

    trait ToField {
        fn to_field(self) -> Field;
    }

    fn process_array<let N: u32>(array: [Field; N]) -> Field {
        array[0]
    }

    fn serialize_thing<A, let N: u32>(thing: A) -> [Field; N] where A: Serialize<N> {
        thing.serialize()
    }

    struct MyType<T> {
        a: T,
        b: T,
    }

    impl<T> Serialize<2> for MyType<T> {
        fn serialize(self) -> [Field; 2] where T: ToField {
            [ self.a.to_field(), self.b.to_field() ]
        }
    }

    impl<T> MyType<T> {
        fn do_thing_with_serialization_with_extra_steps(self) -> Field {
            process_array(serialize_thing(self))
        }
    }
    "#;

    let errors = get_program_errors(src);
    assert_eq!(errors.len(), 1);
    assert!(matches!(
        &errors[0].0,
        CompilationError::DefinitionError(DefCollectorErrorKind::ImplIsStricterThanTrait { .. })
    ));
}

#[test]
fn impl_stricter_than_trait_different_generics() {
    let src = r#"
    trait Default { }

    // Object type of the trait constraint differs
    trait Foo<T> {
        fn foo_good<U>() where T: Default;

        fn foo_bad<U>() where T: Default;
    }

    impl<A> Foo<A> for () {
        fn foo_good<B>() where A: Default {}

        fn foo_bad<B>() where B: Default {}
    }
    "#;

    let errors = get_program_errors(src);
    assert_eq!(errors.len(), 1);
    if let CompilationError::DefinitionError(DefCollectorErrorKind::ImplIsStricterThanTrait {
        constraint_typ,
        ..
    }) = &errors[0].0
    {
        assert!(matches!(constraint_typ.to_string().as_str(), "B"));
    } else {
        panic!("Expected DefCollectorErrorKind::ImplIsStricterThanTrait but got {:?}", errors[0].0);
    }
}

#[test]
fn impl_stricter_than_trait_different_object_generics() {
    let src = r#"
    trait MyTrait { }

    trait OtherTrait {}

    struct Option<T> {
        inner: T
    }

    struct OtherOption<T> {
        inner: Option<T>,
    }

    trait Bar<T> {
        fn bar_good<U>() where Option<T>: MyTrait, OtherOption<Option<T>>: OtherTrait;

        fn bar_bad<U>() where Option<T>: MyTrait, OtherOption<Option<T>>: OtherTrait;

        fn array_good<U>() where [T; 8]: MyTrait;

        fn array_bad<U>() where [T; 8]: MyTrait;

        fn tuple_good<U>() where (Option<T>, Option<U>): MyTrait;

        fn tuple_bad<U>() where (Option<T>, Option<U>): MyTrait;
    }

    impl<A> Bar<A> for () {
        fn bar_good<B>() 
        where 
            OtherOption<Option<A>>: OtherTrait, 
            Option<A>: MyTrait { }

        fn bar_bad<B>() 
        where 
            OtherOption<Option<A>>: OtherTrait, 
            Option<B>: MyTrait { }

        fn array_good<B>() where [A; 8]: MyTrait { }

        fn array_bad<B>() where [B; 8]: MyTrait { }

        fn tuple_good<B>() where (Option<A>, Option<B>): MyTrait { }

        fn tuple_bad<B>() where (Option<B>, Option<A>): MyTrait { }
    }
    "#;

    let errors = get_program_errors(src);
    assert_eq!(errors.len(), 3);
    if let CompilationError::DefinitionError(DefCollectorErrorKind::ImplIsStricterThanTrait {
        constraint_typ,
        constraint_name,
        ..
    }) = &errors[0].0
    {
        assert!(matches!(constraint_typ.to_string().as_str(), "Option<B>"));
        assert!(matches!(constraint_name.as_str(), "MyTrait"));
    } else {
        panic!("Expected DefCollectorErrorKind::ImplIsStricterThanTrait but got {:?}", errors[0].0);
    }

    if let CompilationError::DefinitionError(DefCollectorErrorKind::ImplIsStricterThanTrait {
        constraint_typ,
        constraint_name,
        ..
    }) = &errors[1].0
    {
        assert!(matches!(constraint_typ.to_string().as_str(), "[B; 8]"));
        assert!(matches!(constraint_name.as_str(), "MyTrait"));
    } else {
        panic!("Expected DefCollectorErrorKind::ImplIsStricterThanTrait but got {:?}", errors[0].0);
    }

    if let CompilationError::DefinitionError(DefCollectorErrorKind::ImplIsStricterThanTrait {
        constraint_typ,
        constraint_name,
        ..
    }) = &errors[2].0
    {
        assert!(matches!(constraint_typ.to_string().as_str(), "(Option<B>, Option<A>)"));
        assert!(matches!(constraint_name.as_str(), "MyTrait"));
    } else {
        panic!("Expected DefCollectorErrorKind::ImplIsStricterThanTrait but got {:?}", errors[0].0);
    }
}

#[test]
fn impl_stricter_than_trait_different_trait() {
    let src = r#"
    trait Default { }

    trait OtherDefault { }

    struct Option<T> {
        inner: T
    }

    trait Bar<T> {
        fn bar<U>() where Option<T>: Default;
    }

    impl<A> Bar<A> for () {
        // Trait constraint differs due to the trait even though the constraint
        // types are the same.
        fn bar<B>() where Option<A>: OtherDefault {}
    }
    "#;

    let errors = get_program_errors(src);
    assert_eq!(errors.len(), 1);
    if let CompilationError::DefinitionError(DefCollectorErrorKind::ImplIsStricterThanTrait {
        constraint_typ,
        constraint_name,
        ..
    }) = &errors[0].0
    {
        assert!(matches!(constraint_typ.to_string().as_str(), "Option<A>"));
        assert!(matches!(constraint_name.as_str(), "OtherDefault"));
    } else {
        panic!("Expected DefCollectorErrorKind::ImplIsStricterThanTrait but got {:?}", errors[0].0);
    }
}

#[test]
fn trait_impl_where_clause_stricter_pass() {
    let src = r#"
    trait MyTrait {
        fn good_foo<T, H>() where H: OtherTrait;

        fn bad_foo<T, H>() where H: OtherTrait;
    }

    trait OtherTrait {}

    struct Option<T> {
        inner: T
    }

    impl<T> MyTrait for [T] where Option<T>: MyTrait {
        fn good_foo<A, B>() where B: OtherTrait { }

        fn bad_foo<A, B>() where A: OtherTrait { }
    }
    "#;

    let errors = get_program_errors(src);
    assert_eq!(errors.len(), 1);
    if let CompilationError::DefinitionError(DefCollectorErrorKind::ImplIsStricterThanTrait {
        constraint_typ,
        constraint_name,
        ..
    }) = &errors[0].0
    {
        assert!(matches!(constraint_typ.to_string().as_str(), "A"));
        assert!(matches!(constraint_name.as_str(), "OtherTrait"));
    } else {
        panic!("Expected DefCollectorErrorKind::ImplIsStricterThanTrait but got {:?}", errors[0].0);
    }
}

#[test]
fn impl_stricter_than_trait_different_trait_generics() {
    let src = r#"
    trait Foo<T> {
        fn foo<U>() where T: T2<T>;
    }

    impl<A> Foo<A> for () {
        // Should be A: T2<A>
        fn foo<B>() where A: T2<B> {}
    }

    trait T2<C> {}
    "#;

    let errors = get_program_errors(src);
    assert_eq!(errors.len(), 1);
    if let CompilationError::DefinitionError(DefCollectorErrorKind::ImplIsStricterThanTrait {
        constraint_typ,
        constraint_name,
        constraint_generics,
        ..
    }) = &errors[0].0
    {
        assert!(matches!(constraint_typ.to_string().as_str(), "A"));
        assert!(matches!(constraint_name.as_str(), "T2"));
        assert!(matches!(constraint_generics.ordered[0].to_string().as_str(), "B"));
    } else {
        panic!("Expected DefCollectorErrorKind::ImplIsStricterThanTrait but got {:?}", errors[0].0);
    }
}

#[test]
fn impl_not_found_for_inner_impl() {
    // We want to guarantee that we get a no impl found error
    let src = r#"
    trait Serialize<let N: u32> {
        fn serialize(self) -> [Field; N];
    }

    trait ToField {
        fn to_field(self) -> Field;
    }

    fn process_array<let N: u32>(array: [Field; N]) -> Field {
        array[0]
    }

    fn serialize_thing<A, let N: u32>(thing: A) -> [Field; N] where A: Serialize<N> {
        thing.serialize()
    }

    struct MyType<T> {
        a: T,
        b: T,
    }

    impl<T> Serialize<2> for MyType<T> where T: ToField {
        fn serialize(self) -> [Field; 2] {
            [ self.a.to_field(), self.b.to_field() ]
        }
    }

    impl<T> MyType<T> {
        fn do_thing_with_serialization_with_extra_steps(self) -> Field {
            process_array(serialize_thing(self))
        }
    }
    "#;

    let errors = get_program_errors(src);
    assert_eq!(errors.len(), 1);
    assert!(matches!(
        &errors[0].0,
        CompilationError::TypeError(TypeCheckError::NoMatchingImplFound { .. })
    ));
}

// Regression for #5388
#[test]
fn comptime_let() {
    let src = r#"fn main() {
        comptime let my_var = 2;
        assert_eq(my_var, 2);
    }"#;
    let errors = get_program_errors(src);
    assert_eq!(errors.len(), 0);
}

#[test]
fn overflowing_u8() {
    let src = r#"
        fn main() {
            let _: u8 = 256;
        }"#;
    let errors = get_program_errors(src);
    assert_eq!(errors.len(), 1);

    if let CompilationError::TypeError(error) = &errors[0].0 {
        assert_eq!(
            error.to_string(),
            "The value `2⁸` cannot fit into `u8` which has range `0..=255`"
        );
    } else {
        panic!("Expected OverflowingAssignment error, got {:?}", errors[0].0);
    }
}

#[test]
fn underflowing_u8() {
    let src = r#"
        fn main() {
            let _: u8 = -1;
        }"#;
    let errors = get_program_errors(src);
    assert_eq!(errors.len(), 1);

    if let CompilationError::TypeError(error) = &errors[0].0 {
        assert_eq!(
            error.to_string(),
            "The value `-1` cannot fit into `u8` which has range `0..=255`"
        );
    } else {
        panic!("Expected OverflowingAssignment error, got {:?}", errors[0].0);
    }
}

#[test]
fn overflowing_i8() {
    let src = r#"
        fn main() {
            let _: i8 = 128;
        }"#;
    let errors = get_program_errors(src);
    assert_eq!(errors.len(), 1);

    if let CompilationError::TypeError(error) = &errors[0].0 {
        assert_eq!(
            error.to_string(),
            "The value `2⁷` cannot fit into `i8` which has range `-128..=127`"
        );
    } else {
        panic!("Expected OverflowingAssignment error, got {:?}", errors[0].0);
    }
}

#[test]
fn underflowing_i8() {
    let src = r#"
        fn main() {
            let _: i8 = -129;
        }"#;
    let errors = get_program_errors(src);
    assert_eq!(errors.len(), 1);

    if let CompilationError::TypeError(error) = &errors[0].0 {
        assert_eq!(
            error.to_string(),
            "The value `-129` cannot fit into `i8` which has range `-128..=127`"
        );
    } else {
        panic!("Expected OverflowingAssignment error, got {:?}", errors[0].0);
    }
}

#[test]
fn turbofish_numeric_generic_nested_call() {
    // Check for turbofish numeric generics used with function calls
    let src = r#"
    fn foo<let N: u32>() -> [u8; N] {
        [0; N]
    }

    fn bar<let N: u32>() -> [u8; N] {
        foo::<N>()
    }

    global M: u32 = 3;

    fn main() {
        let _ = bar::<M>();
    }
    "#;
    assert_no_errors(src);

    // Check for turbofish numeric generics used with method calls
    let src = r#"
    struct Foo<T> {
        a: T
    }

    impl<T> Foo<T> {
        fn static_method<let N: u32>() -> [u8; N] {
            [0; N]
        }

        fn impl_method<let N: u32>(self) -> [T; N] {
            [self.a; N]
        }
    }

    fn bar<let N: u32>() -> [u8; N] {
        let _ = Foo::static_method::<N>();
        let x: Foo<u8> = Foo { a: 0 };
        x.impl_method::<N>()
    }

    global M: u32 = 3;

    fn main() {
        let _ = bar::<M>();
    }
    "#;
    assert_no_errors(src);
}

#[test]
fn use_super() {
    let src = r#"
    fn some_func() {}

    mod foo {
        use super::some_func;

        pub fn bar() {
            some_func();
        }
    }
    "#;
    assert_no_errors(src);
}

#[test]
fn use_super_in_path() {
    let src = r#"
    fn some_func() {}

    mod foo {
        pub fn func() {
            super::some_func();
        }
    }
    "#;
    assert_no_errors(src);
}

#[test]
fn no_super() {
    let src = "use super::some_func;";
    let errors = get_program_errors(src);
    assert_eq!(errors.len(), 1);

    let CompilationError::DefinitionError(DefCollectorErrorKind::PathResolutionError(
        PathResolutionError::NoSuper(span),
    )) = &errors[0].0
    else {
        panic!("Expected a 'no super' error, got {:?}", errors[0].0);
    };

    assert_eq!(span.start(), 4);
    assert_eq!(span.end(), 9);
}

#[test]
fn cannot_call_unconstrained_function_outside_of_unsafe() {
    let src = r#"
    fn main() {
        foo();
    }

    unconstrained fn foo() {}
    "#;
    let errors = get_program_errors(src);
    assert_eq!(errors.len(), 1);

    let CompilationError::TypeError(TypeCheckError::Unsafe { .. }) = &errors[0].0 else {
        panic!("Expected an 'unsafe' error, got {:?}", errors[0].0);
    };
}

#[test]
fn cannot_call_unconstrained_first_class_function_outside_of_unsafe() {
    let src = r#"
    fn main() {
        let func = foo;
        // Warning should trigger here
        func();
        inner(func);
    }

    fn inner(x: unconstrained fn() -> ()) {
        // Warning should trigger here
        x();
    }

    unconstrained fn foo() {}
    "#;
    let errors = get_program_errors(src);
    assert_eq!(errors.len(), 2);

    for error in &errors {
        let CompilationError::TypeError(TypeCheckError::Unsafe { .. }) = &error.0 else {
            panic!("Expected an 'unsafe' error, got {:?}", errors[0].0);
        };
    }
}

#[test]
fn missing_unsafe_block_when_needing_type_annotations() {
    // This test is a regression check that even when an unsafe block is missing
    // that we still appropriately continue type checking and infer type annotations.
    let src = r#"
    fn main() {
        let z = BigNum { limbs: [2, 0, 0] };
        assert(z.__is_zero() == false);
    }

    struct BigNum<let N: u32> {
        limbs: [u64; N],
    }

    impl<let N: u32> BigNum<N> {
        unconstrained fn __is_zero_impl(self) -> bool {
            let mut result: bool = true;
            for i in 0..N {
                result = result & (self.limbs[i] == 0);
            }
            result
        }
    }

    trait BigNumTrait {
        fn __is_zero(self) -> bool;
    }

    impl<let N: u32> BigNumTrait for BigNum<N> {
        fn __is_zero(self) -> bool {
            self.__is_zero_impl()
        }
    }
    "#;
    let errors = get_program_errors(src);
    assert_eq!(errors.len(), 1);

    let CompilationError::TypeError(TypeCheckError::Unsafe { .. }) = &errors[0].0 else {
        panic!("Expected an 'unsafe' error, got {:?}", errors[0].0);
    };
}

#[test]
fn cannot_pass_unconstrained_function_to_regular_function() {
    let src = r#"
    fn main() {
        let func = foo;
        expect_regular(func);
    }

    unconstrained fn foo() {}

    fn expect_regular(_func: fn() -> ()) {
    }
    "#;
    let errors = get_program_errors(src);
    assert_eq!(errors.len(), 1);

    let CompilationError::TypeError(TypeCheckError::UnsafeFn { .. }) = &errors[0].0 else {
        panic!("Expected an UnsafeFn error, got {:?}", errors[0].0);
    };
}

#[test]
fn cannot_assign_unconstrained_and_regular_fn_to_variable() {
    let src = r#"
    fn main() {
        let _func = if true { foo } else { bar };
    }

    fn foo() {}
    unconstrained fn bar() {}
    "#;
    let errors = get_program_errors(src);
    assert_eq!(errors.len(), 1);

    let CompilationError::TypeError(TypeCheckError::Context { err, .. }) = &errors[0].0 else {
        panic!("Expected a context error, got {:?}", errors[0].0);
    };

    if let TypeCheckError::TypeMismatch { expected_typ, expr_typ, .. } = err.as_ref() {
        assert_eq!(expected_typ, "fn() -> ()");
        assert_eq!(expr_typ, "unconstrained fn() -> ()");
    } else {
        panic!("Expected a type mismatch error, got {:?}", errors[0].0);
    };
}

#[test]
fn can_pass_regular_function_to_unconstrained_function() {
    let src = r#"
    fn main() {
        let func = foo;
        expect_unconstrained(func);
    }

    fn foo() {}

    fn expect_unconstrained(_func: unconstrained fn() -> ()) {}
    "#;
    assert_no_errors(src);
}

#[test]
fn cannot_pass_unconstrained_function_to_constrained_function() {
    let src = r#"
    fn main() {
        let func = foo;
        expect_regular(func);
    }

    unconstrained fn foo() {}

    fn expect_regular(_func: fn() -> ()) {}
    "#;
    let errors = get_program_errors(src);
    assert_eq!(errors.len(), 1);

    let CompilationError::TypeError(TypeCheckError::UnsafeFn { .. }) = &errors[0].0 else {
        panic!("Expected an UnsafeFn error, got {:?}", errors[0].0);
    };
}

#[test]
fn can_assign_regular_function_to_unconstrained_function_in_explicitly_typed_var() {
    let src = r#"
    fn main() {
        let _func: unconstrained fn() -> () = foo;
    }

    fn foo() {}
    "#;
    assert_no_errors(src);
}

#[test]
fn can_assign_regular_function_to_unconstrained_function_in_struct_member() {
    let src = r#"
    fn main() {
        let _ = Foo { func: foo };
    }

    fn foo() {}

    struct Foo {
        func: unconstrained fn() -> (),
    }
    "#;
    assert_no_errors(src);
}

#[test]
fn trait_impl_generics_count_mismatch() {
    let src = r#"
    trait Foo {}

    impl Foo<()> for Field {}

    fn main() {}"#;
    let errors = get_program_errors(src);
    assert_eq!(errors.len(), 1);

    let CompilationError::TypeError(TypeCheckError::GenericCountMismatch {
        item,
        expected,
        found,
        ..
    }) = &errors[0].0
    else {
        panic!("Expected a generic count mismatch error, got {:?}", errors[0].0);
    };

    assert_eq!(item, "Foo");
    assert_eq!(*expected, 0);
    assert_eq!(*found, 1);
}

#[test]
fn bit_not_on_untyped_integer() {
    let src = r#"
    fn main() {
        let _: u32 = 3 & !1;
    }
    "#;
    assert_no_errors(src);
}

#[test]
fn duplicate_struct_field() {
    let src = r#"
    struct Foo {
        x: i32,
        x: i32,
    }

    fn main() {}
    "#;
    let errors = get_program_errors(src);
    assert_eq!(errors.len(), 1);

    let CompilationError::DefinitionError(DefCollectorErrorKind::DuplicateField {
        first_def,
        second_def,
    }) = &errors[0].0
    else {
        panic!("Expected a duplicate field error, got {:?}", errors[0].0);
    };

    assert_eq!(first_def.to_string(), "x");
    assert_eq!(second_def.to_string(), "x");

    assert_eq!(first_def.span().start(), 26);
    assert_eq!(second_def.span().start(), 42);
}

#[test]
fn trait_constraint_on_tuple_type() {
    let src = r#"
        trait Foo<A> {
            fn foo(self, x: A) -> bool;
        }

        pub fn bar<T, U, V>(x: (T, U), y: V) -> bool where (T, U): Foo<V> {
            x.foo(y)
        }

        fn main() {}"#;
    assert_no_errors(src);
}

#[test]
fn turbofish_in_constructor_generics_mismatch() {
    let src = r#"
    struct Foo<T> {
        x: T
    }

    fn main() {
        let _ = Foo::<i32, i64> { x: 1 };
    }
    "#;

    let errors = get_program_errors(src);
    assert_eq!(errors.len(), 1);
    assert!(matches!(
        errors[0].0,
        CompilationError::TypeError(TypeCheckError::GenericCountMismatch { .. }),
    ));
}

#[test]
fn turbofish_in_constructor() {
    let src = r#"
    struct Foo<T> {
        x: T
    }

    fn main() {
        let x: Field = 0;
        let _ = Foo::<i32> { x: x };
    }
    "#;

    let errors = get_program_errors(src);
    assert_eq!(errors.len(), 1);

    let CompilationError::TypeError(TypeCheckError::TypeMismatch {
        expected_typ, expr_typ, ..
    }) = &errors[0].0
    else {
        panic!("Expected a type mismatch error, got {:?}", errors[0].0);
    };

    assert_eq!(expected_typ, "i32");
    assert_eq!(expr_typ, "Field");
}

#[test]
fn turbofish_in_middle_of_variable_unsupported_yet() {
    let src = r#"
    struct Foo<T> {
        x: T
    }

    impl <T> Foo<T> {
        fn new(x: T) -> Self {
            Foo { x }
        }
    }

    fn main() {
        let _ = Foo::<i32>::new(1);
    }
    "#;
    let errors = get_program_errors(src);
    assert_eq!(errors.len(), 1);

    assert!(matches!(
        errors[0].0,
        CompilationError::TypeError(TypeCheckError::UnsupportedTurbofishUsage { .. }),
    ));
}

#[test]
fn turbofish_in_struct_pattern() {
    let src = r#"
    struct Foo<T> {
        x: T
    }

    fn main() {
        let value: Field = 0;
        let Foo::<Field> { x } = Foo { x: value };
        let _ = x;
    }
    "#;
    assert_no_errors(src);
}

#[test]
fn turbofish_in_struct_pattern_errors_if_type_mismatch() {
    let src = r#"
    struct Foo<T> {
        x: T
    }

    fn main() {
        let value: Field = 0;
        let Foo::<i32> { x } = Foo { x: value };
        let _ = x;
    }
    "#;

    let errors = get_program_errors(src);
    assert_eq!(errors.len(), 1);

    let CompilationError::TypeError(TypeCheckError::TypeMismatchWithSource { .. }) = &errors[0].0
    else {
        panic!("Expected a type mismatch error, got {:?}", errors[0].0);
    };
}

#[test]
fn turbofish_in_struct_pattern_generic_count_mismatch() {
    let src = r#"
    struct Foo<T> {
        x: T
    }

    fn main() {
        let value = 0;
        let Foo::<i32, i64> { x } = Foo { x: value };
        let _ = x;
    }
    "#;

    let errors = get_program_errors(src);
    assert_eq!(errors.len(), 1);

    let CompilationError::TypeError(TypeCheckError::GenericCountMismatch {
        item,
        expected,
        found,
        ..
    }) = &errors[0].0
    else {
        panic!("Expected a generic count mismatch error, got {:?}", errors[0].0);
    };

    assert_eq!(item, "struct Foo");
    assert_eq!(*expected, 1);
    assert_eq!(*found, 2);
}

#[test]
fn incorrect_generic_count_on_struct_impl() {
    let src = r#"
    struct Foo {}
    impl <T> Foo<T> {}
    fn main() {}
    "#;

    let errors = get_program_errors(src);
    assert_eq!(errors.len(), 1);

    let CompilationError::TypeError(TypeCheckError::GenericCountMismatch {
        found, expected, ..
    }) = errors[0].0
    else {
        panic!("Expected an incorrect generic count mismatch error, got {:?}", errors[0].0);
    };

    assert_eq!(found, 1);
    assert_eq!(expected, 0);
}

#[test]
fn incorrect_generic_count_on_type_alias() {
    let src = r#"
    struct Foo {}
    type Bar = Foo<i32>;
    fn main() {}
    "#;

    let errors = get_program_errors(src);
    assert_eq!(errors.len(), 1);

    let CompilationError::TypeError(TypeCheckError::GenericCountMismatch {
        found, expected, ..
    }) = errors[0].0
    else {
        panic!("Expected an incorrect generic count mismatch error, got {:?}", errors[0].0);
    };

    assert_eq!(found, 1);
    assert_eq!(expected, 0);
}

#[test]
fn uses_self_type_for_struct_function_call() {
    let src = r#"
    struct S { }

    impl S {
        fn one() -> Field {
            1
        }

        fn two() -> Field {
            Self::one() + Self::one()
        }
    }

    fn main() {}
    "#;
    assert_no_errors(src);
}

#[test]
fn uses_self_type_inside_trait() {
    let src = r#"
    trait Foo {
        fn foo() -> Self {
            Self::bar()
        }

        fn bar() -> Self;
    }

    impl Foo for Field {
        fn bar() -> Self {
            1
        }
    }

    fn main() {
        let _: Field = Foo::foo();
    }
    "#;
    assert_no_errors(src);
}

#[test]
fn uses_self_type_in_trait_where_clause() {
    let src = r#"
    trait Trait {
        fn trait_func() -> bool;
    }

    trait Foo where Self: Trait {
        fn foo(self) -> bool {
            self.trait_func()
        }
    }

    struct Bar {

    }

    impl Foo for Bar {

    }

    fn main() {}
    "#;

    let errors = get_program_errors(src);
    assert_eq!(errors.len(), 1);

    let CompilationError::TypeError(TypeCheckError::UnresolvedMethodCall { method_name, .. }) =
        &errors[0].0
    else {
        panic!("Expected an unresolved method call error, got {:?}", errors[0].0);
    };

    assert_eq!(method_name, "trait_func");
}

#[test]
fn do_not_eagerly_error_on_cast_on_type_variable() {
    let src = r#"
    pub fn foo<T, U>(x: T, f: fn(T) -> U) -> U {
        f(x)
    }

    fn main() {
        let x: u8 = 1;
        let _: Field = foo(x, |x| x as Field);
    }
    "#;
    assert_no_errors(src);
}

#[test]
fn error_on_cast_over_type_variable() {
    let src = r#"
    pub fn foo<T, U>(x: T, f: fn(T) -> U) -> U {
        f(x)
    }

    fn main() {
        let x = "a";
        let _: Field = foo(x, |x| x as Field);
    }
    "#;

    let errors = get_program_errors(src);
    assert_eq!(errors.len(), 1);

    assert!(matches!(
        errors[0].0,
        CompilationError::TypeError(TypeCheckError::TypeMismatch { .. })
    ));
}

#[test]
fn trait_impl_for_a_type_that_implements_another_trait() {
    let src = r#"
    trait One {
        fn one(self) -> i32;
    }

    impl One for i32 {
        fn one(self) -> i32 {
            self
        }
    }

    trait Two {
        fn two(self) -> i32;
    }

    impl<T> Two for T where T: One {
        fn two(self) -> i32 {
            self.one() + 1
        }
    }

    pub fn use_it<T>(t: T) -> i32 where T: Two {
        Two::two(t)
    }

    fn main() {}
    "#;
    assert_no_errors(src);
}

#[test]
fn trait_impl_for_a_type_that_implements_another_trait_with_another_impl_used() {
    let src = r#"
    trait One {
        fn one(self) -> i32;
    }

    impl One for i32 {
        fn one(self) -> i32 {
            let _ = self;
            1
        }
    }

    trait Two {
        fn two(self) -> i32;
    }

    impl<T> Two for T where T: One {
        fn two(self) -> i32 {
            self.one() + 1
        }
    }

    impl Two for u32 {
        fn two(self) -> i32 {
            let _ = self;
            0
        }
    }

    pub fn use_it(t: u32) -> i32 {
        Two::two(t)
    }

    fn main() {}
    "#;
    assert_no_errors(src);
}

#[test]
fn impl_missing_associated_type() {
    let src = r#"
    trait Foo {
        type Assoc;
    }

    impl Foo for () {}
    "#;

    let errors = get_program_errors(src);
    assert_eq!(errors.len(), 1);

    assert!(matches!(
        &errors[0].0,
        CompilationError::TypeError(TypeCheckError::MissingNamedTypeArg { .. })
    ));
}

#[test]
fn as_trait_path_syntax_resolves_outside_impl() {
    let src = r#"
    trait Foo {
        type Assoc;
    }

    struct Bar {}

    impl Foo for Bar {
        type Assoc = i32;
    }

    fn main() {
        // AsTraitPath syntax is a bit silly when associated types
        // are explicitly specified
        let _: i64 = 1 as <Bar as Foo<Assoc = i32>>::Assoc;
    }
    "#;

    let errors = get_program_errors(src);
    assert_eq!(errors.len(), 1);

    use CompilationError::TypeError;
    use TypeCheckError::TypeMismatch;
    let TypeError(TypeMismatch { expected_typ, expr_typ, .. }) = errors[0].0.clone() else {
        panic!("Expected TypeMismatch error, found {:?}", errors[0].0);
    };

    assert_eq!(expected_typ, "i64".to_string());
    assert_eq!(expr_typ, "i32".to_string());
}

#[test]
fn as_trait_path_syntax_no_impl() {
    let src = r#"
    trait Foo {
        type Assoc;
    }

    struct Bar {}

    impl Foo for Bar {
        type Assoc = i32;
    }

    fn main() {
        let _: i64 = 1 as <Bar as Foo<Assoc = i8>>::Assoc;
    }
    "#;

    let errors = get_program_errors(src);
    assert_eq!(errors.len(), 1);

    use CompilationError::TypeError;
    assert!(matches!(&errors[0].0, TypeError(TypeCheckError::NoMatchingImplFound { .. })));
}

#[test]
fn errors_on_unused_private_import() {
    let src = r#"
    mod foo {
        pub fn bar() {}
        pub fn baz() {}

        trait Foo {
        }
    }

    use foo::bar;
    use foo::baz;
    use foo::Foo;

    impl Foo for Field {
    }

    fn main() {
        baz();
    }
    "#;

    let errors = get_program_errors(src);
    assert_eq!(errors.len(), 1);

    let CompilationError::ResolverError(ResolverError::UnusedItem { ident, item_type }) =
        &errors[0].0
    else {
        panic!("Expected an unused item error");
    };

    assert_eq!(ident.to_string(), "bar");
    assert_eq!(*item_type, "import");
}

#[test]
fn errors_on_unused_pub_crate_import() {
    let src = r#"
    mod foo {
        pub fn bar() {}
        pub fn baz() {}

        trait Foo {
        }
    }

    pub(crate) use foo::bar;
    use foo::baz;
    use foo::Foo;

    impl Foo for Field {
    }

    fn main() {
        baz();
    }
    "#;

    let errors = get_program_errors(src);
    assert_eq!(errors.len(), 1);

    let CompilationError::ResolverError(ResolverError::UnusedItem { ident, item_type }) =
        &errors[0].0
    else {
        panic!("Expected an unused item error");
    };

    assert_eq!(ident.to_string(), "bar");
    assert_eq!(*item_type, "import");
}

#[test]
fn warns_on_use_of_private_exported_item() {
    let src = r#"
    mod foo {
        mod bar {
            pub fn baz() {}
        }

        use bar::baz;

        pub fn qux() {
            baz();
        }
    }

    fn main() {
        foo::baz();
    }
    "#;

    let errors = get_program_errors(src);
    assert_eq!(errors.len(), 2); // An existing bug causes this error to be duplicated

    assert!(matches!(
        &errors[0].0,
        CompilationError::ResolverError(ResolverError::PathResolutionError(
            PathResolutionError::Private(..),
        ))
    ));
}

#[test]
fn can_use_pub_use_item() {
    let src = r#"
    mod foo {
        mod bar {
            pub fn baz() {}
        }

        pub use bar::baz;
    }

    fn main() {
        foo::baz();
    }
    "#;
    assert_no_errors(src);
}

#[test]
fn warns_on_re_export_of_item_with_less_visibility() {
    let src = r#"
    mod foo {
        mod bar {
            pub(crate) fn baz() {}
        }

        pub use bar::baz;
    }

    fn main() {
        foo::baz();
    }
    "#;

    let errors = get_program_errors(src);
    assert_eq!(errors.len(), 1);

    assert!(matches!(
        &errors[0].0,
        CompilationError::DefinitionError(
            DefCollectorErrorKind::CannotReexportItemWithLessVisibility { .. }
        )
    ));
}

#[test]
<<<<<<< HEAD
fn errors_on_unused_function() {
    let src = r#"
    contract some_contract {
        // This function is unused, but it's a contract entrypoint
        // so it should not produce a warning
        fn foo() -> pub Field {
            1
        }
    }


    fn foo() {
        bar();
    }

    fn bar() {}
    "#;

    let errors = get_program_errors(src);
    assert_eq!(errors.len(), 1);

    let CompilationError::ResolverError(ResolverError::UnusedItem { ident, item_type }) =
        &errors[0].0
    else {
        panic!("Expected an unused item error");
    };

    assert_eq!(ident.to_string(), "foo");
    assert_eq!(*item_type, "function");
=======
fn unoquted_integer_as_integer_token() {
    let src = r#"
    trait Serialize<let N: u32> {
        fn serialize() {}
    }

    #[attr]
    fn foobar() {}

    fn attr(_f: FunctionDefinition) -> Quoted {
        let serialized_len = 1;
        // We are testing that when we unoqute $serialized_len, it's unquoted
        // as the token `1` and not as something else that later won't be parsed correctly
        // in the context of a generic argument.
        quote {
            impl Serialize<$serialized_len> for Field {
                fn serialize() { }
            }
        }
    }

    fn main() {}
    "#;

    assert_no_errors(src);
>>>>>>> 2ca2e5cf
}<|MERGE_RESOLUTION|>--- conflicted
+++ resolved
@@ -3366,37 +3366,6 @@
 }
 
 #[test]
-<<<<<<< HEAD
-fn errors_on_unused_function() {
-    let src = r#"
-    contract some_contract {
-        // This function is unused, but it's a contract entrypoint
-        // so it should not produce a warning
-        fn foo() -> pub Field {
-            1
-        }
-    }
-
-
-    fn foo() {
-        bar();
-    }
-
-    fn bar() {}
-    "#;
-
-    let errors = get_program_errors(src);
-    assert_eq!(errors.len(), 1);
-
-    let CompilationError::ResolverError(ResolverError::UnusedItem { ident, item_type }) =
-        &errors[0].0
-    else {
-        panic!("Expected an unused item error");
-    };
-
-    assert_eq!(ident.to_string(), "foo");
-    assert_eq!(*item_type, "function");
-=======
 fn unoquted_integer_as_integer_token() {
     let src = r#"
     trait Serialize<let N: u32> {
@@ -3422,5 +3391,36 @@
     "#;
 
     assert_no_errors(src);
->>>>>>> 2ca2e5cf
+}
+
+#[test]
+fn errors_on_unused_function() {
+    let src = r#"
+    contract some_contract {
+        // This function is unused, but it's a contract entrypoint
+        // so it should not produce a warning
+        fn foo() -> pub Field {
+            1
+        }
+    }
+
+
+    fn foo() {
+        bar();
+    }
+
+    fn bar() {}
+    "#;
+
+    let errors = get_program_errors(src);
+    assert_eq!(errors.len(), 1);
+
+    let CompilationError::ResolverError(ResolverError::UnusedItem { ident, item_type }) =
+        &errors[0].0
+    else {
+        panic!("Expected an unused item error");
+    };
+
+    assert_eq!(ident.to_string(), "foo");
+    assert_eq!(*item_type, "function");
 }