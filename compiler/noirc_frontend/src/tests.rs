#![cfg(test)]

mod bound_checks;
mod imports;
mod name_shadowing;
mod references;
mod turbofish;
mod unused_items;

// XXX: These tests repeat a lot of code
// what we should do is have test cases which are passed to a test harness
// A test harness will allow for more expressive and readable tests
use std::collections::BTreeMap;

use fm::FileId;

use iter_extended::vecmap;
use noirc_errors::Location;

use crate::ast::IntegerBitSize;
use crate::hir::comptime::InterpreterError;
use crate::hir::def_collector::dc_crate::CompilationError;
use crate::hir::def_collector::errors::{DefCollectorErrorKind, DuplicateType};
use crate::hir::def_map::ModuleData;
use crate::hir::resolution::errors::ResolverError;
use crate::hir::resolution::import::PathResolutionError;
use crate::hir::type_check::TypeCheckError;
use crate::hir::Context;
use crate::node_interner::{NodeInterner, StmtId};

use crate::hir::def_collector::dc_crate::DefCollector;
use crate::hir_def::expr::HirExpression;
use crate::hir_def::stmt::HirStatement;
use crate::monomorphization::monomorphize;
use crate::parser::{ItemKind, ParserErrorReason};
use crate::token::SecondaryAttribute;
use crate::ParsedModule;
use crate::{
    hir::def_map::{CrateDefMap, LocalModuleId},
    parse_program,
};
use fm::FileManager;
use noirc_arena::Arena;

pub(crate) fn has_parser_error(errors: &[(CompilationError, FileId)]) -> bool {
    errors.iter().any(|(e, _f)| matches!(e, CompilationError::ParseError(_)))
}

pub(crate) fn remove_experimental_warnings(errors: &mut Vec<(CompilationError, FileId)>) {
    errors.retain(|(error, _)| match error {
        CompilationError::ParseError(error) => {
            !matches!(error.reason(), Some(ParserErrorReason::ExperimentalFeature(..)))
        }
        _ => true,
    });
}

pub(crate) fn get_program(src: &str) -> (ParsedModule, Context, Vec<(CompilationError, FileId)>) {
    let root = std::path::Path::new("/");
    let fm = FileManager::new(root);

    let mut context = Context::new(fm, Default::default());
    context.def_interner.populate_dummy_operator_traits();
    let root_file_id = FileId::dummy();
    let root_crate_id = context.crate_graph.add_crate_root(root_file_id);

    let (program, parser_errors) = parse_program(src);
    let mut errors = vecmap(parser_errors, |e| (e.into(), root_file_id));
    remove_experimental_warnings(&mut errors);

    if !has_parser_error(&errors) {
        let inner_attributes: Vec<SecondaryAttribute> = program
            .items
            .iter()
            .filter_map(|item| {
                if let ItemKind::InnerAttribute(attribute) = &item.kind {
                    Some(attribute.clone())
                } else {
                    None
                }
            })
            .collect();

        // Allocate a default Module for the root, giving it a ModuleId
        let mut modules: Arena<ModuleData> = Arena::default();
        let location = Location::new(Default::default(), root_file_id);
        let root = modules.insert(ModuleData::new(
            None,
            location,
            Vec::new(),
            inner_attributes.clone(),
            false,
        ));

        let def_map = CrateDefMap {
            root: LocalModuleId(root),
            modules,
            krate: root_crate_id,
            extern_prelude: BTreeMap::new(),
        };

        let debug_comptime_in_file = None;
        let error_on_unused_imports = true;

        // Now we want to populate the CrateDefMap using the DefCollector
        errors.extend(DefCollector::collect_crate_and_dependencies(
            def_map,
            &mut context,
            program.clone().into_sorted(),
            root_file_id,
            debug_comptime_in_file,
            error_on_unused_imports,
        ));
    }
    (program, context, errors)
}

pub(crate) fn get_program_errors(src: &str) -> Vec<(CompilationError, FileId)> {
    get_program(src).2
}

fn assert_no_errors(src: &str) {
    let errors = get_program_errors(src);
    if !errors.is_empty() {
        panic!("Expected no errors, got: {:?}", errors);
    }
}

#[test]
fn check_trait_implemented_for_all_t() {
    let src = "
    trait Default {
        fn default() -> Self;
    }

    trait Eq {
        fn eq(self, other: Self) -> bool;
    }

    trait IsDefault {
        fn is_default(self) -> bool;
    }

    impl<T> IsDefault for T where T: Default + Eq {
        fn is_default(self) -> bool {
            self.eq(T::default())
        }
    }

    struct Foo {
        a: u64,
    }

    impl Eq for Foo {
        fn eq(self, other: Foo) -> bool { self.a == other.a }
    }

    impl Default for u64 {
        fn default() -> Self {
            0
        }
    }

    impl Default for Foo {
        fn default() -> Self {
            Foo { a: Default::default() }
        }
    }

    fn main(a: Foo) -> pub bool {
        a.is_default()
    }";
    assert_no_errors(src);
}

#[test]
fn check_trait_implementation_duplicate_method() {
    let src = "
    trait Default {
        fn default(x: Field, y: Field) -> Field;
    }

    struct Foo {
        bar: Field,
        array: [Field; 2],
    }

    impl Default for Foo {
        // Duplicate trait methods should not compile
        fn default(x: Field, y: Field) -> Field {
            y + 2 * x
        }
        // Duplicate trait methods should not compile
        fn default(x: Field, y: Field) -> Field {
            x + 2 * y
        }
    }
<<<<<<< HEAD
    
    fn main() {
        let _ = Foo { bar: 1, array: [2, 3] }; // silence Foo never constructed warning
    }";
=======

    fn main() {}";
>>>>>>> 66d2a07f

    let errors = get_program_errors(src);
    assert!(!has_parser_error(&errors));
    assert!(errors.len() == 1, "Expected 1 error, got: {:?}", errors);

    for (err, _file_id) in errors {
        match &err {
            CompilationError::DefinitionError(DefCollectorErrorKind::Duplicate {
                typ,
                first_def,
                second_def,
            }) => {
                assert_eq!(typ, &DuplicateType::TraitAssociatedFunction);
                assert_eq!(first_def, "default");
                assert_eq!(second_def, "default");
            }
            _ => {
                panic!("No other errors are expected! Found = {:?}", err);
            }
        };
    }
}

#[test]
fn check_trait_wrong_method_return_type() {
    let src = "
    trait Default {
        fn default() -> Self;
    }

    struct Foo {
    }

    impl Default for Foo {
        fn default() -> Field {
            0
        }
    }

    fn main() {
        let _ = Foo {}; // silence Foo never constructed warning
    }
    ";
    let errors = get_program_errors(src);
    assert!(!has_parser_error(&errors));
    assert!(errors.len() == 1, "Expected 1 error, got: {:?}", errors);

    for (err, _file_id) in errors {
        match &err {
            CompilationError::TypeError(TypeCheckError::TypeMismatch {
                expected_typ,
                expr_typ,
                expr_span: _,
            }) => {
                assert_eq!(expected_typ, "Foo");
                assert_eq!(expr_typ, "Field");
            }
            _ => {
                panic!("No other errors are expected! Found = {:?}", err);
            }
        };
    }
}

#[test]
fn check_trait_wrong_method_return_type2() {
    let src = "
    trait Default {
        fn default(x: Field, y: Field) -> Self;
    }

    struct Foo {
        bar: Field,
        array: [Field; 2],
    }

    impl Default for Foo {
        fn default(x: Field, _y: Field) -> Field {
            x
        }
    }

    fn main() {
        let _ = Foo { bar: 1, array: [2, 3] }; // silence Foo never constructed warning
    }";
    let errors = get_program_errors(src);
    assert!(!has_parser_error(&errors));
    assert!(errors.len() == 1, "Expected 1 error, got: {:?}", errors);

    for (err, _file_id) in errors {
        match &err {
            CompilationError::TypeError(TypeCheckError::TypeMismatch {
                expected_typ,
                expr_typ,
                expr_span: _,
            }) => {
                assert_eq!(expected_typ, "Foo");
                assert_eq!(expr_typ, "Field");
            }
            _ => {
                panic!("No other errors are expected! Found = {:?}", err);
            }
        };
    }
}

#[test]
fn check_trait_missing_implementation() {
    let src = "
    trait Default {
        fn default(x: Field, y: Field) -> Self;

        fn method2(x: Field) -> Field;

    }

    struct Foo {
        bar: Field,
        array: [Field; 2],
    }

    impl Default for Foo {
        fn default(x: Field, y: Field) -> Self {
            Self { bar: x, array: [x,y] }
        }
    }

    fn main() {
    }
    ";
    let errors = get_program_errors(src);
    assert!(!has_parser_error(&errors));
    assert!(errors.len() == 1, "Expected 1 error, got: {:?}", errors);

    for (err, _file_id) in errors {
        match &err {
            CompilationError::DefinitionError(DefCollectorErrorKind::TraitMissingMethod {
                trait_name,
                method_name,
                trait_impl_span: _,
            }) => {
                assert_eq!(trait_name, "Default");
                assert_eq!(method_name, "method2");
            }
            _ => {
                panic!("No other errors are expected! Found = {:?}", err);
            }
        };
    }
}

#[test]
fn check_trait_not_in_scope() {
    let src = "
    struct Foo {
        bar: Field,
        array: [Field; 2],
    }

    // Default trait does not exist
    impl Default for Foo {
        fn default(x: Field, y: Field) -> Self {
            Self { bar: x, array: [x,y] }
        }
    }

    fn main() {
    }

    ";
    let errors = get_program_errors(src);
    assert!(!has_parser_error(&errors));
    assert!(errors.len() == 1, "Expected 1 error, got: {:?}", errors);
    for (err, _file_id) in errors {
        match &err {
            CompilationError::DefinitionError(DefCollectorErrorKind::TraitNotFound {
                trait_path,
            }) => {
                assert_eq!(trait_path.as_string(), "Default");
            }
            _ => {
                panic!("No other errors are expected! Found = {:?}", err);
            }
        };
    }
}

#[test]
fn check_trait_wrong_method_name() {
    let src = "
    trait Default {
    }

    struct Foo {
        bar: Field,
        array: [Field; 2],
    }

    // wrong trait name method should not compile
    impl Default for Foo {
        fn does_not_exist(x: Field, y: Field) -> Self {
            Self { bar: x, array: [x,y] }
        }
    }

    fn main() {
        let _ = Foo { bar: 1, array: [2, 3] }; // silence Foo never constructed warning
    }";
    let compilation_errors = get_program_errors(src);
    assert!(!has_parser_error(&compilation_errors));
    assert!(
        compilation_errors.len() == 1,
        "Expected 1 compilation error, got: {:?}",
        compilation_errors
    );

    for (err, _file_id) in compilation_errors {
        match &err {
            CompilationError::DefinitionError(DefCollectorErrorKind::MethodNotInTrait {
                trait_name,
                impl_method,
            }) => {
                assert_eq!(trait_name, "Default");
                assert_eq!(impl_method, "does_not_exist");
            }
            _ => {
                panic!("No other errors are expected! Found = {:?}", err);
            }
        };
    }
}

#[test]
fn check_trait_wrong_parameter() {
    let src = "
    trait Default {
        fn default(x: Field) -> Self;
    }

    struct Foo {
        bar: u32,
    }

    impl Default for Foo {
        fn default(x: u32) -> Self {
            Foo {bar: x}
        }
    }

    fn main() {
    }
    ";
    let errors = get_program_errors(src);
    assert!(!has_parser_error(&errors));
    assert!(errors.len() == 1, "Expected 1 error, got: {:?}", errors);

    for (err, _file_id) in errors {
        match &err {
            CompilationError::TypeError(TypeCheckError::TraitMethodParameterTypeMismatch {
                method_name,
                expected_typ,
                actual_typ,
                ..
            }) => {
                assert_eq!(method_name, "default");
                assert_eq!(expected_typ, "Field");
                assert_eq!(actual_typ, "u32");
            }
            _ => {
                panic!("No other errors are expected! Found = {:?}", err);
            }
        };
    }
}

#[test]
fn check_trait_wrong_parameter2() {
    let src = "
    trait Default {
        fn default(x: Field, y: Field) -> Self;
    }

    struct Foo {
        bar: Field,
        array: [Field; 2],
    }

    impl Default for Foo {
        fn default(x: Field, y: Foo) -> Self {
            Self { bar: x, array: [x, y.bar] }
        }
    }

    fn main() {
    }";

    let errors = get_program_errors(src);
    assert!(!has_parser_error(&errors));
    assert!(errors.len() == 1, "Expected 1 error, got: {:?}", errors);

    for (err, _file_id) in errors {
        match &err {
            CompilationError::TypeError(TypeCheckError::TraitMethodParameterTypeMismatch {
                method_name,
                expected_typ,
                actual_typ,
                ..
            }) => {
                assert_eq!(method_name, "default");
                assert_eq!(expected_typ, "Field");
                assert_eq!(actual_typ, "Foo");
            }
            _ => {
                panic!("No other errors are expected! Found = {:?}", err);
            }
        };
    }
}

#[test]
fn check_trait_wrong_parameter_type() {
    let src = "
    pub trait Default {
        fn default(x: Field, y: NotAType) -> Field;
    }

    fn main(x: Field, y: Field) {
        assert(y == x);
    }";
    let errors = get_program_errors(src);
    assert!(!has_parser_error(&errors));

    // This is a duplicate error in the name resolver & type checker.
    // In the elaborator there is no duplicate and only 1 error is issued
    assert!(errors.len() <= 2, "Expected 1 or 2 errors, got: {:?}", errors);

    for (err, _file_id) in errors {
        match &err {
            CompilationError::ResolverError(ResolverError::PathResolutionError(
                PathResolutionError::Unresolved(ident),
            )) => {
                assert_eq!(ident, "NotAType");
            }
            _ => {
                panic!("No other errors are expected! Found = {:?}", err);
            }
        };
    }
}

#[test]
fn check_trait_wrong_parameters_count() {
    let src = "
    trait Default {
        fn default(x: Field, y: Field) -> Self;
    }

    struct Foo {
        bar: Field,
        array: [Field; 2],
    }

    impl Default for Foo {
        fn default(x: Field) -> Self {
            Self { bar: x, array: [x, x] }
        }
    }

    fn main() {
    }
    ";
    let errors = get_program_errors(src);
    assert!(!has_parser_error(&errors));
    assert!(errors.len() == 1, "Expected 1 error, got: {:?}", errors);
    for (err, _file_id) in errors {
        match &err {
            CompilationError::TypeError(TypeCheckError::MismatchTraitImplNumParameters {
                actual_num_parameters,
                expected_num_parameters,
                trait_name,
                method_name,
                ..
            }) => {
                assert_eq!(actual_num_parameters, &1_usize);
                assert_eq!(expected_num_parameters, &2_usize);
                assert_eq!(method_name, "default");
                assert_eq!(trait_name, "Default");
            }
            _ => {
                panic!("No other errors are expected in this test case! Found = {:?}", err);
            }
        };
    }
}

#[test]
fn check_trait_impl_for_non_type() {
    let src = "
    trait Default {
        fn default(x: Field, y: Field) -> Field;
    }

    impl Default for main {
        fn default(x: Field, y: Field) -> Field {
            x + y
        }
    }

    fn main() {}
    ";
    let errors = get_program_errors(src);
    assert!(!has_parser_error(&errors));
    assert!(errors.len() == 1, "Expected 1 error, got: {:?}", errors);
    for (err, _file_id) in errors {
        match &err {
            CompilationError::ResolverError(ResolverError::Expected { expected, got, .. }) => {
                assert_eq!(expected, "type");
                assert_eq!(got, "function");
            }
            _ => {
                panic!("No other errors are expected! Found = {:?}", err);
            }
        };
    }
}

#[test]
fn check_impl_struct_not_trait() {
    let src = "
    struct Foo {
        bar: Field,
        array: [Field; 2],
    }

    struct Default {
        x: Field,
        z: Field,
    }

    // Default is a struct not a trait
    impl Default for Foo {
        fn default(x: Field, y: Field) -> Self {
            Self { bar: x, array: [x,y] }
        }
    }
<<<<<<< HEAD
    
    fn main() {
        let _ = Default { x: 1, z: 1 }; // silence Default never constructed warning
    }
=======

    fn main() {}
>>>>>>> 66d2a07f
    ";
    let errors = get_program_errors(src);
    assert!(!has_parser_error(&errors));
    assert!(errors.len() == 1, "Expected 1 error, got: {:?}", errors);
    for (err, _file_id) in errors {
        match &err {
            CompilationError::DefinitionError(DefCollectorErrorKind::NotATrait {
                not_a_trait_name,
            }) => {
                assert_eq!(not_a_trait_name.to_string(), "Default");
            }
            _ => {
                panic!("No other errors are expected! Found = {:?}", err);
            }
        };
    }
}

#[test]
fn check_trait_duplicate_declaration() {
    let src = "
    trait Default {
        fn default(x: Field, y: Field) -> Self;
    }

    struct Foo {
        bar: Field,
        array: [Field; 2],
    }

    impl Default for Foo {
        fn default(x: Field,y: Field) -> Self {
            Self { bar: x, array: [x,y] }
        }
    }


    trait Default {
        fn default(x: Field) -> Self;
    }

    fn main() {
    }";
    let errors = get_program_errors(src);
    assert!(!has_parser_error(&errors));
    assert!(errors.len() == 1, "Expected 1 error, got: {:?}", errors);
    for (err, _file_id) in errors {
        match &err {
            CompilationError::DefinitionError(DefCollectorErrorKind::Duplicate {
                typ,
                first_def,
                second_def,
            }) => {
                assert_eq!(typ, &DuplicateType::Trait);
                assert_eq!(first_def, "Default");
                assert_eq!(second_def, "Default");
            }
            _ => {
                panic!("No other errors are expected! Found = {:?}", err);
            }
        };
    }
}

#[test]
fn check_trait_duplicate_implementation() {
    let src = "
    trait Default {
    }
    struct Foo {
        bar: Field,
    }

    impl Default for Foo {
    }
    impl Default for Foo {
    }
    fn main() {
        let _ = Foo { bar: 1 }; // silence Foo never constructed warning
    }
    ";
    let errors = get_program_errors(src);
    assert!(!has_parser_error(&errors));
    assert!(errors.len() == 2, "Expected 2 errors, got: {:?}", errors);
    for (err, _file_id) in errors {
        match &err {
            CompilationError::DefinitionError(DefCollectorErrorKind::OverlappingImpl {
                ..
            }) => (),
            CompilationError::DefinitionError(DefCollectorErrorKind::OverlappingImplNote {
                ..
            }) => (),
            _ => {
                panic!("No other errors are expected! Found = {:?}", err);
            }
        };
    }
}

#[test]
fn check_trait_duplicate_implementation_with_alias() {
    let src = "
    trait Default {
    }

    struct MyStruct {
    }

    type MyType = MyStruct;

    impl Default for MyStruct {
    }

    impl Default for MyType {
    }

    fn main() {
        let _ = MyStruct {}; // silence MyStruct never constructed warning
    }
    ";
    let errors = get_program_errors(src);
    assert!(!has_parser_error(&errors));
    assert!(errors.len() == 2, "Expected 2 errors, got: {:?}", errors);
    for (err, _file_id) in errors {
        match &err {
            CompilationError::DefinitionError(DefCollectorErrorKind::OverlappingImpl {
                ..
            }) => (),
            CompilationError::DefinitionError(DefCollectorErrorKind::OverlappingImplNote {
                ..
            }) => (),
            _ => {
                panic!("No other errors are expected! Found = {:?}", err);
            }
        };
    }
}

#[test]
fn test_impl_self_within_default_def() {
    let src = "
    trait Bar {
        fn ok(self) -> Self;

        fn ref_ok(self) -> Self {
            self.ok()
        }
    }

    impl<T> Bar for (T, T) where T: Bar {
        fn ok(self) -> Self {
            self
        }
    }";
    assert_no_errors(src);
}

#[test]
fn check_trait_as_type_as_fn_parameter() {
    let src = "
    trait Eq {
        fn eq(self, other: Self) -> bool;
    }

    struct Foo {
        a: u64,
    }

    impl Eq for Foo {
        fn eq(self, other: Foo) -> bool { self.a == other.a }
    }

    fn test_eq(x: impl Eq) -> bool {
        x.eq(x)
    }

    fn main(a: Foo) -> pub bool {
        test_eq(a)
    }";
    assert_no_errors(src);
}

#[test]
fn check_trait_as_type_as_two_fn_parameters() {
    let src = "
    trait Eq {
        fn eq(self, other: Self) -> bool;
    }

    trait Test {
        fn test(self) -> bool;
    }

    struct Foo {
        a: u64,
    }

    impl Eq for Foo {
        fn eq(self, other: Foo) -> bool { self.a == other.a }
    }

    impl Test for u64 {
        fn test(self) -> bool { self == self }
    }

    fn test_eq(x: impl Eq, y: impl Test) -> bool {
        x.eq(x) == y.test()
    }

    fn main(a: Foo, b: u64) -> pub bool {
        test_eq(a, b)
    }";
    assert_no_errors(src);
}

fn get_program_captures(src: &str) -> Vec<Vec<String>> {
    let (program, context, _errors) = get_program(src);
    let interner = context.def_interner;
    let mut all_captures: Vec<Vec<String>> = Vec::new();
    for func in program.into_sorted().functions {
        let func_id = interner.find_function(func.item.name()).unwrap();
        let hir_func = interner.function(&func_id);
        // Iterate over function statements and apply filtering function
        find_lambda_captures(hir_func.block(&interner).statements(), &interner, &mut all_captures);
    }
    all_captures
}

fn find_lambda_captures(stmts: &[StmtId], interner: &NodeInterner, result: &mut Vec<Vec<String>>) {
    for stmt_id in stmts.iter() {
        let hir_stmt = interner.statement(stmt_id);
        let expr_id = match hir_stmt {
            HirStatement::Expression(expr_id) => expr_id,
            HirStatement::Let(let_stmt) => let_stmt.expression,
            HirStatement::Assign(assign_stmt) => assign_stmt.expression,
            HirStatement::Constrain(constr_stmt) => constr_stmt.0,
            HirStatement::Semi(semi_expr) => semi_expr,
            HirStatement::For(for_loop) => for_loop.block,
            HirStatement::Error => panic!("Invalid HirStatement!"),
            HirStatement::Break => panic!("Unexpected break"),
            HirStatement::Continue => panic!("Unexpected continue"),
            HirStatement::Comptime(_) => panic!("Unexpected comptime"),
        };
        let expr = interner.expression(&expr_id);

        get_lambda_captures(expr, interner, result); // TODO: dyn filter function as parameter
    }
}

fn get_lambda_captures(
    expr: HirExpression,
    interner: &NodeInterner,
    result: &mut Vec<Vec<String>>,
) {
    if let HirExpression::Lambda(lambda_expr) = expr {
        let mut cur_capture = Vec::new();

        for capture in lambda_expr.captures.iter() {
            cur_capture.push(interner.definition(capture.ident.id).name.clone());
        }
        result.push(cur_capture);

        // Check for other captures recursively within the lambda body
        let hir_body_expr = interner.expression(&lambda_expr.body);
        if let HirExpression::Block(block_expr) = hir_body_expr {
            find_lambda_captures(block_expr.statements(), interner, result);
        }
    }
}

#[test]
fn resolve_empty_function() {
    let src = "
        fn main() {

        }
    ";
    assert_no_errors(src);
}
#[test]
fn resolve_basic_function() {
    let src = r#"
        fn main(x : Field) {
            let y = x + x;
            assert(y == x);
        }
    "#;
    assert_no_errors(src);
}
#[test]
fn resolve_unused_var() {
    let src = r#"
        fn main(x : Field) {
            let y = x + x;
            assert(x == x);
        }
    "#;

    let errors = get_program_errors(src);
    assert!(errors.len() == 1, "Expected 1 error, got: {:?}", errors);
    // It should be regarding the unused variable
    match &errors[0].0 {
        CompilationError::ResolverError(ResolverError::UnusedVariable { ident }) => {
            assert_eq!(&ident.0.contents, "y");
        }
        _ => unreachable!("we should only have an unused var error"),
    }
}

#[test]
fn resolve_unresolved_var() {
    let src = r#"
        fn main(x : Field) {
            let y = x + x;
            assert(y == z);
        }
    "#;
    let errors = get_program_errors(src);
    assert!(errors.len() == 1, "Expected 1 error, got: {:?}", errors);
    // It should be regarding the unresolved var `z` (Maybe change to undeclared and special case)
    match &errors[0].0 {
        CompilationError::ResolverError(ResolverError::VariableNotDeclared { name, span: _ }) => {
            assert_eq!(name, "z");
        }
        _ => unimplemented!("we should only have an unresolved variable"),
    }
}

#[test]
fn unresolved_path() {
    let src = "
        fn main(x : Field) {
            let _z = some::path::to::a::func(x);
        }
    ";
    let errors = get_program_errors(src);
    assert!(errors.len() == 1, "Expected 1 error, got: {:?}", errors);
    for (compilation_error, _file_id) in errors {
        match compilation_error {
            CompilationError::ResolverError(err) => {
                match err {
                    ResolverError::PathResolutionError(PathResolutionError::Unresolved(name)) => {
                        assert_eq!(name.to_string(), "some");
                    }
                    _ => unimplemented!("we should only have an unresolved function"),
                };
            }
            _ => unimplemented!(),
        }
    }
}

#[test]
fn resolve_literal_expr() {
    let src = r#"
        fn main(x : Field) {
            let y = 5;
            assert(y == x);
        }
    "#;
    assert_no_errors(src);
}

#[test]
fn multiple_resolution_errors() {
    let src = r#"
        fn main(x : Field) {
           let y = foo::bar(x);
           let z = y + a;
        }
    "#;

    let errors = get_program_errors(src);
    assert!(errors.len() == 3, "Expected 3 errors, got: {:?}", errors);

    // Errors are:
    // `a` is undeclared
    // `z` is unused
    // `foo::bar` does not exist
    for (compilation_error, _file_id) in errors {
        match compilation_error {
            CompilationError::ResolverError(err) => {
                match err {
                    ResolverError::UnusedVariable { ident } => {
                        assert_eq!(&ident.0.contents, "z");
                    }
                    ResolverError::VariableNotDeclared { name, .. } => {
                        assert_eq!(name, "a");
                    }
                    ResolverError::PathResolutionError(PathResolutionError::Unresolved(name)) => {
                        assert_eq!(name.to_string(), "foo");
                    }
                    _ => unimplemented!(),
                };
            }
            _ => unimplemented!(),
        }
    }
}

#[test]
fn resolve_prefix_expr() {
    let src = r#"
        fn main(x : Field) {
            let _y = -x;
        }
    "#;
    assert_no_errors(src);
}

#[test]
fn resolve_for_expr() {
    let src = r#"
        fn main(x : u64) {
            for i in 1..20 {
                let _z = x + i;
            };
        }
    "#;
    assert_no_errors(src);
}

#[test]
fn resolve_call_expr() {
    let src = r#"
        fn main(x : Field) {
            let _z = foo(x);
        }

        fn foo(x : Field) -> Field {
            x
        }
    "#;
    assert_no_errors(src);
}

#[test]
fn resolve_shadowing() {
    let src = r#"
        fn main(x : Field) {
            let x = foo(x);
            let x = x;
            let (x, x) = (x, x);
            let _ = x;
        }

        fn foo(x : Field) -> Field {
            x
        }
    "#;
    assert_no_errors(src);
}

#[test]
fn resolve_basic_closure() {
    let src = r#"
        fn main(x : Field) -> pub Field {
            let closure = |y| y + x;
            closure(x)
        }
    "#;
    assert_no_errors(src);
}

#[test]
fn resolve_simplified_closure() {
    // based on bug https://github.com/noir-lang/noir/issues/1088

    let src = r#"fn do_closure(x: Field) -> Field {
        let y = x;
        let ret_capture = || {
          y
        };
        ret_capture()
      }

      fn main(x: Field) {
          assert(do_closure(x) == 100);
      }

      "#;
    let parsed_captures = get_program_captures(src);
    let expected_captures = vec![vec!["y".to_string()]];
    assert_eq!(expected_captures, parsed_captures);
}

#[test]
fn resolve_complex_closures() {
    let src = r#"
        fn main(x: Field) -> pub Field {
            let closure_without_captures = |x: Field| -> Field { x + x };
            let a = closure_without_captures(1);

            let closure_capturing_a_param = |y: Field| -> Field { y + x };
            let b = closure_capturing_a_param(2);

            let closure_capturing_a_local_var = |y: Field| -> Field { y + b };
            let c = closure_capturing_a_local_var(3);

            let closure_with_transitive_captures = |y: Field| -> Field {
                let d = 5;
                let nested_closure = |z: Field| -> Field {
                    let doubly_nested_closure = |w: Field| -> Field { w + x + b };
                    a + z + y + d + x + doubly_nested_closure(4) + x + y
                };
                let res = nested_closure(5);
                res
            };

            a + b + c + closure_with_transitive_captures(6)
        }
    "#;
    assert_no_errors(src);

    let expected_captures = vec![
        vec![],
        vec!["x".to_string()],
        vec!["b".to_string()],
        vec!["x".to_string(), "b".to_string(), "a".to_string()],
        vec!["x".to_string(), "b".to_string(), "a".to_string(), "y".to_string(), "d".to_string()],
        vec!["x".to_string(), "b".to_string()],
    ];

    let parsed_captures = get_program_captures(src);

    assert_eq!(expected_captures, parsed_captures);
}

#[test]
fn resolve_fmt_strings() {
    let src = r#"
        fn main() {
            let string = f"this is i: {i}";
            println(string);

            println(f"I want to print {0}");

            let new_val = 10;
            println(f"random_string{new_val}{new_val}");
        }
        fn println<T>(x : T) -> T {
            x
        }
    "#;

    let errors = get_program_errors(src);
    assert!(errors.len() == 5, "Expected 5 errors, got: {:?}", errors);

    for (err, _file_id) in errors {
        match &err {
            CompilationError::ResolverError(ResolverError::VariableNotDeclared {
                name, ..
            }) => {
                assert_eq!(name, "i");
            }
            CompilationError::ResolverError(ResolverError::NumericConstantInFormatString {
                name,
                ..
            }) => {
                assert_eq!(name, "0");
            }
            CompilationError::TypeError(TypeCheckError::UnusedResultError {
                expr_type: _,
                expr_span,
            }) => {
                let a = src.get(expr_span.start() as usize..expr_span.end() as usize).unwrap();
                assert!(
                    a == "println(string)"
                        || a == "println(f\"I want to print {0}\")"
                        || a == "println(f\"random_string{new_val}{new_val}\")"
                );
            }
            _ => unimplemented!(),
        };
    }
}

fn check_rewrite(src: &str, expected: &str) {
    let (_program, mut context, _errors) = get_program(src);
    let main_func_id = context.def_interner.find_function("main").unwrap();
    let program = monomorphize(main_func_id, &mut context.def_interner).unwrap();
    assert!(format!("{}", program) == expected);
}

#[test]
fn simple_closure_with_no_captured_variables() {
    let src = r#"
    fn main() -> pub Field {
        let x = 1;
        let closure = || x;
        closure()
    }
    "#;

    let expected_rewrite = r#"fn main$f0() -> Field {
    let x$0 = 1;
    let closure$3 = {
        let closure_variable$2 = {
            let env$1 = (x$l0);
            (env$l1, lambda$f1)
        };
        closure_variable$l2
    };
    {
        let tmp$4 = closure$l3;
        tmp$l4.1(tmp$l4.0)
    }
}
fn lambda$f1(mut env$l1: (Field)) -> Field {
    env$l1.0
}
"#;
    check_rewrite(src, expected_rewrite);
}

#[test]
fn deny_cyclic_globals() {
    let src = r#"
        global A = B;
        global B = A;
        fn main() {}
    "#;
    assert_eq!(get_program_errors(src).len(), 1);
}

#[test]
fn deny_cyclic_type_aliases() {
    let src = r#"
        type A = B;
        type B = A;
        fn main() {}
    "#;
    assert_eq!(get_program_errors(src).len(), 1);
}

#[test]
fn ensure_nested_type_aliases_type_check() {
    let src = r#"
        type A = B;
        type B = u8;
        fn main() {
            let _a: A = 0 as u16;
        }
    "#;
    assert_eq!(get_program_errors(src).len(), 1);
}

#[test]
fn type_aliases_in_entry_point() {
    let src = r#"
        type Foo = u8;
        fn main(_x: Foo) {}
    "#;
    assert_eq!(get_program_errors(src).len(), 0);
}

#[test]
fn operators_in_global_used_in_type() {
    let src = r#"
        global ONE: u32 = 1;
        global COUNT: u32 = ONE + 2;
        fn main() {
            let _array: [Field; COUNT] = [1, 2, 3];
        }
    "#;
    assert_eq!(get_program_errors(src).len(), 0);
}

#[test]
fn break_and_continue_in_constrained_fn() {
    let src = r#"
        fn main() {
            for i in 0 .. 10 {
                if i == 2 {
                    continue;
                }
                if i == 5 {
                    break;
                }
            }
        }
    "#;
    assert_eq!(get_program_errors(src).len(), 2);
}

#[test]
fn break_and_continue_outside_loop() {
    let src = r#"
        unconstrained fn main() {
            continue;
            break;
        }
    "#;
    assert_eq!(get_program_errors(src).len(), 2);
}

// Regression for #2540
#[test]
fn for_loop_over_array() {
    let src = r#"
        fn hello<let N: u32>(_array: [u1; N]) {
            for _ in 0..N {}
        }

        fn main() {
            let array: [u1; 2] = [0, 1];
            hello(array);
        }
    "#;
    let errors = get_program_errors(src);
    assert_eq!(errors.len(), 0);
}

// Regression for #4545
#[test]
fn type_aliases_in_main() {
    let src = r#"
        type Outer<let N: u32> = [u8; N];
        fn main(_arg: Outer<1>) {}
    "#;
    assert_eq!(get_program_errors(src).len(), 0);
}

#[test]
fn ban_mutable_globals() {
    // Mutable globals are only allowed in a comptime context
    let src = r#"
        mut global FOO: Field = 0;
        fn main() {}
    "#;
    assert_eq!(get_program_errors(src).len(), 1);
}

#[test]
fn deny_inline_attribute_on_unconstrained() {
    let src = r#"
        #[no_predicates]
        unconstrained pub fn foo(x: Field, y: Field) {
            assert(x != y);
        }
    "#;
    let errors = get_program_errors(src);
    assert_eq!(errors.len(), 1);
    assert!(matches!(
        errors[0].0,
        CompilationError::ResolverError(ResolverError::NoPredicatesAttributeOnUnconstrained { .. })
    ));
}

#[test]
fn deny_fold_attribute_on_unconstrained() {
    let src = r#"
        #[fold]
        unconstrained pub fn foo(x: Field, y: Field) {
            assert(x != y);
        }
    "#;
    let errors = get_program_errors(src);
    assert_eq!(errors.len(), 1);
    assert!(matches!(
        errors[0].0,
        CompilationError::ResolverError(ResolverError::FoldAttributeOnUnconstrained { .. })
    ));
}

#[test]
fn specify_function_types_with_turbofish() {
    let src = r#"
        trait Default {
            fn default() -> Self;
        }

        impl Default for Field {
            fn default() -> Self { 0 }
        }

        impl Default for u64 {
            fn default() -> Self { 0 }
        }

        // Need the above as we don't have access to the stdlib here.
        // We also need to construct a concrete value of `U` without giving away its type
        // as otherwise the unspecified type is ignored.

        fn generic_func<T, U>() -> (T, U) where T: Default, U: Default {
            (T::default(), U::default())
        }

        fn main() {
            let _ = generic_func::<u64, Field>();
        }
    "#;
    let errors = get_program_errors(src);
    assert_eq!(errors.len(), 0);
}

#[test]
fn specify_method_types_with_turbofish() {
    let src = r#"
        trait Default {
            fn default() -> Self;
        }

        impl Default for Field {
            fn default() -> Self { 0 }
        }

        // Need the above as we don't have access to the stdlib here.
        // We also need to construct a concrete value of `U` without giving away its type
        // as otherwise the unspecified type is ignored.

        struct Foo<T> {
            inner: T
        }

        impl<T> Foo<T> {
            fn generic_method<U>(_self: Self) -> U where U: Default {
                U::default()
            }
        }

        fn main() {
            let foo: Foo<Field> = Foo { inner: 1 };
            let _ = foo.generic_method::<Field>();
        }
    "#;
    let errors = get_program_errors(src);
    assert_eq!(errors.len(), 0);
}

#[test]
fn incorrect_turbofish_count_function_call() {
    let src = r#"
        trait Default {
            fn default() -> Self;
        }

        impl Default for Field {
            fn default() -> Self { 0 }
        }

        impl Default for u64 {
            fn default() -> Self { 0 }
        }

        // Need the above as we don't have access to the stdlib here.
        // We also need to construct a concrete value of `U` without giving away its type
        // as otherwise the unspecified type is ignored.

        fn generic_func<T, U>() -> (T, U) where T: Default, U: Default {
            (T::default(), U::default())
        }

        fn main() {
            let _ = generic_func::<u64, Field, Field>();
        }
    "#;
    let errors = get_program_errors(src);
    assert_eq!(errors.len(), 1);
    assert!(matches!(
        errors[0].0,
        CompilationError::TypeError(TypeCheckError::IncorrectTurbofishGenericCount { .. }),
    ));
}

#[test]
fn incorrect_turbofish_count_method_call() {
    let src = r#"
        trait Default {
            fn default() -> Self;
        }

        impl Default for Field {
            fn default() -> Self { 0 }
        }

        // Need the above as we don't have access to the stdlib here.
        // We also need to construct a concrete value of `U` without giving away its type
        // as otherwise the unspecified type is ignored.

        struct Foo<T> {
            inner: T
        }

        impl<T> Foo<T> {
            fn generic_method<U>(_self: Self) -> U where U: Default {
                U::default()
            }
        }

        fn main() {
            let foo: Foo<Field> = Foo { inner: 1 };
            let _ = foo.generic_method::<Field, u32>();
        }
    "#;
    let errors = get_program_errors(src);
    assert_eq!(errors.len(), 1);
    assert!(matches!(
        errors[0].0,
        CompilationError::TypeError(TypeCheckError::IncorrectTurbofishGenericCount { .. }),
    ));
}

#[test]
fn struct_numeric_generic_in_function() {
    let src = r#"
    struct Foo {
        inner: u64
    }

    pub fn bar<let N: Foo>() { 
        let _ = Foo { inner: 1 }; // silence Foo never constructed warning
    }
    "#;
    let errors = get_program_errors(src);
    assert_eq!(errors.len(), 1);
    assert!(matches!(
        errors[0].0,
        CompilationError::ResolverError(ResolverError::UnsupportedNumericGenericType { .. }),
    ));
}

#[test]
fn struct_numeric_generic_in_struct() {
    let src = r#"
    pub struct Foo {
        inner: u64
    }

    pub struct Bar<let N: Foo> { }
    "#;
    let errors = get_program_errors(src);
    assert_eq!(errors.len(), 1);
    assert!(matches!(
        errors[0].0,
        CompilationError::DefinitionError(
            DefCollectorErrorKind::UnsupportedNumericGenericType { .. }
        ),
    ));
}

#[test]
fn bool_numeric_generic() {
    let src = r#"
    pub fn read<let N: bool>() -> Field {
        if N {
            0
        } else {
            1
        }
    }
    "#;
    let errors = get_program_errors(src);
    assert_eq!(errors.len(), 1);
    assert!(matches!(
        errors[0].0,
        CompilationError::ResolverError(ResolverError::UnsupportedNumericGenericType { .. }),
    ));
}

#[test]
fn numeric_generic_binary_operation_type_mismatch() {
    let src = r#"
    pub fn foo<let N: Field>() -> bool {
        let mut check: bool = true;
        check = N;
        check
    }
    "#;
    let errors = get_program_errors(src);
    assert_eq!(errors.len(), 1);
    assert!(matches!(
        errors[0].0,
        CompilationError::TypeError(TypeCheckError::TypeMismatchWithSource { .. }),
    ));
}

#[test]
fn bool_generic_as_loop_bound() {
    let src = r#"
    pub fn read<let N: bool>() { // error here
        let mut fields = [0; N]; // error here
        for i in 0..N {  // error here
            fields[i] = i + 1;
        }
        assert(fields[0] == 1);
    }
    "#;
    let errors = get_program_errors(src);
    assert_eq!(errors.len(), 3);

    assert!(matches!(
        errors[0].0,
        CompilationError::ResolverError(ResolverError::UnsupportedNumericGenericType { .. }),
    ));

    assert!(matches!(
        errors[1].0,
        CompilationError::TypeError(TypeCheckError::TypeKindMismatch { .. }),
    ));

    let CompilationError::TypeError(TypeCheckError::TypeMismatch {
        expected_typ, expr_typ, ..
    }) = &errors[2].0
    else {
        panic!("Got an error other than a type mismatch");
    };

    assert_eq!(expected_typ, "Field");
    assert_eq!(expr_typ, "bool");
}

#[test]
fn numeric_generic_in_function_signature() {
    let src = r#"
    pub fn foo<let N: u32>(arr: [Field; N]) -> [Field; N] { arr }
    "#;
    assert_no_errors(src);
}

#[test]
fn numeric_generic_as_struct_field_type_fails() {
    let src = r#"
    pub struct Foo<let N: u32> {
        a: Field,
        b: N,
    }
    "#;
    let errors = get_program_errors(src);
    assert_eq!(errors.len(), 1);
    assert!(matches!(
        errors[0].0,
        CompilationError::TypeError(TypeCheckError::TypeKindMismatch { .. }),
    ));
}

#[test]
fn normal_generic_as_array_length() {
    let src = r#"
    pub struct Foo<N> {
        a: Field,
        b: [Field; N],
    }
    "#;
    let errors = get_program_errors(src);
    assert_eq!(errors.len(), 1);
    assert!(matches!(
        errors[0].0,
        CompilationError::TypeError(TypeCheckError::TypeKindMismatch { .. }),
    ));
}

#[test]
fn numeric_generic_as_param_type() {
    let src = r#"
    pub fn foo<let I: Field>(x: I) -> I {
        let _q: I = 5;
        x
    }
    "#;
    let errors = get_program_errors(src);
    assert_eq!(errors.len(), 3);

    // Error from the parameter type
    assert!(matches!(
        errors[0].0,
        CompilationError::TypeError(TypeCheckError::TypeKindMismatch { .. }),
    ));
    // Error from the let statement annotated type
    assert!(matches!(
        errors[1].0,
        CompilationError::TypeError(TypeCheckError::TypeKindMismatch { .. }),
    ));
    // Error from the return type
    assert!(matches!(
        errors[2].0,
        CompilationError::TypeError(TypeCheckError::TypeKindMismatch { .. }),
    ));
}

#[test]
fn numeric_generic_used_in_nested_type_fails() {
    let src = r#"
    pub struct Foo<let N: u32> {
        a: Field,
        b: Bar<N>,
    }
    struct Bar<let N: u32> {
        inner: N
    }
    "#;
    let errors = get_program_errors(src);
    assert_eq!(errors.len(), 1);
    assert!(matches!(
        errors[0].0,
        CompilationError::TypeError(TypeCheckError::TypeKindMismatch { .. }),
    ));
}

#[test]
fn normal_generic_used_in_nested_array_length_fail() {
    let src = r#"
    pub struct Foo<N> {
        a: Field,
        b: Bar<N>,
    }
    pub struct Bar<let N: u32> {
        inner: [Field; N]
    }
    "#;
    let errors = get_program_errors(src);
    assert_eq!(errors.len(), 1);
    assert!(matches!(
        errors[0].0,
        CompilationError::TypeError(TypeCheckError::TypeKindMismatch { .. }),
    ));
}

#[test]
fn numeric_generic_used_in_nested_type_pass() {
    // The order of these structs should not be changed to make sure
    // that we are accurately resolving all struct generics before struct fields
    let src = r#"
    pub struct NestedNumeric<let N: u32> {
        a: Field,
        b: InnerNumeric<N>
    }
    pub struct InnerNumeric<let N: u32> {
        inner: [u64; N],
    }
    "#;
    assert_no_errors(src);
}

#[test]
fn numeric_generic_used_in_trait() {
    // We want to make sure that `N` in `impl<let N: u32, T> Deserialize<N, T>` does
    // not trigger `expected type, found numeric generic parameter N` as the trait
    // does in fact expect a numeric generic.
    let src = r#"
    struct MyType<T> {
        a: Field,
        b: Field,
        c: Field,
        d: T,
    }

    impl<let N: u32, T> Deserialize<N, T> for MyType<T> {
        fn deserialize(fields: [Field; N], other: T) -> Self {
            MyType { a: fields[0], b: fields[1], c: fields[2], d: other }
        }
    }

    trait Deserialize<let N: u32, T> {
        fn deserialize(fields: [Field; N], other: T) -> Self;
    }
    "#;
    assert_no_errors(src);
}

#[test]
fn numeric_generic_in_trait_impl_with_extra_impl_generics() {
    let src = r#"
    trait Default {
        fn default() -> Self;
    }

    struct MyType<T> {
        a: Field,
        b: Field,
        c: Field,
        d: T,
    }

    // Make sure that `T` is placed before `N` as we want to test that the order of the generics is correctly maintained.
    // `N` is used first in the trait impl generics (`Deserialize<N> for MyType<T>`).
    // We want to make sure that the compiler correctly accounts for that `N` has a numeric kind
    // while `T` has a normal kind.
    impl<T, let N: u32> Deserialize<N> for MyType<T> where T: Default {
        fn deserialize(fields: [Field; N]) -> Self {
            MyType { a: fields[0], b: fields[1], c: fields[2], d: T::default() }
        }
    }

    trait Deserialize<let N: u32> {
        fn deserialize(fields: [Field; N]) -> Self;
    }
    "#;
    assert_no_errors(src);
}

#[test]
fn numeric_generic_used_in_where_clause() {
    let src = r#"
    trait Deserialize<let N: u32> {
        fn deserialize(fields: [Field; N]) -> Self;
    }

    pub fn read<T, let N: u32>() -> T where T: Deserialize<N> {
        let mut fields: [Field; N] = [0; N];
        for i in 0..N {
            fields[i] = i as Field + 1;
        }
        T::deserialize(fields)
    }
    "#;
    assert_no_errors(src);
}

#[test]
fn numeric_generic_used_in_turbofish() {
    let src = r#"
    pub fn double<let N: u32>() -> u32 {
        // Used as an expression
        N * 2
    }

    pub fn double_numeric_generics_test() {
        // Example usage of a numeric generic arguments.
        assert(double::<9>() == 18);
        assert(double::<7 + 8>() == 30);
    }
    "#;
    assert_no_errors(src);
}

#[test]
fn constant_used_with_numeric_generic() {
    let src = r#"
    struct ValueNote {
        value: Field,
    }

    trait Serialize<let N: u32> {
        fn serialize(self) -> [Field; N];
    }

    impl Serialize<1> for ValueNote {
        fn serialize(self) -> [Field; 1] {
            [self.value]
        }
    }

    fn main() {
        let _ = ValueNote { value: 1 }; // silence ValueNote never constructed warning
    }
    "#;
    assert_no_errors(src);
}

#[test]
fn normal_generic_used_when_numeric_expected_in_where_clause() {
    let src = r#"
    trait Deserialize<let N: u32> {
        fn deserialize(fields: [Field; N]) -> Self;
    }

    pub fn read<T, N>() -> T where T: Deserialize<N> {
        T::deserialize([0, 1])
    }
    "#;
    let errors = get_program_errors(src);
    assert_eq!(errors.len(), 1);
    assert!(matches!(
        errors[0].0,
        CompilationError::TypeError(TypeCheckError::TypeKindMismatch { .. }),
    ));

    let src = r#"
    trait Deserialize<let N: u32> {
        fn deserialize(fields: [Field; N]) -> Self;
    }

    pub fn read<T, N>() -> T where T: Deserialize<N> {
        let mut fields: [Field; N] = [0; N];
        for i in 0..N {
            fields[i] = i as Field + 1;
        }
        T::deserialize(fields)
    }
    "#;
    let errors = get_program_errors(src);
    assert_eq!(errors.len(), 4);
    assert!(matches!(
        errors[0].0,
        CompilationError::TypeError(TypeCheckError::TypeKindMismatch { .. }),
    ));
    assert!(matches!(
        errors[1].0,
        CompilationError::TypeError(TypeCheckError::TypeKindMismatch { .. }),
    ));
    assert!(matches!(
        errors[2].0,
        CompilationError::TypeError(TypeCheckError::TypeKindMismatch { .. }),
    ));
    // N
    assert!(matches!(
        errors[3].0,
        CompilationError::ResolverError(ResolverError::VariableNotDeclared { .. }),
    ));
}

#[test]
fn numeric_generics_type_kind_mismatch() {
    let src = r#"
    fn foo<let N: u32>() -> u16 {
        N as u16
    }

    global J: u16 = 10;

    fn bar<let N: u16>() -> u16 {
        foo::<J>()
    }

    global M: u16 = 3;
    
    fn main() {
        let _ = bar::<M>();
    }
    "#;
    let errors = get_program_errors(src);
    assert_eq!(errors.len(), 1);
    assert!(matches!(
        errors[0].0,
        CompilationError::TypeError(TypeCheckError::TypeKindMismatch { .. }),
    ));
}

#[test]
fn numeric_generics_value_kind_mismatch_u32_u64() {
    let src = r#"
    struct BoundedVec<T, let MaxLen: u32> {
        storage: [T; MaxLen],
        // can't be compared to MaxLen: u32
        // can't be used to index self.storage
        len: u64,
    }

    impl<T, let MaxLen: u32> BoundedVec<T, MaxLen> {
        pub fn extend_from_bounded_vec<let Len: u32>(&mut self, _vec: BoundedVec<T, Len>) { 
            // We do this to avoid an unused variable warning on `self`
            let _ = self.len;
            for _ in 0..Len { }
        }

        pub fn push(&mut self, elem: T) {
            assert(self.len < MaxLen, "push out of bounds");
            self.storage[self.len] = elem;
            self.len += 1;
        }
    }

    fn main() {
        let _ = BoundedVec { storage: [1], len: 1 }; // silence never constructed warning
    }
    "#;
    let errors = get_program_errors(src);
    assert_eq!(errors.len(), 1);
    assert!(matches!(
        errors[0].0,
        CompilationError::TypeError(TypeCheckError::IntegerBitWidth {
            bit_width_x: IntegerBitSize::SixtyFour,
            bit_width_y: IntegerBitSize::ThirtyTwo,
            ..
        }),
    ));
}

#[test]
fn quote_code_fragments() {
    // This test ensures we can quote (and unquote/splice) code fragments
    // which by themselves are not valid code. They only need to be valid
    // by the time they are unquoted into the macro's call site.
    let src = r#"
        fn main() {
            comptime {
                concat!(quote { assert( }, quote { false); });
            }
        }

        comptime fn concat(a: Quoted, b: Quoted) -> Quoted {
            quote { $a $b }
        }
    "#;
    let errors = get_program_errors(src);
    assert_eq!(errors.len(), 1);

    use InterpreterError::FailingConstraint;
    assert!(matches!(&errors[0].0, CompilationError::InterpreterError(FailingConstraint { .. })));
}

#[test]
fn impl_stricter_than_trait_no_trait_method_constraints() {
    // This test ensures that the error we get from the where clause on the trait impl method
    // is a `DefCollectorErrorKind::ImplIsStricterThanTrait` error.
    let src = r#"
    trait Serialize<let N: u32> {
        // We want to make sure we trigger the error when override a trait method
        // which itself has no trait constraints.
        fn serialize(self) -> [Field; N];
    }

    trait ToField {
        fn to_field(self) -> Field;
    }

    fn process_array<let N: u32>(array: [Field; N]) -> Field {
        array[0]
    }

    fn serialize_thing<A, let N: u32>(thing: A) -> [Field; N] where A: Serialize<N> {
        thing.serialize()
    }

    struct MyType<T> {
        a: T,
        b: T,
    }

    impl<T> Serialize<2> for MyType<T> {
        fn serialize(self) -> [Field; 2] where T: ToField {
            [ self.a.to_field(), self.b.to_field() ]
        }
    }

    impl<T> MyType<T> {
        fn do_thing_with_serialization_with_extra_steps(self) -> Field {
            process_array(serialize_thing(self))
        }
    }

    fn main() {
        let _ = MyType { a: 1, b: 1 }; // silence MyType never constructed warning
    }
    "#;

    let errors = get_program_errors(src);
    assert_eq!(errors.len(), 1);
    assert!(matches!(
        &errors[0].0,
        CompilationError::DefinitionError(DefCollectorErrorKind::ImplIsStricterThanTrait { .. })
    ));
}

#[test]
fn impl_stricter_than_trait_different_generics() {
    let src = r#"
    trait Default { }

    // Object type of the trait constraint differs
    trait Foo<T> {
        fn foo_good<U>() where T: Default;

        fn foo_bad<U>() where T: Default;
    }

    impl<A> Foo<A> for () {
        fn foo_good<B>() where A: Default {}

        fn foo_bad<B>() where B: Default {}
    }
    "#;

    let errors = get_program_errors(src);
    assert_eq!(errors.len(), 1);
    if let CompilationError::DefinitionError(DefCollectorErrorKind::ImplIsStricterThanTrait {
        constraint_typ,
        ..
    }) = &errors[0].0
    {
        assert!(matches!(constraint_typ.to_string().as_str(), "B"));
    } else {
        panic!("Expected DefCollectorErrorKind::ImplIsStricterThanTrait but got {:?}", errors[0].0);
    }
}

#[test]
fn impl_stricter_than_trait_different_object_generics() {
    let src = r#"
    trait MyTrait { }

    trait OtherTrait {}

    struct Option<T> {
        inner: T
    }

    struct OtherOption<T> {
        inner: Option<T>,
    }

    trait Bar<T> {
        fn bar_good<U>() where Option<T>: MyTrait, OtherOption<Option<T>>: OtherTrait;

        fn bar_bad<U>() where Option<T>: MyTrait, OtherOption<Option<T>>: OtherTrait;

        fn array_good<U>() where [T; 8]: MyTrait;

        fn array_bad<U>() where [T; 8]: MyTrait;

        fn tuple_good<U>() where (Option<T>, Option<U>): MyTrait;

        fn tuple_bad<U>() where (Option<T>, Option<U>): MyTrait;
    }

    impl<A> Bar<A> for () {
        fn bar_good<B>()
        where
            OtherOption<Option<A>>: OtherTrait,
            Option<A>: MyTrait { }

        fn bar_bad<B>()
        where
            OtherOption<Option<A>>: OtherTrait,
            Option<B>: MyTrait { }

        fn array_good<B>() where [A; 8]: MyTrait { }

        fn array_bad<B>() where [B; 8]: MyTrait { }

        fn tuple_good<B>() where (Option<A>, Option<B>): MyTrait { }

        fn tuple_bad<B>() where (Option<B>, Option<A>): MyTrait { }
    }

    fn main() {
        let _ = OtherOption { inner: Option { inner: 1 } }; // silence unused warnings
    }
    "#;

    let errors = get_program_errors(src);
    assert_eq!(errors.len(), 3);
    if let CompilationError::DefinitionError(DefCollectorErrorKind::ImplIsStricterThanTrait {
        constraint_typ,
        constraint_name,
        ..
    }) = &errors[0].0
    {
        assert!(matches!(constraint_typ.to_string().as_str(), "Option<B>"));
        assert!(matches!(constraint_name.as_str(), "MyTrait"));
    } else {
        panic!("Expected DefCollectorErrorKind::ImplIsStricterThanTrait but got {:?}", errors[0].0);
    }

    if let CompilationError::DefinitionError(DefCollectorErrorKind::ImplIsStricterThanTrait {
        constraint_typ,
        constraint_name,
        ..
    }) = &errors[1].0
    {
        assert!(matches!(constraint_typ.to_string().as_str(), "[B; 8]"));
        assert!(matches!(constraint_name.as_str(), "MyTrait"));
    } else {
        panic!("Expected DefCollectorErrorKind::ImplIsStricterThanTrait but got {:?}", errors[0].0);
    }

    if let CompilationError::DefinitionError(DefCollectorErrorKind::ImplIsStricterThanTrait {
        constraint_typ,
        constraint_name,
        ..
    }) = &errors[2].0
    {
        assert!(matches!(constraint_typ.to_string().as_str(), "(Option<B>, Option<A>)"));
        assert!(matches!(constraint_name.as_str(), "MyTrait"));
    } else {
        panic!("Expected DefCollectorErrorKind::ImplIsStricterThanTrait but got {:?}", errors[0].0);
    }
}

#[test]
fn impl_stricter_than_trait_different_trait() {
    let src = r#"
    trait Default { }

    trait OtherDefault { }

    struct Option<T> {
        inner: T
    }

    trait Bar<T> {
        fn bar<U>() where Option<T>: Default;
    }

    impl<A> Bar<A> for () {
        // Trait constraint differs due to the trait even though the constraint
        // types are the same.
        fn bar<B>() where Option<A>: OtherDefault {}
    }

    fn main() {
        let _ = Option { inner: 1 }; // silence Option never constructed warning
    }
    "#;

    let errors = get_program_errors(src);
    assert_eq!(errors.len(), 1);
    if let CompilationError::DefinitionError(DefCollectorErrorKind::ImplIsStricterThanTrait {
        constraint_typ,
        constraint_name,
        ..
    }) = &errors[0].0
    {
        assert!(matches!(constraint_typ.to_string().as_str(), "Option<A>"));
        assert!(matches!(constraint_name.as_str(), "OtherDefault"));
    } else {
        panic!("Expected DefCollectorErrorKind::ImplIsStricterThanTrait but got {:?}", errors[0].0);
    }
}

#[test]
fn trait_impl_where_clause_stricter_pass() {
    let src = r#"
    trait MyTrait {
        fn good_foo<T, H>() where H: OtherTrait;

        fn bad_foo<T, H>() where H: OtherTrait;
    }

    trait OtherTrait {}

    struct Option<T> {
        inner: T
    }

    impl<T> MyTrait for [T] where Option<T>: MyTrait {
        fn good_foo<A, B>() where B: OtherTrait { }

        fn bad_foo<A, B>() where A: OtherTrait { }
    }
    
    fn main() {
        let _ = Option { inner: 1 }; // silence Option never constructed warning
    }
    "#;

    let errors = get_program_errors(src);
    assert_eq!(errors.len(), 1);
    if let CompilationError::DefinitionError(DefCollectorErrorKind::ImplIsStricterThanTrait {
        constraint_typ,
        constraint_name,
        ..
    }) = &errors[0].0
    {
        assert!(matches!(constraint_typ.to_string().as_str(), "A"));
        assert!(matches!(constraint_name.as_str(), "OtherTrait"));
    } else {
        panic!("Expected DefCollectorErrorKind::ImplIsStricterThanTrait but got {:?}", errors[0].0);
    }
}

#[test]
fn impl_stricter_than_trait_different_trait_generics() {
    let src = r#"
    trait Foo<T> {
        fn foo<U>() where T: T2<T>;
    }

    impl<A> Foo<A> for () {
        // Should be A: T2<A>
        fn foo<B>() where A: T2<B> {}
    }

    trait T2<C> {}
    "#;

    let errors = get_program_errors(src);
    assert_eq!(errors.len(), 1);
    if let CompilationError::DefinitionError(DefCollectorErrorKind::ImplIsStricterThanTrait {
        constraint_typ,
        constraint_name,
        constraint_generics,
        ..
    }) = &errors[0].0
    {
        assert!(matches!(constraint_typ.to_string().as_str(), "A"));
        assert!(matches!(constraint_name.as_str(), "T2"));
        assert!(matches!(constraint_generics.ordered[0].to_string().as_str(), "B"));
    } else {
        panic!("Expected DefCollectorErrorKind::ImplIsStricterThanTrait but got {:?}", errors[0].0);
    }
}

#[test]
fn impl_not_found_for_inner_impl() {
    // We want to guarantee that we get a no impl found error
    let src = r#"
    trait Serialize<let N: u32> {
        fn serialize(self) -> [Field; N];
    }

    trait ToField {
        fn to_field(self) -> Field;
    }

    fn process_array<let N: u32>(array: [Field; N]) -> Field {
        array[0]
    }

    fn serialize_thing<A, let N: u32>(thing: A) -> [Field; N] where A: Serialize<N> {
        thing.serialize()
    }

    struct MyType<T> {
        a: T,
        b: T,
    }

    impl<T> Serialize<2> for MyType<T> where T: ToField {
        fn serialize(self) -> [Field; 2] {
            [ self.a.to_field(), self.b.to_field() ]
        }
    }

    impl<T> MyType<T> {
        fn do_thing_with_serialization_with_extra_steps(self) -> Field {
            process_array(serialize_thing(self))
        }
    }

    fn main() {
        let _ = MyType { a: 1, b: 1 }; // silence MyType never constructed warning
    }
    "#;

    let errors = get_program_errors(src);
    assert_eq!(errors.len(), 1);
    assert!(matches!(
        &errors[0].0,
        CompilationError::TypeError(TypeCheckError::NoMatchingImplFound { .. })
    ));
}

#[test]
fn no_super() {
    let src = "use super::some_func;";
    let errors = get_program_errors(src);
    assert_eq!(errors.len(), 1);

    let CompilationError::DefinitionError(DefCollectorErrorKind::PathResolutionError(
        PathResolutionError::NoSuper(span),
    )) = &errors[0].0
    else {
        panic!("Expected a 'no super' error, got {:?}", errors[0].0);
    };

    assert_eq!(span.start(), 4);
    assert_eq!(span.end(), 9);
}

#[test]
fn cannot_call_unconstrained_function_outside_of_unsafe() {
    let src = r#"
    fn main() {
        foo();
    }

    unconstrained fn foo() {}
    "#;
    let errors = get_program_errors(src);
    assert_eq!(errors.len(), 1);

    let CompilationError::TypeError(TypeCheckError::Unsafe { .. }) = &errors[0].0 else {
        panic!("Expected an 'unsafe' error, got {:?}", errors[0].0);
    };
}

#[test]
fn cannot_call_unconstrained_first_class_function_outside_of_unsafe() {
    let src = r#"
    fn main() {
        let func = foo;
        // Warning should trigger here
        func();
        inner(func);
    }

    fn inner(x: unconstrained fn() -> ()) {
        // Warning should trigger here
        x();
    }

    unconstrained fn foo() {}
    "#;
    let errors = get_program_errors(src);
    assert_eq!(errors.len(), 2);

    for error in &errors {
        let CompilationError::TypeError(TypeCheckError::Unsafe { .. }) = &error.0 else {
            panic!("Expected an 'unsafe' error, got {:?}", errors[0].0);
        };
    }
}

#[test]
fn missing_unsafe_block_when_needing_type_annotations() {
    // This test is a regression check that even when an unsafe block is missing
    // that we still appropriately continue type checking and infer type annotations.
    let src = r#"
    fn main() {
        let z = BigNum { limbs: [2, 0, 0] };
        assert(z.__is_zero() == false);
    }

    struct BigNum<let N: u32> {
        limbs: [u64; N],
    }

    impl<let N: u32> BigNum<N> {
        unconstrained fn __is_zero_impl(self) -> bool {
            let mut result: bool = true;
            for i in 0..N {
                result = result & (self.limbs[i] == 0);
            }
            result
        }
    }

    trait BigNumTrait {
        fn __is_zero(self) -> bool;
    }

    impl<let N: u32> BigNumTrait for BigNum<N> {
        fn __is_zero(self) -> bool {
            self.__is_zero_impl()
        }
    }
    "#;
    let errors = get_program_errors(src);
    assert_eq!(errors.len(), 1);

    let CompilationError::TypeError(TypeCheckError::Unsafe { .. }) = &errors[0].0 else {
        panic!("Expected an 'unsafe' error, got {:?}", errors[0].0);
    };
}

#[test]
fn cannot_pass_unconstrained_function_to_regular_function() {
    let src = r#"
    fn main() {
        let func = foo;
        expect_regular(func);
    }

    unconstrained fn foo() {}

    fn expect_regular(_func: fn() -> ()) {
    }
    "#;
    let errors = get_program_errors(src);
    assert_eq!(errors.len(), 1);

    let CompilationError::TypeError(TypeCheckError::UnsafeFn { .. }) = &errors[0].0 else {
        panic!("Expected an UnsafeFn error, got {:?}", errors[0].0);
    };
}

#[test]
fn cannot_assign_unconstrained_and_regular_fn_to_variable() {
    let src = r#"
    fn main() {
        let _func = if true { foo } else { bar };
    }

    fn foo() {}
    unconstrained fn bar() {}
    "#;
    let errors = get_program_errors(src);
    assert_eq!(errors.len(), 1);

    let CompilationError::TypeError(TypeCheckError::Context { err, .. }) = &errors[0].0 else {
        panic!("Expected a context error, got {:?}", errors[0].0);
    };

    if let TypeCheckError::TypeMismatch { expected_typ, expr_typ, .. } = err.as_ref() {
        assert_eq!(expected_typ, "fn() -> ()");
        assert_eq!(expr_typ, "unconstrained fn() -> ()");
    } else {
        panic!("Expected a type mismatch error, got {:?}", errors[0].0);
    };
}

#[test]
fn can_pass_regular_function_to_unconstrained_function() {
    let src = r#"
    fn main() {
        let func = foo;
        expect_unconstrained(func);
    }

    fn foo() {}

    fn expect_unconstrained(_func: unconstrained fn() -> ()) {}
    "#;
    assert_no_errors(src);
}

#[test]
fn cannot_pass_unconstrained_function_to_constrained_function() {
    let src = r#"
    fn main() {
        let func = foo;
        expect_regular(func);
    }

    unconstrained fn foo() {}

    fn expect_regular(_func: fn() -> ()) {}
    "#;
    let errors = get_program_errors(src);
    assert_eq!(errors.len(), 1);

    let CompilationError::TypeError(TypeCheckError::UnsafeFn { .. }) = &errors[0].0 else {
        panic!("Expected an UnsafeFn error, got {:?}", errors[0].0);
    };
}

#[test]
fn can_assign_regular_function_to_unconstrained_function_in_explicitly_typed_var() {
    let src = r#"
    fn main() {
        let _func: unconstrained fn() -> () = foo;
    }

    fn foo() {}
    "#;
    assert_no_errors(src);
}

#[test]
fn can_assign_regular_function_to_unconstrained_function_in_struct_member() {
    let src = r#"
    fn main() {
        let _ = Foo { func: foo };
    }

    fn foo() {}

    struct Foo {
        func: unconstrained fn() -> (),
    }
    "#;
    assert_no_errors(src);
}

#[test]
fn trait_impl_generics_count_mismatch() {
    let src = r#"
    trait Foo {}

    impl Foo<()> for Field {}

    fn main() {}"#;
    let errors = get_program_errors(src);
    assert_eq!(errors.len(), 1);

    let CompilationError::TypeError(TypeCheckError::GenericCountMismatch {
        item,
        expected,
        found,
        ..
    }) = &errors[0].0
    else {
        panic!("Expected a generic count mismatch error, got {:?}", errors[0].0);
    };

    assert_eq!(item, "Foo");
    assert_eq!(*expected, 0);
    assert_eq!(*found, 1);
}

#[test]
fn bit_not_on_untyped_integer() {
    let src = r#"
    fn main() {
        let _: u32 = 3 & !1;
    }
    "#;
    assert_no_errors(src);
}

#[test]
fn duplicate_struct_field() {
    let src = r#"
    pub struct Foo {
        x: i32,
        x: i32,
    }

    fn main() {}
    "#;
    let errors = get_program_errors(src);
    assert_eq!(errors.len(), 1);

    let CompilationError::DefinitionError(DefCollectorErrorKind::DuplicateField {
        first_def,
        second_def,
    }) = &errors[0].0
    else {
        panic!("Expected a duplicate field error, got {:?}", errors[0].0);
    };

    assert_eq!(first_def.to_string(), "x");
    assert_eq!(second_def.to_string(), "x");

    assert_eq!(first_def.span().start(), 30);
    assert_eq!(second_def.span().start(), 46);
}

#[test]
fn trait_constraint_on_tuple_type() {
    let src = r#"
        trait Foo<A> {
            fn foo(self, x: A) -> bool;
        }

        pub fn bar<T, U, V>(x: (T, U), y: V) -> bool where (T, U): Foo<V> {
            x.foo(y)
        }

        fn main() {}"#;
    assert_no_errors(src);
}

#[test]
fn incorrect_generic_count_on_struct_impl() {
    let src = r#"
    struct Foo {}
    impl <T> Foo<T> {}
    fn main() {
        let _ = Foo {}; // silence Foo never constructed warning
    }
    "#;

    let errors = get_program_errors(src);
    assert_eq!(errors.len(), 1);

    let CompilationError::TypeError(TypeCheckError::GenericCountMismatch {
        found, expected, ..
    }) = errors[0].0
    else {
        panic!("Expected an incorrect generic count mismatch error, got {:?}", errors[0].0);
    };

    assert_eq!(found, 1);
    assert_eq!(expected, 0);
}

#[test]
fn incorrect_generic_count_on_type_alias() {
    let src = r#"
    pub struct Foo {}
    pub type Bar = Foo<i32>;
<<<<<<< HEAD
    fn main() {
        let _ = Foo {}; // silence Foo never constructed warning
    }
=======
    fn main() {}
>>>>>>> 66d2a07f
    "#;

    let errors = get_program_errors(src);
    assert_eq!(errors.len(), 1);

    let CompilationError::TypeError(TypeCheckError::GenericCountMismatch {
        found, expected, ..
    }) = errors[0].0
    else {
        panic!("Expected an incorrect generic count mismatch error, got {:?}", errors[0].0);
    };

    assert_eq!(found, 1);
    assert_eq!(expected, 0);
}

#[test]
fn uses_self_type_for_struct_function_call() {
    let src = r#"
    struct S { }

    impl S {
        fn one() -> Field {
            1
        }

        fn two() -> Field {
            Self::one() + Self::one()
        }
    }

    fn main() {
        let _ = S {}; // silence S never constructed warning
    }
    "#;
    assert_no_errors(src);
}

#[test]
fn uses_self_type_inside_trait() {
    let src = r#"
    trait Foo {
        fn foo() -> Self {
            Self::bar()
        }

        fn bar() -> Self;
    }

    impl Foo for Field {
        fn bar() -> Self {
            1
        }
    }

    fn main() {
        let _: Field = Foo::foo();
    }
    "#;
    assert_no_errors(src);
}

#[test]
fn uses_self_type_in_trait_where_clause() {
    let src = r#"
    pub trait Trait {
        fn trait_func() -> bool;
    }

    pub trait Foo where Self: Trait {
        fn foo(self) -> bool {
            self.trait_func()
        }
    }

    struct Bar {

    }

    impl Foo for Bar {

    }

    fn main() {
        let _ = Bar {}; // silence Bar never constructed warning
    }
    "#;

    let errors = get_program_errors(src);
    assert_eq!(errors.len(), 1);

    let CompilationError::TypeError(TypeCheckError::UnresolvedMethodCall { method_name, .. }) =
        &errors[0].0
    else {
        panic!("Expected an unresolved method call error, got {:?}", errors[0].0);
    };

    assert_eq!(method_name, "trait_func");
}

#[test]
fn do_not_eagerly_error_on_cast_on_type_variable() {
    let src = r#"
    pub fn foo<T, U>(x: T, f: fn(T) -> U) -> U {
        f(x)
    }

    fn main() {
        let x: u8 = 1;
        let _: Field = foo(x, |x| x as Field);
    }
    "#;
    assert_no_errors(src);
}

#[test]
fn error_on_cast_over_type_variable() {
    let src = r#"
    pub fn foo<T, U>(x: T, f: fn(T) -> U) -> U {
        f(x)
    }

    fn main() {
        let x = "a";
        let _: Field = foo(x, |x| x as Field);
    }
    "#;

    let errors = get_program_errors(src);
    assert_eq!(errors.len(), 1);

    assert!(matches!(
        errors[0].0,
        CompilationError::TypeError(TypeCheckError::TypeMismatch { .. })
    ));
}

#[test]
fn trait_impl_for_a_type_that_implements_another_trait() {
    let src = r#"
    trait One {
        fn one(self) -> i32;
    }

    impl One for i32 {
        fn one(self) -> i32 {
            self
        }
    }

    trait Two {
        fn two(self) -> i32;
    }

    impl<T> Two for T where T: One {
        fn two(self) -> i32 {
            self.one() + 1
        }
    }

    pub fn use_it<T>(t: T) -> i32 where T: Two {
        Two::two(t)
    }

    fn main() {}
    "#;
    assert_no_errors(src);
}

#[test]
fn trait_impl_for_a_type_that_implements_another_trait_with_another_impl_used() {
    let src = r#"
    trait One {
        fn one(self) -> i32;
    }

    impl One for i32 {
        fn one(self) -> i32 {
            let _ = self;
            1
        }
    }

    trait Two {
        fn two(self) -> i32;
    }

    impl<T> Two for T where T: One {
        fn two(self) -> i32 {
            self.one() + 1
        }
    }

    impl Two for u32 {
        fn two(self) -> i32 {
            let _ = self;
            0
        }
    }

    pub fn use_it(t: u32) -> i32 {
        Two::two(t)
    }

    fn main() {}
    "#;
    assert_no_errors(src);
}

#[test]
fn impl_missing_associated_type() {
    let src = r#"
    trait Foo {
        type Assoc;
    }

    impl Foo for () {}
    "#;

    let errors = get_program_errors(src);
    assert_eq!(errors.len(), 1);

    assert!(matches!(
        &errors[0].0,
        CompilationError::TypeError(TypeCheckError::MissingNamedTypeArg { .. })
    ));
}

#[test]
fn as_trait_path_syntax_resolves_outside_impl() {
    let src = r#"
    trait Foo {
        type Assoc;
    }

    struct Bar {}

    impl Foo for Bar {
        type Assoc = i32;
    }

    fn main() {
        // AsTraitPath syntax is a bit silly when associated types
        // are explicitly specified
        let _: i64 = 1 as <Bar as Foo<Assoc = i32>>::Assoc;

        let _ = Bar {}; // silence Bar never constructed warning
    }
    "#;

    let errors = get_program_errors(src);
    assert_eq!(errors.len(), 1);

    use CompilationError::TypeError;
    use TypeCheckError::TypeMismatch;
    let TypeError(TypeMismatch { expected_typ, expr_typ, .. }) = errors[0].0.clone() else {
        panic!("Expected TypeMismatch error, found {:?}", errors[0].0);
    };

    assert_eq!(expected_typ, "i64".to_string());
    assert_eq!(expr_typ, "i32".to_string());
}

#[test]
fn as_trait_path_syntax_no_impl() {
    let src = r#"
    trait Foo {
        type Assoc;
    }

    struct Bar {}

    impl Foo for Bar {
        type Assoc = i32;
    }

    fn main() {
        let _: i64 = 1 as <Bar as Foo<Assoc = i8>>::Assoc;

        let _ = Bar {}; // silence Bar never constructed warning
    }
    "#;

    let errors = get_program_errors(src);
    assert_eq!(errors.len(), 1);

    use CompilationError::TypeError;
    assert!(matches!(&errors[0].0, TypeError(TypeCheckError::NoMatchingImplFound { .. })));
}

#[test]
fn arithmetic_generics_canonicalization_deduplication_regression() {
    let source = r#"
        struct ArrData<let N: u32> {
            a: [Field; N],
            b: [Field; N + N - 1],
        }

        fn main() {
            let _f: ArrData<5> = ArrData {
                a: [0; 5],
                b: [0; 9],
            };
        }
    "#;
<<<<<<< HEAD

    let errors = get_program_errors(src);
    assert_eq!(errors.len(), 1);

    let CompilationError::ResolverError(ResolverError::UnusedItem { ident, item }) = &errors[0].0
    else {
        panic!("Expected an unused item error");
    };

    assert_eq!(ident.to_string(), "bar");
    assert_eq!(item.item_type(), "import");
=======
    let errors = get_program_errors(source);
    assert_eq!(errors.len(), 0);
>>>>>>> 66d2a07f
}

#[test]
fn infer_globals_to_u32_from_type_use() {
    let src = r#"
        global ARRAY_LEN = 3;
        global STR_LEN = 2;
        global FMT_STR_LEN = 2;

        fn main() {
            let _a: [u32; ARRAY_LEN] = [1, 2, 3];
            let _b: str<STR_LEN> = "hi";
            let _c: fmtstr<FMT_STR_LEN, _> = f"hi";
        }
    "#;

    let errors = get_program_errors(src);
<<<<<<< HEAD
    assert_eq!(errors.len(), 1);

    let CompilationError::ResolverError(ResolverError::UnusedItem { ident, item }) = &errors[0].0
    else {
        panic!("Expected an unused item error");
    };

    assert_eq!(ident.to_string(), "bar");
    assert_eq!(item.item_type(), "import");
=======
    assert_eq!(errors.len(), 0);
>>>>>>> 66d2a07f
}

#[test]
fn non_u32_in_array_length() {
    let src = r#"
        global ARRAY_LEN: u8 = 3;

        fn main() {
            let _a: [u32; ARRAY_LEN] = [1, 2, 3];
        }
    "#;

    let errors = get_program_errors(src);
    assert_eq!(errors.len(), 1);

    assert!(matches!(
        errors[0].0,
        CompilationError::TypeError(TypeCheckError::TypeKindMismatch { .. })
    ));
}

#[test]
fn use_non_u32_generic_in_struct() {
    let src = r#"
        struct S<let N: u8> {}

        fn main() {
            let _: S<3> = S {};
        }
    "#;

    let errors = get_program_errors(src);
    assert_eq!(errors.len(), 0);
}

#[test]
fn use_numeric_generic_in_trait_method() {
    let src = r#"
        trait Foo  {
            fn foo<let N: u32>(self, x: [u8; N]) -> Self;
        }

        struct Bar;

        impl Foo for Bar {
            fn foo<let N: u32>(self, _x: [u8; N]) -> Self {
                self
            }
        }

        fn main() {
            let _ = Bar{}.foo([1,2,3]);
        }
<<<<<<< HEAD
    }


    fn foo() {
        bar();
    }

    fn bar() {}
    "#;

    let errors = get_program_errors(src);
    assert_eq!(errors.len(), 1);

    let CompilationError::ResolverError(ResolverError::UnusedItem { ident, item }) = &errors[0].0
    else {
        panic!("Expected an unused item error");
    };

    assert_eq!(ident.to_string(), "foo");
    assert_eq!(item.item_type(), "function");
}

#[test]
fn errors_on_unused_struct() {
    let src = r#"
    struct Foo {}
    struct Bar {}

    pub fn foo(_: Foo) {}

    fn main() {
        let _ = Bar {};
    }
    "#;

    let errors = get_program_errors(src);
    assert_eq!(errors.len(), 1);

    let CompilationError::ResolverError(ResolverError::UnusedItem { ident, item }) = &errors[0].0
    else {
        panic!("Expected an unused item error");
    };

    assert_eq!(ident.to_string(), "Foo");
    assert_eq!(item.item_type(), "struct");
}

#[test]
fn errors_on_unused_trait() {
    let src = r#"
    trait Foo {}
    trait Bar {}

    pub struct Baz {
    }

    impl Bar for Baz {}

    fn main() {
    }
    "#;

    let errors = get_program_errors(src);
    assert_eq!(errors.len(), 1);

    let CompilationError::ResolverError(ResolverError::UnusedItem { ident, item }) = &errors[0].0
    else {
        panic!("Expected an unused item error");
    };

    assert_eq!(ident.to_string(), "Foo");
    assert_eq!(item.item_type(), "trait");
}

#[test]
fn errors_on_unused_type_alias() {
    let src = r#"
    type Foo = Field;
    type Bar = Field;

    pub fn bar(_: Bar) {}

    fn main() {}
    "#;

    let errors = get_program_errors(src);
    assert_eq!(errors.len(), 1);

    let CompilationError::ResolverError(ResolverError::UnusedItem { ident, item }) = &errors[0].0
    else {
        panic!("Expected an unused item error");
    };

    assert_eq!(ident.to_string(), "Foo");
    assert_eq!(item.item_type(), "type alias");
=======
    "#;

    let errors = get_program_errors(src);
    println!("{errors:?}");
    assert_eq!(errors.len(), 0);
>>>>>>> 66d2a07f
}

#[test]
fn errors_once_on_unused_import_that_is_not_accessible() {
    // Tests that we don't get an "unused import" here given that the import is not accessible
    let src = r#"
        mod moo {
            struct Foo {}
        }
        use moo::Foo;
        fn main() {}
    "#;

    let errors = get_program_errors(src);
    assert_eq!(errors.len(), 1);
    assert!(matches!(
        errors[0].0,
        CompilationError::DefinitionError(DefCollectorErrorKind::PathResolutionError(
            PathResolutionError::Private { .. }
        ))
    ));
}

#[test]
fn trait_unconstrained_methods_typechecked_correctly() {
    // This test checks that we properly track whether a method has been declared as unconstrained on the trait definition
    // and preserves that through typechecking.
    let src = r#"
        trait Foo {
            unconstrained fn identity(self) -> Self {
                self
            }

            unconstrained fn foo(self) -> u64;
        }

        impl Foo for Field {
            unconstrained fn foo(self) -> u64 {
                self as u64
            }
        }

        unconstrained fn main() {
            assert_eq(2.foo() as Field, 2.identity());
        }
    "#;

    let errors = get_program_errors(src);
<<<<<<< HEAD
    assert_eq!(errors.len(), 1);

    let CompilationError::ResolverError(ResolverError::VariableNotDeclared { name, .. }) =
        &errors[0].0
    else {
        panic!("Expected a VariableNotDeclared error");
    };

    assert_eq!(name, "undefined");
}

#[test]
fn errors_if_type_alias_aliases_more_private_type() {
    let src = r#"
    struct Foo {}
    pub type Bar = Foo;

    pub fn no_unused_warnings(_b: Bar) {
        let _ = Foo {};
    }

    fn main() {}
    "#;

    let errors = get_program_errors(src);
    assert_eq!(errors.len(), 1);

    let CompilationError::ResolverError(ResolverError::TypeIsMorePrivateThenItem {
        typ, item, ..
    }) = &errors[0].0
    else {
        panic!("Expected an unused item error");
    };

    assert_eq!(typ, "Foo");
    assert_eq!(item, "Bar");
}

#[test]
fn errors_if_type_alias_aliases_more_private_type_in_generic() {
    let src = r#"
    pub struct Generic<T> { value: T }

    struct Foo {}
    pub type Bar = Generic<Foo>;

    pub fn no_unused_warnings(_b: Bar) {
        let _ = Foo {};
        let _ = Generic { value: 1 };
    }

    fn main() {}
    "#;

    let errors = get_program_errors(src);
    assert_eq!(errors.len(), 1);

    let CompilationError::ResolverError(ResolverError::TypeIsMorePrivateThenItem {
        typ, item, ..
    }) = &errors[0].0
    else {
        panic!("Expected an unused item error");
    };

    assert_eq!(typ, "Foo");
    assert_eq!(item, "Bar");
=======
    println!("{errors:?}");
    assert_eq!(errors.len(), 0);
>>>>>>> 66d2a07f
}<|MERGE_RESOLUTION|>--- conflicted
+++ resolved
@@ -195,15 +195,10 @@
             x + 2 * y
         }
     }
-<<<<<<< HEAD
     
     fn main() {
         let _ = Foo { bar: 1, array: [2, 3] }; // silence Foo never constructed warning
     }";
-=======
-
-    fn main() {}";
->>>>>>> 66d2a07f
 
     let errors = get_program_errors(src);
     assert!(!has_parser_error(&errors));
@@ -649,15 +644,10 @@
             Self { bar: x, array: [x,y] }
         }
     }
-<<<<<<< HEAD
     
     fn main() {
         let _ = Default { x: 1, z: 1 }; // silence Default never constructed warning
     }
-=======
-
-    fn main() {}
->>>>>>> 66d2a07f
     ";
     let errors = get_program_errors(src);
     assert!(!has_parser_error(&errors));
@@ -2712,13 +2702,9 @@
     let src = r#"
     pub struct Foo {}
     pub type Bar = Foo<i32>;
-<<<<<<< HEAD
     fn main() {
         let _ = Foo {}; // silence Foo never constructed warning
     }
-=======
-    fn main() {}
->>>>>>> 66d2a07f
     "#;
 
     let errors = get_program_errors(src);
@@ -3024,22 +3010,8 @@
             };
         }
     "#;
-<<<<<<< HEAD
-
-    let errors = get_program_errors(src);
-    assert_eq!(errors.len(), 1);
-
-    let CompilationError::ResolverError(ResolverError::UnusedItem { ident, item }) = &errors[0].0
-    else {
-        panic!("Expected an unused item error");
-    };
-
-    assert_eq!(ident.to_string(), "bar");
-    assert_eq!(item.item_type(), "import");
-=======
     let errors = get_program_errors(source);
     assert_eq!(errors.len(), 0);
->>>>>>> 66d2a07f
 }
 
 #[test]
@@ -3057,19 +3029,7 @@
     "#;
 
     let errors = get_program_errors(src);
-<<<<<<< HEAD
-    assert_eq!(errors.len(), 1);
-
-    let CompilationError::ResolverError(ResolverError::UnusedItem { ident, item }) = &errors[0].0
-    else {
-        panic!("Expected an unused item error");
-    };
-
-    assert_eq!(ident.to_string(), "bar");
-    assert_eq!(item.item_type(), "import");
-=======
     assert_eq!(errors.len(), 0);
->>>>>>> 66d2a07f
 }
 
 #[test]
@@ -3123,109 +3083,11 @@
         fn main() {
             let _ = Bar{}.foo([1,2,3]);
         }
-<<<<<<< HEAD
-    }
-
-
-    fn foo() {
-        bar();
-    }
-
-    fn bar() {}
-    "#;
-
-    let errors = get_program_errors(src);
-    assert_eq!(errors.len(), 1);
-
-    let CompilationError::ResolverError(ResolverError::UnusedItem { ident, item }) = &errors[0].0
-    else {
-        panic!("Expected an unused item error");
-    };
-
-    assert_eq!(ident.to_string(), "foo");
-    assert_eq!(item.item_type(), "function");
-}
-
-#[test]
-fn errors_on_unused_struct() {
-    let src = r#"
-    struct Foo {}
-    struct Bar {}
-
-    pub fn foo(_: Foo) {}
-
-    fn main() {
-        let _ = Bar {};
-    }
-    "#;
-
-    let errors = get_program_errors(src);
-    assert_eq!(errors.len(), 1);
-
-    let CompilationError::ResolverError(ResolverError::UnusedItem { ident, item }) = &errors[0].0
-    else {
-        panic!("Expected an unused item error");
-    };
-
-    assert_eq!(ident.to_string(), "Foo");
-    assert_eq!(item.item_type(), "struct");
-}
-
-#[test]
-fn errors_on_unused_trait() {
-    let src = r#"
-    trait Foo {}
-    trait Bar {}
-
-    pub struct Baz {
-    }
-
-    impl Bar for Baz {}
-
-    fn main() {
-    }
-    "#;
-
-    let errors = get_program_errors(src);
-    assert_eq!(errors.len(), 1);
-
-    let CompilationError::ResolverError(ResolverError::UnusedItem { ident, item }) = &errors[0].0
-    else {
-        panic!("Expected an unused item error");
-    };
-
-    assert_eq!(ident.to_string(), "Foo");
-    assert_eq!(item.item_type(), "trait");
-}
-
-#[test]
-fn errors_on_unused_type_alias() {
-    let src = r#"
-    type Foo = Field;
-    type Bar = Field;
-
-    pub fn bar(_: Bar) {}
-
-    fn main() {}
-    "#;
-
-    let errors = get_program_errors(src);
-    assert_eq!(errors.len(), 1);
-
-    let CompilationError::ResolverError(ResolverError::UnusedItem { ident, item }) = &errors[0].0
-    else {
-        panic!("Expected an unused item error");
-    };
-
-    assert_eq!(ident.to_string(), "Foo");
-    assert_eq!(item.item_type(), "type alias");
-=======
     "#;
 
     let errors = get_program_errors(src);
     println!("{errors:?}");
     assert_eq!(errors.len(), 0);
->>>>>>> 66d2a07f
 }
 
 #[test]
@@ -3274,16 +3136,8 @@
     "#;
 
     let errors = get_program_errors(src);
-<<<<<<< HEAD
-    assert_eq!(errors.len(), 1);
-
-    let CompilationError::ResolverError(ResolverError::VariableNotDeclared { name, .. }) =
-        &errors[0].0
-    else {
-        panic!("Expected a VariableNotDeclared error");
-    };
-
-    assert_eq!(name, "undefined");
+    println!("{errors:?}");
+    assert_eq!(errors.len(), 0);
 }
 
 #[test]
@@ -3341,8 +3195,4 @@
 
     assert_eq!(typ, "Foo");
     assert_eq!(item, "Bar");
-=======
-    println!("{errors:?}");
-    assert_eq!(errors.len(), 0);
->>>>>>> 66d2a07f
 }