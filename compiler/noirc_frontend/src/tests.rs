#![cfg(test)]

#[cfg(test)]
mod name_shadowing;

// XXX: These tests repeat a lot of code
// what we should do is have test cases which are passed to a test harness
// A test harness will allow for more expressive and readable tests
use core::panic;
use std::collections::BTreeMap;

use fm::FileId;

use iter_extended::vecmap;
use noirc_errors::Location;

use crate::ast::IntegerBitSize;
use crate::hir::comptime::InterpreterError;
use crate::hir::def_collector::dc_crate::CompilationError;
use crate::hir::def_collector::errors::{DefCollectorErrorKind, DuplicateType};
use crate::hir::def_map::ModuleData;
use crate::hir::resolution::errors::ResolverError;
use crate::hir::resolution::import::PathResolutionError;
use crate::hir::type_check::TypeCheckError;
use crate::hir::Context;
use crate::node_interner::{NodeInterner, StmtId};

use crate::hir::def_collector::dc_crate::DefCollector;
use crate::hir_def::expr::HirExpression;
use crate::hir_def::stmt::HirStatement;
use crate::monomorphization::monomorphize;
use crate::parser::{ItemKind, ParserErrorReason};
use crate::token::SecondaryAttribute;
use crate::ParsedModule;
use crate::{
    hir::def_map::{CrateDefMap, LocalModuleId},
    parse_program,
};
use fm::FileManager;
use noirc_arena::Arena;

pub(crate) fn has_parser_error(errors: &[(CompilationError, FileId)]) -> bool {
    errors.iter().any(|(e, _f)| matches!(e, CompilationError::ParseError(_)))
}

pub(crate) fn remove_experimental_warnings(errors: &mut Vec<(CompilationError, FileId)>) {
    errors.retain(|(error, _)| match error {
        CompilationError::ParseError(error) => {
            !matches!(error.reason(), Some(ParserErrorReason::ExperimentalFeature(..)))
        }
        _ => true,
    });
}

pub(crate) fn get_program(src: &str) -> (ParsedModule, Context, Vec<(CompilationError, FileId)>) {
    let root = std::path::Path::new("/");
    let fm = FileManager::new(root);

    let mut context = Context::new(fm, Default::default());
    context.def_interner.populate_dummy_operator_traits();
    let root_file_id = FileId::dummy();
    let root_crate_id = context.crate_graph.add_crate_root(root_file_id);

    let (program, parser_errors) = parse_program(src);
    let mut errors = vecmap(parser_errors, |e| (e.into(), root_file_id));
    remove_experimental_warnings(&mut errors);

    if !has_parser_error(&errors) {
        let inner_attributes: Vec<SecondaryAttribute> = program
            .items
            .iter()
            .filter_map(|item| {
                if let ItemKind::InnerAttribute(attribute) = &item.kind {
                    Some(attribute.clone())
                } else {
                    None
                }
            })
            .collect();

        // Allocate a default Module for the root, giving it a ModuleId
        let mut modules: Arena<ModuleData> = Arena::default();
        let location = Location::new(Default::default(), root_file_id);
        let root = modules.insert(ModuleData::new(
            None,
            location,
            Vec::new(),
            inner_attributes.clone(),
            false,
        ));

        let def_map = CrateDefMap {
            root: LocalModuleId(root),
            modules,
            krate: root_crate_id,
            extern_prelude: BTreeMap::new(),
        };

        let debug_comptime_in_file = None;
        let error_on_unused_imports = true;
        let macro_processors = &[];

        // Now we want to populate the CrateDefMap using the DefCollector
        errors.extend(DefCollector::collect_crate_and_dependencies(
            def_map,
            &mut context,
            program.clone().into_sorted(),
            root_file_id,
            debug_comptime_in_file,
            error_on_unused_imports,
            macro_processors,
        ));
    }
    (program, context, errors)
}

pub(crate) fn get_program_errors(src: &str) -> Vec<(CompilationError, FileId)> {
    get_program(src).2
}

fn assert_no_errors(src: &str) {
    let errors = get_program_errors(src);
    if !errors.is_empty() {
        panic!("Expected no errors, got: {:?}", errors);
    }
}

#[test]
fn check_trait_implemented_for_all_t() {
    let src = "
    trait Default {
        fn default() -> Self;
    }
    
    trait Eq {
        fn eq(self, other: Self) -> bool;
    }
    
    trait IsDefault {
        fn is_default(self) -> bool;
    }
    
    impl<T> IsDefault for T where T: Default + Eq {
        fn is_default(self) -> bool {
            self.eq(T::default())
        }
    }
    
    struct Foo {
        a: u64,
    }
    
    impl Eq for Foo {
        fn eq(self, other: Foo) -> bool { self.a == other.a } 
    }
    
    impl Default for u64 {
        fn default() -> Self {
            0
        }
    }
    
    impl Default for Foo {
        fn default() -> Self {
            Foo { a: Default::default() }
        }
    }
    
    fn main(a: Foo) -> pub bool {
        a.is_default()
    }";
    assert_no_errors(src);
}

#[test]
fn check_trait_implementation_duplicate_method() {
    let src = "
    trait Default {
        fn default(x: Field, y: Field) -> Field;
    }
    
    struct Foo {
        bar: Field,
        array: [Field; 2],
    }
    
    impl Default for Foo {
        // Duplicate trait methods should not compile
        fn default(x: Field, y: Field) -> Field {
            y + 2 * x
        }
        // Duplicate trait methods should not compile
        fn default(x: Field, y: Field) -> Field {
            x + 2 * y
        }
    }
    
    fn main() {}";

    let errors = get_program_errors(src);
    assert!(!has_parser_error(&errors));
    assert!(errors.len() == 1, "Expected 1 error, got: {:?}", errors);

    for (err, _file_id) in errors {
        match &err {
            CompilationError::DefinitionError(DefCollectorErrorKind::Duplicate {
                typ,
                first_def,
                second_def,
            }) => {
                assert_eq!(typ, &DuplicateType::TraitAssociatedFunction);
                assert_eq!(first_def, "default");
                assert_eq!(second_def, "default");
            }
            _ => {
                panic!("No other errors are expected! Found = {:?}", err);
            }
        };
    }
}

#[test]
fn check_trait_wrong_method_return_type() {
    let src = "
    trait Default {
        fn default() -> Self;
    }
    
    struct Foo {
    }
    
    impl Default for Foo {
        fn default() -> Field {
            0
        }
    }
    
    fn main() {
    }
    ";
    let errors = get_program_errors(src);
    assert!(!has_parser_error(&errors));
    assert!(errors.len() == 1, "Expected 1 error, got: {:?}", errors);

    for (err, _file_id) in errors {
        match &err {
            CompilationError::TypeError(TypeCheckError::TypeMismatch {
                expected_typ,
                expr_typ,
                expr_span: _,
            }) => {
                assert_eq!(expected_typ, "Foo");
                assert_eq!(expr_typ, "Field");
            }
            _ => {
                panic!("No other errors are expected! Found = {:?}", err);
            }
        };
    }
}

#[test]
fn check_trait_wrong_method_return_type2() {
    let src = "
    trait Default {
        fn default(x: Field, y: Field) -> Self;
    }
    
    struct Foo {
        bar: Field,
        array: [Field; 2],
    }
    
    impl Default for Foo {
        fn default(x: Field, _y: Field) -> Field {
            x
        }
    }
    
    fn main() {
    }";
    let errors = get_program_errors(src);
    assert!(!has_parser_error(&errors));
    assert!(errors.len() == 1, "Expected 1 error, got: {:?}", errors);

    for (err, _file_id) in errors {
        match &err {
            CompilationError::TypeError(TypeCheckError::TypeMismatch {
                expected_typ,
                expr_typ,
                expr_span: _,
            }) => {
                assert_eq!(expected_typ, "Foo");
                assert_eq!(expr_typ, "Field");
            }
            _ => {
                panic!("No other errors are expected! Found = {:?}", err);
            }
        };
    }
}

#[test]
fn check_trait_missing_implementation() {
    let src = "
    trait Default {
        fn default(x: Field, y: Field) -> Self;
    
        fn method2(x: Field) -> Field;
    
    }
    
    struct Foo {
        bar: Field,
        array: [Field; 2],
    }
    
    impl Default for Foo {
        fn default(x: Field, y: Field) -> Self {
            Self { bar: x, array: [x,y] }
        }
    }
    
    fn main() {
    }
    ";
    let errors = get_program_errors(src);
    assert!(!has_parser_error(&errors));
    assert!(errors.len() == 1, "Expected 1 error, got: {:?}", errors);

    for (err, _file_id) in errors {
        match &err {
            CompilationError::DefinitionError(DefCollectorErrorKind::TraitMissingMethod {
                trait_name,
                method_name,
                trait_impl_span: _,
            }) => {
                assert_eq!(trait_name, "Default");
                assert_eq!(method_name, "method2");
            }
            _ => {
                panic!("No other errors are expected! Found = {:?}", err);
            }
        };
    }
}

#[test]
fn check_trait_not_in_scope() {
    let src = "
    struct Foo {
        bar: Field,
        array: [Field; 2],
    }
    
    // Default trait does not exist
    impl Default for Foo {
        fn default(x: Field, y: Field) -> Self {
            Self { bar: x, array: [x,y] }
        }
    }
    
    fn main() {
    }
    
    ";
    let errors = get_program_errors(src);
    assert!(!has_parser_error(&errors));
    assert!(errors.len() == 1, "Expected 1 error, got: {:?}", errors);
    for (err, _file_id) in errors {
        match &err {
            CompilationError::DefinitionError(DefCollectorErrorKind::TraitNotFound {
                trait_path,
            }) => {
                assert_eq!(trait_path.as_string(), "Default");
            }
            _ => {
                panic!("No other errors are expected! Found = {:?}", err);
            }
        };
    }
}

#[test]
fn check_trait_wrong_method_name() {
    let src = "
    trait Default {
    }
    
    struct Foo {
        bar: Field,
        array: [Field; 2],
    }
    
    // wrong trait name method should not compile
    impl Default for Foo {
        fn does_not_exist(x: Field, y: Field) -> Self {
            Self { bar: x, array: [x,y] }
        }
    }
    
    fn main() {
    }";
    let compilation_errors = get_program_errors(src);
    assert!(!has_parser_error(&compilation_errors));
    assert!(
        compilation_errors.len() == 1,
        "Expected 1 compilation error, got: {:?}",
        compilation_errors
    );

    for (err, _file_id) in compilation_errors {
        match &err {
            CompilationError::DefinitionError(DefCollectorErrorKind::MethodNotInTrait {
                trait_name,
                impl_method,
            }) => {
                assert_eq!(trait_name, "Default");
                assert_eq!(impl_method, "does_not_exist");
            }
            _ => {
                panic!("No other errors are expected! Found = {:?}", err);
            }
        };
    }
}

#[test]
fn check_trait_wrong_parameter() {
    let src = "
    trait Default {
        fn default(x: Field) -> Self;
    }
    
    struct Foo {
        bar: u32,
    }
    
    impl Default for Foo {
        fn default(x: u32) -> Self {
            Foo {bar: x}
        }
    }
    
    fn main() {
    }
    ";
    let errors = get_program_errors(src);
    assert!(!has_parser_error(&errors));
    assert!(errors.len() == 1, "Expected 1 error, got: {:?}", errors);

    for (err, _file_id) in errors {
        match &err {
            CompilationError::TypeError(TypeCheckError::TraitMethodParameterTypeMismatch {
                method_name,
                expected_typ,
                actual_typ,
                ..
            }) => {
                assert_eq!(method_name, "default");
                assert_eq!(expected_typ, "Field");
                assert_eq!(actual_typ, "u32");
            }
            _ => {
                panic!("No other errors are expected! Found = {:?}", err);
            }
        };
    }
}

#[test]
fn check_trait_wrong_parameter2() {
    let src = "
    trait Default {
        fn default(x: Field, y: Field) -> Self;
    }
    
    struct Foo {
        bar: Field,
        array: [Field; 2],
    }
    
    impl Default for Foo {
        fn default(x: Field, y: Foo) -> Self {
            Self { bar: x, array: [x, y.bar] }
        }
    }
    
    fn main() {
    }";

    let errors = get_program_errors(src);
    assert!(!has_parser_error(&errors));
    assert!(errors.len() == 1, "Expected 1 error, got: {:?}", errors);

    for (err, _file_id) in errors {
        match &err {
            CompilationError::TypeError(TypeCheckError::TraitMethodParameterTypeMismatch {
                method_name,
                expected_typ,
                actual_typ,
                ..
            }) => {
                assert_eq!(method_name, "default");
                assert_eq!(expected_typ, "Field");
                assert_eq!(actual_typ, "Foo");
            }
            _ => {
                panic!("No other errors are expected! Found = {:?}", err);
            }
        };
    }
}

#[test]
fn check_trait_wrong_parameter_type() {
    let src = "
    pub trait Default {
        fn default(x: Field, y: NotAType) -> Field;
    }
    
    fn main(x: Field, y: Field) {
        assert(y == x);
    }";
    let errors = get_program_errors(src);
    assert!(!has_parser_error(&errors));

    // This is a duplicate error in the name resolver & type checker.
    // In the elaborator there is no duplicate and only 1 error is issued
    assert!(errors.len() <= 2, "Expected 1 or 2 errors, got: {:?}", errors);

    for (err, _file_id) in errors {
        match &err {
            CompilationError::ResolverError(ResolverError::PathResolutionError(
                PathResolutionError::Unresolved(ident),
            )) => {
                assert_eq!(ident, "NotAType");
            }
            _ => {
                panic!("No other errors are expected! Found = {:?}", err);
            }
        };
    }
}

#[test]
fn check_trait_wrong_parameters_count() {
    let src = "
    trait Default {
        fn default(x: Field, y: Field) -> Self;
    }
    
    struct Foo {
        bar: Field,
        array: [Field; 2],
    }
    
    impl Default for Foo {
        fn default(x: Field) -> Self {
            Self { bar: x, array: [x, x] }
        }
    }
    
    fn main() {
    }
    ";
    let errors = get_program_errors(src);
    assert!(!has_parser_error(&errors));
    assert!(errors.len() == 1, "Expected 1 error, got: {:?}", errors);
    for (err, _file_id) in errors {
        match &err {
            CompilationError::TypeError(TypeCheckError::MismatchTraitImplNumParameters {
                actual_num_parameters,
                expected_num_parameters,
                trait_name,
                method_name,
                ..
            }) => {
                assert_eq!(actual_num_parameters, &1_usize);
                assert_eq!(expected_num_parameters, &2_usize);
                assert_eq!(method_name, "default");
                assert_eq!(trait_name, "Default");
            }
            _ => {
                panic!("No other errors are expected in this test case! Found = {:?}", err);
            }
        };
    }
}

#[test]
fn check_trait_impl_for_non_type() {
    let src = "
    trait Default {
        fn default(x: Field, y: Field) -> Field;
    }

    impl Default for main {
        fn default(x: Field, y: Field) -> Field {
            x + y
        }
    }

    fn main() {}
    ";
    let errors = get_program_errors(src);
    assert!(!has_parser_error(&errors));
    assert!(errors.len() == 1, "Expected 1 error, got: {:?}", errors);
    for (err, _file_id) in errors {
        match &err {
            CompilationError::ResolverError(ResolverError::Expected { expected, got, .. }) => {
                assert_eq!(expected, "type");
                assert_eq!(got, "function");
            }
            _ => {
                panic!("No other errors are expected! Found = {:?}", err);
            }
        };
    }
}

#[test]
fn check_impl_struct_not_trait() {
    let src = "
    struct Foo {
        bar: Field,
        array: [Field; 2],
    }

    struct Default {
        x: Field,
        z: Field, 
    }
    
    // Default is a struct not a trait
    impl Default for Foo {
        fn default(x: Field, y: Field) -> Self {
            Self { bar: x, array: [x,y] }
        }
    }
    
    fn main() {}
    ";
    let errors = get_program_errors(src);
    assert!(!has_parser_error(&errors));
    assert!(errors.len() == 1, "Expected 1 error, got: {:?}", errors);
    for (err, _file_id) in errors {
        match &err {
            CompilationError::DefinitionError(DefCollectorErrorKind::NotATrait {
                not_a_trait_name,
            }) => {
                assert_eq!(not_a_trait_name.to_string(), "Default");
            }
            _ => {
                panic!("No other errors are expected! Found = {:?}", err);
            }
        };
    }
}

#[test]
fn check_trait_duplicate_declaration() {
    let src = "
    trait Default {
        fn default(x: Field, y: Field) -> Self;
    }
    
    struct Foo {
        bar: Field,
        array: [Field; 2],
    }
    
    impl Default for Foo {
        fn default(x: Field,y: Field) -> Self {
            Self { bar: x, array: [x,y] }
        }
    }
    
    
    trait Default {
        fn default(x: Field) -> Self;
    }
    
    fn main() {
    }";
    let errors = get_program_errors(src);
    assert!(!has_parser_error(&errors));
    assert!(errors.len() == 1, "Expected 1 error, got: {:?}", errors);
    for (err, _file_id) in errors {
        match &err {
            CompilationError::DefinitionError(DefCollectorErrorKind::Duplicate {
                typ,
                first_def,
                second_def,
            }) => {
                assert_eq!(typ, &DuplicateType::Trait);
                assert_eq!(first_def, "Default");
                assert_eq!(second_def, "Default");
            }
            _ => {
                panic!("No other errors are expected! Found = {:?}", err);
            }
        };
    }
}

#[test]
fn check_trait_duplicate_implementation() {
    let src = "
    trait Default {
    }
    struct Foo {
        bar: Field,
    }
    
    impl Default for Foo {
    }
    impl Default for Foo {
    }
    fn main() {
    }
    ";
    let errors = get_program_errors(src);
    assert!(!has_parser_error(&errors));
    assert!(errors.len() == 2, "Expected 2 errors, got: {:?}", errors);
    for (err, _file_id) in errors {
        match &err {
            CompilationError::DefinitionError(DefCollectorErrorKind::OverlappingImpl {
                ..
            }) => (),
            CompilationError::DefinitionError(DefCollectorErrorKind::OverlappingImplNote {
                ..
            }) => (),
            _ => {
                panic!("No other errors are expected! Found = {:?}", err);
            }
        };
    }
}

#[test]
fn check_trait_duplicate_implementation_with_alias() {
    let src = "
    trait Default {
    }
    
    struct MyStruct {
    }
    
    type MyType = MyStruct;
    
    impl Default for MyStruct {
    }
    
    impl Default for MyType {
    }
    
    fn main() {
    }
    ";
    let errors = get_program_errors(src);
    assert!(!has_parser_error(&errors));
    assert!(errors.len() == 2, "Expected 2 errors, got: {:?}", errors);
    for (err, _file_id) in errors {
        match &err {
            CompilationError::DefinitionError(DefCollectorErrorKind::OverlappingImpl {
                ..
            }) => (),
            CompilationError::DefinitionError(DefCollectorErrorKind::OverlappingImplNote {
                ..
            }) => (),
            _ => {
                panic!("No other errors are expected! Found = {:?}", err);
            }
        };
    }
}

#[test]
fn test_impl_self_within_default_def() {
    let src = "
    trait Bar {
        fn ok(self) -> Self;

        fn ref_ok(self) -> Self {
            self.ok()
        }
    }

    impl<T> Bar for (T, T) where T: Bar {
        fn ok(self) -> Self {
            self
        }
    }";
    assert_no_errors(src);
}

#[test]
fn check_trait_as_type_as_fn_parameter() {
    let src = "
    trait Eq {
        fn eq(self, other: Self) -> bool;
    }

    struct Foo {
        a: u64,
    }

    impl Eq for Foo {
        fn eq(self, other: Foo) -> bool { self.a == other.a } 
    }

    fn test_eq(x: impl Eq) -> bool {
        x.eq(x)
    }

    fn main(a: Foo) -> pub bool {
        test_eq(a)
    }";
    assert_no_errors(src);
}

#[test]
fn check_trait_as_type_as_two_fn_parameters() {
    let src = "
    trait Eq {
        fn eq(self, other: Self) -> bool;
    }

    trait Test {
        fn test(self) -> bool;
    }

    struct Foo {
        a: u64,
    }

    impl Eq for Foo {
        fn eq(self, other: Foo) -> bool { self.a == other.a } 
    }

    impl Test for u64 {
        fn test(self) -> bool { self == self } 
    }

    fn test_eq(x: impl Eq, y: impl Test) -> bool {
        x.eq(x) == y.test()
    }

    fn main(a: Foo, b: u64) -> pub bool {
        test_eq(a, b)
    }";
    assert_no_errors(src);
}

fn get_program_captures(src: &str) -> Vec<Vec<String>> {
    let (program, context, _errors) = get_program(src);
    let interner = context.def_interner;
    let mut all_captures: Vec<Vec<String>> = Vec::new();
    for func in program.into_sorted().functions {
        let func_id = interner.find_function(func.item.name()).unwrap();
        let hir_func = interner.function(&func_id);
        // Iterate over function statements and apply filtering function
        find_lambda_captures(hir_func.block(&interner).statements(), &interner, &mut all_captures);
    }
    all_captures
}

fn find_lambda_captures(stmts: &[StmtId], interner: &NodeInterner, result: &mut Vec<Vec<String>>) {
    for stmt_id in stmts.iter() {
        let hir_stmt = interner.statement(stmt_id);
        let expr_id = match hir_stmt {
            HirStatement::Expression(expr_id) => expr_id,
            HirStatement::Let(let_stmt) => let_stmt.expression,
            HirStatement::Assign(assign_stmt) => assign_stmt.expression,
            HirStatement::Constrain(constr_stmt) => constr_stmt.0,
            HirStatement::Semi(semi_expr) => semi_expr,
            HirStatement::For(for_loop) => for_loop.block,
            HirStatement::Error => panic!("Invalid HirStatement!"),
            HirStatement::Break => panic!("Unexpected break"),
            HirStatement::Continue => panic!("Unexpected continue"),
            HirStatement::Comptime(_) => panic!("Unexpected comptime"),
        };
        let expr = interner.expression(&expr_id);

        get_lambda_captures(expr, interner, result); // TODO: dyn filter function as parameter
    }
}

fn get_lambda_captures(
    expr: HirExpression,
    interner: &NodeInterner,
    result: &mut Vec<Vec<String>>,
) {
    if let HirExpression::Lambda(lambda_expr) = expr {
        let mut cur_capture = Vec::new();

        for capture in lambda_expr.captures.iter() {
            cur_capture.push(interner.definition(capture.ident.id).name.clone());
        }
        result.push(cur_capture);

        // Check for other captures recursively within the lambda body
        let hir_body_expr = interner.expression(&lambda_expr.body);
        if let HirExpression::Block(block_expr) = hir_body_expr {
            find_lambda_captures(block_expr.statements(), interner, result);
        }
    }
}

#[test]
fn resolve_empty_function() {
    let src = "
        fn main() {

        }
    ";
    assert_no_errors(src);
}
#[test]
fn resolve_basic_function() {
    let src = r#"
        fn main(x : Field) {
            let y = x + x;
            assert(y == x);
        }
    "#;
    assert_no_errors(src);
}
#[test]
fn resolve_unused_var() {
    let src = r#"
        fn main(x : Field) {
            let y = x + x;
            assert(x == x);
        }
    "#;

    let errors = get_program_errors(src);
    assert!(errors.len() == 1, "Expected 1 error, got: {:?}", errors);
    // It should be regarding the unused variable
    match &errors[0].0 {
        CompilationError::ResolverError(ResolverError::UnusedVariable { ident }) => {
            assert_eq!(&ident.0.contents, "y");
        }
        _ => unreachable!("we should only have an unused var error"),
    }
}

#[test]
fn resolve_unresolved_var() {
    let src = r#"
        fn main(x : Field) {
            let y = x + x;
            assert(y == z);
        }
    "#;
    let errors = get_program_errors(src);
    assert!(errors.len() == 1, "Expected 1 error, got: {:?}", errors);
    // It should be regarding the unresolved var `z` (Maybe change to undeclared and special case)
    match &errors[0].0 {
        CompilationError::ResolverError(ResolverError::VariableNotDeclared { name, span: _ }) => {
            assert_eq!(name, "z");
        }
        _ => unimplemented!("we should only have an unresolved variable"),
    }
}

#[test]
fn unresolved_path() {
    let src = "
        fn main(x : Field) {
            let _z = some::path::to::a::func(x);
        }
    ";
    let errors = get_program_errors(src);
    assert!(errors.len() == 1, "Expected 1 error, got: {:?}", errors);
    for (compilation_error, _file_id) in errors {
        match compilation_error {
            CompilationError::ResolverError(err) => {
                match err {
                    ResolverError::PathResolutionError(PathResolutionError::Unresolved(name)) => {
                        assert_eq!(name.to_string(), "some");
                    }
                    _ => unimplemented!("we should only have an unresolved function"),
                };
            }
            _ => unimplemented!(),
        }
    }
}

#[test]
fn resolve_literal_expr() {
    let src = r#"
        fn main(x : Field) {
            let y = 5;
            assert(y == x);
        }
    "#;
    assert_no_errors(src);
}

#[test]
fn multiple_resolution_errors() {
    let src = r#"
        fn main(x : Field) {
           let y = foo::bar(x);
           let z = y + a;
        }
    "#;

    let errors = get_program_errors(src);
    assert!(errors.len() == 3, "Expected 3 errors, got: {:?}", errors);

    // Errors are:
    // `a` is undeclared
    // `z` is unused
    // `foo::bar` does not exist
    for (compilation_error, _file_id) in errors {
        match compilation_error {
            CompilationError::ResolverError(err) => {
                match err {
                    ResolverError::UnusedVariable { ident } => {
                        assert_eq!(&ident.0.contents, "z");
                    }
                    ResolverError::VariableNotDeclared { name, .. } => {
                        assert_eq!(name, "a");
                    }
                    ResolverError::PathResolutionError(PathResolutionError::Unresolved(name)) => {
                        assert_eq!(name.to_string(), "foo");
                    }
                    _ => unimplemented!(),
                };
            }
            _ => unimplemented!(),
        }
    }
}

#[test]
fn resolve_prefix_expr() {
    let src = r#"
        fn main(x : Field) {
            let _y = -x;
        }
    "#;
    assert_no_errors(src);
}

#[test]
fn resolve_for_expr() {
    let src = r#"
        fn main(x : u64) {
            for i in 1..20 {
                let _z = x + i;
            };
        }
    "#;
    assert_no_errors(src);
}

#[test]
fn resolve_call_expr() {
    let src = r#"
        fn main(x : Field) {
            let _z = foo(x);
        }

        fn foo(x : Field) -> Field {
            x
        }
    "#;
    assert_no_errors(src);
}

#[test]
fn resolve_shadowing() {
    let src = r#"
        fn main(x : Field) {
            let x = foo(x);
            let x = x;
            let (x, x) = (x, x);
            let _ = x;
        }

        fn foo(x : Field) -> Field {
            x
        }
    "#;
    assert_no_errors(src);
}

#[test]
fn resolve_basic_closure() {
    let src = r#"
        fn main(x : Field) -> pub Field {
            let closure = |y| y + x;
            closure(x)
        }
    "#;
    assert_no_errors(src);
}

#[test]
fn resolve_simplified_closure() {
    // based on bug https://github.com/noir-lang/noir/issues/1088

    let src = r#"fn do_closure(x: Field) -> Field {
        let y = x;
        let ret_capture = || {
          y
        };
        ret_capture()
      }

      fn main(x: Field) {
          assert(do_closure(x) == 100);
      }

      "#;
    let parsed_captures = get_program_captures(src);
    let expected_captures = vec![vec!["y".to_string()]];
    assert_eq!(expected_captures, parsed_captures);
}

#[test]
fn resolve_complex_closures() {
    let src = r#"
        fn main(x: Field) -> pub Field {
            let closure_without_captures = |x: Field| -> Field { x + x };
            let a = closure_without_captures(1);

            let closure_capturing_a_param = |y: Field| -> Field { y + x };
            let b = closure_capturing_a_param(2);

            let closure_capturing_a_local_var = |y: Field| -> Field { y + b };
            let c = closure_capturing_a_local_var(3);

            let closure_with_transitive_captures = |y: Field| -> Field {
                let d = 5;
                let nested_closure = |z: Field| -> Field {
                    let doubly_nested_closure = |w: Field| -> Field { w + x + b };
                    a + z + y + d + x + doubly_nested_closure(4) + x + y
                };
                let res = nested_closure(5);
                res
            };

            a + b + c + closure_with_transitive_captures(6)
        }
    "#;
    assert_no_errors(src);

    let expected_captures = vec![
        vec![],
        vec!["x".to_string()],
        vec!["b".to_string()],
        vec!["x".to_string(), "b".to_string(), "a".to_string()],
        vec!["x".to_string(), "b".to_string(), "a".to_string(), "y".to_string(), "d".to_string()],
        vec!["x".to_string(), "b".to_string()],
    ];

    let parsed_captures = get_program_captures(src);

    assert_eq!(expected_captures, parsed_captures);
}

#[test]
fn resolve_fmt_strings() {
    let src = r#"
        fn main() {
            let string = f"this is i: {i}";
            println(string);

            println(f"I want to print {0}");

            let new_val = 10;
            println(f"random_string{new_val}{new_val}");
        }
        fn println<T>(x : T) -> T {
            x
        }
    "#;

    let errors = get_program_errors(src);
    assert!(errors.len() == 5, "Expected 5 errors, got: {:?}", errors);

    for (err, _file_id) in errors {
        match &err {
            CompilationError::ResolverError(ResolverError::VariableNotDeclared {
                name, ..
            }) => {
                assert_eq!(name, "i");
            }
            CompilationError::ResolverError(ResolverError::NumericConstantInFormatString {
                name,
                ..
            }) => {
                assert_eq!(name, "0");
            }
            CompilationError::TypeError(TypeCheckError::UnusedResultError {
                expr_type: _,
                expr_span,
            }) => {
                let a = src.get(expr_span.start() as usize..expr_span.end() as usize).unwrap();
                assert!(
                    a == "println(string)"
                        || a == "println(f\"I want to print {0}\")"
                        || a == "println(f\"random_string{new_val}{new_val}\")"
                );
            }
            _ => unimplemented!(),
        };
    }
}

fn check_rewrite(src: &str, expected: &str) {
    let (_program, mut context, _errors) = get_program(src);
    let main_func_id = context.def_interner.find_function("main").unwrap();
    let program = monomorphize(main_func_id, &mut context.def_interner).unwrap();
    assert!(format!("{}", program) == expected);
}

#[test]
fn simple_closure_with_no_captured_variables() {
    let src = r#"
    fn main() -> pub Field {
        let x = 1;
        let closure = || x;
        closure()
    }
    "#;

    let expected_rewrite = r#"fn main$f0() -> Field {
    let x$0 = 1;
    let closure$3 = {
        let closure_variable$2 = {
            let env$1 = (x$l0);
            (env$l1, lambda$f1)
        };
        closure_variable$l2
    };
    {
        let tmp$4 = closure$l3;
        tmp$l4.1(tmp$l4.0)
    }
}
fn lambda$f1(mut env$l1: (Field)) -> Field {
    env$l1.0
}
"#;
    check_rewrite(src, expected_rewrite);
}

#[test]
fn deny_cyclic_globals() {
    let src = r#"
        global A = B;
        global B = A;
        fn main() {}
    "#;
    assert_eq!(get_program_errors(src).len(), 1);
}

#[test]
fn deny_cyclic_type_aliases() {
    let src = r#"
        type A = B;
        type B = A;
        fn main() {}
    "#;
    assert_eq!(get_program_errors(src).len(), 1);
}

#[test]
fn ensure_nested_type_aliases_type_check() {
    let src = r#"
        type A = B;
        type B = u8;
        fn main() {
            let _a: A = 0 as u16;
        }
    "#;
    assert_eq!(get_program_errors(src).len(), 1);
}

#[test]
fn type_aliases_in_entry_point() {
    let src = r#"
        type Foo = u8;
        fn main(_x: Foo) {}
    "#;
    assert_eq!(get_program_errors(src).len(), 0);
}

#[test]
fn operators_in_global_used_in_type() {
    let src = r#"
        global ONE: u32 = 1;
        global COUNT: u32 = ONE + 2;
        fn main() {
            let _array: [Field; COUNT] = [1, 2, 3];
        }
    "#;
    assert_eq!(get_program_errors(src).len(), 0);
}

#[test]
fn break_and_continue_in_constrained_fn() {
    let src = r#"
        fn main() {
            for i in 0 .. 10 {
                if i == 2 {
                    continue;
                }
                if i == 5 {
                    break;
                }
            }
        }
    "#;
    assert_eq!(get_program_errors(src).len(), 2);
}

#[test]
fn break_and_continue_outside_loop() {
    let src = r#"
        unconstrained fn main() {
            continue;
            break;
        }
    "#;
    assert_eq!(get_program_errors(src).len(), 2);
}

// Regression for #2540
#[test]
fn for_loop_over_array() {
    let src = r#"
        fn hello<let N: u32>(_array: [u1; N]) {
            for _ in 0..N {}
        }

        fn main() {
            let array: [u1; 2] = [0, 1];
            hello(array);
        }
    "#;
    let errors = get_program_errors(src);
    assert_eq!(errors.len(), 0);
}

// Regression for #4545
#[test]
fn type_aliases_in_main() {
    let src = r#"
        type Outer<let N: u32> = [u8; N];
        fn main(_arg: Outer<1>) {}
    "#;
    assert_eq!(get_program_errors(src).len(), 0);
}

#[test]
fn ban_mutable_globals() {
    // Mutable globals are only allowed in a comptime context
    let src = r#"
        mut global FOO: Field = 0;
        fn main() {}
    "#;
    assert_eq!(get_program_errors(src).len(), 1);
}

#[test]
fn deny_inline_attribute_on_unconstrained() {
    let src = r#"
        #[no_predicates]
        unconstrained pub fn foo(x: Field, y: Field) {
            assert(x != y);
        }
    "#;
    let errors = get_program_errors(src);
    assert_eq!(errors.len(), 1);
    assert!(matches!(
        errors[0].0,
        CompilationError::ResolverError(ResolverError::NoPredicatesAttributeOnUnconstrained { .. })
    ));
}

#[test]
fn deny_fold_attribute_on_unconstrained() {
    let src = r#"
        #[fold]
        unconstrained pub fn foo(x: Field, y: Field) {
            assert(x != y);
        }
    "#;
    let errors = get_program_errors(src);
    assert_eq!(errors.len(), 1);
    assert!(matches!(
        errors[0].0,
        CompilationError::ResolverError(ResolverError::FoldAttributeOnUnconstrained { .. })
    ));
}

#[test]
fn specify_function_types_with_turbofish() {
    let src = r#"
        trait Default {
            fn default() -> Self;
        }

        impl Default for Field {
            fn default() -> Self { 0 }
        }

        impl Default for u64 {
            fn default() -> Self { 0 }
        }

        // Need the above as we don't have access to the stdlib here.
        // We also need to construct a concrete value of `U` without giving away its type
        // as otherwise the unspecified type is ignored.

        fn generic_func<T, U>() -> (T, U) where T: Default, U: Default {
            (T::default(), U::default())
        }
    
        fn main() {
            let _ = generic_func::<u64, Field>();
        }
    "#;
    let errors = get_program_errors(src);
    assert_eq!(errors.len(), 0);
}

#[test]
fn specify_method_types_with_turbofish() {
    let src = r#"
        trait Default {
            fn default() -> Self;
        }

        impl Default for Field {
            fn default() -> Self { 0 }
        }

        // Need the above as we don't have access to the stdlib here.
        // We also need to construct a concrete value of `U` without giving away its type
        // as otherwise the unspecified type is ignored.

        struct Foo<T> {
            inner: T
        }
        
        impl<T> Foo<T> {
            fn generic_method<U>(_self: Self) -> U where U: Default {
                U::default()
            }
        }
        
        fn main() {
            let foo: Foo<Field> = Foo { inner: 1 };
            let _ = foo.generic_method::<Field>();
        }
    "#;
    let errors = get_program_errors(src);
    assert_eq!(errors.len(), 0);
}

#[test]
fn incorrect_turbofish_count_function_call() {
    let src = r#"
        trait Default {
            fn default() -> Self;
        }

        impl Default for Field {
            fn default() -> Self { 0 }
        }

        impl Default for u64 {
            fn default() -> Self { 0 }
        }

        // Need the above as we don't have access to the stdlib here.
        // We also need to construct a concrete value of `U` without giving away its type
        // as otherwise the unspecified type is ignored.

        fn generic_func<T, U>() -> (T, U) where T: Default, U: Default {
            (T::default(), U::default())
        }

        fn main() {
            let _ = generic_func::<u64, Field, Field>();
        }
    "#;
    let errors = get_program_errors(src);
    assert_eq!(errors.len(), 1);
    assert!(matches!(
        errors[0].0,
        CompilationError::TypeError(TypeCheckError::IncorrectTurbofishGenericCount { .. }),
    ));
}

#[test]
fn incorrect_turbofish_count_method_call() {
    let src = r#"
        trait Default {
            fn default() -> Self;
        }

        impl Default for Field {
            fn default() -> Self { 0 }
        }

        // Need the above as we don't have access to the stdlib here.
        // We also need to construct a concrete value of `U` without giving away its type
        // as otherwise the unspecified type is ignored.

        struct Foo<T> {
            inner: T
        }
        
        impl<T> Foo<T> {
            fn generic_method<U>(_self: Self) -> U where U: Default {
                U::default()
            }
        }
        
        fn main() {
            let foo: Foo<Field> = Foo { inner: 1 };
            let _ = foo.generic_method::<Field, u32>();
        }
    "#;
    let errors = get_program_errors(src);
    assert_eq!(errors.len(), 1);
    assert!(matches!(
        errors[0].0,
        CompilationError::TypeError(TypeCheckError::IncorrectTurbofishGenericCount { .. }),
    ));
}

#[test]
fn struct_numeric_generic_in_function() {
    let src = r#"
    struct Foo {
        inner: u64
    }

    pub fn bar<let N: Foo>() { }
    "#;
    let errors = get_program_errors(src);
    assert_eq!(errors.len(), 1);
    assert!(matches!(
        errors[0].0,
        CompilationError::ResolverError(ResolverError::UnsupportedNumericGenericType { .. }),
    ));
}

#[test]
fn struct_numeric_generic_in_struct() {
    let src = r#"
    pub struct Foo {
        inner: u64
    }

    pub struct Bar<let N: Foo> { }
    "#;
    let errors = get_program_errors(src);
    assert_eq!(errors.len(), 1);
    assert!(matches!(
        errors[0].0,
        CompilationError::DefinitionError(
            DefCollectorErrorKind::UnsupportedNumericGenericType { .. }
        ),
    ));
}

#[test]
fn bool_numeric_generic() {
    let src = r#"
    pub fn read<let N: bool>() -> Field {
        if N {
            0
        } else {
            1
        }
    }
    "#;
    let errors = get_program_errors(src);
    assert_eq!(errors.len(), 1);
    assert!(matches!(
        errors[0].0,
        CompilationError::ResolverError(ResolverError::UnsupportedNumericGenericType { .. }),
    ));
}

#[test]
fn numeric_generic_binary_operation_type_mismatch() {
    let src = r#"
    pub fn foo<let N: Field>() -> bool {
        let mut check: bool = true;
        check = N;
        check
    }   
    "#;
    let errors = get_program_errors(src);
    assert_eq!(errors.len(), 1);
    assert!(matches!(
        errors[0].0,
        CompilationError::TypeError(TypeCheckError::TypeMismatchWithSource { .. }),
    ));
}

#[test]
fn bool_generic_as_loop_bound() {
    let src = r#"
    pub fn read<let N: bool>() {
        let mut fields = [0; N];
        for i in 0..N {
            fields[i] = i + 1;
        }
        assert(fields[0] == 1);
    }
    "#;
    let errors = get_program_errors(src);
    assert_eq!(errors.len(), 2);

    assert!(matches!(
        errors[0].0,
        CompilationError::ResolverError(ResolverError::UnsupportedNumericGenericType { .. }),
    ));

    let CompilationError::TypeError(TypeCheckError::TypeMismatch {
        expected_typ, expr_typ, ..
    }) = &errors[1].0
    else {
        panic!("Got an error other than a type mismatch");
    };

    assert_eq!(expected_typ, "Field");
    assert_eq!(expr_typ, "bool");
}

#[test]
fn numeric_generic_in_function_signature() {
    let src = r#"
    pub fn foo<let N: u8>(arr: [Field; N]) -> [Field; N] { arr }
    "#;
    assert_no_errors(src);
}

#[test]
fn numeric_generic_as_struct_field_type_fails() {
    let src = r#"
    pub struct Foo<let N: u32> {
        a: Field,
        b: N,
    }
    "#;
    let errors = get_program_errors(src);
    assert_eq!(errors.len(), 1);
    assert!(matches!(
        errors[0].0,
        CompilationError::TypeError(TypeCheckError::TypeKindMismatch { .. }),
    ));
}

#[test]
fn normal_generic_as_array_length() {
    let src = r#"
    pub struct Foo<N> {
        a: Field,
        b: [Field; N],
    }
    "#;
    let errors = get_program_errors(src);
    assert_eq!(errors.len(), 1);
    assert!(matches!(
        errors[0].0,
        CompilationError::TypeError(TypeCheckError::TypeKindMismatch { .. }),
    ));
}

#[test]
fn numeric_generic_as_param_type() {
    let src = r#"
    pub fn foo<let I: Field>(x: I) -> I {
        let _q: I = 5;
        x
    }
    "#;
    let errors = get_program_errors(src);
    assert_eq!(errors.len(), 3);

    // Error from the parameter type
    assert!(matches!(
        errors[0].0,
        CompilationError::TypeError(TypeCheckError::TypeKindMismatch { .. }),
    ));
    // Error from the let statement annotated type
    assert!(matches!(
        errors[1].0,
        CompilationError::TypeError(TypeCheckError::TypeKindMismatch { .. }),
    ));
    // Error from the return type
    assert!(matches!(
        errors[2].0,
        CompilationError::TypeError(TypeCheckError::TypeKindMismatch { .. }),
    ));
}

#[test]
fn numeric_generic_used_in_nested_type_fails() {
    let src = r#"
    pub struct Foo<let N: u32> {
        a: Field,
        b: Bar<N>,
    }
<<<<<<< HEAD
    struct Bar<let N: u32> {
=======
    pub struct Bar<N> {
>>>>>>> f476c4b9
        inner: N
    }
    "#;
    let errors = get_program_errors(src);
    assert_eq!(errors.len(), 1);
    assert!(matches!(
        errors[0].0,
        CompilationError::TypeError(TypeCheckError::TypeKindMismatch { .. }),
    ));
}

#[test]
fn normal_generic_used_in_nested_array_length_fail() {
    let src = r#"
    pub struct Foo<N> {
        a: Field,
        b: Bar<N>,
    }
    pub struct Bar<let N: u32> {
        inner: [Field; N]
    }
    "#;
    let errors = get_program_errors(src);
    assert_eq!(errors.len(), 1);
    assert!(matches!(
        errors[0].0,
        CompilationError::TypeError(TypeCheckError::TypeKindMismatch { .. }),
    ));
}

#[test]
fn numeric_generic_used_in_nested_type_pass() {
    // The order of these structs should not be changed to make sure
    // that we are accurately resolving all struct generics before struct fields
    let src = r#"
    pub struct NestedNumeric<let N: u32> {
        a: Field,
        b: InnerNumeric<N>
    }
    pub struct InnerNumeric<let N: u32> {
        inner: [u64; N],
    }    
    "#;
    assert_no_errors(src);
}

#[test]
fn numeric_generic_used_in_trait() {
    // We want to make sure that `N` in `impl<let N: u32, T> Deserialize<N, T>` does
    // not trigger `expected type, found numeric generic parameter N` as the trait
    // does in fact expect a numeric generic.
    let src = r#"
    struct MyType<T> {
        a: Field,
        b: Field,
        c: Field,
        d: T,
    }
    
    impl<let N: u32, T> Deserialize<N, T> for MyType<T> {
        fn deserialize(fields: [Field; N], other: T) -> Self {
            MyType { a: fields[0], b: fields[1], c: fields[2], d: other }
        }
    }
    
    trait Deserialize<let N: u32, T> {
        fn deserialize(fields: [Field; N], other: T) -> Self;
    }
    "#;
    assert_no_errors(src);
}

#[test]
fn numeric_generic_in_trait_impl_with_extra_impl_generics() {
    let src = r#"
    trait Default {
        fn default() -> Self;
    }

    struct MyType<T> {
        a: Field,
        b: Field,
        c: Field,
        d: T,
    }
    
    // Make sure that `T` is placed before `N` as we want to test that the order of the generics is correctly maintained.
    // `N` is used first in the trait impl generics (`Deserialize<N> for MyType<T>`).
    // We want to make sure that the compiler correctly accounts for that `N` has a numeric kind
    // while `T` has a normal kind. 
    impl<T, let N: u32> Deserialize<N> for MyType<T> where T: Default {
        fn deserialize(fields: [Field; N]) -> Self {
            MyType { a: fields[0], b: fields[1], c: fields[2], d: T::default() }
        }
    }
    
    trait Deserialize<let N: u32> {
        fn deserialize(fields: [Field; N]) -> Self;
    }
    "#;
    assert_no_errors(src);
}

#[test]
fn numeric_generic_used_in_where_clause() {
    let src = r#"
    trait Deserialize<let N: u32> {
        fn deserialize(fields: [Field; N]) -> Self;
    }

    pub fn read<T, let N: u32>() -> T where T: Deserialize<N> {
        let mut fields: [Field; N] = [0; N];
        for i in 0..N {
            fields[i] = i as Field + 1;
        }
        T::deserialize(fields)
    }
    "#;
    assert_no_errors(src);
}

#[test]
fn numeric_generic_used_in_turbofish() {
    let src = r#"
    pub fn double<let N: u32>() -> u32 {
        // Used as an expression
        N * 2
    }

    pub fn double_numeric_generics_test() {
        // Example usage of a numeric generic arguments.
        assert(double::<9>() == 18);
        assert(double::<7 + 8>() == 30);
    }
    "#;
    assert_no_errors(src);
}

#[test]
fn constant_used_with_numeric_generic() {
    let src = r#"
    struct ValueNote {
        value: Field,
    }

    trait Serialize<let N: u32> {
        fn serialize(self) -> [Field; N];
    }

    impl Serialize<1> for ValueNote {
        fn serialize(self) -> [Field; 1] {
            [self.value]
        }
    }
    "#;
    assert_no_errors(src);
}

#[test]
fn normal_generic_used_when_numeric_expected_in_where_clause() {
    let src = r#"
    trait Deserialize<let N: u32> {
        fn deserialize(fields: [Field; N]) -> Self;
    }

    pub fn read<T, N>() -> T where T: Deserialize<N> {
        T::deserialize([0, 1])
    }
    "#;
    let errors = get_program_errors(src);
    assert_eq!(errors.len(), 1);
    assert!(matches!(
        errors[0].0,
        CompilationError::TypeError(TypeCheckError::TypeKindMismatch { .. }),
    ));

    let src = r#"
    trait Deserialize<let N: u32> {
        fn deserialize(fields: [Field; N]) -> Self;
    }

    pub fn read<T, N>() -> T where T: Deserialize<N> {
        let mut fields: [Field; N] = [0; N];
        for i in 0..N {
            fields[i] = i as Field + 1;
        }
        T::deserialize(fields)
    }
    "#;
    let errors = get_program_errors(src);
    assert_eq!(errors.len(), 4);
    assert!(matches!(
        errors[0].0,
        CompilationError::TypeError(TypeCheckError::TypeKindMismatch { .. }),
    ));
    assert!(matches!(
        errors[1].0,
        CompilationError::TypeError(TypeCheckError::TypeKindMismatch { .. }),
    ));
    assert!(matches!(
        errors[2].0,
        CompilationError::TypeError(TypeCheckError::TypeKindMismatch { .. }),
    ));
    // N
    assert!(matches!(
        errors[3].0,
        CompilationError::ResolverError(ResolverError::VariableNotDeclared { .. }),
    ));
}

#[test]
fn numeric_generics_type_kind_mismatch() {
    let src = r#"
    fn foo<let N: u32>() -> u16 {
        N as u16
    }

    global J: u16 = 10;

    fn bar<let N: u16>() -> u16 {
        foo::<J>()
    }

    global M: u16 = 3;
    
    fn main() {
        let _ = bar::<M>();
    }
    "#;
    let errors = get_program_errors(src);
    assert_eq!(errors.len(), 1);
    assert!(matches!(
        errors[0].0,
        CompilationError::TypeError(TypeCheckError::TypeKindMismatch { .. }),
    ));
}

#[test]
fn numeric_generics_value_kind_mismatch_u32_u64() {
    let src = r#"
    struct BoundedVec<T, let MaxLen: u32> {
        storage: [T; MaxLen],
        // can't be compared to MaxLen: u32
        // can't be used to index self.storage
        len: u64,
    }

    impl<T, let MaxLen: u32> BoundedVec<T, MaxLen> {
        pub fn extend_from_bounded_vec<let Len: u32>(&mut self, _vec: BoundedVec<T, Len>) { 
            // We do this to avoid an unused variable warning on `self`
            let _ = self.len;
            for _ in 0..Len { }
        }

        pub fn push(&mut self, elem: T) {
            assert(self.len < MaxLen, "push out of bounds");
            self.storage[self.len] = elem;
            self.len += 1;
        }
    }
    "#;
    let errors = get_program_errors(src);
    assert_eq!(errors.len(), 1);
    assert!(matches!(
        errors[0].0,
        CompilationError::TypeError(TypeCheckError::IntegerBitWidth {
            bit_width_x: IntegerBitSize::SixtyFour,
            bit_width_y: IntegerBitSize::ThirtyTwo,
            ..
        }),
    ));
}

#[test]
fn quote_code_fragments() {
    // This test ensures we can quote (and unquote/splice) code fragments
    // which by themselves are not valid code. They only need to be valid
    // by the time they are unquoted into the macro's call site.
    let src = r#"
        fn main() {
            comptime {
                concat!(quote { assert( }, quote { false); });
            }
        }

        comptime fn concat(a: Quoted, b: Quoted) -> Quoted {
            quote { $a $b }
        }
    "#;
    let errors = get_program_errors(src);
    assert_eq!(errors.len(), 1);

    use InterpreterError::FailingConstraint;
    assert!(matches!(&errors[0].0, CompilationError::InterpreterError(FailingConstraint { .. })));
}

#[test]
fn impl_stricter_than_trait_no_trait_method_constraints() {
    // This test ensures that the error we get from the where clause on the trait impl method
    // is a `DefCollectorErrorKind::ImplIsStricterThanTrait` error.
    let src = r#"
    trait Serialize<let N: u32> {
        // We want to make sure we trigger the error when override a trait method 
        // which itself has no trait constraints.
        fn serialize(self) -> [Field; N];
    }

    trait ToField {
        fn to_field(self) -> Field;
    }

    fn process_array<let N: u32>(array: [Field; N]) -> Field {
        array[0]
    }

    fn serialize_thing<A, let N: u32>(thing: A) -> [Field; N] where A: Serialize<N> {
        thing.serialize()
    }

    struct MyType<T> {
        a: T,
        b: T,
    }

    impl<T> Serialize<2> for MyType<T> {
        fn serialize(self) -> [Field; 2] where T: ToField {
            [ self.a.to_field(), self.b.to_field() ]
        }
    }

    impl<T> MyType<T> {
        fn do_thing_with_serialization_with_extra_steps(self) -> Field {
            process_array(serialize_thing(self))
        }
    }
    "#;

    let errors = get_program_errors(src);
    assert_eq!(errors.len(), 1);
    assert!(matches!(
        &errors[0].0,
        CompilationError::DefinitionError(DefCollectorErrorKind::ImplIsStricterThanTrait { .. })
    ));
}

#[test]
fn impl_stricter_than_trait_different_generics() {
    let src = r#"
    trait Default { }

    // Object type of the trait constraint differs
    trait Foo<T> {
        fn foo_good<U>() where T: Default;

        fn foo_bad<U>() where T: Default;
    }

    impl<A> Foo<A> for () {
        fn foo_good<B>() where A: Default {}

        fn foo_bad<B>() where B: Default {}
    }
    "#;

    let errors = get_program_errors(src);
    assert_eq!(errors.len(), 1);
    if let CompilationError::DefinitionError(DefCollectorErrorKind::ImplIsStricterThanTrait {
        constraint_typ,
        ..
    }) = &errors[0].0
    {
        assert!(matches!(constraint_typ.to_string().as_str(), "B"));
    } else {
        panic!("Expected DefCollectorErrorKind::ImplIsStricterThanTrait but got {:?}", errors[0].0);
    }
}

#[test]
fn impl_stricter_than_trait_different_object_generics() {
    let src = r#"
    trait MyTrait { }

    trait OtherTrait {}

    struct Option<T> {
        inner: T
    }

    struct OtherOption<T> {
        inner: Option<T>,
    }

    trait Bar<T> {
        fn bar_good<U>() where Option<T>: MyTrait, OtherOption<Option<T>>: OtherTrait;

        fn bar_bad<U>() where Option<T>: MyTrait, OtherOption<Option<T>>: OtherTrait;

        fn array_good<U>() where [T; 8]: MyTrait;

        fn array_bad<U>() where [T; 8]: MyTrait;

        fn tuple_good<U>() where (Option<T>, Option<U>): MyTrait;

        fn tuple_bad<U>() where (Option<T>, Option<U>): MyTrait;
    }

    impl<A> Bar<A> for () {
        fn bar_good<B>() 
        where 
            OtherOption<Option<A>>: OtherTrait, 
            Option<A>: MyTrait { }

        fn bar_bad<B>() 
        where 
            OtherOption<Option<A>>: OtherTrait, 
            Option<B>: MyTrait { }

        fn array_good<B>() where [A; 8]: MyTrait { }

        fn array_bad<B>() where [B; 8]: MyTrait { }

        fn tuple_good<B>() where (Option<A>, Option<B>): MyTrait { }

        fn tuple_bad<B>() where (Option<B>, Option<A>): MyTrait { }
    }
    "#;

    let errors = get_program_errors(src);
    assert_eq!(errors.len(), 3);
    if let CompilationError::DefinitionError(DefCollectorErrorKind::ImplIsStricterThanTrait {
        constraint_typ,
        constraint_name,
        ..
    }) = &errors[0].0
    {
        assert!(matches!(constraint_typ.to_string().as_str(), "Option<B>"));
        assert!(matches!(constraint_name.as_str(), "MyTrait"));
    } else {
        panic!("Expected DefCollectorErrorKind::ImplIsStricterThanTrait but got {:?}", errors[0].0);
    }

    if let CompilationError::DefinitionError(DefCollectorErrorKind::ImplIsStricterThanTrait {
        constraint_typ,
        constraint_name,
        ..
    }) = &errors[1].0
    {
        dbg!(&constraint_typ.to_string().as_str());
        assert!(matches!(constraint_typ.to_string().as_str(), "[B; (8: numeric u32)]"));
        assert!(matches!(constraint_name.as_str(), "MyTrait"));
    } else {
        panic!("Expected DefCollectorErrorKind::ImplIsStricterThanTrait but got {:?}", errors[0].0);
    }

    if let CompilationError::DefinitionError(DefCollectorErrorKind::ImplIsStricterThanTrait {
        constraint_typ,
        constraint_name,
        ..
    }) = &errors[2].0
    {
        assert!(matches!(constraint_typ.to_string().as_str(), "(Option<B>, Option<A>)"));
        assert!(matches!(constraint_name.as_str(), "MyTrait"));
    } else {
        panic!("Expected DefCollectorErrorKind::ImplIsStricterThanTrait but got {:?}", errors[0].0);
    }
}

#[test]
fn impl_stricter_than_trait_different_trait() {
    let src = r#"
    trait Default { }

    trait OtherDefault { }

    struct Option<T> {
        inner: T
    }

    trait Bar<T> {
        fn bar<U>() where Option<T>: Default;
    }

    impl<A> Bar<A> for () {
        // Trait constraint differs due to the trait even though the constraint
        // types are the same.
        fn bar<B>() where Option<A>: OtherDefault {}
    }
    "#;

    let errors = get_program_errors(src);
    assert_eq!(errors.len(), 1);
    if let CompilationError::DefinitionError(DefCollectorErrorKind::ImplIsStricterThanTrait {
        constraint_typ,
        constraint_name,
        ..
    }) = &errors[0].0
    {
        assert!(matches!(constraint_typ.to_string().as_str(), "Option<A>"));
        assert!(matches!(constraint_name.as_str(), "OtherDefault"));
    } else {
        panic!("Expected DefCollectorErrorKind::ImplIsStricterThanTrait but got {:?}", errors[0].0);
    }
}

#[test]
fn trait_impl_where_clause_stricter_pass() {
    let src = r#"
    trait MyTrait {
        fn good_foo<T, H>() where H: OtherTrait;

        fn bad_foo<T, H>() where H: OtherTrait;
    }

    trait OtherTrait {}

    struct Option<T> {
        inner: T
    }

    impl<T> MyTrait for [T] where Option<T>: MyTrait {
        fn good_foo<A, B>() where B: OtherTrait { }

        fn bad_foo<A, B>() where A: OtherTrait { }
    }
    "#;

    let errors = get_program_errors(src);
    assert_eq!(errors.len(), 1);
    if let CompilationError::DefinitionError(DefCollectorErrorKind::ImplIsStricterThanTrait {
        constraint_typ,
        constraint_name,
        ..
    }) = &errors[0].0
    {
        assert!(matches!(constraint_typ.to_string().as_str(), "A"));
        assert!(matches!(constraint_name.as_str(), "OtherTrait"));
    } else {
        panic!("Expected DefCollectorErrorKind::ImplIsStricterThanTrait but got {:?}", errors[0].0);
    }
}

#[test]
fn impl_stricter_than_trait_different_trait_generics() {
    let src = r#"
    trait Foo<T> {
        fn foo<U>() where T: T2<T>;
    }

    impl<A> Foo<A> for () {
        // Should be A: T2<A>
        fn foo<B>() where A: T2<B> {}
    }

    trait T2<C> {}
    "#;

    let errors = get_program_errors(src);
    assert_eq!(errors.len(), 1);
    if let CompilationError::DefinitionError(DefCollectorErrorKind::ImplIsStricterThanTrait {
        constraint_typ,
        constraint_name,
        constraint_generics,
        ..
    }) = &errors[0].0
    {
        assert!(matches!(constraint_typ.to_string().as_str(), "A"));
        assert!(matches!(constraint_name.as_str(), "T2"));
        assert!(matches!(constraint_generics.ordered[0].to_string().as_str(), "B"));
    } else {
        panic!("Expected DefCollectorErrorKind::ImplIsStricterThanTrait but got {:?}", errors[0].0);
    }
}

#[test]
fn impl_not_found_for_inner_impl() {
    // We want to guarantee that we get a no impl found error
    let src = r#"
    trait Serialize<let N: u32> {
        fn serialize(self) -> [Field; N];
    }

    trait ToField {
        fn to_field(self) -> Field;
    }

    fn process_array<let N: u32>(array: [Field; N]) -> Field {
        array[0]
    }

    fn serialize_thing<A, let N: u32>(thing: A) -> [Field; N] where A: Serialize<N> {
        thing.serialize()
    }

    struct MyType<T> {
        a: T,
        b: T,
    }

    impl<T> Serialize<2> for MyType<T> where T: ToField {
        fn serialize(self) -> [Field; 2] {
            [ self.a.to_field(), self.b.to_field() ]
        }
    }

    impl<T> MyType<T> {
        fn do_thing_with_serialization_with_extra_steps(self) -> Field {
            process_array(serialize_thing(self))
        }
    }
    "#;

    let errors = get_program_errors(src);
    assert_eq!(errors.len(), 1);
    assert!(matches!(
        &errors[0].0,
        CompilationError::TypeError(TypeCheckError::NoMatchingImplFound { .. })
    ));
}

// Regression for #5388
#[test]
fn comptime_let() {
    let src = r#"fn main() {
        comptime let my_var = 2;
        assert_eq(my_var, 2);
    }"#;
    let errors = get_program_errors(src);
    assert_eq!(errors.len(), 0);
}

#[test]
fn overflowing_u8() {
    let src = r#"
        fn main() {
            let _: u8 = 256;
        }"#;
    let errors = get_program_errors(src);
    assert_eq!(errors.len(), 1);

    if let CompilationError::TypeError(error) = &errors[0].0 {
        assert_eq!(
            error.to_string(),
            "The value `2⁸` cannot fit into `u8` which has range `0..=255`"
        );
    } else {
        panic!("Expected OverflowingAssignment error, got {:?}", errors[0].0);
    }
}

#[test]
fn underflowing_u8() {
    let src = r#"
        fn main() {
            let _: u8 = -1;
        }"#;
    let errors = get_program_errors(src);
    assert_eq!(errors.len(), 1);

    if let CompilationError::TypeError(error) = &errors[0].0 {
        assert_eq!(
            error.to_string(),
            "The value `-1` cannot fit into `u8` which has range `0..=255`"
        );
    } else {
        panic!("Expected OverflowingAssignment error, got {:?}", errors[0].0);
    }
}

#[test]
fn overflowing_i8() {
    let src = r#"
        fn main() {
            let _: i8 = 128;
        }"#;
    let errors = get_program_errors(src);
    assert_eq!(errors.len(), 1);

    if let CompilationError::TypeError(error) = &errors[0].0 {
        assert_eq!(
            error.to_string(),
            "The value `2⁷` cannot fit into `i8` which has range `-128..=127`"
        );
    } else {
        panic!("Expected OverflowingAssignment error, got {:?}", errors[0].0);
    }
}

#[test]
fn underflowing_i8() {
    let src = r#"
        fn main() {
            let _: i8 = -129;
        }"#;
    let errors = get_program_errors(src);
    assert_eq!(errors.len(), 1);

    if let CompilationError::TypeError(error) = &errors[0].0 {
        assert_eq!(
            error.to_string(),
            "The value `-129` cannot fit into `i8` which has range `-128..=127`"
        );
    } else {
        panic!("Expected OverflowingAssignment error, got {:?}", errors[0].0);
    }
}

#[test]
fn turbofish_numeric_generic_nested_call() {
    // Check for turbofish numeric generics used with function calls
    let src = r#"
    fn foo<let N: u32>() -> [u8; N] {
        [0; N]
    }

    fn bar<let N: u32>() -> [u8; N] {
        foo::<N>()
    }

    global M: u32 = 3;

    fn main() {
        let _ = bar::<M>();
    }
    "#;
    assert_no_errors(src);

    // Check for turbofish numeric generics used with method calls
    let src = r#"
    struct Foo<T> {
        a: T
    }

    impl<T> Foo<T> {
        fn static_method<let N: u32>() -> [u8; N] {
            [0; N]
        }

        fn impl_method<let N: u32>(self) -> [T; N] {
            [self.a; N]
        }
    }

    fn bar<let N: u32>() -> [u8; N] {
        let _ = Foo::static_method::<N>();
        let x: Foo<u8> = Foo { a: 0 };
        x.impl_method::<N>()
    }

    global M: u32 = 3;

    fn main() {
        let _ = bar::<M>();
    }
    "#;
    assert_no_errors(src);
}

#[test]
fn use_super() {
    let src = r#"
    fn some_func() {}

    mod foo {
        use super::some_func;

        pub fn bar() {
            some_func();
        }
    }
    "#;
    assert_no_errors(src);
}

#[test]
fn use_super_in_path() {
    let src = r#"
    fn some_func() {}

    mod foo {
        pub fn func() {
            super::some_func();
        }
    }
    "#;
    assert_no_errors(src);
}

#[test]
fn no_super() {
    let src = "use super::some_func;";
    let errors = get_program_errors(src);
    assert_eq!(errors.len(), 1);

    let CompilationError::DefinitionError(DefCollectorErrorKind::PathResolutionError(
        PathResolutionError::NoSuper(span),
    )) = &errors[0].0
    else {
        panic!("Expected a 'no super' error, got {:?}", errors[0].0);
    };

    assert_eq!(span.start(), 4);
    assert_eq!(span.end(), 9);
}

#[test]
fn cannot_call_unconstrained_function_outside_of_unsafe() {
    let src = r#"
    fn main() {
        foo();
    }

    unconstrained fn foo() {}
    "#;
    let errors = get_program_errors(src);
    assert_eq!(errors.len(), 1);

    let CompilationError::TypeError(TypeCheckError::Unsafe { .. }) = &errors[0].0 else {
        panic!("Expected an 'unsafe' error, got {:?}", errors[0].0);
    };
}

#[test]
fn cannot_call_unconstrained_first_class_function_outside_of_unsafe() {
    let src = r#"
    fn main() {
        let func = foo;
        // Warning should trigger here
        func();
        inner(func);
    }

    fn inner(x: unconstrained fn() -> ()) {
        // Warning should trigger here
        x();
    }

    unconstrained fn foo() {}
    "#;
    let errors = get_program_errors(src);
    assert_eq!(errors.len(), 2);

    for error in &errors {
        let CompilationError::TypeError(TypeCheckError::Unsafe { .. }) = &error.0 else {
            panic!("Expected an 'unsafe' error, got {:?}", errors[0].0);
        };
    }
}

#[test]
fn missing_unsafe_block_when_needing_type_annotations() {
    // This test is a regression check that even when an unsafe block is missing
    // that we still appropriately continue type checking and infer type annotations.
    let src = r#"
    fn main() {
        let z = BigNum { limbs: [2, 0, 0] };
        assert(z.__is_zero() == false);
    }

    struct BigNum<let N: u32> {
        limbs: [u64; N],
    }

    impl<let N: u32> BigNum<N> {
        unconstrained fn __is_zero_impl(self) -> bool {
            let mut result: bool = true;
            for i in 0..N {
                result = result & (self.limbs[i] == 0);
            }
            result
        }
    }

    trait BigNumTrait {
        fn __is_zero(self) -> bool;
    }

    impl<let N: u32> BigNumTrait for BigNum<N> {
        fn __is_zero(self) -> bool {
            self.__is_zero_impl()
        }
    }
    "#;
    let errors = get_program_errors(src);
    assert_eq!(errors.len(), 1);

    let CompilationError::TypeError(TypeCheckError::Unsafe { .. }) = &errors[0].0 else {
        panic!("Expected an 'unsafe' error, got {:?}", errors[0].0);
    };
}

#[test]
fn cannot_pass_unconstrained_function_to_regular_function() {
    let src = r#"
    fn main() {
        let func = foo;
        expect_regular(func);
    }

    unconstrained fn foo() {}

    fn expect_regular(_func: fn() -> ()) {
    }
    "#;
    let errors = get_program_errors(src);
    assert_eq!(errors.len(), 1);

    let CompilationError::TypeError(TypeCheckError::UnsafeFn { .. }) = &errors[0].0 else {
        panic!("Expected an UnsafeFn error, got {:?}", errors[0].0);
    };
}

#[test]
fn cannot_assign_unconstrained_and_regular_fn_to_variable() {
    let src = r#"
    fn main() {
        let _func = if true { foo } else { bar };
    }

    fn foo() {}
    unconstrained fn bar() {}
    "#;
    let errors = get_program_errors(src);
    assert_eq!(errors.len(), 1);

    let CompilationError::TypeError(TypeCheckError::Context { err, .. }) = &errors[0].0 else {
        panic!("Expected a context error, got {:?}", errors[0].0);
    };

    if let TypeCheckError::TypeMismatch { expected_typ, expr_typ, .. } = err.as_ref() {
        assert_eq!(expected_typ, "fn() -> ()");
        assert_eq!(expr_typ, "unconstrained fn() -> ()");
    } else {
        panic!("Expected a type mismatch error, got {:?}", errors[0].0);
    };
}

#[test]
fn can_pass_regular_function_to_unconstrained_function() {
    let src = r#"
    fn main() {
        let func = foo;
        expect_unconstrained(func);
    }

    fn foo() {}

    fn expect_unconstrained(_func: unconstrained fn() -> ()) {}
    "#;
    assert_no_errors(src);
}

#[test]
fn cannot_pass_unconstrained_function_to_constrained_function() {
    let src = r#"
    fn main() {
        let func = foo;
        expect_regular(func);
    }

    unconstrained fn foo() {}

    fn expect_regular(_func: fn() -> ()) {}
    "#;
    let errors = get_program_errors(src);
    assert_eq!(errors.len(), 1);

    let CompilationError::TypeError(TypeCheckError::UnsafeFn { .. }) = &errors[0].0 else {
        panic!("Expected an UnsafeFn error, got {:?}", errors[0].0);
    };
}

#[test]
fn can_assign_regular_function_to_unconstrained_function_in_explicitly_typed_var() {
    let src = r#"
    fn main() {
        let _func: unconstrained fn() -> () = foo;
    }

    fn foo() {}
    "#;
    assert_no_errors(src);
}

#[test]
fn can_assign_regular_function_to_unconstrained_function_in_struct_member() {
    let src = r#"
    fn main() {
        let _ = Foo { func: foo };
    }

    fn foo() {}

    struct Foo {
        func: unconstrained fn() -> (),
    }
    "#;
    assert_no_errors(src);
}

#[test]
fn trait_impl_generics_count_mismatch() {
    let src = r#"
    trait Foo {}

    impl Foo<()> for Field {}

    fn main() {}"#;
    let errors = get_program_errors(src);
    assert_eq!(errors.len(), 1);

    let CompilationError::TypeError(TypeCheckError::GenericCountMismatch {
        item,
        expected,
        found,
        ..
    }) = &errors[0].0
    else {
        panic!("Expected a generic count mismatch error, got {:?}", errors[0].0);
    };

    assert_eq!(item, "Foo");
    assert_eq!(*expected, 0);
    assert_eq!(*found, 1);
}

#[test]
fn bit_not_on_untyped_integer() {
    let src = r#"
    fn main() {
        let _: u32 = 3 & !1;
    }
    "#;
    assert_no_errors(src);
}

#[test]
fn duplicate_struct_field() {
    let src = r#"
    pub struct Foo {
        x: i32,
        x: i32,
    }

    fn main() {}
    "#;
    let errors = get_program_errors(src);
    assert_eq!(errors.len(), 1);

    let CompilationError::DefinitionError(DefCollectorErrorKind::DuplicateField {
        first_def,
        second_def,
    }) = &errors[0].0
    else {
        panic!("Expected a duplicate field error, got {:?}", errors[0].0);
    };

    assert_eq!(first_def.to_string(), "x");
    assert_eq!(second_def.to_string(), "x");

    assert_eq!(first_def.span().start(), 30);
    assert_eq!(second_def.span().start(), 46);
}

#[test]
fn trait_constraint_on_tuple_type() {
    let src = r#"
        trait Foo<A> {
            fn foo(self, x: A) -> bool;
        }

        pub fn bar<T, U, V>(x: (T, U), y: V) -> bool where (T, U): Foo<V> {
            x.foo(y)
        }

        fn main() {}"#;
    assert_no_errors(src);
}

#[test]
fn turbofish_in_constructor_generics_mismatch() {
    let src = r#"
    struct Foo<T> {
        x: T
    }

    fn main() {
        let _ = Foo::<i32, i64> { x: 1 };
    }
    "#;

    let errors = get_program_errors(src);
    assert_eq!(errors.len(), 1);
    assert!(matches!(
        errors[0].0,
        CompilationError::TypeError(TypeCheckError::GenericCountMismatch { .. }),
    ));
}

#[test]
fn turbofish_in_constructor() {
    let src = r#"
    struct Foo<T> {
        x: T
    }

    fn main() {
        let x: Field = 0;
        let _ = Foo::<i32> { x: x };
    }
    "#;

    let errors = get_program_errors(src);
    assert_eq!(errors.len(), 1);

    let CompilationError::TypeError(TypeCheckError::TypeMismatch {
        expected_typ, expr_typ, ..
    }) = &errors[0].0
    else {
        panic!("Expected a type mismatch error, got {:?}", errors[0].0);
    };

    assert_eq!(expected_typ, "i32");
    assert_eq!(expr_typ, "Field");
}

#[test]
fn turbofish_in_middle_of_variable_unsupported_yet() {
    let src = r#"
    struct Foo<T> {
        x: T
    }

    impl <T> Foo<T> {
        fn new(x: T) -> Self {
            Foo { x }
        }
    }

    fn main() {
        let _ = Foo::<i32>::new(1);
    }
    "#;
    let errors = get_program_errors(src);
    assert_eq!(errors.len(), 1);

    assert!(matches!(
        errors[0].0,
        CompilationError::TypeError(TypeCheckError::UnsupportedTurbofishUsage { .. }),
    ));
}

#[test]
fn turbofish_in_struct_pattern() {
    let src = r#"
    struct Foo<T> {
        x: T
    }

    fn main() {
        let value: Field = 0;
        let Foo::<Field> { x } = Foo { x: value };
        let _ = x;
    }
    "#;
    assert_no_errors(src);
}

#[test]
fn turbofish_in_struct_pattern_errors_if_type_mismatch() {
    let src = r#"
    struct Foo<T> {
        x: T
    }

    fn main() {
        let value: Field = 0;
        let Foo::<i32> { x } = Foo { x: value };
        let _ = x;
    }
    "#;

    let errors = get_program_errors(src);
    assert_eq!(errors.len(), 1);

    let CompilationError::TypeError(TypeCheckError::TypeMismatchWithSource { .. }) = &errors[0].0
    else {
        panic!("Expected a type mismatch error, got {:?}", errors[0].0);
    };
}

#[test]
fn turbofish_in_struct_pattern_generic_count_mismatch() {
    let src = r#"
    struct Foo<T> {
        x: T
    }

    fn main() {
        let value = 0;
        let Foo::<i32, i64> { x } = Foo { x: value };
        let _ = x;
    }
    "#;

    let errors = get_program_errors(src);
    assert_eq!(errors.len(), 1);

    let CompilationError::TypeError(TypeCheckError::GenericCountMismatch {
        item,
        expected,
        found,
        ..
    }) = &errors[0].0
    else {
        panic!("Expected a generic count mismatch error, got {:?}", errors[0].0);
    };

    assert_eq!(item, "struct Foo");
    assert_eq!(*expected, 1);
    assert_eq!(*found, 2);
}

#[test]
fn incorrect_generic_count_on_struct_impl() {
    let src = r#"
    struct Foo {}
    impl <T> Foo<T> {}
    fn main() {}
    "#;

    let errors = get_program_errors(src);
    assert_eq!(errors.len(), 1);

    let CompilationError::TypeError(TypeCheckError::GenericCountMismatch {
        found, expected, ..
    }) = errors[0].0
    else {
        panic!("Expected an incorrect generic count mismatch error, got {:?}", errors[0].0);
    };

    assert_eq!(found, 1);
    assert_eq!(expected, 0);
}

#[test]
fn incorrect_generic_count_on_type_alias() {
    let src = r#"
    struct Foo {}
    type Bar = Foo<i32>;
    fn main() {}
    "#;

    let errors = get_program_errors(src);
    assert_eq!(errors.len(), 1);

    let CompilationError::TypeError(TypeCheckError::GenericCountMismatch {
        found, expected, ..
    }) = errors[0].0
    else {
        panic!("Expected an incorrect generic count mismatch error, got {:?}", errors[0].0);
    };

    assert_eq!(found, 1);
    assert_eq!(expected, 0);
}

#[test]
fn uses_self_type_for_struct_function_call() {
    let src = r#"
    struct S { }

    impl S {
        fn one() -> Field {
            1
        }

        fn two() -> Field {
            Self::one() + Self::one()
        }
    }

    fn main() {}
    "#;
    assert_no_errors(src);
}

#[test]
fn uses_self_type_inside_trait() {
    let src = r#"
    trait Foo {
        fn foo() -> Self {
            Self::bar()
        }

        fn bar() -> Self;
    }

    impl Foo for Field {
        fn bar() -> Self {
            1
        }
    }

    fn main() {
        let _: Field = Foo::foo();
    }
    "#;
    assert_no_errors(src);
}

#[test]
fn uses_self_type_in_trait_where_clause() {
    let src = r#"
    pub trait Trait {
        fn trait_func() -> bool;
    }

    pub trait Foo where Self: Trait {
        fn foo(self) -> bool {
            self.trait_func()
        }
    }

    struct Bar {

    }

    impl Foo for Bar {

    }

    fn main() {}
    "#;

    let errors = get_program_errors(src);
    assert_eq!(errors.len(), 1);

    let CompilationError::TypeError(TypeCheckError::UnresolvedMethodCall { method_name, .. }) =
        &errors[0].0
    else {
        panic!("Expected an unresolved method call error, got {:?}", errors[0].0);
    };

    assert_eq!(method_name, "trait_func");
}

#[test]
fn do_not_eagerly_error_on_cast_on_type_variable() {
    let src = r#"
    pub fn foo<T, U>(x: T, f: fn(T) -> U) -> U {
        f(x)
    }

    fn main() {
        let x: u8 = 1;
        let _: Field = foo(x, |x| x as Field);
    }
    "#;
    assert_no_errors(src);
}

#[test]
fn error_on_cast_over_type_variable() {
    let src = r#"
    pub fn foo<T, U>(x: T, f: fn(T) -> U) -> U {
        f(x)
    }

    fn main() {
        let x = "a";
        let _: Field = foo(x, |x| x as Field);
    }
    "#;

    let errors = get_program_errors(src);
    assert_eq!(errors.len(), 1);

    assert!(matches!(
        errors[0].0,
        CompilationError::TypeError(TypeCheckError::TypeMismatch { .. })
    ));
}

#[test]
fn trait_impl_for_a_type_that_implements_another_trait() {
    let src = r#"
    trait One {
        fn one(self) -> i32;
    }

    impl One for i32 {
        fn one(self) -> i32 {
            self
        }
    }

    trait Two {
        fn two(self) -> i32;
    }

    impl<T> Two for T where T: One {
        fn two(self) -> i32 {
            self.one() + 1
        }
    }

    pub fn use_it<T>(t: T) -> i32 where T: Two {
        Two::two(t)
    }

    fn main() {}
    "#;
    assert_no_errors(src);
}

#[test]
fn trait_impl_for_a_type_that_implements_another_trait_with_another_impl_used() {
    let src = r#"
    trait One {
        fn one(self) -> i32;
    }

    impl One for i32 {
        fn one(self) -> i32 {
            let _ = self;
            1
        }
    }

    trait Two {
        fn two(self) -> i32;
    }

    impl<T> Two for T where T: One {
        fn two(self) -> i32 {
            self.one() + 1
        }
    }

    impl Two for u32 {
        fn two(self) -> i32 {
            let _ = self;
            0
        }
    }

    pub fn use_it(t: u32) -> i32 {
        Two::two(t)
    }

    fn main() {}
    "#;
    assert_no_errors(src);
}

#[test]
fn impl_missing_associated_type() {
    let src = r#"
    trait Foo {
        type Assoc;
    }

    impl Foo for () {}
    "#;

    let errors = get_program_errors(src);
    assert_eq!(errors.len(), 1);

    assert!(matches!(
        &errors[0].0,
        CompilationError::TypeError(TypeCheckError::MissingNamedTypeArg { .. })
    ));
}

#[test]
fn as_trait_path_syntax_resolves_outside_impl() {
    let src = r#"
    trait Foo {
        type Assoc;
    }

    struct Bar {}

    impl Foo for Bar {
        type Assoc = i32;
    }

    fn main() {
        // AsTraitPath syntax is a bit silly when associated types
        // are explicitly specified
        let _: i64 = 1 as <Bar as Foo<Assoc = i32>>::Assoc;
    }
    "#;

    let errors = get_program_errors(src);
    assert_eq!(errors.len(), 1);

    use CompilationError::TypeError;
    use TypeCheckError::TypeMismatch;
    let TypeError(TypeMismatch { expected_typ, expr_typ, .. }) = errors[0].0.clone() else {
        panic!("Expected TypeMismatch error, found {:?}", errors[0].0);
    };

    assert_eq!(expected_typ, "i64".to_string());
    assert_eq!(expr_typ, "i32".to_string());
}

#[test]
fn as_trait_path_syntax_no_impl() {
    let src = r#"
    trait Foo {
        type Assoc;
    }

    struct Bar {}

    impl Foo for Bar {
        type Assoc = i32;
    }

    fn main() {
        let _: i64 = 1 as <Bar as Foo<Assoc = i8>>::Assoc;
    }
    "#;

    let errors = get_program_errors(src);
    assert_eq!(errors.len(), 1);

    use CompilationError::TypeError;
    assert!(matches!(&errors[0].0, TypeError(TypeCheckError::NoMatchingImplFound { .. })));
}

#[test]
fn errors_on_unused_private_import() {
    let src = r#"
    mod foo {
        pub fn bar() {}
        pub fn baz() {}

        pub trait Foo {
        }
    }

    use foo::bar;
    use foo::baz;
    use foo::Foo;

    impl Foo for Field {
    }

    fn main() {
        baz();
    }
    "#;

    let errors = get_program_errors(src);
    assert_eq!(errors.len(), 1);

    let CompilationError::ResolverError(ResolverError::UnusedItem { ident, item_type }) =
        &errors[0].0
    else {
        panic!("Expected an unused item error");
    };

    assert_eq!(ident.to_string(), "bar");
    assert_eq!(*item_type, "import");
}

#[test]
fn errors_on_unused_pub_crate_import() {
    let src = r#"
    mod foo {
        pub fn bar() {}
        pub fn baz() {}

        pub trait Foo {
        }
    }

    pub(crate) use foo::bar;
    use foo::baz;
    use foo::Foo;

    impl Foo for Field {
    }

    fn main() {
        baz();
    }
    "#;

    let errors = get_program_errors(src);
    assert_eq!(errors.len(), 1);

    let CompilationError::ResolverError(ResolverError::UnusedItem { ident, item_type }) =
        &errors[0].0
    else {
        panic!("Expected an unused item error");
    };

    assert_eq!(ident.to_string(), "bar");
    assert_eq!(*item_type, "import");
}

#[test]
fn warns_on_use_of_private_exported_item() {
    let src = r#"
    mod foo {
        mod bar {
            pub fn baz() {}
        }

        use bar::baz;

        pub fn qux() {
            baz();
        }
    }

    fn main() {
        foo::baz();
    }
    "#;

    let errors = get_program_errors(src);
    assert_eq!(errors.len(), 2); // An existing bug causes this error to be duplicated

    assert!(matches!(
        &errors[0].0,
        CompilationError::ResolverError(ResolverError::PathResolutionError(
            PathResolutionError::Private(..),
        ))
    ));
}

#[test]
fn can_use_pub_use_item() {
    let src = r#"
    mod foo {
        mod bar {
            pub fn baz() {}
        }

        pub use bar::baz;
    }

    fn main() {
        foo::baz();
    }
    "#;
    assert_no_errors(src);
}

#[test]
fn warns_on_re_export_of_item_with_less_visibility() {
    let src = r#"
    mod foo {
        mod bar {
            pub(crate) fn baz() {}
        }

        pub use bar::baz;
    }

    fn main() {
        foo::baz();
    }
    "#;

    let errors = get_program_errors(src);
    assert_eq!(errors.len(), 1);

    assert!(matches!(
        &errors[0].0,
        CompilationError::DefinitionError(
            DefCollectorErrorKind::CannotReexportItemWithLessVisibility { .. }
        )
    ));
}

#[test]
fn unquoted_integer_as_integer_token() {
    let src = r#"
    trait Serialize<let N: u32> {
        fn serialize() {}
    }

    #[attr]
    pub fn foobar() {}

    comptime fn attr(_f: FunctionDefinition) -> Quoted {
        let serialized_len = 1;
        // We are testing that when we unquote $serialized_len, it's unquoted
        // as the token `1` and not as something else that later won't be parsed correctly
        // in the context of a generic argument.
        quote {
            impl Serialize<$serialized_len> for Field {
                fn serialize() { }
            }
        }
    }

    fn main() {}
    "#;

    assert_no_errors(src);
}

#[test]
fn errors_on_unused_function() {
    let src = r#"
    contract some_contract {
        // This function is unused, but it's a contract entrypoint
        // so it should not produce a warning
        fn foo() -> pub Field {
            1
        }
    }


    fn foo() {
        bar();
    }

    fn bar() {}
    "#;

    let errors = get_program_errors(src);
    assert_eq!(errors.len(), 1);

    let CompilationError::ResolverError(ResolverError::UnusedItem { ident, item_type }) =
        &errors[0].0
    else {
        panic!("Expected an unused item error");
    };

    assert_eq!(ident.to_string(), "foo");
    assert_eq!(*item_type, "function");
}

#[test]
fn errors_on_unused_struct() {
    let src = r#"
    struct Foo {}
    struct Bar {}

    fn main() {
        let _ = Bar {};
    }
    "#;

    let errors = get_program_errors(src);
    assert_eq!(errors.len(), 1);

    let CompilationError::ResolverError(ResolverError::UnusedItem { ident, item_type }) =
        &errors[0].0
    else {
        panic!("Expected an unused item error");
    };

    assert_eq!(ident.to_string(), "Foo");
    assert_eq!(*item_type, "struct");
}

#[test]
fn errors_on_unused_trait() {
    let src = r#"
    trait Foo {}
    trait Bar {}

    pub struct Baz {
    }

    impl Bar for Baz {}

    fn main() {
    }
    "#;

    let errors = get_program_errors(src);
    assert_eq!(errors.len(), 1);

    let CompilationError::ResolverError(ResolverError::UnusedItem { ident, item_type }) =
        &errors[0].0
    else {
        panic!("Expected an unused item error");
    };

    assert_eq!(ident.to_string(), "Foo");
    assert_eq!(*item_type, "trait");
}

#[test]
fn constrained_reference_to_unconstrained() {
    let src = r#"
    fn main(mut x: u32, y: pub u32) {
        let x_ref = &mut x;
        if x == 5  {
            unsafe {
                mut_ref_input(x_ref, y);        
            }
        }

        assert(x == 10);
    }

    unconstrained fn mut_ref_input(x: &mut u32, y: u32) {
        *x = y;
    }
    "#;

    let errors = get_program_errors(src);
    assert_eq!(errors.len(), 1);

    let CompilationError::TypeError(TypeCheckError::ConstrainedReferenceToUnconstrained { .. }) =
        &errors[0].0
    else {
        panic!("Expected an error about passing a constrained reference to unconstrained");
    };
}

#[test]
fn comptime_type_in_runtime_code() {
    let source = "pub fn foo(_f: FunctionDefinition) {}";
    let errors = get_program_errors(source);
    assert_eq!(errors.len(), 1);
    assert!(matches!(
        errors[0].0,
        CompilationError::ResolverError(ResolverError::ComptimeTypeInRuntimeCode { .. })
    ));
}

#[test]
fn arithmetic_generics_canonicalization_deduplication_regression() {
    let source = r#"
        struct ArrData<let N: u32> {
            a: [Field; N],
            b: [Field; N + N - 1],
        }

        fn main() {
            let _f: ArrData<5> = ArrData {
                a: [0; 5],
                b: [0; 9],
            };
        }
    "#;
    let errors = get_program_errors(source);
    assert_eq!(errors.len(), 0);
}

#[test]
fn cannot_mutate_immutable_variable() {
    let src = r#"
    fn main() {
        let array = [1];
        mutate(&mut array);
    }

    fn mutate(_: &mut [Field; 1]) {}
    "#;

    let errors = get_program_errors(src);
    assert_eq!(errors.len(), 1);

    let CompilationError::TypeError(TypeCheckError::CannotMutateImmutableVariable { name, .. }) =
        &errors[0].0
    else {
        panic!("Expected a CannotMutateImmutableVariable error");
    };

    assert_eq!(name, "array");
}

#[test]
fn cannot_mutate_immutable_variable_on_member_access() {
    let src = r#"
    struct Foo {
        x: Field
    }

    fn main() {
        let foo = Foo { x: 0 };
        mutate(&mut foo.x);
    }

    fn mutate(foo: &mut Field) {
        *foo = 1;
    }
    "#;

    let errors = get_program_errors(src);
    assert_eq!(errors.len(), 1);

    let CompilationError::TypeError(TypeCheckError::CannotMutateImmutableVariable { name, .. }) =
        &errors[0].0
    else {
        panic!("Expected a CannotMutateImmutableVariable error");
    };

    assert_eq!(name, "foo");
}

#[test]
fn does_not_crash_when_passing_mutable_undefined_variable() {
    let src = r#"
    fn main() {
        mutate(&mut undefined);
    }

    fn mutate(foo: &mut Field) {
        *foo = 1;
    }
    "#;

    let errors = get_program_errors(src);
    assert_eq!(errors.len(), 1);

    let CompilationError::ResolverError(ResolverError::VariableNotDeclared { name, .. }) =
        &errors[0].0
    else {
        panic!("Expected a VariableNotDeclared error");
    };

    assert_eq!(name, "undefined");
}<|MERGE_RESOLUTION|>--- conflicted
+++ resolved
@@ -1718,11 +1718,7 @@
         a: Field,
         b: Bar<N>,
     }
-<<<<<<< HEAD
     struct Bar<let N: u32> {
-=======
-    pub struct Bar<N> {
->>>>>>> f476c4b9
         inner: N
     }
     "#;
