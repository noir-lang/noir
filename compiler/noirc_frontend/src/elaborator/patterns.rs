--- conflicted
+++ resolved
@@ -555,29 +555,12 @@
     }
 
     pub(super) fn elaborate_variable(&mut self, variable: Path) -> (ExprId, Type) {
-<<<<<<< HEAD
+        let variable = self.validate_path(variable);
+
         if let Some((expr_id, typ)) =
             self.elaborate_variable_as_self_method_or_associated_constant(&variable)
         {
             return (expr_id, typ);
-=======
-        let mut variable = self.validate_path(variable);
-
-        // Check if this is `Self::method_name` when we are inside a trait impl and `Self`
-        // resolves to a primitive type. In that case we elaborate this as if it were a TypePath
-        // (for example, if `Self` is `u32` then we consider this the same as `u32::method_name`).
-        // A regular path lookup won't work here for the same reason `TypePath` exists.
-        if let Some(self_type) = &self.self_type {
-            if self.current_trait_impl.is_some()
-                && variable.segments.len() == 2
-                && variable.segments[0].ident.is_self_type_name()
-                && !matches!(self.self_type, Some(Type::DataType(..)))
-            {
-                let ident = variable.segments.remove(1).ident;
-                let typ_location = variable.segments[0].location;
-                return self.elaborate_type_path_impl(self_type.clone(), ident, None, typ_location);
-            }
->>>>>>> 944d2343
         }
 
         let resolved_turbofish = variable.segments.last().unwrap().generics.clone();
@@ -641,7 +624,6 @@
         }
     }
 
-<<<<<<< HEAD
     /// Checks whether `variable` is `Self::method_name` or `Self::AssociatedConstant` when we are inside a trait impl and `Self`
     /// resolves to a primitive type.
     ///
@@ -653,7 +635,7 @@
     /// turning it into a literal.
     fn elaborate_variable_as_self_method_or_associated_constant(
         &mut self,
-        variable: &Path,
+        variable: &TypedPath,
     ) -> Option<(ExprId, Type)> {
         if !(variable.segments.len() == 2 && variable.segments[0].ident.is_self_type_name()) {
             return None;
@@ -704,6 +686,34 @@
         Some(self.elaborate_type_path_impl(self_type.clone(), ident, None, typ_location))
     }
 
+    pub(crate) fn validate_path(&mut self, path: Path) -> TypedPath {
+        let mut segments = vecmap(path.segments, |segment| self.validate_path_segment(segment));
+
+        if let Some(first_segment) = segments.first_mut() {
+            if first_segment.generics.is_some() && first_segment.ident.is_self_type_name() {
+                self.push_err(PathResolutionError::TurbofishNotAllowedOnItem {
+                    item: "self type".to_string(),
+                    location: first_segment.turbofish_location(),
+                });
+                first_segment.generics = None;
+            }
+        }
+
+        let kind_location = path.kind_location;
+        TypedPath { segments, kind: path.kind, location: path.location, kind_location }
+    }
+
+    fn validate_path_segment(&mut self, segment: PathSegment) -> TypedPathSegment {
+        let generics = segment.generics.map(|generics| {
+            vecmap(generics, |generic| {
+                let location = generic.location;
+                let typ = self.use_type_with_kind(generic, &Kind::Any);
+                Located::from(location, typ)
+            })
+        });
+        TypedPathSegment { ident: segment.ident, generics, location: segment.location }
+    }
+
     fn constant_integer(
         &mut self,
         numeric_type: Type,
@@ -715,34 +725,6 @@
         self.interner.push_expr_location(id, location);
         self.interner.push_expr_type(id, numeric_type.clone());
         (id, numeric_type)
-=======
-    pub(crate) fn validate_path(&mut self, path: Path) -> TypedPath {
-        let mut segments = vecmap(path.segments, |segment| self.validate_path_segment(segment));
-
-        if let Some(first_segment) = segments.first_mut() {
-            if first_segment.generics.is_some() && first_segment.ident.is_self_type_name() {
-                self.push_err(PathResolutionError::TurbofishNotAllowedOnItem {
-                    item: "self type".to_string(),
-                    location: first_segment.turbofish_location(),
-                });
-                first_segment.generics = None;
-            }
-        }
-
-        let kind_location = path.kind_location;
-        TypedPath { segments, kind: path.kind, location: path.location, kind_location }
-    }
-
-    fn validate_path_segment(&mut self, segment: PathSegment) -> TypedPathSegment {
-        let generics = segment.generics.map(|generics| {
-            vecmap(generics, |generic| {
-                let location = generic.location;
-                let typ = self.use_type_with_kind(generic, &Kind::Any);
-                Located::from(location, typ)
-            })
-        });
-        TypedPathSegment { ident: segment.ident, generics, location: segment.location }
->>>>>>> 944d2343
     }
 
     /// Solve any generics that are part of the path before the function, for example:
