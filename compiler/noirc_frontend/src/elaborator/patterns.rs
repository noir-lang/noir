--- conflicted
+++ resolved
@@ -902,14 +902,9 @@
     }
 
     pub(super) fn elaborate_type_path(&mut self, path: TypePath) -> (ExprId, Type) {
-<<<<<<< HEAD
-        let location = path.item.location();
-        let object_location = path.typ.location;
-        let typ = self.use_type(path.typ);
-=======
         let typ_location = path.typ.location;
         let turbofish = path.turbofish;
-        let typ = self.resolve_type(path.typ);
+        let typ = self.use_type(path.typ);
         self.elaborate_type_path_impl(typ, path.item, turbofish, typ_location)
     }
 
@@ -921,7 +916,6 @@
         typ_location: Location,
     ) -> (ExprId, Type) {
         let ident_location = ident.location();
->>>>>>> def2e8cc
         let check_self_param = false;
 
         self.interner.push_type_ref_location(&typ, typ_location);
@@ -942,11 +936,7 @@
             .expect("Expected trait function to be a DefinitionKind::Function");
 
         let generics =
-<<<<<<< HEAD
-            path.turbofish.map(|turbofish| self.use_type_args(turbofish, func_id, location).0);
-=======
-            turbofish.map(|turbofish| self.resolve_type_args(turbofish, func_id, ident_location).0);
->>>>>>> def2e8cc
+            turbofish.map(|turbofish| self.use_type_args(turbofish, func_id, ident_location).0);
 
         let id = self.interner.function_definition_id(func_id);
 
