--- conflicted
+++ resolved
@@ -896,7 +896,6 @@
                     impl_kind: ImplKind::TraitMethod(trait_path_resolution.method),
                 },
                 trait_path_resolution.item,
-<<<<<<< HEAD
             );
         }
 
@@ -907,55 +906,9 @@
         let location = path.location;
         let ((hir_ident, var_scope_index), item) = self.get_ident_from_path(path);
 
-        if hir_ident.id != DefinitionId::dummy_id() {
-            match self.interner.definition(hir_ident.id).kind {
-                DefinitionKind::Function(func_id) => {
-                    if let Some(current_item) = self.current_item {
-                        self.interner.add_function_dependency(current_item, func_id);
-                    }
-
-                    self.interner.add_function_reference(func_id, hir_ident.location);
-                }
-                DefinitionKind::Global(global_id) => {
-                    self.elaborate_global_if_unresolved(&global_id);
-                    if let Some(current_item) = self.current_item {
-                        self.interner.add_global_dependency(current_item, global_id);
-                    }
-
-                    self.interner.add_global_reference(global_id, hir_ident.location);
-                }
-                DefinitionKind::NumericGeneric(_, ref numeric_typ) => {
-                    // Initialize numeric generics to a polymorphic integer type in case
-                    // they're used in expressions. We must do this here since type_check_variable
-                    // does not check definition kinds and otherwise expects parameters to
-                    // already be typed.
-                    if self.interner.definition_type(hir_ident.id) == Type::Error {
-                        let type_var_kind = Kind::Numeric(numeric_typ.clone());
-                        let typ = self.type_variable_with_kind(type_var_kind);
-                        self.interner.push_definition_type(hir_ident.id, typ);
-                    }
-                }
-                DefinitionKind::Local(_) => {
-                    // only local variables can be captured by closures.
-                    self.resolve_local_variable(hir_ident.clone(), var_scope_index);
-
-                    self.interner.add_local_reference(hir_ident.id, location);
-                }
-            }
-=======
-            )
-        } else {
-            // If the Path is being used as an Expression, then it is referring to a global from a separate module
-            // Otherwise, then it is referring to an Identifier
-            // This lookup allows support of such statements: let x = foo::bar::SOME_GLOBAL + 10;
-            // If the expression is a singular indent, we search the resolver's current scope as normal.
-            let location = path.location;
-            let ((hir_ident, var_scope_index), item) = self.get_ident_from_path(path);
-
-            self.handle_hir_ident(&hir_ident, var_scope_index, location);
-
-            (hir_ident, item)
-        }
+        self.handle_hir_ident(&hir_ident, var_scope_index, location);
+
+        (hir_ident, item)
     }
 
     pub(crate) fn handle_hir_ident(
@@ -1001,10 +954,7 @@
 
                 self.interner.add_local_reference(hir_ident.id, location);
             }
->>>>>>> 8863c6a9
-        }
-
-        (hir_ident, item)
+        }
     }
 
     pub(crate) fn type_check_variable(
