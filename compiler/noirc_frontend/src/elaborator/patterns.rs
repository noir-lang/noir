--- conflicted
+++ resolved
@@ -29,12 +29,8 @@
 };
 
 use super::{
-<<<<<<< HEAD
-    Elaborator, PrimitiveType, ResolverMeta,
+    Elaborator, ResolverMeta,
     function_context::BindableTypeVariableKind,
-=======
-    Elaborator, ResolverMeta,
->>>>>>> 95c9d284
     path_resolution::{PathResolutionItem, TypedPath, TypedPathSegment},
 };
 
