use iter_extended::vecmap;
use noirc_errors::{Located, Location};
use rustc_hash::FxHashSet as HashSet;

use crate::{
    DataType, Kind, Shared, Type, TypeAlias, TypeBindings,
    ast::{
<<<<<<< HEAD
        ERROR_IDENT, Expression, ExpressionKind, Ident, ItemVisibility, Path, Pattern, TypePath,
        UnresolvedType, UnresolvedTypeExpression,
=======
        ERROR_IDENT, Expression, ExpressionKind, GenericTypeArgs, Ident, ItemVisibility, Path,
        PathSegment, Pattern, TypePath,
    },
    elaborator::{
        Turbofish,
        types::{SELF_TYPE_NAME, TraitPathResolutionMethod},
>>>>>>> 8a252910
    },
    hir::{
        def_collector::dc_crate::CompilationError,
        resolution::{errors::ResolverError, import::PathResolutionError},
        type_check::{Source, TypeCheckError},
    },
    hir_def::{
        expr::{HirExpression, HirIdent, HirMethodReference, ImplKind, TraitItem},
        stmt::HirPattern,
    },
    node_interner::{
        DefinitionId, DefinitionInfo, DefinitionKind, ExprId, FuncId, GlobalId, TraitImplKind,
        TypeAliasId, TypeId,
    },
};

use super::{
    Elaborator, ResolverMeta,
    function_context::BindableTypeVariableKind,
    path_resolution::{PathResolutionItem, TypedPath, TypedPathSegment},
};

impl Elaborator<'_> {
    pub(super) fn elaborate_pattern(
        &mut self,
        pattern: Pattern,
        expected_type: Type,
        definition_kind: DefinitionKind,
        warn_if_unused: bool,
    ) -> HirPattern {
        self.elaborate_pattern_mut(
            pattern,
            expected_type,
            definition_kind,
            None,
            &mut Vec::new(),
            warn_if_unused,
        )
    }

    /// Equivalent to `elaborate_pattern`, this version just also
    /// adds any new DefinitionIds that were created to the given Vec.
    pub fn elaborate_pattern_and_store_ids(
        &mut self,
        pattern: Pattern,
        expected_type: Type,
        definition_kind: DefinitionKind,
        created_ids: &mut Vec<HirIdent>,
        warn_if_unused: bool,
    ) -> HirPattern {
        self.elaborate_pattern_mut(
            pattern,
            expected_type,
            definition_kind,
            None,
            created_ids,
            warn_if_unused,
        )
    }

    #[allow(clippy::too_many_arguments)]
    fn elaborate_pattern_mut(
        &mut self,
        pattern: Pattern,
        expected_type: Type,
        definition: DefinitionKind,
        mutable: Option<Location>,
        new_definitions: &mut Vec<HirIdent>,
        warn_if_unused: bool,
    ) -> HirPattern {
        match pattern {
            Pattern::Identifier(name) => {
                // If this definition is mutable, do not store the rhs because it will
                // not always refer to the correct value of the variable
                let definition = match (mutable, definition) {
                    (Some(_), DefinitionKind::Local(_)) => DefinitionKind::Local(None),
                    (_, other) => other,
                };
                let ident = if let DefinitionKind::Global(global_id) = definition {
                    // Globals don't need to be added to scope, they're already in the def_maps
                    let id = self.interner.get_global(global_id).definition_id;
                    let location = name.location();
                    HirIdent::non_trait_method(id, location)
                } else {
                    self.add_variable_decl(
                        name,
                        mutable.is_some(),
                        true, // allow_shadowing
                        warn_if_unused,
                        definition,
                    )
                };
                self.interner.push_definition_type(ident.id, expected_type);
                new_definitions.push(ident.clone());
                HirPattern::Identifier(ident)
            }
            Pattern::Mutable(pattern, location, _) => {
                if let Some(first_mut) = mutable {
                    self.push_err(ResolverError::UnnecessaryMut {
                        first_mut,
                        second_mut: location,
                    });
                }

                let pattern = self.elaborate_pattern_mut(
                    *pattern,
                    expected_type,
                    definition,
                    Some(location),
                    new_definitions,
                    warn_if_unused,
                );
                HirPattern::Mutable(Box::new(pattern), location)
            }
            Pattern::Tuple(fields, location) => {
                let field_types = match expected_type.follow_bindings() {
                    Type::Tuple(fields) => fields,
                    Type::Error => Vec::new(),
                    expected_type => {
                        let tuple =
                            Type::Tuple(vecmap(&fields, |_| self.interner.next_type_variable()));

                        self.push_err(TypeCheckError::TypeMismatchWithSource {
                            expected: expected_type,
                            actual: tuple,
                            location,
                            source: Source::Assignment,
                        });
                        Vec::new()
                    }
                };

                if fields.len() != field_types.len() {
                    self.push_err(TypeCheckError::TupleMismatch {
                        tuple_types: field_types.clone(),
                        actual_count: fields.len(),
                        location,
                    });
                }

                let fields = vecmap(fields.into_iter().enumerate(), |(i, field)| {
                    let field_type = field_types.get(i).cloned().unwrap_or(Type::Error);
                    self.elaborate_pattern_mut(
                        field,
                        field_type,
                        definition.clone(),
                        mutable,
                        new_definitions,
                        warn_if_unused,
                    )
                });
                HirPattern::Tuple(fields, location)
            }
            Pattern::Struct(name, fields, location) => {
                let name = self.validate_path(name);
                self.elaborate_struct_pattern(
                    name,
                    fields,
                    location,
                    expected_type,
                    definition,
                    mutable,
                    new_definitions,
                )
            }
            Pattern::Parenthesized(pattern, _) => self.elaborate_pattern_mut(
                *pattern,
                expected_type,
                definition,
                mutable,
                new_definitions,
                warn_if_unused,
            ),
            Pattern::Interned(id, _) => {
                let pattern = self.interner.get_pattern(id).clone();
                self.elaborate_pattern_mut(
                    pattern,
                    expected_type,
                    definition,
                    mutable,
                    new_definitions,
                    warn_if_unused,
                )
            }
        }
    }

    #[allow(clippy::too_many_arguments)]
    fn elaborate_struct_pattern(
        &mut self,
        name: TypedPath,
        fields: Vec<(Ident, Pattern)>,
        location: Location,
        expected_type: Type,
        definition: DefinitionKind,
        mutable: Option<Location>,
        new_definitions: &mut Vec<HirIdent>,
    ) -> HirPattern {
        let last_segment = name.last_segment();
        let name_location = last_segment.ident.location();
        let is_self_type = last_segment.ident.is_self_type_name();

        let error_identifier = |this: &mut Self| {
            // Must create a name here to return a HirPattern::Identifier. Allowing
            // shadowing here lets us avoid further errors if we define ERROR_IDENT
            // multiple times.
            let name = ERROR_IDENT.into();
            let identifier = this.add_variable_decl(name, false, true, true, definition.clone());
            HirPattern::Identifier(identifier)
        };

        let (struct_type, generics) = match self.lookup_type_or_error(name) {
            Some(Type::DataType(struct_type, struct_generics))
                if struct_type.borrow().is_struct() =>
            {
                (struct_type, struct_generics)
            }
            None => return error_identifier(self),
            Some(typ) => {
                let typ = typ.to_string();
                self.push_err(ResolverError::NonStructUsedInConstructor { typ, location });
                return error_identifier(self);
            }
        };

        let turbofish_location = last_segment.turbofish_location();

        let generics = self.resolve_struct_turbofish_generics(
            &struct_type.borrow(),
            generics,
            last_segment.generics,
            turbofish_location,
        );

        let actual_type = Type::DataType(struct_type.clone(), generics);

        self.unify(&actual_type, &expected_type, || TypeCheckError::TypeMismatchWithSource {
            expected: expected_type.clone(),
            actual: actual_type.clone(),
            location,
            source: Source::Assignment,
        });

        let typ = struct_type.clone();
        let fields = self.resolve_constructor_pattern_fields(
            typ,
            fields,
            location,
            expected_type.clone(),
            definition,
            mutable,
            new_definitions,
        );

        let struct_id = struct_type.borrow().id;

        self.interner.add_type_reference(struct_id, name_location, is_self_type);

        for (field_index, field) in fields.iter().enumerate() {
            let reference_location = field.0.location();
            self.interner.add_struct_member_reference(struct_id, field_index, reference_location);
        }

        HirPattern::Struct(expected_type, fields, location)
    }

    /// Resolve all the fields of a struct constructor expression.
    /// Ensures all fields are present, none are repeated, and all
    /// are part of the struct.
    #[allow(clippy::too_many_arguments)]
    fn resolve_constructor_pattern_fields(
        &mut self,
        struct_type: Shared<DataType>,
        fields: Vec<(Ident, Pattern)>,
        location: Location,
        expected_type: Type,
        definition: DefinitionKind,
        mutable: Option<Location>,
        new_definitions: &mut Vec<HirIdent>,
    ) -> Vec<(Ident, HirPattern)> {
        let mut ret = Vec::with_capacity(fields.len());
        let mut seen_fields = HashSet::default();
        let mut unseen_fields = struct_type
            .borrow()
            .field_names()
            .expect("This type should already be validated to be a struct");

        for (field, pattern) in fields {
            let (field_type, visibility) = expected_type
                .get_field_type_and_visibility(field.as_str())
                .unwrap_or((Type::Error, ItemVisibility::Public));
            let resolved = self.elaborate_pattern_mut(
                pattern,
                field_type,
                definition.clone(),
                mutable,
                new_definitions,
                true, // warn_if_unused
            );

            if unseen_fields.contains(&field) {
                unseen_fields.remove(&field);
                seen_fields.insert(field.clone());

                self.check_struct_field_visibility(
                    &struct_type.borrow(),
                    field.as_str(),
                    visibility,
                    field.location(),
                );
            } else if seen_fields.contains(&field) {
                // duplicate field
                self.push_err(ResolverError::DuplicateField { field: field.clone() });
            } else {
                // field not required by struct
                self.push_err(ResolverError::NoSuchField {
                    field: field.clone(),
                    struct_definition: struct_type.borrow().name.clone(),
                });
            }

            ret.push((field, resolved));
        }

        if !unseen_fields.is_empty() {
            self.push_err(ResolverError::MissingFields {
                location,
                missing_fields: unseen_fields.into_iter().map(|field| field.to_string()).collect(),
                struct_definition: struct_type.borrow().name.clone(),
            });
        }

        ret
    }

    pub(super) fn add_variable_decl(
        &mut self,
        name: Ident,
        mutable: bool,
        allow_shadowing: bool,
        warn_if_unused: bool,
        definition: DefinitionKind,
    ) -> HirIdent {
        if let DefinitionKind::Global(global_id) = definition {
            return self.add_global_variable_decl(name, global_id);
        }

        let location = name.location();
        let name = name.into_string();
        let comptime = self.in_comptime_context();
        let id =
            self.interner.push_definition(name.clone(), mutable, comptime, definition, location);
        let ident = HirIdent::non_trait_method(id, location);
        let resolver_meta =
            ResolverMeta { num_times_used: 0, ident: ident.clone(), warn_if_unused };

        if name != "_" {
            let scope = self.scopes.get_mut_scope();
            let old_value = scope.add_key_value(name.clone(), resolver_meta);

            if !allow_shadowing {
                if let Some(old_value) = old_value {
                    self.push_err(ResolverError::DuplicateDefinition {
                        name,
                        first_location: old_value.ident.location,
                        second_location: location,
                    });
                }
            }
        }

        ident
    }

    pub fn add_existing_variable_to_scope(
        &mut self,
        name: String,
        ident: HirIdent,
        warn_if_unused: bool,
    ) {
        let second_location = ident.location;
        let resolver_meta = ResolverMeta { num_times_used: 0, ident, warn_if_unused };

        let old_value = self.scopes.get_mut_scope().add_key_value(name.clone(), resolver_meta);

        if let Some(old_value) = old_value {
            let first_location = old_value.ident.location;
            self.push_err(ResolverError::DuplicateDefinition {
                name,
                first_location,
                second_location,
            });
        }
    }

    pub fn add_global_variable_decl(&mut self, name: Ident, global_id: GlobalId) -> HirIdent {
        let scope = self.scopes.get_mut_scope();
        let global = self.interner.get_global(global_id);
        let ident = HirIdent::non_trait_method(global.definition_id, global.location);
        let resolver_meta =
            ResolverMeta { num_times_used: 0, ident: ident.clone(), warn_if_unused: true };

        let old_global_value = scope.add_key_value(name.to_string(), resolver_meta);
        if let Some(old_global_value) = old_global_value {
            self.push_err(ResolverError::DuplicateDefinition {
                first_location: old_global_value.ident.location,
                second_location: name.location(),
                name: name.into_string(),
            });
        }
        ident
    }

    /// Lookup and use the specified variable.
    /// This will increment its use counter by one and return the variable if found.
    /// If the variable is not found, an error is returned.
    pub(super) fn use_variable(
        &mut self,
        name: &Ident,
    ) -> Result<(HirIdent, usize), ResolverError> {
        // Find the definition for this Ident
        let scope_tree = self.scopes.current_scope_tree();
        let variable = scope_tree.find(name.as_str());

        let location = name.location();
        if let Some((variable_found, scope)) = variable {
            variable_found.num_times_used += 1;
            let id = variable_found.ident.id;
            Ok((HirIdent::non_trait_method(id, location), scope))
        } else {
            Err(ResolverError::VariableNotDeclared {
                name: name.to_string(),
                location: name.location(),
            })
        }
    }

    /// Resolve generics using the expected kinds of the function we are calling
    pub(super) fn resolve_function_turbofish_generics(
        &mut self,
        func_id: &FuncId,
        resolved_turbofish: Option<Vec<Located<Type>>>,
        location: Location,
    ) -> Option<Vec<Type>> {
        let direct_generic_kinds =
            vecmap(&self.interner.function_meta(func_id).direct_generics, |generic| generic.kind());

        resolved_turbofish.map(|resolved_turbofish| {
            if resolved_turbofish.len() != direct_generic_kinds.len() {
                let type_check_err = TypeCheckError::IncorrectTurbofishGenericCount {
                    expected_count: direct_generic_kinds.len(),
                    actual_count: resolved_turbofish.len(),
                    location,
                };
                self.push_err(type_check_err);
            }

            self.resolve_turbofish_generics(direct_generic_kinds, resolved_turbofish)
        })
    }

    pub(super) fn resolve_struct_turbofish_generics(
        &mut self,
        struct_type: &DataType,
        generics: Vec<Type>,
        resolved_turbofish: Option<Vec<Located<Type>>>,
        location: Location,
    ) -> Vec<Type> {
        let kinds = vecmap(&struct_type.generics, |generic| generic.kind());
        self.resolve_item_turbofish_generics(
            "struct",
            struct_type.name.as_str(),
            kinds,
            generics,
            resolved_turbofish,
            location,
        )
    }

    pub(super) fn resolve_trait_turbofish_generics(
        &mut self,
        trait_name: &str,
        trait_generic_kinds: Vec<Kind>,
        generics: Vec<Type>,
        resolved_turbofish: Option<Vec<Located<Type>>>,
        location: Location,
    ) -> Vec<Type> {
        self.resolve_item_turbofish_generics(
            "trait",
            trait_name,
            trait_generic_kinds,
            generics,
            resolved_turbofish,
            location,
        )
    }

    pub(super) fn resolve_alias_turbofish_generics(
        &mut self,
        type_alias: &TypeAlias,
        generics: Vec<Type>,
        resolved_turbofish: Option<Vec<Located<Type>>>,
        location: Location,
    ) -> Vec<Type> {
        let kinds = vecmap(&type_alias.generics, |generic| generic.kind());
        self.resolve_item_turbofish_generics(
            "alias",
            type_alias.name.as_str(),
            kinds,
            generics,
            resolved_turbofish,
            location,
        )
    }

    pub(super) fn resolve_item_turbofish_generics(
        &mut self,
        item_kind: &'static str,
        item_name: &str,
        item_generic_kinds: Vec<Kind>,
        generics: Vec<Type>,
        resolved_turbofish: Option<Vec<Located<Type>>>,
        location: Location,
    ) -> Vec<Type> {
        let Some(turbofish_generics) = resolved_turbofish else {
            return generics;
        };

        if turbofish_generics.len() != generics.len() {
            self.push_err(TypeCheckError::GenericCountMismatch {
                item: format!("{item_kind} {item_name}"),
                expected: generics.len(),
                found: turbofish_generics.len(),
                location,
            });
            return generics;
        }

        self.resolve_turbofish_generics(item_generic_kinds, turbofish_generics)
    }

    pub(super) fn resolve_turbofish_generics(
        &mut self,
        kinds: Vec<Kind>,
        turbofish_generics: Vec<Located<Type>>,
    ) -> Vec<Type> {
        let kinds_with_types = kinds.into_iter().zip(turbofish_generics);

        vecmap(kinds_with_types, |(kind, located_type)| {
            let location = located_type.location();
            let typ = located_type.contents;
            let typ = typ.substitute_kind_any_with_kind(&kind);
            self.check_kind(typ, &kind, location)
        })
    }

    pub(super) fn elaborate_variable(&mut self, variable: Path) -> (ExprId, Type) {
<<<<<<< HEAD
        let unresolved_turbofish = variable.segments.last().unwrap().generics.clone();
=======
        let variable = self.validate_path(variable);
        if let Some((expr_id, typ)) =
            self.elaborate_variable_as_self_method_or_associated_constant(&variable)
        {
            return (expr_id, typ);
        }

        let resolved_turbofish = variable.segments.last().unwrap().generics.clone();

>>>>>>> 8a252910
        let location = variable.location;
        let (expr, item) = self.resolve_variable(variable);
        let definition_id = expr.id;

<<<<<<< HEAD
        if expr.id == DefinitionId::dummy_id() {
            if let Some(PathResolutionItem::TypeAlias(alias)) = item {
                // A type alias to a numeric generics is considered like a variable
                // but it is not a real variable so it does not resolve to a valid Identifier
                // In order to handle this, we retrieve the numeric generics expression that the type aliases to
                let type_alias = self.interner.get_type_alias(alias);
                if let Some(expr) = type_alias.borrow().numeric_expr.clone() {
                    let expr = UnresolvedTypeExpression::to_expression_kind(&expr);
                    let expr = Expression::new(expr, type_alias.borrow().location);
                    return self.elaborate_expression(expr);
                }
            }
        }

        let type_generics = item.map(|item| self.resolve_item_turbofish(item)).unwrap_or_default();
=======
        let (type_generics, self_generic) = if let Some(item) = item {
            self.resolve_item_turbofish_and_self_type(item)
        } else {
            (Vec::new(), None)
        };
>>>>>>> 8a252910

        let definition = self.interner.try_definition(definition_id);
        let is_comptime_local = !self.in_comptime_context()
            && definition.is_some_and(DefinitionInfo::is_comptime_local);
        let definition_kind = definition.as_ref().map(|definition| definition.kind.clone());

        let mut bindings = TypeBindings::default();

        // Resolve any generics if we the variable we have resolved is a function
        // and if the turbofish operator was used.
        let generics = if let Some(DefinitionKind::Function(func_id)) = &definition_kind {
            self.resolve_function_turbofish_generics(func_id, resolved_turbofish, location)
        } else {
            None
        };

        if let Some(DefinitionKind::Function(func_id)) = &definition_kind {
            // If there's a self type, bind it to the self type generic
            if let Some(self_generic) = self_generic {
                let func_generics = &self.interner.function_meta(func_id).all_generics;
                let self_resolved_generic =
                    func_generics.iter().find(|generic| generic.name.as_str() == SELF_TYPE_NAME);
                if let Some(self_resolved_generic) = self_resolved_generic {
                    let type_var = &self_resolved_generic.type_var;
                    bindings
                        .insert(type_var.id(), (type_var.clone(), type_var.kind(), self_generic));
                }
            }

            // If this is a function call on a type that has generics, we need to bind those generic types.
            if !type_generics.is_empty() {
                // `all_generics` will always have the enclosing type generics first, so we need to bind those
                let func_generics = &self.interner.function_meta(func_id).all_generics;
                for (type_generic, func_generic) in type_generics.into_iter().zip(func_generics) {
                    let type_var = &func_generic.type_var;
                    bindings
                        .insert(type_var.id(), (type_var.clone(), type_var.kind(), type_generic));
                }
            }
        }

        let id = self.interner.push_expr(HirExpression::Ident(expr.clone(), generics.clone()));

        self.interner.push_expr_location(id, location);
        // TODO: set this to `true`. See https://github.com/noir-lang/noir/issues/8687
        let push_required_type_variables = self.current_trait.is_none();
        let typ = self.type_check_variable_with_bindings(
            expr,
            id,
            generics,
            bindings,
            push_required_type_variables,
        );
        self.interner.push_expr_type(id, typ.clone());

        // If this variable it a comptime local variable, use its current value as the final expression
        if is_comptime_local {
            let mut interpreter = self.setup_interpreter();
            let value = interpreter.evaluate(id);
            // If the value is an error it means the variable already had an error, so don't report it here again
            // (the error will make no sense, it will say that a non-comptime variable was referenced at runtime
            // but that's not true)
            if value.is_ok() {
                let (id, typ) = self.inline_comptime_value(value, location);
                self.debug_comptime(location, |interner| id.to_display_ast(interner).kind);
                (id, typ)
            } else {
                (id, typ)
            }
        } else {
            (id, typ)
        }
    }

    /// Checks whether `variable` is `Self::method_name` or `Self::AssociatedConstant` when we are inside a trait impl and `Self`
    /// resolves to a primitive type.
    ///
    /// In the first case we elaborate this as if it were a TypePath
    /// (for example, if `Self` is `u32` then we consider this the same as `u32::method_name`).
    /// A regular path lookup won't work here for the same reason `TypePath` exists.
    ///
    /// In the second case we solve the associated constant by looking up its value, later
    /// turning it into a literal.
    fn elaborate_variable_as_self_method_or_associated_constant(
        &mut self,
        variable: &TypedPath,
    ) -> Option<(ExprId, Type)> {
        if !(variable.segments.len() == 2 && variable.segments[0].ident.is_self_type_name()) {
            return None;
        }

        let location = variable.location;
        let name = variable.segments[1].ident.as_str();
        let self_type = self.self_type.as_ref()?;
        let trait_impl_id = &self.current_trait_impl?;

        // Check the `Self::AssociatedConstant` case when inside a trait impl
        if let Some((definition_id, numeric_type)) =
            self.interner.get_trait_impl_associated_constant(*trait_impl_id, name).cloned()
        {
            let hir_ident = HirIdent::non_trait_method(definition_id, location);
            let hir_expr = HirExpression::Ident(hir_ident, None);
            let id = self.interner.push_expr(hir_expr);
            self.interner.push_expr_location(id, location);
            self.interner.push_expr_type(id, numeric_type.clone());
            return Some((id, numeric_type));
        }

        // Check the `Self::method_name` case when `Self` is a primitive type
        if matches!(self.self_type, Some(Type::DataType(..))) {
            return None;
        }

        let ident = variable.segments[1].ident.clone();
        let typ_location = variable.segments[0].location;
        Some(self.elaborate_type_path_impl(self_type.clone(), ident, None, typ_location))
    }

    pub(crate) fn validate_path(&mut self, path: Path) -> TypedPath {
        let mut segments = vecmap(path.segments, |segment| self.validate_path_segment(segment));

        if let Some(first_segment) = segments.first_mut() {
            if first_segment.generics.is_some() && first_segment.ident.is_self_type_name() {
                self.push_err(PathResolutionError::TurbofishNotAllowedOnItem {
                    item: "self type".to_string(),
                    location: first_segment.turbofish_location(),
                });
                first_segment.generics = None;
            }
        }

        let kind_location = path.kind_location;
        TypedPath { segments, kind: path.kind, location: path.location, kind_location }
    }

    fn validate_path_segment(&mut self, segment: PathSegment) -> TypedPathSegment {
        let generics = segment.generics.map(|generics| {
            vecmap(generics, |generic| {
                let location = generic.location;
                let typ = self.use_type_with_kind(generic, &Kind::Any);
                Located::from(location, typ)
            })
        });
        TypedPathSegment { ident: segment.ident, generics, location: segment.location }
    }

    /// Solve any generics that are part of the path before the function, for example:
    ///
    /// ```noir
    /// foo::Bar::<i32>::baz   
    /// ```
    /// Solve `<i32>` above
    fn resolve_item_turbofish_and_self_type(
        &mut self,
        item: PathResolutionItem,
    ) -> (Vec<Type>, Option<Type>) {
        match item {
            PathResolutionItem::Method(struct_id, Some(generics), _func_id) => {
                let generics = self.resolve_struct_id_turbofish_generics(struct_id, Some(generics));
                (generics, None)
            }
            PathResolutionItem::SelfMethod(_) => {
                let generics = if let Some(Type::DataType(_, generics)) = &self.self_type {
                    generics.clone()
                } else {
                    Vec::new()
                };
                (generics, None)
            }
            PathResolutionItem::TypeAliasFunction(type_alias_id, generics, _func_id) => {
                let type_alias = self.interner.get_type_alias(type_alias_id);
                let type_alias = type_alias.borrow();
                let generics =
                    self.resolve_type_alias_id_turbofish_generics(type_alias_id, generics);

                // Now instantiate the underlying struct or alias with those generics, the struct might
                // have more generics than those in the alias, like in this example:
                //
                // type Alias<T> = Struct<T, i32>;
                let generics = get_type_alias_generics(&type_alias, &generics);
                (generics, None)
            }
            PathResolutionItem::TraitFunction(trait_id, Some(generics), _func_id) => {
                let trait_ = self.interner.get_trait(trait_id);
                let kinds = vecmap(&trait_.generics, |generic| generic.kind());
                let trait_generics =
                    vecmap(&kinds, |kind| self.interner.next_type_variable_with_kind(kind.clone()));

                let generics = self.resolve_trait_turbofish_generics(
                    &trait_.name.to_string(),
                    kinds,
                    trait_generics,
                    Some(generics.generics),
                    generics.location,
                );
                (generics, None)
            }
            PathResolutionItem::TypeTraitFunction(self_type, _trait_id, _func_id) => {
                (Vec::new(), Some(self_type))
            }
            PathResolutionItem::PrimitiveFunction(primitive_type, turbofish, _func_id) => {
                let typ = self.instantiate_primitive_type_with_turbofish(primitive_type, turbofish);
                let generics = match typ {
                    Type::String(length) => {
                        vec![*length]
                    }
                    Type::FmtString(length, element) => {
                        vec![*length, *element]
                    }
                    _ => Vec::new(),
                };
                (generics, None)
            }
            PathResolutionItem::Method(_, None, _)
            | PathResolutionItem::TraitFunction(_, None, _)
            | PathResolutionItem::Module(..)
            | PathResolutionItem::Type(..)
            | PathResolutionItem::TypeAlias(..)
            | PathResolutionItem::PrimitiveType(..)
            | PathResolutionItem::Trait(..)
            | PathResolutionItem::TraitAssociatedType(..)
            | PathResolutionItem::Global(..)
            | PathResolutionItem::ModuleFunction(..) => (Vec::new(), None),
        }
    }

    pub(super) fn resolve_struct_id_turbofish_generics(
        &mut self,
        struct_id: TypeId,
        mut turbofish: Option<Turbofish>,
    ) -> Vec<Type> {
        let struct_type = self.interner.get_type(struct_id);
        let struct_type = struct_type.borrow();
        let struct_generics = struct_type.instantiate(self.interner);
        if let Some(turbofish) = turbofish.take() {
            self.resolve_struct_turbofish_generics(
                &struct_type,
                struct_generics,
                Some(turbofish.generics),
                turbofish.location,
            )
        } else {
            struct_generics
        }
    }

    pub(super) fn resolve_type_alias_id_turbofish_generics(
        &mut self,
        type_alias_id: TypeAliasId,
        generics: Option<Turbofish>,
    ) -> Vec<Type> {
        let type_alias = self.interner.get_type_alias(type_alias_id);
        let type_alias = type_alias.borrow();
        let alias_generics = vecmap(&type_alias.generics, |generic| {
            self.interner.next_type_variable_with_kind(generic.kind())
        });

        if let Some(generics) = generics {
            self.resolve_alias_turbofish_generics(
                &type_alias,
                alias_generics,
                Some(generics.generics),
                generics.location,
            )
        } else {
            alias_generics
        }
    }

    fn resolve_variable(&mut self, path: TypedPath) -> (HirIdent, Option<PathResolutionItem>) {
        if let Some(trait_path_resolution) = self.resolve_trait_generic_path(&path) {
            for error in trait_path_resolution.errors {
                self.push_err(error);
            }

            return match trait_path_resolution.method {
                TraitPathResolutionMethod::NotATraitMethod(func_id) => (
                    HirIdent {
                        location: path.location,
                        id: self.interner.function_definition_id(func_id),
                        impl_kind: ImplKind::NotATraitMethod,
                    },
                    trait_path_resolution.item,
                ),

                TraitPathResolutionMethod::TraitItem(item) => (
                    HirIdent {
                        location: path.location,
                        id: item.definition,
                        impl_kind: ImplKind::TraitItem(item),
                    },
                    trait_path_resolution.item,
                ),
            };
        }

        // If the Path is being used as an Expression, then it is referring to a global from a separate module
        // Otherwise, then it is referring to an Identifier
        // This lookup allows support of such statements: let x = foo::bar::SOME_GLOBAL + 10;
        // If the expression is a singular indent, we search the resolver's current scope as normal.
        let location = path.location;
        let ((hir_ident, var_scope_index), item) = self.get_ident_from_path(path);

        self.handle_hir_ident(&hir_ident, var_scope_index, location);

        (hir_ident, item)
    }

    pub(crate) fn handle_hir_ident(
        &mut self,
        hir_ident: &HirIdent,
        var_scope_index: usize,
        location: Location,
    ) {
        if hir_ident.id == DefinitionId::dummy_id() {
            return;
        }

        match self.interner.definition(hir_ident.id).kind {
            DefinitionKind::Function(func_id) => {
                if let Some(current_item) = self.current_item {
                    self.interner.add_function_dependency(current_item, func_id);
                }

                self.interner.add_function_reference(func_id, hir_ident.location);
            }
            DefinitionKind::Global(global_id) => {
                self.elaborate_global_if_unresolved(&global_id);
                if let Some(current_item) = self.current_item {
                    self.interner.add_global_dependency(current_item, global_id);
                }

                self.interner.add_global_reference(global_id, hir_ident.location);
            }
            DefinitionKind::NumericGeneric(_, ref numeric_typ) => {
                // Initialize numeric generics to a polymorphic integer type in case
                // they're used in expressions. We must do this here since type_check_variable
                // does not check definition kinds and otherwise expects parameters to
                // already be typed.
                if self.interner.definition_type(hir_ident.id) == Type::Error {
                    let type_var_kind = Kind::Numeric(numeric_typ.clone());
                    let typ = self.type_variable_with_kind(type_var_kind);
                    self.interner.push_definition_type(hir_ident.id, typ);
                }
            }
            DefinitionKind::Local(_) => {
                // only local variables can be captured by closures.
                self.resolve_local_variable(hir_ident.clone(), var_scope_index);

                self.interner.add_local_reference(hir_ident.id, location);
            }
            DefinitionKind::AssociatedConstant(..) => {
                // Nothing to do here
            }
        }
    }

    pub(crate) fn type_check_variable(
        &mut self,
        ident: HirIdent,
        expr_id: ExprId,
        generics: Option<Vec<Type>>,
    ) -> Type {
        let bindings = TypeBindings::default();
        // TODO: set this to `true`. See https://github.com/noir-lang/noir/issues/8687
        let push_required_type_variables = self.current_trait.is_none();
        self.type_check_variable_with_bindings(
            ident,
            expr_id,
            generics,
            bindings,
            push_required_type_variables,
        )
    }

    pub(crate) fn type_check_variable_with_bindings(
        &mut self,
        ident: HirIdent,
        expr_id: ExprId,
        generics: Option<Vec<Type>>,
        mut bindings: TypeBindings,
        push_required_type_variables: bool,
    ) -> Type {
        // Add type bindings from any constraints that were used.
        // We need to do this first since otherwise instantiating the type below
        // will replace each trait generic with a fresh type variable, rather than
        // the type used in the trait constraint (if it exists). See #4088.
        if let ImplKind::TraitItem(method) = &ident.impl_kind {
            self.bind_generics_from_trait_constraint(
                &method.constraint,
                method.assumed,
                &mut bindings,
            );
        }

        // An identifiers type may be forall-quantified in the case of generic functions.
        // E.g. `fn foo<T>(t: T, field: Field) -> T` has type `forall T. fn(T, Field) -> T`.
        // We must instantiate identifiers at every call site to replace this T with a new type
        // variable to handle generic functions.
        let t = self.interner.id_type_substitute_trait_as_type(ident.id);

        let definition = self.interner.try_definition(ident.id);
        let function_generic_count = definition.map_or(0, |definition| match &definition.kind {
            DefinitionKind::Function(function) => {
                self.interner.function_modifiers(function).generic_count
            }
            _ => 0,
        });

        let location = self.interner.expr_location(&expr_id);

        // This instantiates a trait's generics as well which need to be set
        // when the constraint below is later solved for when the function is
        // finished. How to link the two?
        let (typ, bindings) =
            self.instantiate(t, bindings, generics, function_generic_count, location);

        // Push any trait constraints required by this definition to the context
        // to be checked later when the type of this variable is further constrained.
        if let Some(definition) = self.interner.try_definition(ident.id) {
            if let DefinitionKind::Function(function) = definition.kind {
                let function = self.interner.function_meta(&function);
                for mut constraint in function.all_trait_constraints().cloned().collect::<Vec<_>>()
                {
                    constraint.apply_bindings(&bindings);

                    self.push_trait_constraint(
                        constraint, expr_id,
                        false, // This constraint shouldn't lead to choosing a trait impl method
                    );
                }
            }
        }

        if let ImplKind::TraitItem(mut method) = ident.impl_kind {
            method.constraint.apply_bindings(&bindings);
            if method.assumed {
                let trait_generics = method.constraint.trait_bound.trait_generics.clone();
                let object_type = method.constraint.typ;
                let trait_impl = TraitImplKind::Assumed { object_type, trait_generics };
                self.interner.select_impl_for_expression(expr_id, trait_impl);
            } else {
                // Currently only one impl can be selected per expr_id, so this
                // constraint needs to be pushed after any other constraints so
                // that monomorphization can resolve this trait method to the correct impl.
                self.push_trait_constraint(
                    method.constraint,
                    expr_id,
                    true, // this constraint should lead to choosing a trait impl method
                );
            }
        }

        if push_required_type_variables {
            for (type_variable, _kind, typ) in bindings.values() {
                self.push_required_type_variable(
                    type_variable.id(),
                    typ.clone(),
                    BindableTypeVariableKind::Ident(ident.id),
                    ident.location,
                );
            }
        }

        self.interner.store_instantiation_bindings(expr_id, bindings);
        typ
    }

    fn instantiate(
        &mut self,
        typ: Type,
        bindings: TypeBindings,
        turbofish_generics: Option<Vec<Type>>,
        function_generic_count: usize,
        location: Location,
    ) -> (Type, TypeBindings) {
        match turbofish_generics {
            Some(turbofish_generics) => {
                if turbofish_generics.len() != function_generic_count {
                    let type_check_err = TypeCheckError::IncorrectTurbofishGenericCount {
                        expected_count: function_generic_count,
                        actual_count: turbofish_generics.len(),
                        location,
                    };
                    self.push_err(CompilationError::TypeError(type_check_err));
                    typ.instantiate_with_bindings(bindings, self.interner)
                } else {
                    // Fetch the count of any implicit generics on the function, such as
                    // for a method within a generic impl.
                    let implicit_generic_count = match &typ {
                        Type::Forall(generics, _) => generics.len() - function_generic_count,
                        _ => 0,
                    };
                    typ.instantiate_with_bindings_and_turbofish(
                        bindings,
                        turbofish_generics,
                        self.interner,
                        implicit_generic_count,
                    )
                }
            }
            None => typ.instantiate_with_bindings(bindings, self.interner),
        }
    }

    pub(crate) fn get_ident_from_path(
        &mut self,
        path: TypedPath,
    ) -> ((HirIdent, usize), Option<PathResolutionItem>) {
        let location = Location::new(path.last_ident().span(), path.location.file);
        let use_variable_result = path.as_single_segment().map(|segment| {
            let result = self.use_variable(&segment.ident);
            if result.is_ok() && segment.generics.is_some() {
                let item = "local variables".to_string();
                let location = segment.turbofish_location();
                self.push_err(PathResolutionError::TurbofishNotAllowedOnItem { item, location });
            }
            result
        });

        let error = match use_variable_result {
            Some(Ok(found)) => return (found, None),
            // Try to look it up as a global, but still issue the first error if we fail
            Some(Err(error)) => match self.lookup_global(path) {
                Ok((id, item)) => {
                    return ((HirIdent::non_trait_method(id, location), 0), Some(item));
                }
                Err(_) => error,
            },
            None => match self.lookup_global(path) {
                Ok((dummy_id, PathResolutionItem::TypeAlias(type_alias_id)))
                    if dummy_id == DefinitionId::dummy_id() =>
                {
                    // Allow path which resolves to a type alias
                    return (
                        (HirIdent::non_trait_method(dummy_id, location), 4),
                        Some(PathResolutionItem::TypeAlias(type_alias_id)),
                    );
                }
                Ok((id, item)) => {
                    return ((HirIdent::non_trait_method(id, location), 0), Some(item));
                }
                Err(error) => error,
            },
        };
        self.push_err(error);
        let id = DefinitionId::dummy_id();
        ((HirIdent::non_trait_method(id, location), 0), None)
    }

    pub(super) fn elaborate_type_path(&mut self, path: TypePath) -> (ExprId, Type) {
        let typ_location = path.typ.location;
        let turbofish = path.turbofish;
        let typ = self.use_type(path.typ);
        self.elaborate_type_path_impl(typ, path.item, turbofish, typ_location)
    }

    fn elaborate_type_path_impl(
        &mut self,
        typ: Type,
        ident: Ident,
        turbofish: Option<GenericTypeArgs>,
        typ_location: Location,
    ) -> (ExprId, Type) {
        let ident_location = ident.location();
        let check_self_param = false;

        self.interner.push_type_ref_location(&typ, typ_location);

        let Some(method) = self.lookup_method(
            &typ,
            ident.as_str(),
            ident_location,
            typ_location,
            check_self_param,
        ) else {
            let error = Expression::new(ExpressionKind::Error, ident_location);
            return self.elaborate_expression(error);
        };

        let func_id = method
            .func_id(self.interner)
            .expect("Expected trait function to be a DefinitionKind::Function");

        let generics =
            turbofish.map(|turbofish| self.use_type_args(turbofish, func_id, ident_location).0);

        let id = self.interner.function_definition_id(func_id);

        let impl_kind = match method {
            HirMethodReference::FuncId(_) => ImplKind::NotATraitMethod,
            HirMethodReference::TraitItemId(definition, trait_id, generics, _) => {
                let mut constraint =
                    self.interner.get_trait(trait_id).as_constraint(ident_location);
                constraint.trait_bound.trait_generics = generics;
                ImplKind::TraitItem(TraitItem { definition, constraint, assumed: false })
            }
        };

        let ident = HirIdent { location: ident_location, id, impl_kind };
        let id = self.interner.push_expr(HirExpression::Ident(ident.clone(), generics.clone()));
        self.interner.push_expr_location(id, ident_location);

        let typ = self.type_check_variable(ident, id, generics);
        self.interner.push_expr_type(id, typ.clone());

        (id, typ)
    }
}

fn get_type_alias_generics(type_alias: &TypeAlias, generics: &[Type]) -> Vec<Type> {
    let typ = type_alias.get_type(generics);
    match typ {
        Type::DataType(_, generics) => generics,
        Type::Alias(type_alias, generics) => {
            get_type_alias_generics(&type_alias.borrow(), &generics)
        }
        _ => panic!("Expected type alias to point to struct or alias"),
    }
}<|MERGE_RESOLUTION|>--- conflicted
+++ resolved
@@ -5,17 +5,13 @@
 use crate::{
     DataType, Kind, Shared, Type, TypeAlias, TypeBindings,
     ast::{
-<<<<<<< HEAD
         ERROR_IDENT, Expression, ExpressionKind, Ident, ItemVisibility, Path, Pattern, TypePath,
-        UnresolvedType, UnresolvedTypeExpression,
-=======
-        ERROR_IDENT, Expression, ExpressionKind, GenericTypeArgs, Ident, ItemVisibility, Path,
-        PathSegment, Pattern, TypePath,
+        UnresolvedTypeExpression,
+        GenericTypeArgs, PathSegment,
     },
     elaborator::{
         Turbofish,
         types::{SELF_TYPE_NAME, TraitPathResolutionMethod},
->>>>>>> 8a252910
     },
     hir::{
         def_collector::dc_crate::CompilationError,
@@ -573,9 +569,7 @@
     }
 
     pub(super) fn elaborate_variable(&mut self, variable: Path) -> (ExprId, Type) {
-<<<<<<< HEAD
-        let unresolved_turbofish = variable.segments.last().unwrap().generics.clone();
-=======
+       // let unresolved_turbofish = variable.segments.last().unwrap().generics.clone();
         let variable = self.validate_path(variable);
         if let Some((expr_id, typ)) =
             self.elaborate_variable_as_self_method_or_associated_constant(&variable)
@@ -585,12 +579,10 @@
 
         let resolved_turbofish = variable.segments.last().unwrap().generics.clone();
 
->>>>>>> 8a252910
         let location = variable.location;
         let (expr, item) = self.resolve_variable(variable);
         let definition_id = expr.id;
 
-<<<<<<< HEAD
         if expr.id == DefinitionId::dummy_id() {
             if let Some(PathResolutionItem::TypeAlias(alias)) = item {
                 // A type alias to a numeric generics is considered like a variable
@@ -605,14 +597,12 @@
             }
         }
 
-        let type_generics = item.map(|item| self.resolve_item_turbofish(item)).unwrap_or_default();
-=======
+    //    let type_generics = item.map(|item| self.resolve_item_turbofish(item)).unwrap_or_default();
         let (type_generics, self_generic) = if let Some(item) = item {
             self.resolve_item_turbofish_and_self_type(item)
         } else {
             (Vec::new(), None)
         };
->>>>>>> 8a252910
 
         let definition = self.interner.try_definition(definition_id);
         let is_comptime_local = !self.in_comptime_context()
