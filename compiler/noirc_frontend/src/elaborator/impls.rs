--- conflicted
+++ resolved
@@ -210,15 +210,11 @@
                     self.declare_methods(self_type, &function_ids);
                 }
             } else {
-<<<<<<< HEAD
-                self.push_err(DefCollectorErrorKind::NonEnumNonStructTypeInImpl { location });
-=======
                 let is_primitive = self_type.is_primitive();
-                self.push_err(DefCollectorErrorKind::NonStructTypeInImpl {
+                self.push_err(DefCollectorErrorKind::NonEnumNonStructTypeInImpl {
                     location,
                     is_primitive,
                 });
->>>>>>> d52a213f
             }
         }
     }
