--- conflicted
+++ resolved
@@ -87,10 +87,6 @@
 
 pub(crate) type PathResolutionResult = Result<PathResolution, PathResolutionError>;
 
-<<<<<<< HEAD
-#[derive(Debug)]
-=======
->>>>>>> c17e228f
 enum MethodLookupResult {
     /// The method could not be found. There might be trait methods that could be imported,
     /// but none of them are.
@@ -228,18 +224,10 @@
 
                     (id, false, IntermediatePathResolutionItem::Module)
                 }
-<<<<<<< HEAD
                 ModuleDefId::TypeId(id) => {
                     let item = IntermediatePathResolutionItem::Type(id, last_segment.turbofish());
                     (id.module_id(), true, item)
                 }
-=======
-                ModuleDefId::TypeId(id) => (
-                    id.module_id(),
-                    true,
-                    IntermediatePathResolutionItem::Type(id, last_segment.turbofish()),
-                ),
->>>>>>> c17e228f
                 ModuleDefId::TypeAliasId(id) => {
                     let type_alias = self.interner.get_type_alias(id);
                     let Some(module_id) = get_type_alias_module_def_id(&type_alias) else {
