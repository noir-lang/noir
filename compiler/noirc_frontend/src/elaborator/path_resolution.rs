//! Path resolution for types, values, and trait methods across modules.

use iter_extended::vecmap;
use noirc_errors::{Located, Location, Span};

use crate::ast::{Ident, PathKind};
use crate::hir::def_map::{ModuleData, ModuleDefId, ModuleId, PerNs};
use crate::hir::resolution::import::{PathResolutionError, resolve_path_kind};

use crate::hir::resolution::errors::ResolverError;
use crate::hir::resolution::visibility::item_in_module_is_visible;

use crate::locations::ReferencesTracker;
use crate::node_interner::{FuncId, GlobalId, TraitAssociatedTypeId, TraitId, TypeAliasId, TypeId};
use crate::{Shared, Type, TypeAlias};

use super::Elaborator;
use super::primitive_types::PrimitiveType;
use super::types::SELF_TYPE_NAME;

#[derive(Debug)]
pub(crate) struct PathResolution {
    pub(crate) item: PathResolutionItem,
    pub(crate) errors: Vec<PathResolutionError>,
}

/// All possible items that result from resolving a Path.
/// Note that this item doesn't include the last turbofish in a Path,
/// only intermediate ones, if any.
#[derive(Debug)]
pub(crate) enum PathResolutionItem {
    // These are types
    Module(ModuleId),
    Type(TypeId),
    TypeAlias(TypeAliasId),
    PrimitiveType(PrimitiveType),
    Trait(TraitId),
    TraitAssociatedType(TraitAssociatedTypeId),

    // These are values
    /// A reference to a global value.
    Global(GlobalId),
    /// A function call on a module, for example `some::module::function()`.
    ModuleFunction(FuncId),
    Method(TypeId, Option<Turbofish>, FuncId),
    /// A function call on `Self`, for example `Self::function()`. Turbofish is not allowed here.
    SelfMethod(FuncId),
    /// A function call on a type alias, for example `TypeAlias::function()`.
    TypeAliasFunction(TypeAliasId, Option<Turbofish>, FuncId),
    /// A function call on a trait, for example `Trait::function()` or `Trait::<A, B>::function()`.
    TraitFunction(TraitId, Option<Turbofish>, FuncId),
    /// A function call on a type that resolves to a trait method, for example `SomeType::from(...)`
    /// or `SomeType::<A, B>::from(..).`. The main difference from `TraitFunction` is that this
    /// holds the self type, in this case `SomeType`.
    TypeTraitFunction(Type, TraitId, FuncId),
    /// A function call on a primitive type, for example `u64::from(...)` or `u64::<A, B>::from(..)`.
    PrimitiveFunction(PrimitiveType, Option<Turbofish>, FuncId),
}

impl PathResolutionItem {
    /// Return a [FuncId] if the item refers to some kind of function, otherwise `None`.
    pub(crate) fn function_id(&self) -> Option<FuncId> {
        match self {
            PathResolutionItem::ModuleFunction(func_id)
            | PathResolutionItem::Method(_, _, func_id)
            | PathResolutionItem::SelfMethod(func_id)
            | PathResolutionItem::TypeAliasFunction(_, _, func_id)
            | PathResolutionItem::TraitFunction(_, _, func_id)
            | PathResolutionItem::TypeTraitFunction(_, _, func_id)
            | PathResolutionItem::PrimitiveFunction(_, _, func_id) => Some(*func_id),
            PathResolutionItem::Module(..)
            | PathResolutionItem::Type(..)
            | PathResolutionItem::TypeAlias(..)
            | PathResolutionItem::PrimitiveType(..)
            | PathResolutionItem::Trait(..)
            | PathResolutionItem::TraitAssociatedType(..)
            | PathResolutionItem::Global(..) => None,
        }
    }

    pub(crate) fn description(&self) -> &'static str {
        match self {
            PathResolutionItem::Module(..) => "module",
            PathResolutionItem::Type(..) => "type",
            PathResolutionItem::TypeAlias(..) => "type alias",
            PathResolutionItem::PrimitiveType(..) => "primitive type",
            PathResolutionItem::Trait(..) => "trait",
            PathResolutionItem::TraitAssociatedType(..) => "associated type",
            PathResolutionItem::Global(..) => "global",
            PathResolutionItem::ModuleFunction(..)
            | PathResolutionItem::Method(..)
            | PathResolutionItem::SelfMethod(..)
            | PathResolutionItem::TypeAliasFunction(..)
            | PathResolutionItem::TraitFunction(..)
            | PathResolutionItem::TypeTraitFunction(..)
            | PathResolutionItem::PrimitiveFunction(..) => "function",
        }
    }
}

#[derive(Debug, Clone)]
pub struct Turbofish {
    pub generics: Vec<Located<Type>>,
    pub location: Location,
}

/// Any item that can appear before the last segment in a path.
#[derive(Debug, Clone)]
enum IntermediatePathResolutionItem {
    SelfType,
    Module,
    Type(TypeId, Option<Turbofish>),
    TypeAlias(TypeAliasId, Option<Turbofish>),
    Trait(TraitId, Option<Turbofish>),
}

pub(crate) type PathResolutionResult = Result<PathResolution, PathResolutionError>;

enum MethodLookupResult {
    /// The method could not be found. There might be trait methods that could be imported,
    /// but none of them are.
    NotFound(Vec<TraitId>),
    /// Found a method.
    FoundMethod(PerNs),
    /// Found a trait method and it's currently in scope.
    FoundTraitMethod(PerNs, Ident),
    /// There's only one trait method that matches, but it's not in scope.
    FoundOneTraitMethodButNotInScope(PerNs, TraitId),
    /// Multiple (ambiguous) trait method matches were found and they are all in scope.
    FoundMultipleTraitMethods(Vec<(TraitId, Ident)>),
}

/// Determines whether data-types found along a path are to be marked as referenced
/// or used (see [`crate::usage_tracker::UsageTracker::mark_as_referenced`]
/// and [`crate::usage_tracker::UsageTracker::mark_as_used`])
///
/// For example, a struct `Foo` won't be marked as used (just as referenced) if it
/// mentioned in a function parameter:
///
/// ```noir
/// fn method(foo: Foo) {}
/// ```
///
/// However, if it's used in a return type it will be marked as used, even if
/// it's not explicitly constructed:
///
/// ```noir
/// fn method() -> Foo {
///     std::mem::zeroed()
/// }
/// ```
///
/// Or, for example, a struct used in a impl or trait impl won't be marked as used:
///
/// ```noir
/// impl Foo {}
/// impl Trait for Foo {}
/// ```
#[derive(Debug, Copy, Clone, PartialEq, Eq)]
pub(super) enum PathResolutionMode {
    MarkAsReferenced,
    MarkAsUsed,
}

/// Depending on where a path appears in the source code it should either resolve to a type
/// or a value. For example, in `let x: Foo::Bar = Foo::Bar {}` both `Foo::Bar` should resolve to
/// types, never values. On the other hand, in `Foo::Bar()` `Foo::Bar` should resolve to a value,
/// typically a function.
///
/// When using any of the `resolve` methods in this module, items in the target namespace
/// will be returned first if another one exists in the other namespace.
#[derive(Debug, Copy, Clone, PartialEq, Eq)]
pub(super) enum PathResolutionTarget {
    Type,
    Value,
}

/// Like a [`crate::ast::Path`] but each segment has resolved turbofish types.
#[derive(Debug, PartialEq, Eq, Clone, Hash)]
pub struct TypedPath {
    pub segments: Vec<TypedPathSegment>,
    pub kind: PathKind,
    pub location: Location,
    /// The location of `kind` (this is the same as `location` for plain kinds)
    pub kind_location: Location,
}

impl TypedPath {
    /// Construct a [PathKind::Plain] from a number of segments.
    pub fn plain(segments: Vec<TypedPathSegment>, location: Location) -> Self {
        Self { segments, location, kind: PathKind::Plain, kind_location: location }
    }

    /// Removes and returns the last segment.
    ///
    /// Panics if there are no more segments in the path.
    pub fn pop(&mut self) -> TypedPathSegment {
        self.segments.pop().unwrap()
    }

    /// Construct a [PathKind::Plain] from a single identifier name.
    pub fn from_single(name: String, location: Location) -> TypedPath {
        let segment = Ident::from(Located::from(location, name));
        TypedPath::from_ident(segment)
    }

    /// Construct a [PathKind::Plain] from a single identifier segment.
    pub fn from_ident(name: Ident) -> TypedPath {
        let location = name.location();
        let segment = TypedPathSegment { ident: name, generics: None, location };
        TypedPath::plain(vec![segment], location)
    }

    pub fn span(&self) -> Span {
        self.location.span
    }

    /// Returns a clone of the last segment.
    ///
    /// Panics if there are no segments in the path.
    pub fn last_segment(&self) -> TypedPathSegment {
        assert!(!self.segments.is_empty());
        self.segments.last().unwrap().clone()
    }

    /// The [Ident] of the last segment.
    ///
    /// Panics if there are no segments in the path.
    pub fn last_ident(&self) -> Ident {
        self.last_segment().ident
    }

    /// The name of the [Ident] in the first segment.
    ///
    /// Returns `None` if there are no segments in the path.
    pub fn first_name(&self) -> Option<&str> {
        self.segments.first().map(|segment| segment.ident.as_str())
    }

    /// The name of the [Ident] in the last segment.
    ///
    /// Panics if there are no segments in the path.
    pub fn last_name(&self) -> &str {
        assert!(!self.segments.is_empty());
        self.segments.last().unwrap().ident.as_str()
    }

    /// Returns `Some` if the [TypedPath] consists of a single [PathKind::Plain] segment, otherwise `None`.
    pub fn as_single_segment(&self) -> Option<&TypedPathSegment> {
        if self.kind == PathKind::Plain && self.segments.len() == 1 {
            self.segments.first()
        } else {
            None
        }
    }
}

impl std::fmt::Display for TypedPath {
    fn fmt(&self, f: &mut std::fmt::Formatter<'_>) -> std::fmt::Result {
        let segments = vecmap(&self.segments, ToString::to_string);
        if self.kind == PathKind::Plain {
            write!(f, "{}", segments.join("::"))
        } else {
            write!(f, "{}::{}", self.kind, segments.join("::"))
        }
    }
}

/// Like a [`crate::ast::PathSegment`] but with resolved turbofish types.
#[derive(Debug, PartialEq, Eq, Clone, Hash)]
pub struct TypedPathSegment {
    pub ident: Ident,
    pub generics: Option<Vec<Located<Type>>>,
    pub location: Location,
}

impl TypedPathSegment {
    /// Returns the span where turbofish can happen. For example:
    ///
    /// ```noir
    ///    foo::<T>
    ///       ~^^^^
    /// ```
    ///
    /// Returns an empty [Span] at the end of `foo` if there's no turbofish.
    pub fn turbofish_span(&self) -> Span {
        if self.ident.location().file == self.location.file {
            // The `location` contains both the `ident` and the potential turbofish.
            Span::from(self.ident.span().end()..self.location.span.end())
        } else {
            self.location.span
        }
    }

    /// [Location] of any turbofish in the segment.
    ///
    /// The [Span] will be empty if there was no turbofish.
    pub fn turbofish_location(&self) -> Location {
        Location::new(self.turbofish_span(), self.location.file)
    }

    /// Returns the turbofish if there are generics in the path.
    pub fn turbofish(&self) -> Option<Turbofish> {
        self.generics.as_ref().map(|generics| Turbofish {
            location: self.turbofish_location(),
            generics: generics.clone(),
        })
    }
}

impl std::fmt::Display for TypedPathSegment {
    fn fmt(&self, f: &mut std::fmt::Formatter<'_>) -> std::fmt::Result {
        self.ident.fmt(f)?;

        if let Some(generics) = &self.generics {
            let generics = vecmap(generics, |generic| generic.contents.to_string());
            write!(f, "::<{}>", generics.join(", "))?;
        }

        Ok(())
    }
}

impl Elaborator<'_> {
    /// Try to resolve a [TypedPath] into a [PathResolutionItem], marking it as _referenced_.
    pub(super) fn resolve_path_or_error(
        &mut self,
        path: TypedPath,
        target: PathResolutionTarget,
    ) -> Result<PathResolutionItem, ResolverError> {
        self.resolve_path_or_error_inner(path, target, PathResolutionMode::MarkAsReferenced)
    }

    /// Try to resolve a [TypedPath] into a [PathResolutionItem], marking it as _used_.
    pub(super) fn use_path_or_error(
        &mut self,
        path: TypedPath,
        target: PathResolutionTarget,
    ) -> Result<PathResolutionItem, ResolverError> {
        self.resolve_path_or_error_inner(path, target, PathResolutionMode::MarkAsUsed)
    }

    /// Try to resolve a [TypedPath] into a [PathResolutionItem].
    ///
    /// Pushes the `errors` from the [PathResolution], returning only the `item`.
    pub(super) fn resolve_path_or_error_inner(
        &mut self,
        path: TypedPath,
        target: PathResolutionTarget,
        mode: PathResolutionMode,
    ) -> Result<PathResolutionItem, ResolverError> {
        let path_resolution = self.resolve_path_inner(path, target, mode)?;

        self.push_errors(path_resolution.errors);

        Ok(path_resolution.item)
    }

    /// Try to resolve a [TypedPath] into a [PathResolution] with [PathResolutionTarget::Type], marking it as _referenced_.
    pub(super) fn resolve_path_as_type(&mut self, path: TypedPath) -> PathResolutionResult {
        self.resolve_path_inner(
            path,
            PathResolutionTarget::Type,
            PathResolutionMode::MarkAsReferenced,
        )
    }

    /// Try to resolve a [TypedPath] into a [PathResolution] with [PathResolutionTarget::Type], marking it as _used_.
    pub(super) fn use_path_as_type(&mut self, path: TypedPath) -> PathResolutionResult {
        self.resolve_path_inner(path, PathResolutionTarget::Type, PathResolutionMode::MarkAsUsed)
    }

    /// Resolves a path in the current module.
    ///
    /// If the referenced name can't be found, `Err` will be returned. If it can be found, `Ok`
    /// will be returned with a potential list of errors if, for example, one of the segments
    /// is not accessible from the current module (e.g. because it's private).
    pub(super) fn resolve_path_inner(
        &mut self,
        mut path: TypedPath,
        target: PathResolutionTarget,
        mode: PathResolutionMode,
    ) -> PathResolutionResult {
        let mut module_id = self.module_id();
        let mut intermediate_item = IntermediatePathResolutionItem::Module;

        if path.kind == PathKind::Plain && path.first_name() == Some(SELF_TYPE_NAME) {
            if let Some(Type::DataType(datatype, _)) = &self.self_type {
                let datatype = datatype.borrow();
                if path.segments.len() == 1 {
                    return Ok(PathResolution {
                        item: PathResolutionItem::Type(datatype.id),
                        errors: Vec::new(),
                    });
                }

                module_id = datatype.id.module_id();
                path.segments.remove(0);
                intermediate_item = IntermediatePathResolutionItem::SelfType;
            }
        }

        let last_segment_turbofish_location = path
            .segments
            .last()
            .and_then(|segment| segment.generics.is_some().then(|| segment.turbofish_location()));

        let result = self.resolve_path_in_module(path, module_id, intermediate_item, target, mode);
        let Some(last_segment_turbofish_location) = last_segment_turbofish_location else {
            return result;
        };

        result.map(|mut resolution| {
            match resolution.item {
                PathResolutionItem::Global(..) => {
                    resolution.errors.push(PathResolutionError::TurbofishNotAllowedOnItem {
                        item: "globals".to_string(),
                        location: last_segment_turbofish_location,
                    });
                }
                PathResolutionItem::Module(..) => {
                    resolution.errors.push(PathResolutionError::TurbofishNotAllowedOnItem {
                        item: "modules".to_string(),
                        location: last_segment_turbofish_location,
                    });
                }
                PathResolutionItem::Type(..)
                | PathResolutionItem::TypeAlias(..)
                | PathResolutionItem::PrimitiveType(..)
                | PathResolutionItem::Trait(..)
                | PathResolutionItem::TraitAssociatedType(..)
                | PathResolutionItem::ModuleFunction(..)
                | PathResolutionItem::Method(..)
                | PathResolutionItem::SelfMethod(..)
                | PathResolutionItem::TypeAliasFunction(..)
                | PathResolutionItem::TraitFunction(..)
                | PathResolutionItem::TypeTraitFunction(..)
                | PathResolutionItem::PrimitiveFunction(..) => (),
            }
            resolution
        })
    }

    /// Resolves a [TypedPath].
    ///
    /// `importing_module` is the module where the lookup originally started.
    fn resolve_path_in_module(
        &mut self,
        path: TypedPath,
        importing_module: ModuleId,
        intermediate_item: IntermediatePathResolutionItem,
        target: PathResolutionTarget,
        mode: PathResolutionMode,
    ) -> PathResolutionResult {
        let references_tracker =
            self.interner.is_in_lsp_mode().then(|| ReferencesTracker::new(self.interner));

        let res =
            resolve_path_kind(path.clone(), importing_module, self.def_maps, references_tracker);

        match res {
            Ok((path, module_id, _)) => self.resolve_name_in_module(
                path,
                module_id,
                importing_module,
                intermediate_item,
                target,
                mode,
            ),
            Err(error @ PathResolutionError::Unresolved(_)) => {
                if let Some(result) =
                    self.resolve_primitive_type_or_function(path, importing_module)
                {
                    return result;
                }
                Err(error)
            }
            Err(error) => Err(error),
        }
    }

    /// Resolves a [TypedPath] assuming it is inside `starting_module`.
    ///
    /// `importing_module` is the module where the lookup originally started.
    ///
    /// Marks the segments in the path as used or referenced, depending on the [PathResolutionMode].
    /// Pushes errors if segments refer to private items.
    fn resolve_name_in_module(
        &mut self,
        path: TypedPath,
        starting_module: ModuleId,
        importing_module: ModuleId,
        mut intermediate_item: IntermediatePathResolutionItem,
        target: PathResolutionTarget,
        mode: PathResolutionMode,
    ) -> PathResolutionResult {
        // There is a possibility that the import path is empty. In that case, early return.
        if path.segments.is_empty() {
            return Ok(PathResolution {
                item: PathResolutionItem::Module(starting_module),
                errors: Vec::new(),
            });
        }

        let first_segment_is_always_visible = match path.kind {
            PathKind::Crate | PathKind::Super => true,
            PathKind::Plain => importing_module == starting_module,
<<<<<<< HEAD
            PathKind::Super => false,
            PathKind::Resolved(_) => {
                unreachable!("ICE: Resolved path kinds should have been turned into Crate.")
            }
=======
            PathKind::Resolved(_) => false,
>>>>>>> a8cf8dec
            PathKind::Dep => {
                unreachable!("ICE: Dep path kinds should have been turned into Plain.")
            }
        };

        // The current module and module ID as we resolve path segments
        let mut current_module_id = starting_module;
        let mut current_module = self.get_module(starting_module);

        let first_segment =
            &path.segments.first().expect("ICE: could not fetch first segment").ident;

        let mut current_ns = current_module.find_name(first_segment);
        if current_ns.is_none() {
            return Err(PathResolutionError::Unresolved(first_segment.clone()));
        }

        match mode {
            PathResolutionMode::MarkAsReferenced => {
                self.usage_tracker.mark_as_referenced(current_module_id, first_segment);
            }
            PathResolutionMode::MarkAsUsed => {
                self.usage_tracker.mark_as_used(current_module_id, first_segment);
            }
        }

        let mut errors = Vec::new();
        for (index, (prev_segment, current_segment)) in
            path.segments.iter().zip(path.segments.iter().skip(1)).enumerate()
        {
            let prev_ident = &prev_segment.ident;
            let current_ident = &current_segment.ident;
            let prev_segment_generics = &prev_segment.generics;

            // We are looking up the `current_segment` in the lookup result of the `prev_segment`.
            let (typ, visibility) = match current_ns.types {
                None => return Err(PathResolutionError::Unresolved(prev_ident.clone())),
                Some((typ, visibility, _)) => (typ, visibility),
            };

            let location = prev_segment.location;
            self.interner.add_module_def_id_reference(
                typ,
                location,
                prev_segment.ident.is_self_type_name(),
            );

            let current_module_id_is_type;

            (current_module_id, current_module_id_is_type, intermediate_item) = match typ {
                ModuleDefId::ModuleId(id) => {
                    if prev_segment_generics.is_some() {
                        errors.push(PathResolutionError::TurbofishNotAllowedOnItem {
                            item: format!("module `{prev_ident}`"),
                            location: prev_segment.turbofish_location(),
                        });
                    }

                    (id, false, IntermediatePathResolutionItem::Module)
                }
                ModuleDefId::TypeId(id) => {
                    let item = IntermediatePathResolutionItem::Type(id, prev_segment.turbofish());
                    (id.module_id(), true, item)
                }
                ModuleDefId::TypeAliasId(id) => {
                    let type_alias = self.interner.get_type_alias(id);
                    let Some(module_id) = get_type_alias_module_def_id(&type_alias) else {
                        return Err(PathResolutionError::Unresolved(prev_ident.clone()));
                    };

                    let item =
                        IntermediatePathResolutionItem::TypeAlias(id, prev_segment.turbofish());
                    (module_id, true, item)
                }
                ModuleDefId::TraitAssociatedTypeId(..) => {
                    // There are no items inside an associated type so we return earlier
                    return Err(PathResolutionError::Unresolved(current_ident.clone()));
                }
                ModuleDefId::TraitId(id) => {
                    let item = IntermediatePathResolutionItem::Trait(id, prev_segment.turbofish());
                    (id.0, false, item)
                }
                ModuleDefId::FunctionId(_) => panic!("functions cannot be in the type namespace"),
                ModuleDefId::GlobalId(_) => panic!("globals cannot be in the type namespace"),
            };

            // If the path is plain or crate, the first segment will always refer to
            // something that's visible from the current module.
            if !((first_segment_is_always_visible && index == 0)
                || item_in_module_is_visible(
                    self.def_maps,
                    importing_module,
                    current_module_id,
                    visibility,
                ))
            {
                errors.push(PathResolutionError::Private(prev_ident.clone()));
            }

            // Switch to the module the current segment is defined in.
            current_module = self.get_module(current_module_id);

            // Check if namespace
            let found_ns = if current_module_id_is_type {
                match self.resolve_method(importing_module, current_module, current_ident) {
                    MethodLookupResult::NotFound(vec) => {
                        if vec.is_empty() {
                            return Err(PathResolutionError::Unresolved(current_ident.clone()));
                        } else {
                            let traits = vecmap(vec, |trait_id| {
                                let trait_ = self.interner.get_trait(trait_id);
                                self.fully_qualified_trait_path(trait_)
                            });
                            return Err(
                                PathResolutionError::UnresolvedWithPossibleTraitsToImport {
                                    ident: current_ident.clone(),
                                    traits,
                                },
                            );
                        }
                    }
                    MethodLookupResult::FoundMethod(per_ns) => per_ns,
                    MethodLookupResult::FoundTraitMethod(per_ns, name) => {
                        self.usage_tracker.mark_as_used(importing_module, &name);
                        per_ns
                    }
                    MethodLookupResult::FoundOneTraitMethodButNotInScope(per_ns, trait_id) => {
                        let trait_ = self.interner.get_trait(trait_id);
                        let trait_name = self.fully_qualified_trait_path(trait_);
                        errors.push(PathResolutionError::TraitMethodNotInScope {
                            ident: current_ident.clone(),
                            trait_name,
                        });
                        per_ns
                    }
                    MethodLookupResult::FoundMultipleTraitMethods(vec) => {
                        let traits = vecmap(vec, |(trait_id, name)| {
                            let trait_ = self.interner.get_trait(trait_id);
                            self.usage_tracker.mark_as_used(importing_module, &name);
                            self.fully_qualified_trait_path(trait_)
                        });
                        return Err(PathResolutionError::MultipleTraitsInScope {
                            ident: current_ident.clone(),
                            traits,
                        });
                    }
                }
            } else {
                current_module.find_name(current_ident)
            };
            if found_ns.is_none() {
                return Err(PathResolutionError::Unresolved(current_ident.clone()));
            }

            match mode {
                PathResolutionMode::MarkAsReferenced => {
                    self.usage_tracker.mark_as_referenced(current_module_id, current_ident);
                }
                PathResolutionMode::MarkAsUsed => {
                    self.usage_tracker.mark_as_used(current_module_id, current_ident);
                }
            }

            current_ns = found_ns;
        }

        let (target_ns, fallback_ns) = match target {
            PathResolutionTarget::Type => (current_ns.types, current_ns.values),
            PathResolutionTarget::Value => (current_ns.values, current_ns.types),
        };

        let (module_def_id, visibility, _) =
            target_ns.or(fallback_ns).expect("A namespace should never be empty");

        let item = self.per_ns_item_to_path_resolution_item(
            path,
            importing_module,
            intermediate_item,
            current_module_id,
            &mut errors,
            module_def_id,
            visibility,
        );

        Ok(PathResolution { item, errors })
    }

    /// Transform a result from [PerNs] into a [PathResolutionItem],
    /// pushing any visibility errors.
    #[allow(clippy::too_many_arguments)]
    fn per_ns_item_to_path_resolution_item(
        &mut self,
        path: TypedPath,
        importing_module: ModuleId,
        intermediate_item: IntermediatePathResolutionItem,
        current_module_id: ModuleId,
        errors: &mut Vec<PathResolutionError>,
        module_def_id: ModuleDefId,
        visibility: crate::ast::ItemVisibility,
    ) -> PathResolutionItem {
        let name = path.last_ident();
        let is_self_type = name.is_self_type_name();
        let location = name.location();
        self.interner.add_module_def_id_reference(module_def_id, location, is_self_type);

        let item = merge_intermediate_path_resolution_item_with_module_def_id(
            intermediate_item,
            module_def_id,
        );

        // This condition allows module to extend a type defined in a different module,
        // e.g. add another `impl other::Type` block, and access an `other::Type::private`
        // path in the methods added in that block. Rust would not allow this.
        let inside_self_type = self.self_type_module_id() == Some(current_module_id);

        if !(inside_self_type
            || item_in_module_is_visible(
                self.def_maps,
                importing_module,
                current_module_id,
                visibility,
            ))
        {
            errors.push(PathResolutionError::Private(name.clone()));
        }

        item
    }

    /// The [ModuleId] of the [Type::DataType] currently being elaborated, if any.
    fn self_type_module_id(&self) -> Option<ModuleId> {
        if let Some(Type::DataType(datatype, _)) = &self.self_type {
            Some(datatype.borrow().id.module_id())
        } else {
            None
        }
    }

    /// Assuming that the current path segment is a type or type alias defined in the `current_module`,
    /// resolve the `ident` as a method on that type.
    fn resolve_method(
        &self,
        importing_module_id: ModuleId,
        current_module: &ModuleData,
        ident: &Ident,
    ) -> MethodLookupResult {
        // If the current module is a type, next we need to find a function for it.
        // The function could be in the type itself, or it could be defined in traits.
        let item_scope = current_module.scope();
        let Some(values) = item_scope.values().get(ident) else {
            return MethodLookupResult::NotFound(vec![]);
        };

        // First search if the function is defined in the type itself
        if let Some(item) = values.get(&None) {
            return MethodLookupResult::FoundMethod(PerNs { types: None, values: Some(*item) });
        }

        // Otherwise, the function could be defined in zero, one or more traits.
        let starting_module = self.get_module(importing_module_id);

        // Gather a list of items for which their trait is in scope.
        let mut results = Vec::new();

        for (trait_id, item) in values.iter() {
            let trait_id = trait_id.expect("The None option was already considered before");
            if let Some(name) = starting_module.find_trait_in_scope(trait_id) {
                results.push((trait_id, name, item));
            };
        }

        if results.is_empty() {
            if values.len() == 1 {
                // This is the backwards-compatible case where there's a single trait method but it's not in scope
                let (trait_id, item) = values.iter().next().expect("Expected an item");
                let trait_id = trait_id.expect("The None option was already considered before");
                let per_ns = PerNs { types: None, values: Some(*item) };
                return MethodLookupResult::FoundOneTraitMethodButNotInScope(per_ns, trait_id);
            } else {
                let trait_ids = vecmap(values, |(trait_id, _)| {
                    trait_id.expect("The none option was already considered before")
                });
                return MethodLookupResult::NotFound(trait_ids);
            }
        }

        if results.len() > 1 {
            let trait_ids = vecmap(results, |(trait_id, name, _)| (trait_id, name.clone()));
            return MethodLookupResult::FoundMultipleTraitMethods(trait_ids);
        }

        let (_, name, item) = results.remove(0);
        let per_ns = PerNs { types: None, values: Some(*item) };
        MethodLookupResult::FoundTraitMethod(per_ns, name.clone())
    }

    /// Try to resolve a path with 1 or 2 segments as a [PathResolutionItem::PrimitiveType] or [PathResolutionItem::PrimitiveFunction].
    ///
    /// If the path consists of 2 segments, use the 2nd segment as the method name and look up a direct method implementation,
    /// or an unambiguous trait method among the traits which are in scope.
    fn resolve_primitive_type_or_function(
        &mut self,
        path: TypedPath,
        importing_module_id: ModuleId,
    ) -> Option<PathResolutionResult> {
        if path.segments.len() != 1 && path.segments.len() != 2 {
            return None;
        }

        let object_name = path.segments[0].ident.as_str();
        let turbofish = path.segments[0].turbofish();
        let primitive_type = PrimitiveType::lookup_by_name(object_name)?;
        let typ = primitive_type.to_type();
        let mut errors = Vec::new();

        if primitive_type == PrimitiveType::StructDefinition {
            errors.push(PathResolutionError::StructDefinitionDeprecated {
                location: path.segments[0].ident.location(),
            });
        }

        if path.segments.len() == 1 {
            let item = PathResolutionItem::PrimitiveType(primitive_type);
            return Some(Ok(PathResolution { item, errors }));
        }

        let method_name_ident = &path.segments[1].ident;
        let method_name = method_name_ident.as_str();

        // Note: the logic here is similar to that of resolve_method, except that that one works by
        // searching through modules, and this one works by searching through primitive types.
        // It would be nice to refactor this to a common logic though it's a bit hard.
        // That said, the logic is "just" searching through direct methods, then through trait methods
        // checking which ones are in scope, and is unlikely to change.

        if let Some(func_id) = self.interner.lookup_direct_method(&typ, method_name, false) {
            let item = PathResolutionItem::PrimitiveFunction(primitive_type, turbofish, func_id);
            return Some(Ok(PathResolution { item, errors }));
        }

        let starting_module = self.get_module(importing_module_id);

        let trait_methods = self.interner.lookup_trait_methods(&typ, method_name, false);

        let mut results = Vec::new();
        for (func_id, trait_id) in &trait_methods {
            if let Some(name) = starting_module.find_trait_in_scope(*trait_id) {
                results.push((*trait_id, *func_id, name));
            };
        }

        if results.is_empty() {
            if trait_methods.len() == 1 {
                // This is the backwards-compatible case where there's a single trait method but it's not in scope
                let (func_id, trait_id) = trait_methods.first().expect("Expected an item");
                let trait_ = self.interner.get_trait(*trait_id);
                let trait_name = self.fully_qualified_trait_path(trait_);
                let ident = method_name_ident.clone();
                errors.push(PathResolutionError::TraitMethodNotInScope { ident, trait_name });
                let item =
                    PathResolutionItem::PrimitiveFunction(primitive_type, turbofish, *func_id);
                return Some(Ok(PathResolution { item, errors }));
            } else if trait_methods.is_empty() {
                return Some(Err(PathResolutionError::Unresolved(method_name_ident.clone())));
            } else {
                let traits = vecmap(trait_methods, |(_, trait_id)| {
                    self.fully_qualified_trait_path(self.interner.get_trait(trait_id))
                });
                let ident = method_name_ident.clone();
                let error =
                    PathResolutionError::UnresolvedWithPossibleTraitsToImport { ident, traits };
                return Some(Err(error));
            }
        }

        if results.len() > 1 {
            let traits = vecmap(results, |(trait_id, _, name)| (trait_id, name.clone()));
            let traits = vecmap(traits, |(trait_id, name)| {
                let trait_ = self.interner.get_trait(trait_id);
                self.usage_tracker.mark_as_used(importing_module_id, &name);
                self.fully_qualified_trait_path(trait_)
            });
            let ident = method_name_ident.clone();
            let error = PathResolutionError::MultipleTraitsInScope { ident, traits };
            return Some(Err(error));
        }

        let (_, func_id, _) = results.remove(0);
        Some(Ok(PathResolution {
            item: PathResolutionItem::PrimitiveFunction(primitive_type, turbofish, func_id),
            errors,
        }))
    }
}

/// Transform a [ModuleDefId] into a [PathResolutionItem].
///
/// If it's a [ModuleDefId::FunctionId], merge it with the [IntermediatePathResolutionItem]
/// representing the item it was found in, such as a module, type, trait, alias, or Self.
fn merge_intermediate_path_resolution_item_with_module_def_id(
    intermediate_item: IntermediatePathResolutionItem,
    module_def_id: ModuleDefId,
) -> PathResolutionItem {
    match module_def_id {
        ModuleDefId::ModuleId(module_id) => PathResolutionItem::Module(module_id),
        ModuleDefId::TypeId(type_id) => PathResolutionItem::Type(type_id),
        ModuleDefId::TypeAliasId(type_alias_id) => PathResolutionItem::TypeAlias(type_alias_id),
        ModuleDefId::TraitId(trait_id) => PathResolutionItem::Trait(trait_id),
        ModuleDefId::TraitAssociatedTypeId(id) => PathResolutionItem::TraitAssociatedType(id),
        ModuleDefId::GlobalId(global_id) => PathResolutionItem::Global(global_id),
        ModuleDefId::FunctionId(func_id) => match intermediate_item {
            IntermediatePathResolutionItem::SelfType => PathResolutionItem::SelfMethod(func_id),
            IntermediatePathResolutionItem::Module => PathResolutionItem::ModuleFunction(func_id),
            IntermediatePathResolutionItem::Type(type_id, generics) => {
                PathResolutionItem::Method(type_id, generics, func_id)
            }
            IntermediatePathResolutionItem::TypeAlias(alias_id, generics) => {
                PathResolutionItem::TypeAliasFunction(alias_id, generics, func_id)
            }
            IntermediatePathResolutionItem::Trait(trait_id, generics) => {
                PathResolutionItem::TraitFunction(trait_id, generics, func_id)
            }
        },
    }
}

fn get_type_alias_module_def_id(type_alias: &Shared<TypeAlias>) -> Option<ModuleId> {
    let type_alias = type_alias.borrow();

    match &type_alias.typ {
        Type::DataType(type_id, _generics) => Some(type_id.borrow().id.module_id()),
        Type::Alias(type_alias, _generics) => get_type_alias_module_def_id(type_alias),
        Type::Error => None,
        _ => {
            // For now we only allow type aliases that point to data types.
            // The more general case is captured here: https://github.com/noir-lang/noir/issues/6398
            panic!("Type alias in path not pointing to a data type is not yet supported")
        }
    }
}<|MERGE_RESOLUTION|>--- conflicted
+++ resolved
@@ -505,14 +505,9 @@
         let first_segment_is_always_visible = match path.kind {
             PathKind::Crate | PathKind::Super => true,
             PathKind::Plain => importing_module == starting_module,
-<<<<<<< HEAD
-            PathKind::Super => false,
             PathKind::Resolved(_) => {
                 unreachable!("ICE: Resolved path kinds should have been turned into Crate.")
             }
-=======
-            PathKind::Resolved(_) => false,
->>>>>>> a8cf8dec
             PathKind::Dep => {
                 unreachable!("ICE: Dep path kinds should have been turned into Plain.")
             }
