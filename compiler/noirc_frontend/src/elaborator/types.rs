--- conflicted
+++ resolved
@@ -10,11 +10,8 @@
         UnresolvedTraitConstraint, UnresolvedTypeExpression,
     },
     hir::{
-<<<<<<< HEAD
+        comptime::{Interpreter, Value},
         def_collector::dc_crate::CompilationError,
-=======
-        comptime::{Interpreter, Value},
->>>>>>> 967c0fa7
         def_map::ModuleDefId,
         resolution::{
             errors::ResolverError,
