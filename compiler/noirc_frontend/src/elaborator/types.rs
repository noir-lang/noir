use std::{collections::BTreeMap, rc::Rc};

use acvm::acir::AcirField;
use iter_extended::vecmap;
use noirc_errors::{Location, Span};

use crate::{
    ast::{BinaryOpKind, IntegerBitSize, UnresolvedGenerics, UnresolvedTypeExpression},
    hir::{
        comptime::{Interpreter, Value},
        def_map::ModuleDefId,
        resolution::{
            errors::ResolverError,
            resolver::{verify_mutable_reference, SELF_TYPE_NAME},
        },
        type_check::{Source, TypeCheckError},
    },
    hir_def::{
        expr::{
            HirBinaryOp, HirCallExpression, HirMemberAccess, HirMethodReference,
            HirPrefixExpression,
        },
        function::{FuncMeta, Parameters},
        traits::TraitConstraint,
    },
    macros_api::{
        HirExpression, HirLiteral, HirStatement, Path, PathKind, SecondaryAttribute, Signedness,
        UnaryOp, UnresolvedType, UnresolvedTypeData,
    },
    node_interner::{DefinitionKind, ExprId, GlobalId, TraitId, TraitImplKind, TraitMethodId},
    Generics, Type, TypeBinding, TypeVariable, TypeVariableKind,
};

use super::{lints, Elaborator};

impl<'context> Elaborator<'context> {
    /// Translates an UnresolvedType to a Type
    pub(super) fn resolve_type(&mut self, typ: UnresolvedType) -> Type {
        let span = typ.span;
        let resolved_type = self.resolve_type_inner(typ);
        if resolved_type.is_nested_slice() {
            self.push_err(ResolverError::NestedSlices { span: span.unwrap() });
        }
        resolved_type
    }

    /// Translates an UnresolvedType into a Type and appends any
    /// freshly created TypeVariables created to new_variables.
    pub fn resolve_type_inner(&mut self, typ: UnresolvedType) -> Type {
        use crate::ast::UnresolvedTypeData::*;

        let resolved_type = match typ.typ {
            FieldElement => Type::FieldElement,
            Array(size, elem) => {
                let elem = Box::new(self.resolve_type_inner(*elem));
                let size = self.convert_expression_type(size);
                Type::Array(Box::new(size), elem)
            }
            Slice(elem) => {
                let elem = Box::new(self.resolve_type_inner(*elem));
                Type::Slice(elem)
            }
            Expression(expr) => self.convert_expression_type(expr),
            Integer(sign, bits) => Type::Integer(sign, bits),
            Bool => Type::Bool,
            String(size) => {
                let resolved_size = self.convert_expression_type(size);
                Type::String(Box::new(resolved_size))
            }
            FormatString(size, fields) => {
                let resolved_size = self.convert_expression_type(size);
                let fields = self.resolve_type_inner(*fields);
                Type::FmtString(Box::new(resolved_size), Box::new(fields))
            }
            Code => Type::Code,
            Unit => Type::Unit,
            Unspecified => Type::Error,
            Error => Type::Error,
            Named(path, args, _) => self.resolve_named_type(path, args),
            TraitAsType(path, args) => self.resolve_trait_as_type(path, args),

            Tuple(fields) => Type::Tuple(vecmap(fields, |field| self.resolve_type_inner(field))),
            Function(args, ret, env) => {
                let args = vecmap(args, |arg| self.resolve_type_inner(arg));
                let ret = Box::new(self.resolve_type_inner(*ret));

                // expect() here is valid, because the only places we don't have a span are omitted types
                // e.g. a function without return type implicitly has a spanless UnresolvedType::Unit return type
                // To get an invalid env type, the user must explicitly specify the type, which will have a span
                let env_span =
                    env.span.expect("Unexpected missing span for closure environment type");

                let env = Box::new(self.resolve_type_inner(*env));

                match *env {
                    Type::Unit | Type::Tuple(_) | Type::NamedGeneric(_, _) => {
                        Type::Function(args, ret, env)
                    }
                    _ => {
                        self.push_err(ResolverError::InvalidClosureEnvironment {
                            typ: *env,
                            span: env_span,
                        });
                        Type::Error
                    }
                }
            }
            MutableReference(element) => {
                Type::MutableReference(Box::new(self.resolve_type_inner(*element)))
            }
            Parenthesized(typ) => self.resolve_type_inner(*typ),
        };

        if let Type::Struct(_, _) = resolved_type {
            if let Some(unresolved_span) = typ.span {
                // Record the location of the type reference
                self.interner.push_type_ref_location(
                    resolved_type.clone(),
                    Location::new(unresolved_span, self.file),
                );
            }
        }
        resolved_type
    }

    pub fn find_generic(&self, target_name: &str) -> Option<&(Rc<String>, TypeVariable, Span)> {
        self.generics.iter().find(|(name, _, _)| name.as_ref() == target_name)
    }

    fn resolve_named_type(&mut self, path: Path, args: Vec<UnresolvedType>) -> Type {
        if args.is_empty() {
            if let Some(typ) = self.lookup_generic_or_global_type(&path) {
                return typ;
            }
        }

        // Check if the path is a type variable first. We currently disallow generics on type
        // variables since we do not support higher-kinded types.
        if path.segments.len() == 1 {
            let name = &path.last_segment().0.contents;

            if name == SELF_TYPE_NAME {
                if let Some(self_type) = self.self_type.clone() {
                    if !args.is_empty() {
                        self.push_err(ResolverError::GenericsOnSelfType { span: path.span() });
                    }
                    return self_type;
                }
            }
        }

        let span = path.span();
        let mut args = vecmap(args, |arg| self.resolve_type_inner(arg));

        if let Some(type_alias) = self.lookup_type_alias(path.clone()) {
            let type_alias = type_alias.borrow();
            let expected_generic_count = type_alias.generics.len();
            let type_alias_string = type_alias.to_string();
            let id = type_alias.id;

            self.verify_generics_count(expected_generic_count, &mut args, span, || {
                type_alias_string
            });

            if let Some(item) = self.current_item {
                self.interner.add_type_alias_dependency(item, id);
            }

            // Collecting Type Alias references [Location]s to be used by LSP in order
            // to resolve the definition of the type alias
            self.interner.add_type_alias_ref(id, Location::new(span, self.file));

            // Because there is no ordering to when type aliases (and other globals) are resolved,
            // it is possible for one to refer to an Error type and issue no error if it is set
            // equal to another type alias. Fixing this fully requires an analysis to create a DFG
            // of definition ordering, but for now we have an explicit check here so that we at
            // least issue an error that the type was not found instead of silently passing.
            let alias = self.interner.get_type_alias(id);
            return Type::Alias(alias, args);
        }

        match self.lookup_struct_or_error(path) {
            Some(struct_type) => {
                if self.resolving_ids.contains(&struct_type.borrow().id) {
                    self.push_err(ResolverError::SelfReferentialStruct {
                        span: struct_type.borrow().name.span(),
                    });

                    return Type::Error;
                }

                let expected_generic_count = struct_type.borrow().generics.len();
                if !self.in_contract
                    && self
                        .interner
                        .struct_attributes(&struct_type.borrow().id)
                        .iter()
                        .any(|attr| matches!(attr, SecondaryAttribute::Abi(_)))
                {
                    self.push_err(ResolverError::AbiAttributeOutsideContract {
                        span: struct_type.borrow().name.span(),
                    });
                }
                self.verify_generics_count(expected_generic_count, &mut args, span, || {
                    struct_type.borrow().to_string()
                });

                if let Some(current_item) = self.current_item {
                    let dependency_id = struct_type.borrow().id;
                    self.interner.add_type_dependency(current_item, dependency_id);
                }

                Type::Struct(struct_type, args)
            }
            None => Type::Error,
        }
    }

    fn resolve_trait_as_type(&mut self, path: Path, args: Vec<UnresolvedType>) -> Type {
        let args = vecmap(args, |arg| self.resolve_type_inner(arg));

        if let Some(t) = self.lookup_trait_or_error(path) {
            Type::TraitAsType(t.id, Rc::new(t.name.to_string()), args)
        } else {
            Type::Error
        }
    }

    fn verify_generics_count(
        &mut self,
        expected_count: usize,
        args: &mut Vec<Type>,
        span: Span,
        type_name: impl FnOnce() -> String,
    ) {
        if args.len() != expected_count {
            self.push_err(ResolverError::IncorrectGenericCount {
                span,
                item_name: type_name(),
                actual: args.len(),
                expected: expected_count,
            });

            // Fix the generic count so we can continue typechecking
            args.resize_with(expected_count, || Type::Error);
        }
    }

    pub fn lookup_generic_or_global_type(&mut self, path: &Path) -> Option<Type> {
        if path.segments.len() == 1 {
            let name = &path.last_segment().0.contents;
            if let Some((name, var, _)) = self.find_generic(name) {
                return Some(Type::NamedGeneric(var.clone(), name.clone()));
            }
        }

        // If we cannot find a local generic of the same name, try to look up a global
        match self.resolve_path(path.clone()) {
            Ok(ModuleDefId::GlobalId(id)) => {
                if let Some(current_item) = self.current_item {
                    self.interner.add_global_dependency(current_item, id);
                }

                Some(Type::Constant(self.eval_global_as_array_length(id, path)))
            }
            _ => None,
        }
    }

    pub(super) fn convert_expression_type(&mut self, length: UnresolvedTypeExpression) -> Type {
        match length {
            UnresolvedTypeExpression::Variable(path) => {
                self.lookup_generic_or_global_type(&path).unwrap_or_else(|| {
                    self.push_err(ResolverError::NoSuchNumericTypeVariable { path });
                    Type::Constant(0)
                })
            }
            UnresolvedTypeExpression::Constant(int, _) => Type::Constant(int),
            UnresolvedTypeExpression::BinaryOperation(lhs, op, rhs, _) => {
                let (lhs_span, rhs_span) = (lhs.span(), rhs.span());
                let lhs = self.convert_expression_type(*lhs);
                let rhs = self.convert_expression_type(*rhs);

                match (lhs, rhs) {
                    (Type::Constant(lhs), Type::Constant(rhs)) => {
                        Type::Constant(op.function()(lhs, rhs))
                    }
                    (lhs, _) => {
                        let span =
                            if !matches!(lhs, Type::Constant(_)) { lhs_span } else { rhs_span };
                        self.push_err(ResolverError::InvalidArrayLengthExpr { span });
                        Type::Constant(0)
                    }
                }
            }
        }
    }

    // this resolves Self::some_static_method, inside an impl block (where we don't have a concrete self_type)
    //
    // Returns the trait method, trait constraint, and whether the impl is assumed to exist by a where clause or not
    // E.g. `t.method()` with `where T: Foo<Bar>` in scope will return `(Foo::method, T, vec![Bar])`
    fn resolve_trait_static_method_by_self(
        &mut self,
        path: &Path,
    ) -> Option<(TraitMethodId, TraitConstraint, bool)> {
        let trait_id = self.trait_id?;

        if path.kind == PathKind::Plain && path.segments.len() == 2 {
            let name = &path.segments[0].0.contents;
            let method = &path.segments[1];

            if name == SELF_TYPE_NAME {
                let the_trait = self.interner.get_trait(trait_id);
                let method = the_trait.find_method(method.0.contents.as_str())?;

                let constraint = TraitConstraint {
                    typ: self.self_type.clone()?,
                    trait_generics: Type::from_generics(&the_trait.generics),
                    trait_id,
                };
                return Some((method, constraint, false));
            }
        }
        None
    }

    // this resolves TraitName::some_static_method
    //
    // Returns the trait method, trait constraint, and whether the impl is assumed to exist by a where clause or not
    // E.g. `t.method()` with `where T: Foo<Bar>` in scope will return `(Foo::method, T, vec![Bar])`
    fn resolve_trait_static_method(
        &mut self,
        path: &Path,
    ) -> Option<(TraitMethodId, TraitConstraint, bool)> {
        if path.kind == PathKind::Plain && path.segments.len() == 2 {
            let method = &path.segments[1];

            let mut trait_path = path.clone();
            trait_path.pop();
            let trait_id = self.lookup(trait_path).ok()?;
            let the_trait = self.interner.get_trait(trait_id);

            let method = the_trait.find_method(method.0.contents.as_str())?;
            let constraint = TraitConstraint {
                typ: Type::TypeVariable(
                    the_trait.self_type_typevar.clone(),
                    TypeVariableKind::Normal,
                ),
                trait_generics: Type::from_generics(&the_trait.generics),
                trait_id,
            };
            return Some((method, constraint, false));
        }
        None
    }

    // This resolves a static trait method T::trait_method by iterating over the where clause
    //
    // Returns the trait method, trait constraint, and whether the impl is assumed from a where
    // clause. This is always true since this helper searches where clauses for a generic constraint.
    // E.g. `t.method()` with `where T: Foo<Bar>` in scope will return `(Foo::method, T, vec![Bar])`
    fn resolve_trait_method_by_named_generic(
        &mut self,
        path: &Path,
    ) -> Option<(TraitMethodId, TraitConstraint, bool)> {
        if path.segments.len() != 2 {
            return None;
        }

        for constraint in self.trait_bounds.clone() {
            if let Type::NamedGeneric(_, name) = &constraint.typ {
                // if `path` is `T::method_name`, we're looking for constraint of the form `T: SomeTrait`
                if path.segments[0].0.contents != name.as_str() {
                    continue;
                }

                let the_trait = self.interner.get_trait(constraint.trait_id);
                if let Some(method) =
                    the_trait.find_method(path.segments.last().unwrap().0.contents.as_str())
                {
                    return Some((method, constraint, true));
                }
            }
        }
        None
    }

    // Try to resolve the given trait method path.
    //
    // Returns the trait method, trait constraint, and whether the impl is assumed to exist by a where clause or not
    // E.g. `t.method()` with `where T: Foo<Bar>` in scope will return `(Foo::method, T, vec![Bar])`
    pub(super) fn resolve_trait_generic_path(
        &mut self,
        path: &Path,
    ) -> Option<(TraitMethodId, TraitConstraint, bool)> {
        self.resolve_trait_static_method_by_self(path)
            .or_else(|| self.resolve_trait_static_method(path))
            .or_else(|| self.resolve_trait_method_by_named_generic(path))
    }

    fn eval_global_as_array_length(&mut self, global_id: GlobalId, path: &Path) -> u32 {
        let Some(stmt) = self.interner.get_global_let_statement(global_id) else {
            if let Some(global) = self.unresolved_globals.remove(&global_id) {
                self.elaborate_global(global);
                return self.eval_global_as_array_length(global_id, path);
            } else {
                let path = path.clone();
                self.push_err(ResolverError::NoSuchNumericTypeVariable { path });
                return 0;
            }
        };

        let length = stmt.expression;
        let span = self.interner.expr_span(&length);
        let result = self.try_eval_array_length_id(length, span);

        match result.map(|length| length.try_into()) {
            Ok(Ok(length_value)) => return length_value,
            Ok(Err(_cast_err)) => self.push_err(ResolverError::IntegerTooLarge { span }),
            Err(Some(error)) => self.push_err(error),
            Err(None) => (),
        }
        0
    }

    fn try_eval_array_length_id(
        &self,
        rhs: ExprId,
        span: Span,
    ) -> Result<u128, Option<ResolverError>> {
        // Arbitrary amount of recursive calls to try before giving up
        let fuel = 100;
        self.try_eval_array_length_id_with_fuel(rhs, span, fuel)
    }

    fn try_eval_array_length_id_with_fuel(
        &self,
        rhs: ExprId,
        span: Span,
        fuel: u32,
    ) -> Result<u128, Option<ResolverError>> {
        if fuel == 0 {
            // If we reach here, it is likely from evaluating cyclic globals. We expect an error to
            // be issued for them after name resolution so issue no error now.
            return Err(None);
        }

        match self.interner.expression(&rhs) {
            HirExpression::Literal(HirLiteral::Integer(int, false)) => {
                int.try_into_u128().ok_or(Some(ResolverError::IntegerTooLarge { span }))
            }
            HirExpression::Ident(ident, _) => {
                let definition = self.interner.definition(ident.id);
                match definition.kind {
                    DefinitionKind::Global(global_id) => {
                        let let_statement = self.interner.get_global_let_statement(global_id);
                        if let Some(let_statement) = let_statement {
                            let expression = let_statement.expression;
                            self.try_eval_array_length_id_with_fuel(expression, span, fuel - 1)
                        } else {
                            Err(Some(ResolverError::InvalidArrayLengthExpr { span }))
                        }
                    }
                    _ => Err(Some(ResolverError::InvalidArrayLengthExpr { span })),
                }
            }
            HirExpression::Infix(infix) => {
                let lhs = self.try_eval_array_length_id_with_fuel(infix.lhs, span, fuel - 1)?;
                let rhs = self.try_eval_array_length_id_with_fuel(infix.rhs, span, fuel - 1)?;

                match infix.operator.kind {
                    BinaryOpKind::Add => Ok(lhs + rhs),
                    BinaryOpKind::Subtract => Ok(lhs - rhs),
                    BinaryOpKind::Multiply => Ok(lhs * rhs),
                    BinaryOpKind::Divide => Ok(lhs / rhs),
                    BinaryOpKind::Equal => Ok((lhs == rhs) as u128),
                    BinaryOpKind::NotEqual => Ok((lhs != rhs) as u128),
                    BinaryOpKind::Less => Ok((lhs < rhs) as u128),
                    BinaryOpKind::LessEqual => Ok((lhs <= rhs) as u128),
                    BinaryOpKind::Greater => Ok((lhs > rhs) as u128),
                    BinaryOpKind::GreaterEqual => Ok((lhs >= rhs) as u128),
                    BinaryOpKind::And => Ok(lhs & rhs),
                    BinaryOpKind::Or => Ok(lhs | rhs),
                    BinaryOpKind::Xor => Ok(lhs ^ rhs),
                    BinaryOpKind::ShiftRight => Ok(lhs >> rhs),
                    BinaryOpKind::ShiftLeft => Ok(lhs << rhs),
                    BinaryOpKind::Modulo => Ok(lhs % rhs),
                }
            }
            HirExpression::Cast(cast) => {
                let lhs = self.try_eval_array_length_id_with_fuel(cast.lhs, span, fuel - 1)?;
                let lhs_value = Value::Field(lhs.into());
                let evaluated_value =
                    Interpreter::evaluate_cast_one_step(&cast, rhs, lhs_value, self.interner)
                        .map_err(|error| Some(ResolverError::ArrayLengthInterpreter { error }))?;

                evaluated_value
                    .to_u128()
                    .ok_or_else(|| Some(ResolverError::InvalidArrayLengthExpr { span }))
            }
            _other => Err(Some(ResolverError::InvalidArrayLengthExpr { span })),
        }
    }

    pub(super) fn unify(
        &mut self,
        actual: &Type,
        expected: &Type,
        make_error: impl FnOnce() -> TypeCheckError,
    ) {
        let mut errors = Vec::new();
        actual.unify(expected, &mut errors, make_error);
        self.errors.extend(errors.into_iter().map(|error| (error.into(), self.file)));
    }

    /// Wrapper of Type::unify_with_coercions using self.errors
    pub(super) fn unify_with_coercions(
        &mut self,
        actual: &Type,
        expected: &Type,
        expression: ExprId,
        make_error: impl FnOnce() -> TypeCheckError,
    ) {
        let mut errors = Vec::new();
        actual.unify_with_coercions(expected, expression, self.interner, &mut errors, make_error);
        self.errors.extend(errors.into_iter().map(|error| (error.into(), self.file)));
    }

    /// Return a fresh integer or field type variable and log it
    /// in self.type_variables to default it later.
    pub(super) fn polymorphic_integer_or_field(&mut self) -> Type {
        let typ = Type::polymorphic_integer_or_field(self.interner);
        self.type_variables.push(typ.clone());
        typ
    }

    /// Return a fresh integer type variable and log it
    /// in self.type_variables to default it later.
    pub(super) fn polymorphic_integer(&mut self) -> Type {
        let typ = Type::polymorphic_integer(self.interner);
        self.type_variables.push(typ.clone());
        typ
    }

    /// Translates a (possibly Unspecified) UnresolvedType to a Type.
    /// Any UnresolvedType::Unspecified encountered are replaced with fresh type variables.
    pub(super) fn resolve_inferred_type(&mut self, typ: UnresolvedType) -> Type {
        match &typ.typ {
            UnresolvedTypeData::Unspecified => self.interner.next_type_variable(),
            _ => self.resolve_type(typ),
        }
    }

    pub(super) fn type_check_prefix_operand(
        &mut self,
        op: &crate::ast::UnaryOp,
        rhs_type: &Type,
        span: Span,
    ) -> Type {
        let unify = |this: &mut Self, expected| {
            this.unify(rhs_type, &expected, || TypeCheckError::TypeMismatch {
                expr_typ: rhs_type.to_string(),
                expected_typ: expected.to_string(),
                expr_span: span,
            });
            expected
        };

        match op {
            crate::ast::UnaryOp::Minus => {
                if rhs_type.is_unsigned() {
                    self.push_err(TypeCheckError::InvalidUnaryOp {
                        kind: rhs_type.to_string(),
                        span,
                    });
                }
                let expected = self.polymorphic_integer_or_field();
                self.unify(rhs_type, &expected, || TypeCheckError::InvalidUnaryOp {
                    kind: rhs_type.to_string(),
                    span,
                });
                expected
            }
            crate::ast::UnaryOp::Not => {
                let rhs_type = rhs_type.follow_bindings();

                // `!` can work on booleans or integers
                if matches!(rhs_type, Type::Integer(..)) {
                    return rhs_type;
                }

                unify(self, Type::Bool)
            }
            crate::ast::UnaryOp::MutableReference => {
                Type::MutableReference(Box::new(rhs_type.follow_bindings()))
            }
            crate::ast::UnaryOp::Dereference { implicitly_added: _ } => {
                let element_type = self.interner.next_type_variable();
                unify(self, Type::MutableReference(Box::new(element_type.clone())));
                element_type
            }
        }
    }

    /// Insert as many dereference operations as necessary to automatically dereference a method
    /// call object to its base value type T.
    pub(super) fn insert_auto_dereferences(&mut self, object: ExprId, typ: Type) -> (ExprId, Type) {
        if let Type::MutableReference(element) = typ {
            let location = self.interner.id_location(object);

            let object = self.interner.push_expr(HirExpression::Prefix(HirPrefixExpression {
                operator: UnaryOp::Dereference { implicitly_added: true },
                rhs: object,
            }));
            self.interner.push_expr_type(object, element.as_ref().clone());
            self.interner.push_expr_location(object, location.span, location.file);

            // Recursively dereference to allow for converting &mut &mut T to T
            self.insert_auto_dereferences(object, *element)
        } else {
            (object, typ)
        }
    }

    /// Given a method object: `(*foo).bar` of a method call `(*foo).bar.baz()`, remove the
    /// implicitly added dereference operator if one is found.
    ///
    /// Returns Some(new_expr_id) if a dereference was removed and None otherwise.
    fn try_remove_implicit_dereference(&mut self, object: ExprId) -> Option<ExprId> {
        match self.interner.expression(&object) {
            HirExpression::MemberAccess(mut access) => {
                let new_lhs = self.try_remove_implicit_dereference(access.lhs)?;
                access.lhs = new_lhs;
                access.is_offset = true;

                // `object` will have a different type now, which will be filled in
                // later when type checking the method call as a function call.
                self.interner.replace_expr(&object, HirExpression::MemberAccess(access));
                Some(object)
            }
            HirExpression::Prefix(prefix) => match prefix.operator {
                // Found a dereference we can remove. Now just replace it with its rhs to remove it.
                UnaryOp::Dereference { implicitly_added: true } => Some(prefix.rhs),
                _ => None,
            },
            _ => None,
        }
    }

    fn bind_function_type_impl(
        &mut self,
        fn_params: &[Type],
        fn_ret: &Type,
        callsite_args: &[(Type, ExprId, Span)],
        span: Span,
    ) -> Type {
        if fn_params.len() != callsite_args.len() {
            self.push_err(TypeCheckError::ParameterCountMismatch {
                expected: fn_params.len(),
                found: callsite_args.len(),
                span,
            });
            return Type::Error;
        }

        for (param, (arg, _, arg_span)) in fn_params.iter().zip(callsite_args) {
            self.unify(arg, param, || TypeCheckError::TypeMismatch {
                expected_typ: param.to_string(),
                expr_typ: arg.to_string(),
                expr_span: *arg_span,
            });
        }

        fn_ret.clone()
    }

    pub(super) fn bind_function_type(
        &mut self,
        function: Type,
        args: Vec<(Type, ExprId, Span)>,
        span: Span,
    ) -> Type {
        // Could do a single unification for the entire function type, but matching beforehand
        // lets us issue a more precise error on the individual argument that fails to type check.
        match function {
            Type::TypeVariable(binding, TypeVariableKind::Normal) => {
                if let TypeBinding::Bound(typ) = &*binding.borrow() {
                    return self.bind_function_type(typ.clone(), args, span);
                }

                let ret = self.interner.next_type_variable();
                let args = vecmap(args, |(arg, _, _)| arg);
                let env_type = self.interner.next_type_variable();
                let expected = Type::Function(args, Box::new(ret.clone()), Box::new(env_type));

                if let Err(error) = binding.try_bind(expected, span) {
                    self.push_err(error);
                }
                ret
            }
            // The closure env is ignored on purpose: call arguments never place
            // constraints on closure environments.
            Type::Function(parameters, ret, _env) => {
                self.bind_function_type_impl(&parameters, &ret, &args, span)
            }
            Type::Error => Type::Error,
            found => {
                self.push_err(TypeCheckError::ExpectedFunction { found, span });
                Type::Error
            }
        }
    }

    pub(super) fn check_cast(&mut self, from: Type, to: &Type, span: Span) -> Type {
        match from.follow_bindings() {
            Type::Integer(..)
            | Type::FieldElement
            | Type::TypeVariable(_, TypeVariableKind::IntegerOrField)
            | Type::TypeVariable(_, TypeVariableKind::Integer)
            | Type::Bool => (),

            Type::TypeVariable(_, _) => {
                self.push_err(TypeCheckError::TypeAnnotationsNeeded { span });
                return Type::Error;
            }
            Type::Error => return Type::Error,
            from => {
                self.push_err(TypeCheckError::InvalidCast { from, span });
                return Type::Error;
            }
        }

        match to {
            Type::Integer(sign, bits) => Type::Integer(*sign, *bits),
            Type::FieldElement => Type::FieldElement,
            Type::Bool => Type::Bool,
            Type::Error => Type::Error,
            _ => {
                self.push_err(TypeCheckError::UnsupportedCast { span });
                Type::Error
            }
        }
    }

    // Given a binary comparison operator and another type. This method will produce the output type
    // and a boolean indicating whether to use the trait impl corresponding to the operator
    // or not. A value of false indicates the caller to use a primitive operation for this
    // operator, while a true value indicates a user-provided trait impl is required.
    fn comparator_operand_type_rules(
        &mut self,
        lhs_type: &Type,
        rhs_type: &Type,
        op: &HirBinaryOp,
        span: Span,
    ) -> Result<(Type, bool), TypeCheckError> {
        use Type::*;

        match (lhs_type, rhs_type) {
            // Avoid reporting errors multiple times
            (Error, _) | (_, Error) => Ok((Bool, false)),
            (Alias(alias, args), other) | (other, Alias(alias, args)) => {
                let alias = alias.borrow().get_type(args);
                self.comparator_operand_type_rules(&alias, other, op, span)
            }

            // Matches on TypeVariable must be first to follow any type
            // bindings.
            (TypeVariable(var, _), other) | (other, TypeVariable(var, _)) => {
                if let TypeBinding::Bound(binding) = &*var.borrow() {
                    return self.comparator_operand_type_rules(other, binding, op, span);
                }

                let use_impl = self.bind_type_variables_for_infix(lhs_type, op, rhs_type, span);
                Ok((Bool, use_impl))
            }
            (Integer(sign_x, bit_width_x), Integer(sign_y, bit_width_y)) => {
                if sign_x != sign_y {
                    return Err(TypeCheckError::IntegerSignedness {
                        sign_x: *sign_x,
                        sign_y: *sign_y,
                        span,
                    });
                }
                if bit_width_x != bit_width_y {
                    return Err(TypeCheckError::IntegerBitWidth {
                        bit_width_x: *bit_width_x,
                        bit_width_y: *bit_width_y,
                        span,
                    });
                }
                Ok((Bool, false))
            }
            (FieldElement, FieldElement) => {
                if op.kind.is_valid_for_field_type() {
                    Ok((Bool, false))
                } else {
                    Err(TypeCheckError::FieldComparison { span })
                }
            }

            // <= and friends are technically valid for booleans, just not very useful
            (Bool, Bool) => Ok((Bool, false)),

            (lhs, rhs) => {
                self.unify(lhs, rhs, || TypeCheckError::TypeMismatchWithSource {
                    expected: lhs.clone(),
                    actual: rhs.clone(),
                    span: op.location.span,
                    source: Source::Binary,
                });
                Ok((Bool, true))
            }
        }
    }

    /// Handles the TypeVariable case for checking binary operators.
    /// Returns true if we should use the impl for the operator instead of the primitive
    /// version of it.
    fn bind_type_variables_for_infix(
        &mut self,
        lhs_type: &Type,
        op: &HirBinaryOp,
        rhs_type: &Type,
        span: Span,
    ) -> bool {
        self.unify(lhs_type, rhs_type, || TypeCheckError::TypeMismatchWithSource {
            expected: lhs_type.clone(),
            actual: rhs_type.clone(),
            source: Source::Binary,
            span,
        });

        let use_impl = !lhs_type.is_numeric();

        // If this operator isn't valid for fields we have to possibly narrow
        // TypeVariableKind::IntegerOrField to TypeVariableKind::Integer.
        // Doing so also ensures a type error if Field is used.
        // The is_numeric check is to allow impls for custom types to bypass this.
        if !op.kind.is_valid_for_field_type() && lhs_type.is_numeric() {
            let target = Type::polymorphic_integer(self.interner);

            use crate::ast::BinaryOpKind::*;
            use TypeCheckError::*;
            self.unify(lhs_type, &target, || match op.kind {
                Less | LessEqual | Greater | GreaterEqual => FieldComparison { span },
                And | Or | Xor | ShiftRight | ShiftLeft => FieldBitwiseOp { span },
                Modulo => FieldModulo { span },
                other => unreachable!("Operator {other:?} should be valid for Field"),
            });
        }

        use_impl
    }

    // Given a binary operator and another type. This method will produce the output type
    // and a boolean indicating whether to use the trait impl corresponding to the operator
    // or not. A value of false indicates the caller to use a primitive operation for this
    // operator, while a true value indicates a user-provided trait impl is required.
    pub(super) fn infix_operand_type_rules(
        &mut self,
        lhs_type: &Type,
        op: &HirBinaryOp,
        rhs_type: &Type,
        span: Span,
    ) -> Result<(Type, bool), TypeCheckError> {
        if op.kind.is_comparator() {
            return self.comparator_operand_type_rules(lhs_type, rhs_type, op, span);
        }

        use Type::*;
        match (lhs_type, rhs_type) {
            // An error type on either side will always return an error
            (Error, _) | (_, Error) => Ok((Error, false)),
            (Alias(alias, args), other) | (other, Alias(alias, args)) => {
                let alias = alias.borrow().get_type(args);
                self.infix_operand_type_rules(&alias, op, other, span)
            }

            // Matches on TypeVariable must be first so that we follow any type
            // bindings.
            (TypeVariable(int, _), other) | (other, TypeVariable(int, _)) => {
                if let TypeBinding::Bound(binding) = &*int.borrow() {
                    return self.infix_operand_type_rules(binding, op, other, span);
                }
                if op.kind == BinaryOpKind::ShiftLeft || op.kind == BinaryOpKind::ShiftRight {
                    self.unify(
                        rhs_type,
                        &Type::Integer(Signedness::Unsigned, IntegerBitSize::Eight),
                        || TypeCheckError::InvalidShiftSize { span },
                    );
                    let use_impl = if lhs_type.is_numeric() {
                        let integer_type = Type::polymorphic_integer(self.interner);
                        self.bind_type_variables_for_infix(lhs_type, op, &integer_type, span)
                    } else {
                        true
                    };
                    return Ok((lhs_type.clone(), use_impl));
                }
                let use_impl = self.bind_type_variables_for_infix(lhs_type, op, rhs_type, span);
                Ok((other.clone(), use_impl))
            }
            (Integer(sign_x, bit_width_x), Integer(sign_y, bit_width_y)) => {
                if op.kind == BinaryOpKind::ShiftLeft || op.kind == BinaryOpKind::ShiftRight {
                    if *sign_y != Signedness::Unsigned || *bit_width_y != IntegerBitSize::Eight {
                        return Err(TypeCheckError::InvalidShiftSize { span });
                    }
                    return Ok((Integer(*sign_x, *bit_width_x), false));
                }
                if sign_x != sign_y {
                    return Err(TypeCheckError::IntegerSignedness {
                        sign_x: *sign_x,
                        sign_y: *sign_y,
                        span,
                    });
                }
                if bit_width_x != bit_width_y {
                    return Err(TypeCheckError::IntegerBitWidth {
                        bit_width_x: *bit_width_x,
                        bit_width_y: *bit_width_y,
                        span,
                    });
                }
                Ok((Integer(*sign_x, *bit_width_x), false))
            }
            // The result of two Fields is always a witness
            (FieldElement, FieldElement) => {
                if !op.kind.is_valid_for_field_type() {
                    if op.kind == BinaryOpKind::Modulo {
                        return Err(TypeCheckError::FieldModulo { span });
                    } else {
                        return Err(TypeCheckError::FieldBitwiseOp { span });
                    }
                }
                Ok((FieldElement, false))
            }

            (Bool, Bool) => Ok((Bool, false)),

            (lhs, rhs) => {
                if op.kind == BinaryOpKind::ShiftLeft || op.kind == BinaryOpKind::ShiftRight {
                    if rhs == &Type::Integer(Signedness::Unsigned, IntegerBitSize::Eight) {
                        return Ok((lhs.clone(), true));
                    }
                    return Err(TypeCheckError::InvalidShiftSize { span });
                }
                self.unify(lhs, rhs, || TypeCheckError::TypeMismatchWithSource {
                    expected: lhs.clone(),
                    actual: rhs.clone(),
                    span: op.location.span,
                    source: Source::Binary,
                });
                Ok((lhs.clone(), true))
            }
        }
    }

    /// Prerequisite: verify_trait_constraint of the operator's trait constraint.
    ///
    /// Although by this point the operator is expected to already have a trait impl,
    /// we still need to match the operator's type against the method's instantiated type
    /// to ensure the instantiation bindings are correct and the monomorphizer can
    /// re-apply the needed bindings.
    pub(super) fn type_check_operator_method(
        &mut self,
        expr_id: ExprId,
        trait_method_id: TraitMethodId,
        object_type: &Type,
        span: Span,
    ) {
        let the_trait = self.interner.get_trait(trait_method_id.trait_id);

        let method = &the_trait.methods[trait_method_id.method_index];
        let (method_type, mut bindings) = method.typ.clone().instantiate(self.interner);

        match method_type {
            Type::Function(args, _, _) => {
                // We can cheat a bit and match against only the object type here since no operator
                // overload uses other generic parameters or return types aside from the object type.
                let expected_object_type = &args[0];
                self.unify(object_type, expected_object_type, || TypeCheckError::TypeMismatch {
                    expected_typ: expected_object_type.to_string(),
                    expr_typ: object_type.to_string(),
                    expr_span: span,
                });
            }
            other => {
                unreachable!("Expected operator method to have a function type, but found {other}")
            }
        }

        // We must also remember to apply these substitutions to the object_type
        // referenced by the selected trait impl, if one has yet to be selected.
        let impl_kind = self.interner.get_selected_impl_for_expression(expr_id);
        if let Some(TraitImplKind::Assumed { object_type, trait_generics }) = impl_kind {
            let the_trait = self.interner.get_trait(trait_method_id.trait_id);
            let object_type = object_type.substitute(&bindings);
            bindings.insert(
                the_trait.self_type_typevar_id,
                (the_trait.self_type_typevar.clone(), object_type.clone()),
            );
            self.interner.select_impl_for_expression(
                expr_id,
                TraitImplKind::Assumed { object_type, trait_generics },
            );
        }

        self.interner.store_instantiation_bindings(expr_id, bindings);
    }

    pub(super) fn type_check_member_access(
        &mut self,
        mut access: HirMemberAccess,
        expr_id: ExprId,
        lhs_type: Type,
        span: Span,
    ) -> Type {
        let access_lhs = &mut access.lhs;

        let dereference_lhs = |this: &mut Self, lhs_type, element| {
            let old_lhs = *access_lhs;
            *access_lhs = this.interner.push_expr(HirExpression::Prefix(HirPrefixExpression {
                operator: crate::ast::UnaryOp::Dereference { implicitly_added: true },
                rhs: old_lhs,
            }));
            this.interner.push_expr_type(old_lhs, lhs_type);
            this.interner.push_expr_type(*access_lhs, element);

            let old_location = this.interner.id_location(old_lhs);
            this.interner.push_expr_location(*access_lhs, span, old_location.file);
        };

        // If this access is just a field offset, we want to avoid dereferencing
        let dereference_lhs = (!access.is_offset).then_some(dereference_lhs);

        match self.check_field_access(&lhs_type, &access.rhs.0.contents, span, dereference_lhs) {
            Some((element_type, index)) => {
                self.interner.set_field_index(expr_id, index);
                // We must update `access` in case we added any dereferences to it
                self.interner.replace_expr(&expr_id, HirExpression::MemberAccess(access));
                element_type
            }
            None => Type::Error,
        }
    }

    pub(super) fn lookup_method(
        &mut self,
        object_type: &Type,
        method_name: &str,
        span: Span,
    ) -> Option<HirMethodReference> {
        match object_type.follow_bindings() {
            Type::Struct(typ, _args) => {
                let id = typ.borrow().id;
                match self.interner.lookup_method(object_type, id, method_name, false) {
                    Some(method_id) => Some(HirMethodReference::FuncId(method_id)),
                    None => {
                        self.push_err(TypeCheckError::UnresolvedMethodCall {
                            method_name: method_name.to_string(),
                            object_type: object_type.clone(),
                            span,
                        });
                        None
                    }
                }
            }
            // TODO: We should allow method calls on `impl Trait`s eventually.
            //       For now it is fine since they are only allowed on return types.
            Type::TraitAsType(..) => {
                self.push_err(TypeCheckError::UnresolvedMethodCall {
                    method_name: method_name.to_string(),
                    object_type: object_type.clone(),
                    span,
                });
                None
            }
            Type::NamedGeneric(_, _) => {
                let func_meta = self.interner.function_meta(
                    &self.current_function.expect("unexpected method outside a function"),
                );

                for constraint in &func_meta.trait_constraints {
                    if *object_type == constraint.typ {
                        if let Some(the_trait) = self.interner.try_get_trait(constraint.trait_id) {
                            for (method_index, method) in the_trait.methods.iter().enumerate() {
                                if method.name.0.contents == method_name {
                                    let trait_method = TraitMethodId {
                                        trait_id: constraint.trait_id,
                                        method_index,
                                    };
                                    return Some(HirMethodReference::TraitMethodId(
                                        trait_method,
                                        constraint.trait_generics.clone(),
                                    ));
                                }
                            }
                        }
                    }
                }

                self.push_err(TypeCheckError::UnresolvedMethodCall {
                    method_name: method_name.to_string(),
                    object_type: object_type.clone(),
                    span,
                });
                None
            }
            // Mutable references to another type should resolve to methods of their element type.
            // This may be a struct or a primitive type.
            Type::MutableReference(element) => self
                .interner
                .lookup_primitive_trait_method_mut(element.as_ref(), method_name)
                .map(HirMethodReference::FuncId)
                .or_else(|| self.lookup_method(&element, method_name, span)),

            // If we fail to resolve the object to a struct type, we have no way of type
            // checking its arguments as we can't even resolve the name of the function
            Type::Error => None,

            // The type variable must be unbound at this point since follow_bindings was called
            Type::TypeVariable(_, TypeVariableKind::Normal) => {
                self.push_err(TypeCheckError::TypeAnnotationsNeeded { span });
                None
            }

            other => match self.interner.lookup_primitive_method(&other, method_name) {
                Some(method_id) => Some(HirMethodReference::FuncId(method_id)),
                None => {
                    self.push_err(TypeCheckError::UnresolvedMethodCall {
                        method_name: method_name.to_string(),
                        object_type: object_type.clone(),
                        span,
                    });
                    None
                }
            },
        }
    }

    pub(super) fn type_check_call(
        &mut self,
        call: &HirCallExpression,
        func_type: Type,
        args: Vec<(Type, ExprId, Span)>,
        span: Span,
    ) -> Type {
        self.run_lint(|elaborator| {
            lints::deprecated_function(elaborator.interner, call.func).map(Into::into)
        });

        let func_mod = self.current_function.map(|func| self.interner.function_modifiers(&func));
        let is_current_func_constrained =
            func_mod.map_or(true, |func_mod| !func_mod.is_unconstrained);
        let is_unconstrained_call = self.is_unconstrained_call(call.func);
        let crossing_runtime_boundary = is_current_func_constrained && is_unconstrained_call;
        if crossing_runtime_boundary {
<<<<<<< HEAD
=======
            let called_func_id = self
                .interner
                .lookup_function_from_expr(&call.func)
                .expect("Called function should exist");
            self.run_lint(|elaborator| {
                lints::oracle_called_from_constrained_function(
                    elaborator.interner,
                    &called_func_id,
                    is_current_func_constrained,
                    span,
                )
                .map(Into::into)
            });
>>>>>>> ff7bb728
            let errors = lints::unconstrained_function_args(&args);
            for error in errors {
                self.push_err(error);
            }
        }

        let return_type = self.bind_function_type(func_type, args, span);

        if crossing_runtime_boundary {
            self.run_lint(|_| {
                lints::unconstrained_function_return(&return_type, span).map(Into::into)
            });
        }

        return_type
    }

    fn is_unconstrained_call(&self, expr: ExprId) -> bool {
        if let Some(func_id) = self.interner.lookup_function_from_expr(&expr) {
            let modifiers = self.interner.function_modifiers(&func_id);
            modifiers.is_unconstrained
        } else {
            false
        }
    }

    /// Check if the given method type requires a mutable reference to the object type, and check
    /// if the given object type is already a mutable reference. If not, add one.
    /// This is used to automatically transform a method call: `foo.bar()` into a function
    /// call: `bar(&mut foo)`.
    ///
    /// A notable corner case of this function is where it interacts with auto-deref of `.`.
    /// If a field is being mutated e.g. `foo.bar.mutate_bar()` where `foo: &mut Foo`, the compiler
    /// will insert a dereference before bar `(*foo).bar.mutate_bar()` which would cause us to
    /// mutate a copy of bar rather than a reference to it. We must check for this corner case here
    /// and remove the implicitly added dereference operator if we find one.
    pub(super) fn try_add_mutable_reference_to_object(
        &mut self,
        function_type: &Type,
        object_type: &mut Type,
        object: &mut ExprId,
    ) {
        let expected_object_type = match function_type {
            Type::Function(args, _, _) => args.first(),
            Type::Forall(_, typ) => match typ.as_ref() {
                Type::Function(args, _, _) => args.first(),
                typ => unreachable!("Unexpected type for function: {typ}"),
            },
            typ => unreachable!("Unexpected type for function: {typ}"),
        };

        if let Some(expected_object_type) = expected_object_type {
            let actual_type = object_type.follow_bindings();

            if matches!(expected_object_type.follow_bindings(), Type::MutableReference(_)) {
                if !matches!(actual_type, Type::MutableReference(_)) {
                    if let Err(error) = verify_mutable_reference(self.interner, *object) {
                        self.push_err(TypeCheckError::ResolverError(error));
                    }

                    let new_type = Type::MutableReference(Box::new(actual_type));
                    *object_type = new_type.clone();

                    // First try to remove a dereference operator that may have been implicitly
                    // inserted by a field access expression `foo.bar` on a mutable reference `foo`.
                    let new_object = self.try_remove_implicit_dereference(*object);

                    // If that didn't work, then wrap the whole expression in an `&mut`
                    *object = new_object.unwrap_or_else(|| {
                        let location = self.interner.id_location(*object);

                        let new_object =
                            self.interner.push_expr(HirExpression::Prefix(HirPrefixExpression {
                                operator: UnaryOp::MutableReference,
                                rhs: *object,
                            }));
                        self.interner.push_expr_type(new_object, new_type);
                        self.interner.push_expr_location(new_object, location.span, location.file);
                        new_object
                    });
                }
            // Otherwise if the object type is a mutable reference and the method is not, insert as
            // many dereferences as needed.
            } else if matches!(actual_type, Type::MutableReference(_)) {
                let (new_object, new_type) = self.insert_auto_dereferences(*object, actual_type);
                *object_type = new_type;
                *object = new_object;
            }
        }
    }

    pub fn type_check_function_body(&mut self, body_type: Type, meta: &FuncMeta, body_id: ExprId) {
        let (expr_span, empty_function) = self.function_info(body_id);
        let declared_return_type = meta.return_type();

        let func_span = self.interner.expr_span(&body_id); // XXX: We could be more specific and return the span of the last stmt, however stmts do not have spans yet
        if let Type::TraitAsType(trait_id, _, generics) = declared_return_type {
            if self.interner.lookup_trait_implementation(&body_type, *trait_id, generics).is_err() {
                self.push_err(TypeCheckError::TypeMismatchWithSource {
                    expected: declared_return_type.clone(),
                    actual: body_type,
                    span: func_span,
                    source: Source::Return(meta.return_type.clone(), expr_span),
                });
            }
        } else {
            self.unify_with_coercions(&body_type, declared_return_type, body_id, || {
                let mut error = TypeCheckError::TypeMismatchWithSource {
                    expected: declared_return_type.clone(),
                    actual: body_type.clone(),
                    span: func_span,
                    source: Source::Return(meta.return_type.clone(), expr_span),
                };

                if empty_function {
                    error = error.add_context(
                        "implicitly returns `()` as its body has no tail or `return` expression",
                    );
                }
                error
            });
        }
    }

    fn function_info(&self, function_body_id: ExprId) -> (noirc_errors::Span, bool) {
        let (expr_span, empty_function) =
            if let HirExpression::Block(block) = self.interner.expression(&function_body_id) {
                let last_stmt = block.statements().last();
                let mut span = self.interner.expr_span(&function_body_id);

                if let Some(last_stmt) = last_stmt {
                    if let HirStatement::Expression(expr) = self.interner.statement(last_stmt) {
                        span = self.interner.expr_span(&expr);
                    }
                }

                (span, last_stmt.is_none())
            } else {
                (self.interner.expr_span(&function_body_id), false)
            };
        (expr_span, empty_function)
    }

    pub fn verify_trait_constraint(
        &mut self,
        object_type: &Type,
        trait_id: TraitId,
        trait_generics: &[Type],
        function_ident_id: ExprId,
        span: Span,
    ) {
        match self.interner.lookup_trait_implementation(object_type, trait_id, trait_generics) {
            Ok(impl_kind) => {
                self.interner.select_impl_for_expression(function_ident_id, impl_kind);
            }
            Err(erroring_constraints) => {
                if erroring_constraints.is_empty() {
                    self.push_err(TypeCheckError::TypeAnnotationsNeeded { span });
                } else {
                    // Don't show any errors where try_get_trait returns None.
                    // This can happen if a trait is used that was never declared.
                    let constraints = erroring_constraints
                        .into_iter()
                        .map(|constraint| {
                            let r#trait = self.interner.try_get_trait(constraint.trait_id)?;
                            let mut name = r#trait.name.to_string();
                            if !constraint.trait_generics.is_empty() {
                                let generics =
                                    vecmap(&constraint.trait_generics, ToString::to_string);
                                name += &format!("<{}>", generics.join(", "));
                            }
                            Some((constraint.typ, name))
                        })
                        .collect::<Option<Vec<_>>>();

                    if let Some(constraints) = constraints {
                        self.push_err(TypeCheckError::NoMatchingImplFound { constraints, span });
                    }
                }
            }
        }
    }

    pub fn add_existing_generics(&mut self, names: &UnresolvedGenerics, generics: &Generics) {
        assert_eq!(names.len(), generics.len());

        for (name, typevar) in names.iter().zip(generics) {
            self.add_existing_generic(&name.0.contents, name.0.span(), typevar.clone());
        }
    }

    pub fn add_existing_generic(&mut self, name: &str, span: Span, typevar: TypeVariable) {
        // Check for name collisions of this generic
        let rc_name = Rc::new(name.to_owned());

        if let Some((_, _, first_span)) = self.find_generic(&rc_name) {
            self.push_err(ResolverError::DuplicateDefinition {
                name: name.to_owned(),
                first_span: *first_span,
                second_span: span,
            });
        } else {
            self.generics.push((rc_name, typevar, span));
        }
    }

    pub fn find_numeric_generics(
        parameters: &Parameters,
        return_type: &Type,
    ) -> Vec<(String, TypeVariable)> {
        let mut found = BTreeMap::new();
        for (_, parameter, _) in &parameters.0 {
            Self::find_numeric_generics_in_type(parameter, &mut found);
        }
        Self::find_numeric_generics_in_type(return_type, &mut found);
        found.into_iter().collect()
    }

    fn find_numeric_generics_in_type(typ: &Type, found: &mut BTreeMap<String, TypeVariable>) {
        match typ {
            Type::FieldElement
            | Type::Integer(_, _)
            | Type::Bool
            | Type::Unit
            | Type::Error
            | Type::TypeVariable(_, _)
            | Type::Constant(_)
            | Type::NamedGeneric(_, _)
            | Type::Code
            | Type::Forall(_, _) => (),

            Type::TraitAsType(_, _, args) => {
                for arg in args {
                    Self::find_numeric_generics_in_type(arg, found);
                }
            }

            Type::Array(length, element_type) => {
                if let Type::NamedGeneric(type_variable, name) = length.as_ref() {
                    found.insert(name.to_string(), type_variable.clone());
                }
                Self::find_numeric_generics_in_type(element_type, found);
            }

            Type::Slice(element_type) => {
                Self::find_numeric_generics_in_type(element_type, found);
            }

            Type::Tuple(fields) => {
                for field in fields {
                    Self::find_numeric_generics_in_type(field, found);
                }
            }

            Type::Function(parameters, return_type, _env) => {
                for parameter in parameters {
                    Self::find_numeric_generics_in_type(parameter, found);
                }
                Self::find_numeric_generics_in_type(return_type, found);
            }

            Type::Struct(struct_type, generics) => {
                for (i, generic) in generics.iter().enumerate() {
                    if let Type::NamedGeneric(type_variable, name) = generic {
                        if struct_type.borrow().generic_is_numeric(i) {
                            found.insert(name.to_string(), type_variable.clone());
                        }
                    } else {
                        Self::find_numeric_generics_in_type(generic, found);
                    }
                }
            }
            Type::Alias(alias, generics) => {
                for (i, generic) in generics.iter().enumerate() {
                    if let Type::NamedGeneric(type_variable, name) = generic {
                        if alias.borrow().generic_is_numeric(i) {
                            found.insert(name.to_string(), type_variable.clone());
                        }
                    } else {
                        Self::find_numeric_generics_in_type(generic, found);
                    }
                }
            }
            Type::MutableReference(element) => Self::find_numeric_generics_in_type(element, found),
            Type::String(length) => {
                if let Type::NamedGeneric(type_variable, name) = length.as_ref() {
                    found.insert(name.to_string(), type_variable.clone());
                }
            }
            Type::FmtString(length, fields) => {
                if let Type::NamedGeneric(type_variable, name) = length.as_ref() {
                    found.insert(name.to_string(), type_variable.clone());
                }
                Self::find_numeric_generics_in_type(fields, found);
            }
        }
    }
}<|MERGE_RESOLUTION|>--- conflicted
+++ resolved
@@ -1155,8 +1155,6 @@
         let is_unconstrained_call = self.is_unconstrained_call(call.func);
         let crossing_runtime_boundary = is_current_func_constrained && is_unconstrained_call;
         if crossing_runtime_boundary {
-<<<<<<< HEAD
-=======
             let called_func_id = self
                 .interner
                 .lookup_function_from_expr(&call.func)
@@ -1170,7 +1168,6 @@
                 )
                 .map(Into::into)
             });
->>>>>>> ff7bb728
             let errors = lints::unconstrained_function_args(&args);
             for error in errors {
                 self.push_err(error);
