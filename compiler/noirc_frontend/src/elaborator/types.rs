use std::{borrow::Cow, rc::Rc};

use im::HashSet;
use iter_extended::vecmap;
use noirc_errors::Location;
use rustc_hash::FxHashMap as HashMap;

use crate::{
    Generics, Kind, ResolvedGeneric, Type, TypeBinding, TypeBindings, UnificationError,
    ast::{
        AsTraitPath, BinaryOpKind, GenericTypeArgs, Ident, IntegerBitSize, Path, PathKind, UnaryOp,
        UnresolvedGeneric, UnresolvedGenerics, UnresolvedType, UnresolvedTypeData,
        UnresolvedTypeExpression, WILDCARD_TYPE,
    },
    elaborator::UnstableFeature,
    hir::{
        def_collector::dc_crate::CompilationError,
        def_map::fully_qualified_module_path,
        resolution::{errors::ResolverError, import::PathResolutionError},
        type_check::{
            NoMatchingImplFoundError, Source, TypeCheckError,
            generics::{Generic, TraitGenerics},
        },
    },
    hir_def::{
        expr::{
            HirBinaryOp, HirCallExpression, HirExpression, HirLiteral, HirMemberAccess,
            HirMethodReference, HirPrefixExpression, TraitMethod,
        },
        function::FuncMeta,
        stmt::HirStatement,
        traits::{NamedType, ResolvedTraitBound, Trait, TraitConstraint},
    },
    node_interner::{
        DependencyId, ExprId, FuncId, GlobalValue, ImplSearchErrorKind, TraitId, TraitImplKind,
        TraitMethodId,
    },
    shared::Signedness,
    signed_field::SignedField,
    token::SecondaryAttribute,
};

use super::{
<<<<<<< HEAD
    Elaborator, UnsafeBlockStatus, lints,
    path_resolution::{PathResolutionItem, PathResolutionMode},
=======
    Elaborator, FunctionContext, UnsafeBlockStatus, lints, path_resolution::PathResolutionItem,
>>>>>>> 14488e5f
};

pub const SELF_TYPE_NAME: &str = "Self";

pub(super) struct TraitPathResolution {
    pub(super) method: TraitMethod,
    pub(super) item: Option<PathResolutionItem>,
    pub(super) errors: Vec<PathResolutionError>,
}

impl Elaborator<'_> {
    pub(crate) fn resolve_type(&mut self, typ: UnresolvedType) -> Type {
        self.resolve_type_inner(typ, PathResolutionMode::MarkAsReferenced)
    }

    pub(crate) fn use_type(&mut self, typ: UnresolvedType) -> Type {
        self.resolve_type_inner(typ, PathResolutionMode::MarkAsUsed)
    }

    /// Translates an UnresolvedType to a Type with a `TypeKind::Normal`
    fn resolve_type_inner(&mut self, typ: UnresolvedType, mode: PathResolutionMode) -> Type {
        let location = typ.location;
        let resolved_type = self.resolve_type_with_kind_inner(typ, &Kind::Normal, mode);
        if resolved_type.is_nested_slice() {
            self.push_err(ResolverError::NestedSlices { location });
        }
        resolved_type
    }

    pub(crate) fn resolve_type_with_kind(&mut self, typ: UnresolvedType, kind: &Kind) -> Type {
        self.resolve_type_with_kind_inner(typ, kind, PathResolutionMode::MarkAsReferenced)
    }

    pub(crate) fn use_type_with_kind(&mut self, typ: UnresolvedType, kind: &Kind) -> Type {
        self.resolve_type_with_kind_inner(typ, kind, PathResolutionMode::MarkAsUsed)
    }

    /// Translates an UnresolvedType into a Type and appends any
    /// freshly created TypeVariables created to new_variables.
    fn resolve_type_with_kind_inner(
        &mut self,
        typ: UnresolvedType,
        kind: &Kind,
        mode: PathResolutionMode,
    ) -> Type {
        use crate::ast::UnresolvedTypeData::*;

        let location = typ.location;
        let (named_path_location, is_self_type_name, is_synthetic) =
            if let Named(ref named_path, _, synthetic) = typ.typ {
                (
                    Some(named_path.last_ident().location()),
                    named_path.last_ident().is_self_type_name(),
                    synthetic,
                )
            } else {
                (None, false, false)
            };

        let resolved_type = match typ.typ {
            FieldElement => Type::FieldElement,
            Array(size, elem) => {
                let elem = Box::new(self.resolve_type_with_kind_inner(*elem, kind, mode));
                let size = self.convert_expression_type(size, &Kind::u32(), location);
                Type::Array(Box::new(size), elem)
            }
            Slice(elem) => {
                let elem = Box::new(self.resolve_type_with_kind_inner(*elem, kind, mode));
                Type::Slice(elem)
            }
            Expression(expr) => self.convert_expression_type(expr, kind, location),
            Integer(sign, bits) => Type::Integer(sign, bits),
            Bool => Type::Bool,
            String(size) => {
                let resolved_size = self.convert_expression_type(size, &Kind::u32(), location);
                Type::String(Box::new(resolved_size))
            }
            FormatString(size, fields) => {
                let resolved_size = self.convert_expression_type(size, &Kind::u32(), location);
                let fields = self.resolve_type_with_kind_inner(*fields, kind, mode);
                Type::FmtString(Box::new(resolved_size), Box::new(fields))
            }
            Quoted(quoted) => {
                let in_function = matches!(self.current_item, Some(DependencyId::Function(_)));
                if in_function && !self.in_comptime_context() {
                    let location = typ.location;
                    let typ = quoted.to_string();
                    self.push_err(ResolverError::ComptimeTypeInRuntimeCode { location, typ });
                }
                Type::Quoted(quoted)
            }
            Unit => Type::Unit,
            Unspecified => {
                let location = typ.location;
                self.push_err(TypeCheckError::UnspecifiedType { location });
                Type::Error
            }
            Error => Type::Error,
            Named(path, args, _) => self.resolve_named_type(path, args, mode),
            TraitAsType(path, args) => self.resolve_trait_as_type(path, args, mode),

            Tuple(fields) => Type::Tuple(vecmap(fields, |field| {
                self.resolve_type_with_kind_inner(field, kind, mode)
            })),
            Function(args, ret, env, unconstrained) => {
                let args = vecmap(args, |arg| self.resolve_type_with_kind_inner(arg, kind, mode));
                let ret = Box::new(self.resolve_type_with_kind_inner(*ret, kind, mode));
                let env_location = env.location;

                let env = Box::new(self.resolve_type_with_kind_inner(*env, kind, mode));

                match *env {
                    Type::Unit | Type::Tuple(_) | Type::NamedGeneric(_, _) => {
                        Type::Function(args, ret, env, unconstrained)
                    }
                    _ => {
                        self.push_err(ResolverError::InvalidClosureEnvironment {
                            typ: *env,
                            location: env_location,
                        });
                        Type::Error
                    }
                }
            }
            Reference(element, mutable) => {
                if !mutable {
                    self.use_unstable_feature(UnstableFeature::Ownership, location);
                }
                Type::Reference(
                    Box::new(self.resolve_type_with_kind_inner(*element, kind, mode)),
                    mutable,
                )
            }
            Parenthesized(typ) => self.resolve_type_with_kind_inner(*typ, kind, mode),
            Resolved(id) => self.interner.get_quoted_type(id).clone(),
            AsTraitPath(path) => self.resolve_as_trait_path(*path),
            Interned(id) => {
                let typ = self.interner.get_unresolved_type_data(id).clone();
                return self.resolve_type_with_kind_inner(
                    UnresolvedType { typ, location },
                    kind,
                    mode,
                );
            }
        };

        let location = named_path_location.unwrap_or(typ.location);
        match resolved_type {
            Type::DataType(ref data_type, _) => {
                // Record the location of the type reference
                self.interner.push_type_ref_location(resolved_type.clone(), location);
                if !is_synthetic {
                    self.interner.add_type_reference(
                        data_type.borrow().id,
                        location,
                        is_self_type_name,
                    );
                }
            }
            Type::Alias(ref alias_type, _) => {
                self.interner.add_alias_reference(alias_type.borrow().id, location);
            }
            _ => (),
        }

        if !kind.unifies(&resolved_type.kind()) {
            let expected_typ_err = CompilationError::TypeError(TypeCheckError::TypeKindMismatch {
                expected_kind: kind.clone(),
                expr_kind: resolved_type.kind(),
                expr_location: location,
            });
            self.push_err(expected_typ_err);
            return Type::Error;
        }

        resolved_type
    }

    pub fn find_generic(&self, target_name: &str) -> Option<&ResolvedGeneric> {
        self.generics.iter().find(|generic| generic.name.as_ref() == target_name)
    }

    // Resolve Self::Foo to an associated type on the current trait or trait impl
    fn lookup_associated_type_on_self(&self, path: &Path) -> Option<Type> {
        if path.segments.len() == 2 && path.first_name() == Some(SELF_TYPE_NAME) {
            if let Some(trait_id) = self.current_trait {
                let the_trait = self.interner.get_trait(trait_id);
                if let Some(typ) = the_trait.get_associated_type(path.last_name()) {
                    return Some(typ.clone().as_named_generic());
                }
            }

            if let Some(impl_id) = self.current_trait_impl {
                let name = path.last_name();
                if let Some(typ) = self.interner.find_associated_type_for_impl(impl_id, name) {
                    return Some(typ.clone());
                }
            }
        }
        None
    }

    fn resolve_named_type(
        &mut self,
        path: Path,
        args: GenericTypeArgs,
        mode: PathResolutionMode,
    ) -> Type {
        if args.is_empty() {
            if let Some(typ) = self.lookup_generic_or_global_type(&path, mode) {
                return typ;
            }
        }

        // Check if the path is a type variable first. We currently disallow generics on type
        // variables since we do not support higher-kinded types.
        if path.segments.len() == 1 {
            let name = path.last_name();

            if name == SELF_TYPE_NAME {
                if let Some(self_type) = self.self_type.clone() {
                    if !args.is_empty() {
                        self.push_err(ResolverError::GenericsOnSelfType {
                            location: path.location,
                        });
                    }
                    return self_type;
                }
            } else if name == WILDCARD_TYPE {
                return self.interner.next_type_variable_with_kind(Kind::Any);
            }
        } else if let Some(typ) = self.lookup_associated_type_on_self(&path) {
            if !args.is_empty() {
                self.push_err(ResolverError::GenericsOnAssociatedType { location: path.location });
            }
            return typ;
        }

        let location = path.location;

        if let Some(type_alias) = self.lookup_type_alias(path.clone(), mode) {
            let id = type_alias.borrow().id;
            let (args, _) = self.resolve_type_args_inner(args, id, location, mode);

            if let Some(item) = self.current_item {
                self.interner.add_type_alias_dependency(item, id);
            }

            // Collecting Type Alias references [Location]s to be used by LSP in order
            // to resolve the definition of the type alias
            self.interner.add_type_alias_ref(id, location);

            // Because there is no ordering to when type aliases (and other globals) are resolved,
            // it is possible for one to refer to an Error type and issue no error if it is set
            // equal to another type alias. Fixing this fully requires an analysis to create a DFG
            // of definition ordering, but for now we have an explicit check here so that we at
            // least issue an error that the type was not found instead of silently passing.
            return Type::Alias(type_alias, args);
        }

        match self.lookup_datatype_or_error(path, mode) {
            Some(data_type) => {
                if self.resolving_ids.contains(&data_type.borrow().id) {
                    self.push_err(ResolverError::SelfReferentialType {
                        location: data_type.borrow().name.location(),
                    });

                    return Type::Error;
                }

                if !self.in_contract()
                    && self
                        .interner
                        .type_attributes(&data_type.borrow().id)
                        .iter()
                        .any(|attr| matches!(attr, SecondaryAttribute::Abi(_)))
                {
                    self.push_err(ResolverError::AbiAttributeOutsideContract {
                        location: data_type.borrow().name.location(),
                    });
                }

                let (args, _) =
                    self.resolve_type_args_inner(args, data_type.borrow(), location, mode);

                if let Some(current_item) = self.current_item {
                    let dependency_id = data_type.borrow().id;
                    self.interner.add_type_dependency(current_item, dependency_id);
                }

                Type::DataType(data_type, args)
            }
            None => Type::Error,
        }
    }

    fn resolve_trait_as_type(
        &mut self,
        path: Path,
        args: GenericTypeArgs,
        mode: PathResolutionMode,
    ) -> Type {
        // Fetch information needed from the trait as the closure for resolving all the `args`
        // requires exclusive access to `self`
        let location = path.location;
        let trait_as_type_info = self.lookup_trait_or_error(path).map(|t| t.id);

        if let Some(id) = trait_as_type_info {
            let (ordered, named) = self.resolve_type_args_inner(args, id, location, mode);
            let name = self.interner.get_trait(id).name.to_string();
            let generics = TraitGenerics { ordered, named };
            Type::TraitAsType(id, Rc::new(name), generics)
        } else {
            Type::Error
        }
    }

    /// Identical to `resolve_type_args` but does not allow
    /// associated types to be elided since trait impls must specify them.
    pub(super) fn resolve_trait_args_from_trait_impl(
        &mut self,
        args: GenericTypeArgs,
        item: TraitId,
        location: Location,
    ) -> (Vec<Type>, Vec<NamedType>) {
        let mode = PathResolutionMode::MarkAsReferenced;
        self.resolve_type_or_trait_args_inner(args, item, location, false, mode)
    }

    pub(super) fn use_type_args(
        &mut self,
        args: GenericTypeArgs,
        item: impl Generic,
        location: Location,
    ) -> (Vec<Type>, Vec<NamedType>) {
        let mode = PathResolutionMode::MarkAsUsed;
        self.resolve_type_args_inner(args, item, location, mode)
    }

    pub(super) fn resolve_type_args_inner(
        &mut self,
        args: GenericTypeArgs,
        item: impl Generic,
        location: Location,
        mode: PathResolutionMode,
    ) -> (Vec<Type>, Vec<NamedType>) {
        self.resolve_type_or_trait_args_inner(args, item, location, true, mode)
    }

    pub(super) fn resolve_type_or_trait_args_inner(
        &mut self,
        mut args: GenericTypeArgs,
        item: impl Generic,
        location: Location,
        allow_implicit_named_args: bool,
        mode: PathResolutionMode,
    ) -> (Vec<Type>, Vec<NamedType>) {
        let expected_kinds = item.generics(self.interner);

        if args.ordered_args.len() != expected_kinds.len() {
            self.push_err(TypeCheckError::GenericCountMismatch {
                item: item.item_name(self.interner),
                expected: expected_kinds.len(),
                found: args.ordered_args.len(),
                location,
            });
            let error_type = UnresolvedTypeData::Error.with_location(location);
            args.ordered_args.resize(expected_kinds.len(), error_type);
        }

        let ordered_args = expected_kinds.iter().zip(args.ordered_args);
        let ordered = vecmap(ordered_args, |(generic, typ)| {
            self.resolve_type_with_kind_inner(typ, &generic.kind(), mode)
        });

        let mut associated = Vec::new();

        if item.accepts_named_type_args() {
            associated = self.resolve_associated_type_args(
                args.named_args,
                item,
                location,
                allow_implicit_named_args,
                mode,
            );
        } else if !args.named_args.is_empty() {
            let item_kind = item.item_kind();
            self.push_err(ResolverError::NamedTypeArgs { location, item_kind });
        }

        (ordered, associated)
    }

    fn resolve_associated_type_args(
        &mut self,
        args: Vec<(Ident, UnresolvedType)>,
        item: impl Generic,
        location: Location,
        allow_implicit_named_args: bool,
        mode: PathResolutionMode,
    ) -> Vec<NamedType> {
        let mut seen_args = HashMap::default();
        let mut required_args = item.named_generics(self.interner);
        let mut resolved = Vec::with_capacity(required_args.len());

        // Go through each argument to check if it is in our required_args list.
        // If it is remove it from the list, otherwise issue an error.
        for (name, typ) in args {
            let index = required_args.iter().position(|item| item.name.as_ref() == name.as_str());

            let Some(index) = index else {
                if let Some(prev_location) = seen_args.get(name.as_str()).copied() {
                    self.push_err(TypeCheckError::DuplicateNamedTypeArg { name, prev_location });
                } else {
                    let item = item.item_name(self.interner);
                    self.push_err(TypeCheckError::NoSuchNamedTypeArg { name, item });
                }
                continue;
            };

            // Remove the argument from the required list so we remember that we already have it
            let expected = required_args.remove(index);
            seen_args.insert(name.to_string(), name.location());

            let typ = self.resolve_type_with_kind_inner(typ, &expected.kind(), mode);
            resolved.push(NamedType { name, typ });
        }

        // Anything that hasn't been removed yet is missing.
        // Fill it in to avoid a panic if we allow named args to be elided, otherwise error.
        for generic in required_args {
            let name = generic.name.clone();

            if allow_implicit_named_args {
                let name = Ident::new(name.as_ref().clone(), location);
                let typ = self.interner.next_type_variable();
                resolved.push(NamedType { name, typ });
            } else {
                let item = item.item_name(self.interner);
                self.push_err(TypeCheckError::MissingNamedTypeArg { item, location, name });
            }
        }

        resolved
    }

    fn lookup_generic_or_global_type(
        &mut self,
        path: &Path,
        mode: PathResolutionMode,
    ) -> Option<Type> {
        if path.segments.len() == 1 {
            let name = path.last_name();
            if let Some(generic) = self.find_generic(name) {
                let generic = generic.clone();
                return Some(Type::NamedGeneric(generic.type_var, generic.name));
            }
        } else if let Some(typ) = self.lookup_associated_type_on_self(path) {
            return Some(typ);
        }

        // If we cannot find a local generic of the same name, try to look up a global
        match self.resolve_path_or_error_inner(path.clone(), mode) {
            Ok(PathResolutionItem::Global(id)) => {
                if let Some(current_item) = self.current_item {
                    self.interner.add_global_dependency(current_item, id);
                }

                let reference_location = path.location;
                self.interner.add_global_reference(id, reference_location);
                let kind = self
                    .interner
                    .get_global_let_statement(id)
                    .map(|let_statement| Kind::numeric(let_statement.r#type))
                    .unwrap_or(Kind::u32());

                let Some(stmt) = self.interner.get_global_let_statement(id) else {
                    if self.elaborate_global_if_unresolved(&id) {
                        return self.lookup_generic_or_global_type(path, mode);
                    } else {
                        let path = path.clone();
                        self.push_err(ResolverError::NoSuchNumericTypeVariable { path });
                        return None;
                    }
                };

                let rhs = stmt.expression;
                let location = self.interner.expr_location(&rhs);

                let GlobalValue::Resolved(global_value) = &self.interner.get_global(id).value
                else {
                    self.push_err(ResolverError::UnevaluatedGlobalType { location });
                    return None;
                };

                let Some(global_value) = global_value.to_field_element() else {
                    let global_value = global_value.clone();
                    if global_value.is_integral() {
                        self.push_err(ResolverError::NegativeGlobalType { location, global_value });
                    } else {
                        self.push_err(ResolverError::NonIntegralGlobalType {
                            location,
                            global_value,
                        });
                    }
                    return None;
                };

                let Ok(global_value) = kind.ensure_value_fits(global_value, location) else {
                    self.push_err(ResolverError::GlobalLargerThanKind {
                        location,
                        global_value,
                        kind,
                    });
                    return None;
                };

                Some(Type::Constant(global_value, kind))
            }
            _ => None,
        }
    }

    pub(super) fn convert_expression_type(
        &mut self,
        length: UnresolvedTypeExpression,
        expected_kind: &Kind,
        location: Location,
    ) -> Type {
        match length {
            UnresolvedTypeExpression::Variable(path) => {
                let mode = PathResolutionMode::MarkAsReferenced;
                let typ = self.resolve_named_type(path, GenericTypeArgs::default(), mode);
                self.check_kind(typ, expected_kind, location)
            }
            UnresolvedTypeExpression::Constant(int, _span) => {
                Type::Constant(int, expected_kind.clone())
            }
            UnresolvedTypeExpression::BinaryOperation(lhs, op, rhs, location) => {
                let (lhs_location, rhs_location) = (lhs.location(), rhs.location());
                let lhs = self.convert_expression_type(*lhs, expected_kind, lhs_location);
                let rhs = self.convert_expression_type(*rhs, expected_kind, rhs_location);

                match (lhs, rhs) {
                    (Type::Constant(lhs, lhs_kind), Type::Constant(rhs, rhs_kind)) => {
                        if !lhs_kind.unifies(&rhs_kind) {
                            self.push_err(TypeCheckError::TypeKindMismatch {
                                expected_kind: lhs_kind,
                                expr_kind: rhs_kind,
                                expr_location: location,
                            });
                            return Type::Error;
                        }
                        match op.function(lhs, rhs, &lhs_kind, location) {
                            Ok(result) => Type::Constant(result, lhs_kind),
                            Err(err) => {
                                let err = Box::new(err);
                                let error =
                                    ResolverError::BinaryOpError { lhs, op, rhs, err, location };
                                self.push_err(error);
                                Type::Error
                            }
                        }
                    }
                    (lhs, rhs) => {
                        let infix = Type::infix_expr(Box::new(lhs), op, Box::new(rhs));
                        Type::CheckedCast { from: Box::new(infix.clone()), to: Box::new(infix) }
                            .canonicalize()
                    }
                }
            }
            UnresolvedTypeExpression::AsTraitPath(path) => {
                let typ = self.resolve_as_trait_path(*path);
                self.check_kind(typ, expected_kind, location)
            }
        }
    }

    fn check_kind(&mut self, typ: Type, expected_kind: &Kind, location: Location) -> Type {
        if !typ.kind().unifies(expected_kind) {
            self.push_err(TypeCheckError::TypeKindMismatch {
                expected_kind: expected_kind.clone(),
                expr_kind: typ.kind(),
                expr_location: location,
            });
            return Type::Error;
        }
        typ
    }

    fn resolve_as_trait_path(&mut self, path: AsTraitPath) -> Type {
        let location = path.trait_path.location;
        let Some(trait_id) = self.resolve_trait_by_path(path.trait_path.clone()) else {
            // Error should already be pushed in the None case
            return Type::Error;
        };

        let (ordered, named) = self.use_type_args(path.trait_generics.clone(), trait_id, location);
        let object_type = self.use_type(path.typ.clone());

        match self.interner.lookup_trait_implementation(&object_type, trait_id, &ordered, &named) {
            Ok(impl_kind) => self.get_associated_type_from_trait_impl(path, impl_kind),
            Err(constraints) => {
                self.push_trait_constraint_error(&object_type, constraints, location);
                Type::Error
            }
        }
    }

    fn get_associated_type_from_trait_impl(
        &mut self,
        path: AsTraitPath,
        impl_kind: TraitImplKind,
    ) -> Type {
        let associated_types = match impl_kind {
            TraitImplKind::Assumed { trait_generics, .. } => Cow::Owned(trait_generics.named),
            TraitImplKind::Normal(impl_id) => {
                Cow::Borrowed(self.interner.get_associated_types_for_impl(impl_id))
            }
        };

        match associated_types.iter().find(|named| named.name == path.impl_item) {
            Some(generic) => generic.typ.clone(),
            None => {
                let name = path.impl_item.clone();
                let item = format!("<{} as {}>", path.typ, path.trait_path);
                self.push_err(TypeCheckError::NoSuchNamedTypeArg { name, item });
                Type::Error
            }
        }
    }

    // this resolves Self::some_static_method, inside an impl block (where we don't have a concrete self_type)
    // or inside a trait default method.
    //
    // Returns the trait method, trait constraint, and whether the impl is assumed to exist by a where clause or not
    // E.g. `t.method()` with `where T: Foo<Bar>` in scope will return `(Foo::method, T, vec![Bar])`
    fn resolve_trait_static_method_by_self(&mut self, path: &Path) -> Option<TraitPathResolution> {
        let trait_id = if let Some(current_trait) = self.current_trait {
            current_trait
        } else {
            let trait_impl = self.current_trait_impl?;
            self.interner.try_get_trait_implementation(trait_impl)?.borrow().trait_id
        };

        if path.kind == PathKind::Plain && path.segments.len() == 2 {
            let name = path.segments[0].ident.as_str();
            let method = &path.segments[1].ident;

            if name == SELF_TYPE_NAME {
                let the_trait = self.interner.get_trait(trait_id);
                let method = the_trait.find_method(method.as_str())?;
                let constraint = the_trait.as_constraint(path.location);
                return Some(TraitPathResolution {
                    method: TraitMethod { method_id: method, constraint, assumed: true },
                    item: None,
                    errors: Vec::new(),
                });
            }
        }
        None
    }

    // this resolves TraitName::some_static_method
    //
    // Returns the trait method, trait constraint, and whether the impl is assumed to exist by a where clause or not
    // E.g. `t.method()` with `where T: Foo<Bar>` in scope will return `(Foo::method, T, vec![Bar])`
    fn resolve_trait_static_method(&mut self, path: &Path) -> Option<TraitPathResolution> {
        let path_resolution = self.use_path(path.clone()).ok()?;
        let func_id = path_resolution.item.function_id()?;
        let meta = self.interner.try_function_meta(&func_id)?;
        let the_trait = self.interner.get_trait(meta.trait_id?);
        let method = the_trait.find_method(path.last_name())?;
        let constraint = the_trait.as_constraint(path.location);
        Some(TraitPathResolution {
            method: TraitMethod { method_id: method, constraint, assumed: false },
            item: Some(path_resolution.item),
            errors: path_resolution.errors,
        })
    }

    // This resolves a static trait method T::trait_method by iterating over the where clause
    //
    // Returns the trait method, trait constraint, and whether the impl is assumed from a where
    // clause. This is always true since this helper searches where clauses for a generic constraint.
    // E.g. `t.method()` with `where T: Foo<Bar>` in scope will return `(Foo::method, T, vec![Bar])`
    fn resolve_trait_method_by_named_generic(
        &mut self,
        path: &Path,
    ) -> Option<TraitPathResolution> {
        if path.segments.len() != 2 {
            return None;
        }

        for constraint in self.trait_bounds.clone() {
            if let Type::NamedGeneric(_, name) = &constraint.typ {
                // if `path` is `T::method_name`, we're looking for constraint of the form `T: SomeTrait`
                if path.segments[0].ident.as_str() != name.as_str() {
                    continue;
                }

                let the_trait = self.interner.get_trait(constraint.trait_bound.trait_id);
                if let Some(method) = the_trait.find_method(path.last_name()) {
                    return Some(TraitPathResolution {
                        method: TraitMethod { method_id: method, constraint, assumed: true },
                        item: None,
                        errors: Vec::new(),
                    });
                }
            }
        }
        None
    }

    /// This resolves a method in the form `Type::method` where `method` is a trait method
    fn resolve_type_trait_method(&mut self, path: &Path) -> Option<TraitPathResolution> {
        if path.segments.len() < 2 {
            return None;
        }

        let mut path = path.clone();
        let location = path.location;
        let last_segment = path.pop();
        let before_last_segment = path.last_segment();

        let path_resolution = self.use_path(path).ok()?;
        let PathResolutionItem::Type(type_id) = path_resolution.item else {
            return None;
        };

        let datatype = self.get_type(type_id);
        let generics = datatype.borrow().instantiate(self.interner);
        let typ = Type::DataType(datatype, generics);
        let method_name = last_segment.ident.as_str();

        // If we can find a method on the type, this is definitely not a trait method
        if self.interner.lookup_direct_method(&typ, method_name, false).is_some() {
            return None;
        }

        let trait_methods = self.interner.lookup_trait_methods(&typ, method_name, false);
        if trait_methods.is_empty() {
            return None;
        }

        let (hir_method_reference, error) =
            self.get_trait_method_in_scope(&trait_methods, method_name, last_segment.location);
        let hir_method_reference = hir_method_reference?;
        let func_id = hir_method_reference.func_id(self.interner)?;
        let HirMethodReference::TraitMethodId(trait_method_id, _, _) = hir_method_reference else {
            return None;
        };

        let trait_id = trait_method_id.trait_id;
        let trait_ = self.interner.get_trait(trait_id);
        let mut constraint = trait_.as_constraint(location);
        constraint.typ = typ;

        let method = TraitMethod { method_id: trait_method_id, constraint, assumed: false };
        let turbofish = before_last_segment.turbofish();
        let item = PathResolutionItem::TraitFunction(trait_id, turbofish, func_id);
        let mut errors = path_resolution.errors;
        if let Some(error) = error {
            errors.push(error);
        }
        Some(TraitPathResolution { method, item: Some(item), errors })
    }

    // Try to resolve the given trait method path.
    //
    // Returns the trait method, trait constraint, and whether the impl is assumed to exist by a where clause or not
    // E.g. `t.method()` with `where T: Foo<Bar>` in scope will return `(Foo::method, T, vec![Bar])`
    pub(super) fn resolve_trait_generic_path(
        &mut self,
        path: &Path,
    ) -> Option<TraitPathResolution> {
        self.resolve_trait_static_method_by_self(path)
            .or_else(|| self.resolve_trait_static_method(path))
            .or_else(|| self.resolve_trait_method_by_named_generic(path))
            .or_else(|| self.resolve_type_trait_method(path))
    }

    pub(super) fn unify(
        &mut self,
        actual: &Type,
        expected: &Type,
        make_error: impl FnOnce() -> TypeCheckError,
    ) {
        if let Err(UnificationError) = actual.unify(expected) {
            self.push_err(make_error());
        }
    }

    /// Do not apply type bindings even after a successful unification.
    /// This function is used by the interpreter for some comptime code
    /// which can change types e.g. on each iteration of a for loop.
    pub fn unify_without_applying_bindings(
        &mut self,
        actual: &Type,
        expected: &Type,
        make_error: impl FnOnce() -> TypeCheckError,
    ) {
        let mut bindings = TypeBindings::new();
        if actual.try_unify(expected, &mut bindings).is_err() {
            let error: CompilationError = make_error().into();
            self.push_err(error);
        }
    }

    /// Wrapper of Type::unify_with_coercions using self.errors
    pub(super) fn unify_with_coercions(
        &mut self,
        actual: &Type,
        expected: &Type,
        expression: ExprId,
        location: Location,
        make_error: impl FnOnce() -> TypeCheckError,
    ) {
        let mut errors = Vec::new();
        actual.unify_with_coercions(
            expected,
            expression,
            location,
            self.interner,
            &mut errors,
            make_error,
        );
        self.push_errors(errors.into_iter().map(|error| error.into()));
    }

    /// Return a fresh integer or field type variable and log it
    /// in self.type_variables to default it later.
    pub(super) fn polymorphic_integer_or_field(&mut self) -> Type {
        let typ = Type::polymorphic_integer_or_field(self.interner);
        self.push_type_variable(typ.clone());
        typ
    }

    /// Return a fresh integer type variable and log it
    /// in self.type_variables to default it later.
    pub(super) fn polymorphic_integer(&mut self) -> Type {
        let typ = Type::polymorphic_integer(self.interner);
        self.push_type_variable(typ.clone());
        typ
    }

    /// Return a fresh integer type variable and log it
    /// in self.type_variables to default it later.
    pub(super) fn type_variable_with_kind(&mut self, type_var_kind: Kind) -> Type {
        let typ = Type::type_variable_with_kind(self.interner, type_var_kind);
        self.push_type_variable(typ.clone());
        typ
    }

    /// Translates a (possibly Unspecified) UnresolvedType to a Type.
    /// Any UnresolvedType::Unspecified encountered are replaced with fresh type variables.
    pub(super) fn resolve_inferred_type(&mut self, typ: UnresolvedType) -> Type {
        match &typ.typ {
            UnresolvedTypeData::Unspecified => {
                self.interner.next_type_variable_with_kind(Kind::Any)
            }
            _ => self.use_type(typ),
        }
    }

    /// Insert as many dereference operations as necessary to automatically dereference a method
    /// call object to its base value type T.
    pub(super) fn insert_auto_dereferences(&mut self, object: ExprId, typ: Type) -> (ExprId, Type) {
        if let Type::Reference(element, _mut) = typ.follow_bindings() {
            let location = self.interner.id_location(object);

            let object = self.interner.push_expr(HirExpression::Prefix(HirPrefixExpression {
                operator: UnaryOp::Dereference { implicitly_added: true },
                rhs: object,
                trait_method_id: None,
            }));
            self.interner.push_expr_type(object, element.as_ref().clone());
            self.interner.push_expr_location(object, location);

            // Recursively dereference to allow for converting &mut &mut T to T
            self.insert_auto_dereferences(object, *element)
        } else {
            (object, typ)
        }
    }

    /// Given a method object: `(*foo).bar` of a method call `(*foo).bar.baz()`, remove the
    /// implicitly added dereference operator if one is found.
    ///
    /// Returns Some(new_expr_id) if a dereference was removed and None otherwise.
    fn try_remove_implicit_dereference(&mut self, object: ExprId) -> Option<ExprId> {
        match self.interner.expression(&object) {
            HirExpression::MemberAccess(mut access) => {
                let new_lhs = self.try_remove_implicit_dereference(access.lhs)?;
                access.lhs = new_lhs;
                access.is_offset = true;

                // `object` will have a different type now, which will be filled in
                // later when type checking the method call as a function call.
                self.interner.replace_expr(&object, HirExpression::MemberAccess(access));
                Some(object)
            }
            HirExpression::Prefix(prefix) => match prefix.operator {
                // Found a dereference we can remove. Now just replace it with its rhs to remove it.
                UnaryOp::Dereference { implicitly_added: true } => Some(prefix.rhs),
                _ => None,
            },
            _ => None,
        }
    }

    fn bind_function_type_impl(
        &mut self,
        fn_params: &[Type],
        fn_ret: &Type,
        callsite_args: &[(Type, ExprId, Location)],
        location: Location,
    ) -> Type {
        if fn_params.len() != callsite_args.len() {
            self.push_err(TypeCheckError::ParameterCountMismatch {
                expected: fn_params.len(),
                found: callsite_args.len(),
                location,
            });
            return Type::Error;
        }

        for (param, (arg, arg_expr_id, arg_location)) in fn_params.iter().zip(callsite_args) {
            self.unify_with_coercions(arg, param, *arg_expr_id, *arg_location, || {
                TypeCheckError::TypeMismatch {
                    expected_typ: param.to_string(),
                    expr_typ: arg.to_string(),
                    expr_location: *arg_location,
                }
            });
        }

        fn_ret.clone()
    }

    pub(super) fn bind_function_type(
        &mut self,
        function: Type,
        args: Vec<(Type, ExprId, Location)>,
        location: Location,
    ) -> Type {
        // Could do a single unification for the entire function type, but matching beforehand
        // lets us issue a more precise error on the individual argument that fails to type check.
        match function {
            Type::TypeVariable(binding) if binding.kind() == Kind::Normal => {
                if let TypeBinding::Bound(typ) = &*binding.borrow() {
                    return self.bind_function_type(typ.clone(), args, location);
                }

                let ret = self.interner.next_type_variable();
                let args = vecmap(args, |(arg, _, _)| arg);
                let env_type = self.interner.next_type_variable();
                let expected =
                    Type::Function(args, Box::new(ret.clone()), Box::new(env_type), false);

                let expected_kind = expected.kind();
                if let Err(error) = binding.try_bind(expected, &expected_kind, location) {
                    self.push_err(error);
                }
                ret
            }
            // The closure env is ignored on purpose: call arguments never place
            // constraints on closure environments.
            Type::Function(parameters, ret, _env, _unconstrained) => {
                self.bind_function_type_impl(&parameters, &ret, &args, location)
            }
            Type::Error => Type::Error,
            found => {
                self.push_err(TypeCheckError::ExpectedFunction { found, location });
                Type::Error
            }
        }
    }

    pub(super) fn check_cast(
        &mut self,
        from_expr_id: &ExprId,
        from: &Type,
        to: &Type,
        location: Location,
    ) -> Type {
        let from_follow_bindings = from.follow_bindings();

        use HirExpression::Literal;
        let from_value_opt = match self.interner.expression(from_expr_id) {
            Literal(HirLiteral::Integer(SignedField { field, is_negative: false })) => Some(field),

            // TODO(https://github.com/noir-lang/noir/issues/6247):
            // handle negative literals
            _ => None,
        };

        let from_is_polymorphic = match from_follow_bindings {
            Type::Integer(..) | Type::FieldElement | Type::Bool => false,

            Type::TypeVariable(ref var) if var.is_integer() || var.is_integer_or_field() => true,
            Type::TypeVariable(_) => {
                // NOTE: in reality the expected type can also include bool, but for the compiler's simplicity
                // we only allow integer types. If a bool is in `from` it will need an explicit type annotation.
                let expected = self.polymorphic_integer_or_field();
                self.unify(from, &expected, || TypeCheckError::InvalidCast {
                    from: from.clone(),
                    location,
                    reason: "casting from a non-integral type is unsupported".into(),
                });
                true
            }
            Type::Error => return Type::Error,
            from => {
                let reason = "casting from this type is unsupported".into();
                self.push_err(TypeCheckError::InvalidCast { from, location, reason });
                return Type::Error;
            }
        };

        // TODO(https://github.com/noir-lang/noir/issues/6247):
        // handle negative literals
        // when casting a polymorphic value to a specifically sized type,
        // check that it fits or throw a warning
        if let (Some(from_value), Some(to_maximum_size)) =
            (from_value_opt, to.integral_maximum_size())
        {
            if from_is_polymorphic && from_value > to_maximum_size {
                let from = from.clone();
                let to = to.clone();
                let reason = format!(
                    "casting untyped value ({from_value}) to a type with a maximum size ({to_maximum_size}) that's smaller than it"
                );
                // we warn that the 'to' type is too small for the value
                self.push_err(TypeCheckError::DownsizingCast { from, to, location, reason });
            }
        }

        match to {
            Type::Integer(sign, bits) => Type::Integer(*sign, *bits),
            Type::FieldElement => Type::FieldElement,
            Type::Bool => Type::Bool,
            Type::Error => Type::Error,
            _ => {
                self.push_err(TypeCheckError::UnsupportedCast { location });
                Type::Error
            }
        }
    }

    // Given a binary comparison operator and another type. This method will produce the output type
    // and a boolean indicating whether to use the trait impl corresponding to the operator
    // or not. A value of false indicates the caller to use a primitive operation for this
    // operator, while a true value indicates a user-provided trait impl is required.
    fn comparator_operand_type_rules(
        &mut self,
        lhs_type: &Type,
        rhs_type: &Type,
        op: &HirBinaryOp,
        location: Location,
    ) -> Result<(Type, bool), TypeCheckError> {
        use Type::*;

        match (lhs_type, rhs_type) {
            // Avoid reporting errors multiple times
            (Error, _) | (_, Error) => Ok((Bool, false)),
            (Alias(alias, args), other) | (other, Alias(alias, args)) => {
                let alias = alias.borrow().get_type(args);
                self.comparator_operand_type_rules(&alias, other, op, location)
            }

            // Matches on TypeVariable must be first to follow any type
            // bindings.
            (TypeVariable(var), other) | (other, TypeVariable(var)) => {
                if let TypeBinding::Bound(binding) = &*var.borrow() {
                    return self.comparator_operand_type_rules(other, binding, op, location);
                }

                let use_impl = self.bind_type_variables_for_infix(lhs_type, op, rhs_type, location);
                Ok((Bool, use_impl))
            }
            (Integer(sign_x, bit_width_x), Integer(sign_y, bit_width_y)) => {
                if sign_x != sign_y {
                    return Err(TypeCheckError::IntegerSignedness {
                        sign_x: *sign_x,
                        sign_y: *sign_y,
                        location,
                    });
                }
                if bit_width_x != bit_width_y {
                    return Err(TypeCheckError::IntegerBitWidth {
                        bit_width_x: *bit_width_x,
                        bit_width_y: *bit_width_y,
                        location,
                    });
                }
                Ok((Bool, false))
            }
            (FieldElement, FieldElement) => {
                if op.kind.is_valid_for_field_type() {
                    Ok((Bool, false))
                } else {
                    Err(TypeCheckError::FieldComparison { location })
                }
            }

            // <= and friends are technically valid for booleans, just not very useful
            (Bool, Bool) => Ok((Bool, false)),

            (lhs, rhs) => {
                self.unify(lhs, rhs, || TypeCheckError::TypeMismatchWithSource {
                    expected: lhs.clone(),
                    actual: rhs.clone(),
                    location: op.location,
                    source: Source::Binary,
                });
                Ok((Bool, true))
            }
        }
    }

    /// Handles the TypeVariable case for checking binary operators.
    /// Returns true if we should use the impl for the operator instead of the primitive
    /// version of it.
    fn bind_type_variables_for_infix(
        &mut self,
        lhs_type: &Type,
        op: &HirBinaryOp,
        rhs_type: &Type,
        location: Location,
    ) -> bool {
        self.unify(lhs_type, rhs_type, || TypeCheckError::TypeMismatchWithSource {
            expected: lhs_type.clone(),
            actual: rhs_type.clone(),
            source: Source::Binary,
            location,
        });

        let use_impl = !lhs_type.is_numeric_value();

        // If this operator isn't valid for fields we have to possibly narrow
        // Kind::IntegerOrField to Kind::Integer.
        // Doing so also ensures a type error if Field is used.
        // The is_numeric check is to allow impls for custom types to bypass this.
        if !op.kind.is_valid_for_field_type() && lhs_type.is_numeric_value() {
            let target = self.polymorphic_integer();

            use crate::ast::BinaryOpKind::*;
            use TypeCheckError::*;
            self.unify(lhs_type, &target, || match op.kind {
                Less | LessEqual | Greater | GreaterEqual => FieldComparison { location },
                And | Or | Xor | ShiftRight | ShiftLeft => FieldBitwiseOp { location },
                Modulo => FieldModulo { location },
                other => unreachable!("Operator {other:?} should be valid for Field"),
            });
        }

        use_impl
    }

    // Given a binary operator and another type. This method will produce the output type
    // and a boolean indicating whether to use the trait impl corresponding to the operator
    // or not. A value of false indicates the caller to use a primitive operation for this
    // operator, while a true value indicates a user-provided trait impl is required.
    pub(super) fn infix_operand_type_rules(
        &mut self,
        lhs_type: &Type,
        op: &HirBinaryOp,
        rhs_type: &Type,
        location: Location,
    ) -> Result<(Type, bool), TypeCheckError> {
        if op.kind.is_comparator() {
            return self.comparator_operand_type_rules(lhs_type, rhs_type, op, location);
        }

        use Type::*;
        match (lhs_type, rhs_type) {
            // An error type on either side will always return an error
            (Error, _) | (_, Error) => Ok((Error, false)),
            (Alias(alias, args), other) | (other, Alias(alias, args)) => {
                let alias = alias.borrow().get_type(args);
                self.infix_operand_type_rules(&alias, op, other, location)
            }

            // Matches on TypeVariable must be first so that we follow any type
            // bindings.
            (TypeVariable(int), other) | (other, TypeVariable(int)) => {
                if op.kind == BinaryOpKind::ShiftLeft || op.kind == BinaryOpKind::ShiftRight {
                    self.unify(
                        rhs_type,
                        &Type::Integer(Signedness::Unsigned, IntegerBitSize::Eight),
                        || TypeCheckError::InvalidShiftSize { location },
                    );
                    let use_impl = if lhs_type.is_numeric_value() {
                        let integer_type = self.polymorphic_integer();
                        self.bind_type_variables_for_infix(lhs_type, op, &integer_type, location)
                    } else {
                        true
                    };
                    return Ok((lhs_type.clone(), use_impl));
                }
                if let TypeBinding::Bound(binding) = &*int.borrow() {
                    return self.infix_operand_type_rules(binding, op, other, location);
                }
                let use_impl = self.bind_type_variables_for_infix(lhs_type, op, rhs_type, location);
                Ok((other.clone(), use_impl))
            }
            (Integer(sign_x, bit_width_x), Integer(sign_y, bit_width_y)) => {
                if op.kind == BinaryOpKind::ShiftLeft || op.kind == BinaryOpKind::ShiftRight {
                    if *sign_y != Signedness::Unsigned || *bit_width_y != IntegerBitSize::Eight {
                        return Err(TypeCheckError::InvalidShiftSize { location });
                    }
                    return Ok((Integer(*sign_x, *bit_width_x), false));
                }
                if sign_x != sign_y {
                    return Err(TypeCheckError::IntegerSignedness {
                        sign_x: *sign_x,
                        sign_y: *sign_y,
                        location,
                    });
                }
                if bit_width_x != bit_width_y {
                    return Err(TypeCheckError::IntegerBitWidth {
                        bit_width_x: *bit_width_x,
                        bit_width_y: *bit_width_y,
                        location,
                    });
                }
                Ok((Integer(*sign_x, *bit_width_x), false))
            }
            // The result of two Fields is always a witness
            (FieldElement, FieldElement) => {
                if !op.kind.is_valid_for_field_type() {
                    if op.kind == BinaryOpKind::Modulo {
                        return Err(TypeCheckError::FieldModulo { location });
                    } else {
                        return Err(TypeCheckError::FieldBitwiseOp { location });
                    }
                }
                Ok((FieldElement, false))
            }

            (Bool, Bool) => Ok((Bool, false)),

            (lhs, rhs) => {
                if op.kind == BinaryOpKind::ShiftLeft || op.kind == BinaryOpKind::ShiftRight {
                    if rhs == &Type::Integer(Signedness::Unsigned, IntegerBitSize::Eight) {
                        return Ok((lhs.clone(), true));
                    }
                    return Err(TypeCheckError::InvalidShiftSize { location });
                }
                self.unify(lhs, rhs, || TypeCheckError::TypeMismatchWithSource {
                    expected: lhs.clone(),
                    actual: rhs.clone(),
                    location: op.location,
                    source: Source::Binary,
                });
                Ok((lhs.clone(), true))
            }
        }
    }

    // Given a unary operator and a type, this method will produce the output type
    // and a boolean indicating whether to use the trait impl corresponding to the operator
    // or not. A value of false indicates the caller to use a primitive operation for this
    // operator, while a true value indicates a user-provided trait impl is required.
    pub(super) fn prefix_operand_type_rules(
        &mut self,
        op: &UnaryOp,
        rhs_type: &Type,
        location: Location,
    ) -> Result<(Type, bool), TypeCheckError> {
        use Type::*;

        match op {
            crate::ast::UnaryOp::Minus | crate::ast::UnaryOp::Not => {
                match rhs_type {
                    // An error type will always return an error
                    Error => Ok((Error, false)),
                    Alias(alias, args) => {
                        let alias = alias.borrow().get_type(args);
                        self.prefix_operand_type_rules(op, &alias, location)
                    }

                    // Matches on TypeVariable must be first so that we follow any type
                    // bindings.
                    TypeVariable(int) => {
                        if let TypeBinding::Bound(binding) = &*int.borrow() {
                            return self.prefix_operand_type_rules(op, binding, location);
                        }

                        // The `!` prefix operator is not valid for Field, so if this is a numeric
                        // type we constrain it to just (non-Field) integer types.
                        if matches!(op, crate::ast::UnaryOp::Not) && rhs_type.is_numeric_value() {
                            let integer_type = Type::polymorphic_integer(self.interner);
                            self.unify(rhs_type, &integer_type, || {
                                TypeCheckError::InvalidUnaryOp {
                                    kind: rhs_type.to_string(),
                                    location,
                                }
                            });
                        }

                        Ok((rhs_type.clone(), !rhs_type.is_numeric_value()))
                    }
                    Integer(sign_x, bit_width_x) => {
                        if *op == UnaryOp::Minus && *sign_x == Signedness::Unsigned {
                            return Err(TypeCheckError::InvalidUnaryOp {
                                kind: rhs_type.to_string(),
                                location,
                            });
                        }
                        Ok((Integer(*sign_x, *bit_width_x), false))
                    }
                    // The result of a Field is always a witness
                    FieldElement => {
                        if *op == UnaryOp::Not {
                            return Err(TypeCheckError::FieldNot { location });
                        }
                        Ok((FieldElement, false))
                    }

                    Bool => Ok((Bool, false)),

                    _ => Ok((rhs_type.clone(), true)),
                }
            }
            crate::ast::UnaryOp::Reference { mutable } => {
                let typ = Type::Reference(Box::new(rhs_type.follow_bindings()), *mutable);
                Ok((typ, false))
            }
            crate::ast::UnaryOp::Dereference { implicitly_added: _ } => {
                let element_type = self.interner.next_type_variable();
                let make_expected =
                    |mutable| Type::Reference(Box::new(element_type.clone()), mutable);

                let immutable = make_expected(false);
                let mutable = make_expected(true);

                // Both `&mut T` and `&T` should coerce to an expected `&T`.
                if !rhs_type.try_reference_coercion(&immutable) {
                    self.unify(rhs_type, &mutable, || TypeCheckError::TypeMismatch {
                        expr_typ: rhs_type.to_string(),
                        expected_typ: mutable.to_string(),
                        expr_location: location,
                    });
                }
                Ok((element_type, false))
            }
        }
    }

    /// Prerequisite: verify_trait_constraint of the operator's trait constraint.
    ///
    /// Although by this point the operator is expected to already have a trait impl,
    /// we still need to match the operator's type against the method's instantiated type
    /// to ensure the instantiation bindings are correct and the monomorphizer can
    /// re-apply the needed bindings.
    pub(super) fn type_check_operator_method(
        &mut self,
        expr_id: ExprId,
        trait_method_id: TraitMethodId,
        object_type: &Type,
        location: Location,
    ) {
        let the_trait = self.interner.get_trait(trait_method_id.trait_id);

        let method = &the_trait.methods[trait_method_id.method_index];
        let (method_type, mut bindings) = method.typ.clone().instantiate(self.interner);

        match method_type {
            Type::Function(args, _, _, _) => {
                // We can cheat a bit and match against only the object type here since no operator
                // overload uses other generic parameters or return types aside from the object type.
                let expected_object_type = &args[0];
                self.unify(object_type, expected_object_type, || TypeCheckError::TypeMismatch {
                    expected_typ: expected_object_type.to_string(),
                    expr_typ: object_type.to_string(),
                    expr_location: location,
                });
            }
            other => {
                unreachable!("Expected operator method to have a function type, but found {other}")
            }
        }

        // We must also remember to apply these substitutions to the object_type
        // referenced by the selected trait impl, if one has yet to be selected.
        let impl_kind = self.interner.get_selected_impl_for_expression(expr_id);
        if let Some(TraitImplKind::Assumed { object_type, trait_generics }) = impl_kind {
            let the_trait = self.interner.get_trait(trait_method_id.trait_id);
            let object_type = object_type.substitute(&bindings);
            bindings.insert(
                the_trait.self_type_typevar.id(),
                (
                    the_trait.self_type_typevar.clone(),
                    the_trait.self_type_typevar.kind(),
                    object_type.clone(),
                ),
            );
            self.interner.select_impl_for_expression(
                expr_id,
                TraitImplKind::Assumed { object_type, trait_generics },
            );
        }

        self.interner.store_instantiation_bindings(expr_id, bindings);
    }

    pub(super) fn type_check_member_access(
        &mut self,
        mut access: HirMemberAccess,
        expr_id: ExprId,
        lhs_type: Type,
        location: Location,
    ) -> Type {
        let access_lhs = &mut access.lhs;

        let dereference_lhs = |this: &mut Self, lhs_type, element| {
            let old_lhs = *access_lhs;
            *access_lhs = this.interner.push_expr(HirExpression::Prefix(HirPrefixExpression {
                operator: crate::ast::UnaryOp::Dereference { implicitly_added: true },
                rhs: old_lhs,
                trait_method_id: None,
            }));
            this.interner.push_expr_type(old_lhs, lhs_type);
            this.interner.push_expr_type(*access_lhs, element);

            let old_location = this.interner.id_location(old_lhs);
            let location = Location::new(location.span, old_location.file);
            this.interner.push_expr_location(*access_lhs, location);
        };

        // If this access is just a field offset, we want to avoid dereferencing
        let dereference_lhs = (!access.is_offset).then_some(dereference_lhs);

        match self.check_field_access(&lhs_type, access.rhs.as_str(), location, dereference_lhs) {
            Some((element_type, index)) => {
                self.interner.set_field_index(expr_id, index);
                // We must update `access` in case we added any dereferences to it
                self.interner.replace_expr(&expr_id, HirExpression::MemberAccess(access));
                element_type
            }
            None => Type::Error,
        }
    }

    pub(crate) fn lookup_method(
        &mut self,
        object_type: &Type,
        method_name: &str,
        location: Location,
        object_location: Location,
        check_self_param: bool,
    ) -> Option<HirMethodReference> {
        match object_type.follow_bindings() {
            // TODO: We should allow method calls on `impl Trait`s eventually.
            //       For now it is fine since they are only allowed on return types.
            Type::TraitAsType(..) => {
                self.push_err(TypeCheckError::UnresolvedMethodCall {
                    method_name: method_name.to_string(),
                    object_type: object_type.clone(),
                    location,
                });
                None
            }
            Type::NamedGeneric(_, _) => self.lookup_method_in_trait_constraints(
                object_type,
                method_name,
                location,
                object_location,
            ),
            // References to another type should resolve to methods of their element type.
            // This may be a data type or a primitive type.
            Type::Reference(element, _mutable) => self.lookup_method(
                &element,
                method_name,
                location,
                object_location,
                check_self_param,
            ),

            // If we fail to resolve the object to a data type, we have no way of type
            // checking its arguments as we can't even resolve the name of the function
            Type::Error => None,

            // The type variable must be unbound at this point since follow_bindings was called
            Type::TypeVariable(var) if var.kind() == Kind::Normal => {
                self.push_err(TypeCheckError::TypeAnnotationsNeededForMethodCall { location });
                None
            }

            other => self.lookup_type_or_primitive_method(
                &other,
                method_name,
                location,
                object_location,
                check_self_param,
            ),
        }
    }

    fn lookup_type_or_primitive_method(
        &mut self,
        object_type: &Type,
        method_name: &str,
        location: Location,
        object_location: Location,
        check_self_param: bool,
    ) -> Option<HirMethodReference> {
        // First search in the type methods. If there is one, that's the one.
        if let Some(method_id) =
            self.interner.lookup_direct_method(object_type, method_name, check_self_param)
        {
            return Some(HirMethodReference::FuncId(method_id));
        }

        // Next lookup all matching trait methods.
        let trait_methods =
            self.interner.lookup_trait_methods(object_type, method_name, check_self_param);

        // If there's at least one matching trait method we need to see if only one is in scope.
        if !trait_methods.is_empty() {
            return self.return_trait_method_in_scope(&trait_methods, method_name, location);
        }

        // If we couldn't find any trait methods, search in
        // impls for all types `T`, e.g. `impl<T> Foo for T`
        let generic_methods =
            self.interner.lookup_generic_methods(object_type, method_name, check_self_param);
        if !generic_methods.is_empty() {
            return self.return_trait_method_in_scope(&generic_methods, method_name, location);
        }

        if let Type::DataType(datatype, _) = object_type {
            let datatype = datatype.borrow();
            let mut has_field_with_function_type = false;

            if let Some(fields) = datatype.fields_raw() {
                has_field_with_function_type = fields
                    .iter()
                    .any(|field| field.name.as_str() == method_name && field.typ.is_function());
            }

            if has_field_with_function_type {
                self.push_err(TypeCheckError::CannotInvokeStructFieldFunctionType {
                    method_name: method_name.to_string(),
                    object_type: object_type.clone(),
                    location,
                });
            } else {
                self.push_err(TypeCheckError::UnresolvedMethodCall {
                    method_name: method_name.to_string(),
                    object_type: object_type.clone(),
                    location,
                });
            }
            None
        } else {
            // It could be that this type is a composite type that is bound to a trait,
            // for example `x: (T, U) ... where (T, U): SomeTrait`
            // (so this case is a generalization of the NamedGeneric case)
            self.lookup_method_in_trait_constraints(
                object_type,
                method_name,
                location,
                object_location,
            )
        }
    }

    /// Given a list of functions and the trait they belong to, returns the one function
    /// that is in scope.
    fn return_trait_method_in_scope(
        &mut self,
        trait_methods: &[(FuncId, TraitId)],
        method_name: &str,
        location: Location,
    ) -> Option<HirMethodReference> {
        let (method, error) = self.get_trait_method_in_scope(trait_methods, method_name, location);
        if let Some(error) = error {
            self.push_err(error);
        }
        method
    }

    fn get_trait_method_in_scope(
        &mut self,
        trait_methods: &[(FuncId, TraitId)],
        method_name: &str,
        location: Location,
    ) -> (Option<HirMethodReference>, Option<PathResolutionError>) {
        let module_id = self.module_id();
        let module_data = self.get_module(module_id);

        // Only keep unique trait IDs: multiple trait methods might come from the same trait
        // but implemented with different generics (like `Convert<Field>` and `Convert<i32>`).
        let traits: HashSet<TraitId> =
            trait_methods.iter().map(|(_, trait_id)| *trait_id).collect();

        let traits_in_scope: Vec<_> = traits
            .iter()
            .filter_map(|trait_id| {
                module_data.find_trait_in_scope(*trait_id).map(|name| (*trait_id, name.clone()))
            })
            .collect();

        for (_, trait_name) in &traits_in_scope {
            self.usage_tracker.mark_as_used(module_id, trait_name);
        }

        if traits_in_scope.is_empty() {
            if traits.len() == 1 {
                // This is the backwards-compatible case where there's a single trait but it's not in scope
                let trait_id = *traits.iter().next().unwrap();
                let trait_ = self.interner.get_trait(trait_id);
                let trait_name = self.fully_qualified_trait_path(trait_);
                let method =
                    self.trait_hir_method_reference(trait_id, trait_methods, method_name, location);
                let error = PathResolutionError::TraitMethodNotInScope {
                    ident: Ident::new(method_name.into(), location),
                    trait_name,
                };
                return (Some(method), Some(error));
            } else {
                let traits = vecmap(traits, |trait_id| {
                    let trait_ = self.interner.get_trait(trait_id);
                    self.fully_qualified_trait_path(trait_)
                });
                let method = None;
                let error = PathResolutionError::UnresolvedWithPossibleTraitsToImport {
                    ident: Ident::new(method_name.into(), location),
                    traits,
                };
                return (method, Some(error));
            }
        }

        if traits_in_scope.len() > 1 {
            let traits = vecmap(traits, |trait_id| {
                let trait_ = self.interner.get_trait(trait_id);
                self.fully_qualified_trait_path(trait_)
            });
            let method = None;
            let error = PathResolutionError::MultipleTraitsInScope {
                ident: Ident::new(method_name.into(), location),
                traits,
            };
            return (method, Some(error));
        }

        let trait_id = traits_in_scope[0].0;
        let method =
            self.trait_hir_method_reference(trait_id, trait_methods, method_name, location);
        let error = None;
        (Some(method), error)
    }

    fn trait_hir_method_reference(
        &self,
        trait_id: TraitId,
        trait_methods: &[(FuncId, TraitId)],
        method_name: &str,
        location: Location,
    ) -> HirMethodReference {
        // If we find a single trait impl method, return it so we don't have to later determine the impl
        if trait_methods.len() == 1 {
            let (func_id, _) = trait_methods[0];
            return HirMethodReference::FuncId(func_id);
        }

        // Return a TraitMethodId with unbound generics. These will later be bound by the type-checker.
        let trait_ = self.interner.get_trait(trait_id);
        let generics = trait_.get_trait_generics(location);
        let trait_method_id = trait_.find_method(method_name).unwrap();
        HirMethodReference::TraitMethodId(trait_method_id, generics, false)
    }

    fn lookup_method_in_trait_constraints(
        &mut self,
        object_type: &Type,
        method_name: &str,
        location: Location,
        object_location: Location,
    ) -> Option<HirMethodReference> {
        let func_id = match self.current_item {
            Some(DependencyId::Function(id)) => id,
            _ => panic!("unexpected method outside a function: {method_name}"),
        };
        let func_meta = self.interner.function_meta(&func_id);

        // If inside a trait method, check if it's a method on `self`
        if let Some(trait_id) = func_meta.trait_id {
            if Some(object_type) == self.self_type.as_ref() {
                let the_trait = self.interner.get_trait(trait_id);
                let constraint = the_trait.as_constraint(the_trait.name.location());
                if let Some(HirMethodReference::TraitMethodId(method_id, generics, _)) = self
                    .lookup_method_in_trait(
                        the_trait,
                        method_name,
                        &constraint.trait_bound,
                        the_trait.id,
                    )
                {
                    // If it is, it's an assumed trait
                    return Some(HirMethodReference::TraitMethodId(method_id, generics, true));
                }
            }
        }

        for constraint in &func_meta.trait_constraints {
            if *object_type == constraint.typ {
                if let Some(the_trait) =
                    self.interner.try_get_trait(constraint.trait_bound.trait_id)
                {
                    if let Some(method) = self.lookup_method_in_trait(
                        the_trait,
                        method_name,
                        &constraint.trait_bound,
                        the_trait.id,
                    ) {
                        return Some(method);
                    }
                }
            }
        }

        if object_type.is_bindable() {
            self.push_err(TypeCheckError::TypeAnnotationsNeededForMethodCall {
                location: object_location,
            });
        } else {
            self.push_err(TypeCheckError::UnresolvedMethodCall {
                method_name: method_name.to_string(),
                object_type: object_type.clone(),
                location,
            });
        }

        None
    }

    fn lookup_method_in_trait(
        &self,
        the_trait: &Trait,
        method_name: &str,
        trait_bound: &ResolvedTraitBound,
        starting_trait_id: TraitId,
    ) -> Option<HirMethodReference> {
        if let Some(trait_method) = the_trait.find_method(method_name) {
            return Some(HirMethodReference::TraitMethodId(
                trait_method,
                trait_bound.trait_generics.clone(),
                false,
            ));
        }

        // Search in the parent traits, if any
        for parent_trait_bound in &the_trait.trait_bounds {
            if let Some(the_trait) = self.interner.try_get_trait(parent_trait_bound.trait_id) {
                // Avoid looping forever in case there are cycles
                if the_trait.id == starting_trait_id {
                    continue;
                }

                let parent_trait_bound =
                    self.instantiate_parent_trait_bound(trait_bound, parent_trait_bound);
                if let Some(method) = self.lookup_method_in_trait(
                    the_trait,
                    method_name,
                    &parent_trait_bound,
                    starting_trait_id,
                ) {
                    return Some(method);
                }
            }
        }

        None
    }

    pub(super) fn type_check_call(
        &mut self,
        call: &HirCallExpression,
        func_type: Type,
        args: Vec<(Type, ExprId, Location)>,
        location: Location,
    ) -> Type {
        self.run_lint(|elaborator| {
            lints::deprecated_function(elaborator.interner, call.func).map(Into::into)
        });

        let is_current_func_constrained = self.in_constrained_function();

        let func_type_is_unconstrained =
            if let Type::Function(_args, _ret, _env, unconstrained) = &func_type {
                *unconstrained
            } else {
                false
            };

        let is_unconstrained_call =
            func_type_is_unconstrained || self.is_unconstrained_call(call.func);
        let crossing_runtime_boundary = is_current_func_constrained && is_unconstrained_call;
        if crossing_runtime_boundary {
            match self.unsafe_block_status {
                UnsafeBlockStatus::NotInUnsafeBlock => {
                    self.push_err(TypeCheckError::Unsafe { location });
                }
                UnsafeBlockStatus::InUnsafeBlockWithoutUnconstrainedCalls => {
                    self.unsafe_block_status = UnsafeBlockStatus::InUnsafeBlockWithConstrainedCalls;
                }
                UnsafeBlockStatus::InUnsafeBlockWithConstrainedCalls => (),
            }

            if let Some(called_func_id) = self.interner.lookup_function_from_expr(&call.func) {
                self.run_lint(|elaborator| {
                    lints::oracle_called_from_constrained_function(
                        elaborator.interner,
                        &called_func_id,
                        is_current_func_constrained,
                        location,
                    )
                    .map(Into::into)
                });
            }

            let errors = lints::unconstrained_function_args(&args);
            for error in errors {
                self.push_err(error);
            }
        }

        let return_type = self.bind_function_type(func_type, args, location);

        if crossing_runtime_boundary {
            self.run_lint(|_| {
                lints::unconstrained_function_return(&return_type, location).map(Into::into)
            });
        }

        return_type
    }

    fn is_unconstrained_call(&self, expr: ExprId) -> bool {
        if let Some(func_id) = self.interner.lookup_function_from_expr(&expr) {
            let modifiers = self.interner.function_modifiers(&func_id);
            modifiers.is_unconstrained
        } else {
            false
        }
    }

    /// Check if the given method type requires a mutable reference to the object type, and check
    /// if the given object type is already a mutable reference. If not, add one.
    /// This is used to automatically transform a method call: `foo.bar()` into a function
    /// call: `bar(&mut foo)`.
    ///
    /// A notable corner case of this function is where it interacts with auto-deref of `.`.
    /// If a field is being mutated e.g. `foo.bar.mutate_bar()` where `foo: &mut Foo`, the compiler
    /// will insert a dereference before bar `(*foo).bar.mutate_bar()` which would cause us to
    /// mutate a copy of bar rather than a reference to it. We must check for this corner case here
    /// and remove the implicitly added dereference operator if we find one.
    pub(super) fn try_add_mutable_reference_to_object(
        &mut self,
        function_type: &Type,
        object_type: &mut Type,
        object: &mut ExprId,
    ) {
        let expected_object_type = match function_type {
            Type::Function(args, _, _, _) => args.first(),
            Type::Forall(_, typ) => match typ.as_ref() {
                Type::Function(args, _, _, _) => args.first(),
                typ => unreachable!("Unexpected type for function: {typ}"),
            },
            typ => unreachable!("Unexpected type for function: {typ}"),
        };

        if let Some(expected_object_type) = expected_object_type {
            let actual_type = object_type.follow_bindings();

            if let Type::Reference(_, mutable) = expected_object_type.follow_bindings() {
                if !matches!(actual_type, Type::Reference(..)) {
                    let location = self.interner.id_location(*object);
                    self.check_can_mutate(*object, location);

                    let new_type = Type::Reference(Box::new(actual_type), mutable);
                    *object_type = new_type.clone();

                    // First try to remove a dereference operator that may have been implicitly
                    // inserted by a field access expression `foo.bar` on a mutable reference `foo`.
                    let new_object = self.try_remove_implicit_dereference(*object);

                    // If that didn't work, then wrap the whole expression in an `&mut`
                    *object = new_object.unwrap_or_else(|| {
                        let new_object =
                            self.interner.push_expr(HirExpression::Prefix(HirPrefixExpression {
                                operator: UnaryOp::Reference { mutable },
                                rhs: *object,
                                trait_method_id: None,
                            }));
                        self.interner.push_expr_type(new_object, new_type);
                        self.interner.push_expr_location(new_object, location);
                        new_object
                    });
                }
            // Otherwise if the object type is a mutable reference and the method is not, insert as
            // many dereferences as needed.
            } else if matches!(actual_type, Type::Reference(..)) {
                let (new_object, new_type) = self.insert_auto_dereferences(*object, actual_type);
                *object_type = new_type;
                *object = new_object;
            }
        }
    }

    pub fn type_check_function_body(&mut self, body_type: Type, meta: &FuncMeta, body_id: ExprId) {
        let (expr_location, empty_function) = self.function_info(body_id);
        let declared_return_type = meta.return_type();

        let func_location = self.interner.expr_location(&body_id); // XXX: We could be more specific and return the span of the last stmt, however stmts do not have spans yet
        if let Type::TraitAsType(trait_id, _, generics) = declared_return_type {
            if self
                .interner
                .lookup_trait_implementation(
                    &body_type,
                    *trait_id,
                    &generics.ordered,
                    &generics.named,
                )
                .is_err()
            {
                self.push_err(TypeCheckError::TypeMismatchWithSource {
                    expected: declared_return_type.clone(),
                    actual: body_type,
                    location: func_location,
                    source: Source::Return(meta.return_type.clone(), expr_location),
                });
            }
        } else {
            self.unify_with_coercions(
                &body_type,
                declared_return_type,
                body_id,
                func_location,
                || {
                    let mut error = TypeCheckError::TypeMismatchWithSource {
                        expected: declared_return_type.clone(),
                        actual: body_type.clone(),
                        location: func_location,
                        source: Source::Return(meta.return_type.clone(), expr_location),
                    };

                    if empty_function {
                        error = error.add_context(
                        "implicitly returns `()` as its body has no tail or `return` expression",
                    );
                    }
                    error
                },
            );
        }
    }

    fn function_info(&self, function_body_id: ExprId) -> (noirc_errors::Location, bool) {
        let (expr_location, empty_function) =
            if let HirExpression::Block(block) = self.interner.expression(&function_body_id) {
                let last_stmt = block.statements().last();
                let mut location = self.interner.expr_location(&function_body_id);

                if let Some(last_stmt) = last_stmt {
                    if let HirStatement::Expression(expr) = self.interner.statement(last_stmt) {
                        location = self.interner.expr_location(&expr);
                    }
                }

                (location, last_stmt.is_none())
            } else {
                (self.interner.expr_location(&function_body_id), false)
            };
        (expr_location, empty_function)
    }

    #[allow(clippy::too_many_arguments)]
    pub fn verify_trait_constraint(
        &mut self,
        object_type: &Type,
        trait_id: TraitId,
        trait_generics: &[Type],
        associated_types: &[NamedType],
        function_ident_id: ExprId,
        select_impl: bool,
        location: Location,
    ) {
        match self.interner.lookup_trait_implementation(
            object_type,
            trait_id,
            trait_generics,
            associated_types,
        ) {
            Ok(impl_kind) => {
                if select_impl {
                    self.interner.select_impl_for_expression(function_ident_id, impl_kind);
                }
            }
            Err(error) => self.push_trait_constraint_error(object_type, error, location),
        }
    }

    fn push_trait_constraint_error(
        &mut self,
        object_type: &Type,
        error: ImplSearchErrorKind,
        location: Location,
    ) {
        match error {
            ImplSearchErrorKind::TypeAnnotationsNeededOnObjectType => {
                self.push_err(TypeCheckError::TypeAnnotationsNeededForMethodCall { location });
            }
            ImplSearchErrorKind::Nested(constraints) => {
                if let Some(error) =
                    NoMatchingImplFoundError::new(self.interner, constraints, location)
                {
                    self.push_err(TypeCheckError::NoMatchingImplFound(error));
                }
            }
            ImplSearchErrorKind::MultipleMatching(candidates) => {
                let object_type = object_type.clone();
                let err =
                    TypeCheckError::MultipleMatchingImpls { object_type, location, candidates };
                self.push_err(err);
            }
        }
    }

    pub fn add_existing_generics(
        &mut self,
        unresolved_generics: &UnresolvedGenerics,
        generics: &Generics,
    ) {
        assert_eq!(unresolved_generics.len(), generics.len());

        for (unresolved_generic, generic) in unresolved_generics.iter().zip(generics) {
            self.add_existing_generic(unresolved_generic, unresolved_generic.location(), generic);
        }
    }

    pub fn add_existing_generic(
        &mut self,
        unresolved_generic: &UnresolvedGeneric,
        location: Location,
        resolved_generic: &ResolvedGeneric,
    ) {
        let name = unresolved_generic.ident().as_str();

        if let Some(generic) = self.find_generic(name) {
            self.push_err(ResolverError::DuplicateDefinition {
                name: name.to_string(),
                first_location: generic.location,
                second_location: location,
            });
        } else {
            self.generics.push(resolved_generic.clone());
        }
    }

    /// Push a type variable into the current FunctionContext to be defaulted if needed
    /// at the end of the earlier of either the current function or the current comptime scope.
    fn push_type_variable(&mut self, typ: Type) {
        self.get_function_context().type_variables.push(typ);
    }

    /// Push a trait constraint into the current FunctionContext to be solved if needed
    /// at the end of the earlier of either the current function or the current comptime scope.
    pub fn push_trait_constraint(
        &mut self,
        constraint: TraitConstraint,
        expr_id: ExprId,
        select_impl: bool,
    ) {
        self.get_function_context().trait_constraints.push((constraint, expr_id, select_impl));
    }

    pub(super) fn push_index_to_check(&mut self, index: ExprId) {
        self.get_function_context().indexes_to_check.push(index);
    }

    fn get_function_context(&mut self) -> &mut FunctionContext {
        let context = self.function_context.last_mut();
        context.expect("The function_context stack should always be non-empty")
    }

    pub fn bind_generics_from_trait_constraint(
        &self,
        constraint: &TraitConstraint,
        assumed: bool,
        bindings: &mut TypeBindings,
    ) {
        self.bind_generics_from_trait_bound(&constraint.trait_bound, bindings);

        // If the trait impl is already assumed to exist we should add any type bindings for `Self`.
        // Otherwise `self` will be replaced with a fresh type variable, which will require the user
        // to specify a redundant type annotation.
        if assumed {
            let the_trait = self.interner.get_trait(constraint.trait_bound.trait_id);
            let self_type = the_trait.self_type_typevar.clone();
            let kind = the_trait.self_type_typevar.kind();
            bindings.insert(self_type.id(), (self_type, kind, constraint.typ.clone()));
        }
    }

    pub fn bind_generics_from_trait_bound(
        &self,
        trait_bound: &ResolvedTraitBound,
        bindings: &mut TypeBindings,
    ) {
        let the_trait = self.interner.get_trait(trait_bound.trait_id);

        bind_ordered_generics(&the_trait.generics, &trait_bound.trait_generics.ordered, bindings);

        let associated_types = the_trait.associated_types.clone();
        bind_named_generics(associated_types, &trait_bound.trait_generics.named, bindings);
    }

    pub fn instantiate_parent_trait_bound(
        &self,
        trait_bound: &ResolvedTraitBound,
        parent_trait_bound: &ResolvedTraitBound,
    ) -> ResolvedTraitBound {
        let mut bindings = TypeBindings::new();
        self.bind_generics_from_trait_bound(trait_bound, &mut bindings);
        ResolvedTraitBound {
            trait_generics: parent_trait_bound.trait_generics.map(|typ| typ.substitute(&bindings)),
            ..*parent_trait_bound
        }
    }

    pub(crate) fn fully_qualified_trait_path(&self, trait_: &Trait) -> String {
        fully_qualified_module_path(self.def_maps, self.crate_graph, &trait_.crate_id, trait_.id.0)
    }
}

pub(crate) fn bind_ordered_generics(
    params: &[ResolvedGeneric],
    args: &[Type],
    bindings: &mut TypeBindings,
) {
    assert_eq!(params.len(), args.len());

    for (param, arg) in params.iter().zip(args) {
        bind_generic(param, arg, bindings);
    }
}

pub(crate) fn bind_named_generics(
    mut params: Vec<ResolvedGeneric>,
    args: &[NamedType],
    bindings: &mut TypeBindings,
) {
    assert!(args.len() <= params.len());

    for arg in args {
        let i = params
            .iter()
            .position(|typ| *typ.name == arg.name.as_str())
            .unwrap_or_else(|| unreachable!("Expected to find associated type named {}", arg.name));

        let param = params.swap_remove(i);
        bind_generic(&param, &arg.typ, bindings);
    }

    for unbound_param in params {
        bind_generic(&unbound_param, &Type::Error, bindings);
    }
}

fn bind_generic(param: &ResolvedGeneric, arg: &Type, bindings: &mut TypeBindings) {
    // Avoid binding t = t
    if !arg.occurs(param.type_var.id()) {
        bindings.insert(param.type_var.id(), (param.type_var.clone(), param.kind(), arg.clone()));
    }
}<|MERGE_RESOLUTION|>--- conflicted
+++ resolved
@@ -41,12 +41,8 @@
 };
 
 use super::{
-<<<<<<< HEAD
-    Elaborator, UnsafeBlockStatus, lints,
+    Elaborator, FunctionContext, UnsafeBlockStatus, lints,
     path_resolution::{PathResolutionItem, PathResolutionMode},
-=======
-    Elaborator, FunctionContext, UnsafeBlockStatus, lints, path_resolution::PathResolutionItem,
->>>>>>> 14488e5f
 };
 
 pub const SELF_TYPE_NAME: &str = "Self";
