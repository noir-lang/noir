--- conflicted
+++ resolved
@@ -9,15 +9,9 @@
     Generics, Kind, NamedGeneric, ResolvedGeneric, Type, TypeBinding, TypeBindings,
     UnificationError,
     ast::{
-<<<<<<< HEAD
-        AsTraitPath, BinaryOpKind, Constrainedness, GenericTypeArgs, Ident, IntegerBitSize,
-        PathKind, UnaryOp, UnresolvedGeneric, UnresolvedGenerics, UnresolvedType,
-        UnresolvedTypeData, UnresolvedTypeExpression, WILDCARD_TYPE,
-=======
-        AsTraitPath, BinaryOpKind, GenericTypeArgs, Ident, PathKind, UnaryOp, UnresolvedGeneric,
-        UnresolvedGenerics, UnresolvedType, UnresolvedTypeData, UnresolvedTypeExpression,
-        WILDCARD_TYPE,
->>>>>>> 4451b45c
+        AsTraitPath, BinaryOpKind, Constrainedness, GenericTypeArgs, Ident, PathKind, UnaryOp,
+        UnresolvedGeneric, UnresolvedGenerics, UnresolvedType, UnresolvedTypeData,
+        UnresolvedTypeExpression, WILDCARD_TYPE,
     },
     elaborator::UnstableFeature,
     hir::{
@@ -2077,12 +2071,11 @@
 
         // Note: we don't consider `Constrainedness::DualConstrained` to be an unconstrained call.
         // This only checks for calls which must be unconstrained/constrained.
-        let is_unconstrained_call =
-            matches!(func_constrainedness, Constrainedness::Unconstrained);
+        let is_unconstrained_call = matches!(func_constrainedness, Constrainedness::Unconstrained);
 
         let acir_to_brillig = is_current_func_constrained && is_unconstrained_call;
 
-        use Constrainedness::{ Constrained, Unconstrained };
+        use Constrainedness::{Constrained, Unconstrained};
 
         // Acir -> Brillig calls must be marked with `unsafe` and certain argument/return types are disallowed.
         if is_current_func_constrained && func_constrainedness == Unconstrained {
