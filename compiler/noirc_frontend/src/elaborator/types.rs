use std::{borrow::Cow, rc::Rc};

use im::HashSet;
use iter_extended::vecmap;
use noirc_errors::{Location, Span};
use rustc_hash::FxHashMap as HashMap;

use crate::{
    ast::{
        AsTraitPath, BinaryOpKind, GenericTypeArgs, Ident, IntegerBitSize, Path, PathKind,
        Signedness, UnaryOp, UnresolvedGeneric, UnresolvedGenerics, UnresolvedType,
        UnresolvedTypeData, UnresolvedTypeExpression, WILDCARD_TYPE,
    },
    hir::{
        def_collector::dc_crate::CompilationError,
        def_map::{fully_qualified_module_path, ModuleDefId},
        resolution::{errors::ResolverError, import::PathResolutionError},
        type_check::{
            generics::{Generic, TraitGenerics},
            NoMatchingImplFoundError, Source, TypeCheckError,
        },
    },
    hir_def::{
        expr::{
            HirBinaryOp, HirCallExpression, HirExpression, HirLiteral, HirMemberAccess,
            HirMethodReference, HirPrefixExpression, TraitMethod,
        },
        function::FuncMeta,
        stmt::HirStatement,
        traits::{NamedType, ResolvedTraitBound, Trait, TraitConstraint},
    },
    node_interner::{
        DependencyId, ExprId, FuncId, GlobalValue, ImplSearchErrorKind, NodeInterner, TraitId,
        TraitImplKind, TraitMethodId,
    },
    token::SecondaryAttribute,
    Generics, Kind, ResolvedGeneric, Type, TypeBinding, TypeBindings, UnificationError,
};

use super::{lints, path_resolution::PathResolutionItem, Elaborator, UnsafeBlockStatus};

pub const SELF_TYPE_NAME: &str = "Self";

pub(super) struct TraitPathResolution {
    pub(super) method: TraitMethod,
    pub(super) item: Option<PathResolutionItem>,
    pub(super) errors: Vec<PathResolutionError>,
}

impl<'context> Elaborator<'context> {
    /// Translates an UnresolvedType to a Type with a `TypeKind::Normal`
    pub(crate) fn resolve_type(&mut self, typ: UnresolvedType) -> Type {
        let span = typ.span;
        let resolved_type = self.resolve_type_inner(typ, &Kind::Normal);
        if resolved_type.is_nested_slice() {
            self.push_err(ResolverError::NestedSlices { span });
        }
        resolved_type
    }

    /// Translates an UnresolvedType into a Type and appends any
    /// freshly created TypeVariables created to new_variables.
    pub fn resolve_type_inner(&mut self, typ: UnresolvedType, kind: &Kind) -> Type {
        use crate::ast::UnresolvedTypeData::*;

        let span = typ.span;
        let (named_path_span, is_self_type_name, is_synthetic) =
            if let Named(ref named_path, _, synthetic) = typ.typ {
                (
                    Some(named_path.last_ident().span()),
                    named_path.last_ident().is_self_type_name(),
                    synthetic,
                )
            } else {
                (None, false, false)
            };

        let resolved_type = match typ.typ {
            FieldElement => Type::FieldElement,
            Array(size, elem) => {
                let elem = Box::new(self.resolve_type_inner(*elem, kind));
                let size = self.convert_expression_type(size, &Kind::u32(), span);
                Type::Array(Box::new(size), elem)
            }
            Slice(elem) => {
                let elem = Box::new(self.resolve_type_inner(*elem, kind));
                Type::Slice(elem)
            }
            Expression(expr) => self.convert_expression_type(expr, kind, span),
            Integer(sign, bits) => Type::Integer(sign, bits),
            Bool => Type::Bool,
            String(size) => {
                let resolved_size = self.convert_expression_type(size, &Kind::u32(), span);
                Type::String(Box::new(resolved_size))
            }
            FormatString(size, fields) => {
                let resolved_size = self.convert_expression_type(size, &Kind::u32(), span);
                let fields = self.resolve_type_inner(*fields, kind);
                Type::FmtString(Box::new(resolved_size), Box::new(fields))
            }
            Quoted(quoted) => {
                let in_function = matches!(self.current_item, Some(DependencyId::Function(_)));
                if in_function && !self.in_comptime_context() {
                    let span = typ.span;
                    let typ = quoted.to_string();
                    self.push_err(ResolverError::ComptimeTypeInRuntimeCode { span, typ });
                }
                Type::Quoted(quoted)
            }
            Unit => Type::Unit,
            Unspecified => {
                let span = typ.span;
                self.push_err(TypeCheckError::UnspecifiedType { span });
                Type::Error
            }
            Error => Type::Error,
            Named(path, args, _) => self.resolve_named_type(path, args),
            TraitAsType(path, args) => self.resolve_trait_as_type(path, args),

            Tuple(fields) => {
                Type::Tuple(vecmap(fields, |field| self.resolve_type_inner(field, kind)))
            }
            Function(args, ret, env, unconstrained) => {
                let args = vecmap(args, |arg| self.resolve_type_inner(arg, kind));
                let ret = Box::new(self.resolve_type_inner(*ret, kind));
                let env_span = env.span;

                let env = Box::new(self.resolve_type_inner(*env, kind));

                match *env {
                    Type::Unit | Type::Tuple(_) | Type::NamedGeneric(_, _) => {
                        Type::Function(args, ret, env, unconstrained)
                    }
                    _ => {
                        self.push_err(ResolverError::InvalidClosureEnvironment {
                            typ: *env,
                            span: env_span,
                        });
                        Type::Error
                    }
                }
            }
            MutableReference(element) => {
                Type::MutableReference(Box::new(self.resolve_type_inner(*element, kind)))
            }
            Parenthesized(typ) => self.resolve_type_inner(*typ, kind),
            Resolved(id) => self.interner.get_quoted_type(id).clone(),
            AsTraitPath(path) => self.resolve_as_trait_path(*path),
            Interned(id) => {
                let typ = self.interner.get_unresolved_type_data(id).clone();
                return self.resolve_type_inner(UnresolvedType { typ, span }, kind);
            }
        };

        let location = Location::new(named_path_span.unwrap_or(typ.span), self.file);
        match resolved_type {
            Type::Struct(ref struct_type, _) => {
                // Record the location of the type reference
                self.interner.push_type_ref_location(resolved_type.clone(), location);
                if !is_synthetic {
                    self.interner.add_struct_reference(
                        struct_type.borrow().id,
                        location,
                        is_self_type_name,
                    );
                }
            }
            Type::Alias(ref alias_type, _) => {
                self.interner.add_alias_reference(alias_type.borrow().id, location);
            }
            _ => (),
        }

        if !kind.unifies(&resolved_type.kind()) {
            let expected_typ_err = CompilationError::TypeError(TypeCheckError::TypeKindMismatch {
                expected_kind: kind.to_string(),
                expr_kind: resolved_type.kind().to_string(),
                expr_span: span,
            });
            self.errors.push((expected_typ_err, self.file));
            return Type::Error;
        }

        resolved_type
    }

    pub fn find_generic(&self, target_name: &str) -> Option<&ResolvedGeneric> {
        self.generics.iter().find(|generic| generic.name.as_ref() == target_name)
    }

    // Resolve Self::Foo to an associated type on the current trait or trait impl
    fn lookup_associated_type_on_self(&self, path: &Path) -> Option<Type> {
        if path.segments.len() == 2 && path.first_name() == Some(SELF_TYPE_NAME) {
            if let Some(trait_id) = self.current_trait {
                let the_trait = self.interner.get_trait(trait_id);
                if let Some(typ) = the_trait.get_associated_type(path.last_name()) {
                    return Some(typ.clone().as_named_generic());
                }
            }

            if let Some(impl_id) = self.current_trait_impl {
                let name = path.last_name();
                if let Some(typ) = self.interner.find_associated_type_for_impl(impl_id, name) {
                    return Some(typ.clone());
                }
            }
        }
        None
    }

    fn resolve_named_type(&mut self, path: Path, args: GenericTypeArgs) -> Type {
        if args.is_empty() {
            if let Some(typ) = self.lookup_generic_or_global_type(&path) {
                return typ;
            }
        }

        // Check if the path is a type variable first. We currently disallow generics on type
        // variables since we do not support higher-kinded types.
        if path.segments.len() == 1 {
            let name = path.last_name();

            if name == SELF_TYPE_NAME {
                if let Some(self_type) = self.self_type.clone() {
                    if !args.is_empty() {
                        self.push_err(ResolverError::GenericsOnSelfType { span: path.span() });
                    }
                    return self_type;
                }
            } else if name == WILDCARD_TYPE {
                return self.interner.next_type_variable_with_kind(Kind::Any);
            }
        } else if let Some(typ) = self.lookup_associated_type_on_self(&path) {
            if !args.is_empty() {
                self.push_err(ResolverError::GenericsOnAssociatedType { span: path.span() });
            }
            return typ;
        }

        let span = path.span();

        if let Some(type_alias) = self.lookup_type_alias(path.clone()) {
            let id = type_alias.borrow().id;
            let (args, _) = self.resolve_type_args(args, id, path.span());

            if let Some(item) = self.current_item {
                self.interner.add_type_alias_dependency(item, id);
            }

            // Collecting Type Alias references [Location]s to be used by LSP in order
            // to resolve the definition of the type alias
            self.interner.add_type_alias_ref(id, Location::new(span, self.file));

            // Because there is no ordering to when type aliases (and other globals) are resolved,
            // it is possible for one to refer to an Error type and issue no error if it is set
            // equal to another type alias. Fixing this fully requires an analysis to create a DFG
            // of definition ordering, but for now we have an explicit check here so that we at
            // least issue an error that the type was not found instead of silently passing.
            return Type::Alias(type_alias, args);
        }

        match self.lookup_struct_or_error(path) {
            Some(struct_type) => {
                if self.resolving_ids.contains(&struct_type.borrow().id) {
                    self.push_err(ResolverError::SelfReferentialStruct {
                        span: struct_type.borrow().name.span(),
                    });

                    return Type::Error;
                }

                if !self.in_contract()
                    && self
                        .interner
                        .struct_attributes(&struct_type.borrow().id)
                        .iter()
                        .any(|attr| matches!(attr, SecondaryAttribute::Abi(_)))
                {
                    self.push_err(ResolverError::AbiAttributeOutsideContract {
                        span: struct_type.borrow().name.span(),
                    });
                }

                let (args, _) = self.resolve_type_args(args, struct_type.borrow(), span);

                if let Some(current_item) = self.current_item {
                    let dependency_id = struct_type.borrow().id;
                    self.interner.add_type_dependency(current_item, dependency_id);
                }

                Type::Struct(struct_type, args)
            }
            None => Type::Error,
        }
    }

    fn resolve_trait_as_type(&mut self, path: Path, args: GenericTypeArgs) -> Type {
        // Fetch information needed from the trait as the closure for resolving all the `args`
        // requires exclusive access to `self`
        let span = path.span;
        let trait_as_type_info = self.lookup_trait_or_error(path).map(|t| t.id);

        if let Some(id) = trait_as_type_info {
            let (ordered, named) = self.resolve_type_args(args, id, span);
            let name = self.interner.get_trait(id).name.to_string();
            let generics = TraitGenerics { ordered, named };
            Type::TraitAsType(id, Rc::new(name), generics)
        } else {
            Type::Error
        }
    }

    pub(super) fn resolve_type_args(
        &mut self,
        mut args: GenericTypeArgs,
        item: impl Generic,
        span: Span,
    ) -> (Vec<Type>, Vec<NamedType>) {
        let expected_kinds = item.generics(self.interner);

        if args.ordered_args.len() != expected_kinds.len() {
            self.push_err(TypeCheckError::GenericCountMismatch {
                item: item.item_name(self.interner),
                expected: expected_kinds.len(),
                found: args.ordered_args.len(),
                span,
            });
            let error_type = UnresolvedTypeData::Error.with_span(span);
            args.ordered_args.resize(expected_kinds.len(), error_type);
        }

        let ordered_args = expected_kinds.iter().zip(args.ordered_args);
        let ordered =
            vecmap(ordered_args, |(generic, typ)| self.resolve_type_inner(typ, &generic.kind()));

        let mut associated = Vec::new();

        if item.accepts_named_type_args() {
            associated = self.resolve_associated_type_args(args.named_args, item, span);
        } else if !args.named_args.is_empty() {
            let item_kind = item.item_kind();
            self.push_err(ResolverError::NamedTypeArgs { span, item_kind });
        }

        (ordered, associated)
    }

    fn resolve_associated_type_args(
        &mut self,
        args: Vec<(Ident, UnresolvedType)>,
        item: impl Generic,
        span: Span,
    ) -> Vec<NamedType> {
        let mut seen_args = HashMap::default();
        let mut required_args = item.named_generics(self.interner);
        let mut resolved = Vec::with_capacity(required_args.len());

        // Go through each argument to check if it is in our required_args list.
        // If it is remove it from the list, otherwise issue an error.
        for (name, typ) in args {
            let index =
                required_args.iter().position(|item| item.name.as_ref() == &name.0.contents);

            let Some(index) = index else {
                if let Some(prev_span) = seen_args.get(&name.0.contents).copied() {
                    self.push_err(TypeCheckError::DuplicateNamedTypeArg { name, prev_span });
                } else {
                    let item = item.item_name(self.interner);
                    self.push_err(TypeCheckError::NoSuchNamedTypeArg { name, item });
                }
                continue;
            };

            // Remove the argument from the required list so we remember that we already have it
            let expected = required_args.remove(index);
            seen_args.insert(name.0.contents.clone(), name.span());

            let typ = self.resolve_type_inner(typ, &expected.kind());
            resolved.push(NamedType { name, typ });
        }

        // Anything that hasn't been removed yet is missing
        for generic in required_args {
            let item = item.item_name(self.interner);
            let name = generic.name.clone();
            self.push_err(TypeCheckError::MissingNamedTypeArg { item, span, name });
        }

        resolved
    }

    pub fn lookup_generic_or_global_type(&mut self, path: &Path) -> Option<Type> {
        if path.segments.len() == 1 {
            let name = path.last_name();
            if let Some(generic) = self.find_generic(name) {
                let generic = generic.clone();
                return Some(Type::NamedGeneric(generic.type_var, generic.name));
            }
        } else if let Some(typ) = self.lookup_associated_type_on_self(path) {
            return Some(typ);
        }

        // If we cannot find a local generic of the same name, try to look up a global
        match self.resolve_path_or_error(path.clone()) {
            Ok(PathResolutionItem::Global(id)) => {
                if let Some(current_item) = self.current_item {
                    self.interner.add_global_dependency(current_item, id);
                }

                let reference_location = Location::new(path.span(), self.file);
                self.interner.add_global_reference(id, reference_location);
                let kind = self
                    .interner
                    .get_global_let_statement(id)
                    .map(|let_statement| Kind::numeric(let_statement.r#type))
                    .unwrap_or(Kind::u32());

                let Some(stmt) = self.interner.get_global_let_statement(id) else {
                    if self.elaborate_global_if_unresolved(&id) {
                        return self.lookup_generic_or_global_type(path);
                    } else {
                        let path = path.clone();
                        self.push_err(ResolverError::NoSuchNumericTypeVariable { path });
                        return None;
                    }
                };

                let rhs = stmt.expression;
                let span = self.interner.expr_span(&rhs);

                let GlobalValue::Resolved(global_value) = &self.interner.get_global(id).value
                else {
                    self.push_err(ResolverError::UnevaluatedGlobalType { span });
                    return None;
                };

                let Some(global_value) = global_value.to_field_element() else {
                    let global_value = global_value.clone();
                    if global_value.is_integral() {
                        self.push_err(ResolverError::NegativeGlobalType { span, global_value });
                    } else {
                        self.push_err(ResolverError::NonIntegralGlobalType { span, global_value });
                    }
                    return None;
                };

                let Ok(global_value) = kind.ensure_value_fits(global_value, span) else {
                    self.push_err(ResolverError::GlobalLargerThanKind { span, global_value, kind });
                    return None;
                };

                Some(Type::Constant(global_value, kind))
            }
            _ => None,
        }
    }

    pub(super) fn convert_expression_type(
        &mut self,
        length: UnresolvedTypeExpression,
        expected_kind: &Kind,
        span: Span,
    ) -> Type {
        match length {
            UnresolvedTypeExpression::Variable(path) => {
                let typ = self.resolve_named_type(path, GenericTypeArgs::default());
                self.check_kind(typ, expected_kind, span)
            }
            UnresolvedTypeExpression::Constant(int, _span) => {
                Type::Constant(int, expected_kind.clone())
            }
            UnresolvedTypeExpression::BinaryOperation(lhs, op, rhs, span) => {
                let (lhs_span, rhs_span) = (lhs.span(), rhs.span());
                let lhs = self.convert_expression_type(*lhs, expected_kind, lhs_span);
                let rhs = self.convert_expression_type(*rhs, expected_kind, rhs_span);

                match (lhs, rhs) {
                    (Type::Constant(lhs, lhs_kind), Type::Constant(rhs, rhs_kind)) => {
                        if !lhs_kind.unifies(&rhs_kind) {
                            self.push_err(TypeCheckError::TypeKindMismatch {
                                expected_kind: lhs_kind.to_string(),
                                expr_kind: rhs_kind.to_string(),
                                expr_span: span,
                            });
                            return Type::Error;
                        }
                        match op.function(lhs, rhs, &lhs_kind, span) {
                            Ok(result) => Type::Constant(result, lhs_kind),
                            Err(err) => {
                                let err = Box::new(err);
                                self.push_err(ResolverError::BinaryOpError {
                                    lhs,
                                    op,
                                    rhs,
                                    err,
                                    span,
                                });
                                Type::Error
                            }
                        }
                    }
                    (lhs, rhs) => {
                        let infix = Type::InfixExpr(Box::new(lhs), op, Box::new(rhs));
                        Type::CheckedCast { from: Box::new(infix.clone()), to: Box::new(infix) }
                            .canonicalize()
                    }
                }
            }
            UnresolvedTypeExpression::AsTraitPath(path) => {
                let typ = self.resolve_as_trait_path(*path);
                self.check_kind(typ, expected_kind, span)
            }
        }
    }

    fn check_kind(&mut self, typ: Type, expected_kind: &Kind, span: Span) -> Type {
        if !typ.kind().unifies(expected_kind) {
            self.push_err(TypeCheckError::TypeKindMismatch {
                expected_kind: expected_kind.to_string(),
                expr_kind: typ.kind().to_string(),
                expr_span: span,
            });
            return Type::Error;
        }
        typ
    }

    fn resolve_as_trait_path(&mut self, path: AsTraitPath) -> Type {
        let span = path.trait_path.span;
        let Some(trait_id) = self.resolve_trait_by_path(path.trait_path.clone()) else {
            // Error should already be pushed in the None case
            return Type::Error;
        };

        let (ordered, named) = self.resolve_type_args(path.trait_generics.clone(), trait_id, span);
        let object_type = self.resolve_type(path.typ.clone());

        match self.interner.lookup_trait_implementation(&object_type, trait_id, &ordered, &named) {
            Ok(impl_kind) => self.get_associated_type_from_trait_impl(path, impl_kind),
            Err(constraints) => {
                self.push_trait_constraint_error(&object_type, constraints, span);
                Type::Error
            }
        }
    }

    fn get_associated_type_from_trait_impl(
        &mut self,
        path: AsTraitPath,
        impl_kind: TraitImplKind,
    ) -> Type {
        let associated_types = match impl_kind {
            TraitImplKind::Assumed { trait_generics, .. } => Cow::Owned(trait_generics.named),
            TraitImplKind::Normal(impl_id) => {
                Cow::Borrowed(self.interner.get_associated_types_for_impl(impl_id))
            }
        };

        match associated_types.iter().find(|named| named.name == path.impl_item) {
            Some(generic) => generic.typ.clone(),
            None => {
                let name = path.impl_item.clone();
                let item = format!("<{} as {}>", path.typ, path.trait_path);
                self.push_err(TypeCheckError::NoSuchNamedTypeArg { name, item });
                Type::Error
            }
        }
    }

    // this resolves Self::some_static_method, inside an impl block (where we don't have a concrete self_type)
    // or inside a trait default method.
    //
    // Returns the trait method, trait constraint, and whether the impl is assumed to exist by a where clause or not
    // E.g. `t.method()` with `where T: Foo<Bar>` in scope will return `(Foo::method, T, vec![Bar])`
    fn resolve_trait_static_method_by_self(&mut self, path: &Path) -> Option<TraitPathResolution> {
        let trait_id = if let Some(current_trait) = self.current_trait {
            current_trait
        } else {
            let trait_impl = self.current_trait_impl?;
            self.interner.try_get_trait_implementation(trait_impl)?.borrow().trait_id
        };

        if path.kind == PathKind::Plain && path.segments.len() == 2 {
            let name = &path.segments[0].ident.0.contents;
            let method = &path.segments[1].ident;

            if name == SELF_TYPE_NAME {
                let the_trait = self.interner.get_trait(trait_id);
                let method = the_trait.find_method(method.0.contents.as_str())?;
                let constraint = the_trait.as_constraint(path.span);
                return Some(TraitPathResolution {
                    method: TraitMethod { method_id: method, constraint, assumed: true },
                    item: None,
                    errors: Vec::new(),
                });
            }
        }
        None
    }

    // this resolves TraitName::some_static_method
    //
    // Returns the trait method, trait constraint, and whether the impl is assumed to exist by a where clause or not
    // E.g. `t.method()` with `where T: Foo<Bar>` in scope will return `(Foo::method, T, vec![Bar])`
    fn resolve_trait_static_method(&mut self, path: &Path) -> Option<TraitPathResolution> {
        let path_resolution = self.resolve_path(path.clone()).ok()?;
        let func_id = path_resolution.item.function_id()?;
        let meta = self.interner.try_function_meta(&func_id)?;
        let the_trait = self.interner.get_trait(meta.trait_id?);
        let method = the_trait.find_method(path.last_name())?;
        let constraint = the_trait.as_constraint(path.span);
        Some(TraitPathResolution {
            method: TraitMethod { method_id: method, constraint, assumed: false },
            item: Some(path_resolution.item),
            errors: path_resolution.errors,
        })
    }

    // This resolves a static trait method T::trait_method by iterating over the where clause
    //
    // Returns the trait method, trait constraint, and whether the impl is assumed from a where
    // clause. This is always true since this helper searches where clauses for a generic constraint.
    // E.g. `t.method()` with `where T: Foo<Bar>` in scope will return `(Foo::method, T, vec![Bar])`
    fn resolve_trait_method_by_named_generic(
        &mut self,
        path: &Path,
    ) -> Option<TraitPathResolution> {
        if path.segments.len() != 2 {
            return None;
        }

        for constraint in self.trait_bounds.clone() {
            if let Type::NamedGeneric(_, name) = &constraint.typ {
                // if `path` is `T::method_name`, we're looking for constraint of the form `T: SomeTrait`
                if path.segments[0].ident.0.contents != name.as_str() {
                    continue;
                }

                let the_trait = self.interner.get_trait(constraint.trait_bound.trait_id);
                if let Some(method) = the_trait.find_method(path.last_name()) {
                    return Some(TraitPathResolution {
                        method: TraitMethod { method_id: method, constraint, assumed: true },
                        item: None,
                        errors: Vec::new(),
                    });
                }
            }
        }
        None
    }

    // Try to resolve the given trait method path.
    //
    // Returns the trait method, trait constraint, and whether the impl is assumed to exist by a where clause or not
    // E.g. `t.method()` with `where T: Foo<Bar>` in scope will return `(Foo::method, T, vec![Bar])`
    pub(super) fn resolve_trait_generic_path(
        &mut self,
        path: &Path,
    ) -> Option<TraitPathResolution> {
        self.resolve_trait_static_method_by_self(path)
            .or_else(|| self.resolve_trait_static_method(path))
            .or_else(|| self.resolve_trait_method_by_named_generic(path))
    }

    pub(super) fn unify(
        &mut self,
        actual: &Type,
        expected: &Type,
        make_error: impl FnOnce() -> TypeCheckError,
    ) {
        if let Err(UnificationError) = actual.unify(expected) {
            self.errors.push((make_error().into(), self.file));
        }
    }

    /// Do not apply type bindings even after a successful unification.
    /// This function is used by the interpreter for some comptime code
    /// which can change types e.g. on each iteration of a for loop.
    pub fn unify_without_applying_bindings(
        &mut self,
        actual: &Type,
        expected: &Type,
        file: fm::FileId,
        make_error: impl FnOnce() -> TypeCheckError,
    ) {
        let mut bindings = TypeBindings::new();
        if actual.try_unify(expected, &mut bindings).is_err() {
            self.errors.push((make_error().into(), file));
        }
    }

    /// Wrapper of Type::unify_with_coercions using self.errors
    pub(super) fn unify_with_coercions(
        &mut self,
        actual: &Type,
        expected: &Type,
        expression: ExprId,
        span: Span,
        make_error: impl FnOnce() -> TypeCheckError,
    ) {
        let mut errors = Vec::new();
        actual.unify_with_coercions(
            expected,
            expression,
            span,
            self.interner,
            &mut errors,
            make_error,
        );
        self.errors.extend(errors.into_iter().map(|error| (error.into(), self.file)));
    }

    /// Return a fresh integer or field type variable and log it
    /// in self.type_variables to default it later.
    pub(super) fn polymorphic_integer_or_field(&mut self) -> Type {
        let typ = Type::polymorphic_integer_or_field(self.interner);
        self.push_type_variable(typ.clone());
        typ
    }

    /// Return a fresh integer type variable and log it
    /// in self.type_variables to default it later.
    pub(super) fn polymorphic_integer(&mut self) -> Type {
        let typ = Type::polymorphic_integer(self.interner);
        self.push_type_variable(typ.clone());
        typ
    }

    /// Return a fresh integer type variable and log it
    /// in self.type_variables to default it later.
    pub(super) fn type_variable_with_kind(&mut self, type_var_kind: Kind) -> Type {
        let typ = Type::type_variable_with_kind(self.interner, type_var_kind);
        self.push_type_variable(typ.clone());
        typ
    }

    /// Translates a (possibly Unspecified) UnresolvedType to a Type.
    /// Any UnresolvedType::Unspecified encountered are replaced with fresh type variables.
    pub(super) fn resolve_inferred_type(&mut self, typ: UnresolvedType) -> Type {
        match &typ.typ {
            UnresolvedTypeData::Unspecified => {
                self.interner.next_type_variable_with_kind(Kind::Any)
            }
            _ => self.resolve_type(typ),
        }
    }

    /// Insert as many dereference operations as necessary to automatically dereference a method
    /// call object to its base value type T.
    pub(super) fn insert_auto_dereferences(&mut self, object: ExprId, typ: Type) -> (ExprId, Type) {
        if let Type::MutableReference(element) = typ.follow_bindings() {
            let location = self.interner.id_location(object);

            let object = self.interner.push_expr(HirExpression::Prefix(HirPrefixExpression {
                operator: UnaryOp::Dereference { implicitly_added: true },
                rhs: object,
                trait_method_id: None,
            }));
            self.interner.push_expr_type(object, element.as_ref().clone());
            self.interner.push_expr_location(object, location.span, location.file);

            // Recursively dereference to allow for converting &mut &mut T to T
            self.insert_auto_dereferences(object, *element)
        } else {
            (object, typ)
        }
    }

    /// Given a method object: `(*foo).bar` of a method call `(*foo).bar.baz()`, remove the
    /// implicitly added dereference operator if one is found.
    ///
    /// Returns Some(new_expr_id) if a dereference was removed and None otherwise.
    fn try_remove_implicit_dereference(&mut self, object: ExprId) -> Option<ExprId> {
        match self.interner.expression(&object) {
            HirExpression::MemberAccess(mut access) => {
                let new_lhs = self.try_remove_implicit_dereference(access.lhs)?;
                access.lhs = new_lhs;
                access.is_offset = true;

                // `object` will have a different type now, which will be filled in
                // later when type checking the method call as a function call.
                self.interner.replace_expr(&object, HirExpression::MemberAccess(access));
                Some(object)
            }
            HirExpression::Prefix(prefix) => match prefix.operator {
                // Found a dereference we can remove. Now just replace it with its rhs to remove it.
                UnaryOp::Dereference { implicitly_added: true } => Some(prefix.rhs),
                _ => None,
            },
            _ => None,
        }
    }

    fn bind_function_type_impl(
        &mut self,
        fn_params: &[Type],
        fn_ret: &Type,
        callsite_args: &[(Type, ExprId, Span)],
        span: Span,
    ) -> Type {
        if fn_params.len() != callsite_args.len() {
            self.push_err(TypeCheckError::ParameterCountMismatch {
                expected: fn_params.len(),
                found: callsite_args.len(),
                span,
            });
            return Type::Error;
        }

        for (param, (arg, arg_expr_id, arg_span)) in fn_params.iter().zip(callsite_args) {
            self.unify_with_coercions(arg, param, *arg_expr_id, *arg_span, || {
                TypeCheckError::TypeMismatch {
                    expected_typ: param.to_string(),
                    expr_typ: arg.to_string(),
                    expr_span: *arg_span,
                }
            });
        }

        fn_ret.clone()
    }

    pub(super) fn bind_function_type(
        &mut self,
        function: Type,
        args: Vec<(Type, ExprId, Span)>,
        span: Span,
    ) -> Type {
        // Could do a single unification for the entire function type, but matching beforehand
        // lets us issue a more precise error on the individual argument that fails to type check.
        match function {
            Type::TypeVariable(binding) if binding.kind() == Kind::Normal => {
                if let TypeBinding::Bound(typ) = &*binding.borrow() {
                    return self.bind_function_type(typ.clone(), args, span);
                }

                let ret = self.interner.next_type_variable();
                let args = vecmap(args, |(arg, _, _)| arg);
                let env_type = self.interner.next_type_variable();
                let expected =
                    Type::Function(args, Box::new(ret.clone()), Box::new(env_type), false);

                let expected_kind = expected.kind();
                if let Err(error) = binding.try_bind(expected, &expected_kind, span) {
                    self.push_err(error);
                }
                ret
            }
            // The closure env is ignored on purpose: call arguments never place
            // constraints on closure environments.
            Type::Function(parameters, ret, _env, _unconstrained) => {
                self.bind_function_type_impl(&parameters, &ret, &args, span)
            }
            Type::Error => Type::Error,
            found => {
                self.push_err(TypeCheckError::ExpectedFunction { found, span });
                Type::Error
            }
        }
    }

    pub(super) fn check_cast(
        &mut self,
        from_expr_id: &ExprId,
        from: &Type,
        to: &Type,
        span: Span,
    ) -> Type {
        let from_follow_bindings = from.follow_bindings();

        let from_value_opt = match self.interner.expression(from_expr_id) {
            HirExpression::Literal(HirLiteral::Integer(int, false)) => Some(int),

            // TODO(https://github.com/noir-lang/noir/issues/6247):
            // handle negative literals
            _ => None,
        };

        let from_is_polymorphic = match from_follow_bindings {
            Type::Integer(..) | Type::FieldElement | Type::Bool => false,

            Type::TypeVariable(ref var) if var.is_integer() || var.is_integer_or_field() => true,
            Type::TypeVariable(_) => {
                // NOTE: in reality the expected type can also include bool, but for the compiler's simplicity
                // we only allow integer types. If a bool is in `from` it will need an explicit type annotation.
                let expected = self.polymorphic_integer_or_field();
                self.unify(from, &expected, || TypeCheckError::InvalidCast {
                    from: from.clone(),
                    span,
                    reason: "casting from a non-integral type is unsupported".into(),
                });
                true
            }
            Type::Error => return Type::Error,
            from => {
                let reason = "casting from this type is unsupported".into();
                self.push_err(TypeCheckError::InvalidCast { from, span, reason });
                return Type::Error;
            }
        };

        // TODO(https://github.com/noir-lang/noir/issues/6247):
        // handle negative literals
        // when casting a polymorphic value to a specifically sized type,
        // check that it fits or throw a warning
        if let (Some(from_value), Some(to_maximum_size)) =
            (from_value_opt, to.integral_maximum_size())
        {
            if from_is_polymorphic && from_value > to_maximum_size {
                let from = from.clone();
                let to = to.clone();
                let reason = format!("casting untyped value ({from_value}) to a type with a maximum size ({to_maximum_size}) that's smaller than it");
                // we warn that the 'to' type is too small for the value
                self.push_err(TypeCheckError::DownsizingCast { from, to, span, reason });
            }
        }

        match to {
            Type::Integer(sign, bits) => Type::Integer(*sign, *bits),
            Type::FieldElement => Type::FieldElement,
            Type::Bool => Type::Bool,
            Type::Error => Type::Error,
            _ => {
                self.push_err(TypeCheckError::UnsupportedCast { span });
                Type::Error
            }
        }
    }

    // Given a binary comparison operator and another type. This method will produce the output type
    // and a boolean indicating whether to use the trait impl corresponding to the operator
    // or not. A value of false indicates the caller to use a primitive operation for this
    // operator, while a true value indicates a user-provided trait impl is required.
    fn comparator_operand_type_rules(
        &mut self,
        lhs_type: &Type,
        rhs_type: &Type,
        op: &HirBinaryOp,
        span: Span,
    ) -> Result<(Type, bool), TypeCheckError> {
        use Type::*;

        match (lhs_type, rhs_type) {
            // Avoid reporting errors multiple times
            (Error, _) | (_, Error) => Ok((Bool, false)),
            (Alias(alias, args), other) | (other, Alias(alias, args)) => {
                let alias = alias.borrow().get_type(args);
                self.comparator_operand_type_rules(&alias, other, op, span)
            }

            // Matches on TypeVariable must be first to follow any type
            // bindings.
            (TypeVariable(var), other) | (other, TypeVariable(var)) => {
                if let TypeBinding::Bound(ref binding) = &*var.borrow() {
                    return self.comparator_operand_type_rules(other, binding, op, span);
                }

                let use_impl = self.bind_type_variables_for_infix(lhs_type, op, rhs_type, span);
                Ok((Bool, use_impl))
            }
            (Integer(sign_x, bit_width_x), Integer(sign_y, bit_width_y)) => {
                if sign_x != sign_y {
                    return Err(TypeCheckError::IntegerSignedness {
                        sign_x: *sign_x,
                        sign_y: *sign_y,
                        span,
                    });
                }
                if bit_width_x != bit_width_y {
                    return Err(TypeCheckError::IntegerBitWidth {
                        bit_width_x: *bit_width_x,
                        bit_width_y: *bit_width_y,
                        span,
                    });
                }
                Ok((Bool, false))
            }
            (FieldElement, FieldElement) => {
                if op.kind.is_valid_for_field_type() {
                    Ok((Bool, false))
                } else {
                    Err(TypeCheckError::FieldComparison { span })
                }
            }

            // <= and friends are technically valid for booleans, just not very useful
            (Bool, Bool) => Ok((Bool, false)),

            (lhs, rhs) => {
                self.unify(lhs, rhs, || TypeCheckError::TypeMismatchWithSource {
                    expected: lhs.clone(),
                    actual: rhs.clone(),
                    span: op.location.span,
                    source: Source::Binary,
                });
                Ok((Bool, true))
            }
        }
    }

    /// Handles the TypeVariable case for checking binary operators.
    /// Returns true if we should use the impl for the operator instead of the primitive
    /// version of it.
    fn bind_type_variables_for_infix(
        &mut self,
        lhs_type: &Type,
        op: &HirBinaryOp,
        rhs_type: &Type,
        span: Span,
    ) -> bool {
        self.unify(lhs_type, rhs_type, || TypeCheckError::TypeMismatchWithSource {
            expected: lhs_type.clone(),
            actual: rhs_type.clone(),
            source: Source::Binary,
            span,
        });

        let use_impl = !lhs_type.is_numeric_value();

        // If this operator isn't valid for fields we have to possibly narrow
        // Kind::IntegerOrField to Kind::Integer.
        // Doing so also ensures a type error if Field is used.
        // The is_numeric check is to allow impls for custom types to bypass this.
        if !op.kind.is_valid_for_field_type() && lhs_type.is_numeric_value() {
            let target = self.polymorphic_integer();

            use crate::ast::BinaryOpKind::*;
            use TypeCheckError::*;
            self.unify(lhs_type, &target, || match op.kind {
                Less | LessEqual | Greater | GreaterEqual => FieldComparison { span },
                And | Or | Xor | ShiftRight | ShiftLeft => FieldBitwiseOp { span },
                Modulo => FieldModulo { span },
                other => unreachable!("Operator {other:?} should be valid for Field"),
            });
        }

        use_impl
    }

    // Given a binary operator and another type. This method will produce the output type
    // and a boolean indicating whether to use the trait impl corresponding to the operator
    // or not. A value of false indicates the caller to use a primitive operation for this
    // operator, while a true value indicates a user-provided trait impl is required.
    pub(super) fn infix_operand_type_rules(
        &mut self,
        lhs_type: &Type,
        op: &HirBinaryOp,
        rhs_type: &Type,
        span: Span,
    ) -> Result<(Type, bool), TypeCheckError> {
        if op.kind.is_comparator() {
            return self.comparator_operand_type_rules(lhs_type, rhs_type, op, span);
        }

        use Type::*;
        match (lhs_type, rhs_type) {
            // An error type on either side will always return an error
            (Error, _) | (_, Error) => Ok((Error, false)),
            (Alias(alias, args), other) | (other, Alias(alias, args)) => {
                let alias = alias.borrow().get_type(args);
                self.infix_operand_type_rules(&alias, op, other, span)
            }

            // Matches on TypeVariable must be first so that we follow any type
            // bindings.
            (TypeVariable(int), other) | (other, TypeVariable(int)) => {
                if op.kind == BinaryOpKind::ShiftLeft || op.kind == BinaryOpKind::ShiftRight {
                    self.unify(
                        rhs_type,
                        &Type::Integer(Signedness::Unsigned, IntegerBitSize::Eight),
                        || TypeCheckError::InvalidShiftSize { span },
                    );
                    let use_impl = if lhs_type.is_numeric_value() {
                        let integer_type = self.polymorphic_integer();
                        self.bind_type_variables_for_infix(lhs_type, op, &integer_type, span)
                    } else {
                        true
                    };
                    return Ok((lhs_type.clone(), use_impl));
                }
                if let TypeBinding::Bound(ref binding) = &*int.borrow() {
                    return self.infix_operand_type_rules(binding, op, other, span);
                }
                let use_impl = self.bind_type_variables_for_infix(lhs_type, op, rhs_type, span);
                Ok((other.clone(), use_impl))
            }
            (Integer(sign_x, bit_width_x), Integer(sign_y, bit_width_y)) => {
                if op.kind == BinaryOpKind::ShiftLeft || op.kind == BinaryOpKind::ShiftRight {
                    if *sign_y != Signedness::Unsigned || *bit_width_y != IntegerBitSize::Eight {
                        return Err(TypeCheckError::InvalidShiftSize { span });
                    }
                    return Ok((Integer(*sign_x, *bit_width_x), false));
                }
                if sign_x != sign_y {
                    return Err(TypeCheckError::IntegerSignedness {
                        sign_x: *sign_x,
                        sign_y: *sign_y,
                        span,
                    });
                }
                if bit_width_x != bit_width_y {
                    return Err(TypeCheckError::IntegerBitWidth {
                        bit_width_x: *bit_width_x,
                        bit_width_y: *bit_width_y,
                        span,
                    });
                }
                Ok((Integer(*sign_x, *bit_width_x), false))
            }
            // The result of two Fields is always a witness
            (FieldElement, FieldElement) => {
                if !op.kind.is_valid_for_field_type() {
                    if op.kind == BinaryOpKind::Modulo {
                        return Err(TypeCheckError::FieldModulo { span });
                    } else {
                        return Err(TypeCheckError::FieldBitwiseOp { span });
                    }
                }
                Ok((FieldElement, false))
            }

            (Bool, Bool) => Ok((Bool, false)),

            (lhs, rhs) => {
                if op.kind == BinaryOpKind::ShiftLeft || op.kind == BinaryOpKind::ShiftRight {
                    if rhs == &Type::Integer(Signedness::Unsigned, IntegerBitSize::Eight) {
                        return Ok((lhs.clone(), true));
                    }
                    return Err(TypeCheckError::InvalidShiftSize { span });
                }
                self.unify(lhs, rhs, || TypeCheckError::TypeMismatchWithSource {
                    expected: lhs.clone(),
                    actual: rhs.clone(),
                    span: op.location.span,
                    source: Source::Binary,
                });
                Ok((lhs.clone(), true))
            }
        }
    }

    // Given a unary operator and a type, this method will produce the output type
    // and a boolean indicating whether to use the trait impl corresponding to the operator
    // or not. A value of false indicates the caller to use a primitive operation for this
    // operator, while a true value indicates a user-provided trait impl is required.
    pub(super) fn prefix_operand_type_rules(
        &mut self,
        op: &UnaryOp,
        rhs_type: &Type,
        span: Span,
    ) -> Result<(Type, bool), TypeCheckError> {
        use Type::*;

        match op {
            crate::ast::UnaryOp::Minus | crate::ast::UnaryOp::Not => {
                match rhs_type {
                    // An error type will always return an error
                    Error => Ok((Error, false)),
                    Alias(alias, args) => {
                        let alias = alias.borrow().get_type(args);
                        self.prefix_operand_type_rules(op, &alias, span)
                    }

                    // Matches on TypeVariable must be first so that we follow any type
                    // bindings.
                    TypeVariable(int) => {
                        if let TypeBinding::Bound(ref binding) = &*int.borrow() {
                            return self.prefix_operand_type_rules(op, binding, span);
                        }

                        // The `!` prefix operator is not valid for Field, so if this is a numeric
                        // type we constrain it to just (non-Field) integer types.
                        if matches!(op, crate::ast::UnaryOp::Not) && rhs_type.is_numeric_value() {
                            let integer_type = Type::polymorphic_integer(self.interner);
                            self.unify(rhs_type, &integer_type, || {
                                TypeCheckError::InvalidUnaryOp { kind: rhs_type.to_string(), span }
                            });
                        }

                        Ok((rhs_type.clone(), !rhs_type.is_numeric_value()))
                    }
                    Integer(sign_x, bit_width_x) => {
                        if *op == UnaryOp::Minus && *sign_x == Signedness::Unsigned {
                            return Err(TypeCheckError::InvalidUnaryOp {
                                kind: rhs_type.to_string(),
                                span,
                            });
                        }
                        Ok((Integer(*sign_x, *bit_width_x), false))
                    }
                    // The result of a Field is always a witness
                    FieldElement => {
                        if *op == UnaryOp::Not {
                            return Err(TypeCheckError::FieldNot { span });
                        }
                        Ok((FieldElement, false))
                    }

                    Bool => Ok((Bool, false)),

                    _ => Ok((rhs_type.clone(), true)),
                }
            }
            crate::ast::UnaryOp::MutableReference => {
                Ok((Type::MutableReference(Box::new(rhs_type.follow_bindings())), false))
            }
            crate::ast::UnaryOp::Dereference { implicitly_added: _ } => {
                let element_type = self.interner.next_type_variable();
                let expected = Type::MutableReference(Box::new(element_type.clone()));
                self.unify(rhs_type, &expected, || TypeCheckError::TypeMismatch {
                    expr_typ: rhs_type.to_string(),
                    expected_typ: expected.to_string(),
                    expr_span: span,
                });
                Ok((element_type, false))
            }
        }
    }

    /// Prerequisite: verify_trait_constraint of the operator's trait constraint.
    ///
    /// Although by this point the operator is expected to already have a trait impl,
    /// we still need to match the operator's type against the method's instantiated type
    /// to ensure the instantiation bindings are correct and the monomorphizer can
    /// re-apply the needed bindings.
    pub(super) fn type_check_operator_method(
        &mut self,
        expr_id: ExprId,
        trait_method_id: TraitMethodId,
        object_type: &Type,
        span: Span,
    ) {
        let the_trait = self.interner.get_trait(trait_method_id.trait_id);

        let method = &the_trait.methods[trait_method_id.method_index];
        let (method_type, mut bindings) = method.typ.clone().instantiate(self.interner);

        match method_type {
            Type::Function(args, _, _, _) => {
                // We can cheat a bit and match against only the object type here since no operator
                // overload uses other generic parameters or return types aside from the object type.
                let expected_object_type = &args[0];
                self.unify(object_type, expected_object_type, || TypeCheckError::TypeMismatch {
                    expected_typ: expected_object_type.to_string(),
                    expr_typ: object_type.to_string(),
                    expr_span: span,
                });
            }
            other => {
                unreachable!("Expected operator method to have a function type, but found {other}")
            }
        }

        // We must also remember to apply these substitutions to the object_type
        // referenced by the selected trait impl, if one has yet to be selected.
        let impl_kind = self.interner.get_selected_impl_for_expression(expr_id);
        if let Some(TraitImplKind::Assumed { object_type, trait_generics }) = impl_kind {
            let the_trait = self.interner.get_trait(trait_method_id.trait_id);
            let object_type = object_type.substitute(&bindings);
            bindings.insert(
                the_trait.self_type_typevar.id(),
                (
                    the_trait.self_type_typevar.clone(),
                    the_trait.self_type_typevar.kind(),
                    object_type.clone(),
                ),
            );
            self.interner.select_impl_for_expression(
                expr_id,
                TraitImplKind::Assumed { object_type, trait_generics },
            );
        }

        self.interner.store_instantiation_bindings(expr_id, bindings);
    }

    pub(super) fn type_check_member_access(
        &mut self,
        mut access: HirMemberAccess,
        expr_id: ExprId,
        lhs_type: Type,
        span: Span,
    ) -> Type {
        let access_lhs = &mut access.lhs;

        let dereference_lhs = |this: &mut Self, lhs_type, element| {
            let old_lhs = *access_lhs;
            *access_lhs = this.interner.push_expr(HirExpression::Prefix(HirPrefixExpression {
                operator: crate::ast::UnaryOp::Dereference { implicitly_added: true },
                rhs: old_lhs,
                trait_method_id: None,
            }));
            this.interner.push_expr_type(old_lhs, lhs_type);
            this.interner.push_expr_type(*access_lhs, element);

            let old_location = this.interner.id_location(old_lhs);
            this.interner.push_expr_location(*access_lhs, span, old_location.file);
        };

        // If this access is just a field offset, we want to avoid dereferencing
        let dereference_lhs = (!access.is_offset).then_some(dereference_lhs);

        match self.check_field_access(&lhs_type, &access.rhs.0.contents, span, dereference_lhs) {
            Some((element_type, index)) => {
                self.interner.set_field_index(expr_id, index);
                // We must update `access` in case we added any dereferences to it
                self.interner.replace_expr(&expr_id, HirExpression::MemberAccess(access));
                element_type
            }
            None => Type::Error,
        }
    }

    pub(crate) fn lookup_method(
        &mut self,
        object_type: &Type,
        method_name: &str,
        span: Span,
        has_self_arg: bool,
    ) -> Option<HirMethodReference> {
        match object_type.follow_bindings() {
            // TODO: We should allow method calls on `impl Trait`s eventually.
            //       For now it is fine since they are only allowed on return types.
            Type::TraitAsType(..) => {
                self.push_err(TypeCheckError::UnresolvedMethodCall {
                    method_name: method_name.to_string(),
                    object_type: object_type.clone(),
                    span,
                });
                None
            }
            Type::NamedGeneric(_, _) => {
                self.lookup_method_in_trait_constraints(object_type, method_name, span)
            }
            // Mutable references to another type should resolve to methods of their element type.
            // This may be a struct or a primitive type.
            Type::MutableReference(element) => {
                self.lookup_method(&element, method_name, span, has_self_arg)
            }

            // If we fail to resolve the object to a struct type, we have no way of type
            // checking its arguments as we can't even resolve the name of the function
            Type::Error => None,

            // The type variable must be unbound at this point since follow_bindings was called
            Type::TypeVariable(var) if var.kind() == Kind::Normal => {
                self.push_err(TypeCheckError::TypeAnnotationsNeededForMethodCall { span });
                None
            }

            other => {
                self.lookup_struct_or_primitive_method(&other, method_name, span, has_self_arg)
            }
        }
    }

    fn lookup_struct_or_primitive_method(
        &mut self,
        object_type: &Type,
        method_name: &str,
        span: Span,
        has_self_arg: bool,
    ) -> Option<HirMethodReference> {
<<<<<<< HEAD
        // First search in the type methods. If there is one, that's the one.
=======
        // First search in the struct methods
>>>>>>> 56c931a8
        if let Some(method_id) =
            self.interner.lookup_direct_method(object_type, method_name, has_self_arg)
        {
            return Some(HirMethodReference::FuncId(method_id));
        }

        // Next lookup all matching trait methods.
        let trait_methods =
            self.interner.lookup_trait_methods(object_type, method_name, has_self_arg);

<<<<<<< HEAD
        // If there's at least one matching trait method we need to see if only one is in scope.
        if !trait_methods.is_empty() {
            return self.return_trait_method_in_scope(&trait_methods, method_name, span);
        }

        // If we couldn't find any trait methods, search in
        // impls for all types `T`, e.g. `impl<T> Foo for T`
        let generic_methods =
            self.interner.lookup_generic_methods(object_type, method_name, has_self_arg);
        if !generic_methods.is_empty() {
            return self.return_trait_method_in_scope(&generic_methods, method_name, span);
        }

        if let Type::Struct(struct_type, _) = object_type {
            let has_field_with_function_type = struct_type
                .borrow()
                .get_fields_as_written()
                .into_iter()
                .any(|field| field.name.0.contents == method_name && field.typ.is_function());
            if has_field_with_function_type {
                self.push_err(TypeCheckError::CannotInvokeStructFieldFunctionType {
                    method_name: method_name.to_string(),
                    object_type: object_type.clone(),
                    span,
                });
            } else {
                self.push_err(TypeCheckError::UnresolvedMethodCall {
                    method_name: method_name.to_string(),
                    object_type: object_type.clone(),
                    span,
                });
            }
            None
        } else {
            // It could be that this type is a composite type that is bound to a trait,
            // for example `x: (T, U) ... where (T, U): SomeTrait`
            // (so this case is a generalization of the NamedGeneric case)
            self.lookup_method_in_trait_constraints(object_type, method_name, span)
        }
    }

    /// Given a list of functions and the trait they belong to, returns the one function
    /// that is in scope.
    fn return_trait_method_in_scope(
        &mut self,
        trait_methods: &[(FuncId, TraitId)],
        method_name: &str,
        span: Span,
    ) -> Option<HirMethodReference> {
        let trait_methods_in_scope: Vec<_> = self.filter_trait_methods_in_scope(trait_methods);

        // If there's only one in scope, all is good.
        if trait_methods_in_scope.len() == 1 {
            let func_id = trait_methods_in_scope[0].0;
            return Some(HirMethodReference::FuncId(func_id));
        }

        // If there's more than one in scope we can't know which one the user wants.
        if trait_methods_in_scope.len() > 1 {
            let traits = vecmap(trait_methods, |(_, trait_id)| {
                let trait_ = self.interner.get_trait(*trait_id);
                self.fully_qualified_trait_path(trait_)
            });
            self.push_err(PathResolutionError::MultipleTraitsInScope {
                ident: Ident::new(method_name.into(), span),
                traits,
            });
            return None;
        }

        // If there's only one possible trait but it's not in scope, we assume it's that one
        // but warn about it (mainly for backwards-compatibility, to avoid introducing a large breaking change)
        if trait_methods.len() == 1 {
            let (func_id, trait_id) = trait_methods[0];
            let trait_ = self.interner.get_trait(trait_id);
            let trait_name = self.fully_qualified_trait_path(trait_);
            self.push_err(PathResolutionError::TraitMethodNotInScope {
                ident: Ident::new(method_name.into(), span),
                trait_name,
            });
            return Some(HirMethodReference::FuncId(func_id));
        }

        let traits = vecmap(trait_methods, |(_, trait_id)| {
            let trait_ = self.interner.get_trait(*trait_id);
            self.fully_qualified_trait_path(trait_)
        });
        self.push_err(PathResolutionError::UnresolvedWithPossibleTraitsToImport {
            ident: Ident::new(method_name.into(), span),
            traits,
        });
        None
    }

    /// Given a list of (FuncId, TraitId), return those for which traits are currently in scope (imported)
    /// together with those trait names.
    fn filter_trait_methods_in_scope(
        &mut self,
        trait_methods: &[(FuncId, TraitId)],
    ) -> Vec<(FuncId, TraitId, &Ident)> {
        let module_id = self.module_id();
        let module_data = self.get_module(module_id);

        let trait_methods_in_scope: Vec<_> = trait_methods
            .iter()
            .filter_map(|(func_id, trait_id)| {
                let trait_ = self.interner.get_trait(*trait_id);
                let trait_name = &trait_.name;
                let Some(map) = module_data.scope().types().get(trait_name) else {
                    return None;
                };
                let Some(imported_item) = map.get(&None) else {
                    return None;
                };
                if imported_item.0 == ModuleDefId::TraitId(*trait_id) {
                    Some((*func_id, *trait_id, trait_name))
                } else {
                    None
                }
            })
            .collect();

        for (_, _, trait_name) in &trait_methods_in_scope {
            self.usage_tracker.mark_as_used(module_id, trait_name);
        }

        trait_methods_in_scope
=======
        if trait_methods.is_empty() {
            // If we couldn't find any trait methods, search in
            // impls for all types `T`, e.g. `impl<T> Foo for T`
            if let Some(func_id) =
                self.interner.lookup_generic_method(object_type, method_name, has_self_arg)
            {
                return Some(HirMethodReference::FuncId(func_id));
            }

            if let Type::Struct(struct_type, _) = object_type {
                let has_field_with_function_type =
                    struct_type.borrow().get_fields_as_written().into_iter().any(|field| {
                        field.name.0.contents == method_name && field.typ.is_function()
                    });
                if has_field_with_function_type {
                    self.push_err(TypeCheckError::CannotInvokeStructFieldFunctionType {
                        method_name: method_name.to_string(),
                        object_type: object_type.clone(),
                        span,
                    });
                } else {
                    self.push_err(TypeCheckError::UnresolvedMethodCall {
                        method_name: method_name.to_string(),
                        object_type: object_type.clone(),
                        span,
                    });
                }
                return None;
            } else {
                // It could be that this type is a composite type that is bound to a trait,
                // for example `x: (T, U) ... where (T, U): SomeTrait`
                // (so this case is a generalization of the NamedGeneric case)
                return self.lookup_method_in_trait_constraints(object_type, method_name, span);
            }
        }

        // We found some trait methods... but is only one of them currently in scope?
        let module_id = self.module_id();
        let module_data = self.get_module(module_id);

        // Only keep unique trait IDs: multiple trait methods might come from the same trait
        // but implemented with different generics (like `Convert<Field>` and `Convert<i32>`).
        let traits: HashSet<TraitId> =
            trait_methods.iter().map(|(_, trait_id)| *trait_id).collect();

        let traits_in_scope: Vec<_> = traits
            .iter()
            .filter_map(|trait_id| {
                let trait_ = self.interner.get_trait(*trait_id);
                let trait_name = &trait_.name;
                let Some(map) = module_data.scope().types().get(trait_name) else {
                    return None;
                };
                let Some(imported_item) = map.get(&None) else {
                    return None;
                };
                if imported_item.0 == ModuleDefId::TraitId(*trait_id) {
                    Some((*trait_id, trait_name))
                } else {
                    None
                }
            })
            .collect();

        for (_, trait_name) in &traits_in_scope {
            self.usage_tracker.mark_as_used(module_id, trait_name);
        }

        if traits_in_scope.is_empty() {
            if traits.len() == 1 {
                // This is the backwards-compatible case where there's a single trait but it's not in scope
                let trait_id = *traits.iter().next().unwrap();
                let trait_ = self.interner.get_trait(trait_id);
                let trait_name = self.fully_qualified_trait_path(trait_);

                self.push_err(PathResolutionError::TraitMethodNotInScope {
                    ident: Ident::new(method_name.into(), span),
                    trait_name,
                });

                return Some(self.trait_hir_method_reference(
                    trait_id,
                    trait_methods,
                    method_name,
                    span,
                ));
            } else {
                let traits = vecmap(traits, |trait_id| {
                    let trait_ = self.interner.get_trait(trait_id);
                    self.fully_qualified_trait_path(trait_)
                });
                self.push_err(PathResolutionError::UnresolvedWithPossibleTraitsToImport {
                    ident: Ident::new(method_name.into(), span),
                    traits,
                });
                return None;
            }
        }

        if traits_in_scope.len() > 1 {
            let traits = vecmap(traits, |trait_id| {
                let trait_ = self.interner.get_trait(trait_id);
                self.fully_qualified_trait_path(trait_)
            });
            self.push_err(PathResolutionError::MultipleTraitsInScope {
                ident: Ident::new(method_name.into(), span),
                traits,
            });
            return None;
        }

        let trait_id = traits_in_scope[0].0;
        Some(self.trait_hir_method_reference(trait_id, trait_methods, method_name, span))
    }

    fn trait_hir_method_reference(
        &self,
        trait_id: TraitId,
        trait_methods: Vec<(FuncId, TraitId)>,
        method_name: &str,
        span: Span,
    ) -> HirMethodReference {
        // If we find a single trait impl method, return it so we don't have to later determine the impl
        if trait_methods.len() == 1 {
            let (func_id, _) = trait_methods[0];
            return HirMethodReference::FuncId(func_id);
        }

        // Return a TraitMethodId with unbound generics. These will later be bound by the type-checker.
        let trait_ = self.interner.get_trait(trait_id);
        let generics = trait_.as_constraint(span).trait_bound.trait_generics;
        let trait_method_id = trait_.find_method(method_name).unwrap();
        HirMethodReference::TraitMethodId(trait_method_id, generics, false)
>>>>>>> 56c931a8
    }

    fn lookup_method_in_trait_constraints(
        &mut self,
        object_type: &Type,
        method_name: &str,
        span: Span,
    ) -> Option<HirMethodReference> {
        let func_id = match self.current_item {
            Some(DependencyId::Function(id)) => id,
            _ => panic!("unexpected method outside a function: {method_name}"),
        };
        let func_meta = self.interner.function_meta(&func_id);

        // If inside a trait method, check if it's a method on `self`
        if let Some(trait_id) = func_meta.trait_id {
            if Some(object_type) == self.self_type.as_ref() {
                let the_trait = self.interner.get_trait(trait_id);
                let constraint = the_trait.as_constraint(the_trait.name.span());
                if let Some(HirMethodReference::TraitMethodId(method_id, generics, _)) = self
                    .lookup_method_in_trait(
                        the_trait,
                        method_name,
                        &constraint.trait_bound,
                        the_trait.id,
                    )
                {
                    // If it is, it's an assumed trait
                    return Some(HirMethodReference::TraitMethodId(method_id, generics, true));
                }
            }
        }

        for constraint in &func_meta.trait_constraints {
            if *object_type == constraint.typ {
                if let Some(the_trait) =
                    self.interner.try_get_trait(constraint.trait_bound.trait_id)
                {
                    if let Some(method) = self.lookup_method_in_trait(
                        the_trait,
                        method_name,
                        &constraint.trait_bound,
                        the_trait.id,
                    ) {
                        return Some(method);
                    }
                }
            }
        }

        self.push_err(TypeCheckError::UnresolvedMethodCall {
            method_name: method_name.to_string(),
            object_type: object_type.clone(),
            span,
        });

        None
    }

    fn lookup_method_in_trait(
        &self,
        the_trait: &Trait,
        method_name: &str,
        trait_bound: &ResolvedTraitBound,
        starting_trait_id: TraitId,
    ) -> Option<HirMethodReference> {
        if let Some(trait_method) = the_trait.find_method(method_name) {
            return Some(HirMethodReference::TraitMethodId(
                trait_method,
                trait_bound.trait_generics.clone(),
                false,
            ));
        }

        // Search in the parent traits, if any
        for parent_trait_bound in &the_trait.trait_bounds {
            if let Some(the_trait) = self.interner.try_get_trait(parent_trait_bound.trait_id) {
                // Avoid looping forever in case there are cycles
                if the_trait.id == starting_trait_id {
                    continue;
                }

                let parent_trait_bound =
                    self.instantiate_parent_trait_bound(trait_bound, parent_trait_bound);
                if let Some(method) = self.lookup_method_in_trait(
                    the_trait,
                    method_name,
                    &parent_trait_bound,
                    starting_trait_id,
                ) {
                    return Some(method);
                }
            }
        }

        None
    }

    pub(super) fn type_check_call(
        &mut self,
        call: &HirCallExpression,
        func_type: Type,
        args: Vec<(Type, ExprId, Span)>,
        span: Span,
    ) -> Type {
        self.run_lint(|elaborator| {
            lints::deprecated_function(elaborator.interner, call.func).map(Into::into)
        });

        let is_current_func_constrained = self.in_constrained_function();

        let func_type_is_unconstrained =
            if let Type::Function(_args, _ret, _env, unconstrained) = &func_type {
                *unconstrained
            } else {
                false
            };

        let is_unconstrained_call =
            func_type_is_unconstrained || self.is_unconstrained_call(call.func);
        let crossing_runtime_boundary = is_current_func_constrained && is_unconstrained_call;
        if crossing_runtime_boundary {
            match self.unsafe_block_status {
                UnsafeBlockStatus::NotInUnsafeBlock => {
                    self.push_err(TypeCheckError::Unsafe { span });
                }
                UnsafeBlockStatus::InUnsafeBlockWithoutUnconstrainedCalls => {
                    self.unsafe_block_status = UnsafeBlockStatus::InUnsafeBlockWithConstrainedCalls;
                }
                UnsafeBlockStatus::InUnsafeBlockWithConstrainedCalls => (),
            }

            if let Some(called_func_id) = self.interner.lookup_function_from_expr(&call.func) {
                self.run_lint(|elaborator| {
                    lints::oracle_called_from_constrained_function(
                        elaborator.interner,
                        &called_func_id,
                        is_current_func_constrained,
                        span,
                    )
                    .map(Into::into)
                });
            }

            let errors = lints::unconstrained_function_args(&args);
            for error in errors {
                self.push_err(error);
            }
        }

        let return_type = self.bind_function_type(func_type, args, span);

        if crossing_runtime_boundary {
            self.run_lint(|_| {
                lints::unconstrained_function_return(&return_type, span).map(Into::into)
            });
        }

        return_type
    }

    fn is_unconstrained_call(&self, expr: ExprId) -> bool {
        if let Some(func_id) = self.interner.lookup_function_from_expr(&expr) {
            let modifiers = self.interner.function_modifiers(&func_id);
            modifiers.is_unconstrained
        } else {
            false
        }
    }

    /// Check if the given method type requires a mutable reference to the object type, and check
    /// if the given object type is already a mutable reference. If not, add one.
    /// This is used to automatically transform a method call: `foo.bar()` into a function
    /// call: `bar(&mut foo)`.
    ///
    /// A notable corner case of this function is where it interacts with auto-deref of `.`.
    /// If a field is being mutated e.g. `foo.bar.mutate_bar()` where `foo: &mut Foo`, the compiler
    /// will insert a dereference before bar `(*foo).bar.mutate_bar()` which would cause us to
    /// mutate a copy of bar rather than a reference to it. We must check for this corner case here
    /// and remove the implicitly added dereference operator if we find one.
    pub(super) fn try_add_mutable_reference_to_object(
        &mut self,
        function_type: &Type,
        object_type: &mut Type,
        object: &mut ExprId,
    ) {
        let expected_object_type = match function_type {
            Type::Function(args, _, _, _) => args.first(),
            Type::Forall(_, typ) => match typ.as_ref() {
                Type::Function(args, _, _, _) => args.first(),
                typ => unreachable!("Unexpected type for function: {typ}"),
            },
            typ => unreachable!("Unexpected type for function: {typ}"),
        };

        if let Some(expected_object_type) = expected_object_type {
            let actual_type = object_type.follow_bindings();

            if matches!(expected_object_type.follow_bindings(), Type::MutableReference(_)) {
                if !matches!(actual_type, Type::MutableReference(_)) {
                    if let Err(error) = verify_mutable_reference(self.interner, *object) {
                        self.push_err(TypeCheckError::ResolverError(error));
                    }

                    let new_type = Type::MutableReference(Box::new(actual_type));
                    *object_type = new_type.clone();

                    // First try to remove a dereference operator that may have been implicitly
                    // inserted by a field access expression `foo.bar` on a mutable reference `foo`.
                    let new_object = self.try_remove_implicit_dereference(*object);

                    // If that didn't work, then wrap the whole expression in an `&mut`
                    *object = new_object.unwrap_or_else(|| {
                        let location = self.interner.id_location(*object);

                        let new_object =
                            self.interner.push_expr(HirExpression::Prefix(HirPrefixExpression {
                                operator: UnaryOp::MutableReference,
                                rhs: *object,
                                trait_method_id: None,
                            }));
                        self.interner.push_expr_type(new_object, new_type);
                        self.interner.push_expr_location(new_object, location.span, location.file);
                        new_object
                    });
                }
            // Otherwise if the object type is a mutable reference and the method is not, insert as
            // many dereferences as needed.
            } else if matches!(actual_type, Type::MutableReference(_)) {
                let (new_object, new_type) = self.insert_auto_dereferences(*object, actual_type);
                *object_type = new_type;
                *object = new_object;
            }
        }
    }

    pub fn type_check_function_body(&mut self, body_type: Type, meta: &FuncMeta, body_id: ExprId) {
        let (expr_span, empty_function) = self.function_info(body_id);
        let declared_return_type = meta.return_type();

        let func_span = self.interner.expr_span(&body_id); // XXX: We could be more specific and return the span of the last stmt, however stmts do not have spans yet
        if let Type::TraitAsType(trait_id, _, generics) = declared_return_type {
            if self
                .interner
                .lookup_trait_implementation(
                    &body_type,
                    *trait_id,
                    &generics.ordered,
                    &generics.named,
                )
                .is_err()
            {
                self.push_err(TypeCheckError::TypeMismatchWithSource {
                    expected: declared_return_type.clone(),
                    actual: body_type,
                    span: func_span,
                    source: Source::Return(meta.return_type.clone(), expr_span),
                });
            }
        } else {
            self.unify_with_coercions(&body_type, declared_return_type, body_id, func_span, || {
                let mut error = TypeCheckError::TypeMismatchWithSource {
                    expected: declared_return_type.clone(),
                    actual: body_type.clone(),
                    span: func_span,
                    source: Source::Return(meta.return_type.clone(), expr_span),
                };

                if empty_function {
                    error = error.add_context(
                        "implicitly returns `()` as its body has no tail or `return` expression",
                    );
                }
                error
            });
        }
    }

    fn function_info(&self, function_body_id: ExprId) -> (noirc_errors::Span, bool) {
        let (expr_span, empty_function) =
            if let HirExpression::Block(block) = self.interner.expression(&function_body_id) {
                let last_stmt = block.statements().last();
                let mut span = self.interner.expr_span(&function_body_id);

                if let Some(last_stmt) = last_stmt {
                    if let HirStatement::Expression(expr) = self.interner.statement(last_stmt) {
                        span = self.interner.expr_span(&expr);
                    }
                }

                (span, last_stmt.is_none())
            } else {
                (self.interner.expr_span(&function_body_id), false)
            };
        (expr_span, empty_function)
    }

    pub fn verify_trait_constraint(
        &mut self,
        object_type: &Type,
        trait_id: TraitId,
        trait_generics: &[Type],
        associated_types: &[NamedType],
        function_ident_id: ExprId,
        span: Span,
    ) {
        match self.interner.lookup_trait_implementation(
            object_type,
            trait_id,
            trait_generics,
            associated_types,
        ) {
            Ok(impl_kind) => {
                self.interner.select_impl_for_expression(function_ident_id, impl_kind);
            }
            Err(error) => self.push_trait_constraint_error(object_type, error, span),
        }
    }

    fn push_trait_constraint_error(
        &mut self,
        object_type: &Type,
        error: ImplSearchErrorKind,
        span: Span,
    ) {
        match error {
            ImplSearchErrorKind::TypeAnnotationsNeededOnObjectType => {
                self.push_err(TypeCheckError::TypeAnnotationsNeededForMethodCall { span });
            }
            ImplSearchErrorKind::Nested(constraints) => {
                if let Some(error) = NoMatchingImplFoundError::new(self.interner, constraints, span)
                {
                    self.push_err(TypeCheckError::NoMatchingImplFound(error));
                }
            }
            ImplSearchErrorKind::MultipleMatching(candidates) => {
                let object_type = object_type.clone();
                self.push_err(TypeCheckError::MultipleMatchingImpls {
                    object_type,
                    span,
                    candidates,
                });
            }
        }
    }

    pub fn add_existing_generics(
        &mut self,
        unresolved_generics: &UnresolvedGenerics,
        generics: &Generics,
    ) {
        assert_eq!(unresolved_generics.len(), generics.len());

        for (unresolved_generic, generic) in unresolved_generics.iter().zip(generics) {
            self.add_existing_generic(unresolved_generic, unresolved_generic.span(), generic);
        }
    }

    pub fn add_existing_generic(
        &mut self,
        unresolved_generic: &UnresolvedGeneric,
        span: Span,
        resolved_generic: &ResolvedGeneric,
    ) {
        let name = &unresolved_generic.ident().0.contents;

        if let Some(generic) = self.find_generic(name) {
            self.push_err(ResolverError::DuplicateDefinition {
                name: name.clone(),
                first_span: generic.span,
                second_span: span,
            });
        } else {
            self.generics.push(resolved_generic.clone());
        }
    }

    /// Push a type variable into the current FunctionContext to be defaulted if needed
    /// at the end of the earlier of either the current function or the current comptime scope.
    fn push_type_variable(&mut self, typ: Type) {
        let context = self.function_context.last_mut();
        let context = context.expect("The function_context stack should always be non-empty");
        context.type_variables.push(typ);
    }

    /// Push a trait constraint into the current FunctionContext to be solved if needed
    /// at the end of the earlier of either the current function or the current comptime scope.
    pub fn push_trait_constraint(&mut self, constraint: TraitConstraint, expr_id: ExprId) {
        let context = self.function_context.last_mut();
        let context = context.expect("The function_context stack should always be non-empty");
        context.trait_constraints.push((constraint, expr_id));
    }

    pub fn bind_generics_from_trait_constraint(
        &self,
        constraint: &TraitConstraint,
        assumed: bool,
        bindings: &mut TypeBindings,
    ) {
        self.bind_generics_from_trait_bound(&constraint.trait_bound, bindings);

        // If the trait impl is already assumed to exist we should add any type bindings for `Self`.
        // Otherwise `self` will be replaced with a fresh type variable, which will require the user
        // to specify a redundant type annotation.
        if assumed {
            let the_trait = self.interner.get_trait(constraint.trait_bound.trait_id);
            let self_type = the_trait.self_type_typevar.clone();
            let kind = the_trait.self_type_typevar.kind();
            bindings.insert(self_type.id(), (self_type, kind, constraint.typ.clone()));
        }
    }

    pub fn bind_generics_from_trait_bound(
        &self,
        trait_bound: &ResolvedTraitBound,
        bindings: &mut TypeBindings,
    ) {
        let the_trait = self.interner.get_trait(trait_bound.trait_id);

        bind_ordered_generics(&the_trait.generics, &trait_bound.trait_generics.ordered, bindings);

        let associated_types = the_trait.associated_types.clone();
        bind_named_generics(associated_types, &trait_bound.trait_generics.named, bindings);
    }

    pub fn instantiate_parent_trait_bound(
        &self,
        trait_bound: &ResolvedTraitBound,
        parent_trait_bound: &ResolvedTraitBound,
    ) -> ResolvedTraitBound {
        let mut bindings = TypeBindings::new();
        self.bind_generics_from_trait_bound(trait_bound, &mut bindings);
        ResolvedTraitBound {
            trait_generics: parent_trait_bound.trait_generics.map(|typ| typ.substitute(&bindings)),
            ..*parent_trait_bound
        }
    }

    pub(crate) fn fully_qualified_trait_path(&self, trait_: &Trait) -> String {
        fully_qualified_module_path(self.def_maps, self.crate_graph, &trait_.crate_id, trait_.id.0)
    }
}

pub(crate) fn bind_ordered_generics(
    params: &[ResolvedGeneric],
    args: &[Type],
    bindings: &mut TypeBindings,
) {
    assert_eq!(params.len(), args.len());

    for (param, arg) in params.iter().zip(args) {
        bind_generic(param, arg, bindings);
    }
}

pub(crate) fn bind_named_generics(
    mut params: Vec<ResolvedGeneric>,
    args: &[NamedType],
    bindings: &mut TypeBindings,
) {
    assert_eq!(params.len(), args.len());

    for arg in args {
        let i = params
            .iter()
            .position(|typ| *typ.name == arg.name.0.contents)
            .unwrap_or_else(|| unreachable!("Expected to find associated type named {}", arg.name));

        let param = params.swap_remove(i);
        bind_generic(&param, &arg.typ, bindings);
    }
}

fn bind_generic(param: &ResolvedGeneric, arg: &Type, bindings: &mut TypeBindings) {
    // Avoid binding t = t
    if !arg.occurs(param.type_var.id()) {
        bindings.insert(param.type_var.id(), (param.type_var.clone(), param.kind(), arg.clone()));
    }
}

/// Gives an error if a user tries to create a mutable reference
/// to an immutable variable.
fn verify_mutable_reference(interner: &NodeInterner, rhs: ExprId) -> Result<(), ResolverError> {
    match interner.expression(&rhs) {
        HirExpression::MemberAccess(member_access) => {
            verify_mutable_reference(interner, member_access.lhs)
        }
        HirExpression::Index(_) => {
            let span = interner.expr_span(&rhs);
            Err(ResolverError::MutableReferenceToArrayElement { span })
        }
        HirExpression::Ident(ident, _) => {
            if let Some(definition) = interner.try_definition(ident.id) {
                if !definition.mutable {
                    return Err(ResolverError::MutableReferenceToImmutableVariable {
                        span: interner.expr_span(&rhs),
                        variable: definition.name.clone(),
                    });
                }
            }
            Ok(())
        }
        _ => Ok(()),
    }
}<|MERGE_RESOLUTION|>--- conflicted
+++ resolved
@@ -1361,11 +1361,7 @@
         span: Span,
         has_self_arg: bool,
     ) -> Option<HirMethodReference> {
-<<<<<<< HEAD
         // First search in the type methods. If there is one, that's the one.
-=======
-        // First search in the struct methods
->>>>>>> 56c931a8
         if let Some(method_id) =
             self.interner.lookup_direct_method(object_type, method_name, has_self_arg)
         {
@@ -1376,7 +1372,6 @@
         let trait_methods =
             self.interner.lookup_trait_methods(object_type, method_name, has_self_arg);
 
-<<<<<<< HEAD
         // If there's at least one matching trait method we need to see if only one is in scope.
         if !trait_methods.is_empty() {
             return self.return_trait_method_in_scope(&trait_methods, method_name, span);
@@ -1426,122 +1421,6 @@
         method_name: &str,
         span: Span,
     ) -> Option<HirMethodReference> {
-        let trait_methods_in_scope: Vec<_> = self.filter_trait_methods_in_scope(trait_methods);
-
-        // If there's only one in scope, all is good.
-        if trait_methods_in_scope.len() == 1 {
-            let func_id = trait_methods_in_scope[0].0;
-            return Some(HirMethodReference::FuncId(func_id));
-        }
-
-        // If there's more than one in scope we can't know which one the user wants.
-        if trait_methods_in_scope.len() > 1 {
-            let traits = vecmap(trait_methods, |(_, trait_id)| {
-                let trait_ = self.interner.get_trait(*trait_id);
-                self.fully_qualified_trait_path(trait_)
-            });
-            self.push_err(PathResolutionError::MultipleTraitsInScope {
-                ident: Ident::new(method_name.into(), span),
-                traits,
-            });
-            return None;
-        }
-
-        // If there's only one possible trait but it's not in scope, we assume it's that one
-        // but warn about it (mainly for backwards-compatibility, to avoid introducing a large breaking change)
-        if trait_methods.len() == 1 {
-            let (func_id, trait_id) = trait_methods[0];
-            let trait_ = self.interner.get_trait(trait_id);
-            let trait_name = self.fully_qualified_trait_path(trait_);
-            self.push_err(PathResolutionError::TraitMethodNotInScope {
-                ident: Ident::new(method_name.into(), span),
-                trait_name,
-            });
-            return Some(HirMethodReference::FuncId(func_id));
-        }
-
-        let traits = vecmap(trait_methods, |(_, trait_id)| {
-            let trait_ = self.interner.get_trait(*trait_id);
-            self.fully_qualified_trait_path(trait_)
-        });
-        self.push_err(PathResolutionError::UnresolvedWithPossibleTraitsToImport {
-            ident: Ident::new(method_name.into(), span),
-            traits,
-        });
-        None
-    }
-
-    /// Given a list of (FuncId, TraitId), return those for which traits are currently in scope (imported)
-    /// together with those trait names.
-    fn filter_trait_methods_in_scope(
-        &mut self,
-        trait_methods: &[(FuncId, TraitId)],
-    ) -> Vec<(FuncId, TraitId, &Ident)> {
-        let module_id = self.module_id();
-        let module_data = self.get_module(module_id);
-
-        let trait_methods_in_scope: Vec<_> = trait_methods
-            .iter()
-            .filter_map(|(func_id, trait_id)| {
-                let trait_ = self.interner.get_trait(*trait_id);
-                let trait_name = &trait_.name;
-                let Some(map) = module_data.scope().types().get(trait_name) else {
-                    return None;
-                };
-                let Some(imported_item) = map.get(&None) else {
-                    return None;
-                };
-                if imported_item.0 == ModuleDefId::TraitId(*trait_id) {
-                    Some((*func_id, *trait_id, trait_name))
-                } else {
-                    None
-                }
-            })
-            .collect();
-
-        for (_, _, trait_name) in &trait_methods_in_scope {
-            self.usage_tracker.mark_as_used(module_id, trait_name);
-        }
-
-        trait_methods_in_scope
-=======
-        if trait_methods.is_empty() {
-            // If we couldn't find any trait methods, search in
-            // impls for all types `T`, e.g. `impl<T> Foo for T`
-            if let Some(func_id) =
-                self.interner.lookup_generic_method(object_type, method_name, has_self_arg)
-            {
-                return Some(HirMethodReference::FuncId(func_id));
-            }
-
-            if let Type::Struct(struct_type, _) = object_type {
-                let has_field_with_function_type =
-                    struct_type.borrow().get_fields_as_written().into_iter().any(|field| {
-                        field.name.0.contents == method_name && field.typ.is_function()
-                    });
-                if has_field_with_function_type {
-                    self.push_err(TypeCheckError::CannotInvokeStructFieldFunctionType {
-                        method_name: method_name.to_string(),
-                        object_type: object_type.clone(),
-                        span,
-                    });
-                } else {
-                    self.push_err(TypeCheckError::UnresolvedMethodCall {
-                        method_name: method_name.to_string(),
-                        object_type: object_type.clone(),
-                        span,
-                    });
-                }
-                return None;
-            } else {
-                // It could be that this type is a composite type that is bound to a trait,
-                // for example `x: (T, U) ... where (T, U): SomeTrait`
-                // (so this case is a generalization of the NamedGeneric case)
-                return self.lookup_method_in_trait_constraints(object_type, method_name, span);
-            }
-        }
-
-        // We found some trait methods... but is only one of them currently in scope?
         let module_id = self.module_id();
         let module_data = self.get_module(module_id);
 
@@ -1623,7 +1502,7 @@
     fn trait_hir_method_reference(
         &self,
         trait_id: TraitId,
-        trait_methods: Vec<(FuncId, TraitId)>,
+        trait_methods: &[(FuncId, TraitId)],
         method_name: &str,
         span: Span,
     ) -> HirMethodReference {
@@ -1638,7 +1517,6 @@
         let generics = trait_.as_constraint(span).trait_bound.trait_generics;
         let trait_method_id = trait_.find_method(method_name).unwrap();
         HirMethodReference::TraitMethodId(trait_method_id, generics, false)
->>>>>>> 56c931a8
     }
 
     fn lookup_method_in_trait_constraints(
