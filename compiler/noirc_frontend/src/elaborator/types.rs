use std::{collections::BTreeMap, rc::Rc};

use acvm::acir::AcirField;
use iter_extended::vecmap;
use noirc_errors::{Location, Span};

use crate::{
    ast::{
        BinaryOpKind, IntegerBitSize, UnresolvedGeneric, UnresolvedGenerics,
        UnresolvedTypeExpression,
    },
    hir::{
        comptime::{Interpreter, Value},
        def_collector::dc_crate::CompilationError,
        def_map::ModuleDefId,
        resolution::{
            errors::ResolverError,
            resolver::{verify_mutable_reference, SELF_TYPE_NAME, WILDCARD_TYPE},
        },
        type_check::{Source, TypeCheckError},
    },
    hir_def::{
        expr::{
            HirBinaryOp, HirCallExpression, HirMemberAccess, HirMethodReference,
            HirPrefixExpression,
        },
        function::{FuncMeta, Parameters},
        traits::TraitConstraint,
    },
    macros_api::{
        HirExpression, HirLiteral, HirStatement, Path, PathKind, SecondaryAttribute, Signedness,
        UnaryOp, UnresolvedType, UnresolvedTypeData,
    },
    node_interner::{DefinitionKind, ExprId, GlobalId, TraitId, TraitImplKind, TraitMethodId},
    Generics, Kind, ResolvedGeneric, Type, TypeBinding, TypeVariable, TypeVariableKind,
};

use super::{lints, Elaborator};

impl<'context> Elaborator<'context> {
    /// Translates an UnresolvedType to a Type with a `TypeKind::Normal`
    pub(super) fn resolve_type(&mut self, typ: UnresolvedType) -> Type {
        let span = typ.span;
        let resolved_type = self.resolve_type_inner(typ, &Kind::Normal);
        if resolved_type.is_nested_slice() {
            self.push_err(ResolverError::NestedSlices {
                span: span.expect("Type should have span"),
            });
        }
        resolved_type
    }

    /// Translates an UnresolvedType into a Type and appends any
    /// freshly created TypeVariables created to new_variables.
    pub fn resolve_type_inner(&mut self, typ: UnresolvedType, kind: &Kind) -> Type {
        use crate::ast::UnresolvedTypeData::*;

        let span = typ.span;

        let resolved_type = match typ.typ {
            FieldElement => Type::FieldElement,
            Array(size, elem) => {
                let elem = Box::new(self.resolve_type_inner(*elem, kind));
                let mut size = self.convert_expression_type(size);
                // TODO(https://github.com/noir-lang/noir/issues/5156): Remove this once we only have explicit numeric generics
                if let Type::NamedGeneric(type_var, name, _) = size {
                    size = Type::NamedGeneric(
                        type_var,
                        name,
                        Kind::Numeric(Box::new(Type::default_int_type())),
                    );
                }
                Type::Array(Box::new(size), elem)
            }
            Slice(elem) => {
                let elem = Box::new(self.resolve_type_inner(*elem, kind));
                Type::Slice(elem)
            }
            Expression(expr) => self.convert_expression_type(expr),
            Integer(sign, bits) => Type::Integer(sign, bits),
            Bool => Type::Bool,
            String(size) => {
                let mut resolved_size = self.convert_expression_type(size);
                // TODO(https://github.com/noir-lang/noir/issues/5156): Remove this once we only have explicit numeric generics
                if let Type::NamedGeneric(type_var, name, _) = resolved_size {
                    resolved_size = Type::NamedGeneric(
                        type_var,
                        name,
                        Kind::Numeric(Box::new(Type::default_int_type())),
                    );
                }
                Type::String(Box::new(resolved_size))
            }
            FormatString(size, fields) => {
                let mut resolved_size = self.convert_expression_type(size);
                if let Type::NamedGeneric(type_var, name, _) = resolved_size {
                    resolved_size = Type::NamedGeneric(
                        type_var,
                        name,
                        Kind::Numeric(Box::new(Type::default_int_type())),
                    );
                }
                let fields = self.resolve_type_inner(*fields, kind);
                Type::FmtString(Box::new(resolved_size), Box::new(fields))
            }
            Quoted(quoted) => Type::Quoted(quoted),
            Unit => Type::Unit,
            Unspecified => Type::Error,
            Error => Type::Error,
            Named(path, args, _) => self.resolve_named_type(path, args),
            TraitAsType(path, args) => self.resolve_trait_as_type(path, args),

            Tuple(fields) => {
                Type::Tuple(vecmap(fields, |field| self.resolve_type_inner(field, kind)))
            }
            Function(args, ret, env) => {
                let args = vecmap(args, |arg| self.resolve_type_inner(arg, kind));
                let ret = Box::new(self.resolve_type_inner(*ret, kind));

                // expect() here is valid, because the only places we don't have a span are omitted types
                // e.g. a function without return type implicitly has a spanless UnresolvedType::Unit return type
                // To get an invalid env type, the user must explicitly specify the type, which will have a span
                let env_span =
                    env.span.expect("Unexpected missing span for closure environment type");

                let env = Box::new(self.resolve_type_inner(*env, kind));

                match *env {
                    Type::Unit | Type::Tuple(_) | Type::NamedGeneric(_, _, _) => {
                        Type::Function(args, ret, env)
                    }
                    _ => {
                        self.push_err(ResolverError::InvalidClosureEnvironment {
                            typ: *env,
                            span: env_span,
                        });
                        Type::Error
                    }
                }
            }
            MutableReference(element) => {
                Type::MutableReference(Box::new(self.resolve_type_inner(*element, kind)))
            }
<<<<<<< HEAD
            Parenthesized(typ) => self.resolve_type_inner(*typ),
            Resolved(id) => self.interner.get_quoted_type(id).clone(),
=======
            Parenthesized(typ) => self.resolve_type_inner(*typ, kind),
>>>>>>> 64dd48a1
        };

        if let Type::Struct(_, _) = resolved_type {
            if let Some(unresolved_span) = typ.span {
                // Record the location of the type reference
                self.interner.push_type_ref_location(
                    resolved_type.clone(),
                    Location::new(unresolved_span, self.file),
                );
            }
        }

        // Check that any types with a type kind match the expected type kind supplied to this function
        // TODO(https://github.com/noir-lang/noir/issues/5156): make this named generic check more general with `*resolved_kind != kind`
        // as implicit numeric generics still existing makes this check more challenging to enforce
        // An example of a more general check that we should switch to:
        // if resolved_type.kind() != kind.clone() {
        //     let expected_typ_err = CompilationError::TypeError(TypeCheckError::TypeKindMismatch {
        //         expected_kind: kind.to_string(),
        //         expr_kind: resolved_type.kind().to_string(),
        //         expr_span: span.expect("Type should have span"),
        //     });
        //     self.errors.push((expected_typ_err, self.file));
        //     return Type::Error;
        // }
        if let Type::NamedGeneric(_, name, resolved_kind) = &resolved_type {
            if matches!(resolved_kind, Kind::Numeric { .. }) && matches!(kind, Kind::Normal) {
                let expected_typ_err =
                    CompilationError::ResolverError(ResolverError::NumericGenericUsedForType {
                        name: name.to_string(),
                        span: span.expect("Type should have span"),
                    });
                self.errors.push((expected_typ_err, self.file));
                return Type::Error;
            }
        }

        resolved_type
    }

    pub fn find_generic(&self, target_name: &str) -> Option<&ResolvedGeneric> {
        self.generics.iter().find(|generic| generic.name.as_ref() == target_name)
    }

    fn resolve_named_type(&mut self, path: Path, args: Vec<UnresolvedType>) -> Type {
        if args.is_empty() {
            if let Some(typ) = self.lookup_generic_or_global_type(&path) {
                return typ;
            }
        }

        // Check if the path is a type variable first. We currently disallow generics on type
        // variables since we do not support higher-kinded types.
        if path.segments.len() == 1 {
            let name = &path.last_segment().0.contents;

            if name == SELF_TYPE_NAME {
                if let Some(self_type) = self.self_type.clone() {
                    if !args.is_empty() {
                        self.push_err(ResolverError::GenericsOnSelfType { span: path.span() });
                    }
                    return self_type;
                }
            } else if name == WILDCARD_TYPE {
                return self.interner.next_type_variable();
            }
        }

        let span = path.span();

        if let Some(type_alias) = self.lookup_type_alias(path.clone()) {
            let type_alias = type_alias.borrow();
            let expected_generic_count = type_alias.generics.len();
            let type_alias_string = type_alias.to_string();
            let id = type_alias.id;

            let mut args = vecmap(type_alias.generics.iter().zip(args), |(generic, arg)| {
                self.resolve_type_inner(arg, &generic.kind)
            });

            self.verify_generics_count(expected_generic_count, &mut args, span, || {
                type_alias_string
            });

            if let Some(item) = self.current_item {
                self.interner.add_type_alias_dependency(item, id);
            }

            // Collecting Type Alias references [Location]s to be used by LSP in order
            // to resolve the definition of the type alias
            self.interner.add_type_alias_ref(id, Location::new(span, self.file));

            // Because there is no ordering to when type aliases (and other globals) are resolved,
            // it is possible for one to refer to an Error type and issue no error if it is set
            // equal to another type alias. Fixing this fully requires an analysis to create a DFG
            // of definition ordering, but for now we have an explicit check here so that we at
            // least issue an error that the type was not found instead of silently passing.
            let alias = self.interner.get_type_alias(id);
            return Type::Alias(alias, args);
        }

        match self.lookup_struct_or_error(path) {
            Some(struct_type) => {
                if self.resolving_ids.contains(&struct_type.borrow().id) {
                    self.push_err(ResolverError::SelfReferentialStruct {
                        span: struct_type.borrow().name.span(),
                    });

                    return Type::Error;
                }

                let expected_generic_count = struct_type.borrow().generics.len();

                if !self.in_contract
                    && self
                        .interner
                        .struct_attributes(&struct_type.borrow().id)
                        .iter()
                        .any(|attr| matches!(attr, SecondaryAttribute::Abi(_)))
                {
                    self.push_err(ResolverError::AbiAttributeOutsideContract {
                        span: struct_type.borrow().name.span(),
                    });
                }

                let mut args =
                    vecmap(struct_type.borrow().generics.iter().zip(args), |(generic, arg)| {
                        self.resolve_type_inner(arg, &generic.kind)
                    });

                self.verify_generics_count(expected_generic_count, &mut args, span, || {
                    struct_type.borrow().to_string()
                });

                if let Some(current_item) = self.current_item {
                    let dependency_id = struct_type.borrow().id;
                    self.interner.add_type_dependency(current_item, dependency_id);
                }

                Type::Struct(struct_type, args)
            }
            None => Type::Error,
        }
    }

    fn resolve_trait_as_type(&mut self, path: Path, args: Vec<UnresolvedType>) -> Type {
        // Fetch information needed from the trait as the closure for resolving all the `args`
        // requires exclusive access to `self`
        let trait_as_type_info = self
            .lookup_trait_or_error(path)
            .map(|t| (t.id, Rc::new(t.name.to_string()), t.generics.clone()));

        if let Some((id, name, resolved_generics)) = trait_as_type_info {
            assert_eq!(resolved_generics.len(), args.len());
            let generics_with_types = resolved_generics.iter().zip(args);
            let args = vecmap(generics_with_types, |(generic, typ)| {
                self.resolve_type_inner(typ, &generic.kind)
            });
            Type::TraitAsType(id, Rc::new(name.to_string()), args)
        } else {
            Type::Error
        }
    }

    fn verify_generics_count(
        &mut self,
        expected_count: usize,
        args: &mut Vec<Type>,
        span: Span,
        type_name: impl FnOnce() -> String,
    ) {
        if args.len() != expected_count {
            self.push_err(ResolverError::IncorrectGenericCount {
                span,
                item_name: type_name(),
                actual: args.len(),
                expected: expected_count,
            });

            // Fix the generic count so we can continue typechecking
            args.resize_with(expected_count, || Type::Error);
        }
    }

    pub fn lookup_generic_or_global_type(&mut self, path: &Path) -> Option<Type> {
        if path.segments.len() == 1 {
            let name = &path.last_segment().0.contents;
            if let Some(generic) = self.find_generic(name) {
                let generic = generic.clone();
                return Some(Type::NamedGeneric(generic.type_var, generic.name, generic.kind));
            }
        }

        // If we cannot find a local generic of the same name, try to look up a global
        match self.resolve_path(path.clone()) {
            Ok(ModuleDefId::GlobalId(id)) => {
                if let Some(current_item) = self.current_item {
                    self.interner.add_global_dependency(current_item, id);
                }

                Some(Type::Constant(self.eval_global_as_array_length(id, path)))
            }
            _ => None,
        }
    }

    pub(super) fn convert_expression_type(&mut self, length: UnresolvedTypeExpression) -> Type {
        match length {
            UnresolvedTypeExpression::Variable(path) => {
                self.lookup_generic_or_global_type(&path).unwrap_or_else(|| {
                    self.push_err(ResolverError::NoSuchNumericTypeVariable { path });
                    Type::Constant(0)
                })
            }
            UnresolvedTypeExpression::Constant(int, _) => Type::Constant(int),
            UnresolvedTypeExpression::BinaryOperation(lhs, op, rhs, _) => {
                let (lhs_span, rhs_span) = (lhs.span(), rhs.span());
                let lhs = self.convert_expression_type(*lhs);
                let rhs = self.convert_expression_type(*rhs);

                match (lhs, rhs) {
                    (Type::Constant(lhs), Type::Constant(rhs)) => {
                        Type::Constant(op.function()(lhs, rhs))
                    }
                    (lhs, _) => {
                        let span =
                            if !matches!(lhs, Type::Constant(_)) { lhs_span } else { rhs_span };
                        self.push_err(ResolverError::InvalidArrayLengthExpr { span });
                        Type::Constant(0)
                    }
                }
            }
        }
    }

    // this resolves Self::some_static_method, inside an impl block (where we don't have a concrete self_type)
    //
    // Returns the trait method, trait constraint, and whether the impl is assumed to exist by a where clause or not
    // E.g. `t.method()` with `where T: Foo<Bar>` in scope will return `(Foo::method, T, vec![Bar])`
    fn resolve_trait_static_method_by_self(
        &mut self,
        path: &Path,
    ) -> Option<(TraitMethodId, TraitConstraint, bool)> {
        let trait_id = self.trait_id?;

        if path.kind == PathKind::Plain && path.segments.len() == 2 {
            let name = &path.segments[0].0.contents;
            let method = &path.segments[1];

            if name == SELF_TYPE_NAME {
                let the_trait = self.interner.get_trait(trait_id);
                let method = the_trait.find_method(method.0.contents.as_str())?;

                let constraint = TraitConstraint {
                    typ: self.self_type.clone()?,
                    trait_generics: Type::from_generics(&vecmap(&the_trait.generics, |generic| {
                        generic.type_var.clone()
                    })),
                    trait_id,
                };

                return Some((method, constraint, false));
            }
        }
        None
    }

    // this resolves TraitName::some_static_method
    //
    // Returns the trait method, trait constraint, and whether the impl is assumed to exist by a where clause or not
    // E.g. `t.method()` with `where T: Foo<Bar>` in scope will return `(Foo::method, T, vec![Bar])`
    fn resolve_trait_static_method(
        &mut self,
        path: &Path,
    ) -> Option<(TraitMethodId, TraitConstraint, bool)> {
        if path.kind == PathKind::Plain && path.segments.len() == 2 {
            let method = &path.segments[1];

            let mut trait_path = path.clone();
            trait_path.pop();
            let trait_id = self.lookup(trait_path).ok()?;
            let the_trait = self.interner.get_trait(trait_id);

            let method = the_trait.find_method(method.0.contents.as_str())?;
            let constraint = TraitConstraint {
                typ: Type::TypeVariable(
                    the_trait.self_type_typevar.clone(),
                    TypeVariableKind::Normal,
                ),
                trait_generics: Type::from_generics(&vecmap(&the_trait.generics, |generic| {
                    generic.type_var.clone()
                })),
                trait_id,
            };
            return Some((method, constraint, false));
        }
        None
    }

    // This resolves a static trait method T::trait_method by iterating over the where clause
    //
    // Returns the trait method, trait constraint, and whether the impl is assumed from a where
    // clause. This is always true since this helper searches where clauses for a generic constraint.
    // E.g. `t.method()` with `where T: Foo<Bar>` in scope will return `(Foo::method, T, vec![Bar])`
    fn resolve_trait_method_by_named_generic(
        &mut self,
        path: &Path,
    ) -> Option<(TraitMethodId, TraitConstraint, bool)> {
        if path.segments.len() != 2 {
            return None;
        }

        for constraint in self.trait_bounds.clone() {
            if let Type::NamedGeneric(_, name, _) = &constraint.typ {
                // if `path` is `T::method_name`, we're looking for constraint of the form `T: SomeTrait`
                if path.segments[0].0.contents != name.as_str() {
                    continue;
                }

                let the_trait = self.interner.get_trait(constraint.trait_id);
                if let Some(method) =
                    the_trait.find_method(path.segments.last().unwrap().0.contents.as_str())
                {
                    return Some((method, constraint, true));
                }
            }
        }
        None
    }

    // Try to resolve the given trait method path.
    //
    // Returns the trait method, trait constraint, and whether the impl is assumed to exist by a where clause or not
    // E.g. `t.method()` with `where T: Foo<Bar>` in scope will return `(Foo::method, T, vec![Bar])`
    pub(super) fn resolve_trait_generic_path(
        &mut self,
        path: &Path,
    ) -> Option<(TraitMethodId, TraitConstraint, bool)> {
        self.resolve_trait_static_method_by_self(path)
            .or_else(|| self.resolve_trait_static_method(path))
            .or_else(|| self.resolve_trait_method_by_named_generic(path))
    }

    fn eval_global_as_array_length(&mut self, global_id: GlobalId, path: &Path) -> u32 {
        let Some(stmt) = self.interner.get_global_let_statement(global_id) else {
            if let Some(global) = self.unresolved_globals.remove(&global_id) {
                self.elaborate_global(global);
                return self.eval_global_as_array_length(global_id, path);
            } else {
                let path = path.clone();
                self.push_err(ResolverError::NoSuchNumericTypeVariable { path });
                return 0;
            }
        };

        let length = stmt.expression;
        let span = self.interner.expr_span(&length);
        let result = self.try_eval_array_length_id(length, span);

        match result.map(|length| length.try_into()) {
            Ok(Ok(length_value)) => return length_value,
            Ok(Err(_cast_err)) => self.push_err(ResolverError::IntegerTooLarge { span }),
            Err(Some(error)) => self.push_err(error),
            Err(None) => (),
        }
        0
    }

    fn try_eval_array_length_id(
        &self,
        rhs: ExprId,
        span: Span,
    ) -> Result<u128, Option<ResolverError>> {
        // Arbitrary amount of recursive calls to try before giving up
        let fuel = 100;
        self.try_eval_array_length_id_with_fuel(rhs, span, fuel)
    }

    fn try_eval_array_length_id_with_fuel(
        &self,
        rhs: ExprId,
        span: Span,
        fuel: u32,
    ) -> Result<u128, Option<ResolverError>> {
        if fuel == 0 {
            // If we reach here, it is likely from evaluating cyclic globals. We expect an error to
            // be issued for them after name resolution so issue no error now.
            return Err(None);
        }

        match self.interner.expression(&rhs) {
            HirExpression::Literal(HirLiteral::Integer(int, false)) => {
                int.try_into_u128().ok_or(Some(ResolverError::IntegerTooLarge { span }))
            }
            HirExpression::Ident(ident, _) => {
                let definition = self.interner.definition(ident.id);
                match definition.kind {
                    DefinitionKind::Global(global_id) => {
                        let let_statement = self.interner.get_global_let_statement(global_id);
                        if let Some(let_statement) = let_statement {
                            let expression = let_statement.expression;
                            self.try_eval_array_length_id_with_fuel(expression, span, fuel - 1)
                        } else {
                            Err(Some(ResolverError::InvalidArrayLengthExpr { span }))
                        }
                    }
                    _ => Err(Some(ResolverError::InvalidArrayLengthExpr { span })),
                }
            }
            HirExpression::Infix(infix) => {
                let lhs = self.try_eval_array_length_id_with_fuel(infix.lhs, span, fuel - 1)?;
                let rhs = self.try_eval_array_length_id_with_fuel(infix.rhs, span, fuel - 1)?;

                match infix.operator.kind {
                    BinaryOpKind::Add => Ok(lhs + rhs),
                    BinaryOpKind::Subtract => Ok(lhs - rhs),
                    BinaryOpKind::Multiply => Ok(lhs * rhs),
                    BinaryOpKind::Divide => Ok(lhs / rhs),
                    BinaryOpKind::Equal => Ok((lhs == rhs) as u128),
                    BinaryOpKind::NotEqual => Ok((lhs != rhs) as u128),
                    BinaryOpKind::Less => Ok((lhs < rhs) as u128),
                    BinaryOpKind::LessEqual => Ok((lhs <= rhs) as u128),
                    BinaryOpKind::Greater => Ok((lhs > rhs) as u128),
                    BinaryOpKind::GreaterEqual => Ok((lhs >= rhs) as u128),
                    BinaryOpKind::And => Ok(lhs & rhs),
                    BinaryOpKind::Or => Ok(lhs | rhs),
                    BinaryOpKind::Xor => Ok(lhs ^ rhs),
                    BinaryOpKind::ShiftRight => Ok(lhs >> rhs),
                    BinaryOpKind::ShiftLeft => Ok(lhs << rhs),
                    BinaryOpKind::Modulo => Ok(lhs % rhs),
                }
            }
            HirExpression::Cast(cast) => {
                let lhs = self.try_eval_array_length_id_with_fuel(cast.lhs, span, fuel - 1)?;
                let lhs_value = Value::Field(lhs.into());
                let evaluated_value =
                    Interpreter::evaluate_cast_one_step(&cast, rhs, lhs_value, self.interner)
                        .map_err(|error| Some(ResolverError::ArrayLengthInterpreter { error }))?;

                evaluated_value
                    .to_u128()
                    .ok_or_else(|| Some(ResolverError::InvalidArrayLengthExpr { span }))
            }
            _other => Err(Some(ResolverError::InvalidArrayLengthExpr { span })),
        }
    }

    pub(super) fn unify(
        &mut self,
        actual: &Type,
        expected: &Type,
        make_error: impl FnOnce() -> TypeCheckError,
    ) {
        let mut errors = Vec::new();
        actual.unify(expected, &mut errors, make_error);
        self.errors.extend(errors.into_iter().map(|error| (error.into(), self.file)));
    }

    /// Wrapper of Type::unify_with_coercions using self.errors
    pub(super) fn unify_with_coercions(
        &mut self,
        actual: &Type,
        expected: &Type,
        expression: ExprId,
        make_error: impl FnOnce() -> TypeCheckError,
    ) {
        let mut errors = Vec::new();
        actual.unify_with_coercions(expected, expression, self.interner, &mut errors, make_error);
        self.errors.extend(errors.into_iter().map(|error| (error.into(), self.file)));
    }

    /// Return a fresh integer or field type variable and log it
    /// in self.type_variables to default it later.
    pub(super) fn polymorphic_integer_or_field(&mut self) -> Type {
        let typ = Type::polymorphic_integer_or_field(self.interner);
        self.type_variables.push(typ.clone());
        typ
    }

    /// Return a fresh integer type variable and log it
    /// in self.type_variables to default it later.
    pub(super) fn polymorphic_integer(&mut self) -> Type {
        let typ = Type::polymorphic_integer(self.interner);
        self.type_variables.push(typ.clone());
        typ
    }

    /// Translates a (possibly Unspecified) UnresolvedType to a Type.
    /// Any UnresolvedType::Unspecified encountered are replaced with fresh type variables.
    pub(super) fn resolve_inferred_type(&mut self, typ: UnresolvedType) -> Type {
        match &typ.typ {
            UnresolvedTypeData::Unspecified => self.interner.next_type_variable(),
            _ => self.resolve_type(typ),
        }
    }

    pub(super) fn type_check_prefix_operand(
        &mut self,
        op: &crate::ast::UnaryOp,
        rhs_type: &Type,
        span: Span,
    ) -> Type {
        let unify = |this: &mut Self, expected| {
            this.unify(rhs_type, &expected, || TypeCheckError::TypeMismatch {
                expr_typ: rhs_type.to_string(),
                expected_typ: expected.to_string(),
                expr_span: span,
            });
            expected
        };

        match op {
            crate::ast::UnaryOp::Minus => {
                if rhs_type.is_unsigned() {
                    self.push_err(TypeCheckError::InvalidUnaryOp {
                        kind: rhs_type.to_string(),
                        span,
                    });
                }
                let expected = self.polymorphic_integer_or_field();
                self.unify(rhs_type, &expected, || TypeCheckError::InvalidUnaryOp {
                    kind: rhs_type.to_string(),
                    span,
                });
                expected
            }
            crate::ast::UnaryOp::Not => {
                let rhs_type = rhs_type.follow_bindings();

                // `!` can work on booleans or integers
                if matches!(rhs_type, Type::Integer(..)) {
                    return rhs_type;
                }

                unify(self, Type::Bool)
            }
            crate::ast::UnaryOp::MutableReference => {
                Type::MutableReference(Box::new(rhs_type.follow_bindings()))
            }
            crate::ast::UnaryOp::Dereference { implicitly_added: _ } => {
                let element_type = self.interner.next_type_variable();
                unify(self, Type::MutableReference(Box::new(element_type.clone())));
                element_type
            }
        }
    }

    /// Insert as many dereference operations as necessary to automatically dereference a method
    /// call object to its base value type T.
    pub(super) fn insert_auto_dereferences(&mut self, object: ExprId, typ: Type) -> (ExprId, Type) {
        if let Type::MutableReference(element) = typ {
            let location = self.interner.id_location(object);

            let object = self.interner.push_expr(HirExpression::Prefix(HirPrefixExpression {
                operator: UnaryOp::Dereference { implicitly_added: true },
                rhs: object,
            }));
            self.interner.push_expr_type(object, element.as_ref().clone());
            self.interner.push_expr_location(object, location.span, location.file);

            // Recursively dereference to allow for converting &mut &mut T to T
            self.insert_auto_dereferences(object, *element)
        } else {
            (object, typ)
        }
    }

    /// Given a method object: `(*foo).bar` of a method call `(*foo).bar.baz()`, remove the
    /// implicitly added dereference operator if one is found.
    ///
    /// Returns Some(new_expr_id) if a dereference was removed and None otherwise.
    fn try_remove_implicit_dereference(&mut self, object: ExprId) -> Option<ExprId> {
        match self.interner.expression(&object) {
            HirExpression::MemberAccess(mut access) => {
                let new_lhs = self.try_remove_implicit_dereference(access.lhs)?;
                access.lhs = new_lhs;
                access.is_offset = true;

                // `object` will have a different type now, which will be filled in
                // later when type checking the method call as a function call.
                self.interner.replace_expr(&object, HirExpression::MemberAccess(access));
                Some(object)
            }
            HirExpression::Prefix(prefix) => match prefix.operator {
                // Found a dereference we can remove. Now just replace it with its rhs to remove it.
                UnaryOp::Dereference { implicitly_added: true } => Some(prefix.rhs),
                _ => None,
            },
            _ => None,
        }
    }

    fn bind_function_type_impl(
        &mut self,
        fn_params: &[Type],
        fn_ret: &Type,
        callsite_args: &[(Type, ExprId, Span)],
        span: Span,
    ) -> Type {
        if fn_params.len() != callsite_args.len() {
            self.push_err(TypeCheckError::ParameterCountMismatch {
                expected: fn_params.len(),
                found: callsite_args.len(),
                span,
            });
            return Type::Error;
        }

        for (param, (arg, _, arg_span)) in fn_params.iter().zip(callsite_args) {
            self.unify(arg, param, || TypeCheckError::TypeMismatch {
                expected_typ: param.to_string(),
                expr_typ: arg.to_string(),
                expr_span: *arg_span,
            });
        }

        fn_ret.clone()
    }

    pub(super) fn bind_function_type(
        &mut self,
        function: Type,
        args: Vec<(Type, ExprId, Span)>,
        span: Span,
    ) -> Type {
        // Could do a single unification for the entire function type, but matching beforehand
        // lets us issue a more precise error on the individual argument that fails to type check.
        match function {
            Type::TypeVariable(binding, TypeVariableKind::Normal) => {
                if let TypeBinding::Bound(typ) = &*binding.borrow() {
                    return self.bind_function_type(typ.clone(), args, span);
                }

                let ret = self.interner.next_type_variable();
                let args = vecmap(args, |(arg, _, _)| arg);
                let env_type = self.interner.next_type_variable();
                let expected = Type::Function(args, Box::new(ret.clone()), Box::new(env_type));

                if let Err(error) = binding.try_bind(expected, span) {
                    self.push_err(error);
                }
                ret
            }
            // The closure env is ignored on purpose: call arguments never place
            // constraints on closure environments.
            Type::Function(parameters, ret, _env) => {
                self.bind_function_type_impl(&parameters, &ret, &args, span)
            }
            Type::Error => Type::Error,
            found => {
                self.push_err(TypeCheckError::ExpectedFunction { found, span });
                Type::Error
            }
        }
    }

    pub(super) fn check_cast(&mut self, from: Type, to: &Type, span: Span) -> Type {
        match from.follow_bindings() {
            Type::Integer(..)
            | Type::FieldElement
            | Type::TypeVariable(_, TypeVariableKind::IntegerOrField)
            | Type::TypeVariable(_, TypeVariableKind::Integer)
            | Type::Bool => (),

            Type::TypeVariable(_, _) => {
                self.push_err(TypeCheckError::TypeAnnotationsNeeded { span });
                return Type::Error;
            }
            Type::Error => return Type::Error,
            from => {
                self.push_err(TypeCheckError::InvalidCast { from, span });
                return Type::Error;
            }
        }

        match to {
            Type::Integer(sign, bits) => Type::Integer(*sign, *bits),
            Type::FieldElement => Type::FieldElement,
            Type::Bool => Type::Bool,
            Type::Error => Type::Error,
            _ => {
                self.push_err(TypeCheckError::UnsupportedCast { span });
                Type::Error
            }
        }
    }

    // Given a binary comparison operator and another type. This method will produce the output type
    // and a boolean indicating whether to use the trait impl corresponding to the operator
    // or not. A value of false indicates the caller to use a primitive operation for this
    // operator, while a true value indicates a user-provided trait impl is required.
    fn comparator_operand_type_rules(
        &mut self,
        lhs_type: &Type,
        rhs_type: &Type,
        op: &HirBinaryOp,
        span: Span,
    ) -> Result<(Type, bool), TypeCheckError> {
        use Type::*;

        match (lhs_type, rhs_type) {
            // Avoid reporting errors multiple times
            (Error, _) | (_, Error) => Ok((Bool, false)),
            (Alias(alias, args), other) | (other, Alias(alias, args)) => {
                let alias = alias.borrow().get_type(args);
                self.comparator_operand_type_rules(&alias, other, op, span)
            }

            // Matches on TypeVariable must be first to follow any type
            // bindings.
            (TypeVariable(var, _), other) | (other, TypeVariable(var, _)) => {
                if let TypeBinding::Bound(binding) = &*var.borrow() {
                    return self.comparator_operand_type_rules(other, binding, op, span);
                }

                let use_impl = self.bind_type_variables_for_infix(lhs_type, op, rhs_type, span);
                Ok((Bool, use_impl))
            }
            (Integer(sign_x, bit_width_x), Integer(sign_y, bit_width_y)) => {
                if sign_x != sign_y {
                    return Err(TypeCheckError::IntegerSignedness {
                        sign_x: *sign_x,
                        sign_y: *sign_y,
                        span,
                    });
                }
                if bit_width_x != bit_width_y {
                    return Err(TypeCheckError::IntegerBitWidth {
                        bit_width_x: *bit_width_x,
                        bit_width_y: *bit_width_y,
                        span,
                    });
                }
                Ok((Bool, false))
            }
            (FieldElement, FieldElement) => {
                if op.kind.is_valid_for_field_type() {
                    Ok((Bool, false))
                } else {
                    Err(TypeCheckError::FieldComparison { span })
                }
            }

            // <= and friends are technically valid for booleans, just not very useful
            (Bool, Bool) => Ok((Bool, false)),

            (lhs, rhs) => {
                self.unify(lhs, rhs, || TypeCheckError::TypeMismatchWithSource {
                    expected: lhs.clone(),
                    actual: rhs.clone(),
                    span: op.location.span,
                    source: Source::Binary,
                });
                Ok((Bool, true))
            }
        }
    }

    /// Handles the TypeVariable case for checking binary operators.
    /// Returns true if we should use the impl for the operator instead of the primitive
    /// version of it.
    fn bind_type_variables_for_infix(
        &mut self,
        lhs_type: &Type,
        op: &HirBinaryOp,
        rhs_type: &Type,
        span: Span,
    ) -> bool {
        self.unify(lhs_type, rhs_type, || TypeCheckError::TypeMismatchWithSource {
            expected: lhs_type.clone(),
            actual: rhs_type.clone(),
            source: Source::Binary,
            span,
        });

        let use_impl = !lhs_type.is_numeric();

        // If this operator isn't valid for fields we have to possibly narrow
        // TypeVariableKind::IntegerOrField to TypeVariableKind::Integer.
        // Doing so also ensures a type error if Field is used.
        // The is_numeric check is to allow impls for custom types to bypass this.
        if !op.kind.is_valid_for_field_type() && lhs_type.is_numeric() {
            let target = Type::polymorphic_integer(self.interner);

            use crate::ast::BinaryOpKind::*;
            use TypeCheckError::*;
            self.unify(lhs_type, &target, || match op.kind {
                Less | LessEqual | Greater | GreaterEqual => FieldComparison { span },
                And | Or | Xor | ShiftRight | ShiftLeft => FieldBitwiseOp { span },
                Modulo => FieldModulo { span },
                other => unreachable!("Operator {other:?} should be valid for Field"),
            });
        }

        use_impl
    }

    // Given a binary operator and another type. This method will produce the output type
    // and a boolean indicating whether to use the trait impl corresponding to the operator
    // or not. A value of false indicates the caller to use a primitive operation for this
    // operator, while a true value indicates a user-provided trait impl is required.
    pub(super) fn infix_operand_type_rules(
        &mut self,
        lhs_type: &Type,
        op: &HirBinaryOp,
        rhs_type: &Type,
        span: Span,
    ) -> Result<(Type, bool), TypeCheckError> {
        if op.kind.is_comparator() {
            return self.comparator_operand_type_rules(lhs_type, rhs_type, op, span);
        }

        use Type::*;
        match (lhs_type, rhs_type) {
            // An error type on either side will always return an error
            (Error, _) | (_, Error) => Ok((Error, false)),
            (Alias(alias, args), other) | (other, Alias(alias, args)) => {
                let alias = alias.borrow().get_type(args);
                self.infix_operand_type_rules(&alias, op, other, span)
            }

            // Matches on TypeVariable must be first so that we follow any type
            // bindings.
            (TypeVariable(int, _), other) | (other, TypeVariable(int, _)) => {
                if let TypeBinding::Bound(binding) = &*int.borrow() {
                    return self.infix_operand_type_rules(binding, op, other, span);
                }
                if op.kind == BinaryOpKind::ShiftLeft || op.kind == BinaryOpKind::ShiftRight {
                    self.unify(
                        rhs_type,
                        &Type::Integer(Signedness::Unsigned, IntegerBitSize::Eight),
                        || TypeCheckError::InvalidShiftSize { span },
                    );
                    let use_impl = if lhs_type.is_numeric() {
                        let integer_type = Type::polymorphic_integer(self.interner);
                        self.bind_type_variables_for_infix(lhs_type, op, &integer_type, span)
                    } else {
                        true
                    };
                    return Ok((lhs_type.clone(), use_impl));
                }
                let use_impl = self.bind_type_variables_for_infix(lhs_type, op, rhs_type, span);
                Ok((other.clone(), use_impl))
            }
            (Integer(sign_x, bit_width_x), Integer(sign_y, bit_width_y)) => {
                if op.kind == BinaryOpKind::ShiftLeft || op.kind == BinaryOpKind::ShiftRight {
                    if *sign_y != Signedness::Unsigned || *bit_width_y != IntegerBitSize::Eight {
                        return Err(TypeCheckError::InvalidShiftSize { span });
                    }
                    return Ok((Integer(*sign_x, *bit_width_x), false));
                }
                if sign_x != sign_y {
                    return Err(TypeCheckError::IntegerSignedness {
                        sign_x: *sign_x,
                        sign_y: *sign_y,
                        span,
                    });
                }
                if bit_width_x != bit_width_y {
                    return Err(TypeCheckError::IntegerBitWidth {
                        bit_width_x: *bit_width_x,
                        bit_width_y: *bit_width_y,
                        span,
                    });
                }
                Ok((Integer(*sign_x, *bit_width_x), false))
            }
            // The result of two Fields is always a witness
            (FieldElement, FieldElement) => {
                if !op.kind.is_valid_for_field_type() {
                    if op.kind == BinaryOpKind::Modulo {
                        return Err(TypeCheckError::FieldModulo { span });
                    } else {
                        return Err(TypeCheckError::FieldBitwiseOp { span });
                    }
                }
                Ok((FieldElement, false))
            }

            (Bool, Bool) => Ok((Bool, false)),

            (lhs, rhs) => {
                if op.kind == BinaryOpKind::ShiftLeft || op.kind == BinaryOpKind::ShiftRight {
                    if rhs == &Type::Integer(Signedness::Unsigned, IntegerBitSize::Eight) {
                        return Ok((lhs.clone(), true));
                    }
                    return Err(TypeCheckError::InvalidShiftSize { span });
                }
                self.unify(lhs, rhs, || TypeCheckError::TypeMismatchWithSource {
                    expected: lhs.clone(),
                    actual: rhs.clone(),
                    span: op.location.span,
                    source: Source::Binary,
                });
                Ok((lhs.clone(), true))
            }
        }
    }

    /// Prerequisite: verify_trait_constraint of the operator's trait constraint.
    ///
    /// Although by this point the operator is expected to already have a trait impl,
    /// we still need to match the operator's type against the method's instantiated type
    /// to ensure the instantiation bindings are correct and the monomorphizer can
    /// re-apply the needed bindings.
    pub(super) fn type_check_operator_method(
        &mut self,
        expr_id: ExprId,
        trait_method_id: TraitMethodId,
        object_type: &Type,
        span: Span,
    ) {
        let the_trait = self.interner.get_trait(trait_method_id.trait_id);

        let method = &the_trait.methods[trait_method_id.method_index];
        let (method_type, mut bindings) = method.typ.clone().instantiate(self.interner);

        match method_type {
            Type::Function(args, _, _) => {
                // We can cheat a bit and match against only the object type here since no operator
                // overload uses other generic parameters or return types aside from the object type.
                let expected_object_type = &args[0];
                self.unify(object_type, expected_object_type, || TypeCheckError::TypeMismatch {
                    expected_typ: expected_object_type.to_string(),
                    expr_typ: object_type.to_string(),
                    expr_span: span,
                });
            }
            other => {
                unreachable!("Expected operator method to have a function type, but found {other}")
            }
        }

        // We must also remember to apply these substitutions to the object_type
        // referenced by the selected trait impl, if one has yet to be selected.
        let impl_kind = self.interner.get_selected_impl_for_expression(expr_id);
        if let Some(TraitImplKind::Assumed { object_type, trait_generics }) = impl_kind {
            let the_trait = self.interner.get_trait(trait_method_id.trait_id);
            let object_type = object_type.substitute(&bindings);
            bindings.insert(
                the_trait.self_type_typevar_id,
                (the_trait.self_type_typevar.clone(), object_type.clone()),
            );
            self.interner.select_impl_for_expression(
                expr_id,
                TraitImplKind::Assumed { object_type, trait_generics },
            );
        }

        self.interner.store_instantiation_bindings(expr_id, bindings);
    }

    pub(super) fn type_check_member_access(
        &mut self,
        mut access: HirMemberAccess,
        expr_id: ExprId,
        lhs_type: Type,
        span: Span,
    ) -> Type {
        let access_lhs = &mut access.lhs;

        let dereference_lhs = |this: &mut Self, lhs_type, element| {
            let old_lhs = *access_lhs;
            *access_lhs = this.interner.push_expr(HirExpression::Prefix(HirPrefixExpression {
                operator: crate::ast::UnaryOp::Dereference { implicitly_added: true },
                rhs: old_lhs,
            }));
            this.interner.push_expr_type(old_lhs, lhs_type);
            this.interner.push_expr_type(*access_lhs, element);

            let old_location = this.interner.id_location(old_lhs);
            this.interner.push_expr_location(*access_lhs, span, old_location.file);
        };

        // If this access is just a field offset, we want to avoid dereferencing
        let dereference_lhs = (!access.is_offset).then_some(dereference_lhs);

        match self.check_field_access(&lhs_type, &access.rhs.0.contents, span, dereference_lhs) {
            Some((element_type, index)) => {
                self.interner.set_field_index(expr_id, index);
                // We must update `access` in case we added any dereferences to it
                self.interner.replace_expr(&expr_id, HirExpression::MemberAccess(access));
                element_type
            }
            None => Type::Error,
        }
    }

    pub(super) fn lookup_method(
        &mut self,
        object_type: &Type,
        method_name: &str,
        span: Span,
    ) -> Option<HirMethodReference> {
        match object_type.follow_bindings() {
            Type::Struct(typ, _args) => {
                let id = typ.borrow().id;
                match self.interner.lookup_method(object_type, id, method_name, false) {
                    Some(method_id) => Some(HirMethodReference::FuncId(method_id)),
                    None => {
                        self.push_err(TypeCheckError::UnresolvedMethodCall {
                            method_name: method_name.to_string(),
                            object_type: object_type.clone(),
                            span,
                        });
                        None
                    }
                }
            }
            // TODO: We should allow method calls on `impl Trait`s eventually.
            //       For now it is fine since they are only allowed on return types.
            Type::TraitAsType(..) => {
                self.push_err(TypeCheckError::UnresolvedMethodCall {
                    method_name: method_name.to_string(),
                    object_type: object_type.clone(),
                    span,
                });
                None
            }
            Type::NamedGeneric(_, _, _) => {
                let func_meta = self.interner.function_meta(
                    &self.current_function.expect("unexpected method outside a function"),
                );

                for constraint in &func_meta.trait_constraints {
                    if *object_type == constraint.typ {
                        if let Some(the_trait) = self.interner.try_get_trait(constraint.trait_id) {
                            for (method_index, method) in the_trait.methods.iter().enumerate() {
                                if method.name.0.contents == method_name {
                                    let trait_method = TraitMethodId {
                                        trait_id: constraint.trait_id,
                                        method_index,
                                    };
                                    return Some(HirMethodReference::TraitMethodId(
                                        trait_method,
                                        constraint.trait_generics.clone(),
                                    ));
                                }
                            }
                        }
                    }
                }

                self.push_err(TypeCheckError::UnresolvedMethodCall {
                    method_name: method_name.to_string(),
                    object_type: object_type.clone(),
                    span,
                });
                None
            }
            // Mutable references to another type should resolve to methods of their element type.
            // This may be a struct or a primitive type.
            Type::MutableReference(element) => self
                .interner
                .lookup_primitive_trait_method_mut(element.as_ref(), method_name)
                .map(HirMethodReference::FuncId)
                .or_else(|| self.lookup_method(&element, method_name, span)),

            // If we fail to resolve the object to a struct type, we have no way of type
            // checking its arguments as we can't even resolve the name of the function
            Type::Error => None,

            // The type variable must be unbound at this point since follow_bindings was called
            Type::TypeVariable(_, TypeVariableKind::Normal) => {
                self.push_err(TypeCheckError::TypeAnnotationsNeeded { span });
                None
            }

            other => match self.interner.lookup_primitive_method(&other, method_name) {
                Some(method_id) => Some(HirMethodReference::FuncId(method_id)),
                None => {
                    self.push_err(TypeCheckError::UnresolvedMethodCall {
                        method_name: method_name.to_string(),
                        object_type: object_type.clone(),
                        span,
                    });
                    None
                }
            },
        }
    }

    pub(super) fn type_check_call(
        &mut self,
        call: &HirCallExpression,
        func_type: Type,
        args: Vec<(Type, ExprId, Span)>,
        span: Span,
    ) -> Type {
        self.run_lint(|elaborator| {
            lints::deprecated_function(elaborator.interner, call.func).map(Into::into)
        });

        let func_mod = self.current_function.map(|func| self.interner.function_modifiers(&func));
        let is_current_func_constrained =
            func_mod.map_or(true, |func_mod| !func_mod.is_unconstrained);
        let is_unconstrained_call = self.is_unconstrained_call(call.func);
        let crossing_runtime_boundary = is_current_func_constrained && is_unconstrained_call;
        if crossing_runtime_boundary {
            let called_func_id = self
                .interner
                .lookup_function_from_expr(&call.func)
                .expect("Called function should exist");
            self.run_lint(|elaborator| {
                lints::oracle_called_from_constrained_function(
                    elaborator.interner,
                    &called_func_id,
                    is_current_func_constrained,
                    span,
                )
                .map(Into::into)
            });
            let errors = lints::unconstrained_function_args(&args);
            for error in errors {
                self.push_err(error);
            }
        }

        let return_type = self.bind_function_type(func_type, args, span);

        if crossing_runtime_boundary {
            self.run_lint(|_| {
                lints::unconstrained_function_return(&return_type, span).map(Into::into)
            });
        }

        return_type
    }

    fn is_unconstrained_call(&self, expr: ExprId) -> bool {
        if let Some(func_id) = self.interner.lookup_function_from_expr(&expr) {
            let modifiers = self.interner.function_modifiers(&func_id);
            modifiers.is_unconstrained
        } else {
            false
        }
    }

    /// Check if the given method type requires a mutable reference to the object type, and check
    /// if the given object type is already a mutable reference. If not, add one.
    /// This is used to automatically transform a method call: `foo.bar()` into a function
    /// call: `bar(&mut foo)`.
    ///
    /// A notable corner case of this function is where it interacts with auto-deref of `.`.
    /// If a field is being mutated e.g. `foo.bar.mutate_bar()` where `foo: &mut Foo`, the compiler
    /// will insert a dereference before bar `(*foo).bar.mutate_bar()` which would cause us to
    /// mutate a copy of bar rather than a reference to it. We must check for this corner case here
    /// and remove the implicitly added dereference operator if we find one.
    pub(super) fn try_add_mutable_reference_to_object(
        &mut self,
        function_type: &Type,
        object_type: &mut Type,
        object: &mut ExprId,
    ) {
        let expected_object_type = match function_type {
            Type::Function(args, _, _) => args.first(),
            Type::Forall(_, typ) => match typ.as_ref() {
                Type::Function(args, _, _) => args.first(),
                typ => unreachable!("Unexpected type for function: {typ}"),
            },
            typ => unreachable!("Unexpected type for function: {typ}"),
        };

        if let Some(expected_object_type) = expected_object_type {
            let actual_type = object_type.follow_bindings();

            if matches!(expected_object_type.follow_bindings(), Type::MutableReference(_)) {
                if !matches!(actual_type, Type::MutableReference(_)) {
                    if let Err(error) = verify_mutable_reference(self.interner, *object) {
                        self.push_err(TypeCheckError::ResolverError(error));
                    }

                    let new_type = Type::MutableReference(Box::new(actual_type));
                    *object_type = new_type.clone();

                    // First try to remove a dereference operator that may have been implicitly
                    // inserted by a field access expression `foo.bar` on a mutable reference `foo`.
                    let new_object = self.try_remove_implicit_dereference(*object);

                    // If that didn't work, then wrap the whole expression in an `&mut`
                    *object = new_object.unwrap_or_else(|| {
                        let location = self.interner.id_location(*object);

                        let new_object =
                            self.interner.push_expr(HirExpression::Prefix(HirPrefixExpression {
                                operator: UnaryOp::MutableReference,
                                rhs: *object,
                            }));
                        self.interner.push_expr_type(new_object, new_type);
                        self.interner.push_expr_location(new_object, location.span, location.file);
                        new_object
                    });
                }
            // Otherwise if the object type is a mutable reference and the method is not, insert as
            // many dereferences as needed.
            } else if matches!(actual_type, Type::MutableReference(_)) {
                let (new_object, new_type) = self.insert_auto_dereferences(*object, actual_type);
                *object_type = new_type;
                *object = new_object;
            }
        }
    }

    pub fn type_check_function_body(&mut self, body_type: Type, meta: &FuncMeta, body_id: ExprId) {
        let (expr_span, empty_function) = self.function_info(body_id);
        let declared_return_type = meta.return_type();

        let func_span = self.interner.expr_span(&body_id); // XXX: We could be more specific and return the span of the last stmt, however stmts do not have spans yet
        if let Type::TraitAsType(trait_id, _, generics) = declared_return_type {
            if self.interner.lookup_trait_implementation(&body_type, *trait_id, generics).is_err() {
                self.push_err(TypeCheckError::TypeMismatchWithSource {
                    expected: declared_return_type.clone(),
                    actual: body_type,
                    span: func_span,
                    source: Source::Return(meta.return_type.clone(), expr_span),
                });
            }
        } else {
            self.unify_with_coercions(&body_type, declared_return_type, body_id, || {
                let mut error = TypeCheckError::TypeMismatchWithSource {
                    expected: declared_return_type.clone(),
                    actual: body_type.clone(),
                    span: func_span,
                    source: Source::Return(meta.return_type.clone(), expr_span),
                };

                if empty_function {
                    error = error.add_context(
                        "implicitly returns `()` as its body has no tail or `return` expression",
                    );
                }
                error
            });
        }
    }

    fn function_info(&self, function_body_id: ExprId) -> (noirc_errors::Span, bool) {
        let (expr_span, empty_function) =
            if let HirExpression::Block(block) = self.interner.expression(&function_body_id) {
                let last_stmt = block.statements().last();
                let mut span = self.interner.expr_span(&function_body_id);

                if let Some(last_stmt) = last_stmt {
                    if let HirStatement::Expression(expr) = self.interner.statement(last_stmt) {
                        span = self.interner.expr_span(&expr);
                    }
                }

                (span, last_stmt.is_none())
            } else {
                (self.interner.expr_span(&function_body_id), false)
            };
        (expr_span, empty_function)
    }

    pub fn verify_trait_constraint(
        &mut self,
        object_type: &Type,
        trait_id: TraitId,
        trait_generics: &[Type],
        function_ident_id: ExprId,
        span: Span,
    ) {
        match self.interner.lookup_trait_implementation(object_type, trait_id, trait_generics) {
            Ok(impl_kind) => {
                self.interner.select_impl_for_expression(function_ident_id, impl_kind);
            }
            Err(erroring_constraints) => {
                if erroring_constraints.is_empty() {
                    self.push_err(TypeCheckError::TypeAnnotationsNeeded { span });
                } else {
                    // Don't show any errors where try_get_trait returns None.
                    // This can happen if a trait is used that was never declared.
                    let constraints = erroring_constraints
                        .into_iter()
                        .map(|constraint| {
                            let r#trait = self.interner.try_get_trait(constraint.trait_id)?;
                            let mut name = r#trait.name.to_string();
                            if !constraint.trait_generics.is_empty() {
                                let generics =
                                    vecmap(&constraint.trait_generics, ToString::to_string);
                                name += &format!("<{}>", generics.join(", "));
                            }
                            Some((constraint.typ, name))
                        })
                        .collect::<Option<Vec<_>>>();

                    if let Some(constraints) = constraints {
                        self.push_err(TypeCheckError::NoMatchingImplFound { constraints, span });
                    }
                }
            }
        }
    }

    pub fn add_existing_generics(
        &mut self,
        unresolved_generics: &UnresolvedGenerics,
        generics: &Generics,
    ) {
        assert_eq!(unresolved_generics.len(), generics.len());

        for (unresolved_generic, generic) in unresolved_generics.iter().zip(generics) {
            self.add_existing_generic(unresolved_generic, unresolved_generic.span(), generic);
        }
    }

    pub fn add_existing_generic(
        &mut self,
        unresolved_generic: &UnresolvedGeneric,
        span: Span,
        resolved_generic: &ResolvedGeneric,
    ) {
        let name = &unresolved_generic.ident().0.contents;

        if let Some(generic) = self.find_generic(name) {
            self.push_err(ResolverError::DuplicateDefinition {
                name: name.clone(),
                first_span: generic.span,
                second_span: span,
            });
        } else {
            self.generics.push(resolved_generic.clone());
        }
    }

    pub fn find_numeric_generics(
        parameters: &Parameters,
        return_type: &Type,
    ) -> Vec<(String, TypeVariable)> {
        let mut found = BTreeMap::new();
        for (_, parameter, _) in &parameters.0 {
            Self::find_numeric_generics_in_type(parameter, &mut found);
        }
        Self::find_numeric_generics_in_type(return_type, &mut found);
        found.into_iter().collect()
    }

    fn find_numeric_generics_in_type(typ: &Type, found: &mut BTreeMap<String, TypeVariable>) {
        match typ {
            Type::FieldElement
            | Type::Integer(_, _)
            | Type::Bool
            | Type::Unit
            | Type::Error
            | Type::TypeVariable(_, _)
            | Type::Constant(_)
            | Type::NamedGeneric(_, _, _)
            | Type::Quoted(_)
            | Type::Forall(_, _) => (),

            Type::TraitAsType(_, _, args) => {
                for arg in args {
                    Self::find_numeric_generics_in_type(arg, found);
                }
            }

            Type::Array(length, element_type) => {
                if let Type::NamedGeneric(type_variable, name, _) = length.as_ref() {
                    found.insert(name.to_string(), type_variable.clone());
                }
                Self::find_numeric_generics_in_type(element_type, found);
            }

            Type::Slice(element_type) => {
                Self::find_numeric_generics_in_type(element_type, found);
            }

            Type::Tuple(fields) => {
                for field in fields {
                    Self::find_numeric_generics_in_type(field, found);
                }
            }

            Type::Function(parameters, return_type, _env) => {
                for parameter in parameters {
                    Self::find_numeric_generics_in_type(parameter, found);
                }
                Self::find_numeric_generics_in_type(return_type, found);
            }

            Type::Struct(struct_type, generics) => {
                for (i, generic) in generics.iter().enumerate() {
                    if let Type::NamedGeneric(type_variable, name, _) = generic {
                        if struct_type.borrow().generic_is_numeric(i) {
                            found.insert(name.to_string(), type_variable.clone());
                        }
                    } else {
                        Self::find_numeric_generics_in_type(generic, found);
                    }
                }
            }
            Type::Alias(alias, generics) => {
                for (i, generic) in generics.iter().enumerate() {
                    if let Type::NamedGeneric(type_variable, name, _) = generic {
                        if alias.borrow().generic_is_numeric(i) {
                            found.insert(name.to_string(), type_variable.clone());
                        }
                    } else {
                        Self::find_numeric_generics_in_type(generic, found);
                    }
                }
            }
            Type::MutableReference(element) => Self::find_numeric_generics_in_type(element, found),
            Type::String(length) => {
                if let Type::NamedGeneric(type_variable, name, _) = length.as_ref() {
                    found.insert(name.to_string(), type_variable.clone());
                }
            }
            Type::FmtString(length, fields) => {
                if let Type::NamedGeneric(type_variable, name, _) = length.as_ref() {
                    found.insert(name.to_string(), type_variable.clone());
                }
                Self::find_numeric_generics_in_type(fields, found);
            }
        }
    }
}<|MERGE_RESOLUTION|>--- conflicted
+++ resolved
@@ -141,12 +141,8 @@
             MutableReference(element) => {
                 Type::MutableReference(Box::new(self.resolve_type_inner(*element, kind)))
             }
-<<<<<<< HEAD
-            Parenthesized(typ) => self.resolve_type_inner(*typ),
+            Parenthesized(typ) => self.resolve_type_inner(*typ, kind),
             Resolved(id) => self.interner.get_quoted_type(id).clone(),
-=======
-            Parenthesized(typ) => self.resolve_type_inner(*typ, kind),
->>>>>>> 64dd48a1
         };
 
         if let Type::Struct(_, _) = resolved_type {
