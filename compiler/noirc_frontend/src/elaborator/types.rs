use std::{borrow::Cow, rc::Rc};

use acvm::acir::AcirField;
use iter_extended::vecmap;
use noirc_errors::{Location, Span};
use rustc_hash::FxHashMap as HashMap;

use crate::{
    ast::{
        AsTraitPath, BinaryOpKind, GenericTypeArgs, Ident, IntegerBitSize, Path, PathKind,
        Signedness, UnaryOp, UnresolvedGeneric, UnresolvedGenerics, UnresolvedType,
        UnresolvedTypeData, UnresolvedTypeExpression,
    },
    hir::{
        comptime::{Interpreter, Value},
        def_collector::dc_crate::CompilationError,
        resolution::{errors::ResolverError, import::PathResolutionError},
        type_check::{
            generics::{Generic, TraitGenerics},
            NoMatchingImplFoundError, Source, TypeCheckError,
        },
    },
    hir_def::{
        expr::{
            HirBinaryOp, HirCallExpression, HirExpression, HirLiteral, HirMemberAccess,
            HirMethodReference, HirPrefixExpression, TraitMethod,
        },
        function::FuncMeta,
        stmt::HirStatement,
        traits::{NamedType, ResolvedTraitBound, Trait, TraitConstraint},
    },
    node_interner::{
        DefinitionKind, DependencyId, ExprId, GlobalId, ImplSearchErrorKind, NodeInterner, TraitId,
        TraitImplKind, TraitMethodId,
    },
    token::SecondaryAttribute,
<<<<<<< HEAD
    BinaryTypeOperator, Generics, Kind, ResolvedGeneric, Type, TypeBinding, TypeBindings, TypeVariable,
    UnificationError,
=======
    Generics, Kind, ResolvedGeneric, Type, TypeBinding, TypeBindings, UnificationError,
>>>>>>> 29d46fd3
};

use super::{lints, path_resolution::PathResolutionItem, Elaborator};

pub const SELF_TYPE_NAME: &str = "Self";
pub const WILDCARD_TYPE: &str = "_";

pub(super) struct TraitPathResolution {
    pub(super) method: TraitMethod,
    pub(super) item: Option<PathResolutionItem>,
    pub(super) errors: Vec<PathResolutionError>,
}

impl<'context> Elaborator<'context> {
    /// Translates an UnresolvedType to a Type with a `TypeKind::Normal`
    pub(crate) fn resolve_type(&mut self, typ: UnresolvedType) -> Type {
        let span = typ.span;
        let resolved_type = self.resolve_type_inner(typ, &Kind::Normal);
        if resolved_type.is_nested_slice() {
            self.push_err(ResolverError::NestedSlices { span });
        }
        resolved_type
    }

    /// Translates an UnresolvedType into a Type and appends any
    /// freshly created TypeVariables created to new_variables.
    pub fn resolve_type_inner(&mut self, typ: UnresolvedType, kind: &Kind) -> Type {
        use crate::ast::UnresolvedTypeData::*;

        let span = typ.span;
        let (named_path_span, is_self_type_name, is_synthetic) =
            if let Named(ref named_path, _, synthetic) = typ.typ {
                (
                    Some(named_path.last_ident().span()),
                    named_path.last_ident().is_self_type_name(),
                    synthetic,
                )
            } else {
                (None, false, false)
            };

        let resolved_type = match typ.typ {
            FieldElement => Type::FieldElement,
            Array(size, elem) => {
                let elem = Box::new(self.resolve_type_inner(*elem, kind));
                let size = self.convert_expression_type(size, &Kind::u32(), span);
                Type::Array(Box::new(size), elem)
            }
            Slice(elem) => {
                let elem = Box::new(self.resolve_type_inner(*elem, kind));
                Type::Slice(elem)
            }
            Expression(expr) => self.convert_expression_type(expr, kind, span),
            Integer(sign, bits) => Type::Integer(sign, bits),
            Bool => Type::Bool,
            String(size) => {
                let resolved_size = self.convert_expression_type(size, &Kind::u32(), span);
                Type::String(Box::new(resolved_size))
            }
            FormatString(size, fields) => {
                let resolved_size = self.convert_expression_type(size, &Kind::u32(), span);
                let fields = self.resolve_type_inner(*fields, kind);
                Type::FmtString(Box::new(resolved_size), Box::new(fields))
            }
            Quoted(quoted) => {
                let in_function = matches!(self.current_item, Some(DependencyId::Function(_)));
                if in_function && !self.in_comptime_context() {
                    let span = typ.span;
                    let typ = quoted.to_string();
                    self.push_err(ResolverError::ComptimeTypeInRuntimeCode { span, typ });
                }
                Type::Quoted(quoted)
            }
            Unit => Type::Unit,
            Unspecified => {
                let span = typ.span;
                self.push_err(TypeCheckError::UnspecifiedType { span });
                Type::Error
            }
            Error => Type::Error,
            Named(path, args, _) => self.resolve_named_type(path, args),
            TraitAsType(path, args) => self.resolve_trait_as_type(path, args),

            Tuple(fields) => {
                Type::Tuple(vecmap(fields, |field| self.resolve_type_inner(field, kind)))
            }
            Function(args, ret, env, unconstrained) => {
                let args = vecmap(args, |arg| self.resolve_type_inner(arg, kind));
                let ret = Box::new(self.resolve_type_inner(*ret, kind));
                let env_span = env.span;

                let env = Box::new(self.resolve_type_inner(*env, kind));

                match *env {
                    Type::Unit | Type::Tuple(_) | Type::NamedGeneric(_, _) => {
                        Type::Function(args, ret, env, unconstrained)
                    }
                    _ => {
                        self.push_err(ResolverError::InvalidClosureEnvironment {
                            typ: *env,
                            span: env_span,
                        });
                        Type::Error
                    }
                }
            }
            MutableReference(element) => {
                Type::MutableReference(Box::new(self.resolve_type_inner(*element, kind)))
            }
            Parenthesized(typ) => self.resolve_type_inner(*typ, kind),
            Resolved(id) => self.interner.get_quoted_type(id).clone(),
            AsTraitPath(path) => self.resolve_as_trait_path(*path),
            Interned(id) => {
                let typ = self.interner.get_unresolved_type_data(id).clone();
                return self.resolve_type_inner(UnresolvedType { typ, span }, kind);
            }
        };

        let location = Location::new(named_path_span.unwrap_or(typ.span), self.file);
        match resolved_type {
            Type::Struct(ref struct_type, _) => {
                // Record the location of the type reference
                self.interner.push_type_ref_location(resolved_type.clone(), location);
                if !is_synthetic {
                    self.interner.add_struct_reference(
                        struct_type.borrow().id,
                        location,
                        is_self_type_name,
                    );
                }
            }
            Type::Alias(ref alias_type, _) => {
                self.interner.add_alias_reference(alias_type.borrow().id, location);
            }
            _ => (),
        }

        if !kind.unifies(&resolved_type.kind()) {
            let expected_typ_err = CompilationError::TypeError(TypeCheckError::TypeKindMismatch {
                expected_kind: kind.to_string(),
                expr_kind: resolved_type.kind().to_string(),
                expr_span: span,
            });
            self.errors.push((expected_typ_err, self.file));
            return Type::Error;
        }

        resolved_type
    }

    pub fn find_generic(&self, target_name: &str) -> Option<&ResolvedGeneric> {
        self.generics.iter().find(|generic| generic.name.as_ref() == target_name)
    }

    // Resolve Self::Foo to an associated type on the current trait or trait impl
    fn lookup_associated_type_on_self(&self, path: &Path) -> Option<Type> {
        if path.segments.len() == 2 && path.first_name() == Some(SELF_TYPE_NAME) {
            if let Some(trait_id) = self.current_trait {
                let the_trait = self.interner.get_trait(trait_id);
                if let Some(typ) = the_trait.get_associated_type(path.last_name()) {
                    return Some(typ.clone().as_named_generic());
                }
            }

            if let Some(impl_id) = self.current_trait_impl {
                let name = path.last_name();
                if let Some(typ) = self.interner.find_associated_type_for_impl(impl_id, name) {
                    return Some(typ.clone());
                }
            }
        }
        None
    }

    fn resolve_named_type(&mut self, path: Path, args: GenericTypeArgs) -> Type {
        if args.is_empty() {
            if let Some(typ) = self.lookup_generic_or_global_type(&path) {
                return typ;
            }
        }

        // Check if the path is a type variable first. We currently disallow generics on type
        // variables since we do not support higher-kinded types.
        if path.segments.len() == 1 {
            let name = path.last_name();

            if name == SELF_TYPE_NAME {
                if let Some(self_type) = self.self_type.clone() {
                    if !args.is_empty() {
                        self.push_err(ResolverError::GenericsOnSelfType { span: path.span() });
                    }
                    return self_type;
                }
            } else if name == WILDCARD_TYPE {
                return self.interner.next_type_variable_with_kind(Kind::Any);
            }
        } else if let Some(typ) = self.lookup_associated_type_on_self(&path) {
            if !args.is_empty() {
                self.push_err(ResolverError::GenericsOnAssociatedType { span: path.span() });
            }
            return typ;
        }

        let span = path.span();

        if let Some(type_alias) = self.lookup_type_alias(path.clone()) {
            let id = type_alias.borrow().id;
            let (args, _) = self.resolve_type_args(args, id, path.span());

            if let Some(item) = self.current_item {
                self.interner.add_type_alias_dependency(item, id);
            }

            // Collecting Type Alias references [Location]s to be used by LSP in order
            // to resolve the definition of the type alias
            self.interner.add_type_alias_ref(id, Location::new(span, self.file));

            // Because there is no ordering to when type aliases (and other globals) are resolved,
            // it is possible for one to refer to an Error type and issue no error if it is set
            // equal to another type alias. Fixing this fully requires an analysis to create a DFG
            // of definition ordering, but for now we have an explicit check here so that we at
            // least issue an error that the type was not found instead of silently passing.
            return Type::Alias(type_alias, args);
        }

        match self.lookup_struct_or_error(path) {
            Some(struct_type) => {
                if self.resolving_ids.contains(&struct_type.borrow().id) {
                    self.push_err(ResolverError::SelfReferentialStruct {
                        span: struct_type.borrow().name.span(),
                    });

                    return Type::Error;
                }

                if !self.in_contract()
                    && self
                        .interner
                        .struct_attributes(&struct_type.borrow().id)
                        .iter()
                        .any(|attr| matches!(attr, SecondaryAttribute::Abi(_)))
                {
                    self.push_err(ResolverError::AbiAttributeOutsideContract {
                        span: struct_type.borrow().name.span(),
                    });
                }

                let (args, _) = self.resolve_type_args(args, struct_type.borrow(), span);

                if let Some(current_item) = self.current_item {
                    let dependency_id = struct_type.borrow().id;
                    self.interner.add_type_dependency(current_item, dependency_id);
                }

                Type::Struct(struct_type, args)
            }
            None => Type::Error,
        }
    }

    fn resolve_trait_as_type(&mut self, path: Path, args: GenericTypeArgs) -> Type {
        // Fetch information needed from the trait as the closure for resolving all the `args`
        // requires exclusive access to `self`
        let span = path.span;
        let trait_as_type_info = self.lookup_trait_or_error(path).map(|t| t.id);

        if let Some(id) = trait_as_type_info {
            let (ordered, named) = self.resolve_type_args(args, id, span);
            let name = self.interner.get_trait(id).name.to_string();
            let generics = TraitGenerics { ordered, named };
            Type::TraitAsType(id, Rc::new(name), generics)
        } else {
            Type::Error
        }
    }

    pub(super) fn resolve_type_args(
        &mut self,
        mut args: GenericTypeArgs,
        item: impl Generic,
        span: Span,
    ) -> (Vec<Type>, Vec<NamedType>) {
        let expected_kinds = item.generics(self.interner);

        if args.ordered_args.len() != expected_kinds.len() {
            self.push_err(TypeCheckError::GenericCountMismatch {
                item: item.item_name(self.interner),
                expected: expected_kinds.len(),
                found: args.ordered_args.len(),
                span,
            });
            let error_type = UnresolvedTypeData::Error.with_span(span);
            args.ordered_args.resize(expected_kinds.len(), error_type);
        }

        let ordered_args = expected_kinds.iter().zip(args.ordered_args);
        let ordered =
            vecmap(ordered_args, |(generic, typ)| self.resolve_type_inner(typ, &generic.kind()));

        let mut associated = Vec::new();

        if item.accepts_named_type_args() {
            associated = self.resolve_associated_type_args(args.named_args, item, span);
        } else if !args.named_args.is_empty() {
            let item_kind = item.item_kind();
            self.push_err(ResolverError::NamedTypeArgs { span, item_kind });
        }

        (ordered, associated)
    }

    fn resolve_associated_type_args(
        &mut self,
        args: Vec<(Ident, UnresolvedType)>,
        item: impl Generic,
        span: Span,
    ) -> Vec<NamedType> {
        let mut seen_args = HashMap::default();
        let mut required_args = item.named_generics(self.interner);
        let mut resolved = Vec::with_capacity(required_args.len());

        // Go through each argument to check if it is in our required_args list.
        // If it is remove it from the list, otherwise issue an error.
        for (name, typ) in args {
            let index =
                required_args.iter().position(|item| item.name.as_ref() == &name.0.contents);

            let Some(index) = index else {
                if let Some(prev_span) = seen_args.get(&name.0.contents).copied() {
                    self.push_err(TypeCheckError::DuplicateNamedTypeArg { name, prev_span });
                } else {
                    let item = item.item_name(self.interner);
                    self.push_err(TypeCheckError::NoSuchNamedTypeArg { name, item });
                }
                continue;
            };

            // Remove the argument from the required list so we remember that we already have it
            let expected = required_args.remove(index);
            seen_args.insert(name.0.contents.clone(), name.span());

            let typ = self.resolve_type_inner(typ, &expected.kind());
            resolved.push(NamedType { name, typ });
        }

        // Anything that hasn't been removed yet is missing
        for generic in required_args {
            let item = item.item_name(self.interner);
            let name = generic.name.clone();
            self.push_err(TypeCheckError::MissingNamedTypeArg { item, span, name });
        }

        resolved
    }

    pub fn lookup_generic_or_global_type(&mut self, path: &Path) -> Option<Type> {
        if path.segments.len() == 1 {
            let name = path.last_name();
            if let Some(generic) = self.find_generic(name) {
                let generic = generic.clone();
                return Some(Type::NamedGeneric(generic.type_var, generic.name));
            }
        } else if let Some(typ) = self.lookup_associated_type_on_self(path) {
            return Some(typ);
        }

        // If we cannot find a local generic of the same name, try to look up a global
        match self.resolve_path_or_error(path.clone()) {
            Ok(PathResolutionItem::Global(id)) => {
                if let Some(current_item) = self.current_item {
                    self.interner.add_global_dependency(current_item, id);
                }

                let reference_location = Location::new(path.span(), self.file);
                self.interner.add_global_reference(id, reference_location);
                let kind = self
                    .interner
                    .get_global_let_statement(id)
                    .map(|let_statement| Kind::numeric(let_statement.r#type))
                    .unwrap_or(Kind::u32());
                
                // TODO: close issue after test passes
                // // TODO(https://github.com/noir-lang/noir/issues/6238):
                // // support non-u32 generics here
                // if !kind.unifies(&Kind::u32()) {
                //     let error = TypeCheckError::EvaluatedGlobalIsntU32 {
                //         expected_kind: Kind::u32().to_string(),
                //         expr_kind: kind.to_string(),
                //         expr_span: path.span(),
                //     };
                //     self.push_err(error);
                //     return None;
                // }

                let Some(stmt) = self.interner.get_global_let_statement(id) else {
                    if let Some(global) = self.unresolved_globals.remove(&id) {
                        self.elaborate_global(global);
                        return self.lookup_generic_or_global_type(path);
                    } else {
                        let path = path.clone();
                        self.push_err(ResolverError::NoSuchNumericTypeVariable { path });
                        return None;
                    }
                };

                let rhs = stmt.expression;
                let span = self.interner.expr_span(&rhs);

                let Some(global_value) = &self.interner.get_global(id).value else {
                    // TODO: new error (i.e. comptime didn't evaluate)
                    let path = path.clone();
                    self.push_err(ResolverError::NoSuchNumericTypeVariable { path });
                    return None;
                };

                // TODO: fix kind of global: may need to bring back a version of the cast from
                // before
                let global_type = global_value.get_type().into_owned();
                let global_value_kind = if global_type == Type::FieldElement {
                    Kind::IntegerOrField
                } else {
                    Kind::Numeric(Box::new(global_type))
                };

                if !kind.unifies(&global_value_kind) {
                    panic!("global evaluates to invalid type for its kind: {:?} {:?}", &kind, &global_value);
                }
                dbg!("lookup_generic_or_global_type", &kind, &global_value_kind);

                // TODO error instead of panic
                let Some(global_value) = global_value.to_field_element() else {
                    if global_value.is_integral() {
                        panic!("negative global as type is unsupported")
                    } else {
                        panic!("non-integral global unsupported in a type position")
                    }
                };

                let global_value = match kind.ensure_value_fits(global_value, span) {
                    Ok(global_value) => global_value,
                    Err(_err) => {
                        // TODO: error instead of panic
                        // self.push_err(err);
                        panic!("evaluated global exceeds the size of its kind: {:?} ; {:?}", &global_value, &kind);

                        return None;
                    }
                };

                Some(Type::Constant(global_value, kind))

            }
            _ => None,
        }
    }

    pub(super) fn convert_expression_type(
        &mut self,
        length: UnresolvedTypeExpression,
        expected_kind: &Kind,
        span: Span,
    ) -> Type {
        match length {
            UnresolvedTypeExpression::Variable(path) => {
                let typ = self.resolve_named_type(path, GenericTypeArgs::default());
                self.check_kind(typ, expected_kind, span)
            }
            UnresolvedTypeExpression::Constant(int, _span) => {
                Type::Constant(int, expected_kind.clone())
            }
            UnresolvedTypeExpression::BinaryOperation(lhs, op, rhs, span) => {
                let (lhs_span, rhs_span) = (lhs.span(), rhs.span());
                let lhs = self.convert_expression_type(*lhs, expected_kind, lhs_span);
                let rhs = self.convert_expression_type(*rhs, expected_kind, rhs_span);

                match (lhs, rhs) {
                    (Type::Constant(lhs, lhs_kind), Type::Constant(rhs, rhs_kind)) => {
                        if !lhs_kind.unifies(&rhs_kind) {
                            self.push_err(TypeCheckError::TypeKindMismatch {
                                expected_kind: lhs_kind.to_string(),
                                expr_kind: rhs_kind.to_string(),
                                expr_span: span,
                            });
                            return Type::Error;
                        }
                        match op.function(lhs, rhs, &lhs_kind, span) {
                            Ok(result) => Type::Constant(result, lhs_kind),
                            Err(err) => {
                                let err = Box::new(err);
                                self.push_err(ResolverError::BinaryOpError {
                                    lhs,
                                    op,
                                    rhs,
                                    err,
                                    span,
                                });
                                Type::Error
                            }
                        }
                    }
                    (lhs, rhs) => {
                        let infix = Type::InfixExpr(Box::new(lhs), op, Box::new(rhs));
                        Type::CheckedCast { from: Box::new(infix.clone()), to: Box::new(infix) }
                            .canonicalize()
                    }
                }
            }
            UnresolvedTypeExpression::AsTraitPath(path) => {
                let typ = self.resolve_as_trait_path(*path);
                self.check_kind(typ, expected_kind, span)
            }
        }
    }

    fn check_kind(&mut self, typ: Type, expected_kind: &Kind, span: Span) -> Type {
        if !typ.kind().unifies(expected_kind) {
            self.push_err(TypeCheckError::TypeKindMismatch {
                expected_kind: expected_kind.to_string(),
                expr_kind: typ.kind().to_string(),
                expr_span: span,
            });
            return Type::Error;
        }
        typ
    }

    fn resolve_as_trait_path(&mut self, path: AsTraitPath) -> Type {
        let span = path.trait_path.span;
        let Some(trait_id) = self.resolve_trait_by_path(path.trait_path.clone()) else {
            // Error should already be pushed in the None case
            return Type::Error;
        };

        let (ordered, named) = self.resolve_type_args(path.trait_generics.clone(), trait_id, span);
        let object_type = self.resolve_type(path.typ.clone());

        match self.interner.lookup_trait_implementation(&object_type, trait_id, &ordered, &named) {
            Ok(impl_kind) => self.get_associated_type_from_trait_impl(path, impl_kind),
            Err(constraints) => {
                self.push_trait_constraint_error(&object_type, constraints, span);
                Type::Error
            }
        }
    }

    fn get_associated_type_from_trait_impl(
        &mut self,
        path: AsTraitPath,
        impl_kind: TraitImplKind,
    ) -> Type {
        let associated_types = match impl_kind {
            TraitImplKind::Assumed { trait_generics, .. } => Cow::Owned(trait_generics.named),
            TraitImplKind::Normal(impl_id) => {
                Cow::Borrowed(self.interner.get_associated_types_for_impl(impl_id))
            }
        };

        match associated_types.iter().find(|named| named.name == path.impl_item) {
            Some(generic) => generic.typ.clone(),
            None => {
                let name = path.impl_item.clone();
                let item = format!("<{} as {}>", path.typ, path.trait_path);
                self.push_err(TypeCheckError::NoSuchNamedTypeArg { name, item });
                Type::Error
            }
        }
    }

    // this resolves Self::some_static_method, inside an impl block (where we don't have a concrete self_type)
    //
    // Returns the trait method, trait constraint, and whether the impl is assumed to exist by a where clause or not
    // E.g. `t.method()` with `where T: Foo<Bar>` in scope will return `(Foo::method, T, vec![Bar])`
    fn resolve_trait_static_method_by_self(&mut self, path: &Path) -> Option<TraitPathResolution> {
        let trait_impl = self.current_trait_impl?;
        let trait_id = self.interner.try_get_trait_implementation(trait_impl)?.borrow().trait_id;

        if path.kind == PathKind::Plain && path.segments.len() == 2 {
            let name = &path.segments[0].ident.0.contents;
            let method = &path.segments[1].ident;

            if name == SELF_TYPE_NAME {
                let the_trait = self.interner.get_trait(trait_id);
                let method = the_trait.find_method(method.0.contents.as_str())?;
                let constraint = the_trait.as_constraint(path.span);
                return Some(TraitPathResolution {
                    method: TraitMethod { method_id: method, constraint, assumed: true },
                    item: None,
                    errors: Vec::new(),
                });
            }
        }
        None
    }

    // this resolves TraitName::some_static_method
    //
    // Returns the trait method, trait constraint, and whether the impl is assumed to exist by a where clause or not
    // E.g. `t.method()` with `where T: Foo<Bar>` in scope will return `(Foo::method, T, vec![Bar])`
    fn resolve_trait_static_method(&mut self, path: &Path) -> Option<TraitPathResolution> {
        let path_resolution = self.resolve_path(path.clone()).ok()?;
        let func_id = path_resolution.item.function_id()?;
        let meta = self.interner.function_meta(&func_id);
        let the_trait = self.interner.get_trait(meta.trait_id?);
        let method = the_trait.find_method(path.last_name())?;
        let constraint = the_trait.as_constraint(path.span);
        Some(TraitPathResolution {
            method: TraitMethod { method_id: method, constraint, assumed: false },
            item: Some(path_resolution.item),
            errors: path_resolution.errors,
        })
    }

    // This resolves a static trait method T::trait_method by iterating over the where clause
    //
    // Returns the trait method, trait constraint, and whether the impl is assumed from a where
    // clause. This is always true since this helper searches where clauses for a generic constraint.
    // E.g. `t.method()` with `where T: Foo<Bar>` in scope will return `(Foo::method, T, vec![Bar])`
    fn resolve_trait_method_by_named_generic(
        &mut self,
        path: &Path,
    ) -> Option<TraitPathResolution> {
        if path.segments.len() != 2 {
            return None;
        }

        for constraint in self.trait_bounds.clone() {
            if let Type::NamedGeneric(_, name) = &constraint.typ {
                // if `path` is `T::method_name`, we're looking for constraint of the form `T: SomeTrait`
                if path.segments[0].ident.0.contents != name.as_str() {
                    continue;
                }

                let the_trait = self.interner.get_trait(constraint.trait_bound.trait_id);
                if let Some(method) = the_trait.find_method(path.last_name()) {
                    return Some(TraitPathResolution {
                        method: TraitMethod { method_id: method, constraint, assumed: true },
                        item: None,
                        errors: Vec::new(),
                    });
                }
            }
        }
        None
    }

    // Try to resolve the given trait method path.
    //
    // Returns the trait method, trait constraint, and whether the impl is assumed to exist by a where clause or not
    // E.g. `t.method()` with `where T: Foo<Bar>` in scope will return `(Foo::method, T, vec![Bar])`
    pub(super) fn resolve_trait_generic_path(
        &mut self,
        path: &Path,
    ) -> Option<TraitPathResolution> {
        self.resolve_trait_static_method_by_self(path)
            .or_else(|| self.resolve_trait_static_method(path))
            .or_else(|| self.resolve_trait_method_by_named_generic(path))
    }

    pub(super) fn unify(
        &mut self,
        actual: &Type,
        expected: &Type,
        make_error: impl FnOnce() -> TypeCheckError,
    ) {
        if let Err(UnificationError) = actual.unify(expected) {
            self.errors.push((make_error().into(), self.file));
        }
    }

    /// Do not apply type bindings even after a successful unification.
    /// This function is used by the interpreter for some comptime code
    /// which can change types e.g. on each iteration of a for loop.
    pub fn unify_without_applying_bindings(
        &mut self,
        actual: &Type,
        expected: &Type,
        file: fm::FileId,
        make_error: impl FnOnce() -> TypeCheckError,
    ) {
        let mut bindings = TypeBindings::new();
        if actual.try_unify(expected, &mut bindings).is_err() {
            self.errors.push((make_error().into(), file));
        }
    }

    /// Wrapper of Type::unify_with_coercions using self.errors
    pub(super) fn unify_with_coercions(
        &mut self,
        actual: &Type,
        expected: &Type,
        expression: ExprId,
        span: Span,
        make_error: impl FnOnce() -> TypeCheckError,
    ) {
        let mut errors = Vec::new();
        actual.unify_with_coercions(
            expected,
            expression,
            span,
            self.interner,
            &mut errors,
            make_error,
        );
        self.errors.extend(errors.into_iter().map(|error| (error.into(), self.file)));
    }

    /// Return a fresh integer or field type variable and log it
    /// in self.type_variables to default it later.
    pub(super) fn polymorphic_integer_or_field(&mut self) -> Type {
        let typ = Type::polymorphic_integer_or_field(self.interner);
        self.push_type_variable(typ.clone());
        typ
    }

    /// Return a fresh integer type variable and log it
    /// in self.type_variables to default it later.
    pub(super) fn polymorphic_integer(&mut self) -> Type {
        let typ = Type::polymorphic_integer(self.interner);
        self.push_type_variable(typ.clone());
        typ
    }

    /// Return a fresh integer type variable and log it
    /// in self.type_variables to default it later.
    pub(super) fn type_variable_with_kind(&mut self, type_var_kind: Kind) -> Type {
        let typ = Type::type_variable_with_kind(self.interner, type_var_kind);
        self.push_type_variable(typ.clone());
        typ
    }

    /// Translates a (possibly Unspecified) UnresolvedType to a Type.
    /// Any UnresolvedType::Unspecified encountered are replaced with fresh type variables.
    pub(super) fn resolve_inferred_type(&mut self, typ: UnresolvedType) -> Type {
        match &typ.typ {
            UnresolvedTypeData::Unspecified => {
                self.interner.next_type_variable_with_kind(Kind::Any)
            }
            _ => self.resolve_type(typ),
        }
    }

    /// Insert as many dereference operations as necessary to automatically dereference a method
    /// call object to its base value type T.
    pub(super) fn insert_auto_dereferences(&mut self, object: ExprId, typ: Type) -> (ExprId, Type) {
        if let Type::MutableReference(element) = typ.follow_bindings() {
            let location = self.interner.id_location(object);

            let object = self.interner.push_expr(HirExpression::Prefix(HirPrefixExpression {
                operator: UnaryOp::Dereference { implicitly_added: true },
                rhs: object,
                trait_method_id: None,
            }));
            self.interner.push_expr_type(object, element.as_ref().clone());
            self.interner.push_expr_location(object, location.span, location.file);

            // Recursively dereference to allow for converting &mut &mut T to T
            self.insert_auto_dereferences(object, *element)
        } else {
            (object, typ)
        }
    }

    /// Given a method object: `(*foo).bar` of a method call `(*foo).bar.baz()`, remove the
    /// implicitly added dereference operator if one is found.
    ///
    /// Returns Some(new_expr_id) if a dereference was removed and None otherwise.
    fn try_remove_implicit_dereference(&mut self, object: ExprId) -> Option<ExprId> {
        match self.interner.expression(&object) {
            HirExpression::MemberAccess(mut access) => {
                let new_lhs = self.try_remove_implicit_dereference(access.lhs)?;
                access.lhs = new_lhs;
                access.is_offset = true;

                // `object` will have a different type now, which will be filled in
                // later when type checking the method call as a function call.
                self.interner.replace_expr(&object, HirExpression::MemberAccess(access));
                Some(object)
            }
            HirExpression::Prefix(prefix) => match prefix.operator {
                // Found a dereference we can remove. Now just replace it with its rhs to remove it.
                UnaryOp::Dereference { implicitly_added: true } => Some(prefix.rhs),
                _ => None,
            },
            _ => None,
        }
    }

    fn bind_function_type_impl(
        &mut self,
        fn_params: &[Type],
        fn_ret: &Type,
        callsite_args: &[(Type, ExprId, Span)],
        span: Span,
    ) -> Type {
        if fn_params.len() != callsite_args.len() {
            self.push_err(TypeCheckError::ParameterCountMismatch {
                expected: fn_params.len(),
                found: callsite_args.len(),
                span,
            });
            return Type::Error;
        }

        for (param, (arg, arg_expr_id, arg_span)) in fn_params.iter().zip(callsite_args) {
            self.unify_with_coercions(arg, param, *arg_expr_id, *arg_span, || {
                TypeCheckError::TypeMismatch {
                    expected_typ: param.to_string(),
                    expr_typ: arg.to_string(),
                    expr_span: *arg_span,
                }
            });
        }

        fn_ret.clone()
    }

    pub(super) fn bind_function_type(
        &mut self,
        function: Type,
        args: Vec<(Type, ExprId, Span)>,
        span: Span,
    ) -> Type {
        // Could do a single unification for the entire function type, but matching beforehand
        // lets us issue a more precise error on the individual argument that fails to type check.
        match function {
            Type::TypeVariable(binding) if binding.kind() == Kind::Normal => {
                if let TypeBinding::Bound(typ) = &*binding.borrow() {
                    return self.bind_function_type(typ.clone(), args, span);
                }

                let ret = self.interner.next_type_variable();
                let args = vecmap(args, |(arg, _, _)| arg);
                let env_type = self.interner.next_type_variable();
                let expected =
                    Type::Function(args, Box::new(ret.clone()), Box::new(env_type), false);

                let expected_kind = expected.kind();
                if let Err(error) = binding.try_bind(expected, &expected_kind, span) {
                    self.push_err(error);
                }
                ret
            }
            // The closure env is ignored on purpose: call arguments never place
            // constraints on closure environments.
            Type::Function(parameters, ret, _env, _unconstrained) => {
                self.bind_function_type_impl(&parameters, &ret, &args, span)
            }
            Type::Error => Type::Error,
            found => {
                self.push_err(TypeCheckError::ExpectedFunction { found, span });
                Type::Error
            }
        }
    }

    pub(super) fn check_cast(
        &mut self,
        from_expr_id: &ExprId,
        from: &Type,
        to: &Type,
        span: Span,
    ) -> Type {
        let from_follow_bindings = from.follow_bindings();

        let from_value_opt = match self.interner.expression(from_expr_id) {
            HirExpression::Literal(HirLiteral::Integer(int, false)) => Some(int),

            // TODO(https://github.com/noir-lang/noir/issues/6247):
            // handle negative literals
            _ => None,
        };

        let from_is_polymorphic = match from_follow_bindings {
            Type::Integer(..) | Type::FieldElement | Type::Bool => false,

            Type::TypeVariable(ref var) if var.is_integer() || var.is_integer_or_field() => true,
            Type::TypeVariable(_) => {
                // NOTE: in reality the expected type can also include bool, but for the compiler's simplicity
                // we only allow integer types. If a bool is in `from` it will need an explicit type annotation.
                let expected = self.polymorphic_integer_or_field();
                self.unify(from, &expected, || TypeCheckError::InvalidCast {
                    from: from.clone(),
                    span,
                    reason: "casting from a non-integral type is unsupported".into(),
                });
                true
            }
            Type::Error => return Type::Error,
            from => {
                let reason = "casting from this type is unsupported".into();
                self.push_err(TypeCheckError::InvalidCast { from, span, reason });
                return Type::Error;
            }
        };

        // TODO(https://github.com/noir-lang/noir/issues/6247):
        // handle negative literals
        // when casting a polymorphic value to a specifically sized type,
        // check that it fits or throw a warning
        if let (Some(from_value), Some(to_maximum_size)) =
            (from_value_opt, to.integral_maximum_size())
        {
            if from_is_polymorphic && from_value > to_maximum_size {
                let from = from.clone();
                let to = to.clone();
                let reason = format!("casting untyped value ({from_value}) to a type with a maximum size ({to_maximum_size}) that's smaller than it");
                // we warn that the 'to' type is too small for the value
                self.push_err(TypeCheckError::DownsizingCast { from, to, span, reason });
            }
        }

        match to {
            Type::Integer(sign, bits) => Type::Integer(*sign, *bits),
            Type::FieldElement => Type::FieldElement,
            Type::Bool => Type::Bool,
            Type::Error => Type::Error,
            _ => {
                self.push_err(TypeCheckError::UnsupportedCast { span });
                Type::Error
            }
        }
    }

    // Given a binary comparison operator and another type. This method will produce the output type
    // and a boolean indicating whether to use the trait impl corresponding to the operator
    // or not. A value of false indicates the caller to use a primitive operation for this
    // operator, while a true value indicates a user-provided trait impl is required.
    fn comparator_operand_type_rules(
        &mut self,
        lhs_type: &Type,
        rhs_type: &Type,
        op: &HirBinaryOp,
        span: Span,
    ) -> Result<(Type, bool), TypeCheckError> {
        use Type::*;

        match (lhs_type, rhs_type) {
            // Avoid reporting errors multiple times
            (Error, _) | (_, Error) => Ok((Bool, false)),
            (Alias(alias, args), other) | (other, Alias(alias, args)) => {
                let alias = alias.borrow().get_type(args);
                self.comparator_operand_type_rules(&alias, other, op, span)
            }

            // Matches on TypeVariable must be first to follow any type
            // bindings.
            (TypeVariable(var), other) | (other, TypeVariable(var)) => {
                if let TypeBinding::Bound(ref binding) = &*var.borrow() {
                    return self.comparator_operand_type_rules(other, binding, op, span);
                }

                let use_impl = self.bind_type_variables_for_infix(lhs_type, op, rhs_type, span);
                Ok((Bool, use_impl))
            }
            (Integer(sign_x, bit_width_x), Integer(sign_y, bit_width_y)) => {
                if sign_x != sign_y {
                    return Err(TypeCheckError::IntegerSignedness {
                        sign_x: *sign_x,
                        sign_y: *sign_y,
                        span,
                    });
                }
                if bit_width_x != bit_width_y {
                    return Err(TypeCheckError::IntegerBitWidth {
                        bit_width_x: *bit_width_x,
                        bit_width_y: *bit_width_y,
                        span,
                    });
                }
                Ok((Bool, false))
            }
            (FieldElement, FieldElement) => {
                if op.kind.is_valid_for_field_type() {
                    Ok((Bool, false))
                } else {
                    Err(TypeCheckError::FieldComparison { span })
                }
            }

            // <= and friends are technically valid for booleans, just not very useful
            (Bool, Bool) => Ok((Bool, false)),

            (lhs, rhs) => {
                self.unify(lhs, rhs, || TypeCheckError::TypeMismatchWithSource {
                    expected: lhs.clone(),
                    actual: rhs.clone(),
                    span: op.location.span,
                    source: Source::Binary,
                });
                Ok((Bool, true))
            }
        }
    }

    /// Handles the TypeVariable case for checking binary operators.
    /// Returns true if we should use the impl for the operator instead of the primitive
    /// version of it.
    fn bind_type_variables_for_infix(
        &mut self,
        lhs_type: &Type,
        op: &HirBinaryOp,
        rhs_type: &Type,
        span: Span,
    ) -> bool {
        self.unify(lhs_type, rhs_type, || TypeCheckError::TypeMismatchWithSource {
            expected: lhs_type.clone(),
            actual: rhs_type.clone(),
            source: Source::Binary,
            span,
        });

        let use_impl = !lhs_type.is_numeric_value();

        // If this operator isn't valid for fields we have to possibly narrow
        // Kind::IntegerOrField to Kind::Integer.
        // Doing so also ensures a type error if Field is used.
        // The is_numeric check is to allow impls for custom types to bypass this.
        if !op.kind.is_valid_for_field_type() && lhs_type.is_numeric_value() {
            let target = self.polymorphic_integer();

            use crate::ast::BinaryOpKind::*;
            use TypeCheckError::*;
            self.unify(lhs_type, &target, || match op.kind {
                Less | LessEqual | Greater | GreaterEqual => FieldComparison { span },
                And | Or | Xor | ShiftRight | ShiftLeft => FieldBitwiseOp { span },
                Modulo => FieldModulo { span },
                other => unreachable!("Operator {other:?} should be valid for Field"),
            });
        }

        use_impl
    }

    // Given a binary operator and another type. This method will produce the output type
    // and a boolean indicating whether to use the trait impl corresponding to the operator
    // or not. A value of false indicates the caller to use a primitive operation for this
    // operator, while a true value indicates a user-provided trait impl is required.
    pub(super) fn infix_operand_type_rules(
        &mut self,
        lhs_type: &Type,
        op: &HirBinaryOp,
        rhs_type: &Type,
        span: Span,
    ) -> Result<(Type, bool), TypeCheckError> {
        if op.kind.is_comparator() {
            return self.comparator_operand_type_rules(lhs_type, rhs_type, op, span);
        }

        use Type::*;
        match (lhs_type, rhs_type) {
            // An error type on either side will always return an error
            (Error, _) | (_, Error) => Ok((Error, false)),
            (Alias(alias, args), other) | (other, Alias(alias, args)) => {
                let alias = alias.borrow().get_type(args);
                self.infix_operand_type_rules(&alias, op, other, span)
            }

            // Matches on TypeVariable must be first so that we follow any type
            // bindings.
            (TypeVariable(int), other) | (other, TypeVariable(int)) => {
                if op.kind == BinaryOpKind::ShiftLeft || op.kind == BinaryOpKind::ShiftRight {
                    self.unify(
                        rhs_type,
                        &Type::Integer(Signedness::Unsigned, IntegerBitSize::Eight),
                        || TypeCheckError::InvalidShiftSize { span },
                    );
                    let use_impl = if lhs_type.is_numeric_value() {
                        let integer_type = self.polymorphic_integer();
                        self.bind_type_variables_for_infix(lhs_type, op, &integer_type, span)
                    } else {
                        true
                    };
                    return Ok((lhs_type.clone(), use_impl));
                }
                if let TypeBinding::Bound(ref binding) = &*int.borrow() {
                    return self.infix_operand_type_rules(binding, op, other, span);
                }
                let use_impl = self.bind_type_variables_for_infix(lhs_type, op, rhs_type, span);
                Ok((other.clone(), use_impl))
            }
            (Integer(sign_x, bit_width_x), Integer(sign_y, bit_width_y)) => {
                if op.kind == BinaryOpKind::ShiftLeft || op.kind == BinaryOpKind::ShiftRight {
                    if *sign_y != Signedness::Unsigned || *bit_width_y != IntegerBitSize::Eight {
                        return Err(TypeCheckError::InvalidShiftSize { span });
                    }
                    return Ok((Integer(*sign_x, *bit_width_x), false));
                }
                if sign_x != sign_y {
                    return Err(TypeCheckError::IntegerSignedness {
                        sign_x: *sign_x,
                        sign_y: *sign_y,
                        span,
                    });
                }
                if bit_width_x != bit_width_y {
                    return Err(TypeCheckError::IntegerBitWidth {
                        bit_width_x: *bit_width_x,
                        bit_width_y: *bit_width_y,
                        span,
                    });
                }
                Ok((Integer(*sign_x, *bit_width_x), false))
            }
            // The result of two Fields is always a witness
            (FieldElement, FieldElement) => {
                if !op.kind.is_valid_for_field_type() {
                    if op.kind == BinaryOpKind::Modulo {
                        return Err(TypeCheckError::FieldModulo { span });
                    } else {
                        return Err(TypeCheckError::FieldBitwiseOp { span });
                    }
                }
                Ok((FieldElement, false))
            }

            (Bool, Bool) => Ok((Bool, false)),

            (lhs, rhs) => {
                if op.kind == BinaryOpKind::ShiftLeft || op.kind == BinaryOpKind::ShiftRight {
                    if rhs == &Type::Integer(Signedness::Unsigned, IntegerBitSize::Eight) {
                        return Ok((lhs.clone(), true));
                    }
                    return Err(TypeCheckError::InvalidShiftSize { span });
                }
                self.unify(lhs, rhs, || TypeCheckError::TypeMismatchWithSource {
                    expected: lhs.clone(),
                    actual: rhs.clone(),
                    span: op.location.span,
                    source: Source::Binary,
                });
                Ok((lhs.clone(), true))
            }
        }
    }

    // Given a unary operator and a type, this method will produce the output type
    // and a boolean indicating whether to use the trait impl corresponding to the operator
    // or not. A value of false indicates the caller to use a primitive operation for this
    // operator, while a true value indicates a user-provided trait impl is required.
    pub(super) fn prefix_operand_type_rules(
        &mut self,
        op: &UnaryOp,
        rhs_type: &Type,
        span: Span,
    ) -> Result<(Type, bool), TypeCheckError> {
        use Type::*;

        match op {
            crate::ast::UnaryOp::Minus | crate::ast::UnaryOp::Not => {
                match rhs_type {
                    // An error type will always return an error
                    Error => Ok((Error, false)),
                    Alias(alias, args) => {
                        let alias = alias.borrow().get_type(args);
                        self.prefix_operand_type_rules(op, &alias, span)
                    }

                    // Matches on TypeVariable must be first so that we follow any type
                    // bindings.
                    TypeVariable(int) => {
                        if let TypeBinding::Bound(ref binding) = &*int.borrow() {
                            return self.prefix_operand_type_rules(op, binding, span);
                        }

                        // The `!` prefix operator is not valid for Field, so if this is a numeric
                        // type we constrain it to just (non-Field) integer types.
                        if matches!(op, crate::ast::UnaryOp::Not) && rhs_type.is_numeric_value() {
                            let integer_type = Type::polymorphic_integer(self.interner);
                            self.unify(rhs_type, &integer_type, || {
                                TypeCheckError::InvalidUnaryOp { kind: rhs_type.to_string(), span }
                            });
                        }

                        Ok((rhs_type.clone(), !rhs_type.is_numeric_value()))
                    }
                    Integer(sign_x, bit_width_x) => {
                        if *op == UnaryOp::Minus && *sign_x == Signedness::Unsigned {
                            return Err(TypeCheckError::InvalidUnaryOp {
                                kind: rhs_type.to_string(),
                                span,
                            });
                        }
                        Ok((Integer(*sign_x, *bit_width_x), false))
                    }
                    // The result of a Field is always a witness
                    FieldElement => {
                        if *op == UnaryOp::Not {
                            return Err(TypeCheckError::FieldNot { span });
                        }
                        Ok((FieldElement, false))
                    }

                    Bool => Ok((Bool, false)),

                    _ => Ok((rhs_type.clone(), true)),
                }
            }
            crate::ast::UnaryOp::MutableReference => {
                Ok((Type::MutableReference(Box::new(rhs_type.follow_bindings())), false))
            }
            crate::ast::UnaryOp::Dereference { implicitly_added: _ } => {
                let element_type = self.interner.next_type_variable();
                let expected = Type::MutableReference(Box::new(element_type.clone()));
                self.unify(rhs_type, &expected, || TypeCheckError::TypeMismatch {
                    expr_typ: rhs_type.to_string(),
                    expected_typ: expected.to_string(),
                    expr_span: span,
                });
                Ok((element_type, false))
            }
        }
    }

    /// Prerequisite: verify_trait_constraint of the operator's trait constraint.
    ///
    /// Although by this point the operator is expected to already have a trait impl,
    /// we still need to match the operator's type against the method's instantiated type
    /// to ensure the instantiation bindings are correct and the monomorphizer can
    /// re-apply the needed bindings.
    pub(super) fn type_check_operator_method(
        &mut self,
        expr_id: ExprId,
        trait_method_id: TraitMethodId,
        object_type: &Type,
        span: Span,
    ) {
        let the_trait = self.interner.get_trait(trait_method_id.trait_id);

        let method = &the_trait.methods[trait_method_id.method_index];
        let (method_type, mut bindings) = method.typ.clone().instantiate(self.interner);

        match method_type {
            Type::Function(args, _, _, _) => {
                // We can cheat a bit and match against only the object type here since no operator
                // overload uses other generic parameters or return types aside from the object type.
                let expected_object_type = &args[0];
                self.unify(object_type, expected_object_type, || TypeCheckError::TypeMismatch {
                    expected_typ: expected_object_type.to_string(),
                    expr_typ: object_type.to_string(),
                    expr_span: span,
                });
            }
            other => {
                unreachable!("Expected operator method to have a function type, but found {other}")
            }
        }

        // We must also remember to apply these substitutions to the object_type
        // referenced by the selected trait impl, if one has yet to be selected.
        let impl_kind = self.interner.get_selected_impl_for_expression(expr_id);
        if let Some(TraitImplKind::Assumed { object_type, trait_generics }) = impl_kind {
            let the_trait = self.interner.get_trait(trait_method_id.trait_id);
            let object_type = object_type.substitute(&bindings);
            bindings.insert(
                the_trait.self_type_typevar.id(),
                (
                    the_trait.self_type_typevar.clone(),
                    the_trait.self_type_typevar.kind(),
                    object_type.clone(),
                ),
            );
            self.interner.select_impl_for_expression(
                expr_id,
                TraitImplKind::Assumed { object_type, trait_generics },
            );
        }

        self.interner.store_instantiation_bindings(expr_id, bindings);
    }

    pub(super) fn type_check_member_access(
        &mut self,
        mut access: HirMemberAccess,
        expr_id: ExprId,
        lhs_type: Type,
        span: Span,
    ) -> Type {
        let access_lhs = &mut access.lhs;

        let dereference_lhs = |this: &mut Self, lhs_type, element| {
            let old_lhs = *access_lhs;
            *access_lhs = this.interner.push_expr(HirExpression::Prefix(HirPrefixExpression {
                operator: crate::ast::UnaryOp::Dereference { implicitly_added: true },
                rhs: old_lhs,
                trait_method_id: None,
            }));
            this.interner.push_expr_type(old_lhs, lhs_type);
            this.interner.push_expr_type(*access_lhs, element);

            let old_location = this.interner.id_location(old_lhs);
            this.interner.push_expr_location(*access_lhs, span, old_location.file);
        };

        // If this access is just a field offset, we want to avoid dereferencing
        let dereference_lhs = (!access.is_offset).then_some(dereference_lhs);

        match self.check_field_access(&lhs_type, &access.rhs.0.contents, span, dereference_lhs) {
            Some((element_type, index)) => {
                self.interner.set_field_index(expr_id, index);
                // We must update `access` in case we added any dereferences to it
                self.interner.replace_expr(&expr_id, HirExpression::MemberAccess(access));
                element_type
            }
            None => Type::Error,
        }
    }

    pub(super) fn lookup_method(
        &mut self,
        object_type: &Type,
        method_name: &str,
        span: Span,
        has_self_arg: bool,
    ) -> Option<HirMethodReference> {
        match object_type.follow_bindings() {
            Type::Struct(typ, _args) => {
                let id = typ.borrow().id;
                match self.interner.lookup_method(object_type, id, method_name, false, has_self_arg)
                {
                    Some(method_id) => Some(HirMethodReference::FuncId(method_id)),
                    None => {
                        self.push_err(TypeCheckError::UnresolvedMethodCall {
                            method_name: method_name.to_string(),
                            object_type: object_type.clone(),
                            span,
                        });
                        None
                    }
                }
            }
            // TODO: We should allow method calls on `impl Trait`s eventually.
            //       For now it is fine since they are only allowed on return types.
            Type::TraitAsType(..) => {
                self.push_err(TypeCheckError::UnresolvedMethodCall {
                    method_name: method_name.to_string(),
                    object_type: object_type.clone(),
                    span,
                });
                None
            }
            Type::NamedGeneric(_, _) => {
                self.lookup_method_in_trait_constraints(object_type, method_name, span)
            }
            // Mutable references to another type should resolve to methods of their element type.
            // This may be a struct or a primitive type.
            Type::MutableReference(element) => self
                .interner
                .lookup_primitive_trait_method_mut(element.as_ref(), method_name, has_self_arg)
                .map(HirMethodReference::FuncId)
                .or_else(|| self.lookup_method(&element, method_name, span, has_self_arg)),

            // If we fail to resolve the object to a struct type, we have no way of type
            // checking its arguments as we can't even resolve the name of the function
            Type::Error => None,

            // The type variable must be unbound at this point since follow_bindings was called
            Type::TypeVariable(var) if var.kind() == Kind::Normal => {
                self.push_err(TypeCheckError::TypeAnnotationsNeededForMethodCall { span });
                None
            }

            other => match self.interner.lookup_primitive_method(&other, method_name, has_self_arg)
            {
                Some(method_id) => Some(HirMethodReference::FuncId(method_id)),
                None => {
                    // It could be that this type is a composite type that is bound to a trait,
                    // for example `x: (T, U) ... where (T, U): SomeTrait`
                    // (so this case is a generalization of the NamedGeneric case)
                    self.lookup_method_in_trait_constraints(object_type, method_name, span)
                }
            },
        }
    }

    fn lookup_method_in_trait_constraints(
        &mut self,
        object_type: &Type,
        method_name: &str,
        span: Span,
    ) -> Option<HirMethodReference> {
        let func_id = match self.current_item {
            Some(DependencyId::Function(id)) => id,
            _ => panic!("unexpected method outside a function"),
        };
        let func_meta = self.interner.function_meta(&func_id);

        for constraint in &func_meta.trait_constraints {
            if *object_type == constraint.typ {
                if let Some(the_trait) =
                    self.interner.try_get_trait(constraint.trait_bound.trait_id)
                {
                    if let Some(method) = self.lookup_method_in_trait(
                        the_trait,
                        method_name,
                        &constraint.trait_bound,
                        the_trait.id,
                    ) {
                        return Some(method);
                    }
                }
            }
        }

        self.push_err(TypeCheckError::UnresolvedMethodCall {
            method_name: method_name.to_string(),
            object_type: object_type.clone(),
            span,
        });

        None
    }

    fn lookup_method_in_trait(
        &self,
        the_trait: &Trait,
        method_name: &str,
        trait_bound: &ResolvedTraitBound,
        starting_trait_id: TraitId,
    ) -> Option<HirMethodReference> {
        if let Some(trait_method) = the_trait.find_method(method_name) {
            return Some(HirMethodReference::TraitMethodId(
                trait_method,
                trait_bound.trait_generics.clone(),
            ));
        }

        // Search in the parent traits, if any
        for parent_trait_bound in &the_trait.trait_bounds {
            if let Some(the_trait) = self.interner.try_get_trait(parent_trait_bound.trait_id) {
                // Avoid looping forever in case there are cycles
                if the_trait.id == starting_trait_id {
                    continue;
                }

                let parent_trait_bound =
                    self.instantiate_parent_trait_bound(trait_bound, parent_trait_bound);
                if let Some(method) = self.lookup_method_in_trait(
                    the_trait,
                    method_name,
                    &parent_trait_bound,
                    starting_trait_id,
                ) {
                    return Some(method);
                }
            }
        }

        None
    }

    pub(super) fn type_check_call(
        &mut self,
        call: &HirCallExpression,
        func_type: Type,
        args: Vec<(Type, ExprId, Span)>,
        span: Span,
    ) -> Type {
        self.run_lint(|elaborator| {
            lints::deprecated_function(elaborator.interner, call.func).map(Into::into)
        });

        let is_current_func_constrained = self.in_constrained_function();

        let func_type_is_unconstrained =
            if let Type::Function(_args, _ret, _env, unconstrained) = &func_type {
                *unconstrained
            } else {
                false
            };

        let is_unconstrained_call =
            func_type_is_unconstrained || self.is_unconstrained_call(call.func);
        let crossing_runtime_boundary = is_current_func_constrained && is_unconstrained_call;
        if crossing_runtime_boundary {
            if !self.in_unsafe_block {
                self.push_err(TypeCheckError::Unsafe { span });
            }

            if let Some(called_func_id) = self.interner.lookup_function_from_expr(&call.func) {
                self.run_lint(|elaborator| {
                    lints::oracle_called_from_constrained_function(
                        elaborator.interner,
                        &called_func_id,
                        is_current_func_constrained,
                        span,
                    )
                    .map(Into::into)
                });
            }

            let errors = lints::unconstrained_function_args(&args);
            for error in errors {
                self.push_err(error);
            }
        }

        let return_type = self.bind_function_type(func_type, args, span);

        if crossing_runtime_boundary {
            self.run_lint(|_| {
                lints::unconstrained_function_return(&return_type, span).map(Into::into)
            });
        }

        return_type
    }

    fn is_unconstrained_call(&self, expr: ExprId) -> bool {
        if let Some(func_id) = self.interner.lookup_function_from_expr(&expr) {
            let modifiers = self.interner.function_modifiers(&func_id);
            modifiers.is_unconstrained
        } else {
            false
        }
    }

    /// Check if the given method type requires a mutable reference to the object type, and check
    /// if the given object type is already a mutable reference. If not, add one.
    /// This is used to automatically transform a method call: `foo.bar()` into a function
    /// call: `bar(&mut foo)`.
    ///
    /// A notable corner case of this function is where it interacts with auto-deref of `.`.
    /// If a field is being mutated e.g. `foo.bar.mutate_bar()` where `foo: &mut Foo`, the compiler
    /// will insert a dereference before bar `(*foo).bar.mutate_bar()` which would cause us to
    /// mutate a copy of bar rather than a reference to it. We must check for this corner case here
    /// and remove the implicitly added dereference operator if we find one.
    pub(super) fn try_add_mutable_reference_to_object(
        &mut self,
        function_type: &Type,
        object_type: &mut Type,
        object: &mut ExprId,
    ) {
        let expected_object_type = match function_type {
            Type::Function(args, _, _, _) => args.first(),
            Type::Forall(_, typ) => match typ.as_ref() {
                Type::Function(args, _, _, _) => args.first(),
                typ => unreachable!("Unexpected type for function: {typ}"),
            },
            typ => unreachable!("Unexpected type for function: {typ}"),
        };

        if let Some(expected_object_type) = expected_object_type {
            let actual_type = object_type.follow_bindings();

            if matches!(expected_object_type.follow_bindings(), Type::MutableReference(_)) {
                if !matches!(actual_type, Type::MutableReference(_)) {
                    if let Err(error) = verify_mutable_reference(self.interner, *object) {
                        self.push_err(TypeCheckError::ResolverError(error));
                    }

                    let new_type = Type::MutableReference(Box::new(actual_type));
                    *object_type = new_type.clone();

                    // First try to remove a dereference operator that may have been implicitly
                    // inserted by a field access expression `foo.bar` on a mutable reference `foo`.
                    let new_object = self.try_remove_implicit_dereference(*object);

                    // If that didn't work, then wrap the whole expression in an `&mut`
                    *object = new_object.unwrap_or_else(|| {
                        let location = self.interner.id_location(*object);

                        let new_object =
                            self.interner.push_expr(HirExpression::Prefix(HirPrefixExpression {
                                operator: UnaryOp::MutableReference,
                                rhs: *object,
                                trait_method_id: None,
                            }));
                        self.interner.push_expr_type(new_object, new_type);
                        self.interner.push_expr_location(new_object, location.span, location.file);
                        new_object
                    });
                }
            // Otherwise if the object type is a mutable reference and the method is not, insert as
            // many dereferences as needed.
            } else if matches!(actual_type, Type::MutableReference(_)) {
                let (new_object, new_type) = self.insert_auto_dereferences(*object, actual_type);
                *object_type = new_type;
                *object = new_object;
            }
        }
    }

    pub fn type_check_function_body(&mut self, body_type: Type, meta: &FuncMeta, body_id: ExprId) {
        let (expr_span, empty_function) = self.function_info(body_id);
        let declared_return_type = meta.return_type();

        let func_span = self.interner.expr_span(&body_id); // XXX: We could be more specific and return the span of the last stmt, however stmts do not have spans yet
        if let Type::TraitAsType(trait_id, _, generics) = declared_return_type {
            if self
                .interner
                .lookup_trait_implementation(
                    &body_type,
                    *trait_id,
                    &generics.ordered,
                    &generics.named,
                )
                .is_err()
            {
                self.push_err(TypeCheckError::TypeMismatchWithSource {
                    expected: declared_return_type.clone(),
                    actual: body_type,
                    span: func_span,
                    source: Source::Return(meta.return_type.clone(), expr_span),
                });
            }
        } else {
            self.unify_with_coercions(&body_type, declared_return_type, body_id, func_span, || {
                let mut error = TypeCheckError::TypeMismatchWithSource {
                    expected: declared_return_type.clone(),
                    actual: body_type.clone(),
                    span: func_span,
                    source: Source::Return(meta.return_type.clone(), expr_span),
                };

                if empty_function {
                    error = error.add_context(
                        "implicitly returns `()` as its body has no tail or `return` expression",
                    );
                }
                error
            });
        }
    }

    fn function_info(&self, function_body_id: ExprId) -> (noirc_errors::Span, bool) {
        let (expr_span, empty_function) =
            if let HirExpression::Block(block) = self.interner.expression(&function_body_id) {
                let last_stmt = block.statements().last();
                let mut span = self.interner.expr_span(&function_body_id);

                if let Some(last_stmt) = last_stmt {
                    if let HirStatement::Expression(expr) = self.interner.statement(last_stmt) {
                        span = self.interner.expr_span(&expr);
                    }
                }

                (span, last_stmt.is_none())
            } else {
                (self.interner.expr_span(&function_body_id), false)
            };
        (expr_span, empty_function)
    }

    pub fn verify_trait_constraint(
        &mut self,
        object_type: &Type,
        trait_id: TraitId,
        trait_generics: &[Type],
        associated_types: &[NamedType],
        function_ident_id: ExprId,
        span: Span,
    ) {
        match self.interner.lookup_trait_implementation(
            object_type,
            trait_id,
            trait_generics,
            associated_types,
        ) {
            Ok(impl_kind) => {
                self.interner.select_impl_for_expression(function_ident_id, impl_kind);
            }
            Err(error) => self.push_trait_constraint_error(object_type, error, span),
        }
    }

    fn push_trait_constraint_error(
        &mut self,
        object_type: &Type,
        error: ImplSearchErrorKind,
        span: Span,
    ) {
        match error {
            ImplSearchErrorKind::TypeAnnotationsNeededOnObjectType => {
                self.push_err(TypeCheckError::TypeAnnotationsNeededForMethodCall { span });
            }
            ImplSearchErrorKind::Nested(constraints) => {
                if let Some(error) = NoMatchingImplFoundError::new(self.interner, constraints, span)
                {
                    self.push_err(TypeCheckError::NoMatchingImplFound(error));
                }
            }
            ImplSearchErrorKind::MultipleMatching(candidates) => {
                let object_type = object_type.clone();
                self.push_err(TypeCheckError::MultipleMatchingImpls {
                    object_type,
                    span,
                    candidates,
                });
            }
        }
    }

    pub fn add_existing_generics(
        &mut self,
        unresolved_generics: &UnresolvedGenerics,
        generics: &Generics,
    ) {
        assert_eq!(unresolved_generics.len(), generics.len());

        for (unresolved_generic, generic) in unresolved_generics.iter().zip(generics) {
            self.add_existing_generic(unresolved_generic, unresolved_generic.span(), generic);
        }
    }

    pub fn add_existing_generic(
        &mut self,
        unresolved_generic: &UnresolvedGeneric,
        span: Span,
        resolved_generic: &ResolvedGeneric,
    ) {
        let name = &unresolved_generic.ident().0.contents;

        if let Some(generic) = self.find_generic(name) {
            self.push_err(ResolverError::DuplicateDefinition {
                name: name.clone(),
                first_span: generic.span,
                second_span: span,
            });
        } else {
            self.generics.push(resolved_generic.clone());
        }
    }

<<<<<<< HEAD
    pub fn find_numeric_generics(
        parameters: &Parameters,
        return_type: &Type,
    ) -> Vec<(String, TypeVariable)> {
        let mut found = BTreeMap::new();
        for (_, parameter, _) in &parameters.0 {
            Self::find_numeric_generics_in_type(parameter, &mut found);
        }
        Self::find_numeric_generics_in_type(return_type, &mut found);
        found.into_iter().collect()
    }

    fn find_numeric_generics_in_type(typ: &Type, found: &mut BTreeMap<String, TypeVariable>) {
        match typ {
            Type::FieldElement
            | Type::Integer(_, _)
            | Type::Bool
            | Type::Unit
            | Type::Error
            | Type::TypeVariable(_)
            | Type::Constant(..)
            | Type::NamedGeneric(_, _)
            // TODO cleanup
            // | Type::Global(..)
            | Type::Quoted(_)
            | Type::Forall(_, _) => (),

            Type::CheckedCast { from, to } => {
                Self::find_numeric_generics_in_type(from, found);
                Self::find_numeric_generics_in_type(to, found);
            }

            Type::TraitAsType(_, _, args) => {
                for arg in &args.ordered {
                    Self::find_numeric_generics_in_type(arg, found);
                }
                for arg in &args.named {
                    Self::find_numeric_generics_in_type(&arg.typ, found);
                }
            }

            Type::Array(length, element_type) => {
                if let Type::NamedGeneric(type_variable, name) = length.as_ref() {
                    found.insert(name.to_string(), type_variable.clone());
                }
                Self::find_numeric_generics_in_type(element_type, found);
            }

            Type::Slice(element_type) => {
                Self::find_numeric_generics_in_type(element_type, found);
            }

            Type::Tuple(fields) => {
                for field in fields {
                    Self::find_numeric_generics_in_type(field, found);
                }
            }

            Type::Function(parameters, return_type, _env, _unconstrained) => {
                for parameter in parameters {
                    Self::find_numeric_generics_in_type(parameter, found);
                }
                Self::find_numeric_generics_in_type(return_type, found);
            }

            Type::Struct(struct_type, generics) => {
                for (i, generic) in generics.iter().enumerate() {
                    if let Type::NamedGeneric(type_variable, name) = generic {
                        if struct_type.borrow().generics[i].is_numeric() {
                            found.insert(name.to_string(), type_variable.clone());
                        }
                    } else {
                        Self::find_numeric_generics_in_type(generic, found);
                    }
                }
            }
            Type::Alias(alias, generics) => {
                for (i, generic) in generics.iter().enumerate() {
                    if let Type::NamedGeneric(type_variable, name) = generic {
                        if alias.borrow().generics[i].is_numeric() {
                            found.insert(name.to_string(), type_variable.clone());
                        }
                    } else {
                        Self::find_numeric_generics_in_type(generic, found);
                    }
                }
            }
            Type::MutableReference(element) => Self::find_numeric_generics_in_type(element, found),
            Type::String(length) => {
                if let Type::NamedGeneric(type_variable, name) = length.as_ref() {
                    found.insert(name.to_string(), type_variable.clone());
                }
            }
            Type::FmtString(length, fields) => {
                if let Type::NamedGeneric(type_variable, name) = length.as_ref() {
                    found.insert(name.to_string(), type_variable.clone());
                }
                Self::find_numeric_generics_in_type(fields, found);
            }
            Type::InfixExpr(lhs, _op, rhs) => {
                Self::find_numeric_generics_in_type(lhs, found);
                Self::find_numeric_generics_in_type(rhs, found);
            }
        }
    }

=======
>>>>>>> 29d46fd3
    /// Push a type variable into the current FunctionContext to be defaulted if needed
    /// at the end of the earlier of either the current function or the current comptime scope.
    fn push_type_variable(&mut self, typ: Type) {
        let context = self.function_context.last_mut();
        let context = context.expect("The function_context stack should always be non-empty");
        context.type_variables.push(typ);
    }

    /// Push a trait constraint into the current FunctionContext to be solved if needed
    /// at the end of the earlier of either the current function or the current comptime scope.
    pub fn push_trait_constraint(&mut self, constraint: TraitConstraint, expr_id: ExprId) {
        let context = self.function_context.last_mut();
        let context = context.expect("The function_context stack should always be non-empty");
        context.trait_constraints.push((constraint, expr_id));
    }

    pub fn bind_generics_from_trait_constraint(
        &self,
        constraint: &TraitConstraint,
        assumed: bool,
        bindings: &mut TypeBindings,
    ) {
        self.bind_generics_from_trait_bound(&constraint.trait_bound, bindings);

        // If the trait impl is already assumed to exist we should add any type bindings for `Self`.
        // Otherwise `self` will be replaced with a fresh type variable, which will require the user
        // to specify a redundant type annotation.
        if assumed {
            let the_trait = self.interner.get_trait(constraint.trait_bound.trait_id);
            let self_type = the_trait.self_type_typevar.clone();
            let kind = the_trait.self_type_typevar.kind();
            bindings.insert(self_type.id(), (self_type, kind, constraint.typ.clone()));
        }
    }

    pub fn bind_generics_from_trait_bound(
        &self,
        trait_bound: &ResolvedTraitBound,
        bindings: &mut TypeBindings,
    ) {
        let the_trait = self.interner.get_trait(trait_bound.trait_id);

        bind_ordered_generics(&the_trait.generics, &trait_bound.trait_generics.ordered, bindings);

        let associated_types = the_trait.associated_types.clone();
        bind_named_generics(associated_types, &trait_bound.trait_generics.named, bindings);
    }

    pub fn instantiate_parent_trait_bound(
        &self,
        trait_bound: &ResolvedTraitBound,
        parent_trait_bound: &ResolvedTraitBound,
    ) -> ResolvedTraitBound {
        let mut bindings = TypeBindings::new();
        self.bind_generics_from_trait_bound(trait_bound, &mut bindings);
        ResolvedTraitBound {
            trait_generics: parent_trait_bound.trait_generics.map(|typ| typ.substitute(&bindings)),
            ..*parent_trait_bound
        }
    }
}

pub(crate) fn bind_ordered_generics(
    params: &[ResolvedGeneric],
    args: &[Type],
    bindings: &mut TypeBindings,
) {
    assert_eq!(params.len(), args.len());

    for (param, arg) in params.iter().zip(args) {
        bind_generic(param, arg, bindings);
    }
}

pub(crate) fn bind_named_generics(
    mut params: Vec<ResolvedGeneric>,
    args: &[NamedType],
    bindings: &mut TypeBindings,
) {
    assert_eq!(params.len(), args.len());

    for arg in args {
        let i = params
            .iter()
            .position(|typ| *typ.name == arg.name.0.contents)
            .unwrap_or_else(|| unreachable!("Expected to find associated type named {}", arg.name));

        let param = params.swap_remove(i);
        bind_generic(&param, &arg.typ, bindings);
    }
}

fn bind_generic(param: &ResolvedGeneric, arg: &Type, bindings: &mut TypeBindings) {
    // Avoid binding t = t
    if !arg.occurs(param.type_var.id()) {
        bindings.insert(param.type_var.id(), (param.type_var.clone(), param.kind(), arg.clone()));
    }
}

/// Gives an error if a user tries to create a mutable reference
/// to an immutable variable.
fn verify_mutable_reference(interner: &NodeInterner, rhs: ExprId) -> Result<(), ResolverError> {
    match interner.expression(&rhs) {
        HirExpression::MemberAccess(member_access) => {
            verify_mutable_reference(interner, member_access.lhs)
        }
        HirExpression::Index(_) => {
            let span = interner.expr_span(&rhs);
            Err(ResolverError::MutableReferenceToArrayElement { span })
        }
        HirExpression::Ident(ident, _) => {
            if let Some(definition) = interner.try_definition(ident.id) {
                if !definition.mutable {
                    return Err(ResolverError::MutableReferenceToImmutableVariable {
                        span: interner.expr_span(&rhs),
                        variable: definition.name.clone(),
                    });
                }
            }
            Ok(())
        }
        _ => Ok(()),
    }
}<|MERGE_RESOLUTION|>--- conflicted
+++ resolved
@@ -34,12 +34,9 @@
         TraitImplKind, TraitMethodId,
     },
     token::SecondaryAttribute,
-<<<<<<< HEAD
     BinaryTypeOperator, Generics, Kind, ResolvedGeneric, Type, TypeBinding, TypeBindings, TypeVariable,
     UnificationError,
-=======
     Generics, Kind, ResolvedGeneric, Type, TypeBinding, TypeBindings, UnificationError,
->>>>>>> 29d46fd3
 };
 
 use super::{lints, path_resolution::PathResolutionItem, Elaborator};
@@ -1763,115 +1760,6 @@
         }
     }
 
-<<<<<<< HEAD
-    pub fn find_numeric_generics(
-        parameters: &Parameters,
-        return_type: &Type,
-    ) -> Vec<(String, TypeVariable)> {
-        let mut found = BTreeMap::new();
-        for (_, parameter, _) in &parameters.0 {
-            Self::find_numeric_generics_in_type(parameter, &mut found);
-        }
-        Self::find_numeric_generics_in_type(return_type, &mut found);
-        found.into_iter().collect()
-    }
-
-    fn find_numeric_generics_in_type(typ: &Type, found: &mut BTreeMap<String, TypeVariable>) {
-        match typ {
-            Type::FieldElement
-            | Type::Integer(_, _)
-            | Type::Bool
-            | Type::Unit
-            | Type::Error
-            | Type::TypeVariable(_)
-            | Type::Constant(..)
-            | Type::NamedGeneric(_, _)
-            // TODO cleanup
-            // | Type::Global(..)
-            | Type::Quoted(_)
-            | Type::Forall(_, _) => (),
-
-            Type::CheckedCast { from, to } => {
-                Self::find_numeric_generics_in_type(from, found);
-                Self::find_numeric_generics_in_type(to, found);
-            }
-
-            Type::TraitAsType(_, _, args) => {
-                for arg in &args.ordered {
-                    Self::find_numeric_generics_in_type(arg, found);
-                }
-                for arg in &args.named {
-                    Self::find_numeric_generics_in_type(&arg.typ, found);
-                }
-            }
-
-            Type::Array(length, element_type) => {
-                if let Type::NamedGeneric(type_variable, name) = length.as_ref() {
-                    found.insert(name.to_string(), type_variable.clone());
-                }
-                Self::find_numeric_generics_in_type(element_type, found);
-            }
-
-            Type::Slice(element_type) => {
-                Self::find_numeric_generics_in_type(element_type, found);
-            }
-
-            Type::Tuple(fields) => {
-                for field in fields {
-                    Self::find_numeric_generics_in_type(field, found);
-                }
-            }
-
-            Type::Function(parameters, return_type, _env, _unconstrained) => {
-                for parameter in parameters {
-                    Self::find_numeric_generics_in_type(parameter, found);
-                }
-                Self::find_numeric_generics_in_type(return_type, found);
-            }
-
-            Type::Struct(struct_type, generics) => {
-                for (i, generic) in generics.iter().enumerate() {
-                    if let Type::NamedGeneric(type_variable, name) = generic {
-                        if struct_type.borrow().generics[i].is_numeric() {
-                            found.insert(name.to_string(), type_variable.clone());
-                        }
-                    } else {
-                        Self::find_numeric_generics_in_type(generic, found);
-                    }
-                }
-            }
-            Type::Alias(alias, generics) => {
-                for (i, generic) in generics.iter().enumerate() {
-                    if let Type::NamedGeneric(type_variable, name) = generic {
-                        if alias.borrow().generics[i].is_numeric() {
-                            found.insert(name.to_string(), type_variable.clone());
-                        }
-                    } else {
-                        Self::find_numeric_generics_in_type(generic, found);
-                    }
-                }
-            }
-            Type::MutableReference(element) => Self::find_numeric_generics_in_type(element, found),
-            Type::String(length) => {
-                if let Type::NamedGeneric(type_variable, name) = length.as_ref() {
-                    found.insert(name.to_string(), type_variable.clone());
-                }
-            }
-            Type::FmtString(length, fields) => {
-                if let Type::NamedGeneric(type_variable, name) = length.as_ref() {
-                    found.insert(name.to_string(), type_variable.clone());
-                }
-                Self::find_numeric_generics_in_type(fields, found);
-            }
-            Type::InfixExpr(lhs, _op, rhs) => {
-                Self::find_numeric_generics_in_type(lhs, found);
-                Self::find_numeric_generics_in_type(rhs, found);
-            }
-        }
-    }
-
-=======
->>>>>>> 29d46fd3
     /// Push a type variable into the current FunctionContext to be defaulted if needed
     /// at the end of the earlier of either the current function or the current comptime scope.
     fn push_type_variable(&mut self, typ: Type) {
