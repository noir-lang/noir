use std::{borrow::Cow, rc::Rc};

use im::HashSet;
use iter_extended::vecmap;
use noirc_errors::Location;
use rustc_hash::FxHashMap as HashMap;

use crate::{
    Generics, Kind, NamedGeneric, ResolvedGeneric, Type, TypeBinding, TypeBindings,
    UnificationError,
    ast::{
        AsTraitPath, BinaryOpKind, GenericTypeArgs, Ident, IntegerBitSize, PathKind, UnaryOp,
        UnresolvedGeneric, UnresolvedGenerics, UnresolvedType, UnresolvedTypeData,
        UnresolvedTypeExpression, WILDCARD_TYPE,
    },
    elaborator::UnstableFeature,
    hir::{
        def_collector::dc_crate::CompilationError,
        def_map::{ModuleDefId, fully_qualified_module_path},
        resolution::{errors::ResolverError, import::PathResolutionError},
        type_check::{
            NoMatchingImplFoundError, Source, TypeCheckError,
            generics::{Generic, TraitGenerics},
        },
    },
    hir_def::{
        expr::{
            HirBinaryOp, HirCallExpression, HirExpression, HirLiteral, HirMemberAccess,
            HirMethodReference, HirPrefixExpression, TraitItem,
        },
        function::FuncMeta,
        stmt::HirStatement,
        traits::{NamedType, ResolvedTraitBound, Trait, TraitConstraint},
    },
    modules::{get_ancestor_module_reexport, module_def_id_is_visible},
    node_interner::{
        DependencyId, ExprId, FuncId, GlobalValue, ImplSearchErrorKind, TraitId, TraitImplKind,
        TraitItemId,
    },
    shared::Signedness,
    token::SecondaryAttributeKind,
};

use super::{
    Elaborator, PathResolutionTarget, UnsafeBlockStatus, lints,
    path_resolution::{PathResolutionItem, PathResolutionMode, TypedPath},
};

pub const SELF_TYPE_NAME: &str = "Self";

pub(super) struct TraitPathResolution {
    pub(super) method: TraitPathResolutionMethod,
    pub(super) item: Option<PathResolutionItem>,
    pub(super) errors: Vec<PathResolutionError>,
}

pub(super) enum TraitPathResolutionMethod {
    NotATraitMethod(FuncId),
    TraitItem(TraitItem),
}

impl Elaborator<'_> {
    pub(crate) fn resolve_type(&mut self, typ: UnresolvedType, wildcard_allowed: bool) -> Type {
        self.resolve_type_inner(
            typ,
            &Kind::Normal,
            PathResolutionMode::MarkAsReferenced,
            wildcard_allowed,
        )
    }

    pub(crate) fn use_type(&mut self, typ: UnresolvedType, wildcard_allowed: bool) -> Type {
        self.use_type_with_kind(typ, &Kind::Normal, wildcard_allowed)
    }

    pub(crate) fn use_type_with_kind(
        &mut self,
        typ: UnresolvedType,
        kind: &Kind,
        wildcard_allowed: bool,
    ) -> Type {
        self.resolve_type_inner(typ, kind, PathResolutionMode::MarkAsUsed, wildcard_allowed)
    }

    /// Translates an UnresolvedType to a Type with a `TypeKind::Normal`
    fn resolve_type_inner(
        &mut self,
        typ: UnresolvedType,
        kind: &Kind,
        mode: PathResolutionMode,
        wildcard_allowed: bool,
    ) -> Type {
        let location = typ.location;
        let resolved_type = self.resolve_type_with_kind_inner(typ, kind, mode, wildcard_allowed);
        if resolved_type.is_nested_slice() {
            self.push_err(ResolverError::NestedSlices { location });
        }
        resolved_type
    }

<<<<<<< HEAD
    pub(crate) fn resolve_type_with_kind(&mut self, typ: UnresolvedType, kind: &Kind) -> Type {
        self.resolve_type_inner(typ, kind, PathResolutionMode::MarkAsReferenced)
=======
    pub(crate) fn resolve_type_with_kind(
        &mut self,
        typ: UnresolvedType,
        kind: &Kind,
        wildcard_allowed: bool,
    ) -> Type {
        self.resolve_type_with_kind_inner(
            typ,
            kind,
            PathResolutionMode::MarkAsReferenced,
            wildcard_allowed,
        )
>>>>>>> f0731641
    }

    /// Translates an UnresolvedType into a Type and appends any
    /// freshly created TypeVariables created to new_variables.
    fn resolve_type_with_kind_inner(
        &mut self,
        typ: UnresolvedType,
        kind: &Kind,
        mode: PathResolutionMode,
        wildcard_allowed: bool,
    ) -> Type {
        use crate::ast::UnresolvedTypeData::*;

        let location = typ.location;
        let (named_path_location, is_self_type_name, is_synthetic) =
            if let Named(ref named_path, _, synthetic) = typ.typ {
                (
                    Some(named_path.last_ident().location()),
                    named_path.last_ident().is_self_type_name(),
                    synthetic,
                )
            } else {
                (None, false, false)
            };

        let resolved_type = match typ.typ {
            Array(size, elem) => {
                let elem = Box::new(self.resolve_type_with_kind_inner(
                    *elem,
                    kind,
                    mode,
                    wildcard_allowed,
                ));
                let size =
                    self.convert_expression_type(size, &Kind::u32(), location, wildcard_allowed);
                Type::Array(Box::new(size), elem)
            }
            Slice(elem) => {
                let elem = Box::new(self.resolve_type_with_kind_inner(
                    *elem,
                    kind,
                    mode,
                    wildcard_allowed,
                ));
                Type::Slice(elem)
            }
            Expression(expr) => {
                self.convert_expression_type(expr, kind, location, wildcard_allowed)
            }
            Unit => Type::Unit,
            Unspecified => {
                let location = typ.location;
                self.push_err(TypeCheckError::UnspecifiedType { location });
                Type::Error
            }
            Error => Type::Error,
            Named(path, args, _) => {
                let path = self.validate_path(path);
                self.resolve_named_type(path, args, mode, wildcard_allowed)
            }
            TraitAsType(path, args) => {
                let path = self.validate_path(path);
                self.resolve_trait_as_type(path, args, mode)
            }

            Tuple(fields) => Type::Tuple(vecmap(fields, |field| {
                self.resolve_type_with_kind_inner(field, kind, mode, wildcard_allowed)
            })),
            Function(args, ret, env, unconstrained) => {
                let args = vecmap(args, |arg| {
                    self.resolve_type_with_kind_inner(arg, kind, mode, wildcard_allowed)
                });
                let ret =
                    Box::new(self.resolve_type_with_kind_inner(*ret, kind, mode, wildcard_allowed));
                let env_location = env.location;

                let env =
                    Box::new(self.resolve_type_with_kind_inner(*env, kind, mode, wildcard_allowed));

                match *env {
                    Type::Unit | Type::Tuple(_) | Type::NamedGeneric(_) => {
                        Type::Function(args, ret, env, unconstrained)
                    }
                    _ => {
                        self.push_err(ResolverError::InvalidClosureEnvironment {
                            typ: *env,
                            location: env_location,
                        });
                        Type::Error
                    }
                }
            }
            Reference(element, mutable) => {
                if !mutable {
                    self.use_unstable_feature(UnstableFeature::Ownership, location);
                }
                Type::Reference(
                    Box::new(self.resolve_type_with_kind_inner(
                        *element,
                        kind,
                        mode,
                        wildcard_allowed,
                    )),
                    mutable,
                )
            }
            Parenthesized(typ) => {
                self.resolve_type_with_kind_inner(*typ, kind, mode, wildcard_allowed)
            }
            Resolved(id) => self.interner.get_quoted_type(id).clone(),
            AsTraitPath(path) => self.resolve_as_trait_path(*path, wildcard_allowed),
            Interned(id) => {
                let typ = self.interner.get_unresolved_type_data(id).clone();
                return self.resolve_type_with_kind_inner(
                    UnresolvedType { typ, location },
                    kind,
                    mode,
                    wildcard_allowed,
                );
            }
        };

        let location = named_path_location.unwrap_or(typ.location);
        match resolved_type {
            Type::DataType(ref data_type, _) => {
                // Record the location of the type reference
                self.interner.push_type_ref_location(&resolved_type, location);
                if !is_synthetic {
                    self.interner.add_type_reference(
                        data_type.borrow().id,
                        location,
                        is_self_type_name,
                    );
                }
            }
            Type::Alias(ref alias_type, _) => {
                self.interner.add_alias_reference(alias_type.borrow().id, location);
            }
            _ => (),
        }

        self.check_kind(resolved_type, kind, location)
    }

    pub fn find_generic(&self, target_name: &str) -> Option<&ResolvedGeneric> {
        self.generics.iter().find(|generic| generic.name.as_ref() == target_name)
    }

    // Resolve Self::Foo to an associated type on the current trait or trait impl
    fn lookup_associated_type_on_self(&self, path: &TypedPath) -> Option<Type> {
        if path.segments.len() == 2 && path.first_name() == Some(SELF_TYPE_NAME) {
            if let Some(trait_id) = self.current_trait {
                let the_trait = self.interner.get_trait(trait_id);
                if let Some(typ) = the_trait.get_associated_type(path.last_name()) {
                    return Some(typ.clone().as_named_generic());
                }
            }

            if let Some(impl_id) = self.current_trait_impl {
                let name = path.last_name();
                if let Some(typ) = self.interner.find_associated_type_for_impl(impl_id, name) {
                    return Some(typ.clone());
                }
            }
        }
        None
    }

    fn resolve_named_type(
        &mut self,
        path: TypedPath,
        args: GenericTypeArgs,
        mode: PathResolutionMode,
        wildcard_allowed: bool,
    ) -> Type {
        if args.is_empty() {
            if let Some(typ) = self.lookup_generic_or_global_type(&path, mode) {
                return typ;
            }
        }

        // Check if the path is a type variable first. We currently disallow generics on type
        // variables since we do not support higher-kinded types.
        if let Some(typ) = self.lookup_type_variable(&path, &args, wildcard_allowed) {
            return typ;
        }

        let location = path.location;

        if let Some(type_alias) = self.lookup_type_alias(path.clone(), mode) {
            let id = type_alias.borrow().id;
            let (args, _) =
                self.resolve_type_args_inner(args, id, location, mode, wildcard_allowed);

            if let Some(item) = self.current_item {
                self.interner.add_type_alias_dependency(item, id);
            }

            // Collecting Type Alias references [Location]s to be used by LSP in order
            // to resolve the definition of the type alias
            self.interner.add_type_alias_ref(id, location);

            // Because there is no ordering to when type aliases (and other globals) are resolved,
            // it is possible for one to refer to an Error type and issue no error if it is set
            // equal to another type alias. Fixing this fully requires an analysis to create a DFG
            // of definition ordering, but for now we have an explicit check here so that we at
            // least issue an error that the type was not found instead of silently passing.
            return Type::Alias(type_alias, args);
        }

        let location = path.location;
        match self.resolve_path_or_error_inner(path.clone(), PathResolutionTarget::Type, mode) {
            Ok(PathResolutionItem::Type(type_id)) => {
                let data_type = self.get_type(type_id);

                if self.resolving_ids.contains(&data_type.borrow().id) {
                    self.push_err(ResolverError::SelfReferentialType {
                        location: data_type.borrow().name.location(),
                    });

                    return Type::Error;
                }

                if !self.in_contract()
                    && self
                        .interner
                        .type_attributes(&data_type.borrow().id)
                        .iter()
                        .any(|attr| matches!(attr.kind, SecondaryAttributeKind::Abi(_)))
                {
                    self.push_err(ResolverError::AbiAttributeOutsideContract {
                        location: data_type.borrow().name.location(),
                    });
                }

                let (args, _) = self.resolve_type_args_inner(
                    args,
                    data_type.borrow(),
                    location,
                    mode,
                    wildcard_allowed,
                );

                if let Some(current_item) = self.current_item {
                    let dependency_id = data_type.borrow().id;
                    self.interner.add_type_dependency(current_item, dependency_id);
                }

                Type::DataType(data_type, args)
            }
            Ok(PathResolutionItem::PrimitiveType(primitive_type)) => {
                let typ = self.instantiate_primitive_type(
                    primitive_type,
                    args,
                    location,
                    wildcard_allowed,
                );
                if let Type::Quoted(quoted) = typ {
                    let in_function = matches!(self.current_item, Some(DependencyId::Function(_)));
                    if in_function && !self.in_comptime_context() {
                        let typ = quoted.to_string();
                        self.push_err(ResolverError::ComptimeTypeInRuntimeCode { location, typ });
                    }
                }
                typ
            }
            Ok(PathResolutionItem::TraitAssociatedType(associated_type_id)) => {
                let associated_type = self.interner.get_trait_associated_type(associated_type_id);
                let trait_ = self.interner.get_trait(associated_type.trait_id);

                self.push_err(ResolverError::AmbiguousAssociatedType {
                    trait_name: trait_.name.to_string(),
                    associated_type_name: associated_type.name.to_string(),
                    location,
                });

                Type::Error
            }
            Ok(item) => {
                self.push_err(ResolverError::Expected {
                    expected: "type",
                    got: item.description(),
                    location,
                });

                Type::Error
            }
            Err(err) => {
                self.push_err(err);

                Type::Error
            }
        }
    }

    fn lookup_type_variable(
        &mut self,
        path: &TypedPath,
        args: &GenericTypeArgs,
        wildcard_allowed: bool,
    ) -> Option<Type> {
        if path.segments.len() != 1 {
            return None;
        }

        let name = path.last_name();
        match name {
            SELF_TYPE_NAME => {
                let self_type = self.self_type.clone()?;
                if !args.is_empty() {
                    self.push_err(ResolverError::GenericsOnSelfType { location: path.location });
                }
                Some(self_type)
            }
            WILDCARD_TYPE => {
                if !wildcard_allowed {
                    self.push_err(ResolverError::WildcardTypeDisallowed {
                        location: path.location,
                    });
                }

                Some(self.interner.next_type_variable_with_kind(Kind::Any))
            }
            _ => None,
        }
    }

    fn resolve_trait_as_type(
        &mut self,
        path: TypedPath,
        args: GenericTypeArgs,
        mode: PathResolutionMode,
    ) -> Type {
        // Fetch information needed from the trait as the closure for resolving all the `args`
        // requires exclusive access to `self`
        let location = path.location;
        let trait_as_type_info = self.lookup_trait_or_error(path).map(|t| t.id);

        if let Some(id) = trait_as_type_info {
            let wildcard_allowed = false;
            let (ordered, named) =
                self.resolve_type_args_inner(args, id, location, mode, wildcard_allowed);
            let name = self.interner.get_trait(id).name.to_string();
            let generics = TraitGenerics { ordered, named };
            Type::TraitAsType(id, Rc::new(name), generics)
        } else {
            Type::Error
        }
    }

    /// Identical to `resolve_type_args` but does not allow
    /// associated types to be elided since trait impls must specify them.
    pub(super) fn resolve_trait_args_from_trait_impl(
        &mut self,
        args: GenericTypeArgs,
        item: TraitId,
        location: Location,
    ) -> (Vec<Type>, Vec<NamedType>) {
        let mode = PathResolutionMode::MarkAsReferenced;
        let allow_implicit_named_args = false;
        let wildcard_allowed = true;
        self.resolve_type_or_trait_args_inner(
            args,
            item,
            location,
            allow_implicit_named_args,
            mode,
            wildcard_allowed,
        )
    }

    pub(super) fn use_type_args(
        &mut self,
        args: GenericTypeArgs,
        item: impl Generic,
        location: Location,
    ) -> (Vec<Type>, Vec<NamedType>) {
        let mode = PathResolutionMode::MarkAsUsed;
        let wildcard_allowed = true;
        self.resolve_type_args_inner(args, item, location, mode, wildcard_allowed)
    }

    pub(super) fn resolve_type_args_inner(
        &mut self,
        args: GenericTypeArgs,
        item: impl Generic,
        location: Location,
        mode: PathResolutionMode,
        wildcard_allowed: bool,
    ) -> (Vec<Type>, Vec<NamedType>) {
        let allow_implicit_named_args = true;
        self.resolve_type_or_trait_args_inner(
            args,
            item,
            location,
            allow_implicit_named_args,
            mode,
            wildcard_allowed,
        )
    }

    pub(super) fn resolve_type_or_trait_args_inner(
        &mut self,
        mut args: GenericTypeArgs,
        item: impl Generic,
        location: Location,
        allow_implicit_named_args: bool,
        mode: PathResolutionMode,
        wildcard_allowed: bool,
    ) -> (Vec<Type>, Vec<NamedType>) {
        let expected_kinds = item.generic_kinds(self.interner);

        if args.ordered_args.len() != expected_kinds.len() {
            self.push_err(TypeCheckError::GenericCountMismatch {
                item: item.item_name(self.interner),
                expected: expected_kinds.len(),
                found: args.ordered_args.len(),
                location,
            });
            let error_type = UnresolvedTypeData::Error.with_location(location);
            args.ordered_args.resize(expected_kinds.len(), error_type);
        }

        let ordered_args = expected_kinds.iter().zip(args.ordered_args);
        let ordered = vecmap(ordered_args, |(kind, typ)| {
            self.resolve_type_with_kind_inner(typ, kind, mode, wildcard_allowed)
        });

        let mut associated = Vec::new();

        if item.accepts_named_type_args() {
            associated = self.resolve_associated_type_args(
                args.named_args,
                item,
                location,
                allow_implicit_named_args,
                mode,
                wildcard_allowed,
            );
        } else if !args.named_args.is_empty() {
            let item_kind = item.item_kind();
            self.push_err(ResolverError::NamedTypeArgs { location, item_kind });
        }

        (ordered, associated)
    }

    fn resolve_associated_type_args(
        &mut self,
        args: Vec<(Ident, UnresolvedType)>,
        item: impl Generic,
        location: Location,
        allow_implicit_named_args: bool,
        mode: PathResolutionMode,
        wildcard_allowed: bool,
    ) -> Vec<NamedType> {
        let mut seen_args = HashMap::default();
        let mut required_args = item.named_generics(self.interner);
        let mut resolved = Vec::with_capacity(required_args.len());

        // Go through each argument to check if it is in our required_args list.
        // If it is remove it from the list, otherwise issue an error.
        for (name, typ) in args {
            let index = required_args.iter().position(|item| item.name.as_ref() == name.as_str());

            let Some(index) = index else {
                if let Some(prev_location) = seen_args.get(name.as_str()).copied() {
                    self.push_err(TypeCheckError::DuplicateNamedTypeArg { name, prev_location });
                } else {
                    let item = item.item_name(self.interner);
                    self.push_err(TypeCheckError::NoSuchNamedTypeArg { name, item });
                }
                continue;
            };

            // Remove the argument from the required list so we remember that we already have it
            let expected = required_args.remove(index);
            seen_args.insert(name.to_string(), name.location());

            let typ =
                self.resolve_type_with_kind_inner(typ, &expected.kind(), mode, wildcard_allowed);
            resolved.push(NamedType { name, typ });
        }

        // Anything that hasn't been removed yet is missing.
        // Fill it in to avoid a panic if we allow named args to be elided, otherwise error.
        for generic in required_args {
            let name = generic.name.clone();

            if allow_implicit_named_args {
                let name = Ident::new(name.as_ref().clone(), location);
                let typ = self.interner.next_type_variable();
                resolved.push(NamedType { name, typ });
            } else {
                let item = item.item_name(self.interner);
                self.push_err(TypeCheckError::MissingNamedTypeArg { item, location, name });
            }
        }

        resolved
    }

    fn lookup_generic_or_global_type(
        &mut self,
        path: &TypedPath,
        mode: PathResolutionMode,
    ) -> Option<Type> {
        if path.segments.len() == 1 {
            let name = path.last_name();
            if let Some(generic) = self.find_generic(name) {
                let generic = generic.clone();
                return Some(generic.as_named_generic());
            }
        } else if let Some(typ) = self.lookup_associated_type_on_self(path) {
            if let Some(last_segment) = path.segments.last() {
                if last_segment.generics.is_some() {
                    self.push_err(ResolverError::GenericsOnAssociatedType {
                        location: last_segment.turbofish_location(),
                    });
                }
            }
            return Some(typ);
        }

        // If we cannot find a local generic of the same name, try to look up a global
        match self.resolve_path_or_error_inner(path.clone(), PathResolutionTarget::Value, mode) {
            Ok(PathResolutionItem::Global(id)) => {
                if let Some(current_item) = self.current_item {
                    self.interner.add_global_dependency(current_item, id);
                }

                let reference_location = path.location;
                self.interner.add_global_reference(id, reference_location);
                let kind = self
                    .interner
                    .get_global_let_statement(id)
                    .map(|let_statement| Kind::numeric(let_statement.r#type))
                    .unwrap_or(Kind::u32());

                let Some(stmt) = self.interner.get_global_let_statement(id) else {
                    if self.elaborate_global_if_unresolved(&id) {
                        return self.lookup_generic_or_global_type(path, mode);
                    } else {
                        let path = path.clone();
                        self.push_err(ResolverError::NoSuchNumericTypeVariable { path });
                        return None;
                    }
                };

                let rhs = stmt.expression;
                let location = self.interner.expr_location(&rhs);

                let GlobalValue::Resolved(global_value) = &self.interner.get_global(id).value
                else {
                    self.push_err(ResolverError::UnevaluatedGlobalType { location });
                    return None;
                };

                let Some(global_value) = global_value.to_field_element() else {
                    let global_value = global_value.clone();
                    if global_value.is_integral() {
                        self.push_err(ResolverError::NegativeGlobalType { location, global_value });
                    } else {
                        self.push_err(ResolverError::NonIntegralGlobalType {
                            location,
                            global_value,
                        });
                    }
                    return None;
                };

                let Ok(global_value) = kind.ensure_value_fits(global_value, location) else {
                    self.push_err(ResolverError::GlobalLargerThanKind {
                        location,
                        global_value,
                        kind,
                    });
                    return None;
                };

                Some(Type::Constant(global_value, kind))
            }
            _ => None,
        }
    }

    pub(super) fn convert_expression_type(
        &mut self,
        length: UnresolvedTypeExpression,
        expected_kind: &Kind,
        location: Location,
        wildcard_allowed: bool,
    ) -> Type {
        match length {
            UnresolvedTypeExpression::Variable(path) => {
                let mut ab = GenericTypeArgs::default();
                // Use generics from path, if they exist
                if let Some(last_segment) = path.segments.last() {
                    if let Some(generics) = &last_segment.generics {
                        ab.ordered_args = generics.clone();
                    }
                }
                let path = self.validate_path(path);
                let mode = PathResolutionMode::MarkAsReferenced;
<<<<<<< HEAD
                let mut typ = self.resolve_named_type(path, ab, mode);
                if let Type::Alias(alias, vec) = typ {
                    typ = alias.borrow().get_type(&vec);
                }
=======
                let typ = self.resolve_named_type(
                    path,
                    GenericTypeArgs::default(),
                    mode,
                    wildcard_allowed,
                );
>>>>>>> f0731641
                self.check_kind(typ, expected_kind, location)
            }
            UnresolvedTypeExpression::Constant(int, suffix, _span) => {
                if let Some(suffix) = suffix {
                    self.check_kind(suffix.as_type(), expected_kind, location);
                }
                Type::Constant(int, expected_kind.clone())
            }
            UnresolvedTypeExpression::BinaryOperation(lhs, op, rhs, location) => {
                let (lhs_location, rhs_location) = (lhs.location(), rhs.location());
                let lhs = self.convert_expression_type(
                    *lhs,
                    expected_kind,
                    lhs_location,
                    wildcard_allowed,
                );
                let rhs = self.convert_expression_type(
                    *rhs,
                    expected_kind,
                    rhs_location,
                    wildcard_allowed,
                );

                match (lhs, rhs) {
                    (Type::Constant(lhs, lhs_kind), Type::Constant(rhs, rhs_kind)) => {
                        if !lhs_kind.unifies(&rhs_kind) {
                            self.push_err(TypeCheckError::TypeKindMismatch {
                                expected_kind: lhs_kind,
                                expr_kind: rhs_kind,
                                expr_location: location,
                            });
                            return Type::Error;
                        }
                        match op.function(lhs, rhs, &lhs_kind, location) {
                            Ok(result) => Type::Constant(result, lhs_kind),
                            Err(err) => {
                                let err = Box::new(err);
                                let error =
                                    ResolverError::BinaryOpError { lhs, op, rhs, err, location };
                                self.push_err(error);
                                Type::Error
                            }
                        }
                    }
                    (lhs, rhs) => {
                        let infix = Type::infix_expr(Box::new(lhs), op, Box::new(rhs));
                        Type::CheckedCast { from: Box::new(infix.clone()), to: Box::new(infix) }
                            .canonicalize(&TypeBindings::default())
                    }
                }
            }
            UnresolvedTypeExpression::AsTraitPath(path) => {
                let typ = self.resolve_as_trait_path(*path, wildcard_allowed);
                self.check_kind(typ, expected_kind, location)
            }
        }
    }

    pub(super) fn check_kind(
        &mut self,
        typ: Type,
        expected_kind: &Kind,
        location: Location,
    ) -> Type {
        if !typ.kind().unifies(expected_kind) {
            self.push_err(TypeCheckError::TypeKindMismatch {
                expected_kind: expected_kind.clone(),
                expr_kind: typ.kind(),
                expr_location: location,
            });
            return Type::Error;
        }
        typ
    }

    fn resolve_as_trait_path(&mut self, path: AsTraitPath, wildcard_allowed: bool) -> Type {
        let location = path.trait_path.location;
        let trait_path = self.validate_path(path.trait_path.clone());
        let Some(trait_id) = self.resolve_trait_by_path(trait_path) else {
            // Error should already be pushed in the None case
            return Type::Error;
        };

        let (ordered, named) = self.use_type_args(path.trait_generics.clone(), trait_id, location);
        let object_type = self.use_type(path.typ.clone(), wildcard_allowed);

        match self.interner.lookup_trait_implementation(&object_type, trait_id, &ordered, &named) {
            Ok((impl_kind, instantiation_bindings)) => {
                let typ = self.get_associated_type_from_trait_impl(path, impl_kind);
                typ.substitute(&instantiation_bindings)
            }
            Err(constraints) => {
                self.push_trait_constraint_error(&object_type, constraints, location);
                Type::Error
            }
        }
    }

    fn get_associated_type_from_trait_impl(
        &mut self,
        path: AsTraitPath,
        impl_kind: TraitImplKind,
    ) -> Type {
        let associated_types = match impl_kind {
            TraitImplKind::Assumed { trait_generics, .. } => Cow::Owned(trait_generics.named),
            TraitImplKind::Normal(impl_id) => {
                Cow::Borrowed(self.interner.get_associated_types_for_impl(impl_id))
            }
        };

        match associated_types.iter().find(|named| named.name == path.impl_item) {
            Some(generic) => generic.typ.clone(),
            None => {
                let name = path.impl_item.clone();
                let item = format!("<{} as {}>", path.typ, path.trait_path);
                self.push_err(TypeCheckError::NoSuchNamedTypeArg { name, item });
                Type::Error
            }
        }
    }

    // this resolves Self::some_static_method, inside an impl block (where we don't have a concrete self_type)
    // or inside a trait default method.
    //
    // Returns the trait method, trait constraint, and whether the impl is assumed to exist by a where clause or not
    // E.g. `t.method()` with `where T: Foo<Bar>` in scope will return `(Foo::method, T, vec![Bar])`
    fn resolve_trait_static_method_by_self(
        &mut self,
        path: &TypedPath,
    ) -> Option<TraitPathResolution> {
        // If we are inside a trait impl, `Self` is known to be a concrete type so we don't have
        // to solve the path via trait method lookup.
        if self.current_trait_impl.is_some() {
            return None;
        }

        let trait_id = self.current_trait?;

        if path.kind == PathKind::Plain && path.segments.len() == 2 {
            let name = path.segments[0].ident.as_str();
            let method = &path.segments[1].ident;

            if name == SELF_TYPE_NAME {
                let the_trait = self.interner.get_trait(trait_id);
                // Allow referring to trait constants via Self:: as well
                let definition =
                    the_trait.find_method_or_constant(method.as_str(), self.interner)?;
                let constraint = the_trait.as_constraint(path.location);
                let trait_method = TraitItem { definition, constraint, assumed: true };
                let method = TraitPathResolutionMethod::TraitItem(trait_method);
                return Some(TraitPathResolution { method, item: None, errors: Vec::new() });
            }
        }
        None
    }

    // this resolves TraitName::some_static_method
    //
    // Returns the trait method, trait constraint, and whether the impl is assumed to exist by a where clause or not
    // E.g. `t.method()` with `where T: Foo<Bar>` in scope will return `(Foo::method, T, vec![Bar])`
    fn resolve_trait_static_method(&mut self, path: &TypedPath) -> Option<TraitPathResolution> {
        let path_resolution = self.use_path_as_type(path.clone()).ok()?;
        let func_id = path_resolution.item.function_id()?;
        let meta = self.interner.try_function_meta(&func_id)?;
        let the_trait = self.interner.get_trait(meta.trait_id?);
        let method = the_trait.find_method(path.last_name(), self.interner)?;
        let constraint = the_trait.as_constraint(path.location);
        let trait_method = TraitItem { definition: method, constraint, assumed: false };
        let method = TraitPathResolutionMethod::TraitItem(trait_method);
        let item = Some(path_resolution.item);
        Some(TraitPathResolution { method, item, errors: path_resolution.errors })
    }

    // This resolves a static trait method T::trait_method by iterating over the where clause
    //
    // Returns the trait method, trait constraint, and whether the impl is assumed from a where
    // clause. This is always true since this helper searches where clauses for a generic constraint.
    // E.g. `t.method()` with `where T: Foo<Bar>` in scope will return `(Foo::method, T, vec![Bar])`
    fn resolve_trait_method_by_named_generic(
        &mut self,
        path: &TypedPath,
    ) -> Option<TraitPathResolution> {
        if path.segments.len() != 2 {
            return None;
        }

        for constraint in self.trait_bounds.clone() {
            if let Type::NamedGeneric(NamedGeneric { name, .. }) = &constraint.typ {
                // if `path` is `T::method_name`, we're looking for constraint of the form `T: SomeTrait`
                if path.segments[0].ident.as_str() != name.as_str() {
                    continue;
                }

                let the_trait = self.interner.get_trait(constraint.trait_bound.trait_id);
                if let Some(definition) =
                    the_trait.find_method_or_constant(path.last_name(), self.interner)
                {
                    let trait_item = TraitItem { definition, constraint, assumed: true };
                    let method = TraitPathResolutionMethod::TraitItem(trait_item);
                    return Some(TraitPathResolution { method, item: None, errors: Vec::new() });
                }
            }
        }
        None
    }

    /// This resolves a method in the form `Type::method` where `method` is a trait method
    fn resolve_type_trait_method(&mut self, path: &TypedPath) -> Option<TraitPathResolution> {
        if path.segments.len() < 2 {
            return None;
        }

        let mut path = path.clone();
        let location = path.location;
        let last_segment = path.pop();
        let before_last_segment = path.last_segment();
        let turbofish = before_last_segment.turbofish();

        let path_resolution = self.use_path_as_type(path).ok()?;
        let typ = match path_resolution.item {
            PathResolutionItem::Type(type_id) => {
                let generics = self.resolve_struct_id_turbofish_generics(type_id, turbofish);
                let datatype = self.get_type(type_id);
                Type::DataType(datatype, generics)
            }
            PathResolutionItem::TypeAlias(type_alias_id) => {
                let generics =
                    self.resolve_type_alias_id_turbofish_generics(type_alias_id, turbofish);
                let type_alias = self.interner.get_type_alias(type_alias_id);
                let type_alias = type_alias.borrow();
                type_alias.get_type(&generics)
            }
            PathResolutionItem::PrimitiveType(primitive_type) => {
                self.instantiate_primitive_type_with_turbofish(primitive_type, turbofish)
            }
            PathResolutionItem::Module(..)
            | PathResolutionItem::Trait(..)
            | PathResolutionItem::TraitAssociatedType(..)
            | PathResolutionItem::Global(..)
            | PathResolutionItem::ModuleFunction(..)
            | PathResolutionItem::Method(..)
            | PathResolutionItem::SelfMethod(..)
            | PathResolutionItem::TypeAliasFunction(..)
            | PathResolutionItem::TraitFunction(..)
            | PathResolutionItem::TypeTraitFunction(..)
            | PathResolutionItem::PrimitiveFunction(..) => {
                return None;
            }
        };

        let method_name = last_segment.ident.as_str();

        // If we can find a method on the type, this is definitely not a trait method
        if self.interner.lookup_direct_method(&typ, method_name, false).is_some() {
            return None;
        }

        let trait_methods = self.interner.lookup_trait_methods(&typ, method_name, false);

        if trait_methods.is_empty() {
            return None;
        }

        let (hir_method_reference, error) =
            self.get_trait_method_in_scope(&trait_methods, method_name, last_segment.location);
        let hir_method_reference = hir_method_reference?;
        let func_id = hir_method_reference.func_id(self.interner)?;
        match hir_method_reference {
            HirMethodReference::FuncId(func_id) => {
                // It could happen that we find a single function (one in a trait impl)
                let mut errors = path_resolution.errors;
                if let Some(error) = error {
                    errors.push(error);
                }

                let method = TraitPathResolutionMethod::NotATraitMethod(func_id);
                Some(TraitPathResolution { method, item: None, errors })
            }
            HirMethodReference::TraitItemId(definition, trait_id, _, _) => {
                let trait_ = self.interner.get_trait(trait_id);
                let mut constraint = trait_.as_constraint(location);
                constraint.typ = typ.clone();

                let trait_method = TraitItem { definition, constraint, assumed: false };
                let item = PathResolutionItem::TypeTraitFunction(typ, trait_id, func_id);

                let mut errors = path_resolution.errors;
                if let Some(error) = error {
                    errors.push(error);
                }

                let method = TraitPathResolutionMethod::TraitItem(trait_method);
                Some(TraitPathResolution { method, item: Some(item), errors })
            }
        }
    }

    // Try to resolve the given trait method path.
    //
    // Returns the trait method, trait constraint, and whether the impl is assumed to exist by a where clause or not
    // E.g. `t.method()` with `where T: Foo<Bar>` in scope will return `(Foo::method, T, vec![Bar])`
    pub(super) fn resolve_trait_generic_path(
        &mut self,
        path: &TypedPath,
    ) -> Option<TraitPathResolution> {
        self.resolve_trait_static_method_by_self(path)
            .or_else(|| self.resolve_trait_static_method(path))
            .or_else(|| self.resolve_trait_method_by_named_generic(path))
            .or_else(|| self.resolve_type_trait_method(path))
    }

    pub(super) fn unify(
        &mut self,
        actual: &Type,
        expected: &Type,
        make_error: impl FnOnce() -> TypeCheckError,
    ) {
        if let Err(UnificationError) = actual.unify(expected) {
            self.push_err(make_error());
        }
    }

    /// Do not apply type bindings even after a successful unification.
    /// This function is used by the interpreter for some comptime code
    /// which can change types e.g. on each iteration of a for loop.
    pub fn unify_without_applying_bindings(
        &mut self,
        actual: &Type,
        expected: &Type,
        make_error: impl FnOnce() -> TypeCheckError,
    ) {
        let mut bindings = TypeBindings::default();
        if actual.try_unify(expected, &mut bindings).is_err() {
            let error: CompilationError = make_error().into();
            self.push_err(error);
        }
    }

    /// Wrapper of Type::unify_with_coercions using self.errors
    pub(super) fn unify_with_coercions(
        &mut self,
        actual: &Type,
        expected: &Type,
        expression: ExprId,
        location: Location,
        make_error: impl FnOnce() -> CompilationError,
    ) {
        let mut errors = Vec::new();
        actual.unify_with_coercions(
            expected,
            expression,
            location,
            self.interner,
            &mut errors,
            make_error,
        );
        self.push_errors(errors);
    }

    /// Return a fresh integer or field type variable and log it
    /// in self.type_variables to default it later.
    pub(super) fn polymorphic_integer_or_field(&mut self) -> Type {
        let typ = Type::polymorphic_integer_or_field(self.interner);
        self.push_defaultable_type_variable(typ.clone());
        typ
    }

    /// Return a fresh integer type variable and log it
    /// in self.type_variables to default it later.
    pub(super) fn polymorphic_integer(&mut self) -> Type {
        let typ = Type::polymorphic_integer(self.interner);
        self.push_defaultable_type_variable(typ.clone());
        typ
    }

    /// Return a fresh integer type variable and log it
    /// in self.type_variables to default it later.
    pub(super) fn type_variable_with_kind(&mut self, type_var_kind: Kind) -> Type {
        let typ = Type::type_variable_with_kind(self.interner, type_var_kind);
        self.push_defaultable_type_variable(typ.clone());
        typ
    }

    /// Translates a (possibly Unspecified) UnresolvedType to a Type.
    /// Any UnresolvedType::Unspecified encountered are replaced with fresh type variables.
    pub(super) fn resolve_inferred_type(&mut self, typ: UnresolvedType) -> Type {
        match &typ.typ {
            UnresolvedTypeData::Unspecified => {
                self.interner.next_type_variable_with_kind(Kind::Any)
            }
            _ => {
                let wildcard_allowed = true;
                self.use_type(typ, wildcard_allowed)
            }
        }
    }

    /// Insert as many dereference operations as necessary to automatically dereference a method
    /// call object to its base value type T.
    pub(super) fn insert_auto_dereferences(&mut self, object: ExprId, typ: Type) -> (ExprId, Type) {
        if let Type::Reference(element, _mut) = typ.follow_bindings() {
            let location = self.interner.id_location(object);

            let object = self.interner.push_expr(HirExpression::Prefix(HirPrefixExpression {
                operator: UnaryOp::Dereference { implicitly_added: true },
                rhs: object,
                trait_method_id: None,
            }));
            self.interner.push_expr_type(object, element.as_ref().clone());
            self.interner.push_expr_location(object, location);

            // Recursively dereference to allow for converting &mut &mut T to T
            self.insert_auto_dereferences(object, *element)
        } else {
            (object, typ)
        }
    }

    /// Given a method object: `(*foo).bar` of a method call `(*foo).bar.baz()`, remove the
    /// implicitly added dereference operator if one is found.
    ///
    /// Returns Some(new_expr_id) if a dereference was removed and None otherwise.
    fn try_remove_implicit_dereference(&mut self, object: ExprId) -> Option<ExprId> {
        match self.interner.expression(&object) {
            HirExpression::MemberAccess(mut access) => {
                let new_lhs = self.try_remove_implicit_dereference(access.lhs)?;
                access.lhs = new_lhs;
                access.is_offset = true;

                // `object` will have a different type now, which will be filled in
                // later when type checking the method call as a function call.
                self.interner.replace_expr(&object, HirExpression::MemberAccess(access));
                Some(object)
            }
            HirExpression::Prefix(prefix) => match prefix.operator {
                // Found a dereference we can remove. Now just replace it with its rhs to remove it.
                UnaryOp::Dereference { implicitly_added: true } => Some(prefix.rhs),
                _ => None,
            },
            _ => None,
        }
    }

    fn bind_function_type_impl(
        &mut self,
        fn_params: &[Type],
        fn_ret: &Type,
        callsite_args: &[(Type, ExprId, Location)],
        location: Location,
    ) -> Type {
        if fn_params.len() != callsite_args.len() {
            self.push_err(TypeCheckError::ParameterCountMismatch {
                expected: fn_params.len(),
                found: callsite_args.len(),
                location,
            });
            return Type::Error;
        }

        for (param, (arg, arg_expr_id, arg_location)) in fn_params.iter().zip(callsite_args) {
            self.unify_with_coercions(arg, param, *arg_expr_id, *arg_location, || {
                CompilationError::TypeError(TypeCheckError::TypeMismatch {
                    expected_typ: param.to_string(),
                    expr_typ: arg.to_string(),
                    expr_location: *arg_location,
                })
            });
        }

        fn_ret.clone()
    }

    pub(super) fn bind_function_type(
        &mut self,
        function: Type,
        args: Vec<(Type, ExprId, Location)>,
        location: Location,
    ) -> Type {
        // Could do a single unification for the entire function type, but matching beforehand
        // lets us issue a more precise error on the individual argument that fails to type check.
        match function {
            Type::TypeVariable(binding) if binding.kind() == Kind::Normal => {
                if let TypeBinding::Bound(typ) = &*binding.borrow() {
                    return self.bind_function_type(typ.clone(), args, location);
                }

                let ret = self.interner.next_type_variable();
                let args = vecmap(args, |(arg, _, _)| arg);
                let env_type = self.interner.next_type_variable();
                let expected =
                    Type::Function(args, Box::new(ret.clone()), Box::new(env_type), false);

                let expected_kind = expected.kind();
                if let Err(error) = binding.try_bind(expected, &expected_kind, location) {
                    self.push_err(error);
                }
                ret
            }
            // The closure env is ignored on purpose: call arguments never place
            // constraints on closure environments.
            Type::Function(parameters, ret, _env, _unconstrained) => {
                self.bind_function_type_impl(&parameters, &ret, &args, location)
            }
            Type::Error => Type::Error,
            found => {
                self.push_err(TypeCheckError::ExpectedFunction { found, location });
                Type::Error
            }
        }
    }

    pub(super) fn check_cast(
        &mut self,
        from_expr_id: &ExprId,
        from: &Type,
        to: &Type,
        location: Location,
    ) -> Type {
        let to = to.follow_bindings();
        let from_follow_bindings = from.follow_bindings();

        use HirExpression::Literal;
        let from_value_opt = match self.interner.expression(from_expr_id) {
            Literal(HirLiteral::Integer(field)) if !field.is_negative() => {
                Some(field.absolute_value())
            }

            // TODO(https://github.com/noir-lang/noir/issues/6247):
            // handle negative literals
            _ => None,
        };

        let from_is_polymorphic = match from_follow_bindings {
            Type::Integer(..) | Type::FieldElement | Type::Bool => false,

            Type::TypeVariable(ref var) if var.is_integer() || var.is_integer_or_field() => true,
            Type::TypeVariable(_) => {
                // NOTE: in reality the expected type can also include bool, but for the compiler's simplicity
                // we only allow integer types. If a bool is in `from` it will need an explicit type annotation.
                let expected = self.polymorphic_integer_or_field();
                self.unify(from, &expected, || TypeCheckError::InvalidCast {
                    from: from.clone(),
                    location,
                    reason: "casting from a non-integral type is unsupported".into(),
                });
                true
            }
            Type::Error => return Type::Error,
            from => {
                let reason = "casting from this type is unsupported".into();
                self.push_err(TypeCheckError::InvalidCast { from, location, reason });
                return Type::Error;
            }
        };

        // TODO(https://github.com/noir-lang/noir/issues/6247):
        // handle negative literals
        // when casting a polymorphic value to a specifically sized type,
        // check that it fits or throw a warning
        if let (Some(from_value), Some(to_maximum_size)) =
            (from_value_opt, to.integral_maximum_size())
        {
            if from_is_polymorphic && from_value > to_maximum_size {
                let from = from.clone();
                let to = to.clone();
                let reason = format!(
                    "casting untyped value ({from_value}) to a type with a maximum size ({to_maximum_size}) that's smaller than it"
                );
                // we warn that the 'to' type is too small for the value
                self.push_err(TypeCheckError::DownsizingCast { from, to, location, reason });
            }
        }

        match to {
            Type::Integer(sign, bits) => Type::Integer(sign, bits),
            Type::FieldElement => {
                if from_follow_bindings.is_signed() {
                    self.push_err(TypeCheckError::UnsupportedFieldCast { location });
                }

                Type::FieldElement
            }
            Type::Bool => {
                let from_is_numeric = match from_follow_bindings {
                    Type::Integer(..) | Type::FieldElement => true,
                    Type::TypeVariable(ref var) => var.is_integer() || var.is_integer_or_field(),
                    _ => false,
                };
                if from_is_numeric {
                    self.push_err(TypeCheckError::CannotCastNumericToBool {
                        typ: from_follow_bindings,
                        location,
                    });
                }

                Type::Bool
            }
            Type::Error => Type::Error,
            _ => {
                self.push_err(TypeCheckError::UnsupportedCast { location });
                Type::Error
            }
        }
    }

    // Given a binary comparison operator and another type. This method will produce the output type
    // and a boolean indicating whether to use the trait impl corresponding to the operator
    // or not. A value of false indicates the caller to use a primitive operation for this
    // operator, while a true value indicates a user-provided trait impl is required.
    fn comparator_operand_type_rules(
        &mut self,
        lhs_type: &Type,
        rhs_type: &Type,
        op: &HirBinaryOp,
        location: Location,
    ) -> Result<(Type, bool), TypeCheckError> {
        use Type::*;

        match (lhs_type, rhs_type) {
            // Avoid reporting errors multiple times
            (Error, _) | (_, Error) => Ok((Bool, false)),
            (Alias(alias, args), other) | (other, Alias(alias, args)) => {
                let alias = alias.borrow().get_type(args);
                self.comparator_operand_type_rules(&alias, other, op, location)
            }

            // Matches on TypeVariable must be first to follow any type
            // bindings.
            (TypeVariable(var), other) | (other, TypeVariable(var)) => {
                if let TypeBinding::Bound(binding) = &*var.borrow() {
                    return self.comparator_operand_type_rules(other, binding, op, location);
                }

                let use_impl = self.bind_type_variables_for_infix(lhs_type, op, rhs_type, location);
                Ok((Bool, use_impl))
            }
            (Integer(sign_x, bit_width_x), Integer(sign_y, bit_width_y)) => {
                if sign_x != sign_y {
                    return Err(TypeCheckError::IntegerSignedness {
                        sign_x: *sign_x,
                        sign_y: *sign_y,
                        location,
                    });
                }
                if bit_width_x != bit_width_y {
                    return Err(TypeCheckError::IntegerBitWidth {
                        bit_width_x: *bit_width_x,
                        bit_width_y: *bit_width_y,
                        location,
                    });
                }
                Ok((Bool, false))
            }
            (FieldElement, FieldElement) => {
                if op.kind.is_valid_for_field_type() {
                    Ok((Bool, false))
                } else {
                    Err(TypeCheckError::FieldComparison { location })
                }
            }

            // <= and friends are technically valid for booleans, just not very useful
            (Bool, Bool) => Ok((Bool, false)),

            (lhs, rhs) => {
                self.unify(lhs, rhs, || TypeCheckError::TypeMismatchWithSource {
                    expected: lhs.clone(),
                    actual: rhs.clone(),
                    location: op.location,
                    source: Source::Binary,
                });
                Ok((Bool, true))
            }
        }
    }

    /// Handles the TypeVariable case for checking binary operators.
    /// Returns true if we should use the impl for the operator instead of the primitive
    /// version of it.
    fn bind_type_variables_for_infix(
        &mut self,
        lhs_type: &Type,
        op: &HirBinaryOp,
        rhs_type: &Type,
        location: Location,
    ) -> bool {
        self.unify(lhs_type, rhs_type, || TypeCheckError::TypeMismatchWithSource {
            expected: lhs_type.clone(),
            actual: rhs_type.clone(),
            source: Source::Binary,
            location,
        });

        let use_impl = !lhs_type.is_numeric_value();

        // If this operator isn't valid for fields we have to possibly narrow
        // Kind::IntegerOrField to Kind::Integer.
        // Doing so also ensures a type error if Field is used.
        // The is_numeric check is to allow impls for custom types to bypass this.
        if !op.kind.is_valid_for_field_type() && lhs_type.is_numeric_value() {
            let target = self.polymorphic_integer();

            use crate::ast::BinaryOpKind::*;
            use TypeCheckError::*;
            self.unify(lhs_type, &target, || match op.kind {
                Less | LessEqual | Greater | GreaterEqual => FieldComparison { location },
                And | Or | Xor | ShiftRight | ShiftLeft => FieldBitwiseOp { location },
                Modulo => FieldModulo { location },
                other => unreachable!("Operator {other:?} should be valid for Field"),
            });
        }

        use_impl
    }

    // Given a binary operator and another type. This method will produce the output type
    // and a boolean indicating whether to use the trait impl corresponding to the operator
    // or not. A value of false indicates the caller to use a primitive operation for this
    // operator, while a true value indicates a user-provided trait impl is required.
    pub(super) fn infix_operand_type_rules(
        &mut self,
        lhs_type: &Type,
        op: &HirBinaryOp,
        rhs_type: &Type,
        location: Location,
    ) -> Result<(Type, bool), TypeCheckError> {
        if op.kind.is_comparator() {
            return self.comparator_operand_type_rules(lhs_type, rhs_type, op, location);
        }

        use Type::*;
        match (lhs_type, rhs_type) {
            // An error type on either side will always return an error
            (Error, _) | (_, Error) => Ok((Error, false)),
            (Alias(alias, args), other) | (other, Alias(alias, args)) => {
                let alias = alias.borrow().get_type(args);
                self.infix_operand_type_rules(&alias, op, other, location)
            }

            // Matches on TypeVariable must be first so that we follow any type
            // bindings.
            (TypeVariable(int), other) | (other, TypeVariable(int)) => {
                if op.kind == BinaryOpKind::ShiftLeft || op.kind == BinaryOpKind::ShiftRight {
                    self.unify(
                        rhs_type,
                        &Type::Integer(Signedness::Unsigned, IntegerBitSize::Eight),
                        || TypeCheckError::InvalidShiftSize { location },
                    );
                    let use_impl = if lhs_type.is_numeric_value() {
                        let integer_type = self.polymorphic_integer();
                        self.bind_type_variables_for_infix(lhs_type, op, &integer_type, location)
                    } else {
                        true
                    };
                    return Ok((lhs_type.clone(), use_impl));
                }
                if let TypeBinding::Bound(binding) = &*int.borrow() {
                    return self.infix_operand_type_rules(binding, op, other, location);
                }
                let use_impl = self.bind_type_variables_for_infix(lhs_type, op, rhs_type, location);
                Ok((other.clone(), use_impl))
            }
            (Integer(sign_x, bit_width_x), Integer(sign_y, bit_width_y)) => {
                if op.kind == BinaryOpKind::ShiftLeft || op.kind == BinaryOpKind::ShiftRight {
                    if *sign_y != Signedness::Unsigned || *bit_width_y != IntegerBitSize::Eight {
                        return Err(TypeCheckError::InvalidShiftSize { location });
                    }
                    return Ok((Integer(*sign_x, *bit_width_x), false));
                }
                if sign_x != sign_y {
                    return Err(TypeCheckError::IntegerSignedness {
                        sign_x: *sign_x,
                        sign_y: *sign_y,
                        location,
                    });
                }
                if bit_width_x != bit_width_y {
                    return Err(TypeCheckError::IntegerBitWidth {
                        bit_width_x: *bit_width_x,
                        bit_width_y: *bit_width_y,
                        location,
                    });
                }
                Ok((Integer(*sign_x, *bit_width_x), false))
            }
            // The result of two Fields is always a witness
            (FieldElement, FieldElement) => {
                if !op.kind.is_valid_for_field_type() {
                    if op.kind == BinaryOpKind::Modulo {
                        return Err(TypeCheckError::FieldModulo { location });
                    } else {
                        return Err(TypeCheckError::FieldBitwiseOp { location });
                    }
                }
                Ok((FieldElement, false))
            }

            (Bool, Bool) => match op.kind {
                BinaryOpKind::Add
                | BinaryOpKind::Subtract
                | BinaryOpKind::Multiply
                | BinaryOpKind::Divide
                | BinaryOpKind::ShiftRight
                | BinaryOpKind::ShiftLeft
                | BinaryOpKind::Modulo => {
                    Err(TypeCheckError::InvalidBoolInfixOp { op: op.kind, location })
                }
                BinaryOpKind::Equal
                | BinaryOpKind::NotEqual
                | BinaryOpKind::Less
                | BinaryOpKind::LessEqual
                | BinaryOpKind::Greater
                | BinaryOpKind::GreaterEqual
                | BinaryOpKind::And
                | BinaryOpKind::Or
                | BinaryOpKind::Xor => Ok((Bool, false)),
            },

            (lhs, rhs) => {
                if op.kind == BinaryOpKind::ShiftLeft || op.kind == BinaryOpKind::ShiftRight {
                    if rhs == &Type::Integer(Signedness::Unsigned, IntegerBitSize::Eight) {
                        return Ok((lhs.clone(), true));
                    }
                    return Err(TypeCheckError::InvalidShiftSize { location });
                }
                self.unify(lhs, rhs, || TypeCheckError::TypeMismatchWithSource {
                    expected: lhs.clone(),
                    actual: rhs.clone(),
                    location: op.location,
                    source: Source::Binary,
                });
                Ok((lhs.clone(), true))
            }
        }
    }

    // Given a unary operator and a type, this method will produce the output type
    // and a boolean indicating whether to use the trait impl corresponding to the operator
    // or not. A value of false indicates the caller to use a primitive operation for this
    // operator, while a true value indicates a user-provided trait impl is required.
    pub(super) fn prefix_operand_type_rules(
        &mut self,
        op: &UnaryOp,
        rhs_type: &Type,
        location: Location,
    ) -> Result<(Type, bool), TypeCheckError> {
        use Type::*;

        match op {
            crate::ast::UnaryOp::Minus | crate::ast::UnaryOp::Not => {
                match rhs_type {
                    // An error type will always return an error
                    Error => Ok((Error, false)),
                    Alias(alias, args) => {
                        let alias = alias.borrow().get_type(args);
                        self.prefix_operand_type_rules(op, &alias, location)
                    }

                    // Matches on TypeVariable must be first so that we follow any type
                    // bindings.
                    TypeVariable(int) => {
                        if let TypeBinding::Bound(binding) = &*int.borrow() {
                            return self.prefix_operand_type_rules(op, binding, location);
                        }

                        // The `!` prefix operator is not valid for Field, so if this is a numeric
                        // type we constrain it to just (non-Field) integer types.
                        if matches!(op, crate::ast::UnaryOp::Not) && rhs_type.is_numeric_value() {
                            let integer_type = Type::polymorphic_integer(self.interner);
                            self.unify(rhs_type, &integer_type, || {
                                TypeCheckError::InvalidUnaryOp {
                                    typ: rhs_type.to_string(),
                                    operator: "!",
                                    location,
                                }
                            });
                        }

                        Ok((rhs_type.clone(), !rhs_type.is_numeric_value()))
                    }
                    Integer(sign_x, bit_width_x) => {
                        if *op == UnaryOp::Minus && *sign_x == Signedness::Unsigned {
                            return Err(TypeCheckError::InvalidUnaryOp {
                                typ: rhs_type.to_string(),
                                operator: "-",
                                location,
                            });
                        }
                        Ok((Integer(*sign_x, *bit_width_x), false))
                    }
                    // The result of a Field is always a witness
                    FieldElement => {
                        if *op == UnaryOp::Not {
                            return Err(TypeCheckError::FieldNot { location });
                        }
                        Ok((FieldElement, false))
                    }

                    Bool => Ok((Bool, false)),

                    _ => Ok((rhs_type.clone(), true)),
                }
            }
            crate::ast::UnaryOp::Reference { mutable } => {
                let typ = Type::Reference(Box::new(rhs_type.follow_bindings()), *mutable);
                Ok((typ, false))
            }
            crate::ast::UnaryOp::Dereference { implicitly_added: _ } => {
                let element_type = self.interner.next_type_variable();
                let make_expected =
                    |mutable| Type::Reference(Box::new(element_type.clone()), mutable);

                let immutable = make_expected(false);
                let mutable = make_expected(true);

                // Both `&mut T` and `&T` should coerce to an expected `&T`.
                if !rhs_type.try_reference_coercion(&immutable) {
                    self.unify(rhs_type, &mutable, || TypeCheckError::TypeMismatch {
                        expr_typ: rhs_type.to_string(),
                        expected_typ: mutable.to_string(),
                        expr_location: location,
                    });
                }
                Ok((element_type, false))
            }
        }
    }

    /// Prerequisite: verify_trait_constraint of the operator's trait constraint.
    ///
    /// Although by this point the operator is expected to already have a trait impl,
    /// we still need to match the operator's type against the method's instantiated type
    /// to ensure the instantiation bindings are correct and the monomorphizer can
    /// re-apply the needed bindings.
    pub(super) fn type_check_operator_method(
        &mut self,
        expr_id: ExprId,
        trait_method_id: TraitItemId,
        object_type: &Type,
        location: Location,
    ) {
        let method_type = self.interner.definition_type(trait_method_id.item_id);
        let (method_type, mut bindings) = method_type.instantiate(self.interner);

        match method_type {
            Type::Function(args, _, _, _) => {
                // We can cheat a bit and match against only the object type here since no operator
                // overload uses other generic parameters or return types aside from the object type.
                let expected_object_type = &args[0];
                self.unify(object_type, expected_object_type, || TypeCheckError::TypeMismatch {
                    expected_typ: expected_object_type.to_string(),
                    expr_typ: object_type.to_string(),
                    expr_location: location,
                });
            }
            other => {
                unreachable!("Expected operator method to have a function type, but found {other}")
            }
        }

        // We must also remember to apply these substitutions to the object_type
        // referenced by the selected trait impl, if one has yet to be selected.
        let impl_kind = self.interner.get_selected_impl_for_expression(expr_id);
        if let Some(TraitImplKind::Assumed { object_type, trait_generics }) = impl_kind {
            let the_trait = self.interner.get_trait(trait_method_id.trait_id);
            let object_type = object_type.substitute(&bindings);
            bindings.insert(
                the_trait.self_type_typevar.id(),
                (
                    the_trait.self_type_typevar.clone(),
                    the_trait.self_type_typevar.kind(),
                    object_type.clone(),
                ),
            );

            self.interner.select_impl_for_expression(
                expr_id,
                TraitImplKind::Assumed { object_type, trait_generics },
            );
        }

        self.interner.store_instantiation_bindings(expr_id, bindings);
    }

    pub(super) fn type_check_member_access(
        &mut self,
        mut access: HirMemberAccess,
        expr_id: ExprId,
        lhs_type: Type,
        location: Location,
    ) -> Type {
        let access_lhs = &mut access.lhs;

        let dereference_lhs = |this: &mut Self, lhs_type, element| {
            let old_lhs = *access_lhs;
            *access_lhs = this.interner.push_expr(HirExpression::Prefix(HirPrefixExpression {
                operator: crate::ast::UnaryOp::Dereference { implicitly_added: true },
                rhs: old_lhs,
                trait_method_id: None,
            }));
            this.interner.push_expr_type(old_lhs, lhs_type);
            this.interner.push_expr_type(*access_lhs, element);

            let old_location = this.interner.id_location(old_lhs);
            let location = Location::new(location.span, old_location.file);
            this.interner.push_expr_location(*access_lhs, location);
        };

        // If this access is just a field offset, we want to avoid dereferencing
        let dereference_lhs = (!access.is_offset).then_some(dereference_lhs);

        match self.check_field_access(&lhs_type, access.rhs.as_str(), location, dereference_lhs) {
            Some((element_type, index)) => {
                self.interner.set_field_index(expr_id, index);
                // We must update `access` in case we added any dereferences to it
                self.interner.replace_expr(&expr_id, HirExpression::MemberAccess(access));
                element_type
            }
            None => Type::Error,
        }
    }

    pub(crate) fn lookup_method(
        &mut self,
        object_type: &Type,
        method_name: &str,
        location: Location,
        object_location: Location,
        check_self_param: bool,
    ) -> Option<HirMethodReference> {
        match object_type.follow_bindings() {
            // TODO: We should allow method calls on `impl Trait`s eventually.
            //       For now it is fine since they are only allowed on return types.
            Type::TraitAsType(..) => {
                self.push_err(TypeCheckError::UnresolvedMethodCall {
                    method_name: method_name.to_string(),
                    object_type: object_type.clone(),
                    location,
                });
                None
            }
            Type::NamedGeneric(_) => self.lookup_method_in_trait_constraints(
                object_type,
                method_name,
                location,
                object_location,
            ),
            // References to another type should resolve to methods of their element type.
            // This may be a data type or a primitive type.
            Type::Reference(element, _mutable) => self.lookup_method(
                &element,
                method_name,
                location,
                object_location,
                check_self_param,
            ),

            // If we fail to resolve the object to a data type, we have no way of type
            // checking its arguments as we can't even resolve the name of the function
            Type::Error => None,

            // The type variable must be unbound at this point since follow_bindings was called
            Type::TypeVariable(var) if var.kind() == Kind::Normal => {
                self.push_err(TypeCheckError::TypeAnnotationsNeededForMethodCall { location });
                None
            }

            other => self.lookup_type_or_primitive_method(
                &other,
                method_name,
                location,
                object_location,
                check_self_param,
            ),
        }
    }

    fn lookup_type_or_primitive_method(
        &mut self,
        object_type: &Type,
        method_name: &str,
        location: Location,
        object_location: Location,
        check_self_param: bool,
    ) -> Option<HirMethodReference> {
        // First search in the type methods. If there is one, that's the one.
        if let Some(method_id) =
            self.interner.lookup_direct_method(object_type, method_name, check_self_param)
        {
            return Some(HirMethodReference::FuncId(method_id));
        }

        // Next lookup all matching trait methods.
        let trait_methods =
            self.interner.lookup_trait_methods(object_type, method_name, check_self_param);

        // If there's at least one matching trait method we need to see if only one is in scope.
        if !trait_methods.is_empty() {
            return self.return_trait_method_in_scope(&trait_methods, method_name, location);
        }

        // If we couldn't find any trait methods, search in
        // impls for all types `T`, e.g. `impl<T> Foo for T`
        let generic_methods =
            self.interner.lookup_generic_methods(object_type, method_name, check_self_param);
        if !generic_methods.is_empty() {
            return self.return_trait_method_in_scope(&generic_methods, method_name, location);
        }

        if let Type::DataType(datatype, _) = object_type {
            let datatype = datatype.borrow();
            let mut has_field_with_function_type = false;

            if let Some(fields) = datatype.fields_raw() {
                has_field_with_function_type = fields
                    .iter()
                    .any(|field| field.name.as_str() == method_name && field.typ.is_function());
            }

            if has_field_with_function_type {
                self.push_err(TypeCheckError::CannotInvokeStructFieldFunctionType {
                    method_name: method_name.to_string(),
                    object_type: object_type.clone(),
                    location,
                });
            } else {
                self.push_err(TypeCheckError::UnresolvedMethodCall {
                    method_name: method_name.to_string(),
                    object_type: object_type.clone(),
                    location,
                });
            }
            None
        } else {
            // It could be that this type is a composite type that is bound to a trait,
            // for example `x: (T, U) ... where (T, U): SomeTrait`
            // (so this case is a generalization of the NamedGeneric case)
            self.lookup_method_in_trait_constraints(
                object_type,
                method_name,
                location,
                object_location,
            )
        }
    }

    /// Given a list of functions and the trait they belong to, returns the one function
    /// that is in scope.
    fn return_trait_method_in_scope(
        &mut self,
        trait_methods: &[(FuncId, TraitId)],
        method_name: &str,
        location: Location,
    ) -> Option<HirMethodReference> {
        let (method, error) = self.get_trait_method_in_scope(trait_methods, method_name, location);
        if let Some(error) = error {
            self.push_err(error);
        }
        method
    }

    fn get_trait_method_in_scope(
        &mut self,
        trait_methods: &[(FuncId, TraitId)],
        method_name: &str,
        location: Location,
    ) -> (Option<HirMethodReference>, Option<PathResolutionError>) {
        let module_id = self.module_id();
        let module_data = self.get_module(module_id);

        // Only keep unique trait IDs: multiple trait methods might come from the same trait
        // but implemented with different generics (like `Convert<Field>` and `Convert<i32>`).
        let traits: HashSet<TraitId> =
            trait_methods.iter().map(|(_, trait_id)| *trait_id).collect();

        let traits_in_scope: Vec<_> = traits
            .iter()
            .filter_map(|trait_id| {
                module_data.find_trait_in_scope(*trait_id).map(|name| (*trait_id, name.clone()))
            })
            .collect();

        for (_, trait_name) in &traits_in_scope {
            self.usage_tracker.mark_as_used(module_id, trait_name);
        }

        if traits_in_scope.is_empty() {
            if traits.len() == 1 {
                // This is the backwards-compatible case where there's a single trait but it's not in scope
                let trait_id = *traits.iter().next().unwrap();
                let trait_ = self.interner.get_trait(trait_id);
                let trait_name = self.fully_qualified_trait_path(trait_);
                let method =
                    self.trait_hir_method_reference(trait_id, trait_methods, method_name, location);
                let error = PathResolutionError::TraitMethodNotInScope {
                    ident: Ident::new(method_name.into(), location),
                    trait_name,
                };
                return (Some(method), Some(error));
            } else {
                let traits = vecmap(traits, |trait_id| {
                    let trait_ = self.interner.get_trait(trait_id);
                    self.fully_qualified_trait_path(trait_)
                });
                let method = None;
                let error = PathResolutionError::UnresolvedWithPossibleTraitsToImport {
                    ident: Ident::new(method_name.into(), location),
                    traits,
                };
                return (method, Some(error));
            }
        }

        if traits_in_scope.len() > 1 {
            let traits = vecmap(traits, |trait_id| {
                let trait_ = self.interner.get_trait(trait_id);
                self.fully_qualified_trait_path(trait_)
            });
            let method = None;
            let error = PathResolutionError::MultipleTraitsInScope {
                ident: Ident::new(method_name.into(), location),
                traits,
            };
            return (method, Some(error));
        }

        let trait_id = traits_in_scope[0].0;
        let method =
            self.trait_hir_method_reference(trait_id, trait_methods, method_name, location);
        let error = None;
        (Some(method), error)
    }

    fn trait_hir_method_reference(
        &self,
        trait_id: TraitId,
        trait_methods: &[(FuncId, TraitId)],
        method_name: &str,
        location: Location,
    ) -> HirMethodReference {
        // If we find a single trait impl method, return it so we don't have to later determine the impl
        if trait_methods.len() == 1 {
            let (func_id, _) = trait_methods[0];
            return HirMethodReference::FuncId(func_id);
        }

        // Return a TraitMethodId with unbound generics. These will later be bound by the type-checker.
        let trait_ = self.interner.get_trait(trait_id);
        let generics = trait_.get_trait_generics(location);
        let trait_method_id = trait_.find_method(method_name, self.interner).unwrap();
        HirMethodReference::TraitItemId(trait_method_id, trait_id, generics, false)
    }

    fn lookup_method_in_trait_constraints(
        &mut self,
        object_type: &Type,
        method_name: &str,
        location: Location,
        object_location: Location,
    ) -> Option<HirMethodReference> {
        let func_id = match self.current_item {
            Some(DependencyId::Function(id)) => id,
            _ => panic!("unexpected method outside a function: {method_name}"),
        };
        let func_meta = self.interner.function_meta(&func_id);

        // If inside a trait method, check if it's a method on `self`
        if let Some(trait_id) = func_meta.trait_id {
            if Some(object_type) == self.self_type.as_ref() {
                let the_trait = self.interner.get_trait(trait_id);
                let constraint = the_trait.as_constraint(the_trait.name.location());
                if let Some(HirMethodReference::TraitItemId(method_id, trait_id, generics, _)) =
                    self.lookup_method_in_trait(
                        the_trait,
                        method_name,
                        &constraint.trait_bound,
                        the_trait.id,
                    )
                {
                    // If it is, it's an assumed trait
                    // Note that here we use the `trait_id` from `TraitItemId` because looking a method on a trait
                    // might return a method on a parent trait.
                    return Some(HirMethodReference::TraitItemId(
                        method_id, trait_id, generics, true,
                    ));
                }
            }
        }

        for constraint in func_meta.all_trait_constraints() {
            if *object_type == constraint.typ {
                if let Some(the_trait) =
                    self.interner.try_get_trait(constraint.trait_bound.trait_id)
                {
                    if let Some(method) = self.lookup_method_in_trait(
                        the_trait,
                        method_name,
                        &constraint.trait_bound,
                        the_trait.id,
                    ) {
                        return Some(method);
                    }
                }
            }
        }

        if object_type.is_bindable() {
            self.push_err(TypeCheckError::TypeAnnotationsNeededForMethodCall {
                location: object_location,
            });
        } else {
            self.push_err(TypeCheckError::UnresolvedMethodCall {
                method_name: method_name.to_string(),
                object_type: object_type.clone(),
                location,
            });
        }

        None
    }

    fn lookup_method_in_trait(
        &self,
        the_trait: &Trait,
        method_name: &str,
        trait_bound: &ResolvedTraitBound,
        starting_trait_id: TraitId,
    ) -> Option<HirMethodReference> {
        if let Some(trait_method) = the_trait.find_method(method_name, self.interner) {
            let trait_generics = trait_bound.trait_generics.clone();
            let trait_item_id =
                HirMethodReference::TraitItemId(trait_method, the_trait.id, trait_generics, false);
            return Some(trait_item_id);
        }

        // Search in the parent traits, if any
        for parent_trait_bound in &the_trait.trait_bounds {
            if let Some(the_trait) = self.interner.try_get_trait(parent_trait_bound.trait_id) {
                // Avoid looping forever in case there are cycles
                if the_trait.id == starting_trait_id {
                    continue;
                }

                let parent_trait_bound =
                    self.instantiate_parent_trait_bound(trait_bound, parent_trait_bound);
                if let Some(method) = self.lookup_method_in_trait(
                    the_trait,
                    method_name,
                    &parent_trait_bound,
                    starting_trait_id,
                ) {
                    return Some(method);
                }
            }
        }

        None
    }

    pub(super) fn type_check_call(
        &mut self,
        call: &HirCallExpression,
        func_type: Type,
        args: Vec<(Type, ExprId, Location)>,
        location: Location,
    ) -> Type {
        self.run_lint(|elaborator| {
            lints::deprecated_function(elaborator.interner, call.func).map(Into::into)
        });

        let is_current_func_constrained = self.in_constrained_function();

        let func_type_is_unconstrained =
            if let Type::Function(_args, _ret, _env, unconstrained) = &func_type {
                *unconstrained
            } else {
                false
            };

        let is_unconstrained_call =
            func_type_is_unconstrained || self.is_unconstrained_call(call.func);
        let crossing_runtime_boundary = is_current_func_constrained && is_unconstrained_call;
        if crossing_runtime_boundary {
            match self.unsafe_block_status {
                UnsafeBlockStatus::NotInUnsafeBlock => {
                    self.push_err(TypeCheckError::Unsafe { location });
                }
                UnsafeBlockStatus::InUnsafeBlockWithoutUnconstrainedCalls => {
                    self.unsafe_block_status = UnsafeBlockStatus::InUnsafeBlockWithConstrainedCalls;
                }
                UnsafeBlockStatus::InUnsafeBlockWithConstrainedCalls => (),
            }

            if let Some(called_func_id) = self.interner.lookup_function_from_expr(&call.func) {
                self.run_lint(|elaborator| {
                    lints::oracle_called_from_constrained_function(
                        elaborator.interner,
                        &called_func_id,
                        is_current_func_constrained,
                        location,
                    )
                    .map(Into::into)
                });
            }

            let errors = lints::unconstrained_function_args(&args);
            for error in errors {
                self.push_err(error);
            }
        }

        let return_type = self.bind_function_type(func_type, args, location);

        if crossing_runtime_boundary {
            self.run_lint(|_| {
                lints::unconstrained_function_return(&return_type, location).map(Into::into)
            });
        }

        return_type
    }

    fn is_unconstrained_call(&self, expr: ExprId) -> bool {
        if let Some(func_id) = self.interner.lookup_function_from_expr(&expr) {
            let modifiers = self.interner.function_modifiers(&func_id);
            modifiers.is_unconstrained
        } else {
            false
        }
    }

    /// Check if the given method type requires a mutable reference to the object type, and check
    /// if the given object type is already a mutable reference. If not, add one.
    /// This is used to automatically transform a method call: `foo.bar()` into a function
    /// call: `bar(&mut foo)`.
    ///
    /// A notable corner case of this function is where it interacts with auto-deref of `.`.
    /// If a field is being mutated e.g. `foo.bar.mutate_bar()` where `foo: &mut Foo`, the compiler
    /// will insert a dereference before bar `(*foo).bar.mutate_bar()` which would cause us to
    /// mutate a copy of bar rather than a reference to it. We must check for this corner case here
    /// and remove the implicitly added dereference operator if we find one.
    pub(super) fn try_add_mutable_reference_to_object(
        &mut self,
        function_type: &Type,
        object_type: &mut Type,
        object: &mut ExprId,
    ) {
        let expected_object_type = match function_type {
            Type::Function(args, _, _, _) => args.first(),
            Type::Forall(_, typ) => match typ.as_ref() {
                Type::Function(args, _, _, _) => args.first(),
                typ => unreachable!("Unexpected type for function: {typ}"),
            },
            typ => unreachable!("Unexpected type for function: {typ}"),
        };

        if let Some(expected_object_type) = expected_object_type {
            let actual_type = object_type.follow_bindings();

            if let Type::Reference(_, mutable) = expected_object_type.follow_bindings() {
                if !matches!(actual_type, Type::Reference(..)) {
                    let location = self.interner.id_location(*object);
                    self.check_can_mutate(*object, location);

                    let new_type = Type::Reference(Box::new(actual_type), mutable);
                    *object_type = new_type.clone();

                    // First try to remove a dereference operator that may have been implicitly
                    // inserted by a field access expression `foo.bar` on a mutable reference `foo`.
                    let new_object = self.try_remove_implicit_dereference(*object);

                    // If that didn't work, then wrap the whole expression in an `&mut`
                    *object = new_object.unwrap_or_else(|| {
                        let new_object =
                            self.interner.push_expr(HirExpression::Prefix(HirPrefixExpression {
                                operator: UnaryOp::Reference { mutable },
                                rhs: *object,
                                trait_method_id: None,
                            }));
                        self.interner.push_expr_type(new_object, new_type);
                        self.interner.push_expr_location(new_object, location);
                        new_object
                    });
                }
            // Otherwise if the object type is a mutable reference and the method is not, insert as
            // many dereferences as needed.
            } else if matches!(actual_type, Type::Reference(..)) {
                let (new_object, new_type) = self.insert_auto_dereferences(*object, actual_type);
                *object_type = new_type;
                *object = new_object;
            }
        }
    }

    pub fn type_check_function_body(&mut self, body_type: Type, meta: &FuncMeta, body_id: ExprId) {
        let (expr_location, empty_function) = self.function_info(body_id);
        let declared_return_type = meta.return_type();

        let func_location = self.interner.expr_location(&body_id); // XXX: We could be more specific and return the span of the last stmt, however stmts do not have spans yet
        if let Type::TraitAsType(trait_id, _, generics) = declared_return_type {
            if self
                .interner
                .lookup_trait_implementation(
                    &body_type,
                    *trait_id,
                    &generics.ordered,
                    &generics.named,
                )
                .is_err()
            {
                self.push_err(TypeCheckError::TypeMismatchWithSource {
                    expected: declared_return_type.clone(),
                    actual: body_type,
                    location: func_location,
                    source: Source::Return(meta.return_type.clone(), expr_location),
                });
            }
        } else {
            self.unify_with_coercions(
                &body_type,
                declared_return_type,
                body_id,
                func_location,
                || {
                    let mut error = TypeCheckError::TypeMismatchWithSource {
                        expected: declared_return_type.clone(),
                        actual: body_type.clone(),
                        location: func_location,
                        source: Source::Return(meta.return_type.clone(), expr_location),
                    };

                    if empty_function {
                        error = error.add_context(
                        "implicitly returns `()` as its body has no tail or `return` expression",
                    );
                    }
                    CompilationError::TypeError(error)
                },
            );
        }
    }

    fn function_info(&self, function_body_id: ExprId) -> (noirc_errors::Location, bool) {
        let (expr_location, empty_function) =
            if let HirExpression::Block(block) = self.interner.expression(&function_body_id) {
                let last_stmt = block.statements().last();
                let mut location = self.interner.expr_location(&function_body_id);

                if let Some(last_stmt) = last_stmt {
                    if let HirStatement::Expression(expr) = self.interner.statement(last_stmt) {
                        location = self.interner.expr_location(&expr);
                    }
                }

                (location, last_stmt.is_none())
            } else {
                (self.interner.expr_location(&function_body_id), false)
            };
        (expr_location, empty_function)
    }

    #[allow(clippy::too_many_arguments)]
    pub fn verify_trait_constraint(
        &mut self,
        object_type: &Type,
        trait_id: TraitId,
        trait_generics: &[Type],
        associated_types: &[NamedType],
        function_ident_id: ExprId,
        select_impl: bool,
        location: Location,
    ) {
        match self.interner.lookup_trait_implementation(
            object_type,
            trait_id,
            trait_generics,
            associated_types,
        ) {
            Ok((impl_kind, instantiation_bindings)) => {
                if select_impl {
                    // Insert any additional instantiation bindings into this expression's
                    // instantiation bindings. We should avoid doing this if `select_impl` is
                    // not true since that means we're not solving for this expressions exact
                    // impl anyway. If we ignore this, we may rarely overwrite existing type
                    // bindings causing incorrect types. The `slice_regex` test is one example
                    // of that happening without this being behind `select_impl`.
                    let mut bindings =
                        self.interner.get_instantiation_bindings(function_ident_id).clone();

                    // These can clash in the `slice_regex` test which causes us to insert
                    // incorrect type bindings if they override the previous bindings.
                    for (id, binding) in instantiation_bindings {
                        let existing = bindings.insert(id, binding.clone());

                        if let Some((_, type_var, existing)) = existing {
                            let existing = existing.follow_bindings();
                            let new = binding.2.follow_bindings();

                            // Exact equality on types is intentional here, we never want to
                            // overwrite even type variables but should probably avoid a panic if
                            // the types are exactly the same.
                            if existing != new {
                                panic!(
                                    "Overwriting an existing type binding with a different type!\n  {type_var:?} <- {existing:?}\n  {type_var:?} <- {new:?}"
                                );
                            }
                        }
                    }

                    self.interner.store_instantiation_bindings(function_ident_id, bindings);
                    self.interner.select_impl_for_expression(function_ident_id, impl_kind);
                }
            }
            Err(error) => self.push_trait_constraint_error(object_type, error, location),
        }
    }

    pub(super) fn push_trait_constraint_error(
        &mut self,
        object_type: &Type,
        error: ImplSearchErrorKind,
        location: Location,
    ) {
        match error {
            ImplSearchErrorKind::TypeAnnotationsNeededOnObjectType => {
                self.push_err(TypeCheckError::TypeAnnotationsNeededForMethodCall { location });
            }
            ImplSearchErrorKind::Nested(constraints) => {
                if let Some(error) =
                    NoMatchingImplFoundError::new(self.interner, constraints, location)
                {
                    self.push_err(TypeCheckError::NoMatchingImplFound(error));
                }
            }
            ImplSearchErrorKind::MultipleMatching(candidates) => {
                let object_type = object_type.clone();
                let err =
                    TypeCheckError::MultipleMatchingImpls { object_type, location, candidates };
                self.push_err(err);
            }
        }
    }

    pub fn add_existing_generics(
        &mut self,
        unresolved_generics: &UnresolvedGenerics,
        generics: &Generics,
    ) {
        assert_eq!(unresolved_generics.len(), generics.len());

        for (unresolved_generic, generic) in unresolved_generics.iter().zip(generics) {
            self.add_existing_generic(unresolved_generic, unresolved_generic.location(), generic);
        }
    }

    pub fn add_existing_generic(
        &mut self,
        unresolved_generic: &UnresolvedGeneric,
        location: Location,
        resolved_generic: &ResolvedGeneric,
    ) {
        if let Some(name) = unresolved_generic.ident().ident() {
            let name = name.as_str();

            if let Some(generic) = self.find_generic(name) {
                self.push_err(ResolverError::DuplicateDefinition {
                    name: name.to_string(),
                    first_location: generic.location,
                    second_location: location,
                });
            } else {
                self.generics.push(resolved_generic.clone());
            }
        }
    }

    pub fn bind_generics_from_trait_constraint(
        &self,
        constraint: &TraitConstraint,
        assumed: bool,
        bindings: &mut TypeBindings,
    ) {
        self.bind_generics_from_trait_bound(&constraint.trait_bound, bindings);

        // If the trait impl is already assumed to exist we should add any type bindings for `Self`.
        // Otherwise `self` will be replaced with a fresh type variable, which will require the user
        // to specify a redundant type annotation.
        if assumed {
            let the_trait = self.interner.get_trait(constraint.trait_bound.trait_id);
            let self_type = the_trait.self_type_typevar.clone();
            let kind = the_trait.self_type_typevar.kind();
            bindings.insert(self_type.id(), (self_type, kind, constraint.typ.clone()));
        }
    }

    pub fn bind_generics_from_trait_bound(
        &self,
        trait_bound: &ResolvedTraitBound,
        bindings: &mut TypeBindings,
    ) {
        let the_trait = self.interner.get_trait(trait_bound.trait_id);

        bind_ordered_generics(&the_trait.generics, &trait_bound.trait_generics.ordered, bindings);

        let associated_types = the_trait.associated_types.clone();
        bind_named_generics(associated_types, &trait_bound.trait_generics.named, bindings);
    }

    pub fn instantiate_parent_trait_bound(
        &self,
        trait_bound: &ResolvedTraitBound,
        parent_trait_bound: &ResolvedTraitBound,
    ) -> ResolvedTraitBound {
        let mut bindings = TypeBindings::default();
        self.bind_generics_from_trait_bound(trait_bound, &mut bindings);
        ResolvedTraitBound {
            trait_generics: parent_trait_bound.trait_generics.map(|typ| typ.substitute(&bindings)),
            ..*parent_trait_bound
        }
    }

    pub(crate) fn fully_qualified_trait_path(&self, trait_: &Trait) -> String {
        let module_def_id = ModuleDefId::TraitId(trait_.id);
        let visibility = trait_.visibility;
        let defining_module = None;
        let trait_is_visible = module_def_id_is_visible(
            module_def_id,
            self.module_id(),
            visibility,
            defining_module,
            self.interner,
            self.def_maps,
            &self.crate_graph[self.crate_id].dependencies,
        );

        if !trait_is_visible {
            let dependencies = &self.crate_graph[self.crate_id].dependencies;

            for reexport in self.interner.get_trait_reexports(trait_.id) {
                let reexport_is_visible = module_def_id_is_visible(
                    module_def_id,
                    self.module_id(),
                    reexport.visibility,
                    Some(reexport.module_id),
                    self.interner,
                    self.def_maps,
                    dependencies,
                );
                if reexport_is_visible {
                    let module_path = fully_qualified_module_path(
                        self.def_maps,
                        self.crate_graph,
                        &self.crate_id,
                        reexport.module_id,
                    );
                    return format!("{module_path}::{}", reexport.name);
                }
            }

            if let Some(reexport) = get_ancestor_module_reexport(
                module_def_id,
                visibility,
                self.module_id(),
                self.interner,
                self.def_maps,
                dependencies,
            ) {
                let module_path = fully_qualified_module_path(
                    self.def_maps,
                    self.crate_graph,
                    &self.crate_id,
                    reexport.module_id,
                );
                return format!("{module_path}::{}::{}", reexport.name, trait_.name);
            }
        }

        fully_qualified_module_path(self.def_maps, self.crate_graph, &self.crate_id, trait_.id.0)
    }
}

pub(crate) fn bind_ordered_generics(
    params: &[ResolvedGeneric],
    args: &[Type],
    bindings: &mut TypeBindings,
) {
    assert_eq!(params.len(), args.len());

    for (param, arg) in params.iter().zip(args) {
        bind_generic(param, arg, bindings);
    }
}

pub(crate) fn bind_named_generics(
    mut params: Vec<ResolvedGeneric>,
    args: &[NamedType],
    bindings: &mut TypeBindings,
) {
    assert!(args.len() <= params.len());

    for arg in args {
        let i = params
            .iter()
            .position(|typ| *typ.name == arg.name.as_str())
            .unwrap_or_else(|| unreachable!("Expected to find associated type named {}", arg.name));

        let param = params.swap_remove(i);
        bind_generic(&param, &arg.typ, bindings);
    }

    for unbound_param in params {
        bind_generic(&unbound_param, &Type::Error, bindings);
    }
}

fn bind_generic(param: &ResolvedGeneric, arg: &Type, bindings: &mut TypeBindings) {
    // Avoid binding t = t
    if !arg.occurs(param.type_var.id()) {
        bindings.insert(param.type_var.id(), (param.type_var.clone(), param.kind(), arg.clone()));
    }
}<|MERGE_RESOLUTION|>--- conflicted
+++ resolved
@@ -98,23 +98,13 @@
         resolved_type
     }
 
-<<<<<<< HEAD
-    pub(crate) fn resolve_type_with_kind(&mut self, typ: UnresolvedType, kind: &Kind) -> Type {
-        self.resolve_type_inner(typ, kind, PathResolutionMode::MarkAsReferenced)
-=======
     pub(crate) fn resolve_type_with_kind(
         &mut self,
         typ: UnresolvedType,
         kind: &Kind,
         wildcard_allowed: bool,
     ) -> Type {
-        self.resolve_type_with_kind_inner(
-            typ,
-            kind,
-            PathResolutionMode::MarkAsReferenced,
-            wildcard_allowed,
-        )
->>>>>>> f0731641
+        self.resolve_type_inner(typ, kind, PathResolutionMode::MarkAsReferenced, wildcard_allowed)
     }
 
     /// Translates an UnresolvedType into a Type and appends any
@@ -719,19 +709,10 @@
                 }
                 let path = self.validate_path(path);
                 let mode = PathResolutionMode::MarkAsReferenced;
-<<<<<<< HEAD
-                let mut typ = self.resolve_named_type(path, ab, mode);
+                let mut typ = self.resolve_named_type(path, ab, mode, wildcard_allowed);
                 if let Type::Alias(alias, vec) = typ {
                     typ = alias.borrow().get_type(&vec);
                 }
-=======
-                let typ = self.resolve_named_type(
-                    path,
-                    GenericTypeArgs::default(),
-                    mode,
-                    wildcard_allowed,
-                );
->>>>>>> f0731641
                 self.check_kind(typ, expected_kind, location)
             }
             UnresolvedTypeExpression::Constant(int, suffix, _span) => {
