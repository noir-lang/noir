--- conflicted
+++ resolved
@@ -160,18 +160,11 @@
             AsTraitPath(path) => self.resolve_as_trait_path(*path),
         };
 
-<<<<<<< HEAD
         let location = Location::new(named_path_span.unwrap_or(typ.span), self.file);
-=======
-        let unresolved_span = typ.span;
-        let location = Location::new(named_path_span.unwrap_or(unresolved_span), self.file);
-
->>>>>>> 423e601d
         match resolved_type {
             Type::Struct(ref struct_type, _) => {
                 // Record the location of the type reference
                 self.interner.push_type_ref_location(resolved_type.clone(), location);
-
                 if !is_synthetic {
                     self.interner.add_struct_reference(
                         struct_type.borrow().id,
