--- conflicted
+++ resolved
@@ -71,7 +71,6 @@
         visibility
     }
 
-<<<<<<< HEAD
     pub(super) fn check_function_visibility(
         &mut self,
         func_meta: &FuncMeta,
@@ -80,7 +79,9 @@
         location: Location,
     ) {
         // Check arg and return-value visibility of standalone functions.
-        if self.should_check_function_visibility(func_meta, modifiers) {
+        if self.should_check_function_args_and_return_are_not_more_private_than_function(
+            func_meta, modifiers,
+        ) {
             for (_, typ, _) in func_meta.parameters.iter() {
                 self.check_type_is_not_more_private_then_item(
                     name,
@@ -98,12 +99,8 @@
         }
     }
 
-    /// Check whether a functions return value and args should be checked for private type visibility.
-    pub(super) fn should_check_function_visibility(
-=======
     /// Check whether a function's args and return value should be checked for private type visibility.
     pub(super) fn should_check_function_args_and_return_are_not_more_private_than_function(
->>>>>>> 334ac7d7
         &self,
         func_meta: &FuncMeta,
         modifiers: &FunctionModifiers,
