//! Struct definition collection and field resolution.

use std::collections::BTreeMap;

use iter_extended::vecmap;

use crate::{
    StructField,
    ast::NoirStruct,
    elaborator::{WildcardDisallowedContext, types::WildcardAllowed},
    hir::{def_collector::dc_crate::UnresolvedStruct, resolution::errors::ResolverError},
    node_interner::{DependencyId, ReferenceId, TypeId},
};

use super::Elaborator;

impl Elaborator<'_> {
    /// Collects and resolves all struct definitions.
    ///
    /// This method performs several tasks:
    /// - Resolves the types of all struct fields
    /// - Validates visibility constraints (public structs cannot expose private types)
    /// - Registers LSP definition locations for IDE support
    /// - Checks for disallowed nested vector types
    ///
    /// Structs must already be interned from the earlier definition collection phase.
    /// This method fills in the field information for each struct.
    pub(super) fn collect_struct_definitions(
        &mut self,
        structs: &BTreeMap<TypeId, UnresolvedStruct>,
    ) {
        // This is necessary to avoid cloning the entire struct map
        // when adding checks after each struct field is resolved.
        let struct_ids = structs.keys().copied().collect::<Vec<_>>();

        // Resolve each field in each struct.
        // Each struct should already be present in the NodeInterner after def collection.
        for (type_id, typ) in structs {
            self.local_module = Some(typ.module_id);

            let fields = self.resolve_struct_fields(&typ.struct_def, *type_id);

            if typ.struct_def.is_abi() {
                for field in &fields {
                    self.mark_type_as_used(&field.typ);
                }
            }

            self.check_struct_field_type_visibility(&typ.struct_def, &fields);

            if self.interner.is_in_lsp_mode() {
                for (field_index, field) in fields.iter().enumerate() {
                    let location = field.name.location();
                    let reference_id = ReferenceId::StructMember(*type_id, field_index);
                    self.interner.add_definition_location(reference_id, location);
                }
            }

            self.interner.update_type(*type_id, |struct_def| {
                let mut attributes = typ.struct_def.attributes.iter();
                if let Some(message) = attributes.find_map(|attr| attr.kind.must_use_message()) {
                    struct_def.must_use = crate::MustUse::MustUse(message);
                };
                struct_def.set_fields(fields);
            });
        }

        self.check_for_nested_vectors(&struct_ids);
    }

    /// Resolves the field types for a single struct definition.
    ///
    /// This method:
    /// - Sets up the generic context from the struct's generic parameters
    /// - Resolves each field's type in the context of the struct's generics
    /// - Tracks the struct id to detect circular dependencies
    ///
    /// The generic scope is automatically recovered after resolution completes.
    fn resolve_struct_fields(
        &mut self,
        unresolved: &NoirStruct,
        struct_id: TypeId,
    ) -> Vec<StructField> {
        self.recover_generics(|this| {
            let previous_item =
                std::mem::replace(&mut this.current_item, Some(DependencyId::Struct(struct_id)));

            this.resolving_ids.insert(struct_id);

            let struct_def = this.interner.get_type(struct_id);
            this.add_existing_generics(&unresolved.generics, &struct_def.borrow().generics);

            let wildcard_allowed = WildcardAllowed::No(WildcardDisallowedContext::StructField);
            let fields = vecmap(&unresolved.fields, |field| {
                let visibility = field.item.visibility;
                let name = field.item.name.clone();
                let typ = this.resolve_type(field.item.typ.clone(), wildcard_allowed);
                StructField { visibility, name, typ }
            });

            this.resolving_ids.remove(&struct_id);

            this.current_item = previous_item;

            fields
        })
    }

    /// Checks all resolved structs for nested vector types, which are not allowed.
    ///
    /// This check must happen after all struct fields are resolved to ensure we have
    /// complete type information. We only check structs without generics here, as
<<<<<<< HEAD
    /// generic structs are validated during monomorphization and after monomorphization
    /// during SSA codegen.
    fn check_for_nested_slices(&mut self, struct_ids: &[TypeId]) {
=======
    /// generic structs are validated after monomorphization during SSA codegen.
    fn check_for_nested_vectors(&mut self, struct_ids: &[TypeId]) {
>>>>>>> 879d00e0
        for id in struct_ids {
            let struct_type = self.interner.get_type(*id);

            // Only handle structs without generics as any generics args will be checked
            // after monomorphization when performing SSA codegen
            if struct_type.borrow().generics.is_empty() {
                let fields = struct_type.borrow().get_fields(&[]).unwrap();
                for (_, field_type, _) in fields.iter() {
                    if field_type.is_nested_vector() {
                        let location = struct_type.borrow().location;
                        self.push_err(ResolverError::NestedVectors { location });
                    }
                }
            }
        }
    }
}<|MERGE_RESOLUTION|>--- conflicted
+++ resolved
@@ -110,14 +110,9 @@
     ///
     /// This check must happen after all struct fields are resolved to ensure we have
     /// complete type information. We only check structs without generics here, as
-<<<<<<< HEAD
     /// generic structs are validated during monomorphization and after monomorphization
     /// during SSA codegen.
-    fn check_for_nested_slices(&mut self, struct_ids: &[TypeId]) {
-=======
-    /// generic structs are validated after monomorphization during SSA codegen.
     fn check_for_nested_vectors(&mut self, struct_ids: &[TypeId]) {
->>>>>>> 879d00e0
         for id in struct_ids {
             let struct_type = self.interner.get_type(*id);
 
