//! Struct definition collection and field resolution.

use std::collections::BTreeMap;

use iter_extended::vecmap;

use crate::{
    StructField,
    ast::NoirStruct,
    elaborator::{WildcardDisallowedContext, types::WildcardAllowed},
    hir::{def_collector::dc_crate::UnresolvedStruct, resolution::errors::ResolverError},
    node_interner::{DependencyId, ReferenceId, TypeId},
};

use super::Elaborator;

impl Elaborator<'_> {
    /// Collects and resolves all struct definitions.
    ///
    /// This method performs several tasks:
    /// - Resolves the types of all struct fields
    /// - Validates visibility constraints (public structs cannot expose private types)
    /// - Registers LSP definition locations for IDE support
    /// - Checks for disallowed nested slice types
    ///
    /// Structs must already be interned from the earlier definition collection phase.
    /// This method fills in the field information for each struct.
    pub(super) fn collect_struct_definitions(
        &mut self,
        structs: &BTreeMap<TypeId, UnresolvedStruct>,
    ) {
        // This is necessary to avoid cloning the entire struct map
        // when adding checks after each struct field is resolved.
        let struct_ids = structs.keys().copied().collect::<Vec<_>>();

        // Resolve each field in each struct.
        // Each struct should already be present in the NodeInterner after def collection.
        for (type_id, typ) in structs {
            self.local_module = Some(typ.module_id);

            let fields = self.resolve_struct_fields(&typ.struct_def, *type_id);

            if typ.struct_def.is_abi() {
                for field in &fields {
                    self.mark_type_as_used(&field.typ);
                }
            }

            self.check_struct_field_type_visibility(&typ.struct_def, &fields);

            if self.interner.is_in_lsp_mode() {
                for (field_index, field) in fields.iter().enumerate() {
                    let location = field.name.location();
                    let reference_id = ReferenceId::StructMember(*type_id, field_index);
                    self.interner.add_definition_location(reference_id, location);
                }
            }

            self.interner.update_type(*type_id, |struct_def| {
                let mut attributes = typ.struct_def.attributes.iter();
                if let Some(message) = attributes.find_map(|attr| attr.kind.must_use_message()) {
                    struct_def.must_use = crate::MustUse::MustUse(message);
                };
                struct_def.set_fields(fields);
            });
        }

        self.check_for_nested_slices(&struct_ids);
    }

    /// Resolves the field types for a single struct definition.
    ///
    /// This method:
    /// - Sets up the generic context from the struct's generic parameters
    /// - Resolves each field's type in the context of the struct's generics
    /// - Tracks the struct id to detect circular dependencies
    ///
    /// The generic scope is automatically recovered after resolution completes.
    fn resolve_struct_fields(
        &mut self,
        unresolved: &NoirStruct,
        struct_id: TypeId,
    ) -> Vec<StructField> {
        self.recover_generics(|this| {
            let previous_item =
                std::mem::replace(&mut this.current_item, Some(DependencyId::Struct(struct_id)));

            this.resolving_ids.insert(struct_id);

            let struct_def = this.interner.get_type(struct_id);
            this.add_existing_generics(&unresolved.generics, &struct_def.borrow().generics);

            let wildcard_allowed = WildcardAllowed::No(WildcardDisallowedContext::StructField);
            let fields = vecmap(&unresolved.fields, |field| {
<<<<<<< HEAD
                let visibility = field.item.visibility;
                let name = field.item.name.clone();
                let typ = this.resolve_type(field.item.typ.clone(), wildcard_allowed);
=======
                let name = field.item.name.clone();
                let typ = this.resolve_type(field.item.typ.clone(), wildcard_allowed);
                let visibility = field.item.visibility;
>>>>>>> d52a213f
                StructField { visibility, name, typ }
            });

            this.resolving_ids.remove(&struct_id);

            this.current_item = previous_item;

            fields
        })
    }

    /// Checks all resolved structs for nested slice types, which are not allowed.
    ///
    /// This check must happen after all struct fields are resolved to ensure we have
    /// complete type information. We only check structs without generics here, as
    /// generic structs are validated during monomorphization and after monomorphization
    /// during SSA codegen.
    fn check_for_nested_slices(&mut self, struct_ids: &[TypeId]) {
        for id in struct_ids {
            let struct_type = self.interner.get_type(*id);

            // Only handle structs without generics as any generics args will be checked
            // after monomorphization when performing SSA codegen
            if struct_type.borrow().generics.is_empty() {
                let fields = struct_type.borrow().get_fields(&[]).unwrap();
                for (_, field_type, _) in fields.iter() {
                    if field_type.is_nested_slice() {
                        let location = struct_type.borrow().location;
                        self.push_err(ResolverError::NestedSlices { location });
                    }
                }
            }
        }
    }
}<|MERGE_RESOLUTION|>--- conflicted
+++ resolved
@@ -92,15 +92,9 @@
 
             let wildcard_allowed = WildcardAllowed::No(WildcardDisallowedContext::StructField);
             let fields = vecmap(&unresolved.fields, |field| {
-<<<<<<< HEAD
                 let visibility = field.item.visibility;
                 let name = field.item.name.clone();
                 let typ = this.resolve_type(field.item.typ.clone(), wildcard_allowed);
-=======
-                let name = field.item.name.clone();
-                let typ = this.resolve_type(field.item.typ.clone(), wildcard_allowed);
-                let visibility = field.item.visibility;
->>>>>>> d52a213f
                 StructField { visibility, name, typ }
             });
 
