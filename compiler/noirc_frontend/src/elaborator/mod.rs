use std::{
    collections::{BTreeMap, BTreeSet},
    rc::Rc,
};

use crate::{
    ast::{FunctionKind, UnresolvedTraitConstraint},
    hir::{
        def_collector::{
            dc_crate::{
                filter_literal_globals, CompilationError, ImplMap, UnresolvedGlobal,
                UnresolvedStruct, UnresolvedTypeAlias,
            },
            errors::DuplicateType,
        },
        resolution::{errors::ResolverError, path_resolver::PathResolver, resolver::LambdaContext},
        scope::ScopeForest as GenericScopeForest,
        type_check::{check_trait_impl_method_matches_declaration, TypeCheckError},
    },
    hir_def::{expr::HirIdent, function::Parameters, traits::TraitConstraint},
    macros_api::{
        Ident, NodeInterner, NoirFunction, NoirStruct, Pattern, SecondaryAttribute, StructId,
    },
    node_interner::{DefinitionKind, DependencyId, ExprId, FuncId, TraitId, TypeAliasId},
    Shared, Type, TypeVariable,
};
use crate::{
    ast::{TraitBound, UnresolvedGenerics},
    graph::CrateId,
    hir::{
        def_collector::{dc_crate::CollectedItems, errors::DefCollectorErrorKind},
        def_map::{LocalModuleId, ModuleDefId, ModuleId, MAIN_FUNCTION},
        resolution::{
            errors::PubPosition, import::PathResolution, path_resolver::StandardPathResolver,
        },
        Context,
    },
    hir_def::function::{FuncMeta, HirFunction},
    macros_api::{Param, Path, UnresolvedType, UnresolvedTypeData, Visibility},
    node_interner::TraitImplId,
    token::FunctionAttribute,
    Generics,
};
use crate::{
    hir::{
        def_collector::dc_crate::{UnresolvedFunctions, UnresolvedTraitImpl},
        def_map::{CrateDefMap, ModuleData},
    },
    hir_def::traits::TraitImpl,
    macros_api::ItemVisibility,
};

mod expressions;
mod patterns;
mod scope;
mod statements;
mod traits;
mod types;

use fm::FileId;
use iter_extended::vecmap;
use noirc_errors::{Location, Span};
use rustc_hash::FxHashSet as HashSet;

/// ResolverMetas are tagged onto each definition to track how many times they are used
#[derive(Debug, PartialEq, Eq)]
pub struct ResolverMeta {
    num_times_used: usize,
    ident: HirIdent,
    warn_if_unused: bool,
}

type ScopeForest = GenericScopeForest<String, ResolverMeta>;

pub struct Elaborator<'context> {
    scopes: ScopeForest,

    errors: Vec<(CompilationError, FileId)>,

    interner: &'context mut NodeInterner,

    def_maps: &'context mut BTreeMap<CrateId, CrateDefMap>,

    file: FileId,

    in_unconstrained_fn: bool,
    nested_loops: usize,

    /// True if the current module is a contract.
    /// This is usually determined by self.path_resolver.module_id(), but it can
    /// be overridden for impls. Impls are an odd case since the methods within resolve
    /// as if they're in the parent module, but should be placed in a child module.
    /// Since they should be within a child module, in_contract is manually set to false
    /// for these so we can still resolve them in the parent module without them being in a contract.
    in_contract: bool,

    /// Contains a mapping of the current struct or functions's generics to
    /// unique type variables if we're resolving a struct. Empty otherwise.
    /// This is a Vec rather than a map to preserve the order a functions generics
    /// were declared in.
    generics: Vec<(Rc<String>, TypeVariable, Span)>,

    /// When resolving lambda expressions, we need to keep track of the variables
    /// that are captured. We do this in order to create the hidden environment
    /// parameter for the lambda function.
    lambda_stack: Vec<LambdaContext>,

    /// Set to the current type if we're resolving an impl
    self_type: Option<Type>,

    /// The current dependency item we're resolving.
    /// Used to link items to their dependencies in the dependency graph
    current_item: Option<DependencyId>,

    /// If we're currently resolving methods within a trait impl, this will be set
    /// to the corresponding trait impl ID.
    current_trait_impl: Option<TraitImplId>,

    trait_id: Option<TraitId>,

    /// In-resolution names
    ///
    /// This needs to be a set because we can have multiple in-resolution
    /// names when resolving structs that are declared in reverse order of their
    /// dependencies, such as in the following case:
    ///
    /// ```
    /// struct Wrapper {
    ///     value: Wrapped
    /// }
    /// struct Wrapped {
    /// }
    /// ```
    resolving_ids: BTreeSet<StructId>,

    trait_bounds: Vec<UnresolvedTraitConstraint>,

    current_function: Option<FuncId>,

    /// All type variables created in the current function.
    /// This map is used to default any integer type variables at the end of
    /// a function (before checking trait constraints) if a type wasn't already chosen.
    type_variables: Vec<Type>,

    /// Trait constraints are collected during type checking until they are
    /// verified at the end of a function. This is because constraints arise
    /// on each variable, but it is only until function calls when the types
    /// needed for the trait constraint may become known.
    trait_constraints: Vec<(TraitConstraint, ExprId)>,

    /// The current module this elaborator is in.
    /// Initially empty, it is set whenever a new top-level item is resolved.
    local_module: LocalModuleId,

    crate_id: CrateId,
}

impl<'context> Elaborator<'context> {
    pub fn new(context: &'context mut Context, crate_id: CrateId) -> Self {
        Self {
            scopes: ScopeForest::default(),
            errors: Vec::new(),
            interner: &mut context.def_interner,
            def_maps: &mut context.def_maps,
            file: FileId::dummy(),
            in_unconstrained_fn: false,
            nested_loops: 0,
            in_contract: false,
            generics: Vec::new(),
            lambda_stack: Vec::new(),
            self_type: None,
            current_item: None,
            trait_id: None,
            local_module: LocalModuleId::dummy_id(),
            crate_id,
            resolving_ids: BTreeSet::new(),
            trait_bounds: Vec::new(),
            current_function: None,
            type_variables: Vec::new(),
            trait_constraints: Vec::new(),
            current_trait_impl: None,
        }
    }

    pub fn elaborate(
        context: &'context mut Context,
        crate_id: CrateId,
        mut items: CollectedItems,
    ) -> Vec<(CompilationError, FileId)> {
        let mut this = Self::new(context, crate_id);

        // We must first resolve and intern the globals before we can resolve any stmts inside each function.
        // Each function uses its own resolver with a newly created ScopeForest, and must be resolved again to be within a function's scope
        //
        // Additionally, we must resolve integer globals before structs since structs may refer to
        // the values of integer globals as numeric generics.
        let (literal_globals, non_literal_globals) = filter_literal_globals(items.globals);

        for global in literal_globals {
            this.elaborate_global(global);
        }

        for (alias_id, alias) in items.type_aliases {
            this.define_type_alias(alias_id, alias);
        }

        this.define_function_metas(&mut items.functions, &mut items.impls, &mut items.trait_impls);
        this.collect_traits(items.traits);

        // Must resolve structs before we resolve globals.
        this.collect_struct_definitions(items.types);

        // Bind trait impls to their trait. Collect trait functions, that have a
        // default implementation, which hasn't been overridden.
        for trait_impl in &mut items.trait_impls {
            this.collect_trait_impl(trait_impl);
        }

        // Before we resolve any function symbols we must go through our impls and
        // re-collect the methods within into their proper module. This cannot be
        // done during def collection since we need to be able to resolve the type of
        // the impl since that determines the module we should collect into.
        //
        // These are resolved after trait impls so that struct methods are chosen
        // over trait methods if there are name conflicts.
        for ((_self_type, module), impls) in &mut items.impls {
            this.collect_impls(*module, impls);
        }

        // We must wait to resolve non-literal globals until after we resolve structs since struct
        // globals will need to reference the struct type they're initialized to to ensure they are valid.
        for global in non_literal_globals {
            this.elaborate_global(global);
        }

        for functions in items.functions {
            this.elaborate_functions(functions);
        }

        for impls in items.impls.into_values() {
            this.elaborate_impls(impls);
        }

        for trait_impl in items.trait_impls {
            this.elaborate_trait_impl(trait_impl);
        }

        let cycle_errors = this.interner.check_for_dependency_cycles();
        this.errors.extend(cycle_errors);
        this.errors
    }

    /// Runs `f` and if it modifies `self.generics`, `self.generics` is truncated
    /// back to the previous length.
    fn recover_generics<T>(&mut self, f: impl FnOnce(&mut Self) -> T) -> T {
        let generics_count = self.generics.len();
        let ret = f(self);
        self.generics.truncate(generics_count);
        ret
    }

    fn elaborate_functions(&mut self, functions: UnresolvedFunctions) {
        self.file = functions.file_id;
        self.trait_id = functions.trait_id; // TODO: Resolve?
        self.self_type = functions.self_type;

        for (local_module, id, func) in functions.functions {
            self.local_module = local_module;
            self.recover_generics(|this| this.elaborate_function(func, id));
        }

        self.self_type = None;
        self.trait_id = None;
    }

    fn elaborate_function(&mut self, function: NoirFunction, id: FuncId) {
        self.current_function = Some(id);

        // Without this, impl methods can accidentally be placed in contracts. See #3254
        if self.self_type.is_some() {
            self.in_contract = false;
        }

        self.scopes.start_function();
        self.current_item = Some(DependencyId::Function(id));

        self.trait_bounds = function.def.where_clause.clone();

        if function.def.is_unconstrained {
            self.in_unconstrained_fn = true;
        }

        let func_meta = self.interner.func_meta.get(&id);
        let func_meta = func_meta
            .expect("FuncMetas should be declared before a function is elaborated")
            .clone();

        // The DefinitionIds for each parameter were already created in define_function_meta
        // so we need to reintroduce the same IDs into scope here.
        for parameter in &func_meta.parameter_idents {
            let name = self.interner.definition_name(parameter.id).to_owned();
            self.add_existing_variable_to_scope(name, parameter.clone());
        }

        self.generics = func_meta.all_generics.clone();
        self.declare_numeric_generics(&func_meta.parameters, func_meta.return_type());
        self.add_trait_constraints_to_scope(&func_meta);

        let (hir_func, body_type) = match function.kind {
            FunctionKind::Builtin | FunctionKind::LowLevel | FunctionKind::Oracle => {
                (HirFunction::empty(), Type::Error)
            }
            FunctionKind::Normal | FunctionKind::Recursive => {
                let block_span = function.def.span;
                let (block, body_type) = self.elaborate_block(function.def.body);
                let expr_id = self.intern_expr(block, block_span);
                self.interner.push_expr_type(expr_id, body_type.clone());
                (HirFunction::unchecked_from_expr(expr_id), body_type)
            }
        };

        // Don't verify the return type for builtin functions & trait function declarations
        if !func_meta.is_stub() {
            self.type_check_function_body(body_type, &func_meta, hir_func.as_expr());
        }

        // Default any type variables that still need defaulting.
        // This is done before trait impl search since leaving them bindable can lead to errors
        // when multiple impls are available. Instead we default first to choose the Field or u64 impl.
        for typ in &self.type_variables {
            if let Type::TypeVariable(variable, kind) = typ.follow_bindings() {
                let msg = "TypeChecker should only track defaultable type vars";
                variable.bind(kind.default_type().expect(msg));
            }
        }

        // Verify any remaining trait constraints arising from the function body
        for (mut constraint, expr_id) in std::mem::take(&mut self.trait_constraints) {
            let span = self.interner.expr_span(&expr_id);

            if matches!(&constraint.typ, Type::MutableReference(_)) {
                let (_, dereferenced_typ) =
                    self.insert_auto_dereferences(expr_id, constraint.typ.clone());
                constraint.typ = dereferenced_typ;
            }

            self.verify_trait_constraint(
                &constraint.typ,
                constraint.trait_id,
                &constraint.trait_generics,
                expr_id,
                span,
            );
        }

        // Now remove all the `where` clause constraints we added
        for constraint in &func_meta.trait_constraints {
            self.interner.remove_assumed_trait_implementations_for_trait(constraint.trait_id);
        }

        let func_scope_tree = self.scopes.end_function();

        // The arguments to low-level and oracle functions are always unused so we do not produce warnings for them.
        if !func_meta.is_stub() {
            self.check_for_unused_variables_in_scope_tree(func_scope_tree);
        }

        self.trait_bounds.clear();

        self.interner.update_fn(id, hir_func);
        self.current_function = None;
    }

    /// This turns function parameters of the form:
    /// `fn foo(x: impl Bar)`
    ///
    /// into
    /// `fn foo<T0_impl_Bar>(x: T0_impl_Bar) where T0_impl_Bar: Bar`
    /// although the fresh type variable is not named internally.
    fn desugar_impl_trait_arg(
        &mut self,
        trait_path: Path,
        trait_generics: Vec<UnresolvedType>,
        generics: &mut Vec<TypeVariable>,
        trait_constraints: &mut Vec<TraitConstraint>,
    ) -> Type {
        let new_generic_id = self.interner.next_type_variable_id();
        let new_generic = TypeVariable::unbound(new_generic_id);
        generics.push(new_generic.clone());

        let name = format!("impl {trait_path}");
        let generic_type = Type::NamedGeneric(new_generic, Rc::new(name));
        let trait_bound = TraitBound { trait_path, trait_id: None, trait_generics };

        if let Some(new_constraint) = self.resolve_trait_bound(&trait_bound, generic_type.clone()) {
            trait_constraints.push(new_constraint);
        }

        generic_type
    }

    /// Add the given generics to scope.
    /// Each generic will have a fresh Shared<TypeBinding> associated with it.
    pub fn add_generics(&mut self, generics: &UnresolvedGenerics) -> Generics {
        vecmap(generics, |generic| {
            // Map the generic to a fresh type variable
            let id = self.interner.next_type_variable_id();
            let typevar = TypeVariable::unbound(id);
            let span = generic.0.span();

            // Check for name collisions of this generic
            let name = Rc::new(generic.0.contents.clone());

            if let Some((_, _, first_span)) = self.find_generic(&name) {
                self.push_err(ResolverError::DuplicateDefinition {
                    name: generic.0.contents.clone(),
                    first_span: *first_span,
                    second_span: span,
                });
            } else {
                self.generics.push((name, typevar.clone(), span));
            }

            typevar
        })
    }

    fn push_err(&mut self, error: impl Into<CompilationError>) {
        self.errors.push((error.into(), self.file));
    }

    fn resolve_where_clause(&mut self, clause: &mut [UnresolvedTraitConstraint]) {
        for bound in clause {
            if let Some(trait_id) = self.resolve_trait_by_path(bound.trait_bound.trait_path.clone())
            {
                bound.trait_bound.trait_id = Some(trait_id);
            }
        }
    }

    fn resolve_trait_by_path(&mut self, path: Path) -> Option<TraitId> {
        let path_resolver = StandardPathResolver::new(self.module_id());

        let error = match path_resolver.resolve(self.def_maps, path.clone()) {
            Ok(PathResolution { module_def_id: ModuleDefId::TraitId(trait_id), error }) => {
                if let Some(error) = error {
                    self.push_err(error);
                }
                return Some(trait_id);
            }
            Ok(_) => DefCollectorErrorKind::NotATrait { not_a_trait_name: path },
            Err(_) => DefCollectorErrorKind::TraitNotFound { trait_path: path },
        };
        self.push_err(error);
        None
    }

    /// TODO: This is currently only respected for generic free functions
    /// there's a bunch of other places where trait constraints can pop up
    fn resolve_trait_constraints(
        &mut self,
        where_clause: &[UnresolvedTraitConstraint],
    ) -> Vec<TraitConstraint> {
        where_clause
            .iter()
            .filter_map(|constraint| self.resolve_trait_constraint(constraint))
            .collect()
    }

    pub fn resolve_trait_constraint(
        &mut self,
        constraint: &UnresolvedTraitConstraint,
    ) -> Option<TraitConstraint> {
        let typ = self.resolve_type(constraint.typ.clone());
        self.resolve_trait_bound(&constraint.trait_bound, typ)
    }

    fn resolve_trait_bound(&mut self, bound: &TraitBound, typ: Type) -> Option<TraitConstraint> {
        let trait_generics = vecmap(&bound.trait_generics, |typ| self.resolve_type(typ.clone()));

        let span = bound.trait_path.span();
        let the_trait = self.lookup_trait_or_error(bound.trait_path.clone())?;
        let trait_id = the_trait.id;

        let expected_generics = the_trait.generics.len();
        let actual_generics = trait_generics.len();

        if actual_generics != expected_generics {
            let item_name = the_trait.name.to_string();
            self.push_err(ResolverError::IncorrectGenericCount {
                span,
                item_name,
                actual: actual_generics,
                expected: expected_generics,
            });
        }

        Some(TraitConstraint { typ, trait_id, trait_generics })
    }

    /// Extract metadata from a NoirFunction
    /// to be used in analysis and intern the function parameters
    /// Prerequisite: any implicit generics, including any generics from the impl,
    /// have already been added to scope via `self.add_generics`.
    fn define_function_meta(
        &mut self,
        func: &mut NoirFunction,
        func_id: FuncId,
        is_trait_function: bool,
    ) {
        self.current_function = Some(func_id);
        self.resolve_where_clause(&mut func.def.where_clause);

        // Without this, impl methods can accidentally be placed in contracts. See #3254
        if self.self_type.is_some() {
            self.in_contract = false;
        }

        self.scopes.start_function();
        self.current_item = Some(DependencyId::Function(func_id));

        let location = Location::new(func.name_ident().span(), self.file);
        let id = self.interner.function_definition_id(func_id);
        let name_ident = HirIdent::non_trait_method(id, location);

        let attributes = func.attributes().clone();
        let has_no_predicates_attribute = attributes.is_no_predicates();
        let should_fold = attributes.is_foldable();
        if !self.inline_attribute_allowed(func) {
            if has_no_predicates_attribute {
                self.push_err(ResolverError::NoPredicatesAttributeOnUnconstrained {
                    ident: func.name_ident().clone(),
                });
            } else if should_fold {
                self.push_err(ResolverError::FoldAttributeOnUnconstrained {
                    ident: func.name_ident().clone(),
                });
            }
        }
        // Both the #[fold] and #[no_predicates] alter a function's inline type and code generation in similar ways.
        // In certain cases such as type checking (for which the following flag will be used) both attributes
        // indicate we should code generate in the same way. Thus, we unify the attributes into one flag here.
        let has_inline_attribute = has_no_predicates_attribute || should_fold;
        let is_entry_point = self.is_entry_point_function(func);

        self.add_generics(&func.def.generics);

        let mut trait_constraints = self.resolve_trait_constraints(&func.def.where_clause);

        let mut generics = vecmap(&self.generics, |(_, typevar, _)| typevar.clone());
        let mut parameters = Vec::new();
        let mut parameter_types = Vec::new();
        let mut parameter_idents = Vec::new();

        for Param { visibility, pattern, typ, span: _ } in func.parameters().iter().cloned() {
            if visibility == Visibility::Public && !self.pub_allowed(func) {
                self.push_err(ResolverError::UnnecessaryPub {
                    ident: func.name_ident().clone(),
                    position: PubPosition::Parameter,
                });
            }

            let type_span = typ.span.unwrap_or_else(|| pattern.span());

            let typ = match typ.typ {
                UnresolvedTypeData::TraitAsType(path, args) => {
                    self.desugar_impl_trait_arg(path, args, &mut generics, &mut trait_constraints)
                }
                _ => self.resolve_type_inner(typ),
            };

            self.check_if_type_is_valid_for_program_input(
                &typ,
                is_entry_point,
                has_inline_attribute,
                type_span,
            );
            let pattern = self.elaborate_pattern_and_store_ids(
                pattern,
                typ.clone(),
                DefinitionKind::Local(None),
                &mut parameter_idents,
            );

            parameters.push((pattern, typ.clone(), visibility));
            parameter_types.push(typ);
        }

        let return_type = Box::new(self.resolve_type(func.return_type()));

        if !self.pub_allowed(func) && func.def.return_visibility == Visibility::Public {
            self.push_err(ResolverError::UnnecessaryPub {
                ident: func.name_ident().clone(),
                position: PubPosition::ReturnType,
            });
        }

        let is_low_level_function =
            attributes.function.as_ref().map_or(false, |func| func.is_low_level());

        if !self.crate_id.is_stdlib() && is_low_level_function {
            let error =
                ResolverError::LowLevelFunctionOutsideOfStdlib { ident: func.name_ident().clone() };
            self.push_err(error);
        }

        // 'pub' is required on return types for entry point functions
        if is_entry_point
            && return_type.as_ref() != &Type::Unit
            && func.def.return_visibility == Visibility::Private
        {
            self.push_err(ResolverError::NecessaryPub { ident: func.name_ident().clone() });
        }
        // '#[recursive]' attribute is only allowed for entry point functions
        if !is_entry_point && func.kind == FunctionKind::Recursive {
            self.push_err(ResolverError::MisplacedRecursiveAttribute {
                ident: func.name_ident().clone(),
            });
        }

        if matches!(attributes.function, Some(FunctionAttribute::Test { .. }))
            && !parameters.is_empty()
        {
            self.push_err(ResolverError::TestFunctionHasParameters {
                span: func.name_ident().span(),
            });
        }

        let mut typ = Type::Function(parameter_types, return_type, Box::new(Type::Unit));

        if !generics.is_empty() {
            typ = Type::Forall(generics, Box::new(typ));
        }

        self.interner.push_definition_type(name_ident.id, typ.clone());

        let direct_generics = func.def.generics.iter();
        let direct_generics = direct_generics
            .filter_map(|generic| self.find_generic(&generic.0.contents))
            .map(|(name, typevar, _span)| (name.clone(), typevar.clone()))
            .collect();

        let meta = FuncMeta {
            name: name_ident,
            kind: func.kind,
            location,
            typ,
            direct_generics,
            all_generics: self.generics.clone(),
            trait_impl: self.current_trait_impl,
            parameters: parameters.into(),
            parameter_idents,
            return_type: func.def.return_type.clone(),
            return_visibility: func.def.return_visibility,
            has_body: !func.def.body.is_empty(),
            trait_constraints,
            is_entry_point,
            is_trait_function,
            has_inline_attribute,
        };

        self.interner.push_fn_meta(meta, func_id);
        self.current_function = None;
        self.scopes.end_function();
        self.current_item = None;
    }

    /// Only sized types are valid to be used as main's parameters or the parameters to a contract
    /// function. If the given type is not sized (e.g. contains a slice or NamedGeneric type), an
    /// error is issued.
    fn check_if_type_is_valid_for_program_input(
        &mut self,
        typ: &Type,
        is_entry_point: bool,
        has_inline_attribute: bool,
        span: Span,
    ) {
        if (is_entry_point && !typ.is_valid_for_program_input())
            || (has_inline_attribute && !typ.is_valid_non_inlined_function_input())
        {
            self.push_err(TypeCheckError::InvalidTypeForEntryPoint { span });
        }
    }

    fn inline_attribute_allowed(&self, func: &NoirFunction) -> bool {
        // Inline attributes are only relevant for constrained functions
        // as all unconstrained functions are not inlined
        !func.def.is_unconstrained
    }

    /// True if the 'pub' keyword is allowed on parameters in this function
    /// 'pub' on function parameters is only allowed for entry point functions
    fn pub_allowed(&self, func: &NoirFunction) -> bool {
        self.is_entry_point_function(func) || func.attributes().is_foldable()
    }

    fn is_entry_point_function(&self, func: &NoirFunction) -> bool {
        if self.in_contract {
            func.attributes().is_contract_entry_point()
        } else {
            func.name() == MAIN_FUNCTION
        }
    }

    fn declare_numeric_generics(&mut self, params: &Parameters, return_type: &Type) {
        if self.generics.is_empty() {
            return;
        }

        for (name_to_find, type_variable) in Self::find_numeric_generics(params, return_type) {
            // Declare any generics to let users use numeric generics in scope.
            // Don't issue a warning if these are unused
            //
            // We can fail to find the generic in self.generics if it is an implicit one created
            // by the compiler. This can happen when, e.g. eliding array lengths using the slice
            // syntax [T].
            if let Some((name, _, span)) =
                self.generics.iter().find(|(name, _, _)| name.as_ref() == &name_to_find)
            {
                let ident = Ident::new(name.to_string(), *span);
                let definition = DefinitionKind::GenericType(type_variable);
                self.add_variable_decl_inner(ident, false, false, false, definition);
            }
        }
    }

    fn find_numeric_generics(
        parameters: &Parameters,
        return_type: &Type,
    ) -> Vec<(String, TypeVariable)> {
        let mut found = BTreeMap::new();
        for (_, parameter, _) in &parameters.0 {
            Self::find_numeric_generics_in_type(parameter, &mut found);
        }
        Self::find_numeric_generics_in_type(return_type, &mut found);
        found.into_iter().collect()
    }

    fn find_numeric_generics_in_type(typ: &Type, found: &mut BTreeMap<String, TypeVariable>) {
        match typ {
            Type::FieldElement
            | Type::Integer(_, _)
            | Type::Bool
            | Type::Unit
            | Type::Error
            | Type::TypeVariable(_, _)
            | Type::Constant(_)
            | Type::NamedGeneric(_, _)
            | Type::Code
            | Type::Forall(_, _) => (),

            Type::TraitAsType(_, _, args) => {
                for arg in args {
                    Self::find_numeric_generics_in_type(arg, found);
                }
            }

            Type::Array(length, element_type) => {
                if let Type::NamedGeneric(type_variable, name) = length.as_ref() {
                    found.insert(name.to_string(), type_variable.clone());
                }
                Self::find_numeric_generics_in_type(element_type, found);
            }

            Type::Slice(element_type) => {
                Self::find_numeric_generics_in_type(element_type, found);
            }

            Type::Tuple(fields) => {
                for field in fields {
                    Self::find_numeric_generics_in_type(field, found);
                }
            }

            Type::Function(parameters, return_type, _env) => {
                for parameter in parameters {
                    Self::find_numeric_generics_in_type(parameter, found);
                }
                Self::find_numeric_generics_in_type(return_type, found);
            }

            Type::Struct(struct_type, generics) => {
                for (i, generic) in generics.iter().enumerate() {
                    if let Type::NamedGeneric(type_variable, name) = generic {
                        if struct_type.borrow().generic_is_numeric(i) {
                            found.insert(name.to_string(), type_variable.clone());
                        }
                    } else {
                        Self::find_numeric_generics_in_type(generic, found);
                    }
                }
            }
            Type::Alias(alias, generics) => {
                for (i, generic) in generics.iter().enumerate() {
                    if let Type::NamedGeneric(type_variable, name) = generic {
                        if alias.borrow().generic_is_numeric(i) {
                            found.insert(name.to_string(), type_variable.clone());
                        }
                    } else {
                        Self::find_numeric_generics_in_type(generic, found);
                    }
                }
            }
            Type::MutableReference(element) => Self::find_numeric_generics_in_type(element, found),
            Type::String(length) => {
                if let Type::NamedGeneric(type_variable, name) = length.as_ref() {
                    found.insert(name.to_string(), type_variable.clone());
                }
            }
            Type::FmtString(length, fields) => {
                if let Type::NamedGeneric(type_variable, name) = length.as_ref() {
                    found.insert(name.to_string(), type_variable.clone());
                }
                Self::find_numeric_generics_in_type(fields, found);
            }
        }
    }

    fn add_trait_constraints_to_scope(&mut self, func_meta: &FuncMeta) {
        for constraint in &func_meta.trait_constraints {
            let object = constraint.typ.clone();
            let trait_id = constraint.trait_id;
            let generics = constraint.trait_generics.clone();

            if !self.interner.add_assumed_trait_implementation(object, trait_id, generics) {
                if let Some(the_trait) = self.interner.try_get_trait(trait_id) {
                    let trait_name = the_trait.name.to_string();
                    let typ = constraint.typ.clone();
                    let span = func_meta.location.span;
                    self.push_err(TypeCheckError::UnneededTraitConstraint {
                        trait_name,
                        typ,
                        span,
                    });
                }
            }
        }
    }

    fn elaborate_impls(&mut self, impls: Vec<(Vec<Ident>, Span, UnresolvedFunctions)>) {
        for (_, _, functions) in impls {
            self.file = functions.file_id;
            self.recover_generics(|this| this.elaborate_functions(functions));
        }
    }

    fn elaborate_trait_impl(&mut self, trait_impl: UnresolvedTraitImpl) {
        self.file = trait_impl.file_id;
        self.local_module = trait_impl.module_id;

        self.generics = trait_impl.resolved_generics;
        self.current_trait_impl = trait_impl.impl_id;

        for (module, function, _) in &trait_impl.methods.functions {
            self.local_module = *module;
            let errors = check_trait_impl_method_matches_declaration(self.interner, *function);
            self.errors.extend(errors.into_iter().map(|error| (error.into(), self.file)));
        }

        self.elaborate_functions(trait_impl.methods);

        self.self_type = None;
        self.current_trait_impl = None;
        self.generics.clear();
    }

    fn collect_impls(
        &mut self,
        module: LocalModuleId,
        impls: &mut [(Vec<Ident>, Span, UnresolvedFunctions)],
    ) {
        self.local_module = module;

        for (generics, span, unresolved) in impls {
            self.file = unresolved.file_id;
            let old_generic_count = self.generics.len();
            self.add_generics(generics);
            self.declare_methods_on_struct(false, unresolved, *span);
            self.generics.truncate(old_generic_count);
        }
    }

    fn collect_trait_impl(&mut self, trait_impl: &mut UnresolvedTraitImpl) {
        self.local_module = trait_impl.module_id;
        self.file = trait_impl.file_id;
        self.current_trait_impl = trait_impl.impl_id;
<<<<<<< HEAD
=======

>>>>>>> 58f45a16
        trait_impl.trait_id = self.resolve_trait_by_path(trait_impl.trait_path.clone());

        let self_type = trait_impl.methods.self_type.clone();
        let self_type =
            self_type.expect("Expected struct type to be set before collect_trait_impl");

        self.self_type = Some(self_type.clone());
        let self_type_span = trait_impl.object_type.span;

        if matches!(self_type, Type::MutableReference(_)) {
            let span = self_type_span.unwrap_or_else(|| trait_impl.trait_path.span());
            self.push_err(DefCollectorErrorKind::MutableReferenceInTraitImpl { span });
        }

        assert!(trait_impl.trait_id.is_some());
        if let Some(trait_id) = trait_impl.trait_id {
            self.generics = trait_impl.resolved_generics.clone();
            self.collect_trait_impl_methods(trait_id, trait_impl);

            let span = trait_impl.object_type.span.expect("All trait self types should have spans");
            self.declare_methods_on_struct(true, &mut trait_impl.methods, span);

            let methods = trait_impl.methods.function_ids();
            for func_id in &methods {
                self.interner.set_function_trait(*func_id, self_type.clone(), trait_id);
            }

            let where_clause = trait_impl
                .where_clause
                .iter()
                .flat_map(|item| self.resolve_trait_constraint(item))
                .collect();

            let trait_generics = trait_impl.resolved_trait_generics.clone();

            let resolved_trait_impl = Shared::new(TraitImpl {
                ident: trait_impl.trait_path.last_segment().clone(),
                typ: self_type.clone(),
                trait_id,
                trait_generics: trait_generics.clone(),
                file: trait_impl.file_id,
                where_clause,
                methods,
            });

            let generics = vecmap(&self.generics, |(_, type_variable, _)| type_variable.clone());

            if let Err((prev_span, prev_file)) = self.interner.add_trait_implementation(
                self_type.clone(),
                trait_id,
                trait_generics,
                trait_impl.impl_id.expect("impl_id should be set in define_function_metas"),
                generics,
                resolved_trait_impl,
            ) {
                self.push_err(DefCollectorErrorKind::OverlappingImpl {
                    typ: self_type.clone(),
                    span: self_type_span.unwrap_or_else(|| trait_impl.trait_path.span()),
                });

                // The 'previous impl defined here' note must be a separate error currently
                // since it may be in a different file and all errors have the same file id.
                self.file = prev_file;
                self.push_err(DefCollectorErrorKind::OverlappingImplNote { span: prev_span });
                self.file = trait_impl.file_id;
            }
        }

        self.generics.clear();
        self.current_trait_impl = None;
        self.self_type = None;
    }

    fn get_module_mut(&mut self, module: ModuleId) -> &mut ModuleData {
        let message = "A crate should always be present for a given crate id";
        &mut self.def_maps.get_mut(&module.krate).expect(message).modules[module.local_id.0]
    }

    fn declare_methods_on_struct(
        &mut self,
        is_trait_impl: bool,
        functions: &mut UnresolvedFunctions,
        span: Span,
    ) {
        let self_type = functions.self_type.as_ref();
        let self_type =
            self_type.expect("Expected struct type to be set before declare_methods_on_struct");

        let function_ids = functions.function_ids();

        if let Type::Struct(struct_type, _) = &self_type {
            let struct_ref = struct_type.borrow();

            // `impl`s are only allowed on types defined within the current crate
            if !is_trait_impl && struct_ref.id.krate() != self.crate_id {
                let type_name = struct_ref.name.to_string();
                self.push_err(DefCollectorErrorKind::ForeignImpl { span, type_name });
                return;
            }

            // Grab the module defined by the struct type. Note that impls are a case
            // where the module the methods are added to is not the same as the module
            // they are resolved in.
            let module = self.get_module_mut(struct_ref.id.module_id());

            for (_, method_id, method) in &functions.functions {
                // If this method was already declared, remove it from the module so it cannot
                // be accessed with the `TypeName::method` syntax. We'll check later whether the
                // object types in each method overlap or not. If they do, we issue an error.
                // If not, that is specialization which is allowed.
                let name = method.name_ident().clone();
                if module.declare_function(name, ItemVisibility::Public, *method_id).is_err() {
                    module.remove_function(method.name_ident());
                }
            }

            self.declare_struct_methods(self_type, &function_ids);
        // We can define methods on primitive types only if we're in the stdlib
        } else if !is_trait_impl && *self_type != Type::Error {
            if self.crate_id.is_stdlib() {
                self.declare_struct_methods(self_type, &function_ids);
            } else {
                self.push_err(DefCollectorErrorKind::NonStructTypeInImpl { span });
            }
        }
    }

    fn declare_struct_methods(&mut self, self_type: &Type, function_ids: &[FuncId]) {
        for method_id in function_ids {
            let method_name = self.interner.function_name(method_id).to_owned();

            if let Some(first_fn) =
                self.interner.add_method(self_type, method_name.clone(), *method_id, false)
            {
                let error = ResolverError::DuplicateDefinition {
                    name: method_name,
                    first_span: self.interner.function_ident(&first_fn).span(),
                    second_span: self.interner.function_ident(method_id).span(),
                };
                self.push_err(error);
            }
        }
    }

    fn collect_trait_impl_methods(
        &mut self,
        trait_id: TraitId,
        trait_impl: &mut UnresolvedTraitImpl,
    ) {
        self.local_module = trait_impl.module_id;
        self.file = trait_impl.file_id;

        // In this Vec methods[i] corresponds to trait.methods[i]. If the impl has no implementation
        // for a particular method, the default implementation will be added at that slot.
        let mut ordered_methods = Vec::new();

        // check whether the trait implementation is in the same crate as either the trait or the type
        self.check_trait_impl_crate_coherence(trait_id, trait_impl);

        // set of function ids that have a corresponding method in the trait
        let mut func_ids_in_trait = HashSet::default();

        // Temporarily take ownership of the trait's methods so we can iterate over them
        // while also mutating the interner
        let the_trait = self.interner.get_trait_mut(trait_id);
        let methods = std::mem::take(&mut the_trait.methods);

        for method in &methods {
            let overrides: Vec<_> = trait_impl
                .methods
                .functions
                .iter()
                .filter(|(_, _, f)| f.name() == method.name.0.contents)
                .collect();

            if overrides.is_empty() {
                if let Some(default_impl) = &method.default_impl {
                    // copy 'where' clause from unresolved trait impl
                    let mut default_impl_clone = default_impl.clone();
                    default_impl_clone.def.where_clause.extend(trait_impl.where_clause.clone());

                    let func_id = self.interner.push_empty_fn();
                    let module = self.module_id();
                    let location = Location::new(default_impl.def.span, trait_impl.file_id);
                    self.interner.push_function(func_id, &default_impl.def, module, location);
                    self.define_function_meta(&mut default_impl_clone, func_id, false);
                    func_ids_in_trait.insert(func_id);
                    ordered_methods.push((
                        method.default_impl_module_id,
                        func_id,
                        *default_impl_clone,
                    ));
                } else {
                    self.push_err(DefCollectorErrorKind::TraitMissingMethod {
                        trait_name: self.interner.get_trait(trait_id).name.clone(),
                        method_name: method.name.clone(),
                        trait_impl_span: trait_impl
                            .object_type
                            .span
                            .expect("type must have a span"),
                    });
                }
            } else {
                for (_, func_id, _) in &overrides {
                    func_ids_in_trait.insert(*func_id);
                }

                if overrides.len() > 1 {
                    self.push_err(DefCollectorErrorKind::Duplicate {
                        typ: DuplicateType::TraitAssociatedFunction,
                        first_def: overrides[0].2.name_ident().clone(),
                        second_def: overrides[1].2.name_ident().clone(),
                    });
                }

                ordered_methods.push(overrides[0].clone());
            }
        }

        // Restore the methods that were taken before the for loop
        let the_trait = self.interner.get_trait_mut(trait_id);
        the_trait.set_methods(methods);

        // Emit MethodNotInTrait error for methods in the impl block that
        // don't have a corresponding method signature defined in the trait
        for (_, func_id, func) in &trait_impl.methods.functions {
            if !func_ids_in_trait.contains(func_id) {
                let trait_name = the_trait.name.clone();
                let impl_method = func.name_ident().clone();
                let error = DefCollectorErrorKind::MethodNotInTrait { trait_name, impl_method };
                self.errors.push((error.into(), self.file));
            }
        }

        trait_impl.methods.functions = ordered_methods;
        trait_impl.methods.trait_id = Some(trait_id);
    }

    fn check_trait_impl_crate_coherence(
        &mut self,
        trait_id: TraitId,
        trait_impl: &UnresolvedTraitImpl,
    ) {
        self.local_module = trait_impl.module_id;
        self.file = trait_impl.file_id;

        let object_crate = match &trait_impl.resolved_object_type {
            Some(Type::Struct(struct_type, _)) => struct_type.borrow().id.krate(),
            _ => CrateId::Dummy,
        };

        let the_trait = self.interner.get_trait(trait_id);
        if self.crate_id != the_trait.crate_id && self.crate_id != object_crate {
            self.push_err(DefCollectorErrorKind::TraitImplOrphaned {
                span: trait_impl.object_type.span.expect("object type must have a span"),
            });
        }
    }

    fn define_type_alias(&mut self, alias_id: TypeAliasId, alias: UnresolvedTypeAlias) {
        self.file = alias.file_id;
        self.local_module = alias.module_id;

        let generics = self.add_generics(&alias.type_alias_def.generics);
        self.current_item = Some(DependencyId::Alias(alias_id));
        let typ = self.resolve_type(alias.type_alias_def.typ);
        self.interner.set_type_alias(alias_id, typ, generics);
        self.generics.clear();
    }

    fn collect_struct_definitions(&mut self, structs: BTreeMap<StructId, UnresolvedStruct>) {
        // This is necessary to avoid cloning the entire struct map
        // when adding checks after each struct field is resolved.
        let struct_ids = structs.keys().copied().collect::<Vec<_>>();

        // Resolve each field in each struct.
        // Each struct should already be present in the NodeInterner after def collection.
        for (type_id, typ) in structs {
            self.file = typ.file_id;
            self.local_module = typ.module_id;
            let (generics, fields) = self.resolve_struct_fields(typ.struct_def, type_id);

            self.interner.update_struct(type_id, |struct_def| {
                struct_def.set_fields(fields);
                struct_def.generics = generics;
            });
        }

        // Check whether the struct fields have nested slices
        // We need to check after all structs are resolved to
        // make sure every struct's fields is accurately set.
        for id in struct_ids {
            let struct_type = self.interner.get_struct(id);
            // Only handle structs without generics as any generics args will be checked
            // after monomorphization when performing SSA codegen
            if struct_type.borrow().generics.is_empty() {
                let fields = struct_type.borrow().get_fields(&[]);
                for (_, field_type) in fields.iter() {
                    if field_type.is_nested_slice() {
                        let location = struct_type.borrow().location;
                        self.file = location.file;
                        self.push_err(ResolverError::NestedSlices { span: location.span });
                    }
                }
            }
        }
    }

    pub fn resolve_struct_fields(
        &mut self,
        unresolved: NoirStruct,
        struct_id: StructId,
    ) -> (Generics, Vec<(Ident, Type)>) {
        self.recover_generics(|this| {
            let generics = this.add_generics(&unresolved.generics);

            this.current_item = Some(DependencyId::Struct(struct_id));

            this.resolving_ids.insert(struct_id);
            let fields = vecmap(unresolved.fields, |(ident, typ)| (ident, this.resolve_type(typ)));
            this.resolving_ids.remove(&struct_id);

            (generics, fields)
        })
    }

    fn elaborate_global(&mut self, global: UnresolvedGlobal) {
        self.local_module = global.module_id;
        self.file = global.file_id;

        let global_id = global.global_id;
        self.current_item = Some(DependencyId::Global(global_id));
        let let_stmt = global.stmt_def;

        if !self.in_contract
            && let_stmt.attributes.iter().any(|attr| matches!(attr, SecondaryAttribute::Abi(_)))
        {
            let span = let_stmt.pattern.span();
            self.push_err(ResolverError::AbiAttributeOutsideContract { span });
        }

        if !let_stmt.comptime && matches!(let_stmt.pattern, Pattern::Mutable(..)) {
            let span = let_stmt.pattern.span();
            self.push_err(ResolverError::MutableGlobal { span });
        }

        self.elaborate_global_let(let_stmt, global_id);

        // Avoid defaulting the types of globals here since they may be used in any function.
        // Otherwise we may prematurely default to a Field inside the next function if this
        // global was unused there, even if it is consistently used as a u8 everywhere else.
        self.type_variables.clear();
    }

    fn define_function_metas(
        &mut self,
        functions: &mut [UnresolvedFunctions],
        impls: &mut ImplMap,
        trait_impls: &mut [UnresolvedTraitImpl],
    ) {
        for function_set in functions {
            self.define_function_metas_for_functions(function_set);
        }

        for ((self_type, local_module), function_sets) in impls {
            self.local_module = *local_module;

            for (generics, _, function_set) in function_sets {
                self.add_generics(generics);
                let self_type = self.resolve_type(self_type.clone());
                function_set.self_type = Some(self_type.clone());
                self.self_type = Some(self_type);
                self.define_function_metas_for_functions(function_set);
                self.generics.clear();
            }
        }

        for trait_impl in trait_impls {
            self.file = trait_impl.file_id;
            self.local_module = trait_impl.module_id;

            let unresolved_type = &trait_impl.object_type;
            self.add_generics(&trait_impl.generics);
            trait_impl.resolved_generics = self.generics.clone();

            let trait_generics =
                vecmap(&trait_impl.trait_generics, |generic| self.resolve_type(generic.clone()));
            trait_impl.resolved_trait_generics = trait_generics;

            let self_type = self.resolve_type(unresolved_type.clone());

            self.self_type = Some(self_type.clone());
            trait_impl.methods.self_type = Some(self_type);

            let impl_id = self.interner.next_trait_impl_id();
            self.current_trait_impl = Some(impl_id);

            self.define_function_metas_for_functions(&mut trait_impl.methods);

            trait_impl.resolved_object_type = self.self_type.take();
            trait_impl.impl_id = self.current_trait_impl.take();
            self.generics.clear();
        }
    }

    fn define_function_metas_for_functions(&mut self, function_set: &mut UnresolvedFunctions) {
        self.file = function_set.file_id;

        for (local_module, id, func) in &mut function_set.functions {
            self.local_module = *local_module;
            self.recover_generics(|this| {
                this.define_function_meta(func, *id, false);
            });
        }
    }
}<|MERGE_RESOLUTION|>--- conflicted
+++ resolved
@@ -884,10 +884,7 @@
         self.local_module = trait_impl.module_id;
         self.file = trait_impl.file_id;
         self.current_trait_impl = trait_impl.impl_id;
-<<<<<<< HEAD
-=======
-
->>>>>>> 58f45a16
+
         trait_impl.trait_id = self.resolve_trait_by_path(trait_impl.trait_path.clone());
 
         let self_type = trait_impl.methods.self_type.clone();
