--- conflicted
+++ resolved
@@ -9,6 +9,7 @@
         BlockExpression, FunctionKind, GenericTypeArgs, Ident, NoirFunction, NoirStruct, Param,
         Path, Pattern, TraitBound, UnresolvedGeneric, UnresolvedGenerics,
         UnresolvedTraitConstraint, UnresolvedTypeData,
+        UnsupportedNumericGenericType,
     },
     graph::CrateId,
     hir::{
@@ -39,30 +40,13 @@
     token::{CustomAttribute, SecondaryAttribute},
     Shared, Type, TypeVariable,
 };
-<<<<<<< HEAD
 use crate::{
-    ast::{TraitBound, UnresolvedGeneric, UnresolvedGenerics, UnsupportedNumericGenericType},
-    graph::CrateId,
     hir::{
         def_collector::{dc_crate::CollectedItems, errors::DefCollectorErrorKind},
         def_map::{LocalModuleId, ModuleDefId, ModuleId, MAIN_FUNCTION},
         resolution::import::PathResolution,
-        Context,
     },
-    hir_def::function::{FuncMeta, HirFunction},
-    macros_api::{Param, Path, UnresolvedTypeData},
-    node_interner::TraitImplId,
 };
-use crate::{
-    hir::{
-        def_collector::dc_crate::{UnresolvedFunctions, UnresolvedTraitImpl},
-        def_map::ModuleData,
-    },
-    hir_def::traits::TraitImpl,
-    macros_api::ItemVisibility,
-};
-=======
->>>>>>> a1b50466
 
 mod comptime;
 mod expressions;
@@ -369,13 +353,8 @@
     fn introduce_generics_into_scope(&mut self, all_generics: Vec<ResolvedGeneric>) {
         // Introduce all numeric generics into scope
         for generic in &all_generics {
-<<<<<<< HEAD
             if let Kind::Numeric(typ) = &generic.kind() {
                 let definition = DefinitionKind::GenericType(generic.type_var.clone(), typ.clone());
-=======
-            if let Kind::Numeric(typ) = &generic.kind {
-                let definition = DefinitionKind::NumericGeneric(generic.type_var.clone());
->>>>>>> a1b50466
                 let ident = Ident::new(generic.name.to_string(), generic.span);
                 let hir_ident = self.add_variable_decl(
                     ident, false, // mutable
