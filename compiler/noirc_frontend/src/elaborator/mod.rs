use std::{
    collections::{BTreeMap, BTreeSet},
    rc::Rc,
};

use crate::{
    ast::{FunctionKind, UnresolvedTraitConstraint},
    hir::{
        comptime::{self, Interpreter, Value},
        def_collector::{
            dc_crate::{
                filter_literal_globals, CompilationError, ImplMap, UnresolvedGlobal,
                UnresolvedStruct, UnresolvedTypeAlias,
            },
            errors::DuplicateType,
        },
        resolution::{errors::ResolverError, path_resolver::PathResolver, resolver::LambdaContext},
        scope::ScopeForest as GenericScopeForest,
        type_check::{check_trait_impl_method_matches_declaration, TypeCheckError},
    },
    hir_def::{
        expr::HirIdent,
        function::{FunctionBody, Parameters},
        traits::TraitConstraint,
        types::{Generics, Kind, ResolvedGeneric},
    },
    macros_api::{
        BlockExpression, Ident, NodeInterner, NoirFunction, NoirStruct, Pattern,
        SecondaryAttribute, StructId,
    },
    node_interner::{
        DefinitionId, DefinitionKind, DependencyId, ExprId, FuncId, GlobalId, TraitId, TypeAliasId,
    },
    Shared, Type, TypeVariable,
};
use crate::{
    ast::{TraitBound, UnresolvedGeneric, UnresolvedGenerics},
    graph::CrateId,
    hir::{
        def_collector::{dc_crate::CollectedItems, errors::DefCollectorErrorKind},
        def_map::{LocalModuleId, ModuleDefId, ModuleId, MAIN_FUNCTION},
        resolution::{import::PathResolution, path_resolver::StandardPathResolver},
        Context,
    },
    hir_def::function::{FuncMeta, HirFunction},
    macros_api::{Param, Path, UnresolvedType, UnresolvedTypeData},
    node_interner::TraitImplId,
};
use crate::{
    hir::{
        def_collector::dc_crate::{UnresolvedFunctions, UnresolvedTraitImpl},
        def_map::{CrateDefMap, ModuleData},
    },
    hir_def::traits::TraitImpl,
    macros_api::ItemVisibility,
};

mod expressions;
mod lints;
mod patterns;
mod scope;
mod statements;
mod traits;
mod types;
mod unquote;

use fm::FileId;
use iter_extended::vecmap;
use noirc_errors::{Location, Span};
use rustc_hash::{FxHashMap as HashMap, FxHashSet as HashSet};

/// ResolverMetas are tagged onto each definition to track how many times they are used
#[derive(Debug, PartialEq, Eq)]
pub struct ResolverMeta {
    num_times_used: usize,
    ident: HirIdent,
    warn_if_unused: bool,
}

type ScopeForest = GenericScopeForest<String, ResolverMeta>;

pub struct Elaborator<'context> {
    scopes: ScopeForest,

    errors: Vec<(CompilationError, FileId)>,

    interner: &'context mut NodeInterner,

    def_maps: &'context mut BTreeMap<CrateId, CrateDefMap>,

    file: FileId,

    in_unconstrained_fn: bool,
    nested_loops: usize,

    /// True if the current module is a contract.
    /// This is usually determined by self.path_resolver.module_id(), but it can
    /// be overridden for impls. Impls are an odd case since the methods within resolve
    /// as if they're in the parent module, but should be placed in a child module.
    /// Since they should be within a child module, in_contract is manually set to false
    /// for these so we can still resolve them in the parent module without them being in a contract.
    in_contract: bool,

    /// Contains a mapping of the current struct or functions's generics to
    /// unique type variables if we're resolving a struct. Empty otherwise.
    /// This is a Vec rather than a map to preserve the order a functions generics
    /// were declared in.
    generics: Vec<ResolvedGeneric>,

    /// When resolving lambda expressions, we need to keep track of the variables
    /// that are captured. We do this in order to create the hidden environment
    /// parameter for the lambda function.
    lambda_stack: Vec<LambdaContext>,

    /// Set to the current type if we're resolving an impl
    self_type: Option<Type>,

    /// The current dependency item we're resolving.
    /// Used to link items to their dependencies in the dependency graph
    current_item: Option<DependencyId>,

    /// If we're currently resolving methods within a trait impl, this will be set
    /// to the corresponding trait impl ID.
    current_trait_impl: Option<TraitImplId>,

    trait_id: Option<TraitId>,

    /// In-resolution names
    ///
    /// This needs to be a set because we can have multiple in-resolution
    /// names when resolving structs that are declared in reverse order of their
    /// dependencies, such as in the following case:
    ///
    /// ```
    /// struct Wrapper {
    ///     value: Wrapped
    /// }
    /// struct Wrapped {
    /// }
    /// ```
    resolving_ids: BTreeSet<StructId>,

    /// Each constraint in the `where` clause of the function currently being resolved.
    trait_bounds: Vec<TraitConstraint>,

    current_function: Option<FuncId>,

    /// All type variables created in the current function.
    /// This map is used to default any integer type variables at the end of
    /// a function (before checking trait constraints) if a type wasn't already chosen.
    type_variables: Vec<Type>,

    /// Trait constraints are collected during type checking until they are
    /// verified at the end of a function. This is because constraints arise
    /// on each variable, but it is only until function calls when the types
    /// needed for the trait constraint may become known.
    trait_constraints: Vec<(TraitConstraint, ExprId)>,

    /// The current module this elaborator is in.
    /// Initially empty, it is set whenever a new top-level item is resolved.
    local_module: LocalModuleId,

    crate_id: CrateId,

    /// Each value currently in scope in the comptime interpreter.
    /// Each element of the Vec represents a scope with every scope together making
    /// up all currently visible definitions. The first scope is always the global scope.
    comptime_scopes: Vec<HashMap<DefinitionId, comptime::Value>>,

    /// These are the globals that have yet to be elaborated.
    /// This map is used to lazily evaluate these globals if they're encountered before
    /// they are elaborated (e.g. in a function's type or another global's RHS).
    unresolved_globals: BTreeMap<GlobalId, UnresolvedGlobal>,
}

impl<'context> Elaborator<'context> {
    pub fn new(context: &'context mut Context, crate_id: CrateId) -> Self {
        Self {
            scopes: ScopeForest::default(),
            errors: Vec::new(),
            interner: &mut context.def_interner,
            def_maps: &mut context.def_maps,
            file: FileId::dummy(),
            in_unconstrained_fn: false,
            nested_loops: 0,
            in_contract: false,
            generics: Vec::new(),
            lambda_stack: Vec::new(),
            self_type: None,
            current_item: None,
            trait_id: None,
            local_module: LocalModuleId::dummy_id(),
            crate_id,
            resolving_ids: BTreeSet::new(),
            trait_bounds: Vec::new(),
            current_function: None,
            type_variables: Vec::new(),
            trait_constraints: Vec::new(),
            current_trait_impl: None,
            comptime_scopes: vec![HashMap::default()],
            unresolved_globals: BTreeMap::new(),
        }
    }

    pub fn elaborate(
        context: &'context mut Context,
        crate_id: CrateId,
        items: CollectedItems,
    ) -> Vec<(CompilationError, FileId)> {
        let mut this = Self::new(context, crate_id);

        // Filter out comptime items to execute their functions first if needed.
        // This step is why comptime items can only refer to other comptime items
        // in the same crate, but can refer to any item in dependencies. Trying to
        // run these at the same time as other items would lead to them seeing empty
        // function bodies from functions that have yet to be elaborated.
        let (comptime_items, runtime_items) = Self::filter_comptime_items(items);
        this.elaborate_items(comptime_items);
        this.elaborate_items(runtime_items);
        this.errors
    }

    fn elaborate_items(&mut self, mut items: CollectedItems) {
        // We must first resolve and intern the globals before we can resolve any stmts inside each function.
        // Each function uses its own resolver with a newly created ScopeForest, and must be resolved again to be within a function's scope
        //
        // Additionally, we must resolve integer globals before structs since structs may refer to
        // the values of integer globals as numeric generics.
        let (literal_globals, non_literal_globals) = filter_literal_globals(items.globals);
        for global in non_literal_globals {
            self.unresolved_globals.insert(global.global_id, global);
        }

        for global in literal_globals {
            self.elaborate_global(global);
        }

        for (alias_id, alias) in items.type_aliases {
            self.define_type_alias(alias_id, alias);
        }

<<<<<<< HEAD
=======
        self.define_function_metas(&mut items.functions, &mut items.impls, &mut items.trait_impls);
        self.collect_traits(items.traits);

>>>>>>> 1a794e31
        // Must resolve structs before we resolve globals.
        self.collect_struct_definitions(items.types);

        this.define_function_metas(&mut items.functions, &mut items.impls, &mut items.trait_impls);

        this.collect_traits(items.traits);

        // Before we resolve any function symbols we must go through our impls and
        // re-collect the methods within into their proper module. This cannot be
        // done during def collection since we need to be able to resolve the type of
        // the impl since that determines the module we should collect into.
        for ((_self_type, module), impls) in &mut items.impls {
            self.collect_impls(*module, impls);
        }

        // Bind trait impls to their trait. Collect trait functions, that have a
        // default implementation, which hasn't been overridden.
        for trait_impl in &mut items.trait_impls {
            self.collect_trait_impl(trait_impl);
        }

        // We must wait to resolve non-literal globals until after we resolve structs since struct
        // globals will need to reference the struct type they're initialized to ensure they are valid.
        while let Some((_, global)) = self.unresolved_globals.pop_first() {
            self.elaborate_global(global);
        }

        for functions in items.functions {
            self.elaborate_functions(functions);
        }

        for impls in items.impls.into_values() {
            self.elaborate_impls(impls);
        }

        for trait_impl in items.trait_impls {
            self.elaborate_trait_impl(trait_impl);
        }

        self.errors.extend(self.interner.check_for_dependency_cycles());
    }

    /// Runs `f` and if it modifies `self.generics`, `self.generics` is truncated
    /// back to the previous length.
    fn recover_generics<T>(&mut self, f: impl FnOnce(&mut Self) -> T) -> T {
        let generics_count = self.generics.len();
        let ret = f(self);
        self.generics.truncate(generics_count);
        ret
    }

    fn elaborate_functions(&mut self, functions: UnresolvedFunctions) {
        self.file = functions.file_id;
        self.trait_id = functions.trait_id; // TODO: Resolve?
        self.self_type = functions.self_type;

        for (local_module, id, _) in functions.functions {
            self.local_module = local_module;
            self.recover_generics(|this| this.elaborate_function(id));
        }

        self.self_type = None;
        self.trait_id = None;
    }

    fn elaborate_function(&mut self, id: FuncId) {
        let func_meta = self.interner.func_meta.get_mut(&id);
        let func_meta =
            func_meta.expect("FuncMetas should be declared before a function is elaborated");

        let (kind, body, body_span) = match func_meta.take_body() {
            FunctionBody::Unresolved(kind, body, span) => (kind, body, span),
            FunctionBody::Resolved => return,
            // Do not error for the still-resolving case. If there is a dependency cycle,
            // the dependency cycle check will find it later on.
            FunctionBody::Resolving => return,
        };

        let old_function = std::mem::replace(&mut self.current_function, Some(id));

        // Without this, impl methods can accidentally be placed in contracts. See #3254
        let was_in_contract = self.in_contract;
        if self.self_type.is_some() {
            self.in_contract = false;
        }

        self.scopes.start_function();
        let old_item = std::mem::replace(&mut self.current_item, Some(DependencyId::Function(id)));

        let func_meta = func_meta.clone();

        self.trait_bounds = func_meta.trait_constraints.clone();

        if self.interner.function_modifiers(&id).is_unconstrained {
            self.in_unconstrained_fn = true;
        }

        // Introduce all numeric generics into scope
        for generic in &func_meta.all_generics {
            if let Kind::Numeric { typ } = &generic.kind {
                let definition = DefinitionKind::GenericType(generic.type_var.clone());
                let ident = Ident::new(generic.name.to_string(), generic.span);
                let hir_ident =
                    self.add_variable_decl_inner(ident, false, false, false, definition);
                self.interner.push_definition_type(hir_ident.id, *typ.clone());
            }
        }

        // The DefinitionIds for each parameter were already created in define_function_meta
        // so we need to reintroduce the same IDs into scope here.
        for parameter in &func_meta.parameter_idents {
            let name = self.interner.definition_name(parameter.id).to_owned();
            self.add_existing_variable_to_scope(name, parameter.clone(), true);
        }

        self.generics = func_meta.all_generics.clone();

        self.declare_numeric_generics(&func_meta.parameters, func_meta.return_type());
        self.add_trait_constraints_to_scope(&func_meta);

        let (hir_func, body_type) = match kind {
            FunctionKind::Builtin | FunctionKind::LowLevel | FunctionKind::Oracle => {
                (HirFunction::empty(), Type::Error)
            }
            FunctionKind::Normal | FunctionKind::Recursive => {
                let (block, body_type) = self.elaborate_block(body);
                let expr_id = self.intern_expr(block, body_span);
                self.interner.push_expr_type(expr_id, body_type.clone());
                (HirFunction::unchecked_from_expr(expr_id), body_type)
            }
        };

        // Don't verify the return type for builtin functions & trait function declarations
        if !func_meta.is_stub() {
            self.type_check_function_body(body_type, &func_meta, hir_func.as_expr());
        }

        // Default any type variables that still need defaulting.
        // This is done before trait impl search since leaving them bindable can lead to errors
        // when multiple impls are available. Instead we default first to choose the Field or u64 impl.
        for typ in &self.type_variables {
            if let Type::TypeVariable(variable, kind) = typ.follow_bindings() {
                let msg = "TypeChecker should only track defaultable type vars";
                variable.bind(kind.default_type().expect(msg));
            }
        }

        // Verify any remaining trait constraints arising from the function body
        for (mut constraint, expr_id) in std::mem::take(&mut self.trait_constraints) {
            let span = self.interner.expr_span(&expr_id);

            if matches!(&constraint.typ, Type::MutableReference(_)) {
                let (_, dereferenced_typ) =
                    self.insert_auto_dereferences(expr_id, constraint.typ.clone());
                constraint.typ = dereferenced_typ;
            }

            self.verify_trait_constraint(
                &constraint.typ,
                constraint.trait_id,
                &constraint.trait_generics,
                expr_id,
                span,
            );
        }

        // Now remove all the `where` clause constraints we added
        for constraint in &func_meta.trait_constraints {
            self.interner.remove_assumed_trait_implementations_for_trait(constraint.trait_id);
        }

        let func_scope_tree = self.scopes.end_function();

        // The arguments to low-level and oracle functions are always unused so we do not produce warnings for them.
        if !func_meta.is_stub() {
            self.check_for_unused_variables_in_scope_tree(func_scope_tree);
        }

        let meta = self
            .interner
            .func_meta
            .get_mut(&id)
            .expect("FuncMetas should be declared before a function is elaborated");

        meta.function_body = FunctionBody::Resolved;

        self.trait_bounds.clear();
        self.type_variables.clear();
        self.in_unconstrained_fn = false;
        self.interner.update_fn(id, hir_func);
        self.in_contract = was_in_contract;
        self.current_function = old_function;
        self.current_item = old_item;
    }

    /// This turns function parameters of the form:
    /// `fn foo(x: impl Bar)`
    ///
    /// into
    /// `fn foo<T0_impl_Bar>(x: T0_impl_Bar) where T0_impl_Bar: Bar`
    /// although the fresh type variable is not named internally.
    fn desugar_impl_trait_arg(
        &mut self,
        trait_path: Path,
        trait_generics: Vec<UnresolvedType>,
        generics: &mut Vec<TypeVariable>,
        trait_constraints: &mut Vec<TraitConstraint>,
    ) -> Type {
        let new_generic_id = self.interner.next_type_variable_id();
        let new_generic = TypeVariable::unbound(new_generic_id);
        generics.push(new_generic.clone());

        let name = format!("impl {trait_path}");
        let generic_type = Type::NamedGeneric(new_generic, Rc::new(name), Kind::Normal);
        let trait_bound = TraitBound { trait_path, trait_id: None, trait_generics };

        if let Some(new_constraint) = self.resolve_trait_bound(&trait_bound, generic_type.clone()) {
            trait_constraints.push(new_constraint);
        }

        generic_type
    }

    /// Add the given generics to scope.
    /// Each generic will have a fresh Shared<TypeBinding> associated with it.
    pub fn add_generics(&mut self, generics: &UnresolvedGenerics) -> Generics {
        vecmap(generics, |generic| {
            // Map the generic to a fresh type variable
            let id = self.interner.next_type_variable_id();
            let typevar = TypeVariable::unbound(id);
            let ident = generic.ident();
            let span = ident.0.span();

            // Declare numeric generic if it is specified
            let kind = self.try_add_numeric_generic(generic);

            // Check for name collisions of this generic
            let name = Rc::new(ident.0.contents.clone());

            let resolved_generic =
                ResolvedGeneric { name: name.clone(), type_var: typevar.clone(), kind, span };

            if let Some(generic) = self.find_generic(&name) {
                self.push_err(ResolverError::DuplicateDefinition {
                    name: ident.0.contents.clone(),
                    first_span: generic.span,
                    second_span: span,
                });
            } else {
                self.generics.push(resolved_generic.clone());
            }

            resolved_generic
        })
    }

    /// If a numeric generic has been specified, add it to the current scope.
    pub(super) fn try_add_numeric_generic(&mut self, generic: &UnresolvedGeneric) -> Kind {
        if let UnresolvedGeneric::Numeric { ident, typ } = generic {
            let typ = self.resolve_type(typ.clone());
            if !matches!(typ, Type::FieldElement | Type::Integer(_, _)) {
                let unsupported_typ_err =
                    CompilationError::ResolverError(ResolverError::UnsupportedNumericGenericType {
                        ident: ident.clone(),
                        typ: typ.clone(),
                    });
                self.errors.push((unsupported_typ_err, self.file));
            }
            Kind::Numeric { typ: Box::new(typ) }
        } else {
            Kind::Normal
        }
    }

    fn push_err(&mut self, error: impl Into<CompilationError>) {
        self.errors.push((error.into(), self.file));
    }

    fn run_lint(&mut self, lint: impl Fn(&Elaborator) -> Option<CompilationError>) {
        if let Some(error) = lint(self) {
            self.push_err(error);
        }
    }

    fn resolve_trait_by_path(&mut self, path: Path) -> Option<TraitId> {
        let path_resolver = StandardPathResolver::new(self.module_id());

        let error = match path_resolver.resolve(self.def_maps, path.clone()) {
            Ok(PathResolution { module_def_id: ModuleDefId::TraitId(trait_id), error }) => {
                if let Some(error) = error {
                    self.push_err(error);
                }
                return Some(trait_id);
            }
            Ok(_) => DefCollectorErrorKind::NotATrait { not_a_trait_name: path },
            Err(_) => DefCollectorErrorKind::TraitNotFound { trait_path: path },
        };
        self.push_err(error);
        None
    }

    /// TODO: This is currently only respected for generic free functions
    /// there's a bunch of other places where trait constraints can pop up
    fn resolve_trait_constraints(
        &mut self,
        where_clause: &[UnresolvedTraitConstraint],
    ) -> Vec<TraitConstraint> {
        where_clause
            .iter()
            .filter_map(|constraint| self.resolve_trait_constraint(constraint))
            .collect()
    }

    pub fn resolve_trait_constraint(
        &mut self,
        constraint: &UnresolvedTraitConstraint,
    ) -> Option<TraitConstraint> {
        let typ = self.resolve_type(constraint.typ.clone());
        self.resolve_trait_bound(&constraint.trait_bound, typ)
    }

    fn resolve_trait_bound(&mut self, bound: &TraitBound, typ: Type) -> Option<TraitConstraint> {
        let the_trait = self.lookup_trait_or_error(bound.trait_path.clone())?;

        let resolved_generics = &the_trait.generics;
        assert_eq!(resolved_generics.len(), bound.trait_generics.len());
        let trait_generics = vecmap(
            resolved_generics.clone().iter().zip(&bound.trait_generics),
            |(resolved_generic, typ)| self.resolve_type_inner(typ.clone(), &resolved_generic.kind),
        );

        let the_trait = self.lookup_trait_or_error(bound.trait_path.clone())?;
        let trait_id = the_trait.id;

        let span = bound.trait_path.span();

        let expected_generics = the_trait.generics.len();
        let actual_generics = trait_generics.len();

        if actual_generics != expected_generics {
            let item_name = the_trait.name.to_string();
            self.push_err(ResolverError::IncorrectGenericCount {
                span,
                item_name,
                actual: actual_generics,
                expected: expected_generics,
            });
        }

        Some(TraitConstraint { typ, trait_id, trait_generics })
    }

    /// Extract metadata from a NoirFunction
    /// to be used in analysis and intern the function parameters
    /// Prerequisite: any implicit generics, including any generics from the impl,
    /// have already been added to scope via `self.add_generics`.
    fn define_function_meta(
        &mut self,
        func: &mut NoirFunction,
        func_id: FuncId,
        is_trait_function: bool,
    ) {
        self.current_function = Some(func_id);

        // Without this, impl methods can accidentally be placed in contracts. See #3254
        let was_in_contract = self.in_contract;
        if self.self_type.is_some() {
            self.in_contract = false;
        }

        self.scopes.start_function();
        self.current_item = Some(DependencyId::Function(func_id));

        let location = Location::new(func.name_ident().span(), self.file);
        let id = self.interner.function_definition_id(func_id);
        let name_ident = HirIdent::non_trait_method(id, location);

        let is_entry_point = self.is_entry_point_function(func);

        self.run_lint(|_| lints::inlining_attributes(func).map(Into::into));
        self.run_lint(|_| lints::missing_pub(func, is_entry_point).map(Into::into));
        self.run_lint(|elaborator| {
            lints::unnecessary_pub_return(func, elaborator.pub_allowed(func)).map(Into::into)
        });
        self.run_lint(|_| lints::oracle_not_marked_unconstrained(func).map(Into::into));
        self.run_lint(|elaborator| {
            lints::low_level_function_outside_stdlib(func, elaborator.crate_id).map(Into::into)
        });
        self.run_lint(|_| {
            lints::recursive_non_entrypoint_function(func, is_entry_point).map(Into::into)
        });

        // Both the #[fold] and #[no_predicates] alter a function's inline type and code generation in similar ways.
        // In certain cases such as type checking (for which the following flag will be used) both attributes
        // indicate we should code generate in the same way. Thus, we unify the attributes into one flag here.
        let has_no_predicates_attribute = func.attributes().is_no_predicates();
        let should_fold = func.attributes().is_foldable();
        let has_inline_attribute = has_no_predicates_attribute || should_fold;
        let is_pub_allowed = self.pub_allowed(func);
        self.add_generics(&func.def.generics);

        let mut trait_constraints = self.resolve_trait_constraints(&func.def.where_clause);

        let mut generics = vecmap(&self.generics, |generic| generic.type_var.clone());
        let mut parameters = Vec::new();
        let mut parameter_types = Vec::new();
        let mut parameter_idents = Vec::new();

        for Param { visibility, pattern, typ, span: _ } in func.parameters().iter().cloned() {
            self.run_lint(|_| {
                lints::unnecessary_pub_argument(func, visibility, is_pub_allowed).map(Into::into)
            });

            let type_span = typ.span.unwrap_or_else(|| pattern.span());

            let typ = match typ.typ {
                UnresolvedTypeData::TraitAsType(path, args) => {
                    self.desugar_impl_trait_arg(path, args, &mut generics, &mut trait_constraints)
                }
                _ => self.resolve_type_inner(typ, &Kind::Normal),
            };

            self.check_if_type_is_valid_for_program_input(
                &typ,
                is_entry_point,
                has_inline_attribute,
                type_span,
            );

            let pattern = self.elaborate_pattern_and_store_ids(
                pattern,
                typ.clone(),
                DefinitionKind::Local(None),
                &mut parameter_idents,
                None,
            );

            parameters.push((pattern, typ.clone(), visibility));
            parameter_types.push(typ);
        }

        let return_type = Box::new(self.resolve_type(func.return_type()));

        let mut typ = Type::Function(parameter_types, return_type, Box::new(Type::Unit));

        if !generics.is_empty() {
            typ = Type::Forall(generics, Box::new(typ));
        }

        self.interner.push_definition_type(name_ident.id, typ.clone());

        let direct_generics = func.def.generics.iter();
        let direct_generics = direct_generics
            .filter_map(|generic| self.find_generic(&generic.ident().0.contents))
            .map(|ResolvedGeneric { name, type_var, .. }| (name.clone(), type_var.clone()))
            .collect();

        let statements = std::mem::take(&mut func.def.body.statements);
        let body = BlockExpression { statements };

        let meta = FuncMeta {
            name: name_ident,
            kind: func.kind,
            location,
            typ,
            direct_generics,
            all_generics: self.generics.clone(),
            trait_impl: self.current_trait_impl,
            parameters: parameters.into(),
            parameter_idents,
            return_type: func.def.return_type.clone(),
            return_visibility: func.def.return_visibility,
            has_body: !func.def.body.is_empty(),
            trait_constraints,
            is_entry_point,
            is_trait_function,
            has_inline_attribute,
            function_body: FunctionBody::Unresolved(func.kind, body, func.def.span),
        };

        self.interner.push_fn_meta(meta, func_id);
        self.in_contract = was_in_contract;
        self.current_function = None;
        self.scopes.end_function();
        self.current_item = None;
    }

    /// Only sized types are valid to be used as main's parameters or the parameters to a contract
    /// function. If the given type is not sized (e.g. contains a slice or NamedGeneric type), an
    /// error is issued.
    fn check_if_type_is_valid_for_program_input(
        &mut self,
        typ: &Type,
        is_entry_point: bool,
        has_inline_attribute: bool,
        span: Span,
    ) {
        if (is_entry_point && !typ.is_valid_for_program_input())
            || (has_inline_attribute && !typ.is_valid_non_inlined_function_input())
        {
            self.push_err(TypeCheckError::InvalidTypeForEntryPoint { span });
        }
    }

    /// True if the `pub` keyword is allowed on parameters in this function
    /// `pub` on function parameters is only allowed for entry point functions
    fn pub_allowed(&self, func: &NoirFunction) -> bool {
        self.is_entry_point_function(func) || func.attributes().is_foldable()
    }

    fn is_entry_point_function(&self, func: &NoirFunction) -> bool {
        if self.in_contract {
            func.attributes().is_contract_entry_point()
        } else {
            func.name() == MAIN_FUNCTION
        }
    }

    // TODO(https://github.com/noir-lang/noir/issues/5156): Remove implicit numeric generics
    fn declare_numeric_generics(&mut self, params: &Parameters, return_type: &Type) {
        if self.generics.is_empty() {
            return;
        }

        for (name_to_find, type_variable) in Self::find_numeric_generics(params, return_type) {
            // Declare any generics to let users use numeric generics in scope.
            // Don't issue a warning if these are unused
            //
            // We can fail to find the generic in self.generics if it is an implicit one created
            // by the compiler. This can happen when, e.g. eliding array lengths using the slice
            // syntax [T].
            if let Some(ResolvedGeneric { name, span, kind, .. }) =
                self.generics.iter_mut().find(|generic| generic.name.as_ref() == &name_to_find)
            {
                let scope = self.scopes.get_mut_scope();
                let value = scope.find(&name_to_find);
                if value.is_some() {
                    // With the addition of explicit numeric generics we do not want to introduce numeric generics in this manner
                    // However, this is going to be a big breaking change so for now we simply issue a warning while users have time
                    // to transition to the new syntax
                    // e.g. this code would break with a duplicate definition error:
                    // ```
                    // fn foo<let N: u8>(arr: [Field; N]) { }
                    // ```
                    continue;
                }
                // TODO: check if we need this
                *kind = Kind::Numeric { typ: Box::new(Type::FieldElement) };
                let ident = Ident::new(name.to_string(), *span);
                let definition = DefinitionKind::GenericType(type_variable);
                self.add_variable_decl_inner(ident.clone(), false, false, false, definition);

                self.errors.push((
                    CompilationError::ResolverError(ResolverError::UseExplicitNumericGeneric {
                        ident,
                    }),
                    self.file,
                ));
            }
        }
    }

    fn add_trait_constraints_to_scope(&mut self, func_meta: &FuncMeta) {
        for constraint in &func_meta.trait_constraints {
            let object = constraint.typ.clone();
            let trait_id = constraint.trait_id;
            let generics = constraint.trait_generics.clone();

            if !self.interner.add_assumed_trait_implementation(object, trait_id, generics) {
                if let Some(the_trait) = self.interner.try_get_trait(trait_id) {
                    let trait_name = the_trait.name.to_string();
                    let typ = constraint.typ.clone();
                    let span = func_meta.location.span;
                    self.push_err(TypeCheckError::UnneededTraitConstraint {
                        trait_name,
                        typ,
                        span,
                    });
                }
            }
        }
    }

    fn elaborate_impls(&mut self, impls: Vec<(UnresolvedGenerics, Span, UnresolvedFunctions)>) {
        for (_, _, functions) in impls {
            self.file = functions.file_id;
            self.recover_generics(|this| this.elaborate_functions(functions));
        }
    }

    fn elaborate_trait_impl(&mut self, trait_impl: UnresolvedTraitImpl) {
        self.file = trait_impl.file_id;
        self.local_module = trait_impl.module_id;

        self.generics = trait_impl.resolved_generics;
        self.current_trait_impl = trait_impl.impl_id;

        for (module, function, _) in &trait_impl.methods.functions {
            self.local_module = *module;
            let errors = check_trait_impl_method_matches_declaration(self.interner, *function);
            self.errors.extend(errors.into_iter().map(|error| (error.into(), self.file)));
        }

        self.elaborate_functions(trait_impl.methods);

        self.self_type = None;
        self.current_trait_impl = None;
        self.generics.clear();
    }

    fn collect_impls(
        &mut self,
        module: LocalModuleId,
        impls: &mut [(UnresolvedGenerics, Span, UnresolvedFunctions)],
    ) {
        self.local_module = module;

        for (generics, span, unresolved) in impls {
            self.file = unresolved.file_id;
            let old_generic_count = self.generics.len();
            self.add_generics(generics);
            self.declare_methods_on_struct(false, unresolved, *span);
            self.generics.truncate(old_generic_count);
        }
    }

    fn collect_trait_impl(&mut self, trait_impl: &mut UnresolvedTraitImpl) {
        self.local_module = trait_impl.module_id;
        self.file = trait_impl.file_id;
        self.current_trait_impl = trait_impl.impl_id;

        let self_type = trait_impl.methods.self_type.clone();
        let self_type =
            self_type.expect("Expected struct type to be set before collect_trait_impl");

        self.self_type = Some(self_type.clone());
        let self_type_span = trait_impl.object_type.span;

        if matches!(self_type, Type::MutableReference(_)) {
            let span = self_type_span.unwrap_or_else(|| trait_impl.trait_path.span());
            self.push_err(DefCollectorErrorKind::MutableReferenceInTraitImpl { span });
        }

        if let Some(trait_id) = trait_impl.trait_id {
            self.generics = trait_impl.resolved_generics.clone();
            self.collect_trait_impl_methods(trait_id, trait_impl);

            let span = trait_impl.object_type.span.expect("All trait self types should have spans");
            self.declare_methods_on_struct(true, &mut trait_impl.methods, span);

            let methods = trait_impl.methods.function_ids();
            for func_id in &methods {
                self.interner.set_function_trait(*func_id, self_type.clone(), trait_id);
            }

            let where_clause = trait_impl
                .where_clause
                .iter()
                .flat_map(|item| self.resolve_trait_constraint(item))
                .collect();

            let trait_generics = trait_impl.resolved_trait_generics.clone();

            let resolved_trait_impl = Shared::new(TraitImpl {
                ident: trait_impl.trait_path.last_segment().clone(),
                typ: self_type.clone(),
                trait_id,
                trait_generics: trait_generics.clone(),
                file: trait_impl.file_id,
                where_clause,
                methods,
            });

            let generics = vecmap(&self.generics, |generic| generic.type_var.clone());

            if let Err((prev_span, prev_file)) = self.interner.add_trait_implementation(
                self_type.clone(),
                trait_id,
                trait_generics,
                trait_impl.impl_id.expect("impl_id should be set in define_function_metas"),
                generics,
                resolved_trait_impl,
            ) {
                self.push_err(DefCollectorErrorKind::OverlappingImpl {
                    typ: self_type.clone(),
                    span: self_type_span.unwrap_or_else(|| trait_impl.trait_path.span()),
                });

                // The 'previous impl defined here' note must be a separate error currently
                // since it may be in a different file and all errors have the same file id.
                self.file = prev_file;
                self.push_err(DefCollectorErrorKind::OverlappingImplNote { span: prev_span });
                self.file = trait_impl.file_id;
            }
        }

        self.generics.clear();

        self.current_trait_impl = None;
        self.self_type = None;
    }

    fn get_module_mut(
        def_maps: &mut BTreeMap<CrateId, CrateDefMap>,
        module: ModuleId,
    ) -> &mut ModuleData {
        let message = "A crate should always be present for a given crate id";
        &mut def_maps.get_mut(&module.krate).expect(message).modules[module.local_id.0]
    }

    fn declare_methods_on_struct(
        &mut self,
        is_trait_impl: bool,
        functions: &mut UnresolvedFunctions,
        span: Span,
    ) {
        let self_type = functions.self_type.as_ref();
        let self_type =
            self_type.expect("Expected struct type to be set before declare_methods_on_struct");

        let function_ids = functions.function_ids();

        if let Type::Struct(struct_type, _) = &self_type {
            let struct_ref = struct_type.borrow();

            // `impl`s are only allowed on types defined within the current crate
            if !is_trait_impl && struct_ref.id.krate() != self.crate_id {
                let type_name = struct_ref.name.to_string();
                self.push_err(DefCollectorErrorKind::ForeignImpl { span, type_name });
                return;
            }

            // Grab the module defined by the struct type. Note that impls are a case
            // where the module the methods are added to is not the same as the module
            // they are resolved in.
            let module = Self::get_module_mut(self.def_maps, struct_ref.id.module_id());

            for (_, method_id, method) in &functions.functions {
                // If this method was already declared, remove it from the module so it cannot
                // be accessed with the `TypeName::method` syntax. We'll check later whether the
                // object types in each method overlap or not. If they do, we issue an error.
                // If not, that is specialization which is allowed.
                let name = method.name_ident().clone();
                if module.declare_function(name, ItemVisibility::Public, *method_id).is_err() {
                    let existing = module.find_func_with_name(method.name_ident()).expect(
                        "declare_function should only error if there is an existing function",
                    );

                    // Only remove the existing function from scope if it is from a trait impl as
                    // well. If it is from a non-trait impl that should override trait impl methods
                    // anyway so that Foo::bar always resolves to the non-trait impl version.
                    if self.interner.function_meta(&existing).trait_impl.is_some() {
                        module.remove_function(method.name_ident());
                    }
                }
            }

            // Trait impl methods are already declared in NodeInterner::add_trait_implementation
            if !is_trait_impl {
                self.declare_methods(self_type, &function_ids);
            }
        // We can define methods on primitive types only if we're in the stdlib
        } else if !is_trait_impl && *self_type != Type::Error {
            if self.crate_id.is_stdlib() {
                // Trait impl methods are already declared in NodeInterner::add_trait_implementation
                if !is_trait_impl {
                    self.declare_methods(self_type, &function_ids);
                }
            } else {
                self.push_err(DefCollectorErrorKind::NonStructTypeInImpl { span });
            }
        }
    }

    fn declare_methods(&mut self, self_type: &Type, function_ids: &[FuncId]) {
        for method_id in function_ids {
            let method_name = self.interner.function_name(method_id).to_owned();

            if let Some(first_fn) =
                self.interner.add_method(self_type, method_name.clone(), *method_id, false)
            {
                let error = ResolverError::DuplicateDefinition {
                    name: method_name,
                    first_span: self.interner.function_ident(&first_fn).span(),
                    second_span: self.interner.function_ident(method_id).span(),
                };
                self.push_err(error);
            }
        }
    }

    fn collect_trait_impl_methods(
        &mut self,
        trait_id: TraitId,
        trait_impl: &mut UnresolvedTraitImpl,
    ) {
        self.local_module = trait_impl.module_id;
        self.file = trait_impl.file_id;

        // In this Vec methods[i] corresponds to trait.methods[i]. If the impl has no implementation
        // for a particular method, the default implementation will be added at that slot.
        let mut ordered_methods = Vec::new();

        // check whether the trait implementation is in the same crate as either the trait or the type
        self.check_trait_impl_crate_coherence(trait_id, trait_impl);

        // set of function ids that have a corresponding method in the trait
        let mut func_ids_in_trait = HashSet::default();

        // Temporarily take ownership of the trait's methods so we can iterate over them
        // while also mutating the interner
        let the_trait = self.interner.get_trait_mut(trait_id);
        let methods = std::mem::take(&mut the_trait.methods);

        for method in &methods {
            let overrides: Vec<_> = trait_impl
                .methods
                .functions
                .iter()
                .filter(|(_, _, f)| f.name() == method.name.0.contents)
                .collect();

            if overrides.is_empty() {
                if let Some(default_impl) = &method.default_impl {
                    // copy 'where' clause from unresolved trait impl
                    let mut default_impl_clone = default_impl.clone();
                    default_impl_clone.def.where_clause.extend(trait_impl.where_clause.clone());

                    let func_id = self.interner.push_empty_fn();
                    let module = self.module_id();
                    let location = Location::new(default_impl.def.span, trait_impl.file_id);
                    self.interner.push_function(func_id, &default_impl.def, module, location);
                    self.define_function_meta(&mut default_impl_clone, func_id, false);
                    func_ids_in_trait.insert(func_id);
                    ordered_methods.push((
                        method.default_impl_module_id,
                        func_id,
                        *default_impl_clone,
                    ));
                } else {
                    self.push_err(DefCollectorErrorKind::TraitMissingMethod {
                        trait_name: self.interner.get_trait(trait_id).name.clone(),
                        method_name: method.name.clone(),
                        trait_impl_span: trait_impl
                            .object_type
                            .span
                            .expect("type must have a span"),
                    });
                }
            } else {
                for (_, func_id, _) in &overrides {
                    func_ids_in_trait.insert(*func_id);
                }

                if overrides.len() > 1 {
                    self.push_err(DefCollectorErrorKind::Duplicate {
                        typ: DuplicateType::TraitAssociatedFunction,
                        first_def: overrides[0].2.name_ident().clone(),
                        second_def: overrides[1].2.name_ident().clone(),
                    });
                }

                ordered_methods.push(overrides[0].clone());
            }
        }

        // Restore the methods that were taken before the for loop
        let the_trait = self.interner.get_trait_mut(trait_id);
        the_trait.set_methods(methods);

        // Emit MethodNotInTrait error for methods in the impl block that
        // don't have a corresponding method signature defined in the trait
        for (_, func_id, func) in &trait_impl.methods.functions {
            if !func_ids_in_trait.contains(func_id) {
                let trait_name = the_trait.name.clone();
                let impl_method = func.name_ident().clone();
                let error = DefCollectorErrorKind::MethodNotInTrait { trait_name, impl_method };
                self.errors.push((error.into(), self.file));
            }
        }

        trait_impl.methods.functions = ordered_methods;
        trait_impl.methods.trait_id = Some(trait_id);
    }

    fn check_trait_impl_crate_coherence(
        &mut self,
        trait_id: TraitId,
        trait_impl: &UnresolvedTraitImpl,
    ) {
        self.local_module = trait_impl.module_id;
        self.file = trait_impl.file_id;

        let object_crate = match &trait_impl.resolved_object_type {
            Some(Type::Struct(struct_type, _)) => struct_type.borrow().id.krate(),
            _ => CrateId::Dummy,
        };

        let the_trait = self.interner.get_trait(trait_id);
        if self.crate_id != the_trait.crate_id && self.crate_id != object_crate {
            self.push_err(DefCollectorErrorKind::TraitImplOrphaned {
                span: trait_impl.object_type.span.expect("object type must have a span"),
            });
        }
    }

    fn define_type_alias(&mut self, alias_id: TypeAliasId, alias: UnresolvedTypeAlias) {
        self.file = alias.file_id;
        self.local_module = alias.module_id;

        let generics = self.add_generics(&alias.type_alias_def.generics);
        self.current_item = Some(DependencyId::Alias(alias_id));
        let typ = self.resolve_type(alias.type_alias_def.typ);
        self.interner.set_type_alias(alias_id, typ, generics);
        self.generics.clear();
    }

    fn collect_struct_definitions(&mut self, structs: BTreeMap<StructId, UnresolvedStruct>) {
        // This is necessary to avoid cloning the entire struct map
        // when adding checks after each struct field is resolved.
        let struct_ids = structs.keys().copied().collect::<Vec<_>>();

        // Resolve each field in each struct.
        // Each struct should already be present in the NodeInterner after def collection.
        for (type_id, mut typ) in structs {
            self.file = typ.file_id;
            self.local_module = typ.module_id;
<<<<<<< HEAD
=======

            let attributes = std::mem::take(&mut typ.struct_def.attributes);
            let span = typ.struct_def.span;
            let (generics, fields) = self.resolve_struct_fields(typ.struct_def, type_id);
>>>>>>> 1a794e31

            let fields = self.resolve_struct_fields(typ.struct_def, type_id);
            self.interner.update_struct(type_id, |struct_def| {
                struct_def.set_fields(fields);

                // TODO(https://github.com/noir-lang/noir/issues/5156): Remove this with implicit numeric generics
                // This is only necessary for resolving named types when implicit numeric generics are used.
                let mut found_names = Vec::new();
                struct_def.find_numeric_generics_in_fields(&mut found_names);
                for generic in struct_def.generics.iter_mut() {
                    for found_generic in found_names.iter() {
                        if found_generic == generic.name.as_str() {
                            // TODO: might need the actual type here
                            generic.kind = Kind::Numeric { typ: Box::new(Type::FieldElement) };
                            break;
                        }
                    }
                }
            });

            self.run_comptime_attributes_on_struct(attributes, type_id, span);
        }

        // Check whether the struct fields have nested slices
        // We need to check after all structs are resolved to
        // make sure every struct's fields is accurately set.
        for id in struct_ids {
            let struct_type = self.interner.get_struct(id);

            // Only handle structs without generics as any generics args will be checked
            // after monomorphization when performing SSA codegen
            if struct_type.borrow().generics.is_empty() {
                let fields = struct_type.borrow().get_fields(&[]);
                for (_, field_type) in fields.iter() {
                    if field_type.is_nested_slice() {
                        let location = struct_type.borrow().location;
                        self.file = location.file;
                        self.push_err(ResolverError::NestedSlices { span: location.span });
                    }
                }
            }
        }
    }

    fn run_comptime_attributes_on_struct(
        &mut self,
        attributes: Vec<SecondaryAttribute>,
        struct_id: StructId,
        span: Span,
    ) {
        for attribute in attributes {
            if let SecondaryAttribute::Custom(name) = attribute {
                match self.lookup_global(Path::from_single(name, span)) {
                    Ok(id) => {
                        let definition = self.interner.definition(id);
                        if let DefinitionKind::Function(function) = &definition.kind {
                            let function = *function;
                            let mut interpreter =
                                Interpreter::new(self.interner, &mut self.comptime_scopes);

                            let location = Location::new(span, self.file);
                            let arguments = vec![(Value::TypeDefinition(struct_id), location)];
                            let result = interpreter.call_function(function, arguments, location);
                            if let Err(error) = result {
                                self.errors.push(error.into_compilation_error_pair());
                            }
                        } else {
                            self.push_err(ResolverError::NonFunctionInAnnotation { span });
                        }
                    }
                    Err(_) => self.push_err(ResolverError::UnknownAnnotation { span }),
                }
            }
        }
    }

    pub fn resolve_struct_fields(
        &mut self,
        unresolved: NoirStruct,
        struct_id: StructId,
    ) -> Vec<(Ident, Type)> {
        self.recover_generics(|this| {
            this.current_item = Some(DependencyId::Struct(struct_id));

            this.resolving_ids.insert(struct_id);

            let struct_def = this.interner.get_struct(struct_id);
            this.add_existing_generics(&unresolved.generics, &struct_def.borrow().generics);

            let fields = vecmap(unresolved.fields, |(ident, typ)| (ident, this.resolve_type(typ)));

            this.resolving_ids.remove(&struct_id);

            fields
        })
    }

    fn elaborate_global(&mut self, global: UnresolvedGlobal) {
        let old_module = std::mem::replace(&mut self.local_module, global.module_id);
        let old_file = std::mem::replace(&mut self.file, global.file_id);
        let old_item = self.current_item.take();

        let global_id = global.global_id;
        self.current_item = Some(DependencyId::Global(global_id));
        let let_stmt = global.stmt_def;

        if !self.in_contract
            && let_stmt.attributes.iter().any(|attr| matches!(attr, SecondaryAttribute::Abi(_)))
        {
            let span = let_stmt.pattern.span();
            self.push_err(ResolverError::AbiAttributeOutsideContract { span });
        }

        if !let_stmt.comptime && matches!(let_stmt.pattern, Pattern::Mutable(..)) {
            let span = let_stmt.pattern.span();
            self.push_err(ResolverError::MutableGlobal { span });
        }

        let comptime = let_stmt.comptime;

        let (let_statement, _typ) = self.elaborate_let(let_stmt, Some(global_id));
        let statement_id = self.interner.get_global(global_id).let_statement;
        self.interner.replace_statement(statement_id, let_statement);

        if comptime {
            self.elaborate_comptime_global(global_id);
        }

        // Avoid defaulting the types of globals here since they may be used in any function.
        // Otherwise we may prematurely default to a Field inside the next function if this
        // global was unused there, even if it is consistently used as a u8 everywhere else.
        self.type_variables.clear();
        self.local_module = old_module;
        self.file = old_file;
        self.current_item = old_item;
    }

    fn elaborate_comptime_global(&mut self, global_id: GlobalId) {
        let let_statement = self
            .interner
            .get_global_let_statement(global_id)
            .expect("Let statement of global should be set by elaborate_global_let");

        let global = self.interner.get_global(global_id);
        let definition_id = global.definition_id;
        let location = global.location;

        let mut interpreter = Interpreter::new(self.interner, &mut self.comptime_scopes);

        if let Err(error) = interpreter.evaluate_let(let_statement) {
            self.errors.push(error.into_compilation_error_pair());
        } else {
            let value = interpreter
                .lookup_id(definition_id, location)
                .expect("The global should be defined since evaluate_let did not error");

            self.interner.get_global_mut(global_id).value = Some(value);
        }
    }

    fn define_function_metas(
        &mut self,
        functions: &mut [UnresolvedFunctions],
        impls: &mut ImplMap,
        trait_impls: &mut [UnresolvedTraitImpl],
    ) {
        for function_set in functions {
            self.define_function_metas_for_functions(function_set);
        }

        for ((self_type, local_module), function_sets) in impls {
            self.local_module = *local_module;

            for (generics, _, function_set) in function_sets {
                self.file = function_set.file_id;
                self.add_generics(generics);
                let self_type = self.resolve_type(self_type.clone());
                function_set.self_type = Some(self_type.clone());
                self.self_type = Some(self_type);
                self.define_function_metas_for_functions(function_set);
                self.self_type = None;
                self.generics.clear();
            }
        }

        for trait_impl in trait_impls {
            self.file = trait_impl.file_id;
            self.local_module = trait_impl.module_id;

            trait_impl.trait_id = self.resolve_trait_by_path(trait_impl.trait_path.clone());
            let unresolved_type = &trait_impl.object_type;

            self.add_generics(&trait_impl.generics);
            trait_impl.resolved_generics = self.generics.clone();

            // Fetch trait constraints here
            let trait_generics = if let Some(trait_id) = trait_impl.trait_id {
                let trait_def = self.interner.get_trait(trait_id);
                let resolved_generics = trait_def.generics.clone();
                assert_eq!(resolved_generics.len(), trait_impl.trait_generics.len());
                trait_impl
                    .trait_generics
                    .iter()
                    .enumerate()
                    .map(|(i, generic)| {
                        self.resolve_type_inner(generic.clone(), &resolved_generics[i].kind)
                    })
                    .collect()
            } else {
                // We still resolve as to continue type checking
                vecmap(&trait_impl.trait_generics, |generic| self.resolve_type(generic.clone()))
            };

            trait_impl.resolved_trait_generics = trait_generics;

            let self_type = self.resolve_type(unresolved_type.clone());
            self.self_type = Some(self_type.clone());
            trait_impl.methods.self_type = Some(self_type);

            let impl_id = self.interner.next_trait_impl_id();
            self.current_trait_impl = Some(impl_id);

            self.define_function_metas_for_functions(&mut trait_impl.methods);

            trait_impl.resolved_object_type = self.self_type.take();
            trait_impl.impl_id = self.current_trait_impl.take();
            self.generics.clear();
        }
    }

    fn define_function_metas_for_functions(&mut self, function_set: &mut UnresolvedFunctions) {
        self.file = function_set.file_id;

        for (local_module, id, func) in &mut function_set.functions {
            self.local_module = *local_module;
            self.recover_generics(|this| {
                this.define_function_meta(func, *id, false);
            });
        }
    }

    /// Filters out comptime items from non-comptime items.
    /// Returns a pair of (comptime items, non-comptime items)
    fn filter_comptime_items(mut items: CollectedItems) -> (CollectedItems, CollectedItems) {
        let mut function_sets = Vec::with_capacity(items.functions.len());
        let mut comptime_function_sets = Vec::new();

        for function_set in items.functions {
            let mut functions = Vec::with_capacity(function_set.functions.len());
            let mut comptime_functions = Vec::new();

            for function in function_set.functions {
                if function.2.def.is_comptime {
                    comptime_functions.push(function);
                } else {
                    functions.push(function);
                }
            }

            let file_id = function_set.file_id;
            let self_type = function_set.self_type;
            let trait_id = function_set.trait_id;

            if !comptime_functions.is_empty() {
                comptime_function_sets.push(UnresolvedFunctions {
                    functions: comptime_functions,
                    file_id,
                    trait_id,
                    self_type: self_type.clone(),
                });
            }

            function_sets.push(UnresolvedFunctions { functions, file_id, trait_id, self_type });
        }

        let comptime = CollectedItems {
            functions: comptime_function_sets,
            types: BTreeMap::new(),
            type_aliases: BTreeMap::new(),
            traits: BTreeMap::new(),
            trait_impls: Vec::new(),
            globals: Vec::new(),
            impls: std::collections::HashMap::new(),
        };

        items.functions = function_sets;
        (comptime, items)
    }
}<|MERGE_RESOLUTION|>--- conflicted
+++ resolved
@@ -239,18 +239,12 @@
             self.define_type_alias(alias_id, alias);
         }
 
-<<<<<<< HEAD
-=======
-        self.define_function_metas(&mut items.functions, &mut items.impls, &mut items.trait_impls);
-        self.collect_traits(items.traits);
-
->>>>>>> 1a794e31
         // Must resolve structs before we resolve globals.
         self.collect_struct_definitions(items.types);
 
-        this.define_function_metas(&mut items.functions, &mut items.impls, &mut items.trait_impls);
-
-        this.collect_traits(items.traits);
+        self.define_function_metas(&mut items.functions, &mut items.impls, &mut items.trait_impls);
+
+        self.collect_traits(items.traits);
 
         // Before we resolve any function symbols we must go through our impls and
         // re-collect the methods within into their proper module. This cannot be
@@ -1172,13 +1166,9 @@
         for (type_id, mut typ) in structs {
             self.file = typ.file_id;
             self.local_module = typ.module_id;
-<<<<<<< HEAD
-=======
 
             let attributes = std::mem::take(&mut typ.struct_def.attributes);
             let span = typ.struct_def.span;
-            let (generics, fields) = self.resolve_struct_fields(typ.struct_def, type_id);
->>>>>>> 1a794e31
 
             let fields = self.resolve_struct_fields(typ.struct_def, type_id);
             self.interner.update_struct(type_id, |struct_def| {
