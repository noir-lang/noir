--- conflicted
+++ resolved
@@ -1,26 +1,15 @@
 use std::{
-    collections::{BTreeMap, BTreeSet, HashMap},
+    collections::{BTreeMap, BTreeSet},
     rc::Rc,
 };
 
 use crate::{
-<<<<<<< HEAD
-    ast::{
-        ArrayLiteral, ConstructorExpression, FunctionKind, IfExpression, InfixExpression, Lambda,
-        TraitItem, UnresolvedTraitConstraint, UnresolvedTypeExpression,
-    },
-=======
     ast::{FunctionKind, UnresolvedTraitConstraint},
->>>>>>> f5d29464
     hir::{
         def_collector::{
             dc_crate::{
                 filter_literal_globals, CompilationError, ImplMap, UnresolvedGlobal,
-<<<<<<< HEAD
-                UnresolvedStruct, UnresolvedTrait, UnresolvedTypeAlias,
-=======
                 UnresolvedStruct, UnresolvedTypeAlias,
->>>>>>> f5d29464
             },
             errors::DuplicateType,
         },
@@ -28,21 +17,7 @@
         scope::ScopeForest as GenericScopeForest,
         type_check::TypeCheckError,
     },
-<<<<<<< HEAD
-    hir_def::{
-        expr::{
-            HirArrayLiteral, HirBinaryOp, HirBlockExpression, HirCallExpression, HirCastExpression,
-            HirConstructorExpression, HirIdent, HirIfExpression, HirIndexExpression,
-            HirInfixExpression, HirLambda, HirMemberAccess, HirMethodCallExpression,
-            HirMethodReference, HirPrefixExpression,
-        },
-        function::Parameters,
-        stmt::HirLetStatement,
-        traits::TraitConstraint,
-    },
-=======
     hir_def::{expr::HirIdent, function::Parameters, traits::TraitConstraint},
->>>>>>> f5d29464
     macros_api::{
         Ident, NodeInterner, NoirFunction, NoirStruct, Pattern, SecondaryAttribute, StructId,
     },
@@ -84,7 +59,6 @@
 
 use fm::FileId;
 use iter_extended::vecmap;
-use noirc_arena::Index;
 use noirc_errors::{Location, Span};
 use rustc_hash::FxHashSet as HashSet;
 
@@ -249,13 +223,8 @@
         //
         // These are resolved after trait impls so that struct methods are chosen
         // over trait methods if there are name conflicts.
-<<<<<<< HEAD
         for ((_self_type, module), impls) in &mut items.impls {
             this.collect_impls(*module, impls);
-=======
-        for ((typ, module), impls) in &mut items.impls {
-            this.collect_impls(typ, *module, impls);
->>>>>>> f5d29464
         }
 
         // We must wait to resolve non-literal globals until after we resolve structs since struct
@@ -315,11 +284,6 @@
         self.scopes.start_function();
         self.current_item = Some(DependencyId::Function(id));
 
-<<<<<<< HEAD
-=======
-        // Check whether the function has globals in the local module and add them to the scope
-        self.resolve_local_globals();
->>>>>>> f5d29464
         self.trait_bounds = function.def.where_clause.clone();
 
         if function.def.is_unconstrained {
@@ -569,12 +533,6 @@
         self.scopes.start_function();
         self.current_item = Some(DependencyId::Function(func_id));
 
-<<<<<<< HEAD
-=======
-        // Check whether the function has globals in the local module and add them to the scope
-        self.resolve_local_globals();
-
->>>>>>> f5d29464
         let location = Location::new(func.name_ident().span(), self.file);
         let id = self.interner.function_definition_id(func_id);
         let name_ident = HirIdent::non_trait_method(id, location);
@@ -877,24 +835,10 @@
         }
     }
 
-<<<<<<< HEAD
-    fn elaborate_impls(
-        &mut self,
-        typ: UnresolvedType,
-        module: LocalModuleId,
-        impls: Vec<(Vec<Ident>, Span, UnresolvedFunctions)>,
-    ) {
-        for (generics, _, functions) in impls {
-            self.file = functions.file_id;
-            let old_generics_length = self.generics.len();
-            self.elaborate_functions(functions);
-            self.generics.truncate(old_generics_length);
-=======
     fn elaborate_impls(&mut self, impls: Vec<(Vec<Ident>, Span, UnresolvedFunctions)>) {
         for (_, _, functions) in impls {
             self.file = functions.file_id;
             self.recover_generics(|this| this.elaborate_functions(functions));
->>>>>>> f5d29464
         }
     }
 
@@ -902,15 +846,8 @@
         self.file = trait_impl.file_id;
         self.local_module = trait_impl.module_id;
 
-<<<<<<< HEAD
         self.generics = trait_impl.resolved_generics;
         self.current_trait_impl = trait_impl.impl_id;
-=======
-        let unresolved_type = trait_impl.object_type;
-        let self_type_span = unresolved_type.span;
-        let old_generics_length = self.generics.len();
-        self.generics = trait_impl.resolved_generics;
->>>>>>> f5d29464
 
         self.elaborate_functions(trait_impl.methods);
 
@@ -926,7 +863,6 @@
     ) {
         self.local_module = module;
 
-<<<<<<< HEAD
         for (generics, span, unresolved) in impls {
             self.file = unresolved.file_id;
             let old_generic_count = self.generics.len();
@@ -944,15 +880,6 @@
         let self_type = trait_impl.methods.self_type.clone();
         let self_type =
             self_type.expect("Expected struct type to be set before collect_trait_impl");
-=======
-        let self_type = trait_impl.resolved_object_type.unwrap_or(Type::Error);
-        let impl_id =
-            trait_impl.impl_id.expect("An impls' id should be set during define_function_metas");
-
-        self.current_trait_impl = trait_impl.impl_id;
-
-        let methods = trait_impl.methods.function_ids();
->>>>>>> f5d29464
 
         let self_type_span = trait_impl.object_type.span;
 
@@ -1015,53 +942,9 @@
             }
         }
 
-<<<<<<< HEAD
         self.generics.clear();
     }
 
-=======
-        self.self_type = None;
-        self.current_trait_impl = None;
-        self.generics.truncate(old_generics_length);
-    }
-
-    fn collect_impls(
-        &mut self,
-        self_type: &UnresolvedType,
-        module: LocalModuleId,
-        impls: &mut [(Vec<Ident>, Span, UnresolvedFunctions)],
-    ) {
-        self.local_module = module;
-
-        for (generics, span, unresolved) in impls {
-            self.file = unresolved.file_id;
-            self.recover_generics(|this| {
-                this.add_generics(generics);
-                this.declare_methods_on_struct(self_type, false, unresolved, *span);
-            });
-        }
-    }
-
-    fn collect_trait_impl(&mut self, trait_impl: &mut UnresolvedTraitImpl) {
-        self.local_module = trait_impl.module_id;
-        self.file = trait_impl.file_id;
-        trait_impl.trait_id = self.resolve_trait_by_path(trait_impl.trait_path.clone());
-
-        if let Some(trait_id) = trait_impl.trait_id {
-            self.collect_trait_impl_methods(trait_id, trait_impl);
-
-            let span = trait_impl.object_type.span.expect("All trait self types should have spans");
-            let object_type = &trait_impl.object_type;
-
-            self.recover_generics(|this| {
-                this.add_generics(&trait_impl.generics);
-                trait_impl.resolved_generics = this.generics.clone();
-                this.declare_methods_on_struct(object_type, true, &mut trait_impl.methods, span);
-            });
-        }
-    }
-
->>>>>>> f5d29464
     fn get_module_mut(&mut self, module: ModuleId) -> &mut ModuleData {
         let message = "A crate should always be present for a given crate id";
         &mut self.def_maps.get_mut(&module.krate).expect(message).modules[module.local_id.0]
@@ -1069,31 +952,17 @@
 
     fn declare_methods_on_struct(
         &mut self,
-<<<<<<< HEAD
-=======
-        self_type: &UnresolvedType,
->>>>>>> f5d29464
         is_trait_impl: bool,
         functions: &mut UnresolvedFunctions,
         span: Span,
     ) {
-<<<<<<< HEAD
         let self_type = functions.self_type.as_ref();
         let self_type =
             self_type.expect("Expected struct type to be set before declare_methods_on_struct");
 
         let function_ids = functions.function_ids();
 
-        if let Type::Struct(struct_type, generics) = &self_type {
-=======
-        let self_type = self.resolve_type(self_type.clone());
-
-        functions.self_type = Some(self_type.clone());
-
-        let function_ids = functions.function_ids();
-
         if let Type::Struct(struct_type, _) = &self_type {
->>>>>>> f5d29464
             let struct_ref = struct_type.borrow();
 
             // `impl`s are only allowed on types defined within the current crate
@@ -1119,19 +988,11 @@
                 }
             }
 
-<<<<<<< HEAD
             self.declare_struct_methods(self_type, &function_ids);
         // We can define methods on primitive types only if we're in the stdlib
         } else if !is_trait_impl && *self_type != Type::Error {
             if self.crate_id.is_stdlib() {
                 self.declare_struct_methods(self_type, &function_ids);
-=======
-            self.declare_struct_methods(&self_type, &function_ids);
-        // We can define methods on primitive types only if we're in the stdlib
-        } else if !is_trait_impl && self_type != Type::Error {
-            if self.crate_id.is_stdlib() {
-                self.declare_struct_methods(&self_type, &function_ids);
->>>>>>> f5d29464
             } else {
                 self.push_err(DefCollectorErrorKind::NonStructTypeInImpl { span });
             }
@@ -1325,24 +1186,12 @@
         self.recover_generics(|this| {
             let generics = this.add_generics(&unresolved.generics);
 
-<<<<<<< HEAD
             this.current_item = Some(DependencyId::Struct(struct_id));
 
             this.resolving_ids.insert(struct_id);
             let fields = vecmap(unresolved.fields, |(ident, typ)| (ident, this.resolve_type(typ)));
             this.resolving_ids.remove(&struct_id);
 
-=======
-            // Check whether the struct definition has globals in the local module and add them to the scope
-            this.resolve_local_globals();
-
-            this.current_item = Some(DependencyId::Struct(struct_id));
-
-            this.resolving_ids.insert(struct_id);
-            let fields = vecmap(unresolved.fields, |(ident, typ)| (ident, this.resolve_type(typ)));
-            this.resolving_ids.remove(&struct_id);
-
->>>>>>> f5d29464
             (generics, fields)
         })
     }
@@ -1369,7 +1218,6 @@
             self.push_err(ResolverError::MutableGlobal { span });
         }
 
-        let name = let_stmt.pattern.name_ident().clone();
         let (let_statement, _typ) = self.elaborate_let(let_stmt);
 
         let statement_id = self.interner.get_global(global_id).let_statement;
@@ -1406,14 +1254,11 @@
 
             let unresolved_type = &trait_impl.object_type;
             self.add_generics(&trait_impl.generics);
-<<<<<<< HEAD
             trait_impl.resolved_generics = self.generics.clone();
 
             let trait_generics =
                 vecmap(&trait_impl.trait_generics, |generic| self.resolve_type(generic.clone()));
             trait_impl.resolved_trait_generics = trait_generics;
-=======
->>>>>>> f5d29464
 
             let self_type = self.resolve_type(unresolved_type.clone());
 
