//! # The Elaborator
//!
//! The elaborator is the core semantic analysis phase of the compiler. It transforms collected,
//! unresolved AST items into fully resolved and type-checked HIR through simultaneous and intertwined
//! name resolution, type checking, trait resolution, and macro expansion. It also handles pattern
//! elaboration, generic type processing, comptime interpretation, reference validation, and scope management.
//!
//! ## Architecture Overview
//!
//! The elaborator operates in several distinct phases, processing items in a specific order to handle
//! dependencies correctly:
//!
//! ### Early Resolution
//! 1. Literal globals - Fully elaborated first since they may be used as numeric generics in struct definitions
//! 2. Non-literal globals - Deferred for elaboration later after type resolution
//! 3. Type aliases - Defined to allow their use in subsequent type definitions
//!
//! ### Type Collection
//! 1. Struct definitions - Collected so their types are available for use
//! 2. Enum definitions - Collected so their types are available for use
//! 3. Trait definitions - Collected so trait bounds can be resolved
//!
//! ### Function metadata and Implementations
//! 1. Function metadata - Signatures collected before bodies are elaborated
//! 2. Trait methods - Method signatures collected from trait definitions
//! 3. Impl blocks - Methods organized into their proper modules based on the impl's type
//! 4. Trait impls - Linked to their corresponding traits and validated
//!
//! ### Non-literal Global Elaboration
//! - Non-literal globals - Elaborated after type resolution since they may use struct types which need global type information
//!
//! ### Attribute Processing
//! - Comptime attributes - Executed before function body elaboration, as generated items may change what is in scope or modify functions
//!
//! ### Full Item Elaboration
//! 1. Functions - Function bodies elaborated (resolved & type-checked)
//! 2. Traits - Trait default method implementations elaborated
//! 3. Impls - Implementation method bodies elaborated
//! 4. Trait impls - Trait implementation method bodies elaborated and validated against trait signatures
//!
//! ### Dependency Analysis
//! Detect and report dependency cycles to prevent infinite elaboration loops
//!
//! ## Error Handling
//!
//! The elaborator accumulates errors rather than failing fast, allowing it to report multiple
//! errors in a single compilation pass. Errors are collected throughout elaboration and may be
//! wrapped with additional context when elaborating generated code (e.g., from attributes or
//! comptime calls).

use std::{
    cell::RefCell,
    collections::{BTreeMap, BTreeSet},
    rc::Rc,
};

use crate::{
    Type,
    ast::UnresolvedGenerics,
    graph::CrateId,
    hir::{
        Context,
        comptime::ComptimeError,
        def_collector::{
            dc_crate::{
                CollectedItems, CompilationError, UnresolvedFunctions, UnresolvedGlobal,
                UnresolvedTraitImpl, UnresolvedTypeAlias,
            },
            errors::DefCollectorErrorKind,
        },
        def_map::{DefMaps, LocalModuleId, ModuleData, ModuleId},
        resolution::errors::ResolverError,
        scope::ScopeForest as GenericScopeForest,
    },
    hir_def::{
        expr::{HirCapturedVar, HirIdent},
        traits::TraitConstraint,
        types::{Kind, ResolvedGeneric},
    },
    node_interner::{
        DependencyId, GlobalId, NodeInterner, TraitId, TraitImplId, TypeAliasId, TypeId,
    },
    parser::{ParserError, ParserErrorReason},
};
use crate::{
    elaborator::globals::filter_literal_globals, graph::CrateGraph,
    hir::def_collector::dc_crate::UnresolvedTrait, usage_tracker::UsageTracker,
};

mod comptime;
mod enums;
mod expressions;
mod function;
mod function_context;
mod generics;
mod globals;
mod impls;
mod lints;
mod options;
mod path_resolution;
mod patterns;
mod primitive_types;
mod scope;
mod statements;
mod structs;
mod trait_impls;
mod traits;
pub mod types;
mod unquote;
mod visibility;

use function_context::FunctionContext;
use noirc_errors::Location;
pub(crate) use options::ElaboratorOptions;
pub use options::{FrontendOptions, UnstableFeature};
pub use path_resolution::Turbofish;
use path_resolution::{
    PathResolution, PathResolutionItem, PathResolutionMode, PathResolutionTarget,
};

use self::traits::check_trait_impl_method_matches_declaration;
pub(crate) use path_resolution::{TypedPath, TypedPathSegment};
pub use primitive_types::PrimitiveType;

/// ResolverMetas are tagged onto each definition to track how many times they are used
#[derive(Debug, PartialEq, Eq)]
pub struct ResolverMeta {
    num_times_used: usize,
    ident: HirIdent,
    warn_if_unused: bool,
}

type ScopeForest = GenericScopeForest<String, ResolverMeta>;

pub struct LambdaContext {
    pub captures: Vec<HirCapturedVar>,
    /// the index in the scope tree
    /// (sometimes being filled by ScopeTree's find method)
    pub scope_index: usize,
}

/// Determines whether we are in an unsafe block and, if so, whether
/// any unconstrained calls were found in it (because if not we'll warn
/// that the unsafe block is not needed).
#[derive(Copy, Clone)]
enum UnsafeBlockStatus {
    NotInUnsafeBlock,
    InUnsafeBlockWithoutUnconstrainedCalls,
    InUnsafeBlockWithConstrainedCalls,
}

pub struct Loop {
    pub is_for: bool,
    pub has_break: bool,
}

pub struct Elaborator<'context> {
    scopes: ScopeForest,

    pub(crate) errors: Vec<CompilationError>,

    pub(crate) interner: &'context mut NodeInterner,
    pub(crate) def_maps: &'context mut DefMaps,
    pub(crate) usage_tracker: &'context mut UsageTracker,
    pub(crate) crate_graph: &'context CrateGraph,
    pub(crate) interpreter_output: &'context Option<Rc<RefCell<dyn std::io::Write>>>,

    required_unstable_features: &'context BTreeMap<CrateId, Vec<UnstableFeature>>,

    unsafe_block_status: UnsafeBlockStatus,
    current_loop: Option<Loop>,

    /// Contains a mapping of the current struct or functions's generics to
    /// unique type variables if we're resolving a struct. Empty otherwise.
    /// This is a Vec rather than a map to preserve the order a functions generics
    /// were declared in.
    generics: Vec<ResolvedGeneric>,

    /// When resolving lambda expressions, we need to keep track of the variables
    /// that are captured. We do this in order to create the hidden environment
    /// parameter for the lambda function.
    lambda_stack: Vec<LambdaContext>,

    /// Set to the current type if we're resolving an impl
    self_type: Option<Type>,

    /// The current dependency item we're resolving.
    /// Used to link items to their dependencies in the dependency graph
    current_item: Option<DependencyId>,

    /// If we're currently resolving methods within a trait impl, this will be set
    /// to the corresponding trait impl ID.
    current_trait_impl: Option<TraitImplId>,

    /// The trait  we're currently resolving, if we are resolving one.
    current_trait: Option<TraitId>,

    /// In-resolution names
    ///
    /// This needs to be a set because we can have multiple in-resolution
    /// names when resolving structs that are declared in reverse order of their
    /// dependencies, such as in the following case:
    ///
    /// ```
    /// struct Wrapper {
    ///     value: Wrapped
    /// }
    /// struct Wrapped {
    /// }
    /// ```
    resolving_ids: BTreeSet<TypeId>,

    /// Each constraint in the `where` clause of the function currently being resolved.
    trait_bounds: Vec<TraitConstraint>,

    /// This is a stack of function contexts. Most of the time, for each function we
    /// expect this to be of length one, containing each type variable and trait constraint
    /// used in the function. This is also pushed to when a `comptime {}` block is used within
    /// the function. Since it can force us to resolve that block's trait constraints earlier
    /// so that they are resolved when the interpreter is run before the enclosing function
    /// is finished elaborating. When this happens, we need to resolve any type variables
    /// that were made within this block as well so that we can solve these traits.
    function_context: Vec<FunctionContext>,

    /// The current module this elaborator is in.
    /// Initially empty, it is set whenever a new top-level item is resolved.
    local_module: LocalModuleId,

    /// True if we're elaborating a comptime item such as a comptime function,
    /// block, global, or attribute.
    in_comptime_context: bool,

    crate_id: CrateId,

    /// These are the globals that have yet to be elaborated.
    /// This map is used to lazily evaluate these globals if they're encountered before
    /// they are elaborated (e.g. in a function's type or another global's RHS).
    unresolved_globals: BTreeMap<GlobalId, UnresolvedGlobal>,

    pub(crate) interpreter_call_stack: im::Vector<Location>,

    /// If greater than 0, field visibility errors won't be reported.
    /// This is used when elaborating a comptime expression that is a struct constructor
    /// like `Foo { inner: 5 }`: in that case we already elaborated the code that led to
    /// that comptime value and any visibility errors were already reported.
    silence_field_visibility_errors: usize,

    /// Options from the nargo cli
    options: ElaboratorOptions<'context>,

    /// Sometimes items are elaborated because a function attribute ran and generated items.
    /// The Elaborator keeps track of these reasons so that when an error is produced it will
    /// be wrapped in another error that will include this reason.
    pub(crate) elaborate_reasons: im::Vector<ElaborateReason>,
}

#[derive(Copy, Clone)]
pub enum ElaborateReason {
    /// A function attribute generated an item that's being elaborated.
    RunningAttribute(Location),
    /// Evaluating a comptime call like `Module::add_item`
    EvaluatingComptimeCall(&'static str, Location),
}

impl ElaborateReason {
    fn to_macro_error(self, error: CompilationError) -> ComptimeError {
        match self {
            ElaborateReason::RunningAttribute(location) => {
                ComptimeError::ErrorRunningAttribute { error: Box::new(error), location }
            }
            ElaborateReason::EvaluatingComptimeCall(method_name, location) => {
                let error = Box::new(error);
                ComptimeError::ErrorEvaluatingComptimeCall { method_name, error, location }
            }
        }
    }
}

impl<'context> Elaborator<'context> {
    #[allow(clippy::too_many_arguments)]
    pub fn new(
        interner: &'context mut NodeInterner,
        def_maps: &'context mut DefMaps,
        usage_tracker: &'context mut UsageTracker,
        crate_graph: &'context CrateGraph,
        interpreter_output: &'context Option<Rc<RefCell<dyn std::io::Write>>>,
        required_unstable_features: &'context BTreeMap<CrateId, Vec<UnstableFeature>>,
        crate_id: CrateId,
        interpreter_call_stack: im::Vector<Location>,
        options: ElaboratorOptions<'context>,
        elaborate_reasons: im::Vector<ElaborateReason>,
    ) -> Self {
        Self {
            scopes: ScopeForest::default(),
            errors: Vec::new(),
            interner,
            def_maps,
            usage_tracker,
            crate_graph,
            interpreter_output,
            required_unstable_features,
            unsafe_block_status: UnsafeBlockStatus::NotInUnsafeBlock,
            current_loop: None,
            generics: Vec::new(),
            lambda_stack: Vec::new(),
            self_type: None,
            current_item: None,
            local_module: LocalModuleId::dummy_id(),
            crate_id,
            resolving_ids: BTreeSet::new(),
            trait_bounds: Vec::new(),
            function_context: vec![FunctionContext::default()],
            current_trait_impl: None,
            unresolved_globals: BTreeMap::new(),
            current_trait: None,
            interpreter_call_stack,
            in_comptime_context: false,
            silence_field_visibility_errors: 0,
            options,
            elaborate_reasons,
        }
    }

    pub fn from_context(
        context: &'context mut Context,
        crate_id: CrateId,
        options: ElaboratorOptions<'context>,
    ) -> Self {
        Self::new(
            &mut context.def_interner,
            &mut context.def_maps,
            &mut context.usage_tracker,
            &context.crate_graph,
            &context.interpreter_output,
            &context.required_unstable_features,
            crate_id,
            im::Vector::new(),
            options,
            im::Vector::new(),
        )
    }

    pub fn elaborate(
        context: &'context mut Context,
        crate_id: CrateId,
        items: CollectedItems,
        options: ElaboratorOptions<'context>,
    ) -> Vec<CompilationError> {
        Self::elaborate_and_return_self(context, crate_id, items, options).errors
    }

    pub fn elaborate_and_return_self(
        context: &'context mut Context,
        crate_id: CrateId,
        items: CollectedItems,
        options: ElaboratorOptions<'context>,
    ) -> Self {
        let mut this = Self::from_context(context, crate_id, options);
        this.elaborate_items(items);
        this.check_and_pop_function_context();
        this
    }

    pub(crate) fn elaborate_items(&mut self, mut items: CollectedItems) {
        // We must first resolve and intern the globals before we can resolve any stmts inside each function.
        // Each function uses its own resolver with a newly created ScopeForest, and must be resolved again to be within a function's scope
        //
        // Additionally, we must resolve integer globals before structs since structs may refer to
        // the values of integer globals as numeric generics.
        let (literal_globals, non_literal_globals) = filter_literal_globals(items.globals);
        for global in non_literal_globals {
            self.unresolved_globals.insert(global.global_id, global);
        }

        for global in literal_globals {
            self.elaborate_global(global);
        }

        for (alias_id, alias) in items.type_aliases {
            self.define_type_alias(alias_id, alias);
        }

        // Must resolve types before we resolve globals.
        self.collect_struct_definitions(&items.structs);
        self.collect_enum_definitions(&items.enums);
        self.collect_traits(&mut items.traits);

        self.define_function_metas(&mut items.functions, &mut items.impls, &mut items.trait_impls);

        self.collect_trait_methods(&mut items.traits);

        // Before we resolve any function symbols we must go through our impls and
        // re-collect the methods within into their proper module. This cannot be
        // done during def collection since we need to be able to resolve the type of
        // the impl since that determines the module we should collect into.
        for ((self_type, module), impls) in &mut items.impls {
            self.collect_impls(*module, impls, self_type);
        }

        // Bind trait impls to their trait. Collect trait functions, that have a
        // default implementation, which hasn't been overridden.
        for trait_impl in &mut items.trait_impls {
            self.collect_trait_impl(trait_impl);
        }

        // We must wait to resolve non-literal globals until after we resolve structs since struct
        // globals will need to reference the struct type they're initialized to ensure they are valid.
        while let Some((_, global)) = self.unresolved_globals.pop_first() {
            self.elaborate_global(global);
        }

        // We have to run any comptime attributes on functions before the function is elaborated
        // since the generated items are checked beforehand as well.
        self.run_attributes(
            &items.traits,
            &items.structs,
            &items.functions,
            &items.module_attributes,
        );

        for functions in items.functions {
            self.elaborate_functions(functions);
        }

        self.elaborate_traits(items.traits);

        for impls in items.impls.into_values() {
            self.elaborate_impls(impls);
        }

        for trait_impl in items.trait_impls {
            self.elaborate_trait_impl(trait_impl);
        }

        self.push_errors(self.interner.check_for_dependency_cycles());
    }

    /// True if we should use pedantic ACVM solving
    pub fn pedantic_solving(&self) -> bool {
        self.options.pedantic_solving
    }

    fn elaborate_functions(&mut self, functions: UnresolvedFunctions) {
        for (_, id, _) in functions.functions {
            self.elaborate_function(id);
        }

        self.generics.clear();
        self.self_type = None;
    }

<<<<<<< HEAD
=======
    pub(crate) fn elaborate_function(&mut self, id: FuncId) {
        let func_meta = self.interner.func_meta.get_mut(&id);
        let func_meta =
            func_meta.expect("FuncMetas should be declared before a function is elaborated");

        let (kind, body, body_location) = match func_meta.take_body() {
            FunctionBody::Unresolved(kind, body, location) => (kind, body, location),
            FunctionBody::Resolved => return,
            // Do not error for the still-resolving case. If there is a dependency cycle,
            // the dependency cycle check will find it later on.
            FunctionBody::Resolving => return,
        };

        let func_meta = func_meta.clone();

        assert_eq!(
            self.crate_id, func_meta.source_crate,
            "Functions in other crates should be already elaborated"
        );

        self.local_module = func_meta.source_module;
        self.self_type = func_meta.self_type.clone();
        self.current_trait_impl = func_meta.trait_impl;

        self.scopes.start_function();
        let old_item = self.current_item.replace(DependencyId::Function(id));

        self.trait_bounds = func_meta.all_trait_constraints().cloned().collect();
        self.push_function_context();

        let modifiers = self.interner.function_modifiers(&id).clone();

        self.run_function_lints(&func_meta, &modifiers);

        // Check arg and return-value are not more private than the function they are in.
        if self.should_check_function_args_and_return_are_not_more_private_than_function(
            &func_meta, &modifiers,
        ) {
            let name = Ident::new(
                self.interner.definition_name(func_meta.name.id).to_string(),
                func_meta.name.location,
            );
            for (_, typ, _) in func_meta.parameters.iter() {
                self.check_type_is_not_more_private_then_item(
                    &name,
                    modifiers.visibility,
                    typ,
                    name.location(),
                );
            }
            self.check_type_is_not_more_private_then_item(
                &name,
                modifiers.visibility,
                func_meta.return_type(),
                name.location(),
            );
        }

        self.introduce_generics_into_scope(func_meta.all_generics.clone());

        // The DefinitionIds for each parameter were already created in define_function_meta
        // so we need to reintroduce the same IDs into scope here.
        for parameter in &func_meta.parameter_idents {
            let name = self.interner.definition_name(parameter.id).to_owned();
            if name == "_" {
                continue;
            }
            let warn_if_unused = !(func_meta.trait_impl.is_some() && name == "self");
            self.add_existing_variable_to_scope(name, parameter.clone(), warn_if_unused);
        }

        self.add_trait_constraints_to_scope(func_meta.all_trait_constraints(), func_meta.location);

        let (hir_func, body_type) = match kind {
            FunctionKind::Builtin
            | FunctionKind::LowLevel
            | FunctionKind::TraitFunctionWithoutBody => {
                if !body.statements.is_empty() {
                    panic!(
                        "Builtin, low-level, and trait function declarations cannot have a body"
                    );
                }
                (HirFunction::empty(), Type::Error)
            }
            FunctionKind::Oracle => {
                if !body.statements.is_empty() {
                    self.push_err(ResolverError::OracleWithBody {
                        location: func_meta.name.location,
                    });
                }
                (HirFunction::empty(), Type::Error)
            }
            FunctionKind::Normal => {
                let return_type = func_meta.return_type();
                let (block, body_type) = self.elaborate_block(body, Some(return_type));
                let expr_id = self.intern_expr(block, body_location);
                self.interner.push_expr_type(expr_id, body_type.clone());
                (HirFunction::unchecked_from_expr(expr_id), body_type)
            }
        };

        // Don't verify the return type for builtin functions & trait function declarations
        if !func_meta.is_stub() {
            self.type_check_function_body(body_type, &func_meta, hir_func.as_expr());
        }

        // Default any type variables that still need defaulting and
        // verify any remaining trait constraints arising from the function body.
        // This is done before trait impl search since leaving them bindable can lead to errors
        // when multiple impls are available. Instead we default first to choose the Field or u64 impl.
        self.check_and_pop_function_context();

        self.remove_trait_constraints_from_scope(func_meta.all_trait_constraints());

        let func_scope_tree = self.scopes.end_function();

        // The arguments to low-level and oracle functions are always unused so we do not produce warnings for them.
        if !func_meta.is_stub() {
            self.check_for_unused_variables_in_scope_tree(func_scope_tree);
        }

        // Check that the body can return without calling the function.
        if let FunctionKind::Normal = kind {
            self.run_lint(|elaborator| {
                lints::unbounded_recursion(
                    elaborator.interner,
                    id,
                    || elaborator.interner.definition_name(func_meta.name.id),
                    func_meta.name.location,
                    hir_func.as_expr(),
                )
                .map(Into::into)
            });
        }

        let meta = self
            .interner
            .func_meta
            .get_mut(&id)
            .expect("FuncMetas should be declared before a function is elaborated");

        meta.function_body = FunctionBody::Resolved;

        self.trait_bounds.clear();
        self.interner.update_fn(id, hir_func);
        self.current_item = old_item;
    }

>>>>>>> 334ac7d7
    pub(crate) fn push_err(&mut self, error: impl Into<CompilationError>) {
        let error: CompilationError = error.into();
        self.errors.push(error);
    }

    pub(crate) fn push_errors(&mut self, errors: impl IntoIterator<Item = CompilationError>) {
        self.errors.extend(errors);
    }

    fn run_lint(&mut self, lint: impl Fn(&Elaborator) -> Option<CompilationError>) {
        if let Some(error) = lint(self) {
            self.push_err(error);
        }
    }

    pub(crate) fn resolve_module_by_path(&mut self, path: TypedPath) -> Option<ModuleId> {
        match self.resolve_path_as_type(path) {
            Ok(PathResolution { item: PathResolutionItem::Module(module_id), errors })
                if errors.is_empty() =>
            {
                Some(module_id)
            }
            _ => None,
        }
    }

    fn resolve_trait_by_path(&mut self, path: TypedPath) -> Option<TraitId> {
        let error = match self.resolve_path_as_type(path.clone()) {
            Ok(PathResolution { item: PathResolutionItem::Trait(trait_id), errors }) => {
                for error in errors {
                    self.push_err(error);
                }
                return Some(trait_id);
            }
            Ok(_) => DefCollectorErrorKind::NotATrait { not_a_trait_name: path },
            Err(_) => DefCollectorErrorKind::TraitNotFound { trait_path: path },
        };
        self.push_err(error);
        None
    }

    fn mark_type_as_used(&mut self, typ: &Type) {
        match typ {
            Type::Array(_n, typ) => self.mark_type_as_used(typ),
            Type::Slice(typ) => self.mark_type_as_used(typ),
            Type::Tuple(types) => {
                for typ in types {
                    self.mark_type_as_used(typ);
                }
            }
            Type::DataType(datatype, generics) => {
                self.mark_struct_as_constructed(datatype.clone());
                for generic in generics {
                    self.mark_type_as_used(generic);
                }
                if let Some(fields) = datatype.borrow().get_fields(generics) {
                    for (_, typ, _) in fields {
                        self.mark_type_as_used(&typ);
                    }
                } else if let Some(variants) = datatype.borrow().get_variants(generics) {
                    for (_, variant_types) in variants {
                        for typ in variant_types {
                            self.mark_type_as_used(&typ);
                        }
                    }
                }
            }
            Type::Alias(alias_type, generics) => {
                self.mark_type_as_used(&alias_type.borrow().get_type(generics));
            }
            Type::CheckedCast { from, to } => {
                self.mark_type_as_used(from);
                self.mark_type_as_used(to);
            }
            Type::Reference(typ, _) => {
                self.mark_type_as_used(typ);
            }
            Type::InfixExpr(left, _op, right, _) => {
                self.mark_type_as_used(left);
                self.mark_type_as_used(right);
            }
            Type::FieldElement
            | Type::Integer(..)
            | Type::Bool
            | Type::String(_)
            | Type::FmtString(_, _)
            | Type::Unit
            | Type::Quoted(..)
            | Type::Constant(..)
            | Type::TraitAsType(..)
            | Type::TypeVariable(..)
            | Type::NamedGeneric(..)
            | Type::Function(..)
            | Type::Forall(..)
            | Type::Error => (),
        }
    }

    /// Returns `true` if the current module is a contract.
    ///
    /// This is usually determined by `self.module_id()`, but it can
    /// be overridden for impls. Impls are an odd case since the methods within resolve
    /// as if they're in the parent module, but should be placed in a child module.
    /// Since they should be within a child module, they should be elaborated as if
    /// `in_contract` is `false` so we can still resolve them in the parent module without them being in a contract.
    fn in_contract(&self) -> bool {
        self.module_is_contract(self.module_id())
    }

    pub(crate) fn module_is_contract(&self, module_id: ModuleId) -> bool {
        module_id.module(self.def_maps).is_contract
    }

    fn elaborate_traits(&mut self, traits: BTreeMap<TraitId, UnresolvedTrait>) {
        for (trait_id, unresolved_trait) in traits {
            self.current_trait = Some(trait_id);
            self.elaborate_functions(unresolved_trait.fns_with_default_impl);
        }
        self.current_trait = None;
    }

    fn elaborate_impls(&mut self, impls: Vec<(UnresolvedGenerics, Location, UnresolvedFunctions)>) {
        for (_, _, functions) in impls {
            self.recover_generics(|this| this.elaborate_functions(functions));
        }
    }

    fn elaborate_trait_impl(&mut self, trait_impl: UnresolvedTraitImpl) {
        self.local_module = trait_impl.module_id;

        self.generics = trait_impl.resolved_generics.clone();
        self.current_trait_impl = trait_impl.impl_id;

        self.add_trait_impl_assumed_trait_implementations(trait_impl.impl_id);
        self.check_trait_impl_where_clause_matches_trait_where_clause(&trait_impl);
        self.check_parent_traits_are_implemented(&trait_impl);
        self.remove_trait_impl_assumed_trait_implementations(trait_impl.impl_id);

        for (module, function, noir_function) in &trait_impl.methods.functions {
            self.local_module = *module;
            let errors = check_trait_impl_method_matches_declaration(
                self.interner,
                *function,
                noir_function,
            );
            self.push_errors(errors.into_iter().map(|error| error.into()));
        }

        self.elaborate_functions(trait_impl.methods);

        self.self_type = None;
        self.current_trait_impl = None;
        self.generics.clear();
    }

    pub fn get_module(&self, module: ModuleId) -> &ModuleData {
        let message = "A crate should always be present for a given crate id";
        &self.def_maps.get(&module.krate).expect(message)[module.local_id]
    }

    fn get_module_mut(def_maps: &mut DefMaps, module: ModuleId) -> &mut ModuleData {
        let message = "A crate should always be present for a given crate id";
        &mut def_maps.get_mut(&module.krate).expect(message)[module.local_id]
    }

    fn define_type_alias(&mut self, alias_id: TypeAliasId, alias: UnresolvedTypeAlias) {
        self.local_module = alias.module_id;

        let name = &alias.type_alias_def.name;
        let visibility = alias.type_alias_def.visibility;
        let location = alias.type_alias_def.location;

        let generics = self.add_generics(&alias.type_alias_def.generics);
        self.current_item = Some(DependencyId::Alias(alias_id));
        let wildcard_allowed = false;
        let (typ, num_expr) = if let Some(num_type) = alias.type_alias_def.numeric_type {
            let num_type = self.resolve_type(num_type, wildcard_allowed);
            let kind = Kind::numeric(num_type);
            let num_expr = alias.type_alias_def.typ.typ.try_into_expression();

            if let Some(num_expr) = num_expr {
                // Checks that the expression only references generics and constants
                if !num_expr.is_valid_expression() {
                    self.errors.push(CompilationError::ResolverError(
                        ResolverError::RecursiveTypeAlias {
                            location: alias.type_alias_def.numeric_location,
                        },
                    ));
                    (Type::Error, None)
                } else {
                    (
                        self.resolve_type_with_kind(
                            alias.type_alias_def.typ,
                            &kind,
                            wildcard_allowed,
                        ),
                        Some(num_expr),
                    )
                }
            } else {
                self.errors.push(CompilationError::ResolverError(
                    ResolverError::ExpectedNumericExpression {
                        typ: alias.type_alias_def.typ.typ.to_string(),
                        location,
                    },
                ));
                (Type::Error, None)
            }
        } else {
            (self.use_type(alias.type_alias_def.typ, wildcard_allowed), None)
        };

        if !visibility.is_private() {
            self.check_type_is_not_more_private_then_item(name, visibility, &typ, location);
        }
        self.interner.set_type_alias(alias_id, typ, generics, num_expr);
        self.generics.clear();
    }

    /// True if we're currently within a constrained function.
    /// Defaults to `true` if the current function is unknown.
    fn in_constrained_function(&self) -> bool {
        !self.in_comptime_context()
            && self.current_item.is_none_or(|id| match id {
                DependencyId::Function(id) => {
                    !self.interner.function_modifiers(&id).is_unconstrained
                }
                _ => true,
            })
    }

    /// Register a use of the given unstable feature. Errors if the feature has not
    /// been explicitly enabled in this package.
    pub fn use_unstable_feature(&mut self, feature: UnstableFeature, location: Location) {
        // Is the feature globally enabled via CLI options?
        if self.options.enabled_unstable_features.contains(&feature) {
            return;
        }

        // Can crates require unstable features in their manifest?
        let enable_required_unstable_features = self.options.enabled_unstable_features.is_empty()
            && !self.options.disable_required_unstable_features;

        // Is it required by the current crate?
        if enable_required_unstable_features
            && self
                .required_unstable_features
                .get(&self.crate_id)
                .is_some_and(|fs| fs.contains(&feature))
        {
            return;
        }

        let reason = ParserErrorReason::ExperimentalFeature(feature);
        self.push_err(ParserError::with_reason(reason, location));
    }

    /// Run the given function using the resolver and return true if any errors (not warnings)
    /// occurred while running it.
    pub fn errors_occurred_in<T>(&mut self, f: impl FnOnce(&mut Self) -> T) -> (bool, T) {
        let previous_errors = self.errors.len();
        let ret = f(self);
        let errored = self.errors.iter().skip(previous_errors).any(|error| error.is_error());
        (errored, ret)
    }
}

#[cfg(feature = "test_utils")]
pub mod test_utils {
    use std::cell::RefCell;
    use std::io::Write;
    use std::rc::Rc;

    use crate::hir::comptime::InterpreterError;
    use crate::{hir::def_collector::dc_crate::CompilationError, parser::ParserError};

    /// The possible errors of interpreting given code
    /// into a monomorphized AST expression.
    #[derive(Debug, Clone, PartialEq, Eq)]
    pub enum ElaboratorError {
        Parse(Vec<ParserError>),
        Compile(Vec<CompilationError>),
        Interpret(InterpreterError),
        HIRConvert(InterpreterError),
    }

    /// Interpret source code using the elaborator, without
    /// parsing and compiling it with nargo, converting
    /// the result into a monomorphized AST expression.
    pub fn interpret<W: Write + 'static>(
        src: &str,
        output: Rc<RefCell<W>>,
    ) -> Result<crate::monomorphization::ast::Expression, ElaboratorError> {
        use crate::elaborator::ElaboratorOptions;
        use crate::monomorphization::{Monomorphizer, debug_types::DebugTypeTracker};
        use crate::parse_program;
        use crate::{
            elaborator::Elaborator,
            hir::{
                Context, ParsedFiles,
                def_collector::{dc_crate::DefCollector, dc_mod::collect_defs},
                def_map::{CrateDefMap, ModuleData},
            },
        };
        use fm::{FileId, FileManager};
        use noirc_errors::Location;
        use std::path::PathBuf;

        let file = FileId::default();

        let location = Location::new(Default::default(), file);
        let root_module = ModuleData::new(
            None,
            location,
            Vec::new(),
            Vec::new(),
            false, // is contract
            false, // is struct
        );

        let file_manager = FileManager::new(&PathBuf::new());
        let parsed_files = ParsedFiles::new();
        let mut context = Context::new(file_manager, parsed_files);
        context.def_interner.populate_dummy_operator_traits();
        context.set_comptime_printing(output);

        let krate = context.crate_graph.add_crate_root(FileId::dummy());

        let (module, errors) = parse_program(src, file);
        // Skip parser warnings
        let errors: Vec<_> = errors.iter().filter(|e| !e.is_warning()).cloned().collect();
        if !errors.is_empty() {
            return Err(ElaboratorError::Parse(errors));
        }

        let ast = module.into_sorted();

        let def_map = CrateDefMap::new(krate, root_module);
        let root_module_id = def_map.root();
        let mut collector = DefCollector::new(def_map);

        collect_defs(&mut collector, ast, FileId::dummy(), root_module_id, krate, &mut context);
        context.def_maps.insert(krate, collector.def_map);

        let main = context.get_main_function(&krate).expect("Expected 'main' function");

        let mut elaborator = Elaborator::elaborate_and_return_self(
            &mut context,
            krate,
            collector.items,
            ElaboratorOptions::test_default(),
        );

        // Skip the elaborator's compilation warnings
        let errors: Vec<_> = elaborator.errors.iter().filter(|&e| e.is_error()).cloned().collect();
        if !errors.is_empty() {
            return Err(ElaboratorError::Compile(errors));
        }

        let mut interpreter = elaborator.setup_interpreter();

        // The most straightforward way to convert the interpreter result into
        // an acceptable monomorphized AST expression seems to be converting it
        // into HIR first and then processing it with the monomorphizer
        let expr_id = match interpreter.call_function(
            main,
            Vec::new(),
            Default::default(),
            Location::dummy(),
        ) {
            Err(e) => return Err(ElaboratorError::Interpret(e)),
            Ok(value) => match value.into_hir_expression(elaborator.interner, Location::dummy()) {
                Err(e) => return Err(ElaboratorError::HIRConvert(e)),
                Ok(expr_id) => expr_id,
            },
        };

        let mut monomorphizer =
            Monomorphizer::new(elaborator.interner, DebugTypeTracker::default(), false);
        Ok(monomorphizer.expr(expr_id).expect("monomorphization error while converting interpreter execution result, should not be possible"))
    }
}<|MERGE_RESOLUTION|>--- conflicted
+++ resolved
@@ -449,157 +449,6 @@
         self.self_type = None;
     }
 
-<<<<<<< HEAD
-=======
-    pub(crate) fn elaborate_function(&mut self, id: FuncId) {
-        let func_meta = self.interner.func_meta.get_mut(&id);
-        let func_meta =
-            func_meta.expect("FuncMetas should be declared before a function is elaborated");
-
-        let (kind, body, body_location) = match func_meta.take_body() {
-            FunctionBody::Unresolved(kind, body, location) => (kind, body, location),
-            FunctionBody::Resolved => return,
-            // Do not error for the still-resolving case. If there is a dependency cycle,
-            // the dependency cycle check will find it later on.
-            FunctionBody::Resolving => return,
-        };
-
-        let func_meta = func_meta.clone();
-
-        assert_eq!(
-            self.crate_id, func_meta.source_crate,
-            "Functions in other crates should be already elaborated"
-        );
-
-        self.local_module = func_meta.source_module;
-        self.self_type = func_meta.self_type.clone();
-        self.current_trait_impl = func_meta.trait_impl;
-
-        self.scopes.start_function();
-        let old_item = self.current_item.replace(DependencyId::Function(id));
-
-        self.trait_bounds = func_meta.all_trait_constraints().cloned().collect();
-        self.push_function_context();
-
-        let modifiers = self.interner.function_modifiers(&id).clone();
-
-        self.run_function_lints(&func_meta, &modifiers);
-
-        // Check arg and return-value are not more private than the function they are in.
-        if self.should_check_function_args_and_return_are_not_more_private_than_function(
-            &func_meta, &modifiers,
-        ) {
-            let name = Ident::new(
-                self.interner.definition_name(func_meta.name.id).to_string(),
-                func_meta.name.location,
-            );
-            for (_, typ, _) in func_meta.parameters.iter() {
-                self.check_type_is_not_more_private_then_item(
-                    &name,
-                    modifiers.visibility,
-                    typ,
-                    name.location(),
-                );
-            }
-            self.check_type_is_not_more_private_then_item(
-                &name,
-                modifiers.visibility,
-                func_meta.return_type(),
-                name.location(),
-            );
-        }
-
-        self.introduce_generics_into_scope(func_meta.all_generics.clone());
-
-        // The DefinitionIds for each parameter were already created in define_function_meta
-        // so we need to reintroduce the same IDs into scope here.
-        for parameter in &func_meta.parameter_idents {
-            let name = self.interner.definition_name(parameter.id).to_owned();
-            if name == "_" {
-                continue;
-            }
-            let warn_if_unused = !(func_meta.trait_impl.is_some() && name == "self");
-            self.add_existing_variable_to_scope(name, parameter.clone(), warn_if_unused);
-        }
-
-        self.add_trait_constraints_to_scope(func_meta.all_trait_constraints(), func_meta.location);
-
-        let (hir_func, body_type) = match kind {
-            FunctionKind::Builtin
-            | FunctionKind::LowLevel
-            | FunctionKind::TraitFunctionWithoutBody => {
-                if !body.statements.is_empty() {
-                    panic!(
-                        "Builtin, low-level, and trait function declarations cannot have a body"
-                    );
-                }
-                (HirFunction::empty(), Type::Error)
-            }
-            FunctionKind::Oracle => {
-                if !body.statements.is_empty() {
-                    self.push_err(ResolverError::OracleWithBody {
-                        location: func_meta.name.location,
-                    });
-                }
-                (HirFunction::empty(), Type::Error)
-            }
-            FunctionKind::Normal => {
-                let return_type = func_meta.return_type();
-                let (block, body_type) = self.elaborate_block(body, Some(return_type));
-                let expr_id = self.intern_expr(block, body_location);
-                self.interner.push_expr_type(expr_id, body_type.clone());
-                (HirFunction::unchecked_from_expr(expr_id), body_type)
-            }
-        };
-
-        // Don't verify the return type for builtin functions & trait function declarations
-        if !func_meta.is_stub() {
-            self.type_check_function_body(body_type, &func_meta, hir_func.as_expr());
-        }
-
-        // Default any type variables that still need defaulting and
-        // verify any remaining trait constraints arising from the function body.
-        // This is done before trait impl search since leaving them bindable can lead to errors
-        // when multiple impls are available. Instead we default first to choose the Field or u64 impl.
-        self.check_and_pop_function_context();
-
-        self.remove_trait_constraints_from_scope(func_meta.all_trait_constraints());
-
-        let func_scope_tree = self.scopes.end_function();
-
-        // The arguments to low-level and oracle functions are always unused so we do not produce warnings for them.
-        if !func_meta.is_stub() {
-            self.check_for_unused_variables_in_scope_tree(func_scope_tree);
-        }
-
-        // Check that the body can return without calling the function.
-        if let FunctionKind::Normal = kind {
-            self.run_lint(|elaborator| {
-                lints::unbounded_recursion(
-                    elaborator.interner,
-                    id,
-                    || elaborator.interner.definition_name(func_meta.name.id),
-                    func_meta.name.location,
-                    hir_func.as_expr(),
-                )
-                .map(Into::into)
-            });
-        }
-
-        let meta = self
-            .interner
-            .func_meta
-            .get_mut(&id)
-            .expect("FuncMetas should be declared before a function is elaborated");
-
-        meta.function_body = FunctionBody::Resolved;
-
-        self.trait_bounds.clear();
-        self.interner.update_fn(id, hir_func);
-        self.current_item = old_item;
-    }
-
->>>>>>> 334ac7d7
     pub(crate) fn push_err(&mut self, error: impl Into<CompilationError>) {
         let error: CompilationError = error.into();
         self.errors.push(error);
