--- conflicted
+++ resolved
@@ -1843,15 +1843,11 @@
             for (i, variant) in typ.enum_def.variants.iter().enumerate() {
                 let types = vecmap(&variant.item.parameters, |typ| self.resolve_type(typ.clone()));
                 let name = variant.item.name.clone();
-<<<<<<< HEAD
-                datatype.borrow_mut().push_variant(EnumVariant::new(name, types.clone()));
-=======
 
                 // false here is for the eventual change to allow enum "constants" rather than
                 // always having them be called as functions. This can be replaced with an actual
                 // check once #7172 is implemented.
                 datatype.borrow_mut().push_variant(EnumVariant::new(name, types.clone(), false));
->>>>>>> 49d1b13a
 
                 // Define a function for each variant to construct it
                 self.define_enum_variant_function(
