--- conflicted
+++ resolved
@@ -19,16 +19,12 @@
             },
             errors::DefCollectorErrorKind,
         },
-<<<<<<< HEAD
-        def_map::{DefMaps, LocalModuleId, ModuleData, ModuleId, MAIN_FUNCTION},
-=======
         def_collector::{
             dc_crate::{CollectedItems, UnresolvedEnum},
             errors::DefCollectorErrorKind,
         },
         def_map::{DefMaps, ModuleData},
         def_map::{LocalModuleId, ModuleId, MAIN_FUNCTION},
->>>>>>> e3389524
         resolution::errors::ResolverError,
         scope::ScopeForest as GenericScopeForest,
         type_check::{generics::TraitGenerics, TypeCheckError},
@@ -1847,13 +1843,9 @@
                 span: typ.enum_def.span,
             };
 
-<<<<<<< HEAD
             datatype.borrow_mut().init_variants();
-
             let module_id = ModuleId { krate: self.crate_id, local_id: typ.module_id };
 
-=======
->>>>>>> e3389524
             for (i, variant) in typ.enum_def.variants.iter().enumerate() {
                 let types = vecmap(&variant.item.parameters, |typ| self.resolve_type(typ.clone()));
                 let name = variant.item.name.clone();
@@ -1871,12 +1863,8 @@
                     unresolved.clone(),
                 );
 
-<<<<<<< HEAD
                 let reference_id = ReferenceId::EnumVariant(*type_id, i);
                 self.interner.add_definition_location(reference_id, Some(module_id));
-=======
-                self.interner.add_definition_location(ReferenceId::EnumVariant(*type_id, i), None);
->>>>>>> e3389524
             }
         }
     }
