--- conflicted
+++ resolved
@@ -1255,35 +1255,10 @@
     ) {
         for attribute in attributes {
             if let SecondaryAttribute::Custom(name) = attribute {
-<<<<<<< HEAD
                 if let Err(error) =
                     self.run_comptime_attribute_on_struct(name, struct_id, span, generated_items)
                 {
                     self.errors.push(error);
-=======
-                match self.lookup_global(Path::from_single(name, span)) {
-                    Ok(id) => {
-                        let definition = self.interner.definition(id);
-                        if let DefinitionKind::Function(function) = &definition.kind {
-                            let function = *function;
-                            let mut interpreter = Interpreter::new(
-                                self.interner,
-                                &mut self.comptime_scopes,
-                                self.crate_id,
-                            );
-
-                            let location = Location::new(span, self.file);
-                            let arguments = vec![(Value::TypeDefinition(struct_id), location)];
-                            let result = interpreter.call_function(function, arguments, location);
-                            if let Err(error) = result {
-                                self.errors.push(error.into_compilation_error_pair());
-                            }
-                        } else {
-                            self.push_err(ResolverError::NonFunctionInAnnotation { span });
-                        }
-                    }
-                    Err(_) => self.push_err(ResolverError::UnknownAnnotation { span }),
->>>>>>> 7cd4a4d1
                 }
             }
         }
@@ -1306,7 +1281,7 @@
         };
 
         let function = *function;
-        let mut interpreter = Interpreter::new(self.interner, &mut self.comptime_scopes);
+        let mut interpreter = Interpreter::new(self.interner, &mut self.comptime_scopes, self.crate_id);
 
         let location = Location::new(span, self.file);
         let arguments = vec![(Value::TypeDefinition(struct_id), location)];
