use std::{
    collections::{BTreeMap, BTreeSet},
    rc::Rc,
};

use crate::{
    ast::{
        BlockExpression, FunctionKind, GenericTypeArgs, Ident, NoirFunction, NoirStruct, Param,
        Path, Pattern, TraitBound, UnresolvedGeneric, UnresolvedGenerics,
        UnresolvedTraitConstraint, UnresolvedTypeData, UnsupportedNumericGenericType,
    },
    graph::CrateId,
    hir::{
        comptime::ComptimeError,
        def_collector::{
            dc_crate::{
                filter_literal_globals, CollectedItems, CompilationError, ImplMap, UnresolvedEnum,
                UnresolvedFunctions, UnresolvedGlobal, UnresolvedStruct, UnresolvedTraitImpl,
                UnresolvedTypeAlias,
            },
            errors::DefCollectorErrorKind,
        },
        def_map::{DefMaps, LocalModuleId, ModuleData, ModuleId, MAIN_FUNCTION},
        resolution::errors::ResolverError,
        scope::ScopeForest as GenericScopeForest,
        type_check::{generics::TraitGenerics, TypeCheckError},
        Context,
    },
    hir_def::{
        expr::{HirCapturedVar, HirIdent},
        function::{FuncMeta, FunctionBody, HirFunction},
        traits::{TraitConstraint, TraitImpl},
        types::{Generics, Kind, ResolvedGeneric},
    },
    node_interner::{
        DefinitionKind, DependencyId, ExprId, FuncId, FunctionModifiers, GlobalId, NodeInterner,
        ReferenceId, TraitId, TraitImplId, TypeAliasId, TypeId,
    },
    parser::{ParserError, ParserErrorReason},
    token::SecondaryAttribute,
    EnumVariant, Shared, Type, TypeVariable,
};
use crate::{
    ast::{ItemVisibility, UnresolvedType},
    graph::CrateGraph,
    hir_def::traits::ResolvedTraitBound,
    node_interner::GlobalValue,
    usage_tracker::UsageTracker,
    DataType, StructField, TypeBindings,
};

mod comptime;
mod enums;
mod expressions;
mod lints;
mod options;
mod path_resolution;
mod patterns;
mod scope;
mod statements;
mod trait_impls;
mod traits;
pub mod types;
mod unquote;

use fm::FileId;
use iter_extended::vecmap;
<<<<<<< HEAD
use noirc_errors::{Location, Span, Spanned};
pub(crate) use options::ElaboratorOptions;
pub use options::{FrontendOptions, UnstableFeature};
=======
use noirc_errors::{Located, Location};
>>>>>>> 04dd6d9c
pub use path_resolution::Turbofish;
use path_resolution::{PathResolution, PathResolutionItem};
use types::bind_ordered_generics;

use self::traits::check_trait_impl_method_matches_declaration;

/// ResolverMetas are tagged onto each definition to track how many times they are used
#[derive(Debug, PartialEq, Eq)]
pub struct ResolverMeta {
    num_times_used: usize,
    ident: HirIdent,
    warn_if_unused: bool,
}

type ScopeForest = GenericScopeForest<String, ResolverMeta>;

pub struct LambdaContext {
    pub captures: Vec<HirCapturedVar>,
    /// the index in the scope tree
    /// (sometimes being filled by ScopeTree's find method)
    pub scope_index: usize,
}

/// Determines whether we are in an unsafe block and, if so, whether
/// any unconstrained calls were found in it (because if not we'll warn
/// that the unsafe block is not needed).
#[derive(Copy, Clone)]
enum UnsafeBlockStatus {
    NotInUnsafeBlock,
    InUnsafeBlockWithoutUnconstrainedCalls,
    InUnsafeBlockWithConstrainedCalls,
}

pub struct Loop {
    pub is_for: bool,
    pub has_break: bool,
}

pub struct Elaborator<'context> {
    scopes: ScopeForest,

    pub(crate) errors: Vec<(CompilationError, FileId)>,

    pub(crate) interner: &'context mut NodeInterner,
    pub(crate) def_maps: &'context mut DefMaps,
    pub(crate) usage_tracker: &'context mut UsageTracker,
    pub(crate) crate_graph: &'context CrateGraph,

    pub(crate) file: FileId,

    unsafe_block_status: UnsafeBlockStatus,
    current_loop: Option<Loop>,

    /// Contains a mapping of the current struct or functions's generics to
    /// unique type variables if we're resolving a struct. Empty otherwise.
    /// This is a Vec rather than a map to preserve the order a functions generics
    /// were declared in.
    generics: Vec<ResolvedGeneric>,

    /// When resolving lambda expressions, we need to keep track of the variables
    /// that are captured. We do this in order to create the hidden environment
    /// parameter for the lambda function.
    lambda_stack: Vec<LambdaContext>,

    /// Set to the current type if we're resolving an impl
    self_type: Option<Type>,

    /// The current dependency item we're resolving.
    /// Used to link items to their dependencies in the dependency graph
    current_item: Option<DependencyId>,

    /// If we're currently resolving methods within a trait impl, this will be set
    /// to the corresponding trait impl ID.
    current_trait_impl: Option<TraitImplId>,

    /// The trait  we're currently resolving, if we are resolving one.
    current_trait: Option<TraitId>,

    /// In-resolution names
    ///
    /// This needs to be a set because we can have multiple in-resolution
    /// names when resolving structs that are declared in reverse order of their
    /// dependencies, such as in the following case:
    ///
    /// ```
    /// struct Wrapper {
    ///     value: Wrapped
    /// }
    /// struct Wrapped {
    /// }
    /// ```
    resolving_ids: BTreeSet<TypeId>,

    /// Each constraint in the `where` clause of the function currently being resolved.
    trait_bounds: Vec<TraitConstraint>,

    /// This is a stack of function contexts. Most of the time, for each function we
    /// expect this to be of length one, containing each type variable and trait constraint
    /// used in the function. This is also pushed to when a `comptime {}` block is used within
    /// the function. Since it can force us to resolve that block's trait constraints earlier
    /// so that they are resolved when the interpreter is run before the enclosing function
    /// is finished elaborating. When this happens, we need to resolve any type variables
    /// that were made within this block as well so that we can solve these traits.
    function_context: Vec<FunctionContext>,

    /// The current module this elaborator is in.
    /// Initially empty, it is set whenever a new top-level item is resolved.
    local_module: LocalModuleId,

    /// True if we're elaborating a comptime item such as a comptime function,
    /// block, global, or attribute.
    in_comptime_context: bool,

    crate_id: CrateId,

    /// These are the globals that have yet to be elaborated.
    /// This map is used to lazily evaluate these globals if they're encountered before
    /// they are elaborated (e.g. in a function's type or another global's RHS).
    unresolved_globals: BTreeMap<GlobalId, UnresolvedGlobal>,

    pub(crate) interpreter_call_stack: im::Vector<Location>,

    /// If greater than 0, field visibility errors won't be reported.
    /// This is used when elaborating a comptime expression that is a struct constructor
    /// like `Foo { inner: 5 }`: in that case we already elaborated the code that led to
    /// that comptime value and any visibility errors were already reported.
    silence_field_visibility_errors: usize,

<<<<<<< HEAD
    /// Options from the nargo cli
    options: ElaboratorOptions<'context>,
=======
    /// Use pedantic ACVM solving
    pedantic_solving: bool,

    /// Sometimes items are elaborated because a function attribute ran and generated items.
    /// The Elaborator keeps track of these reasons so that when an error is produced it will
    /// be wrapped in another error that will include this reason.
    pub(crate) elaborate_reasons: im::Vector<(ElaborateReason, Location)>,
}

#[derive(Copy, Clone)]
pub enum ElaborateReason {
    /// A function attribute generated an item that's being elaborated.
    RunningAttribute,
    /// Evaluating `Module::add_item`
    AddingItemToModule,
}
impl ElaborateReason {
    fn to_macro_error(self, error: CompilationError, location: Location) -> ComptimeError {
        match self {
            ElaborateReason::RunningAttribute => {
                ComptimeError::ErrorRunningAttribute { error: Box::new(error), location }
            }
            ElaborateReason::AddingItemToModule => {
                ComptimeError::ErrorAddingItemToModule { error: Box::new(error), location }
            }
        }
    }
>>>>>>> 04dd6d9c
}

#[derive(Default)]
struct FunctionContext {
    /// All type variables created in the current function.
    /// This map is used to default any integer type variables at the end of
    /// a function (before checking trait constraints) if a type wasn't already chosen.
    type_variables: Vec<Type>,

    /// Trait constraints are collected during type checking until they are
    /// verified at the end of a function. This is because constraints arise
    /// on each variable, but it is only until function calls when the types
    /// needed for the trait constraint may become known.
    /// The `select impl` bool indicates whether, after verifying the trait constraint,
    /// the resulting trait impl should be the one used for a call (sometimes trait
    /// constraints are verified but there's no call associated with them, like in the
    /// case of checking generic arguments)
    trait_constraints: Vec<(TraitConstraint, ExprId, bool /* select impl */)>,
}

impl<'context> Elaborator<'context> {
    #[allow(clippy::too_many_arguments)]
    pub fn new(
        interner: &'context mut NodeInterner,
        def_maps: &'context mut DefMaps,
        usage_tracker: &'context mut UsageTracker,
        crate_graph: &'context CrateGraph,
        crate_id: CrateId,
        interpreter_call_stack: im::Vector<Location>,
<<<<<<< HEAD
        options: ElaboratorOptions<'context>,
=======
        pedantic_solving: bool,
        elaborate_reasons: im::Vector<(ElaborateReason, Location)>,
>>>>>>> 04dd6d9c
    ) -> Self {
        Self {
            scopes: ScopeForest::default(),
            errors: Vec::new(),
            interner,
            def_maps,
            usage_tracker,
            crate_graph,
            file: FileId::dummy(),
            unsafe_block_status: UnsafeBlockStatus::NotInUnsafeBlock,
            current_loop: None,
            generics: Vec::new(),
            lambda_stack: Vec::new(),
            self_type: None,
            current_item: None,
            local_module: LocalModuleId::dummy_id(),
            crate_id,
            resolving_ids: BTreeSet::new(),
            trait_bounds: Vec::new(),
            function_context: vec![FunctionContext::default()],
            current_trait_impl: None,
            unresolved_globals: BTreeMap::new(),
            current_trait: None,
            interpreter_call_stack,
            in_comptime_context: false,
            silence_field_visibility_errors: 0,
<<<<<<< HEAD
            options,
=======
            pedantic_solving,
            elaborate_reasons,
>>>>>>> 04dd6d9c
        }
    }

    pub fn from_context(
        context: &'context mut Context,
        crate_id: CrateId,
        options: ElaboratorOptions<'context>,
    ) -> Self {
        Self::new(
            &mut context.def_interner,
            &mut context.def_maps,
            &mut context.usage_tracker,
            &context.crate_graph,
            crate_id,
            im::Vector::new(),
<<<<<<< HEAD
            options,
=======
            pedantic_solving,
            im::Vector::new(),
>>>>>>> 04dd6d9c
        )
    }

    pub fn elaborate(
        context: &'context mut Context,
        crate_id: CrateId,
        items: CollectedItems,
        options: ElaboratorOptions<'context>,
    ) -> Vec<(CompilationError, FileId)> {
        Self::elaborate_and_return_self(context, crate_id, items, options).errors
    }

    pub fn elaborate_and_return_self(
        context: &'context mut Context,
        crate_id: CrateId,
        items: CollectedItems,
        options: ElaboratorOptions<'context>,
    ) -> Self {
        let mut this = Self::from_context(context, crate_id, options);
        this.elaborate_items(items);
        this.check_and_pop_function_context();
        this
    }

    pub(crate) fn elaborate_items(&mut self, mut items: CollectedItems) {
        // We must first resolve and intern the globals before we can resolve any stmts inside each function.
        // Each function uses its own resolver with a newly created ScopeForest, and must be resolved again to be within a function's scope
        //
        // Additionally, we must resolve integer globals before structs since structs may refer to
        // the values of integer globals as numeric generics.
        let (literal_globals, non_literal_globals) = filter_literal_globals(items.globals);
        for global in non_literal_globals {
            self.unresolved_globals.insert(global.global_id, global);
        }

        for global in literal_globals {
            self.elaborate_global(global);
        }

        for (alias_id, alias) in items.type_aliases {
            self.define_type_alias(alias_id, alias);
        }

        // Must resolve types before we resolve globals.
        self.collect_struct_definitions(&items.structs);
        self.collect_enum_definitions(&items.enums);

        self.define_function_metas(&mut items.functions, &mut items.impls, &mut items.trait_impls);

        self.collect_traits(&mut items.traits);

        // Before we resolve any function symbols we must go through our impls and
        // re-collect the methods within into their proper module. This cannot be
        // done during def collection since we need to be able to resolve the type of
        // the impl since that determines the module we should collect into.
        for ((_self_type, module), impls) in &mut items.impls {
            self.collect_impls(*module, impls);
        }

        // Bind trait impls to their trait. Collect trait functions, that have a
        // default implementation, which hasn't been overridden.
        for trait_impl in &mut items.trait_impls {
            self.collect_trait_impl(trait_impl);
        }

        // We must wait to resolve non-literal globals until after we resolve structs since struct
        // globals will need to reference the struct type they're initialized to ensure they are valid.
        while let Some((_, global)) = self.unresolved_globals.pop_first() {
            self.elaborate_global(global);
        }

        // We have to run any comptime attributes on functions before the function is elaborated
        // since the generated items are checked beforehand as well.
        self.run_attributes(
            &items.traits,
            &items.structs,
            &items.functions,
            &items.module_attributes,
        );

        for functions in items.functions {
            self.elaborate_functions(functions);
        }

        for (trait_id, unresolved_trait) in items.traits {
            self.current_trait = Some(trait_id);
            self.elaborate_functions(unresolved_trait.fns_with_default_impl);
        }

        self.current_trait = None;

        for impls in items.impls.into_values() {
            self.elaborate_impls(impls);
        }

        for trait_impl in items.trait_impls {
            self.elaborate_trait_impl(trait_impl);
        }

        self.push_errors(self.interner.check_for_dependency_cycles());
    }

    /// True if we should use pedantic ACVM solving
    pub fn pedantic_solving(&self) -> bool {
        self.options.pedantic_solving
    }

    /// Runs `f` and if it modifies `self.generics`, `self.generics` is truncated
    /// back to the previous length.
    fn recover_generics<T>(&mut self, f: impl FnOnce(&mut Self) -> T) -> T {
        let generics_count = self.generics.len();
        let ret = f(self);
        self.generics.truncate(generics_count);
        ret
    }

    fn elaborate_functions(&mut self, functions: UnresolvedFunctions) {
        for (_, id, _) in functions.functions {
            self.elaborate_function(id);
        }

        self.generics.clear();
        self.self_type = None;
    }

    fn introduce_generics_into_scope(&mut self, all_generics: Vec<ResolvedGeneric>) {
        // Introduce all numeric generics into scope
        for generic in &all_generics {
            if let Kind::Numeric(typ) = &generic.kind() {
                let definition =
                    DefinitionKind::NumericGeneric(generic.type_var.clone(), typ.clone());
                let ident = Ident::new(generic.name.to_string(), generic.location);
                let hir_ident = self.add_variable_decl(
                    ident, false, // mutable
                    false, // allow_shadowing
                    false, // warn_if_unused
                    definition,
                );
                self.interner.push_definition_type(hir_ident.id, *typ.clone());
            }
        }

        self.generics = all_generics;
    }

    pub(crate) fn elaborate_function(&mut self, id: FuncId) {
        let func_meta = self.interner.func_meta.get_mut(&id);
        let func_meta =
            func_meta.expect("FuncMetas should be declared before a function is elaborated");

        let (kind, body, body_location) = match func_meta.take_body() {
            FunctionBody::Unresolved(kind, body, location) => (kind, body, location),
            FunctionBody::Resolved => return,
            // Do not error for the still-resolving case. If there is a dependency cycle,
            // the dependency cycle check will find it later on.
            FunctionBody::Resolving => return,
        };

        let func_meta = func_meta.clone();

        assert_eq!(
            self.crate_id, func_meta.source_crate,
            "Functions in other crates should be already elaborated"
        );

        self.local_module = func_meta.source_module;
        self.file = func_meta.source_file;
        self.self_type = func_meta.self_type.clone();
        self.current_trait_impl = func_meta.trait_impl;

        self.scopes.start_function();
        let old_item = std::mem::replace(&mut self.current_item, Some(DependencyId::Function(id)));

        self.trait_bounds = func_meta.trait_constraints.clone();
        self.function_context.push(FunctionContext::default());

        let modifiers = self.interner.function_modifiers(&id).clone();

        self.run_function_lints(&func_meta, &modifiers);

        // Check arg and return-value visibility of standalone functions.
        if self.should_check_function_visibility(&func_meta, &modifiers) {
            let name = Ident(Located::from(
                func_meta.name.location,
                self.interner.definition_name(func_meta.name.id).to_string(),
            ));
            for (_, typ, _) in func_meta.parameters.iter() {
                self.check_type_is_not_more_private_then_item(
                    &name,
                    modifiers.visibility,
                    typ,
                    name.location(),
                );
            }
            self.check_type_is_not_more_private_then_item(
                &name,
                modifiers.visibility,
                func_meta.return_type(),
                name.location(),
            );
        }

        self.introduce_generics_into_scope(func_meta.all_generics.clone());

        // The DefinitionIds for each parameter were already created in define_function_meta
        // so we need to reintroduce the same IDs into scope here.
        for parameter in &func_meta.parameter_idents {
            let name = self.interner.definition_name(parameter.id).to_owned();
            if name == "_" {
                continue;
            }
            let warn_if_unused = !(func_meta.trait_impl.is_some() && name == "self");
            self.add_existing_variable_to_scope(name, parameter.clone(), warn_if_unused);
        }

        self.add_trait_constraints_to_scope(&func_meta.trait_constraints, func_meta.location);

        let (hir_func, body_type) = match kind {
            FunctionKind::Builtin
            | FunctionKind::LowLevel
            | FunctionKind::Oracle
            | FunctionKind::TraitFunctionWithoutBody => (HirFunction::empty(), Type::Error),
            FunctionKind::Normal => {
                let return_type = func_meta.return_type();
                let (block, body_type) = self.elaborate_block(body, Some(return_type));
                let expr_id = self.intern_expr(block, body_location);
                self.interner.push_expr_type(expr_id, body_type.clone());
                (HirFunction::unchecked_from_expr(expr_id), body_type)
            }
        };

        // Don't verify the return type for builtin functions & trait function declarations
        if !func_meta.is_stub() {
            self.type_check_function_body(body_type, &func_meta, hir_func.as_expr());
        }

        // Default any type variables that still need defaulting and
        // verify any remaining trait constraints arising from the function body.
        // This is done before trait impl search since leaving them bindable can lead to errors
        // when multiple impls are available. Instead we default first to choose the Field or u64 impl.
        self.check_and_pop_function_context();

        self.remove_trait_constraints_from_scope(&func_meta.trait_constraints);

        let func_scope_tree = self.scopes.end_function();

        // The arguments to low-level and oracle functions are always unused so we do not produce warnings for them.
        if !func_meta.is_stub() {
            self.check_for_unused_variables_in_scope_tree(func_scope_tree);
        }

        // Check that the body can return without calling the function.
        if let FunctionKind::Normal = kind {
            self.run_lint(func_meta.name.location.file, |elaborator| {
                lints::unbounded_recursion(
                    elaborator.interner,
                    id,
                    || elaborator.interner.definition_name(func_meta.name.id),
                    func_meta.name.location.span,
                    hir_func.as_expr(),
                )
                .map(Into::into)
            });
        }

        let meta = self
            .interner
            .func_meta
            .get_mut(&id)
            .expect("FuncMetas should be declared before a function is elaborated");

        meta.function_body = FunctionBody::Resolved;

        self.trait_bounds.clear();
        self.interner.update_fn(id, hir_func);
        self.current_item = old_item;
    }

    /// Defaults all type variables used in this function context then solves
    /// all still-unsolved trait constraints in this context.
    fn check_and_pop_function_context(&mut self) {
        let context = self.function_context.pop().expect("Imbalanced function_context pushes");

        for typ in context.type_variables {
            if let Type::TypeVariable(variable) = typ.follow_bindings() {
                let msg = "TypeChecker should only track defaultable type vars";
                variable.bind(variable.kind().default_type().expect(msg));
            }
        }

        for (mut constraint, expr_id, select_impl) in context.trait_constraints {
            let location = self.interner.expr_location(&expr_id);

            if matches!(&constraint.typ, Type::MutableReference(_)) {
                let (_, dereferenced_typ) =
                    self.insert_auto_dereferences(expr_id, constraint.typ.clone());
                constraint.typ = dereferenced_typ;
            }

            self.verify_trait_constraint(
                &constraint.typ,
                constraint.trait_bound.trait_id,
                &constraint.trait_bound.trait_generics.ordered,
                &constraint.trait_bound.trait_generics.named,
                expr_id,
                select_impl,
                location,
            );
        }
    }

    /// This turns function parameters of the form:
    /// `fn foo(x: impl Bar)`
    ///
    /// into
    /// `fn foo<T0_impl_Bar>(x: T0_impl_Bar) where T0_impl_Bar: Bar`
    /// although the fresh type variable is not named internally.
    fn desugar_impl_trait_arg(
        &mut self,
        trait_path: Path,
        trait_generics: GenericTypeArgs,
        generics: &mut Vec<TypeVariable>,
        trait_constraints: &mut Vec<TraitConstraint>,
    ) -> Type {
        let new_generic_id = self.interner.next_type_variable_id();

        let new_generic = TypeVariable::unbound(new_generic_id, Kind::Normal);
        generics.push(new_generic.clone());

        let name = format!("impl {trait_path}");
        let generic_type = Type::NamedGeneric(new_generic, Rc::new(name));
        let trait_bound = TraitBound { trait_path, trait_id: None, trait_generics };

        if let Some(trait_bound) = self.resolve_trait_bound(&trait_bound) {
            let new_constraint = TraitConstraint { typ: generic_type.clone(), trait_bound };
            trait_constraints.push(new_constraint);
        }

        generic_type
    }

    /// Add the given generics to scope.
    /// Each generic will have a fresh Shared<TypeBinding> associated with it.
    pub fn add_generics(&mut self, generics: &UnresolvedGenerics) -> Generics {
        vecmap(generics, |generic| {
            let mut is_error = false;
            let (type_var, name) = match self.resolve_generic(generic) {
                Ok(values) => values,
                Err(error) => {
                    self.push_err(error, generic.location().file);
                    is_error = true;
                    let id = self.interner.next_type_variable_id();
                    let kind = self.resolve_generic_kind(generic);
                    (TypeVariable::unbound(id, kind), Rc::new("(error)".into()))
                }
            };

            let location = generic.location();
            let name_owned = name.as_ref().clone();
            let resolved_generic = ResolvedGeneric { name, type_var, location };

            // Check for name collisions of this generic
            // Checking `is_error` here prevents DuplicateDefinition errors when
            // we have multiple generics from macros which fail to resolve and
            // are all given the same default name "(error)".
            if !is_error {
                if let Some(generic) = self.find_generic(&name_owned) {
                    self.push_err(
                        ResolverError::DuplicateDefinition {
                            name: name_owned,
                            first_span: generic.location.span,
                            second_span: location.span,
                        },
                        location.file,
                    );
                } else {
                    self.generics.push(resolved_generic.clone());
                }
            }

            resolved_generic
        })
    }

    fn resolve_generic(
        &mut self,
        generic: &UnresolvedGeneric,
    ) -> Result<(TypeVariable, Rc<String>), ResolverError> {
        // Map the generic to a fresh type variable
        match generic {
            UnresolvedGeneric::Variable(_) | UnresolvedGeneric::Numeric { .. } => {
                let id = self.interner.next_type_variable_id();
                let kind = self.resolve_generic_kind(generic);
                let typevar = TypeVariable::unbound(id, kind);
                let ident = generic.ident();
                let name = Rc::new(ident.0.contents.clone());
                Ok((typevar, name))
            }
            // An already-resolved generic is only possible if it is the result of a
            // previous macro call being inserted into a generics list.
            UnresolvedGeneric::Resolved(id, location) => {
                match self.interner.get_quoted_type(*id).follow_bindings() {
                    Type::NamedGeneric(type_variable, name) => Ok((type_variable.clone(), name)),
                    other => Err(ResolverError::MacroResultInGenericsListNotAGeneric {
                        span: location.span,
                        typ: other.clone(),
                    }),
                }
            }
        }
    }

    /// Return the kind of an unresolved generic.
    /// If a numeric generic has been specified, resolve the annotated type to make
    /// sure only primitive numeric types are being used.
    pub(super) fn resolve_generic_kind(&mut self, generic: &UnresolvedGeneric) -> Kind {
        if let UnresolvedGeneric::Numeric { ident, typ } = generic {
            let unresolved_typ = typ.clone();
            let typ = if unresolved_typ.is_type_expression() {
                self.resolve_type_inner(
                    unresolved_typ.clone(),
                    &Kind::numeric(Type::default_int_type()),
                )
            } else {
                self.resolve_type(unresolved_typ.clone())
            };
            if !matches!(typ, Type::FieldElement | Type::Integer(_, _)) {
                let unsupported_typ_err =
                    ResolverError::UnsupportedNumericGenericType(UnsupportedNumericGenericType {
                        ident: ident.clone(),
                        typ: unresolved_typ.typ.clone(),
                    });
                self.push_err(unsupported_typ_err, generic.location().file);
            }
            Kind::numeric(typ)
        } else {
            Kind::Normal
        }
    }

    pub(crate) fn push_err(&mut self, error: impl Into<CompilationError>, file: FileId) {
        let error: CompilationError = error.into();
        self.errors.push((error, file));
    }

    pub(crate) fn push_errors(
        &mut self,
        errors: impl IntoIterator<Item = (CompilationError, FileId)>,
    ) {
        self.errors.extend(errors);
    }

    fn run_lint(&mut self, file: FileId, lint: impl Fn(&Elaborator) -> Option<CompilationError>) {
        if let Some(error) = lint(self) {
            self.push_err(error, file);
        }
    }

    pub fn resolve_module_by_path(&mut self, path: Path) -> Option<ModuleId> {
        match self.resolve_path(path.clone()) {
            Ok(PathResolution { item: PathResolutionItem::Module(module_id), errors }) => {
                if errors.is_empty() {
                    Some(module_id)
                } else {
                    None
                }
            }
            _ => None,
        }
    }

    fn resolve_trait_by_path(&mut self, path: Path) -> Option<TraitId> {
        let file = path.location.file;
        let error = match self.resolve_path(path.clone()) {
            Ok(PathResolution { item: PathResolutionItem::Trait(trait_id), errors }) => {
                for error in errors {
                    self.push_err(error, file);
                }
                return Some(trait_id);
            }
            Ok(_) => DefCollectorErrorKind::NotATrait { not_a_trait_name: path },
            Err(_) => DefCollectorErrorKind::TraitNotFound { trait_path: path },
        };
        self.push_err(error, file);
        None
    }

    /// Resolve the given trait constraints and add them to scope as we go.
    /// This second step is necessary to resolve subsequent constraints such
    /// as `<T as Foo>::Bar: Eq` which may lookup an impl which was assumed
    /// by a previous constraint.
    ///
    /// If these constraints are unwanted afterward they should be manually
    /// removed from the interner.
    fn resolve_trait_constraints(
        &mut self,
        where_clause: &[UnresolvedTraitConstraint],
    ) -> Vec<TraitConstraint> {
        where_clause
            .iter()
            .filter_map(|constraint| self.resolve_trait_constraint(constraint))
            .collect()
    }

    /// Expands any traits in a where clause to mention all associated types if they were
    /// elided by the user. See `add_missing_named_generics` for more  detail.
    ///
    /// Returns all newly created generics to be added to this function/trait/impl.
    fn desugar_trait_constraints(
        &mut self,
        where_clause: &mut [UnresolvedTraitConstraint],
    ) -> Vec<ResolvedGeneric> {
        where_clause
            .iter_mut()
            .flat_map(|constraint| {
                self.add_missing_named_generics(&constraint.typ, &mut constraint.trait_bound)
            })
            .collect()
    }

    /// For each associated type that isn't mentioned in a trait bound, this adds
    /// the type as an implicit generic to the where clause and returns the newly
    /// created generics in a vector to add to the function/trait/impl later.
    /// For example, this will turn a function using a trait with 2 associated types:
    ///
    /// `fn foo<T>() where T: Foo { ... }`
    ///
    /// into:
    /// `fn foo<T>() where T: Foo<Bar = A, Baz = B> { ... }`
    ///
    /// with a vector of `<A, B>` returned so that the caller can then modify the function to:
    /// `fn foo<T, A, B>() where T: Foo<Bar = A, Baz = B> { ... }`
    fn add_missing_named_generics(
        &mut self,
        object: &UnresolvedType,
        bound: &mut TraitBound,
    ) -> Vec<ResolvedGeneric> {
        let mut added_generics = Vec::new();

        let Ok(item) = self.resolve_path_or_error(bound.trait_path.clone()) else {
            return Vec::new();
        };

        let PathResolutionItem::Trait(trait_id) = item else {
            return Vec::new();
        };

        let the_trait = self.get_trait_mut(trait_id);

        if the_trait.associated_types.len() > bound.trait_generics.named_args.len() {
            let trait_name = the_trait.name.to_string();

            for associated_type in &the_trait.associated_types.clone() {
                if !bound
                    .trait_generics
                    .named_args
                    .iter()
                    .any(|(name, _)| name.0.contents == *associated_type.name.as_ref())
                {
                    // This generic isn't contained in the bound's named arguments,
                    // so add it by creating a fresh type variable.
                    let new_generic_id = self.interner.next_type_variable_id();
                    let kind = associated_type.type_var.kind();
                    let type_var = TypeVariable::unbound(new_generic_id, kind);

                    let location = bound.trait_path.location;
                    let name = format!("<{object} as {trait_name}>::{}", associated_type.name);
                    let name = Rc::new(name);
                    let typ = Type::NamedGeneric(type_var.clone(), name.clone());
                    let typ = self.interner.push_quoted_type(typ);
                    let typ = UnresolvedTypeData::Resolved(typ).with_location(location);
                    let ident = Ident::new(associated_type.name.as_ref().clone(), location);

                    bound.trait_generics.named_args.push((ident, typ));
                    added_generics.push(ResolvedGeneric { name, location, type_var });
                }
            }
        }

        added_generics
    }

    /// Resolves a trait constraint and adds it to scope as an assumed impl.
    /// This second step is necessary to resolve subsequent constraints such
    /// as `<T as Foo>::Bar: Eq` which may lookup an impl which was assumed
    /// by a previous constraint.
    fn resolve_trait_constraint(
        &mut self,
        constraint: &UnresolvedTraitConstraint,
    ) -> Option<TraitConstraint> {
        let typ = self.resolve_type(constraint.typ.clone());
        let trait_bound = self.resolve_trait_bound(&constraint.trait_bound)?;

        self.add_trait_bound_to_scope(
            constraint.trait_bound.trait_path.location,
            &typ,
            &trait_bound,
            trait_bound.trait_id,
        );

        Some(TraitConstraint { typ, trait_bound })
    }

    pub fn resolve_trait_bound(&mut self, bound: &TraitBound) -> Option<ResolvedTraitBound> {
        let the_trait = self.lookup_trait_or_error(bound.trait_path.clone())?;
        let trait_id = the_trait.id;
        let location = bound.trait_path.location;

        let (ordered, named) =
            self.resolve_type_args(bound.trait_generics.clone(), trait_id, location);

        let trait_generics = TraitGenerics { ordered, named };
        Some(ResolvedTraitBound { trait_id, trait_generics, span: location.span })
    }

    /// Extract metadata from a NoirFunction
    /// to be used in analysis and intern the function parameters
    /// Prerequisite: any implicit generics, including any generics from the impl,
    /// have already been added to scope via `self.add_generics`.
    fn define_function_meta(
        &mut self,
        func: &mut NoirFunction,
        func_id: FuncId,
        trait_id: Option<TraitId>,
    ) {
        let in_contract = if self.self_type.is_some() {
            // Without this, impl methods can accidentally be placed in contracts.
            // See: https://github.com/noir-lang/noir/issues/3254
            false
        } else {
            self.in_contract()
        };

        self.scopes.start_function();
        self.current_item = Some(DependencyId::Function(func_id));

        let location = func.name_ident().location();
        let id = self.interner.function_definition_id(func_id);
        let name_ident = HirIdent::non_trait_method(id, location);

        let is_entry_point = self.is_entry_point_function(func, in_contract);

        // Both the #[fold] and #[no_predicates] alter a function's inline type and code generation in similar ways.
        // In certain cases such as type checking (for which the following flag will be used) both attributes
        // indicate we should code generate in the same way. Thus, we unify the attributes into one flag here.
        let has_no_predicates_attribute = func.attributes().is_no_predicates();
        let should_fold = func.attributes().is_foldable();
        let has_inline_attribute = has_no_predicates_attribute || should_fold;
        let is_pub_allowed = self.pub_allowed(func, in_contract);
        self.add_generics(&func.def.generics);
        let mut generics = vecmap(&self.generics, |generic| generic.type_var.clone());

        let new_generics = self.desugar_trait_constraints(&mut func.def.where_clause);
        generics.extend(new_generics.into_iter().map(|generic| generic.type_var));

        let mut trait_constraints = self.resolve_trait_constraints(&func.def.where_clause);

        let mut parameters = Vec::new();
        let mut parameter_types = Vec::new();
        let mut parameter_idents = Vec::new();

        for Param { visibility, pattern, typ, location } in func.parameters().iter().cloned() {
            self.run_lint(location.file, |_| {
                lints::unnecessary_pub_argument(func, visibility, is_pub_allowed).map(Into::into)
            });

            let type_location = typ.location;
            let typ = match typ.typ {
                UnresolvedTypeData::TraitAsType(path, args) => {
                    self.desugar_impl_trait_arg(path, args, &mut generics, &mut trait_constraints)
                }
                // Function parameters have Kind::Normal
                _ => self.resolve_type_inner(typ, &Kind::Normal),
            };

            self.check_if_type_is_valid_for_program_input(
                &typ,
                is_entry_point,
                has_inline_attribute,
                type_location,
            );

            if is_entry_point {
                self.mark_type_as_used(&typ);
            }

            let pattern = self.elaborate_pattern_and_store_ids(
                pattern,
                typ.clone(),
                DefinitionKind::Local(None),
                &mut parameter_idents,
                true, // warn_if_unused
            );

            parameters.push((pattern, typ.clone(), visibility));
            parameter_types.push(typ);
        }

        let return_type = Box::new(self.resolve_type(func.return_type()));

        let mut typ = Type::Function(
            parameter_types,
            return_type,
            Box::new(Type::Unit),
            func.def.is_unconstrained,
        );

        if !generics.is_empty() {
            typ = Type::Forall(generics, Box::new(typ));
        }

        self.interner.push_definition_type(name_ident.id, typ.clone());

        let direct_generics = func.def.generics.iter();
        let direct_generics = direct_generics
            .filter_map(|generic| self.find_generic(&generic.ident().0.contents).cloned())
            .collect();

        let statements = std::mem::take(&mut func.def.body.statements);
        let body = BlockExpression { statements };

        let struct_id = if let Some(Type::DataType(struct_type, _)) = &self.self_type {
            Some(struct_type.borrow().id)
        } else {
            None
        };

        // Remove the traits assumed by `resolve_trait_constraints` from scope
        self.remove_trait_constraints_from_scope(&trait_constraints);

        let meta = FuncMeta {
            name: name_ident,
            kind: func.kind,
            location,
            typ,
            direct_generics,
            all_generics: self.generics.clone(),
            type_id: struct_id,
            trait_id,
            trait_impl: self.current_trait_impl,
            enum_variant_index: None,
            parameters: parameters.into(),
            parameter_idents,
            return_type: func.def.return_type.clone(),
            return_visibility: func.def.return_visibility,
            has_body: !func.def.body.is_empty(),
            trait_constraints,
            is_entry_point,
            has_inline_attribute,
            source_crate: self.crate_id,
            source_module: self.local_module,
            function_body: FunctionBody::Unresolved(func.kind, body, func.def.location),
            self_type: self.self_type.clone(),
            source_file: location.file,
        };

        self.interner.push_fn_meta(meta, func_id);
        self.scopes.end_function();
        self.current_item = None;
    }

    fn mark_type_as_used(&mut self, typ: &Type) {
        match typ {
            Type::Array(_n, typ) => self.mark_type_as_used(typ),
            Type::Slice(typ) => self.mark_type_as_used(typ),
            Type::Tuple(types) => {
                for typ in types {
                    self.mark_type_as_used(typ);
                }
            }
            Type::DataType(datatype, generics) => {
                self.mark_struct_as_constructed(datatype.clone());
                for generic in generics {
                    self.mark_type_as_used(generic);
                }
                if let Some(fields) = datatype.borrow().get_fields(generics) {
                    for (_, typ) in fields {
                        self.mark_type_as_used(&typ);
                    }
                } else if let Some(variants) = datatype.borrow().get_variants(generics) {
                    for (_, variant_types) in variants {
                        for typ in variant_types {
                            self.mark_type_as_used(&typ);
                        }
                    }
                }
            }
            Type::Alias(alias_type, generics) => {
                self.mark_type_as_used(&alias_type.borrow().get_type(generics));
            }
            Type::CheckedCast { from, to } => {
                self.mark_type_as_used(from);
                self.mark_type_as_used(to);
            }
            Type::MutableReference(typ) => {
                self.mark_type_as_used(typ);
            }
            Type::InfixExpr(left, _op, right, _) => {
                self.mark_type_as_used(left);
                self.mark_type_as_used(right);
            }
            Type::FieldElement
            | Type::Integer(..)
            | Type::Bool
            | Type::String(_)
            | Type::FmtString(_, _)
            | Type::Unit
            | Type::Quoted(..)
            | Type::Constant(..)
            | Type::TraitAsType(..)
            | Type::TypeVariable(..)
            | Type::NamedGeneric(..)
            | Type::Function(..)
            | Type::Forall(..)
            | Type::Error => (),
        }
    }

    fn run_function_lints(&mut self, func: &FuncMeta, modifiers: &FunctionModifiers) {
        let file = func.location.file;
        self.run_lint(file, |_| lints::inlining_attributes(func, modifiers).map(Into::into));
        self.run_lint(file, |_| lints::missing_pub(func, modifiers).map(Into::into));
        self.run_lint(file, |_| {
            let pub_allowed = func.is_entry_point || modifiers.attributes.is_foldable();
            lints::unnecessary_pub_return(func, modifiers, pub_allowed).map(Into::into)
        });
        self.run_lint(file, |_| {
            lints::oracle_not_marked_unconstrained(func, modifiers).map(Into::into)
        });
        self.run_lint(file, |elaborator| {
            lints::low_level_function_outside_stdlib(func, modifiers, elaborator.crate_id)
                .map(Into::into)
        });
    }

    /// Only sized types are valid to be used as main's parameters or the parameters to a contract
    /// function. If the given type is not sized (e.g. contains a slice or NamedGeneric type), an
    /// error is issued.
    fn check_if_type_is_valid_for_program_input(
        &mut self,
        typ: &Type,
        is_entry_point: bool,
        has_inline_attribute: bool,
        location: Location,
    ) {
        if (is_entry_point && !typ.is_valid_for_program_input())
            || (has_inline_attribute && !typ.is_valid_non_inlined_function_input())
        {
            let span = location.span;
            self.push_err(TypeCheckError::InvalidTypeForEntryPoint { span }, location.file);
        }
    }

    /// True if the `pub` keyword is allowed on parameters in this function
    /// `pub` on function parameters is only allowed for entry point functions
    fn pub_allowed(&self, func: &NoirFunction, in_contract: bool) -> bool {
        self.is_entry_point_function(func, in_contract) || func.attributes().is_foldable()
    }

    /// Returns `true` if the current module is a contract.
    ///
    /// This is usually determined by `self.module_id()`, but it can
    /// be overridden for impls. Impls are an odd case since the methods within resolve
    /// as if they're in the parent module, but should be placed in a child module.
    /// Since they should be within a child module, they should be elaborated as if
    /// `in_contract` is `false` so we can still resolve them in the parent module without them being in a contract.
    fn in_contract(&self) -> bool {
        self.module_is_contract(self.module_id())
    }

    pub(crate) fn module_is_contract(&self, module_id: ModuleId) -> bool {
        module_id.module(self.def_maps).is_contract
    }

    fn is_entry_point_function(&self, func: &NoirFunction, in_contract: bool) -> bool {
        if in_contract {
            func.attributes().is_contract_entry_point()
        } else {
            func.name() == MAIN_FUNCTION
        }
    }

    fn add_trait_constraints_to_scope(
        &mut self,
        constraints: &[TraitConstraint],
        location: Location,
    ) {
        for constraint in constraints {
            self.add_trait_bound_to_scope(
                location,
                &constraint.typ,
                &constraint.trait_bound,
                constraint.trait_bound.trait_id,
            );
        }

        // Also assume `self` implements the current trait if we are inside a trait definition
        if let Some(trait_id) = self.current_trait {
            let the_trait = self.interner.get_trait(trait_id);
            let constraint = the_trait.as_constraint(the_trait.name.location());
            let self_type =
                self.self_type.clone().expect("Expected a self type if there's a current trait");
            self.add_trait_bound_to_scope(
                location,
                &self_type,
                &constraint.trait_bound,
                constraint.trait_bound.trait_id,
            );
        }
    }

    fn remove_trait_constraints_from_scope(&mut self, constraints: &[TraitConstraint]) {
        for constraint in constraints {
            self.interner
                .remove_assumed_trait_implementations_for_trait(constraint.trait_bound.trait_id);
        }

        // Also remove the assumed trait implementation for `self` if this is a trait definition
        if let Some(trait_id) = self.current_trait {
            self.interner.remove_assumed_trait_implementations_for_trait(trait_id);
        }
    }

    fn add_trait_bound_to_scope(
        &mut self,
        location: Location,
        object: &Type,
        trait_bound: &ResolvedTraitBound,
        starting_trait_id: TraitId,
    ) {
        let span = location.span;
        let trait_id = trait_bound.trait_id;
        let generics = trait_bound.trait_generics.clone();

        if !self.interner.add_assumed_trait_implementation(object.clone(), trait_id, generics) {
            if let Some(the_trait) = self.interner.try_get_trait(trait_id) {
                let trait_name = the_trait.name.to_string();
                let typ = object.clone();
                self.push_err(
                    TypeCheckError::UnneededTraitConstraint { trait_name, typ, span },
                    location.file,
                );
            }
        }

        // Also add assumed implementations for the parent traits, if any
        if let Some(trait_bounds) =
            self.interner.try_get_trait(trait_id).map(|the_trait| the_trait.trait_bounds.clone())
        {
            for parent_trait_bound in trait_bounds {
                // Avoid looping forever in case there are cycles
                if parent_trait_bound.trait_id == starting_trait_id {
                    continue;
                }

                let parent_trait_bound =
                    self.instantiate_parent_trait_bound(trait_bound, &parent_trait_bound);
                self.add_trait_bound_to_scope(
                    location,
                    object,
                    &parent_trait_bound,
                    starting_trait_id,
                );
            }
        }
    }

    fn elaborate_impls(&mut self, impls: Vec<(UnresolvedGenerics, Location, UnresolvedFunctions)>) {
        for (_, _, functions) in impls {
            self.file = functions.file_id;
            self.recover_generics(|this| this.elaborate_functions(functions));
        }
    }

    fn elaborate_trait_impl(&mut self, trait_impl: UnresolvedTraitImpl) {
        self.file = trait_impl.file_id;
        self.local_module = trait_impl.module_id;

        self.generics = trait_impl.resolved_generics.clone();
        self.current_trait_impl = trait_impl.impl_id;

        self.add_trait_impl_assumed_trait_implementations(trait_impl.impl_id);
        self.check_trait_impl_where_clause_matches_trait_where_clause(&trait_impl);
        self.check_parent_traits_are_implemented(&trait_impl);
        self.remove_trait_impl_assumed_trait_implementations(trait_impl.impl_id);

        for (module, function, noir_function) in &trait_impl.methods.functions {
            self.local_module = *module;
            let file = noir_function.location().file;
            let errors = check_trait_impl_method_matches_declaration(self.interner, *function);
            self.push_errors(errors.into_iter().map(|error| (error.into(), file)));
        }

        self.elaborate_functions(trait_impl.methods);

        self.self_type = None;
        self.current_trait_impl = None;
        self.generics.clear();
    }

    fn add_trait_impl_assumed_trait_implementations(&mut self, impl_id: Option<TraitImplId>) {
        if let Some(impl_id) = impl_id {
            if let Some(trait_implementation) = self.interner.try_get_trait_implementation(impl_id)
            {
                for trait_constrain in &trait_implementation.borrow().where_clause {
                    let trait_bound = &trait_constrain.trait_bound;
                    self.interner.add_assumed_trait_implementation(
                        trait_constrain.typ.clone(),
                        trait_bound.trait_id,
                        trait_bound.trait_generics.clone(),
                    );
                }
            }
        }
    }

    fn remove_trait_impl_assumed_trait_implementations(&mut self, impl_id: Option<TraitImplId>) {
        if let Some(impl_id) = impl_id {
            if let Some(trait_implementation) = self.interner.try_get_trait_implementation(impl_id)
            {
                for trait_constrain in &trait_implementation.borrow().where_clause {
                    self.interner.remove_assumed_trait_implementations_for_trait(
                        trait_constrain.trait_bound.trait_id,
                    );
                }
            }
        }
    }

    fn check_trait_impl_where_clause_matches_trait_where_clause(
        &mut self,
        trait_impl: &UnresolvedTraitImpl,
    ) {
        let Some(trait_id) = trait_impl.trait_id else {
            return;
        };

        let Some(the_trait) = self.interner.try_get_trait(trait_id) else {
            return;
        };

        if the_trait.where_clause.is_empty() {
            return;
        }

        let impl_trait = the_trait.name.to_string();
        let the_trait_file = the_trait.location.file;

        let mut bindings = TypeBindings::new();
        bind_ordered_generics(
            &the_trait.generics,
            &trait_impl.resolved_trait_generics,
            &mut bindings,
        );

        // Check that each of the trait's where clause constraints is satisfied
        for trait_constraint in the_trait.where_clause.clone() {
            let Some(trait_constraint_trait) =
                self.interner.try_get_trait(trait_constraint.trait_bound.trait_id)
            else {
                continue;
            };

            let trait_constraint_type = trait_constraint.typ.substitute(&bindings);
            let trait_bound = &trait_constraint.trait_bound;

            if self
                .interner
                .try_lookup_trait_implementation(
                    &trait_constraint_type,
                    trait_bound.trait_id,
                    &trait_bound.trait_generics.ordered,
                    &trait_bound.trait_generics.named,
                )
                .is_err()
            {
                let missing_trait =
                    format!("{}{}", trait_constraint_trait.name, trait_bound.trait_generics);
                self.push_err(
                    ResolverError::TraitNotImplemented {
                        impl_trait: impl_trait.clone(),
                        missing_trait,
                        type_missing_trait: trait_constraint_type.to_string(),
                        span: trait_impl.object_type.location.span,
                        missing_trait_location: Location::new(trait_bound.span, the_trait_file),
                    },
                    trait_impl.object_type.location.file,
                );
            }
        }
    }

    fn check_parent_traits_are_implemented(&mut self, trait_impl: &UnresolvedTraitImpl) {
        let Some(trait_id) = trait_impl.trait_id else {
            return;
        };

        let Some(object_type) = &trait_impl.resolved_object_type else {
            return;
        };

        let Some(the_trait) = self.interner.try_get_trait(trait_id) else {
            return;
        };

        if the_trait.trait_bounds.is_empty() {
            return;
        }

        let impl_trait = the_trait.name.to_string();
        let the_trait_file = the_trait.location.file;

        let mut bindings = TypeBindings::new();
        bind_ordered_generics(
            &the_trait.generics,
            &trait_impl.resolved_trait_generics,
            &mut bindings,
        );

        // Note: we only check if the immediate parents are implemented, we don't check recursively.
        // Why? If a parent isn't implemented, we get an error. If a parent is implemented, we'll
        // do the same check for the parent, so this trait's parents parents will be checked, so the
        // recursion is guaranteed.
        for parent_trait_bound in the_trait.trait_bounds.clone() {
            let Some(parent_trait) = self.interner.try_get_trait(parent_trait_bound.trait_id)
            else {
                continue;
            };

            let parent_trait_bound = ResolvedTraitBound {
                trait_generics: parent_trait_bound
                    .trait_generics
                    .map(|typ| typ.substitute(&bindings)),
                ..parent_trait_bound
            };

            if self
                .interner
                .try_lookup_trait_implementation(
                    object_type,
                    parent_trait_bound.trait_id,
                    &parent_trait_bound.trait_generics.ordered,
                    &parent_trait_bound.trait_generics.named,
                )
                .is_err()
            {
                let missing_trait =
                    format!("{}{}", parent_trait.name, parent_trait_bound.trait_generics);
                self.push_err(
                    ResolverError::TraitNotImplemented {
                        impl_trait: impl_trait.clone(),
                        missing_trait,
                        type_missing_trait: trait_impl.object_type.to_string(),
                        span: trait_impl.object_type.location.span,
                        missing_trait_location: Location::new(
                            parent_trait_bound.span,
                            the_trait_file,
                        ),
                    },
                    trait_impl.object_type.location.file,
                );
            }
        }
    }

    fn collect_impls(
        &mut self,
        module: LocalModuleId,
        impls: &mut [(UnresolvedGenerics, Location, UnresolvedFunctions)],
    ) {
        self.local_module = module;

        for (generics, location, unresolved) in impls {
            self.file = unresolved.file_id;
            let old_generic_count = self.generics.len();
            self.add_generics(generics);
            self.declare_methods_on_struct(None, unresolved, *location);
            self.generics.truncate(old_generic_count);
        }
    }

    fn collect_trait_impl(&mut self, trait_impl: &mut UnresolvedTraitImpl) {
        self.local_module = trait_impl.module_id;
        self.file = trait_impl.file_id;
        self.current_trait_impl = trait_impl.impl_id;

        let self_type = trait_impl.methods.self_type.clone();
        let self_type =
            self_type.expect("Expected struct type to be set before collect_trait_impl");

        self.self_type = Some(self_type.clone());
        let self_type_location = trait_impl.object_type.location;

        if matches!(self_type, Type::MutableReference(_)) {
            let span = self_type_location.span;
            self.push_err(
                DefCollectorErrorKind::MutableReferenceInTraitImpl { span },
                self_type_location.file,
            );
        }

        if let Some(trait_id) = trait_impl.trait_id {
            self.generics = trait_impl.resolved_generics.clone();

            let where_clause = self.resolve_trait_constraints(&trait_impl.where_clause);
            self.remove_trait_constraints_from_scope(&where_clause);

            self.collect_trait_impl_methods(trait_id, trait_impl, &where_clause);

            let location = trait_impl.object_type.location;
            self.declare_methods_on_struct(Some(trait_id), &mut trait_impl.methods, location);

            let trait_visibility = self.interner.get_trait(trait_id).visibility;

            let methods = trait_impl.methods.function_ids();
            for func_id in &methods {
                self.interner.set_function_trait(*func_id, self_type.clone(), trait_id);

                // A trait impl method has the same visibility as its trait
                let modifiers = self.interner.function_modifiers_mut(func_id);
                modifiers.visibility = trait_visibility;
            }

            let trait_generics = trait_impl.resolved_trait_generics.clone();
            let ident = match &trait_impl.r#trait.typ {
                UnresolvedTypeData::Named(trait_path, _, _) => trait_path.last_ident(),
                UnresolvedTypeData::Resolved(quoted_type_id) => {
                    let typ = self.interner.get_quoted_type(*quoted_type_id);
                    let name = if let Type::TraitAsType(_, name, _) = typ {
                        name.to_string()
                    } else {
                        typ.to_string()
                    };
                    Ident::new(name, trait_impl.r#trait.location)
                }
                _ => {
                    // We don't error in this case because an error will be produced later on when
                    // solving the trait impl trait type
                    Ident::new(trait_impl.r#trait.to_string(), trait_impl.r#trait.location)
                }
            };

            let resolved_trait_impl = Shared::new(TraitImpl {
                ident,
                typ: self_type.clone(),
                trait_id,
                trait_generics,
                file: trait_impl.file_id,
                where_clause,
                methods,
            });

            let generics = vecmap(&self.generics, |generic| generic.type_var.clone());

            if let Err((prev_location, prev_file)) = self.interner.add_trait_implementation(
                self_type.clone(),
                trait_id,
                trait_impl.impl_id.expect("impl_id should be set in define_function_metas"),
                generics,
                resolved_trait_impl,
            ) {
                self.push_err(
                    DefCollectorErrorKind::OverlappingImpl {
                        typ: self_type.clone(),
                        span: self_type_location.span,
                    },
                    self_type_location.file,
                );

                // The 'previous impl defined here' note must be a separate error currently
                // since it may be in a different file and all errors have the same file id.
                self.file = prev_file;
                self.push_err(
                    DefCollectorErrorKind::OverlappingImplNote { span: prev_location.span },
                    prev_location.file,
                );
                self.file = trait_impl.file_id;
            }
        }

        self.generics.clear();

        self.current_trait_impl = None;
        self.self_type = None;
    }

    pub fn get_module(&self, module: ModuleId) -> &ModuleData {
        let message = "A crate should always be present for a given crate id";
        &self.def_maps.get(&module.krate).expect(message).modules[module.local_id.0]
    }

    fn get_module_mut(def_maps: &mut DefMaps, module: ModuleId) -> &mut ModuleData {
        let message = "A crate should always be present for a given crate id";
        &mut def_maps.get_mut(&module.krate).expect(message).modules[module.local_id.0]
    }

    fn declare_methods_on_struct(
        &mut self,
        trait_id: Option<TraitId>,
        functions: &mut UnresolvedFunctions,
        location: Location,
    ) {
        let span = location.span;
        let self_type = functions.self_type.as_ref();
        let self_type =
            self_type.expect("Expected struct type to be set before declare_methods_on_struct");

        let function_ids = functions.function_ids();

        if let Type::DataType(struct_type, _) = &self_type {
            let struct_ref = struct_type.borrow();

            // `impl`s are only allowed on types defined within the current crate
            if trait_id.is_none() && struct_ref.id.krate() != self.crate_id {
                let type_name = struct_ref.name.to_string();
                self.push_err(
                    DefCollectorErrorKind::ForeignImpl { span, type_name },
                    location.file,
                );
                return;
            }

            // Grab the module defined by the struct type. Note that impls are a case
            // where the module the methods are added to is not the same as the module
            // they are resolved in.
            let module = Self::get_module_mut(self.def_maps, struct_ref.id.module_id());

            for (_, method_id, method) in &functions.functions {
                // If this method was already declared, remove it from the module so it cannot
                // be accessed with the `TypeName::method` syntax. We'll check later whether the
                // object types in each method overlap or not. If they do, we issue an error.
                // If not, that is specialization which is allowed.
                let name = method.name_ident().clone();
                let result = if let Some(trait_id) = trait_id {
                    module.declare_trait_function(name, *method_id, trait_id)
                } else {
                    module.declare_function(name, method.def.visibility, *method_id)
                };
                if result.is_err() {
                    let existing = module.find_func_with_name(method.name_ident()).expect(
                        "declare_function should only error if there is an existing function",
                    );

                    // Only remove the existing function from scope if it is from a trait impl as
                    // well. If it is from a non-trait impl that should override trait impl methods
                    // anyway so that Foo::bar always resolves to the non-trait impl version.
                    if self.interner.function_meta(&existing).trait_impl.is_some() {
                        module.remove_function(method.name_ident());
                    }
                }
            }

            // Trait impl methods are already declared in NodeInterner::add_trait_implementation
            if trait_id.is_none() {
                self.declare_methods(self_type, &function_ids);
            }
        // We can define methods on primitive types only if we're in the stdlib
        } else if trait_id.is_none() && *self_type != Type::Error {
            if self.crate_id.is_stdlib() {
                // Trait impl methods are already declared in NodeInterner::add_trait_implementation
                if trait_id.is_none() {
                    self.declare_methods(self_type, &function_ids);
                }
            } else {
                self.push_err(DefCollectorErrorKind::NonStructTypeInImpl { span }, location.file);
            }
        }
    }

    fn declare_methods(&mut self, self_type: &Type, function_ids: &[FuncId]) {
        for method_id in function_ids {
            let method_name = self.interner.function_name(method_id).to_owned();

            if let Some(first_fn) =
                self.interner.add_method(self_type, method_name.clone(), *method_id, None)
            {
                let first_location = self.interner.function_ident(&first_fn).location();
                let second_location = self.interner.function_ident(method_id).location();
                let error = ResolverError::DuplicateDefinition {
                    name: method_name,
                    first_span: first_location.span,
                    second_span: second_location.span,
                };
                self.push_err(error, second_location.file);
            }
        }
    }

    fn define_type_alias(&mut self, alias_id: TypeAliasId, alias: UnresolvedTypeAlias) {
        self.file = alias.file_id;
        self.local_module = alias.module_id;

        let name = &alias.type_alias_def.name;
        let visibility = alias.type_alias_def.visibility;
        let location = alias.type_alias_def.typ.location;

        let generics = self.add_generics(&alias.type_alias_def.generics);
        self.current_item = Some(DependencyId::Alias(alias_id));
        let typ = self.resolve_type(alias.type_alias_def.typ);

        if visibility != ItemVisibility::Private {
            self.check_type_is_not_more_private_then_item(name, visibility, &typ, location);
        }

        self.interner.set_type_alias(alias_id, typ, generics);
        self.generics.clear();
    }

    /// Find the struct in the parent module so we can know its visibility
    fn find_struct_visibility(&self, struct_type: &DataType) -> Option<ItemVisibility> {
        let parent_module_id = struct_type.id.parent_module_id(self.def_maps);
        let parent_module_data = self.get_module(parent_module_id);
        let per_ns = parent_module_data.find_name(&struct_type.name);
        per_ns.types.map(|(_, vis, _)| vis)
    }

    /// Check whether a functions return value and args should be checked for private type visibility.
    fn should_check_function_visibility(
        &self,
        func_meta: &FuncMeta,
        modifiers: &FunctionModifiers,
    ) -> bool {
        // Private functions don't leak anything.
        if modifiers.visibility == ItemVisibility::Private {
            return false;
        }
        // Implementing public traits on private types is okay, they can't be used unless the type itself is accessible.
        if func_meta.trait_impl.is_some() {
            return false;
        }
        // Public struct functions should not expose private types.
        if let Some(struct_visibility) = func_meta.type_id.and_then(|id| {
            let struct_def = self.get_type(id);
            let struct_def = struct_def.borrow();
            self.find_struct_visibility(&struct_def)
        }) {
            return struct_visibility != ItemVisibility::Private;
        }
        // Standalone functions should be checked
        true
    }

    /// Check that an item such as a struct field or type alias is not more visible than the type it refers to.
    fn check_type_is_not_more_private_then_item(
        &mut self,
        name: &Ident,
        visibility: ItemVisibility,
        typ: &Type,
        location: Location,
    ) {
        match typ {
            Type::DataType(struct_type, generics) => {
                let struct_type = struct_type.borrow();
                let struct_module_id = struct_type.id.module_id();

                // We only check this in types in the same crate. If it's in a different crate
                // then it's either accessible (all good) or it's not, in which case a different
                // error will happen somewhere else, but no need to error again here.
                if struct_module_id.krate == self.crate_id {
                    if let Some(aliased_visibility) = self.find_struct_visibility(&struct_type) {
                        if aliased_visibility < visibility {
                            self.push_err(
                                ResolverError::TypeIsMorePrivateThenItem {
                                    typ: struct_type.name.to_string(),
                                    item: name.to_string(),
                                    span: location.span,
                                },
                                location.file,
                            );
                        }
                    }
                }

                for generic in generics {
                    self.check_type_is_not_more_private_then_item(
                        name, visibility, generic, location,
                    );
                }
            }
            Type::Tuple(types) => {
                for typ in types {
                    self.check_type_is_not_more_private_then_item(name, visibility, typ, location);
                }
            }
            Type::Alias(alias_type, generics) => {
                self.check_type_is_not_more_private_then_item(
                    name,
                    visibility,
                    &alias_type.borrow().get_type(generics),
                    location,
                );
            }
            Type::CheckedCast { from, to } => {
                self.check_type_is_not_more_private_then_item(name, visibility, from, location);
                self.check_type_is_not_more_private_then_item(name, visibility, to, location);
            }
            Type::Function(args, return_type, env, _) => {
                for arg in args {
                    self.check_type_is_not_more_private_then_item(name, visibility, arg, location);
                }
                self.check_type_is_not_more_private_then_item(
                    name,
                    visibility,
                    return_type,
                    location,
                );
                self.check_type_is_not_more_private_then_item(name, visibility, env, location);
            }
            Type::MutableReference(typ) | Type::Array(_, typ) | Type::Slice(typ) => {
                self.check_type_is_not_more_private_then_item(name, visibility, typ, location);
            }
            Type::InfixExpr(left, _op, right, _) => {
                self.check_type_is_not_more_private_then_item(name, visibility, left, location);
                self.check_type_is_not_more_private_then_item(name, visibility, right, location);
            }
            Type::FieldElement
            | Type::Integer(..)
            | Type::Bool
            | Type::String(..)
            | Type::FmtString(..)
            | Type::Unit
            | Type::Quoted(..)
            | Type::TypeVariable(..)
            | Type::Forall(..)
            | Type::TraitAsType(..)
            | Type::Constant(..)
            | Type::NamedGeneric(..)
            | Type::Error => (),
        }
    }

    fn collect_struct_definitions(&mut self, structs: &BTreeMap<TypeId, UnresolvedStruct>) {
        // This is necessary to avoid cloning the entire struct map
        // when adding checks after each struct field is resolved.
        let struct_ids = structs.keys().copied().collect::<Vec<_>>();

        // Resolve each field in each struct.
        // Each struct should already be present in the NodeInterner after def collection.
        for (type_id, typ) in structs {
            self.file = typ.file_id;
            self.local_module = typ.module_id;

            let fields = self.resolve_struct_fields(&typ.struct_def, *type_id);

            if typ.struct_def.is_abi() {
                for field in &fields {
                    self.mark_type_as_used(&field.typ);
                }
            }

            // Check that the a public struct doesn't have a private type as a public field.
            if typ.struct_def.visibility != ItemVisibility::Private {
                for field in &fields {
                    let ident = Ident::from(Located::from(
                        field.name.location(),
                        format!("{}::{}", typ.struct_def.name, field.name),
                    ));
                    self.check_type_is_not_more_private_then_item(
                        &ident,
                        field.visibility,
                        &field.typ,
                        field.name.location(),
                    );
                }
            }

            if self.interner.is_in_lsp_mode() {
                for (field_index, field) in fields.iter().enumerate() {
                    let location = field.name.location();
                    let reference_id = ReferenceId::StructMember(*type_id, field_index);
                    self.interner.add_definition_location(reference_id, location, None);
                }
            }

            self.interner.update_type(*type_id, |struct_def| {
                struct_def.set_fields(fields);
            });
        }

        // Check whether the struct fields have nested slices
        // We need to check after all structs are resolved to
        // make sure every struct's fields is accurately set.
        for id in struct_ids {
            let struct_type = self.interner.get_type(id);

            // Only handle structs without generics as any generics args will be checked
            // after monomorphization when performing SSA codegen
            if struct_type.borrow().generics.is_empty() {
                let fields = struct_type.borrow().get_fields(&[]).unwrap();
                for (_, field_type) in fields.iter() {
                    if field_type.is_nested_slice() {
                        let location = struct_type.borrow().location;
                        let span = location.span;
                        self.file = location.file;
                        self.push_err(ResolverError::NestedSlices { span }, location.file);
                    }
                }
            }
        }
    }

    pub fn resolve_struct_fields(
        &mut self,
        unresolved: &NoirStruct,
        struct_id: TypeId,
    ) -> Vec<StructField> {
        self.recover_generics(|this| {
            this.current_item = Some(DependencyId::Struct(struct_id));

            this.resolving_ids.insert(struct_id);

            let struct_def = this.interner.get_type(struct_id);
            this.add_existing_generics(&unresolved.generics, &struct_def.borrow().generics);

            let fields = vecmap(&unresolved.fields, |field| {
                let ident = &field.item.name;
                let typ = &field.item.typ;
                let visibility = field.item.visibility;
                StructField { visibility, name: ident.clone(), typ: this.resolve_type(typ.clone()) }
            });

            this.resolving_ids.remove(&struct_id);

            fields
        })
    }

    fn collect_enum_definitions(&mut self, enums: &BTreeMap<TypeId, UnresolvedEnum>) {
        for (type_id, typ) in enums {
            self.file = typ.file_id;
            self.local_module = typ.module_id;
            self.generics.clear();

            let datatype = self.interner.get_type(*type_id);
            let datatype_ref = datatype.borrow();
            let generics = datatype_ref.generic_types();
            self.add_existing_generics(&typ.enum_def.generics, &datatype_ref.generics);

            self.use_unstable_feature(UnstableFeature::Enums, datatype_ref.name.span());
            drop(datatype_ref);

            let self_type = Type::DataType(datatype.clone(), generics);
            let self_type_id = self.interner.push_quoted_type(self_type.clone());
            let location = typ.enum_def.location;
            let unresolved =
                UnresolvedType { typ: UnresolvedTypeData::Resolved(self_type_id), location };

            datatype.borrow_mut().init_variants();
            let module_id = ModuleId { krate: self.crate_id, local_id: typ.module_id };

            for (i, variant) in typ.enum_def.variants.iter().enumerate() {
                let parameters = variant.item.parameters.as_ref();
                let types =
                    parameters.map(|params| vecmap(params, |typ| self.resolve_type(typ.clone())));
                let name = variant.item.name.clone();

                let is_function = types.is_some();
                let params = types.clone().unwrap_or_default();
                datatype.borrow_mut().push_variant(EnumVariant::new(name, params, is_function));

                self.define_enum_variant_constructor(
                    &typ.enum_def,
                    *type_id,
                    &variant.item,
                    types,
                    i,
                    &datatype,
                    &self_type,
                    unresolved.clone(),
                );

                let reference_id = ReferenceId::EnumVariant(*type_id, i);
                let location = variant.item.name.location();
                self.interner.add_definition_location(reference_id, location, Some(module_id));
            }
        }
    }

    fn elaborate_global(&mut self, global: UnresolvedGlobal) {
        let old_module = std::mem::replace(&mut self.local_module, global.module_id);
        let old_file = std::mem::replace(&mut self.file, global.file_id);
        let old_item = self.current_item.take();

        let global_id = global.global_id;
        self.current_item = Some(DependencyId::Global(global_id));
        let let_stmt = global.stmt_def;

        let name = if self.interner.is_in_lsp_mode() {
            Some(let_stmt.pattern.name_ident().to_string())
        } else {
            None
        };

        let location = let_stmt.pattern.location();
        let span = location.span;

        if !self.in_contract()
            && let_stmt.attributes.iter().any(|attr| matches!(attr, SecondaryAttribute::Abi(_)))
        {
            self.push_err(ResolverError::AbiAttributeOutsideContract { span }, location.file);
        }

        if !let_stmt.comptime && matches!(let_stmt.pattern, Pattern::Mutable(..)) {
            self.push_err(ResolverError::MutableGlobal { span }, location.file);
        }

        let (let_statement, _typ) = self
            .elaborate_in_comptime_context(|this| this.elaborate_let(let_stmt, Some(global_id)));

        let statement_id = self.interner.get_global(global_id).let_statement;
        self.interner.replace_statement(statement_id, let_statement);

        self.elaborate_comptime_global(global_id);

        if let Some(name) = name {
            self.interner.register_global(
                global_id,
                name,
                location,
                global.visibility,
                self.module_id(),
            );
        }

        self.local_module = old_module;
        self.file = old_file;
        self.current_item = old_item;
    }

    fn elaborate_comptime_global(&mut self, global_id: GlobalId) {
        let let_statement = self
            .interner
            .get_global_let_statement(global_id)
            .expect("Let statement of global should be set by elaborate_global_let");

        let global = self.interner.get_global(global_id);
        let definition_id = global.definition_id;
        let location = global.location;
        let mut interpreter = self.setup_interpreter();

        if let Err(error) = interpreter.evaluate_let(let_statement) {
            let (error, file) = error.into_compilation_error_pair();
            self.push_err(error, file);
        } else {
            let value = interpreter
                .lookup_id(definition_id, location)
                .expect("The global should be defined since evaluate_let did not error");

            self.debug_comptime(location, |interner| value.display(interner).to_string());

            self.interner.get_global_mut(global_id).value = GlobalValue::Resolved(value);
        }
    }

    /// If the given global is unresolved, elaborate it and return true
    fn elaborate_global_if_unresolved(&mut self, global_id: &GlobalId) -> bool {
        if let Some(global) = self.unresolved_globals.remove(global_id) {
            self.elaborate_global(global);
            true
        } else {
            false
        }
    }

    fn define_function_metas(
        &mut self,
        functions: &mut [UnresolvedFunctions],
        impls: &mut ImplMap,
        trait_impls: &mut [UnresolvedTraitImpl],
    ) {
        for function_set in functions {
            self.define_function_metas_for_functions(function_set);
        }

        for ((self_type, local_module), function_sets) in impls {
            self.local_module = *local_module;

            for (generics, _, function_set) in function_sets {
                self.file = function_set.file_id;
                self.add_generics(generics);
                let self_type = self.resolve_type(self_type.clone());
                function_set.self_type = Some(self_type.clone());
                self.self_type = Some(self_type);
                self.define_function_metas_for_functions(function_set);
                self.self_type = None;
                self.generics.clear();
            }
        }

        for trait_impl in trait_impls {
            self.file = trait_impl.file_id;
            self.local_module = trait_impl.module_id;

            let (trait_id, mut trait_generics, path_location) = match &trait_impl.r#trait.typ {
                UnresolvedTypeData::Named(trait_path, trait_generics, _) => {
                    let trait_id = self.resolve_trait_by_path(trait_path.clone());
                    (trait_id, trait_generics.clone(), trait_path.location)
                }
                UnresolvedTypeData::Resolved(quoted_type_id) => {
                    let typ = self.interner.get_quoted_type(*quoted_type_id);
                    let location = trait_impl.r#trait.location;
                    let span = location.span;
                    let Type::TraitAsType(trait_id, _, trait_generics) = typ else {
                        let found = typ.to_string();
                        self.push_err(ResolverError::ExpectedTrait { span, found }, location.file);
                        continue;
                    };

                    // In order to take associated types into account we turn these resolved generics
                    // into unresolved ones, but ones that point to solved types.
                    let trait_id = *trait_id;
                    let trait_generics = trait_generics.clone();
                    let trait_generics = GenericTypeArgs {
                        ordered_args: vecmap(&trait_generics.ordered, |typ| {
                            let quoted_type_id = self.interner.push_quoted_type(typ.clone());
                            let typ = UnresolvedTypeData::Resolved(quoted_type_id);
                            UnresolvedType { typ, location }
                        }),
                        named_args: vecmap(&trait_generics.named, |named_type| {
                            let quoted_type_id =
                                self.interner.push_quoted_type(named_type.typ.clone());
                            let typ = UnresolvedTypeData::Resolved(quoted_type_id);
                            (named_type.name.clone(), UnresolvedType { typ, location })
                        }),
                        kinds: Vec::new(),
                    };

                    (Some(trait_id), trait_generics, location)
                }
                _ => {
                    let location = trait_impl.r#trait.location;
                    let span = location.span;
                    let found = trait_impl.r#trait.typ.to_string();
                    self.push_err(ResolverError::ExpectedTrait { span, found }, location.file);
                    continue;
                }
            };

            trait_impl.trait_id = trait_id;
            let unresolved_type = trait_impl.object_type.clone();

            self.add_generics(&trait_impl.generics);
            trait_impl.resolved_generics = self.generics.clone();

            let new_generics = self.desugar_trait_constraints(&mut trait_impl.where_clause);
            for new_generic in new_generics {
                trait_impl.resolved_generics.push(new_generic.clone());
                self.generics.push(new_generic);
            }

            // We need to resolve the where clause before any associated types to be
            // able to resolve trait as type syntax, eg. `<T as Foo>` in case there
            // is a where constraint for `T: Foo`.
            let constraints = self.resolve_trait_constraints(&trait_impl.where_clause);

            for (_, _, method) in trait_impl.methods.functions.iter_mut() {
                // Attach any trait constraints on the impl to the function
                method.def.where_clause.append(&mut trait_impl.where_clause.clone());
            }

            let impl_id = self.interner.next_trait_impl_id();
            self.current_trait_impl = Some(impl_id);

            // Add each associated type to the list of named type arguments
            trait_generics.named_args.extend(self.take_unresolved_associated_types(trait_impl));

            let (ordered_generics, named_generics) = trait_impl
                .trait_id
                .map(|trait_id| {
                    // Check for missing generics & associated types for the trait being implemented
                    self.resolve_trait_args_from_trait_impl(trait_generics, trait_id, path_location)
                })
                .unwrap_or_default();

            trait_impl.resolved_trait_generics = ordered_generics;
            self.interner.set_associated_types_for_impl(impl_id, named_generics);

            self.remove_trait_constraints_from_scope(&constraints);

            let self_type = self.resolve_type(unresolved_type);
            self.self_type = Some(self_type.clone());
            trait_impl.methods.self_type = Some(self_type);

            self.define_function_metas_for_functions(&mut trait_impl.methods);

            trait_impl.resolved_object_type = self.self_type.take();
            trait_impl.impl_id = self.current_trait_impl.take();
            self.generics.clear();

            if let Some(trait_id) = trait_id {
                let (location, is_self_type_name) = match &trait_impl.r#trait.typ {
                    UnresolvedTypeData::Named(trait_path, _, _) => {
                        let trait_name = trait_path.last_ident();
                        (trait_name.location(), trait_name.is_self_type_name())
                    }
                    _ => (trait_impl.r#trait.location, false),
                };
                self.interner.add_trait_reference(trait_id, location, is_self_type_name);
            }
        }
    }

    fn define_function_metas_for_functions(&mut self, function_set: &mut UnresolvedFunctions) {
        self.file = function_set.file_id;

        for (local_module, id, func) in &mut function_set.functions {
            self.local_module = *local_module;
            self.recover_generics(|this| {
                this.define_function_meta(func, *id, None);
            });
        }
    }

    /// True if we're currently within a constrained function.
    /// Defaults to `true` if the current function is unknown.
    fn in_constrained_function(&self) -> bool {
        !self.in_comptime_context()
            && self.current_item.map_or(true, |id| match id {
                DependencyId::Function(id) => {
                    !self.interner.function_modifiers(&id).is_unconstrained
                }
                _ => true,
            })
    }

    /// Register a use of the given unstable feature. Errors if the feature has not
    /// been explicitly enabled in this package.
    pub fn use_unstable_feature(&mut self, feature: UnstableFeature, span: Span) {
        if !self.options.enabled_unstable_features.contains(&feature) {
            let reason = ParserErrorReason::ExperimentalFeature(feature);
            self.push_err(ParserError::with_reason(reason, span));
        }
    }
}<|MERGE_RESOLUTION|>--- conflicted
+++ resolved
@@ -65,13 +65,9 @@
 
 use fm::FileId;
 use iter_extended::vecmap;
-<<<<<<< HEAD
-use noirc_errors::{Location, Span, Spanned};
+use noirc_errors::{Located, Location, Span};
 pub(crate) use options::ElaboratorOptions;
 pub use options::{FrontendOptions, UnstableFeature};
-=======
-use noirc_errors::{Located, Location};
->>>>>>> 04dd6d9c
 pub use path_resolution::Turbofish;
 use path_resolution::{PathResolution, PathResolutionItem};
 use types::bind_ordered_generics;
@@ -200,12 +196,8 @@
     /// that comptime value and any visibility errors were already reported.
     silence_field_visibility_errors: usize,
 
-<<<<<<< HEAD
     /// Options from the nargo cli
     options: ElaboratorOptions<'context>,
-=======
-    /// Use pedantic ACVM solving
-    pedantic_solving: bool,
 
     /// Sometimes items are elaborated because a function attribute ran and generated items.
     /// The Elaborator keeps track of these reasons so that when an error is produced it will
@@ -220,6 +212,7 @@
     /// Evaluating `Module::add_item`
     AddingItemToModule,
 }
+
 impl ElaborateReason {
     fn to_macro_error(self, error: CompilationError, location: Location) -> ComptimeError {
         match self {
@@ -231,7 +224,6 @@
             }
         }
     }
->>>>>>> 04dd6d9c
 }
 
 #[derive(Default)]
@@ -261,12 +253,8 @@
         crate_graph: &'context CrateGraph,
         crate_id: CrateId,
         interpreter_call_stack: im::Vector<Location>,
-<<<<<<< HEAD
         options: ElaboratorOptions<'context>,
-=======
-        pedantic_solving: bool,
         elaborate_reasons: im::Vector<(ElaborateReason, Location)>,
->>>>>>> 04dd6d9c
     ) -> Self {
         Self {
             scopes: ScopeForest::default(),
@@ -293,12 +281,8 @@
             interpreter_call_stack,
             in_comptime_context: false,
             silence_field_visibility_errors: 0,
-<<<<<<< HEAD
             options,
-=======
-            pedantic_solving,
             elaborate_reasons,
->>>>>>> 04dd6d9c
         }
     }
 
@@ -314,12 +298,8 @@
             &context.crate_graph,
             crate_id,
             im::Vector::new(),
-<<<<<<< HEAD
             options,
-=======
-            pedantic_solving,
             im::Vector::new(),
->>>>>>> 04dd6d9c
         )
     }
 
@@ -2250,7 +2230,8 @@
     pub fn use_unstable_feature(&mut self, feature: UnstableFeature, span: Span) {
         if !self.options.enabled_unstable_features.contains(&feature) {
             let reason = ParserErrorReason::ExperimentalFeature(feature);
-            self.push_err(ParserError::with_reason(reason, span));
+            let location = Location::new(span, self.file);
+            self.push_err(ParserError::with_reason(reason, location), self.file);
         }
     }
 }