use std::{
    collections::{BTreeMap, BTreeSet},
    fmt::Display,
    rc::Rc,
};

use crate::{
    ast::{FunctionKind, UnresolvedTraitConstraint},
    hir::{
        comptime::{self, Interpreter, InterpreterError, Value},
        def_collector::{
            dc_crate::{
                filter_literal_globals, CompilationError, ImplMap, UnresolvedGlobal,
                UnresolvedStruct, UnresolvedTypeAlias,
            },
            dc_mod,
            errors::DuplicateType,
        },
        resolution::{errors::ResolverError, path_resolver::PathResolver, resolver::LambdaContext},
        scope::ScopeForest as GenericScopeForest,
        type_check::{check_trait_impl_method_matches_declaration, TypeCheckError},
    },
    hir_def::{
        expr::HirIdent,
        function::{FunctionBody, Parameters},
        traits::TraitConstraint,
        types::{Generics, Kind, ResolvedGeneric},
    },
    lexer::Lexer,
    macros_api::{
        BlockExpression, Ident, NodeInterner, NoirFunction, NoirStruct, Pattern,
        SecondaryAttribute, StructId,
    },
    node_interner::{
        DefinitionId, DefinitionKind, DependencyId, ExprId, FuncId, GlobalId, ReferenceId, TraitId,
        TypeAliasId,
    },
    parser::TopLevelStatement,
    token::Tokens,
    Shared, Type, TypeBindings, TypeVariable,
};
use crate::{
    ast::{TraitBound, UnresolvedGeneric, UnresolvedGenerics},
    graph::CrateId,
    hir::{
        def_collector::{dc_crate::CollectedItems, errors::DefCollectorErrorKind},
        def_map::{LocalModuleId, ModuleDefId, ModuleId, MAIN_FUNCTION},
        resolution::{import::PathResolution, path_resolver::StandardPathResolver},
        Context,
    },
    hir_def::function::{FuncMeta, HirFunction},
    macros_api::{Param, Path, UnresolvedType, UnresolvedTypeData},
    node_interner::TraitImplId,
};
use crate::{
    hir::{
        def_collector::dc_crate::{UnresolvedFunctions, UnresolvedTraitImpl},
        def_map::{CrateDefMap, ModuleData},
    },
    hir_def::traits::TraitImpl,
    macros_api::ItemVisibility,
};

mod expressions;
mod lints;
mod patterns;
mod scope;
mod statements;
mod traits;
mod types;
mod unquote;

use fm::FileId;
use iter_extended::vecmap;
use noirc_errors::{Location, Span};
use rustc_hash::{FxHashMap as HashMap, FxHashSet as HashSet};

/// ResolverMetas are tagged onto each definition to track how many times they are used
#[derive(Debug, PartialEq, Eq)]
pub struct ResolverMeta {
    num_times_used: usize,
    ident: HirIdent,
    warn_if_unused: bool,
}

type ScopeForest = GenericScopeForest<String, ResolverMeta>;

pub struct Elaborator<'context> {
    scopes: ScopeForest,

    errors: Vec<(CompilationError, FileId)>,

    interner: &'context mut NodeInterner,

    def_maps: &'context mut BTreeMap<CrateId, CrateDefMap>,

    file: FileId,

<<<<<<< HEAD
    in_unsafe_block: bool,
    in_unconstrained_fn: bool,
=======
>>>>>>> 7fe58520
    nested_loops: usize,

    /// Contains a mapping of the current struct or functions's generics to
    /// unique type variables if we're resolving a struct. Empty otherwise.
    /// This is a Vec rather than a map to preserve the order a functions generics
    /// were declared in.
    generics: Vec<ResolvedGeneric>,

    /// When resolving lambda expressions, we need to keep track of the variables
    /// that are captured. We do this in order to create the hidden environment
    /// parameter for the lambda function.
    lambda_stack: Vec<LambdaContext>,

    /// Set to the current type if we're resolving an impl
    self_type: Option<Type>,

    /// The current dependency item we're resolving.
    /// Used to link items to their dependencies in the dependency graph
    current_item: Option<DependencyId>,

    /// If we're currently resolving methods within a trait impl, this will be set
    /// to the corresponding trait impl ID.
    current_trait_impl: Option<TraitImplId>,

    trait_id: Option<TraitId>,

    /// In-resolution names
    ///
    /// This needs to be a set because we can have multiple in-resolution
    /// names when resolving structs that are declared in reverse order of their
    /// dependencies, such as in the following case:
    ///
    /// ```
    /// struct Wrapper {
    ///     value: Wrapped
    /// }
    /// struct Wrapped {
    /// }
    /// ```
    resolving_ids: BTreeSet<StructId>,

    /// Each constraint in the `where` clause of the function currently being resolved.
    trait_bounds: Vec<TraitConstraint>,

    /// This is a stack of function contexts. Most of the time, for each function we
    /// expect this to be of length one, containing each type variable and trait constraint
    /// used in the function. This is also pushed to when a `comptime {}` block is used within
    /// the function. Since it can force us to resolve that block's trait constraints earlier
    /// so that they are resolved when the interpreter is run before the enclosing function
    /// is finished elaborating. When this happens, we need to resolve any type variables
    /// that were made within this block as well so that we can solve these traits.
    function_context: Vec<FunctionContext>,

    /// The current module this elaborator is in.
    /// Initially empty, it is set whenever a new top-level item is resolved.
    local_module: LocalModuleId,

    crate_id: CrateId,

    /// Each value currently in scope in the comptime interpreter.
    /// Each element of the Vec represents a scope with every scope together making
    /// up all currently visible definitions. The first scope is always the global scope.
    comptime_scopes: Vec<HashMap<DefinitionId, comptime::Value>>,

    /// The scope of --debug-comptime, or None if unset
    debug_comptime_in_file: Option<FileId>,

    /// These are the globals that have yet to be elaborated.
    /// This map is used to lazily evaluate these globals if they're encountered before
    /// they are elaborated (e.g. in a function's type or another global's RHS).
    unresolved_globals: BTreeMap<GlobalId, UnresolvedGlobal>,
}

#[derive(Default)]
struct FunctionContext {
    /// All type variables created in the current function.
    /// This map is used to default any integer type variables at the end of
    /// a function (before checking trait constraints) if a type wasn't already chosen.
    type_variables: Vec<Type>,

    /// Trait constraints are collected during type checking until they are
    /// verified at the end of a function. This is because constraints arise
    /// on each variable, but it is only until function calls when the types
    /// needed for the trait constraint may become known.
    trait_constraints: Vec<(TraitConstraint, ExprId)>,
}

impl<'context> Elaborator<'context> {
    pub fn new(
        context: &'context mut Context,
        crate_id: CrateId,
        debug_comptime_in_file: Option<FileId>,
    ) -> Self {
        Self {
            scopes: ScopeForest::default(),
            errors: Vec::new(),
            interner: &mut context.def_interner,
            def_maps: &mut context.def_maps,
            file: FileId::dummy(),
<<<<<<< HEAD
            in_unsafe_block: false,
            in_unconstrained_fn: false,
=======
>>>>>>> 7fe58520
            nested_loops: 0,
            generics: Vec::new(),
            lambda_stack: Vec::new(),
            self_type: None,
            current_item: None,
            trait_id: None,
            local_module: LocalModuleId::dummy_id(),
            crate_id,
            resolving_ids: BTreeSet::new(),
            trait_bounds: Vec::new(),
            function_context: vec![FunctionContext::default()],
            current_trait_impl: None,
            comptime_scopes: vec![HashMap::default()],
            debug_comptime_in_file,
            unresolved_globals: BTreeMap::new(),
        }
    }

    pub fn elaborate(
        context: &'context mut Context,
        crate_id: CrateId,
        items: CollectedItems,
        debug_comptime_in_file: Option<FileId>,
    ) -> Vec<(CompilationError, FileId)> {
        let mut this = Self::new(context, crate_id, debug_comptime_in_file);

        // Filter out comptime items to execute their functions first if needed.
        // This step is why comptime items can only refer to other comptime items
        // in the same crate, but can refer to any item in dependencies. Trying to
        // run these at the same time as other items would lead to them seeing empty
        // function bodies from functions that have yet to be elaborated.
        let (comptime_items, runtime_items) = Self::filter_comptime_items(items);
        this.elaborate_items(comptime_items);
        this.elaborate_items(runtime_items);
        this.errors
    }

    fn elaborate_items(&mut self, mut items: CollectedItems) {
        // We must first resolve and intern the globals before we can resolve any stmts inside each function.
        // Each function uses its own resolver with a newly created ScopeForest, and must be resolved again to be within a function's scope
        //
        // Additionally, we must resolve integer globals before structs since structs may refer to
        // the values of integer globals as numeric generics.
        let (literal_globals, non_literal_globals) = filter_literal_globals(items.globals);
        for global in non_literal_globals {
            self.unresolved_globals.insert(global.global_id, global);
        }

        for global in literal_globals {
            self.elaborate_global(global);
        }

        for (alias_id, alias) in items.type_aliases {
            self.define_type_alias(alias_id, alias);
        }

        // Must resolve structs before we resolve globals.
        let mut generated_items = self.collect_struct_definitions(items.types);

        self.define_function_metas(&mut items.functions, &mut items.impls, &mut items.trait_impls);

        self.collect_traits(items.traits, &mut generated_items);

        // Before we resolve any function symbols we must go through our impls and
        // re-collect the methods within into their proper module. This cannot be
        // done during def collection since we need to be able to resolve the type of
        // the impl since that determines the module we should collect into.
        for ((_self_type, module), impls) in &mut items.impls {
            self.collect_impls(*module, impls);
        }

        // Bind trait impls to their trait. Collect trait functions, that have a
        // default implementation, which hasn't been overridden.
        for trait_impl in &mut items.trait_impls {
            self.collect_trait_impl(trait_impl);
        }

        // We must wait to resolve non-literal globals until after we resolve structs since struct
        // globals will need to reference the struct type they're initialized to ensure they are valid.
        while let Some((_, global)) = self.unresolved_globals.pop_first() {
            self.elaborate_global(global);
        }

        // We have to run any comptime attributes on functions before the function is elaborated
        // since the generated items are checked beforehand as well.
        self.run_attributes_on_functions(&items.functions, &mut generated_items);

        // After everything is collected, we can elaborate our generated items.
        // It may be better to inline these within `items` entirely since elaborating them
        // all here means any globals will not see these. Inlining them completely within `items`
        // means we must be more careful about missing any additional items that need to be already
        // elaborated. E.g. if a new struct is created, we've already passed the code path to
        // elaborate them.
        if !generated_items.is_empty() {
            self.elaborate_items(generated_items);
        }

        for functions in items.functions {
            self.elaborate_functions(functions);
        }

        for impls in items.impls.into_values() {
            self.elaborate_impls(impls);
        }

        for trait_impl in items.trait_impls {
            self.elaborate_trait_impl(trait_impl);
        }

        self.errors.extend(self.interner.check_for_dependency_cycles());
    }

    /// Runs `f` and if it modifies `self.generics`, `self.generics` is truncated
    /// back to the previous length.
    fn recover_generics<T>(&mut self, f: impl FnOnce(&mut Self) -> T) -> T {
        let generics_count = self.generics.len();
        let ret = f(self);
        self.generics.truncate(generics_count);
        ret
    }

    fn elaborate_functions(&mut self, functions: UnresolvedFunctions) {
        self.file = functions.file_id;
        self.trait_id = functions.trait_id; // TODO: Resolve?
        self.self_type = functions.self_type;

        for (local_module, id, _) in functions.functions {
            self.local_module = local_module;
            self.recover_generics(|this| this.elaborate_function(id));
        }

        self.self_type = None;
        self.trait_id = None;
    }

    fn elaborate_function(&mut self, id: FuncId) {
        let func_meta = self.interner.func_meta.get_mut(&id);
        let func_meta =
            func_meta.expect("FuncMetas should be declared before a function is elaborated");

        let (kind, body, body_span) = match func_meta.take_body() {
            FunctionBody::Unresolved(kind, body, span) => (kind, body, span),
            FunctionBody::Resolved => return,
            // Do not error for the still-resolving case. If there is a dependency cycle,
            // the dependency cycle check will find it later on.
            FunctionBody::Resolving => return,
        };

        self.scopes.start_function();
        let old_item = std::mem::replace(&mut self.current_item, Some(DependencyId::Function(id)));

        let func_meta = func_meta.clone();

        self.trait_bounds = func_meta.trait_constraints.clone();
        self.function_context.push(FunctionContext::default());

        // Introduce all numeric generics into scope
        for generic in &func_meta.all_generics {
            if let Kind::Numeric(typ) = &generic.kind {
                let definition = DefinitionKind::GenericType(generic.type_var.clone());
                let ident = Ident::new(generic.name.to_string(), generic.span);
                let hir_ident =
                    self.add_variable_decl_inner(ident, false, false, false, definition);
                self.interner.push_definition_type(hir_ident.id, *typ.clone());
            }
        }

        // The DefinitionIds for each parameter were already created in define_function_meta
        // so we need to reintroduce the same IDs into scope here.
        for parameter in &func_meta.parameter_idents {
            let name = self.interner.definition_name(parameter.id).to_owned();
            self.add_existing_variable_to_scope(name, parameter.clone(), true);
        }

        self.generics = func_meta.all_generics.clone();

        self.declare_numeric_generics(&func_meta.parameters, func_meta.return_type());
        self.add_trait_constraints_to_scope(&func_meta);

        let (hir_func, body_type) = match kind {
            FunctionKind::Builtin | FunctionKind::LowLevel | FunctionKind::Oracle => {
                (HirFunction::empty(), Type::Error)
            }
            FunctionKind::Normal | FunctionKind::Recursive => {
                let (block, body_type) = self.elaborate_block(body);
                let expr_id = self.intern_expr(block, body_span);
                self.interner.push_expr_type(expr_id, body_type.clone());
                (HirFunction::unchecked_from_expr(expr_id), body_type)
            }
        };

        // Don't verify the return type for builtin functions & trait function declarations
        if !func_meta.is_stub() {
            self.type_check_function_body(body_type, &func_meta, hir_func.as_expr());
        }

        // Default any type variables that still need defaulting and
        // verify any remaining trait constraints arising from the function body.
        // This is done before trait impl search since leaving them bindable can lead to errors
        // when multiple impls are available. Instead we default first to choose the Field or u64 impl.
        self.check_and_pop_function_context();

        // Now remove all the `where` clause constraints we added
        for constraint in &func_meta.trait_constraints {
            self.interner.remove_assumed_trait_implementations_for_trait(constraint.trait_id);
        }

        let func_scope_tree = self.scopes.end_function();

        // The arguments to low-level and oracle functions are always unused so we do not produce warnings for them.
        if !func_meta.is_stub() {
            self.check_for_unused_variables_in_scope_tree(func_scope_tree);
        }

        let meta = self
            .interner
            .func_meta
            .get_mut(&id)
            .expect("FuncMetas should be declared before a function is elaborated");

        meta.function_body = FunctionBody::Resolved;

        self.trait_bounds.clear();
        self.interner.update_fn(id, hir_func);
        self.current_item = old_item;
    }

    /// Defaults all type variables used in this function context then solves
    /// all still-unsolved trait constraints in this context.
    fn check_and_pop_function_context(&mut self) {
        let context = self.function_context.pop().expect("Imbalanced function_context pushes");

        for typ in context.type_variables {
            if let Type::TypeVariable(variable, kind) = typ.follow_bindings() {
                let msg = "TypeChecker should only track defaultable type vars";
                variable.bind(kind.default_type().expect(msg));
            }
        }

        for (mut constraint, expr_id) in context.trait_constraints {
            let span = self.interner.expr_span(&expr_id);

            if matches!(&constraint.typ, Type::MutableReference(_)) {
                let (_, dereferenced_typ) =
                    self.insert_auto_dereferences(expr_id, constraint.typ.clone());
                constraint.typ = dereferenced_typ;
            }

            self.verify_trait_constraint(
                &constraint.typ,
                constraint.trait_id,
                &constraint.trait_generics,
                expr_id,
                span,
            );
        }
    }

    /// This turns function parameters of the form:
    /// `fn foo(x: impl Bar)`
    ///
    /// into
    /// `fn foo<T0_impl_Bar>(x: T0_impl_Bar) where T0_impl_Bar: Bar`
    /// although the fresh type variable is not named internally.
    fn desugar_impl_trait_arg(
        &mut self,
        trait_path: Path,
        trait_generics: Vec<UnresolvedType>,
        generics: &mut Vec<TypeVariable>,
        trait_constraints: &mut Vec<TraitConstraint>,
    ) -> Type {
        let new_generic_id = self.interner.next_type_variable_id();
        let new_generic = TypeVariable::unbound(new_generic_id);
        generics.push(new_generic.clone());

        let name = format!("impl {trait_path}");
        let generic_type = Type::NamedGeneric(new_generic, Rc::new(name), Kind::Normal);
        let trait_bound = TraitBound { trait_path, trait_id: None, trait_generics };

        if let Some(new_constraint) = self.resolve_trait_bound(&trait_bound, generic_type.clone()) {
            trait_constraints.push(new_constraint);
        }

        generic_type
    }

    /// Add the given generics to scope.
    /// Each generic will have a fresh Shared<TypeBinding> associated with it.
    pub fn add_generics(&mut self, generics: &UnresolvedGenerics) -> Generics {
        vecmap(generics, |generic| {
            // Map the generic to a fresh type variable
            let id = self.interner.next_type_variable_id();
            let typevar = TypeVariable::unbound(id);
            let ident = generic.ident();
            let span = ident.0.span();

            // Resolve the generic's kind
            let kind = self.resolve_generic_kind(generic);

            // Check for name collisions of this generic
            let name = Rc::new(ident.0.contents.clone());

            let resolved_generic =
                ResolvedGeneric { name: name.clone(), type_var: typevar.clone(), kind, span };

            if let Some(generic) = self.find_generic(&name) {
                self.push_err(ResolverError::DuplicateDefinition {
                    name: ident.0.contents.clone(),
                    first_span: generic.span,
                    second_span: span,
                });
            } else {
                self.generics.push(resolved_generic.clone());
            }

            resolved_generic
        })
    }

    /// Return the kind of an unresolved generic.
    /// If a numeric generic has been specified, resolve the annotated type to make
    /// sure only primitive numeric types are being used.
    pub(super) fn resolve_generic_kind(&mut self, generic: &UnresolvedGeneric) -> Kind {
        if let UnresolvedGeneric::Numeric { ident, typ } = generic {
            let typ = typ.clone();
            let typ = if typ.is_type_expression() {
                self.resolve_type_inner(typ, &Kind::Numeric(Box::new(Type::default_int_type())))
            } else {
                self.resolve_type(typ.clone())
            };
            if !matches!(typ, Type::FieldElement | Type::Integer(_, _)) {
                let unsupported_typ_err = ResolverError::UnsupportedNumericGenericType {
                    ident: ident.clone(),
                    typ: typ.clone(),
                };
                self.push_err(unsupported_typ_err);
            }
            Kind::Numeric(Box::new(typ))
        } else {
            Kind::Normal
        }
    }

    fn push_err(&mut self, error: impl Into<CompilationError>) {
        self.errors.push((error.into(), self.file));
    }

    fn run_lint(&mut self, lint: impl Fn(&Elaborator) -> Option<CompilationError>) {
        if let Some(error) = lint(self) {
            self.push_err(error);
        }
    }

    fn resolve_trait_by_path(&mut self, path: Path) -> Option<TraitId> {
        let path_resolver = StandardPathResolver::new(self.module_id());

        let error = match path_resolver.resolve(self.def_maps, path.clone(), &mut None) {
            Ok(PathResolution { module_def_id: ModuleDefId::TraitId(trait_id), error }) => {
                if let Some(error) = error {
                    self.push_err(error);
                }
                return Some(trait_id);
            }
            Ok(_) => DefCollectorErrorKind::NotATrait { not_a_trait_name: path },
            Err(_) => DefCollectorErrorKind::TraitNotFound { trait_path: path },
        };
        self.push_err(error);
        None
    }

    /// TODO: This is currently only respected for generic free functions
    /// there's a bunch of other places where trait constraints can pop up
    fn resolve_trait_constraints(
        &mut self,
        where_clause: &[UnresolvedTraitConstraint],
    ) -> Vec<TraitConstraint> {
        where_clause
            .iter()
            .filter_map(|constraint| self.resolve_trait_constraint(constraint))
            .collect()
    }

    pub fn resolve_trait_constraint(
        &mut self,
        constraint: &UnresolvedTraitConstraint,
    ) -> Option<TraitConstraint> {
        let typ = self.resolve_type(constraint.typ.clone());
        self.resolve_trait_bound(&constraint.trait_bound, typ)
    }

    fn resolve_trait_bound(&mut self, bound: &TraitBound, typ: Type) -> Option<TraitConstraint> {
        let the_trait = self.lookup_trait_or_error(bound.trait_path.clone())?;

        let resolved_generics = &the_trait.generics.clone();
        assert_eq!(resolved_generics.len(), bound.trait_generics.len());
        let generics_with_types = resolved_generics.iter().zip(&bound.trait_generics);
        let trait_generics = vecmap(generics_with_types, |(generic, typ)| {
            self.resolve_type_inner(typ.clone(), &generic.kind)
        });

        let the_trait = self.lookup_trait_or_error(bound.trait_path.clone())?;
        let trait_id = the_trait.id;

        let span = bound.trait_path.span();

        let expected_generics = the_trait.generics.len();
        let actual_generics = trait_generics.len();

        if actual_generics != expected_generics {
            let item_name = the_trait.name.to_string();
            self.push_err(ResolverError::IncorrectGenericCount {
                span,
                item_name,
                actual: actual_generics,
                expected: expected_generics,
            });
        }

        Some(TraitConstraint { typ, trait_id, trait_generics })
    }

    /// Extract metadata from a NoirFunction
    /// to be used in analysis and intern the function parameters
    /// Prerequisite: any implicit generics, including any generics from the impl,
    /// have already been added to scope via `self.add_generics`.
    fn define_function_meta(
        &mut self,
        func: &mut NoirFunction,
        func_id: FuncId,
        is_trait_function: bool,
    ) {
        let in_contract = if self.self_type.is_some() {
            // Without this, impl methods can accidentally be placed in contracts.
            // See: https://github.com/noir-lang/noir/issues/3254
            false
        } else {
            self.in_contract()
        };

        self.scopes.start_function();
        self.current_item = Some(DependencyId::Function(func_id));

        let location = Location::new(func.name_ident().span(), self.file);
        let id = self.interner.function_definition_id(func_id);
        let name_ident = HirIdent::non_trait_method(id, location);

        let is_entry_point = self.is_entry_point_function(func, in_contract);

        self.run_lint(|_| lints::inlining_attributes(func).map(Into::into));
        self.run_lint(|_| lints::missing_pub(func, is_entry_point).map(Into::into));
        self.run_lint(|elaborator| {
            lints::unnecessary_pub_return(func, elaborator.pub_allowed(func, in_contract))
                .map(Into::into)
        });
        self.run_lint(|_| lints::oracle_not_marked_unconstrained(func).map(Into::into));
        self.run_lint(|elaborator| {
            lints::low_level_function_outside_stdlib(func, elaborator.crate_id).map(Into::into)
        });
        self.run_lint(|_| {
            lints::recursive_non_entrypoint_function(func, is_entry_point).map(Into::into)
        });

        // Both the #[fold] and #[no_predicates] alter a function's inline type and code generation in similar ways.
        // In certain cases such as type checking (for which the following flag will be used) both attributes
        // indicate we should code generate in the same way. Thus, we unify the attributes into one flag here.
        let has_no_predicates_attribute = func.attributes().is_no_predicates();
        let should_fold = func.attributes().is_foldable();
        let has_inline_attribute = has_no_predicates_attribute || should_fold;
        let is_pub_allowed = self.pub_allowed(func, in_contract);
        self.add_generics(&func.def.generics);

        let mut trait_constraints = self.resolve_trait_constraints(&func.def.where_clause);

        let mut generics = vecmap(&self.generics, |generic| generic.type_var.clone());
        let mut parameters = Vec::new();
        let mut parameter_types = Vec::new();
        let mut parameter_idents = Vec::new();

        for Param { visibility, pattern, typ, span: _ } in func.parameters().iter().cloned() {
            self.run_lint(|_| {
                lints::unnecessary_pub_argument(func, visibility, is_pub_allowed).map(Into::into)
            });

            let type_span = typ.span.unwrap_or_else(|| pattern.span());

            let typ = match typ.typ {
                UnresolvedTypeData::TraitAsType(path, args) => {
                    self.desugar_impl_trait_arg(path, args, &mut generics, &mut trait_constraints)
                }
                _ => self.resolve_type_inner(typ, &Kind::Normal),
            };

            self.check_if_type_is_valid_for_program_input(
                &typ,
                is_entry_point,
                has_inline_attribute,
                type_span,
            );

            let pattern = self.elaborate_pattern_and_store_ids(
                pattern,
                typ.clone(),
                DefinitionKind::Local(None),
                &mut parameter_idents,
                None,
            );

            parameters.push((pattern, typ.clone(), visibility));
            parameter_types.push(typ);
        }

        let return_type = Box::new(self.resolve_type(func.return_type()));

        let mut typ = Type::Function(parameter_types, return_type, Box::new(Type::Unit));

        if !generics.is_empty() {
            typ = Type::Forall(generics, Box::new(typ));
        }

        self.interner.push_definition_type(name_ident.id, typ.clone());

        let direct_generics = func.def.generics.iter();
        let direct_generics = direct_generics
            .filter_map(|generic| self.find_generic(&generic.ident().0.contents).cloned())
            .collect();

        let statements = std::mem::take(&mut func.def.body.statements);
        let body = BlockExpression { is_unsafe: false, statements };

        let struct_id = if let Some(Type::Struct(struct_type, _)) = &self.self_type {
            Some(struct_type.borrow().id)
        } else {
            None
        };

        let meta = FuncMeta {
            name: name_ident,
            kind: func.kind,
            location,
            typ,
            direct_generics,
            all_generics: self.generics.clone(),
            struct_id,
            trait_impl: self.current_trait_impl,
            parameters: parameters.into(),
            parameter_idents,
            return_type: func.def.return_type.clone(),
            return_visibility: func.def.return_visibility,
            has_body: !func.def.body.is_empty(),
            trait_constraints,
            is_entry_point,
            is_trait_function,
            has_inline_attribute,
            source_crate: self.crate_id,
            function_body: FunctionBody::Unresolved(func.kind, body, func.def.span),
        };

        self.interner.push_fn_meta(meta, func_id);
        self.scopes.end_function();
        self.current_item = None;
    }

    /// Only sized types are valid to be used as main's parameters or the parameters to a contract
    /// function. If the given type is not sized (e.g. contains a slice or NamedGeneric type), an
    /// error is issued.
    fn check_if_type_is_valid_for_program_input(
        &mut self,
        typ: &Type,
        is_entry_point: bool,
        has_inline_attribute: bool,
        span: Span,
    ) {
        if (is_entry_point && !typ.is_valid_for_program_input())
            || (has_inline_attribute && !typ.is_valid_non_inlined_function_input())
        {
            self.push_err(TypeCheckError::InvalidTypeForEntryPoint { span });
        }
    }

    /// True if the `pub` keyword is allowed on parameters in this function
    /// `pub` on function parameters is only allowed for entry point functions
    fn pub_allowed(&self, func: &NoirFunction, in_contract: bool) -> bool {
        self.is_entry_point_function(func, in_contract) || func.attributes().is_foldable()
    }

    /// Returns `true` if the current module is a contract.
    ///
    /// This is usually determined by `self.module_id()`, but it can
    /// be overridden for impls. Impls are an odd case since the methods within resolve
    /// as if they're in the parent module, but should be placed in a child module.
    /// Since they should be within a child module, they should be elaborated as if
    /// `in_contract` is `false` so we can still resolve them in the parent module without them being in a contract.
    fn in_contract(&self) -> bool {
        self.module_id().module(self.def_maps).is_contract
    }

    fn is_entry_point_function(&self, func: &NoirFunction, in_contract: bool) -> bool {
        if in_contract {
            func.attributes().is_contract_entry_point()
        } else {
            func.name() == MAIN_FUNCTION
        }
    }

    // TODO(https://github.com/noir-lang/noir/issues/5156): Remove implicit numeric generics
    fn declare_numeric_generics(&mut self, params: &Parameters, return_type: &Type) {
        if self.generics.is_empty() {
            return;
        }

        for (name_to_find, type_variable) in Self::find_numeric_generics(params, return_type) {
            // Declare any generics to let users use numeric generics in scope.
            // Don't issue a warning if these are unused
            //
            // We can fail to find the generic in self.generics if it is an implicit one created
            // by the compiler. This can happen when, e.g. eliding array lengths using the slice
            // syntax [T].
            if let Some(ResolvedGeneric { name, span, kind, .. }) =
                self.generics.iter_mut().find(|generic| generic.name.as_ref() == &name_to_find)
            {
                let scope = self.scopes.get_mut_scope();
                let value = scope.find(&name_to_find);
                if value.is_some() {
                    // With the addition of explicit numeric generics we do not want to introduce numeric generics in this manner
                    // However, this is going to be a big breaking change so for now we simply issue a warning while users have time
                    // to transition to the new syntax
                    // e.g. this code would break with a duplicate definition error:
                    // ```
                    // fn foo<let N: u8>(arr: [Field; N]) { }
                    // ```
                    continue;
                }
                *kind = Kind::Numeric(Box::new(Type::default_int_type()));
                let ident = Ident::new(name.to_string(), *span);
                let definition = DefinitionKind::GenericType(type_variable);
                self.add_variable_decl_inner(ident.clone(), false, false, false, definition);

                self.push_err(ResolverError::UseExplicitNumericGeneric { ident });
            }
        }
    }

    fn add_trait_constraints_to_scope(&mut self, func_meta: &FuncMeta) {
        for constraint in &func_meta.trait_constraints {
            let object = constraint.typ.clone();
            let trait_id = constraint.trait_id;
            let generics = constraint.trait_generics.clone();

            if !self.interner.add_assumed_trait_implementation(object, trait_id, generics) {
                if let Some(the_trait) = self.interner.try_get_trait(trait_id) {
                    let trait_name = the_trait.name.to_string();
                    let typ = constraint.typ.clone();
                    let span = func_meta.location.span;
                    self.push_err(TypeCheckError::UnneededTraitConstraint {
                        trait_name,
                        typ,
                        span,
                    });
                }
            }
        }
    }

    fn elaborate_impls(&mut self, impls: Vec<(UnresolvedGenerics, Span, UnresolvedFunctions)>) {
        for (_, _, functions) in impls {
            self.file = functions.file_id;
            self.recover_generics(|this| this.elaborate_functions(functions));
        }
    }

    fn elaborate_trait_impl(&mut self, trait_impl: UnresolvedTraitImpl) {
        self.file = trait_impl.file_id;
        self.local_module = trait_impl.module_id;

        self.generics = trait_impl.resolved_generics;
        self.current_trait_impl = trait_impl.impl_id;

        for (module, function, _) in &trait_impl.methods.functions {
            self.local_module = *module;
            let errors = check_trait_impl_method_matches_declaration(self.interner, *function);
            self.errors.extend(errors.into_iter().map(|error| (error.into(), self.file)));
        }

        self.elaborate_functions(trait_impl.methods);

        self.self_type = None;
        self.current_trait_impl = None;
        self.generics.clear();
    }

    fn collect_impls(
        &mut self,
        module: LocalModuleId,
        impls: &mut [(UnresolvedGenerics, Span, UnresolvedFunctions)],
    ) {
        self.local_module = module;

        for (generics, span, unresolved) in impls {
            self.file = unresolved.file_id;
            let old_generic_count = self.generics.len();
            self.add_generics(generics);
            self.declare_methods_on_struct(false, unresolved, *span);
            self.generics.truncate(old_generic_count);
        }
    }

    fn collect_trait_impl(&mut self, trait_impl: &mut UnresolvedTraitImpl) {
        self.local_module = trait_impl.module_id;
        self.file = trait_impl.file_id;
        self.current_trait_impl = trait_impl.impl_id;

        let self_type = trait_impl.methods.self_type.clone();
        let self_type =
            self_type.expect("Expected struct type to be set before collect_trait_impl");

        self.self_type = Some(self_type.clone());
        let self_type_span = trait_impl.object_type.span;

        if matches!(self_type, Type::MutableReference(_)) {
            let span = self_type_span.unwrap_or_else(|| trait_impl.trait_path.span());
            self.push_err(DefCollectorErrorKind::MutableReferenceInTraitImpl { span });
        }

        if let Some(trait_id) = trait_impl.trait_id {
            self.generics = trait_impl.resolved_generics.clone();
            self.collect_trait_impl_methods(trait_id, trait_impl);

            let span = trait_impl.object_type.span.expect("All trait self types should have spans");
            self.declare_methods_on_struct(true, &mut trait_impl.methods, span);

            let methods = trait_impl.methods.function_ids();
            for func_id in &methods {
                self.interner.set_function_trait(*func_id, self_type.clone(), trait_id);
            }

            let where_clause = trait_impl
                .where_clause
                .iter()
                .flat_map(|item| self.resolve_trait_constraint(item))
                .collect();

            let trait_generics = trait_impl.resolved_trait_generics.clone();

            let resolved_trait_impl = Shared::new(TraitImpl {
                ident: trait_impl.trait_path.last_segment().clone(),
                typ: self_type.clone(),
                trait_id,
                trait_generics: trait_generics.clone(),
                file: trait_impl.file_id,
                where_clause,
                methods,
            });

            let generics = vecmap(&self.generics, |generic| generic.type_var.clone());

            if let Err((prev_span, prev_file)) = self.interner.add_trait_implementation(
                self_type.clone(),
                trait_id,
                trait_generics,
                trait_impl.impl_id.expect("impl_id should be set in define_function_metas"),
                generics,
                resolved_trait_impl,
            ) {
                self.push_err(DefCollectorErrorKind::OverlappingImpl {
                    typ: self_type.clone(),
                    span: self_type_span.unwrap_or_else(|| trait_impl.trait_path.span()),
                });

                // The 'previous impl defined here' note must be a separate error currently
                // since it may be in a different file and all errors have the same file id.
                self.file = prev_file;
                self.push_err(DefCollectorErrorKind::OverlappingImplNote { span: prev_span });
                self.file = trait_impl.file_id;
            }
        }

        self.generics.clear();

        self.current_trait_impl = None;
        self.self_type = None;
    }

    fn get_module_mut(
        def_maps: &mut BTreeMap<CrateId, CrateDefMap>,
        module: ModuleId,
    ) -> &mut ModuleData {
        let message = "A crate should always be present for a given crate id";
        &mut def_maps.get_mut(&module.krate).expect(message).modules[module.local_id.0]
    }

    fn declare_methods_on_struct(
        &mut self,
        is_trait_impl: bool,
        functions: &mut UnresolvedFunctions,
        span: Span,
    ) {
        let self_type = functions.self_type.as_ref();
        let self_type =
            self_type.expect("Expected struct type to be set before declare_methods_on_struct");

        let function_ids = functions.function_ids();

        if let Type::Struct(struct_type, _) = &self_type {
            let struct_ref = struct_type.borrow();

            // `impl`s are only allowed on types defined within the current crate
            if !is_trait_impl && struct_ref.id.krate() != self.crate_id {
                let type_name = struct_ref.name.to_string();
                self.push_err(DefCollectorErrorKind::ForeignImpl { span, type_name });
                return;
            }

            // Grab the module defined by the struct type. Note that impls are a case
            // where the module the methods are added to is not the same as the module
            // they are resolved in.
            let module = Self::get_module_mut(self.def_maps, struct_ref.id.module_id());

            for (_, method_id, method) in &functions.functions {
                // If this method was already declared, remove it from the module so it cannot
                // be accessed with the `TypeName::method` syntax. We'll check later whether the
                // object types in each method overlap or not. If they do, we issue an error.
                // If not, that is specialization which is allowed.
                let name = method.name_ident().clone();
                if module.declare_function(name, ItemVisibility::Public, *method_id).is_err() {
                    let existing = module.find_func_with_name(method.name_ident()).expect(
                        "declare_function should only error if there is an existing function",
                    );

                    // Only remove the existing function from scope if it is from a trait impl as
                    // well. If it is from a non-trait impl that should override trait impl methods
                    // anyway so that Foo::bar always resolves to the non-trait impl version.
                    if self.interner.function_meta(&existing).trait_impl.is_some() {
                        module.remove_function(method.name_ident());
                    }
                }
            }

            // Trait impl methods are already declared in NodeInterner::add_trait_implementation
            if !is_trait_impl {
                self.declare_methods(self_type, &function_ids);
            }
        // We can define methods on primitive types only if we're in the stdlib
        } else if !is_trait_impl && *self_type != Type::Error {
            if self.crate_id.is_stdlib() {
                // Trait impl methods are already declared in NodeInterner::add_trait_implementation
                if !is_trait_impl {
                    self.declare_methods(self_type, &function_ids);
                }
            } else {
                self.push_err(DefCollectorErrorKind::NonStructTypeInImpl { span });
            }
        }
    }

    fn declare_methods(&mut self, self_type: &Type, function_ids: &[FuncId]) {
        for method_id in function_ids {
            let method_name = self.interner.function_name(method_id).to_owned();

            if let Some(first_fn) =
                self.interner.add_method(self_type, method_name.clone(), *method_id, false)
            {
                let error = ResolverError::DuplicateDefinition {
                    name: method_name,
                    first_span: self.interner.function_ident(&first_fn).span(),
                    second_span: self.interner.function_ident(method_id).span(),
                };
                self.push_err(error);
            }
        }
    }

    fn collect_trait_impl_methods(
        &mut self,
        trait_id: TraitId,
        trait_impl: &mut UnresolvedTraitImpl,
    ) {
        self.local_module = trait_impl.module_id;
        self.file = trait_impl.file_id;

        // In this Vec methods[i] corresponds to trait.methods[i]. If the impl has no implementation
        // for a particular method, the default implementation will be added at that slot.
        let mut ordered_methods = Vec::new();

        // check whether the trait implementation is in the same crate as either the trait or the type
        self.check_trait_impl_crate_coherence(trait_id, trait_impl);

        // set of function ids that have a corresponding method in the trait
        let mut func_ids_in_trait = HashSet::default();

        // Temporarily take ownership of the trait's methods so we can iterate over them
        // while also mutating the interner
        let the_trait = self.interner.get_trait_mut(trait_id);
        let methods = std::mem::take(&mut the_trait.methods);

        for method in &methods {
            let overrides: Vec<_> = trait_impl
                .methods
                .functions
                .iter()
                .filter(|(_, _, f)| f.name() == method.name.0.contents)
                .collect();

            if overrides.is_empty() {
                if let Some(default_impl) = &method.default_impl {
                    // copy 'where' clause from unresolved trait impl
                    let mut default_impl_clone = default_impl.clone();
                    default_impl_clone.def.where_clause.extend(trait_impl.where_clause.clone());

                    let func_id = self.interner.push_empty_fn();
                    let module = self.module_id();
                    let location = Location::new(default_impl.def.span, trait_impl.file_id);
                    self.interner.push_function(func_id, &default_impl.def, module, location);
                    self.define_function_meta(&mut default_impl_clone, func_id, false);
                    func_ids_in_trait.insert(func_id);
                    ordered_methods.push((
                        method.default_impl_module_id,
                        func_id,
                        *default_impl_clone,
                    ));
                } else {
                    self.push_err(DefCollectorErrorKind::TraitMissingMethod {
                        trait_name: self.interner.get_trait(trait_id).name.clone(),
                        method_name: method.name.clone(),
                        trait_impl_span: trait_impl
                            .object_type
                            .span
                            .expect("type must have a span"),
                    });
                }
            } else {
                for (_, func_id, _) in &overrides {
                    func_ids_in_trait.insert(*func_id);
                }

                if overrides.len() > 1 {
                    self.push_err(DefCollectorErrorKind::Duplicate {
                        typ: DuplicateType::TraitAssociatedFunction,
                        first_def: overrides[0].2.name_ident().clone(),
                        second_def: overrides[1].2.name_ident().clone(),
                    });
                }

                ordered_methods.push(overrides[0].clone());
            }
        }

        // Restore the methods that were taken before the for loop
        let the_trait = self.interner.get_trait_mut(trait_id);
        the_trait.set_methods(methods);

        // Emit MethodNotInTrait error for methods in the impl block that
        // don't have a corresponding method signature defined in the trait
        for (_, func_id, func) in &trait_impl.methods.functions {
            if !func_ids_in_trait.contains(func_id) {
                let trait_name = the_trait.name.clone();
                let impl_method = func.name_ident().clone();
                let error = DefCollectorErrorKind::MethodNotInTrait { trait_name, impl_method };
                self.errors.push((error.into(), self.file));
            }
        }

        trait_impl.methods.functions = ordered_methods;
        trait_impl.methods.trait_id = Some(trait_id);
    }

    fn check_trait_impl_crate_coherence(
        &mut self,
        trait_id: TraitId,
        trait_impl: &UnresolvedTraitImpl,
    ) {
        self.local_module = trait_impl.module_id;
        self.file = trait_impl.file_id;

        let object_crate = match &trait_impl.resolved_object_type {
            Some(Type::Struct(struct_type, _)) => struct_type.borrow().id.krate(),
            _ => CrateId::Dummy,
        };

        let the_trait = self.interner.get_trait(trait_id);
        if self.crate_id != the_trait.crate_id && self.crate_id != object_crate {
            self.push_err(DefCollectorErrorKind::TraitImplOrphaned {
                span: trait_impl.object_type.span.expect("object type must have a span"),
            });
        }
    }

    fn define_type_alias(&mut self, alias_id: TypeAliasId, alias: UnresolvedTypeAlias) {
        self.file = alias.file_id;
        self.local_module = alias.module_id;

        let generics = self.add_generics(&alias.type_alias_def.generics);
        self.current_item = Some(DependencyId::Alias(alias_id));
        let typ = self.resolve_type(alias.type_alias_def.typ);
        self.interner.set_type_alias(alias_id, typ, generics);
        self.generics.clear();
    }

    fn collect_struct_definitions(
        &mut self,
        structs: BTreeMap<StructId, UnresolvedStruct>,
    ) -> CollectedItems {
        // This is necessary to avoid cloning the entire struct map
        // when adding checks after each struct field is resolved.
        let struct_ids = structs.keys().copied().collect::<Vec<_>>();

        // This will contain any additional top-level items that are generated at compile-time
        // via macros. This often includes derived trait impls.
        let mut generated_items = CollectedItems::default();

        // Resolve each field in each struct.
        // Each struct should already be present in the NodeInterner after def collection.
        for (type_id, mut typ) in structs {
            self.file = typ.file_id;
            self.local_module = typ.module_id;

            let attributes = std::mem::take(&mut typ.struct_def.attributes);
            let span = typ.struct_def.span;

            let fields = self.resolve_struct_fields(typ.struct_def, type_id);
            let fields_len = fields.len();
            self.interner.update_struct(type_id, |struct_def| {
                struct_def.set_fields(fields);

                // TODO(https://github.com/noir-lang/noir/issues/5156): Remove this with implicit numeric generics
                // This is only necessary for resolving named types when implicit numeric generics are used.
                let mut found_names = Vec::new();
                struct_def.find_numeric_generics_in_fields(&mut found_names);
                for generic in struct_def.generics.iter_mut() {
                    for found_generic in found_names.iter() {
                        if found_generic == generic.name.as_str() {
                            if matches!(generic.kind, Kind::Normal) {
                                let ident = Ident::new(generic.name.to_string(), generic.span);
                                self.errors.push((
                                    CompilationError::ResolverError(
                                        ResolverError::UseExplicitNumericGeneric { ident },
                                    ),
                                    self.file,
                                ));
                                generic.kind = Kind::Numeric(Box::new(Type::default_int_type()));
                            }
                            break;
                        }
                    }
                }
            });

            for field_index in 0..fields_len {
                self.interner
                    .add_definition_location(ReferenceId::StructMember(type_id, field_index), None);
            }

            let item = Value::StructDefinition(type_id);
            self.run_comptime_attributes_on_item(&attributes, item, span, &mut generated_items);
        }

        // Check whether the struct fields have nested slices
        // We need to check after all structs are resolved to
        // make sure every struct's fields is accurately set.
        for id in struct_ids {
            let struct_type = self.interner.get_struct(id);

            // Only handle structs without generics as any generics args will be checked
            // after monomorphization when performing SSA codegen
            if struct_type.borrow().generics.is_empty() {
                let fields = struct_type.borrow().get_fields(&[]);
                for (_, field_type) in fields.iter() {
                    if field_type.is_nested_slice() {
                        let location = struct_type.borrow().location;
                        self.file = location.file;
                        self.push_err(ResolverError::NestedSlices { span: location.span });
                    }
                }
            }
        }

        generated_items
    }

    fn run_comptime_attributes_on_item(
        &mut self,
        attributes: &[SecondaryAttribute],
        item: Value,
        span: Span,
        generated_items: &mut CollectedItems,
    ) {
        for attribute in attributes {
            if let SecondaryAttribute::Custom(name) = attribute {
                if let Err(error) =
                    self.run_comptime_attribute_on_item(name, item.clone(), span, generated_items)
                {
                    self.errors.push(error);
                }
            }
        }
    }

    fn run_comptime_attribute_on_item(
        &mut self,
        attribute: &str,
        item: Value,
        span: Span,
        generated_items: &mut CollectedItems,
    ) -> Result<(), (CompilationError, FileId)> {
        let location = Location::new(span, self.file);
        let (function_name, mut arguments) = Self::parse_attribute(attribute, location)
            .unwrap_or_else(|| (attribute.to_string(), Vec::new()));

        let id = self
            .lookup_global(Path::from_single(function_name, span))
            .map_err(|_| (ResolverError::UnknownAnnotation { span }.into(), self.file))?;

        let definition = self.interner.definition(id);
        let DefinitionKind::Function(function) = definition.kind else {
            return Err((ResolverError::NonFunctionInAnnotation { span }.into(), self.file));
        };

        self.handle_varargs_attribute(function, &mut arguments, location);
        arguments.insert(0, (item, location));

        let mut interpreter_errors = vec![];
        let mut interpreter = self.setup_interpreter(&mut interpreter_errors);

        let value = interpreter
            .call_function(function, arguments, TypeBindings::new(), location)
            .map_err(|error| error.into_compilation_error_pair())?;
        self.include_interpreter_errors(interpreter_errors);

        if value != Value::Unit {
            let items = value
                .into_top_level_items(location)
                .map_err(|error| error.into_compilation_error_pair())?;

            self.add_items(items, generated_items, location);
        }

        Ok(())
    }

    /// Parses an attribute in the form of a function call (e.g. `#[foo(a b, c d)]`) into
    /// the function and quoted arguments called (e.g. `("foo", vec![(a b, location), (c d, location)])`)
    fn parse_attribute(
        annotation: &str,
        location: Location,
    ) -> Option<(String, Vec<(Value, Location)>)> {
        let (tokens, errors) = Lexer::lex(annotation);
        if !errors.is_empty() {
            return None;
        }

        let mut tokens = tokens.0;
        if tokens.len() >= 4 {
            // Remove the outer  `ident ( )` wrapping the function arguments
            let first = tokens.remove(0).into_token();
            let second = tokens.remove(0).into_token();

            // Last token is always an EndOfInput
            let _ = tokens.pop().unwrap().into_token();
            let last = tokens.pop().unwrap().into_token();

            use crate::lexer::token::Token::*;
            if let (Ident(name), LeftParen, RightParen) = (first, second, last) {
                let args = tokens.split(|token| *token.token() == Comma);
                let args =
                    vecmap(args, |arg| (Value::Code(Rc::new(Tokens(arg.to_vec()))), location));
                return Some((name, args));
            }
        }

        None
    }

    /// Checks if the given attribute function is a varargs function.
    /// If so, we should pass its arguments in one slice rather than as separate arguments.
    fn handle_varargs_attribute(
        &mut self,
        function: FuncId,
        arguments: &mut Vec<(Value, Location)>,
        location: Location,
    ) {
        let meta = self.interner.function_meta(&function);
        let parameters = &meta.parameters.0;

        // If the last parameter is a slice, this is a varargs function.
        if parameters.last().map_or(false, |(_, typ, _)| matches!(typ, Type::Slice(_))) {
            let typ = Type::Slice(Box::new(Type::Quoted(crate::QuotedType::Quoted)));
            let slice_elements = arguments.drain(..).map(|(value, _)| value);
            let slice = Value::Slice(slice_elements.collect(), typ);
            arguments.push((slice, location));
        }
    }

    pub fn resolve_struct_fields(
        &mut self,
        unresolved: NoirStruct,
        struct_id: StructId,
    ) -> Vec<(Ident, Type)> {
        self.recover_generics(|this| {
            this.current_item = Some(DependencyId::Struct(struct_id));

            this.resolving_ids.insert(struct_id);

            let struct_def = this.interner.get_struct(struct_id);
            this.add_existing_generics(&unresolved.generics, &struct_def.borrow().generics);

            let fields = vecmap(unresolved.fields, |(ident, typ)| (ident, this.resolve_type(typ)));

            this.resolving_ids.remove(&struct_id);

            fields
        })
    }

    fn elaborate_global(&mut self, global: UnresolvedGlobal) {
        let old_module = std::mem::replace(&mut self.local_module, global.module_id);
        let old_file = std::mem::replace(&mut self.file, global.file_id);
        let old_item = self.current_item.take();

        let global_id = global.global_id;
        self.current_item = Some(DependencyId::Global(global_id));
        let let_stmt = global.stmt_def;

        if !self.in_contract()
            && let_stmt.attributes.iter().any(|attr| matches!(attr, SecondaryAttribute::Abi(_)))
        {
            let span = let_stmt.pattern.span();
            self.push_err(ResolverError::AbiAttributeOutsideContract { span });
        }

        if !let_stmt.comptime && matches!(let_stmt.pattern, Pattern::Mutable(..)) {
            let span = let_stmt.pattern.span();
            self.push_err(ResolverError::MutableGlobal { span });
        }

        let comptime = let_stmt.comptime;

        let (let_statement, _typ) = self.elaborate_let(let_stmt, Some(global_id));
        let statement_id = self.interner.get_global(global_id).let_statement;
        self.interner.replace_statement(statement_id, let_statement);

        if comptime {
            self.elaborate_comptime_global(global_id);
        }

        self.interner
            .add_definition_location(ReferenceId::Global(global_id), Some(self.module_id()));

        self.local_module = old_module;
        self.file = old_file;
        self.current_item = old_item;
    }

    fn elaborate_comptime_global(&mut self, global_id: GlobalId) {
        let let_statement = self
            .interner
            .get_global_let_statement(global_id)
            .expect("Let statement of global should be set by elaborate_global_let");

        let global = self.interner.get_global(global_id);
        let definition_id = global.definition_id;
        let location = global.location;
        let mut interpreter_errors = vec![];
        let mut interpreter = self.setup_interpreter(&mut interpreter_errors);

        if let Err(error) = interpreter.evaluate_let(let_statement) {
            self.errors.push(error.into_compilation_error_pair());
        } else {
            let value = interpreter
                .lookup_id(definition_id, location)
                .expect("The global should be defined since evaluate_let did not error");

            self.debug_comptime(location, |interner| {
                interner.get_global(global_id).let_statement.to_display_ast(interner).kind
            });

            self.interner.get_global_mut(global_id).value = Some(value);
        }
        self.include_interpreter_errors(interpreter_errors);
    }

    fn define_function_metas(
        &mut self,
        functions: &mut [UnresolvedFunctions],
        impls: &mut ImplMap,
        trait_impls: &mut [UnresolvedTraitImpl],
    ) {
        for function_set in functions {
            self.define_function_metas_for_functions(function_set);
        }

        for ((self_type, local_module), function_sets) in impls {
            self.local_module = *local_module;

            for (generics, _, function_set) in function_sets {
                self.file = function_set.file_id;
                self.add_generics(generics);
                let self_type = self.resolve_type(self_type.clone());
                function_set.self_type = Some(self_type.clone());
                self.self_type = Some(self_type);
                self.define_function_metas_for_functions(function_set);
                self.self_type = None;
                self.generics.clear();
            }
        }

        for trait_impl in trait_impls {
            self.file = trait_impl.file_id;
            self.local_module = trait_impl.module_id;

            let trait_id = self.resolve_trait_by_path(trait_impl.trait_path.clone());
            trait_impl.trait_id = trait_id;
            let unresolved_type = &trait_impl.object_type;

            self.add_generics(&trait_impl.generics);
            trait_impl.resolved_generics = self.generics.clone();

            // Fetch trait constraints here
            let trait_generics = if let Some(trait_id) = trait_impl.trait_id {
                let trait_def = self.interner.get_trait(trait_id);
                let resolved_generics = trait_def.generics.clone();
                assert_eq!(resolved_generics.len(), trait_impl.trait_generics.len());
                trait_impl
                    .trait_generics
                    .iter()
                    .enumerate()
                    .map(|(i, generic)| {
                        self.resolve_type_inner(generic.clone(), &resolved_generics[i].kind)
                    })
                    .collect()
            } else {
                // We still resolve as to continue type checking
                vecmap(&trait_impl.trait_generics, |generic| self.resolve_type(generic.clone()))
            };

            trait_impl.resolved_trait_generics = trait_generics;

            let self_type = self.resolve_type(unresolved_type.clone());
            self.self_type = Some(self_type.clone());
            trait_impl.methods.self_type = Some(self_type);

            let impl_id = self.interner.next_trait_impl_id();
            self.current_trait_impl = Some(impl_id);

            self.define_function_metas_for_functions(&mut trait_impl.methods);

            trait_impl.resolved_object_type = self.self_type.take();
            trait_impl.impl_id = self.current_trait_impl.take();
            self.generics.clear();

            if let Some(trait_id) = trait_id {
                let trait_name = trait_impl.trait_path.last_segment();
                self.interner.add_trait_reference(
                    trait_id,
                    Location::new(trait_name.span(), trait_impl.file_id),
                    trait_name.is_self_type_name(),
                );
            }
        }
    }

    fn define_function_metas_for_functions(&mut self, function_set: &mut UnresolvedFunctions) {
        self.file = function_set.file_id;

        for (local_module, id, func) in &mut function_set.functions {
            self.local_module = *local_module;
            self.recover_generics(|this| {
                this.define_function_meta(func, *id, false);
            });
        }
    }

    fn include_interpreter_errors(&mut self, errors: Vec<InterpreterError>) {
        self.errors.extend(errors.into_iter().map(InterpreterError::into_compilation_error_pair));
    }

    /// True if we're currently within a `comptime` block, function, or global
    fn in_comptime_context(&self) -> bool {
        // The first context is the global context, followed by the function-specific context.
        // Any context after that is a `comptime {}` block's.
        if self.function_context.len() > 2 {
            return true;
        }

        match self.current_item {
            Some(DependencyId::Function(id)) => self.interner.function_modifiers(&id).is_comptime,
            Some(DependencyId::Global(id)) => self.interner.get_global_definition(id).comptime,
            _ => false,
        }
    }

    /// True if we're currently within a constrained function.
    /// Defaults to `true` if the current function is unknown.
    fn in_constrained_function(&self) -> bool {
        self.current_item.map_or(true, |id| match id {
            DependencyId::Function(id) => !self.interner.function_modifiers(&id).is_unconstrained,
            _ => true,
        })
    }

    /// Filters out comptime items from non-comptime items.
    /// Returns a pair of (comptime items, non-comptime items)
    fn filter_comptime_items(mut items: CollectedItems) -> (CollectedItems, CollectedItems) {
        let mut function_sets = Vec::with_capacity(items.functions.len());
        let mut comptime_function_sets = Vec::new();

        for function_set in items.functions {
            let mut functions = Vec::with_capacity(function_set.functions.len());
            let mut comptime_functions = Vec::new();

            for function in function_set.functions {
                if function.2.def.is_comptime {
                    comptime_functions.push(function);
                } else {
                    functions.push(function);
                }
            }

            let file_id = function_set.file_id;
            let self_type = function_set.self_type;
            let trait_id = function_set.trait_id;

            if !comptime_functions.is_empty() {
                comptime_function_sets.push(UnresolvedFunctions {
                    functions: comptime_functions,
                    file_id,
                    trait_id,
                    self_type: self_type.clone(),
                });
            }

            function_sets.push(UnresolvedFunctions { functions, file_id, trait_id, self_type });
        }

        let comptime = CollectedItems {
            functions: comptime_function_sets,
            types: BTreeMap::new(),
            type_aliases: BTreeMap::new(),
            traits: BTreeMap::new(),
            trait_impls: Vec::new(),
            globals: Vec::new(),
            impls: rustc_hash::FxHashMap::default(),
        };

        items.functions = function_sets;
        (comptime, items)
    }

    fn add_items(
        &mut self,
        items: Vec<TopLevelStatement>,
        generated_items: &mut CollectedItems,
        location: Location,
    ) {
        for item in items {
            match item {
                TopLevelStatement::Function(function) => {
                    let id = self.interner.push_empty_fn();
                    let module = self.module_id();
                    self.interner.push_function(id, &function.def, module, location);
                    let functions = vec![(self.local_module, id, function)];
                    generated_items.functions.push(UnresolvedFunctions {
                        file_id: self.file,
                        functions,
                        trait_id: None,
                        self_type: None,
                    });
                }
                TopLevelStatement::TraitImpl(mut trait_impl) => {
                    let methods = dc_mod::collect_trait_impl_functions(
                        self.interner,
                        &mut trait_impl,
                        self.crate_id,
                        self.file,
                        self.local_module,
                    );

                    generated_items.trait_impls.push(UnresolvedTraitImpl {
                        file_id: self.file,
                        module_id: self.local_module,
                        trait_generics: trait_impl.trait_generics,
                        trait_path: trait_impl.trait_name,
                        object_type: trait_impl.object_type,
                        methods,
                        generics: trait_impl.impl_generics,
                        where_clause: trait_impl.where_clause,

                        // These last fields are filled in later
                        trait_id: None,
                        impl_id: None,
                        resolved_object_type: None,
                        resolved_generics: Vec::new(),
                        resolved_trait_generics: Vec::new(),
                    });
                }
                TopLevelStatement::Global(global) => {
                    let (global, error) = dc_mod::collect_global(
                        self.interner,
                        self.def_maps.get_mut(&self.crate_id).unwrap(),
                        global,
                        self.file,
                        self.local_module,
                    );

                    generated_items.globals.push(global);
                    if let Some(error) = error {
                        self.errors.push(error);
                    }
                }
                // Assume that an error has already been issued
                TopLevelStatement::Error => (),

                TopLevelStatement::Module(_)
                | TopLevelStatement::Import(_)
                | TopLevelStatement::Struct(_)
                | TopLevelStatement::Trait(_)
                | TopLevelStatement::Impl(_)
                | TopLevelStatement::TypeAlias(_)
                | TopLevelStatement::SubModule(_) => {
                    let item = item.to_string();
                    let error = InterpreterError::UnsupportedTopLevelItemUnquote { item, location };
                    self.errors.push(error.into_compilation_error_pair());
                }
            }
        }
    }

    fn setup_interpreter<'a>(
        &'a mut self,
        interpreter_errors: &'a mut Vec<InterpreterError>,
    ) -> Interpreter {
        Interpreter::new(
            self.interner,
            &mut self.comptime_scopes,
            self.crate_id,
            self.debug_comptime_in_file,
            interpreter_errors,
        )
    }

    fn debug_comptime<T: Display, F: FnMut(&mut NodeInterner) -> T>(
        &mut self,
        location: Location,
        mut expr_f: F,
    ) {
        if Some(location.file) == self.debug_comptime_in_file {
            let displayed_expr = expr_f(self.interner);
            self.errors.push((
                InterpreterError::debug_evaluate_comptime(displayed_expr, location).into(),
                location.file,
            ));
        }
    }

    fn run_attributes_on_functions(
        &mut self,
        function_sets: &[UnresolvedFunctions],
        generated_items: &mut CollectedItems,
    ) {
        for function_set in function_sets {
            self.file = function_set.file_id;
            self.self_type = function_set.self_type.clone();

            for (local_module, function_id, function) in &function_set.functions {
                self.local_module = *local_module;
                let attributes = function.secondary_attributes();
                let item = Value::FunctionDefinition(*function_id);
                let span = function.span();
                self.run_comptime_attributes_on_item(attributes, item, span, generated_items);
            }
        }
    }
}<|MERGE_RESOLUTION|>--- conflicted
+++ resolved
@@ -96,11 +96,8 @@
 
     file: FileId,
 
-<<<<<<< HEAD
     in_unsafe_block: bool,
     in_unconstrained_fn: bool,
-=======
->>>>>>> 7fe58520
     nested_loops: usize,
 
     /// Contains a mapping of the current struct or functions's generics to
@@ -200,11 +197,8 @@
             interner: &mut context.def_interner,
             def_maps: &mut context.def_maps,
             file: FileId::dummy(),
-<<<<<<< HEAD
             in_unsafe_block: false,
             in_unconstrained_fn: false,
-=======
->>>>>>> 7fe58520
             nested_loops: 0,
             generics: Vec::new(),
             lambda_stack: Vec::new(),
