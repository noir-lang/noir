--- conflicted
+++ resolved
@@ -63,9 +63,8 @@
 pub mod types;
 mod unquote;
 
-use fm::FileId;
 use iter_extended::vecmap;
-use noirc_errors::{Located, Location, Span};
+use noirc_errors::{Located, Location};
 pub(crate) use options::ElaboratorOptions;
 pub use options::{FrontendOptions, UnstableFeature};
 pub use path_resolution::Turbofish;
@@ -304,23 +303,9 @@
         context: &'context mut Context,
         crate_id: CrateId,
         items: CollectedItems,
-<<<<<<< HEAD
-        debug_comptime_in_file: Option<FileId>,
-        pedantic_solving: bool,
+        options: ElaboratorOptions<'context>,
     ) -> Vec<CompilationError> {
-        Self::elaborate_and_return_self(
-            context,
-            crate_id,
-            items,
-            debug_comptime_in_file,
-            pedantic_solving,
-        )
-        .errors
-=======
-        options: ElaboratorOptions<'context>,
-    ) -> Vec<(CompilationError, FileId)> {
         Self::elaborate_and_return_self(context, crate_id, items, options).errors
->>>>>>> 1dfe4722
     }
 
     pub fn elaborate_and_return_self(
@@ -1902,7 +1887,7 @@
             let generics = datatype_ref.generic_types();
             self.add_existing_generics(&typ.enum_def.generics, &datatype_ref.generics);
 
-            self.use_unstable_feature(UnstableFeature::Enums, datatype_ref.name.span());
+            self.use_unstable_feature(UnstableFeature::Enums, datatype_ref.name.location());
             drop(datatype_ref);
 
             let self_type = Type::DataType(datatype.clone(), generics);
@@ -2182,11 +2167,10 @@
 
     /// Register a use of the given unstable feature. Errors if the feature has not
     /// been explicitly enabled in this package.
-    pub fn use_unstable_feature(&mut self, feature: UnstableFeature, span: Span) {
+    pub fn use_unstable_feature(&mut self, feature: UnstableFeature, location: Location) {
         if !self.options.enabled_unstable_features.contains(&feature) {
             let reason = ParserErrorReason::ExperimentalFeature(feature);
-            let location = Location::new(span, self.file);
-            self.push_err(ParserError::with_reason(reason, location), self.file);
+            self.push_err(ParserError::with_reason(reason, location));
         }
     }
 }