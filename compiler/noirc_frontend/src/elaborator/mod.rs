use std::{
    collections::{BTreeMap, BTreeSet},
    rc::Rc,
};

use crate::{
    ast::{
        BlockExpression, FunctionKind, GenericTypeArgs, Ident, NoirFunction, NoirStruct, Param,
        Path, Pattern, TraitBound, UnresolvedGeneric, UnresolvedGenerics,
        UnresolvedTraitConstraint, UnresolvedTypeData, UnsupportedNumericGenericType,
    },
    graph::CrateId,
    hir::{
<<<<<<< HEAD
        comptime::ComptimeError,
=======
>>>>>>> 1d04f8ba
        def_collector::{
            dc_crate::{
                filter_literal_globals, CollectedItems, CompilationError, ImplMap, UnresolvedEnum,
                UnresolvedFunctions, UnresolvedGlobal, UnresolvedStruct, UnresolvedTraitImpl,
                UnresolvedTypeAlias,
            },
            errors::DefCollectorErrorKind,
        },
        def_map::{DefMaps, LocalModuleId, ModuleData, ModuleId, MAIN_FUNCTION},
        resolution::errors::ResolverError,
        scope::ScopeForest as GenericScopeForest,
        type_check::{generics::TraitGenerics, TypeCheckError},
        Context,
    },
    hir_def::{
        expr::{HirCapturedVar, HirIdent},
        function::{FuncMeta, FunctionBody, HirFunction},
        traits::{TraitConstraint, TraitImpl},
        types::{Generics, Kind, ResolvedGeneric},
    },
    node_interner::{
        DefinitionKind, DependencyId, ExprId, FuncId, FunctionModifiers, GlobalId, NodeInterner,
        ReferenceId, TraitId, TraitImplId, TypeAliasId, TypeId,
    },
    token::SecondaryAttribute,
    EnumVariant, Shared, Type, TypeVariable,
};
use crate::{
    ast::{ItemVisibility, UnresolvedType},
    graph::CrateGraph,
    hir_def::traits::ResolvedTraitBound,
    node_interner::GlobalValue,
    usage_tracker::UsageTracker,
    DataType, StructField, TypeBindings,
};

mod comptime;
mod enums;
mod expressions;
mod lints;
mod path_resolution;
mod patterns;
mod scope;
mod statements;
mod trait_impls;
mod traits;
pub mod types;
mod unquote;

use fm::FileId;
use iter_extended::vecmap;
use noirc_errors::{Located, Location};
pub use path_resolution::Turbofish;
use path_resolution::{PathResolution, PathResolutionItem};
use types::bind_ordered_generics;

use self::traits::check_trait_impl_method_matches_declaration;

/// ResolverMetas are tagged onto each definition to track how many times they are used
#[derive(Debug, PartialEq, Eq)]
pub struct ResolverMeta {
    num_times_used: usize,
    ident: HirIdent,
    warn_if_unused: bool,
}

type ScopeForest = GenericScopeForest<String, ResolverMeta>;

pub struct LambdaContext {
    pub captures: Vec<HirCapturedVar>,
    /// the index in the scope tree
    /// (sometimes being filled by ScopeTree's find method)
    pub scope_index: usize,
}

/// Determines whether we are in an unsafe block and, if so, whether
/// any unconstrained calls were found in it (because if not we'll warn
/// that the unsafe block is not needed).
#[derive(Copy, Clone)]
enum UnsafeBlockStatus {
    NotInUnsafeBlock,
    InUnsafeBlockWithoutUnconstrainedCalls,
    InUnsafeBlockWithConstrainedCalls,
}

pub struct Loop {
    pub is_for: bool,
    pub has_break: bool,
}

pub struct Elaborator<'context> {
    scopes: ScopeForest,

    pub(crate) errors: Vec<(CompilationError, FileId)>,

    pub(crate) interner: &'context mut NodeInterner,
    pub(crate) def_maps: &'context mut DefMaps,
    pub(crate) usage_tracker: &'context mut UsageTracker,
    pub(crate) crate_graph: &'context CrateGraph,

    pub(crate) file: FileId,

    unsafe_block_status: UnsafeBlockStatus,
    current_loop: Option<Loop>,

    /// Contains a mapping of the current struct or functions's generics to
    /// unique type variables if we're resolving a struct. Empty otherwise.
    /// This is a Vec rather than a map to preserve the order a functions generics
    /// were declared in.
    generics: Vec<ResolvedGeneric>,

    /// When resolving lambda expressions, we need to keep track of the variables
    /// that are captured. We do this in order to create the hidden environment
    /// parameter for the lambda function.
    lambda_stack: Vec<LambdaContext>,

    /// Set to the current type if we're resolving an impl
    self_type: Option<Type>,

    /// The current dependency item we're resolving.
    /// Used to link items to their dependencies in the dependency graph
    current_item: Option<DependencyId>,

    /// If we're currently resolving methods within a trait impl, this will be set
    /// to the corresponding trait impl ID.
    current_trait_impl: Option<TraitImplId>,

    /// The trait  we're currently resolving, if we are resolving one.
    current_trait: Option<TraitId>,

    /// In-resolution names
    ///
    /// This needs to be a set because we can have multiple in-resolution
    /// names when resolving structs that are declared in reverse order of their
    /// dependencies, such as in the following case:
    ///
    /// ```
    /// struct Wrapper {
    ///     value: Wrapped
    /// }
    /// struct Wrapped {
    /// }
    /// ```
    resolving_ids: BTreeSet<TypeId>,

    /// Each constraint in the `where` clause of the function currently being resolved.
    trait_bounds: Vec<TraitConstraint>,

    /// This is a stack of function contexts. Most of the time, for each function we
    /// expect this to be of length one, containing each type variable and trait constraint
    /// used in the function. This is also pushed to when a `comptime {}` block is used within
    /// the function. Since it can force us to resolve that block's trait constraints earlier
    /// so that they are resolved when the interpreter is run before the enclosing function
    /// is finished elaborating. When this happens, we need to resolve any type variables
    /// that were made within this block as well so that we can solve these traits.
    function_context: Vec<FunctionContext>,

    /// The current module this elaborator is in.
    /// Initially empty, it is set whenever a new top-level item is resolved.
    local_module: LocalModuleId,

    /// True if we're elaborating a comptime item such as a comptime function,
    /// block, global, or attribute.
    in_comptime_context: bool,

    crate_id: CrateId,

    /// The scope of --debug-comptime, or None if unset
    debug_comptime_in_file: Option<FileId>,

    /// These are the globals that have yet to be elaborated.
    /// This map is used to lazily evaluate these globals if they're encountered before
    /// they are elaborated (e.g. in a function's type or another global's RHS).
    unresolved_globals: BTreeMap<GlobalId, UnresolvedGlobal>,

    pub(crate) interpreter_call_stack: im::Vector<Location>,

    /// If greater than 0, field visibility errors won't be reported.
    /// This is used when elaborating a comptime expression that is a struct constructor
    /// like `Foo { inner: 5 }`: in that case we already elaborated the code that led to
    /// that comptime value and any visibility errors were already reported.
    silence_field_visibility_errors: usize,

    /// Use pedantic ACVM solving
    pedantic_solving: bool,

    /// Sometimes items are elaborated because a function attribute ran and generated items.
    /// The Elaborator keeps track of these reasons so that when an error is produced it will
    /// be wrapped in another error that will include this reason.
    pub(crate) elaborate_reasons: im::Vector<(ElaborateReason, Location)>,
}

#[derive(Copy, Clone)]
pub enum ElaborateReason {
    /// A function attribute generated an item that's being elaborated.
    RunningAttribute,
    /// Evaluating `Module::add_item`
    AddingItemToModule,
}
impl ElaborateReason {
    fn to_macro_error(self, error: CompilationError, location: Location) -> ComptimeError {
        match self {
            ElaborateReason::RunningAttribute => {
                ComptimeError::ErrorRunningAttribute { error: Box::new(error), location }
            }
            ElaborateReason::AddingItemToModule => {
                ComptimeError::ErrorAddingItemToModule { error: Box::new(error), location }
            }
        }
    }
}

#[derive(Default)]
struct FunctionContext {
    /// All type variables created in the current function.
    /// This map is used to default any integer type variables at the end of
    /// a function (before checking trait constraints) if a type wasn't already chosen.
    type_variables: Vec<Type>,

    /// Trait constraints are collected during type checking until they are
    /// verified at the end of a function. This is because constraints arise
    /// on each variable, but it is only until function calls when the types
    /// needed for the trait constraint may become known.
    /// The `select impl` bool indicates whether, after verifying the trait constraint,
    /// the resulting trait impl should be the one used for a call (sometimes trait
    /// constraints are verified but there's no call associated with them, like in the
    /// case of checking generic arguments)
    trait_constraints: Vec<(TraitConstraint, ExprId, bool /* select impl */)>,
}

impl<'context> Elaborator<'context> {
    #[allow(clippy::too_many_arguments)]
    pub fn new(
        interner: &'context mut NodeInterner,
        def_maps: &'context mut DefMaps,
        usage_tracker: &'context mut UsageTracker,
        crate_graph: &'context CrateGraph,
        crate_id: CrateId,
        debug_comptime_in_file: Option<FileId>,
        interpreter_call_stack: im::Vector<Location>,
        pedantic_solving: bool,
        elaborate_reasons: im::Vector<(ElaborateReason, Location)>,
    ) -> Self {
        Self {
            scopes: ScopeForest::default(),
            errors: Vec::new(),
            interner,
            def_maps,
            usage_tracker,
            crate_graph,
            file: FileId::dummy(),
            unsafe_block_status: UnsafeBlockStatus::NotInUnsafeBlock,
            current_loop: None,
            generics: Vec::new(),
            lambda_stack: Vec::new(),
            self_type: None,
            current_item: None,
            local_module: LocalModuleId::dummy_id(),
            crate_id,
            resolving_ids: BTreeSet::new(),
            trait_bounds: Vec::new(),
            function_context: vec![FunctionContext::default()],
            current_trait_impl: None,
            debug_comptime_in_file,
            unresolved_globals: BTreeMap::new(),
            current_trait: None,
            interpreter_call_stack,
            in_comptime_context: false,
            silence_field_visibility_errors: 0,
            pedantic_solving,
            elaborate_reasons,
        }
    }

    pub fn from_context(
        context: &'context mut Context,
        crate_id: CrateId,
        debug_comptime_in_file: Option<FileId>,
        pedantic_solving: bool,
    ) -> Self {
        Self::new(
            &mut context.def_interner,
            &mut context.def_maps,
            &mut context.usage_tracker,
            &context.crate_graph,
            crate_id,
            debug_comptime_in_file,
            im::Vector::new(),
            pedantic_solving,
            im::Vector::new(),
        )
    }

    pub fn elaborate(
        context: &'context mut Context,
        crate_id: CrateId,
        items: CollectedItems,
        debug_comptime_in_file: Option<FileId>,
        pedantic_solving: bool,
    ) -> Vec<(CompilationError, FileId)> {
        Self::elaborate_and_return_self(
            context,
            crate_id,
            items,
            debug_comptime_in_file,
            pedantic_solving,
        )
        .errors
    }

    pub fn elaborate_and_return_self(
        context: &'context mut Context,
        crate_id: CrateId,
        items: CollectedItems,
        debug_comptime_in_file: Option<FileId>,
        pedantic_solving: bool,
    ) -> Self {
        let mut this =
            Self::from_context(context, crate_id, debug_comptime_in_file, pedantic_solving);
        this.elaborate_items(items);
        this.check_and_pop_function_context();
        this
    }

    pub(crate) fn elaborate_items(&mut self, mut items: CollectedItems) {
        // We must first resolve and intern the globals before we can resolve any stmts inside each function.
        // Each function uses its own resolver with a newly created ScopeForest, and must be resolved again to be within a function's scope
        //
        // Additionally, we must resolve integer globals before structs since structs may refer to
        // the values of integer globals as numeric generics.
        let (literal_globals, non_literal_globals) = filter_literal_globals(items.globals);
        for global in non_literal_globals {
            self.unresolved_globals.insert(global.global_id, global);
        }

        for global in literal_globals {
            self.elaborate_global(global);
        }

        for (alias_id, alias) in items.type_aliases {
            self.define_type_alias(alias_id, alias);
        }

        // Must resolve types before we resolve globals.
        self.collect_struct_definitions(&items.structs);
        self.collect_enum_definitions(&items.enums);

        self.define_function_metas(&mut items.functions, &mut items.impls, &mut items.trait_impls);

        self.collect_traits(&mut items.traits);

        // Before we resolve any function symbols we must go through our impls and
        // re-collect the methods within into their proper module. This cannot be
        // done during def collection since we need to be able to resolve the type of
        // the impl since that determines the module we should collect into.
        for ((_self_type, module), impls) in &mut items.impls {
            self.collect_impls(*module, impls);
        }

        // Bind trait impls to their trait. Collect trait functions, that have a
        // default implementation, which hasn't been overridden.
        for trait_impl in &mut items.trait_impls {
            self.collect_trait_impl(trait_impl);
        }

        // We must wait to resolve non-literal globals until after we resolve structs since struct
        // globals will need to reference the struct type they're initialized to ensure they are valid.
        while let Some((_, global)) = self.unresolved_globals.pop_first() {
            self.elaborate_global(global);
        }

        // We have to run any comptime attributes on functions before the function is elaborated
        // since the generated items are checked beforehand as well.
        self.run_attributes(
            &items.traits,
            &items.structs,
            &items.functions,
            &items.module_attributes,
        );

        for functions in items.functions {
            self.elaborate_functions(functions);
        }

        for (trait_id, unresolved_trait) in items.traits {
            self.current_trait = Some(trait_id);
            self.elaborate_functions(unresolved_trait.fns_with_default_impl);
        }

        self.current_trait = None;

        for impls in items.impls.into_values() {
            self.elaborate_impls(impls);
        }

        for trait_impl in items.trait_impls {
            self.elaborate_trait_impl(trait_impl);
        }

        self.push_errors(self.interner.check_for_dependency_cycles());
    }

    /// Runs `f` and if it modifies `self.generics`, `self.generics` is truncated
    /// back to the previous length.
    fn recover_generics<T>(&mut self, f: impl FnOnce(&mut Self) -> T) -> T {
        let generics_count = self.generics.len();
        let ret = f(self);
        self.generics.truncate(generics_count);
        ret
    }

    fn elaborate_functions(&mut self, functions: UnresolvedFunctions) {
        for (_, id, _) in functions.functions {
            self.elaborate_function(id);
        }

        self.generics.clear();
        self.self_type = None;
    }

    fn introduce_generics_into_scope(&mut self, all_generics: Vec<ResolvedGeneric>) {
        // Introduce all numeric generics into scope
        for generic in &all_generics {
            if let Kind::Numeric(typ) = &generic.kind() {
                let definition =
                    DefinitionKind::NumericGeneric(generic.type_var.clone(), typ.clone());
                let ident = Ident::new(generic.name.to_string(), generic.location);
                let hir_ident = self.add_variable_decl(
                    ident, false, // mutable
                    false, // allow_shadowing
                    false, // warn_if_unused
                    definition,
                );
                self.interner.push_definition_type(hir_ident.id, *typ.clone());
            }
        }

        self.generics = all_generics;
    }

    pub(crate) fn elaborate_function(&mut self, id: FuncId) {
        let func_meta = self.interner.func_meta.get_mut(&id);
        let func_meta =
            func_meta.expect("FuncMetas should be declared before a function is elaborated");

        let (kind, body, body_location) = match func_meta.take_body() {
            FunctionBody::Unresolved(kind, body, location) => (kind, body, location),
            FunctionBody::Resolved => return,
            // Do not error for the still-resolving case. If there is a dependency cycle,
            // the dependency cycle check will find it later on.
            FunctionBody::Resolving => return,
        };

        let func_meta = func_meta.clone();

        assert_eq!(
            self.crate_id, func_meta.source_crate,
            "Functions in other crates should be already elaborated"
        );

        self.local_module = func_meta.source_module;
        self.file = func_meta.source_file;
        self.self_type = func_meta.self_type.clone();
        self.current_trait_impl = func_meta.trait_impl;

        self.scopes.start_function();
        let old_item = std::mem::replace(&mut self.current_item, Some(DependencyId::Function(id)));

        self.trait_bounds = func_meta.trait_constraints.clone();
        self.function_context.push(FunctionContext::default());

        let modifiers = self.interner.function_modifiers(&id).clone();

        self.run_function_lints(&func_meta, &modifiers);

        // Check arg and return-value visibility of standalone functions.
        if self.should_check_function_visibility(&func_meta, &modifiers) {
            let name = Ident(Located::from(
                func_meta.name.location,
                self.interner.definition_name(func_meta.name.id).to_string(),
            ));
            for (_, typ, _) in func_meta.parameters.iter() {
                self.check_type_is_not_more_private_then_item(
                    &name,
                    modifiers.visibility,
                    typ,
                    name.location(),
                );
            }
            self.check_type_is_not_more_private_then_item(
                &name,
                modifiers.visibility,
                func_meta.return_type(),
                name.location(),
            );
        }

        self.introduce_generics_into_scope(func_meta.all_generics.clone());

        // The DefinitionIds for each parameter were already created in define_function_meta
        // so we need to reintroduce the same IDs into scope here.
        for parameter in &func_meta.parameter_idents {
            let name = self.interner.definition_name(parameter.id).to_owned();
            if name == "_" {
                continue;
            }
            let warn_if_unused = !(func_meta.trait_impl.is_some() && name == "self");
            self.add_existing_variable_to_scope(name, parameter.clone(), warn_if_unused);
        }

        self.add_trait_constraints_to_scope(&func_meta.trait_constraints, func_meta.location);

        let (hir_func, body_type) = match kind {
            FunctionKind::Builtin
            | FunctionKind::LowLevel
            | FunctionKind::Oracle
            | FunctionKind::TraitFunctionWithoutBody => (HirFunction::empty(), Type::Error),
            FunctionKind::Normal => {
                let return_type = func_meta.return_type();
                let (block, body_type) = self.elaborate_block(body, Some(return_type));
                let expr_id = self.intern_expr(block, body_location);
                self.interner.push_expr_type(expr_id, body_type.clone());
                (HirFunction::unchecked_from_expr(expr_id), body_type)
            }
        };

        // Don't verify the return type for builtin functions & trait function declarations
        if !func_meta.is_stub() {
            self.type_check_function_body(body_type, &func_meta, hir_func.as_expr());
        }

        // Default any type variables that still need defaulting and
        // verify any remaining trait constraints arising from the function body.
        // This is done before trait impl search since leaving them bindable can lead to errors
        // when multiple impls are available. Instead we default first to choose the Field or u64 impl.
        self.check_and_pop_function_context();

        self.remove_trait_constraints_from_scope(&func_meta.trait_constraints);

        let func_scope_tree = self.scopes.end_function();

        // The arguments to low-level and oracle functions are always unused so we do not produce warnings for them.
        if !func_meta.is_stub() {
            self.check_for_unused_variables_in_scope_tree(func_scope_tree);
        }

        // Check that the body can return without calling the function.
        if let FunctionKind::Normal = kind {
            self.run_lint(func_meta.name.location.file, |elaborator| {
                lints::unbounded_recursion(
                    elaborator.interner,
                    id,
                    || elaborator.interner.definition_name(func_meta.name.id),
                    func_meta.name.location.span,
                    hir_func.as_expr(),
                )
                .map(Into::into)
            });
        }

        let meta = self
            .interner
            .func_meta
            .get_mut(&id)
            .expect("FuncMetas should be declared before a function is elaborated");

        meta.function_body = FunctionBody::Resolved;

        self.trait_bounds.clear();
        self.interner.update_fn(id, hir_func);
        self.current_item = old_item;
    }

    /// Defaults all type variables used in this function context then solves
    /// all still-unsolved trait constraints in this context.
    fn check_and_pop_function_context(&mut self) {
        let context = self.function_context.pop().expect("Imbalanced function_context pushes");

        for typ in context.type_variables {
            if let Type::TypeVariable(variable) = typ.follow_bindings() {
                let msg = "TypeChecker should only track defaultable type vars";
                variable.bind(variable.kind().default_type().expect(msg));
            }
        }

        for (mut constraint, expr_id, select_impl) in context.trait_constraints {
            let location = self.interner.expr_location(&expr_id);

            if matches!(&constraint.typ, Type::MutableReference(_)) {
                let (_, dereferenced_typ) =
                    self.insert_auto_dereferences(expr_id, constraint.typ.clone());
                constraint.typ = dereferenced_typ;
            }

            self.verify_trait_constraint(
                &constraint.typ,
                constraint.trait_bound.trait_id,
                &constraint.trait_bound.trait_generics.ordered,
                &constraint.trait_bound.trait_generics.named,
                expr_id,
                select_impl,
                location,
            );
        }
    }

    /// This turns function parameters of the form:
    /// `fn foo(x: impl Bar)`
    ///
    /// into
    /// `fn foo<T0_impl_Bar>(x: T0_impl_Bar) where T0_impl_Bar: Bar`
    /// although the fresh type variable is not named internally.
    fn desugar_impl_trait_arg(
        &mut self,
        trait_path: Path,
        trait_generics: GenericTypeArgs,
        generics: &mut Vec<TypeVariable>,
        trait_constraints: &mut Vec<TraitConstraint>,
    ) -> Type {
        let new_generic_id = self.interner.next_type_variable_id();

        let new_generic = TypeVariable::unbound(new_generic_id, Kind::Normal);
        generics.push(new_generic.clone());

        let name = format!("impl {trait_path}");
        let generic_type = Type::NamedGeneric(new_generic, Rc::new(name));
        let trait_bound = TraitBound { trait_path, trait_id: None, trait_generics };

        if let Some(trait_bound) = self.resolve_trait_bound(&trait_bound) {
            let new_constraint = TraitConstraint { typ: generic_type.clone(), trait_bound };
            trait_constraints.push(new_constraint);
        }

        generic_type
    }

    /// Add the given generics to scope.
    /// Each generic will have a fresh Shared<TypeBinding> associated with it.
    pub fn add_generics(&mut self, generics: &UnresolvedGenerics) -> Generics {
        vecmap(generics, |generic| {
            let mut is_error = false;
            let (type_var, name) = match self.resolve_generic(generic) {
                Ok(values) => values,
                Err(error) => {
                    self.push_err(error, generic.location().file);
                    is_error = true;
                    let id = self.interner.next_type_variable_id();
                    let kind = self.resolve_generic_kind(generic);
                    (TypeVariable::unbound(id, kind), Rc::new("(error)".into()))
                }
            };

            let location = generic.location();
            let name_owned = name.as_ref().clone();
            let resolved_generic = ResolvedGeneric { name, type_var, location };

            // Check for name collisions of this generic
            // Checking `is_error` here prevents DuplicateDefinition errors when
            // we have multiple generics from macros which fail to resolve and
            // are all given the same default name "(error)".
            if !is_error {
                if let Some(generic) = self.find_generic(&name_owned) {
                    self.push_err(
                        ResolverError::DuplicateDefinition {
                            name: name_owned,
                            first_span: generic.location.span,
                            second_span: location.span,
                        },
                        location.file,
                    );
                } else {
                    self.generics.push(resolved_generic.clone());
                }
            }

            resolved_generic
        })
    }

    fn resolve_generic(
        &mut self,
        generic: &UnresolvedGeneric,
    ) -> Result<(TypeVariable, Rc<String>), ResolverError> {
        // Map the generic to a fresh type variable
        match generic {
            UnresolvedGeneric::Variable(_) | UnresolvedGeneric::Numeric { .. } => {
                let id = self.interner.next_type_variable_id();
                let kind = self.resolve_generic_kind(generic);
                let typevar = TypeVariable::unbound(id, kind);
                let ident = generic.ident();
                let name = Rc::new(ident.0.contents.clone());
                Ok((typevar, name))
            }
            // An already-resolved generic is only possible if it is the result of a
            // previous macro call being inserted into a generics list.
            UnresolvedGeneric::Resolved(id, location) => {
                match self.interner.get_quoted_type(*id).follow_bindings() {
                    Type::NamedGeneric(type_variable, name) => Ok((type_variable.clone(), name)),
                    other => Err(ResolverError::MacroResultInGenericsListNotAGeneric {
                        span: location.span,
                        typ: other.clone(),
                    }),
                }
            }
        }
    }

    /// Return the kind of an unresolved generic.
    /// If a numeric generic has been specified, resolve the annotated type to make
    /// sure only primitive numeric types are being used.
    pub(super) fn resolve_generic_kind(&mut self, generic: &UnresolvedGeneric) -> Kind {
        if let UnresolvedGeneric::Numeric { ident, typ } = generic {
            let unresolved_typ = typ.clone();
            let typ = if unresolved_typ.is_type_expression() {
                self.resolve_type_inner(
                    unresolved_typ.clone(),
                    &Kind::numeric(Type::default_int_type()),
                )
            } else {
                self.resolve_type(unresolved_typ.clone())
            };
            if !matches!(typ, Type::FieldElement | Type::Integer(_, _)) {
                let unsupported_typ_err =
                    ResolverError::UnsupportedNumericGenericType(UnsupportedNumericGenericType {
                        ident: ident.clone(),
                        typ: unresolved_typ.typ.clone(),
                    });
                self.push_err(unsupported_typ_err, generic.location().file);
            }
            Kind::numeric(typ)
        } else {
            Kind::Normal
        }
    }

    pub(crate) fn push_err(&mut self, error: impl Into<CompilationError>, file: FileId) {
        let error: CompilationError = error.into();
        self.errors.push((error, file));
    }

    pub(crate) fn push_errors(
        &mut self,
        errors: impl IntoIterator<Item = (CompilationError, FileId)>,
    ) {
        self.errors.extend(errors);
    }

    fn run_lint(&mut self, file: FileId, lint: impl Fn(&Elaborator) -> Option<CompilationError>) {
        if let Some(error) = lint(self) {
            self.push_err(error, file);
        }
    }

    pub fn resolve_module_by_path(&mut self, path: Path) -> Option<ModuleId> {
        match self.resolve_path(path.clone()) {
            Ok(PathResolution { item: PathResolutionItem::Module(module_id), errors }) => {
                if errors.is_empty() {
                    Some(module_id)
                } else {
                    None
                }
            }
            _ => None,
        }
    }

    fn resolve_trait_by_path(&mut self, path: Path) -> Option<TraitId> {
        let file = path.location.file;
        let error = match self.resolve_path(path.clone()) {
            Ok(PathResolution { item: PathResolutionItem::Trait(trait_id), errors }) => {
                for error in errors {
                    self.push_err(error, file);
                }
                return Some(trait_id);
            }
            Ok(_) => DefCollectorErrorKind::NotATrait { not_a_trait_name: path },
            Err(_) => DefCollectorErrorKind::TraitNotFound { trait_path: path },
        };
        self.push_err(error, file);
        None
    }

    /// Resolve the given trait constraints and add them to scope as we go.
    /// This second step is necessary to resolve subsequent constraints such
    /// as `<T as Foo>::Bar: Eq` which may lookup an impl which was assumed
    /// by a previous constraint.
    ///
    /// If these constraints are unwanted afterward they should be manually
    /// removed from the interner.
    fn resolve_trait_constraints(
        &mut self,
        where_clause: &[UnresolvedTraitConstraint],
    ) -> Vec<TraitConstraint> {
        where_clause
            .iter()
            .filter_map(|constraint| self.resolve_trait_constraint(constraint))
            .collect()
    }

    /// Expands any traits in a where clause to mention all associated types if they were
    /// elided by the user. See `add_missing_named_generics` for more  detail.
    ///
    /// Returns all newly created generics to be added to this function/trait/impl.
    fn desugar_trait_constraints(
        &mut self,
        where_clause: &mut [UnresolvedTraitConstraint],
    ) -> Vec<ResolvedGeneric> {
        where_clause
            .iter_mut()
            .flat_map(|constraint| {
                self.add_missing_named_generics(&constraint.typ, &mut constraint.trait_bound)
            })
            .collect()
    }

    /// For each associated type that isn't mentioned in a trait bound, this adds
    /// the type as an implicit generic to the where clause and returns the newly
    /// created generics in a vector to add to the function/trait/impl later.
    /// For example, this will turn a function using a trait with 2 associated types:
    ///
    /// `fn foo<T>() where T: Foo { ... }`
    ///
    /// into:
    /// `fn foo<T>() where T: Foo<Bar = A, Baz = B> { ... }`
    ///
    /// with a vector of `<A, B>` returned so that the caller can then modify the function to:
    /// `fn foo<T, A, B>() where T: Foo<Bar = A, Baz = B> { ... }`
    fn add_missing_named_generics(
        &mut self,
        object: &UnresolvedType,
        bound: &mut TraitBound,
    ) -> Vec<ResolvedGeneric> {
        let mut added_generics = Vec::new();

        let Ok(item) = self.resolve_path_or_error(bound.trait_path.clone()) else {
            return Vec::new();
        };

        let PathResolutionItem::Trait(trait_id) = item else {
            return Vec::new();
        };

        let the_trait = self.get_trait_mut(trait_id);

        if the_trait.associated_types.len() > bound.trait_generics.named_args.len() {
            let trait_name = the_trait.name.to_string();

            for associated_type in &the_trait.associated_types.clone() {
                if !bound
                    .trait_generics
                    .named_args
                    .iter()
                    .any(|(name, _)| name.0.contents == *associated_type.name.as_ref())
                {
                    // This generic isn't contained in the bound's named arguments,
                    // so add it by creating a fresh type variable.
                    let new_generic_id = self.interner.next_type_variable_id();
                    let kind = associated_type.type_var.kind();
                    let type_var = TypeVariable::unbound(new_generic_id, kind);

                    let location = bound.trait_path.location;
                    let name = format!("<{object} as {trait_name}>::{}", associated_type.name);
                    let name = Rc::new(name);
                    let typ = Type::NamedGeneric(type_var.clone(), name.clone());
                    let typ = self.interner.push_quoted_type(typ);
                    let typ = UnresolvedTypeData::Resolved(typ).with_location(location);
                    let ident = Ident::new(associated_type.name.as_ref().clone(), location);

                    bound.trait_generics.named_args.push((ident, typ));
                    added_generics.push(ResolvedGeneric { name, location, type_var });
                }
            }
        }

        added_generics
    }

    /// Resolves a trait constraint and adds it to scope as an assumed impl.
    /// This second step is necessary to resolve subsequent constraints such
    /// as `<T as Foo>::Bar: Eq` which may lookup an impl which was assumed
    /// by a previous constraint.
    fn resolve_trait_constraint(
        &mut self,
        constraint: &UnresolvedTraitConstraint,
    ) -> Option<TraitConstraint> {
        let typ = self.resolve_type(constraint.typ.clone());
        let trait_bound = self.resolve_trait_bound(&constraint.trait_bound)?;

        self.add_trait_bound_to_scope(
            constraint.trait_bound.trait_path.location,
            &typ,
            &trait_bound,
            trait_bound.trait_id,
        );

        Some(TraitConstraint { typ, trait_bound })
    }

    pub fn resolve_trait_bound(&mut self, bound: &TraitBound) -> Option<ResolvedTraitBound> {
        let the_trait = self.lookup_trait_or_error(bound.trait_path.clone())?;
        let trait_id = the_trait.id;
        let location = bound.trait_path.location;

        let (ordered, named) =
            self.resolve_type_args(bound.trait_generics.clone(), trait_id, location);

        let trait_generics = TraitGenerics { ordered, named };
        Some(ResolvedTraitBound { trait_id, trait_generics, span: location.span })
    }

    /// Extract metadata from a NoirFunction
    /// to be used in analysis and intern the function parameters
    /// Prerequisite: any implicit generics, including any generics from the impl,
    /// have already been added to scope via `self.add_generics`.
    fn define_function_meta(
        &mut self,
        func: &mut NoirFunction,
        func_id: FuncId,
        trait_id: Option<TraitId>,
    ) {
        let in_contract = if self.self_type.is_some() {
            // Without this, impl methods can accidentally be placed in contracts.
            // See: https://github.com/noir-lang/noir/issues/3254
            false
        } else {
            self.in_contract()
        };

        self.scopes.start_function();
        self.current_item = Some(DependencyId::Function(func_id));

        let location = func.name_ident().location();
        let id = self.interner.function_definition_id(func_id);
        let name_ident = HirIdent::non_trait_method(id, location);

        let is_entry_point = self.is_entry_point_function(func, in_contract);

        // Both the #[fold] and #[no_predicates] alter a function's inline type and code generation in similar ways.
        // In certain cases such as type checking (for which the following flag will be used) both attributes
        // indicate we should code generate in the same way. Thus, we unify the attributes into one flag here.
        let has_no_predicates_attribute = func.attributes().is_no_predicates();
        let should_fold = func.attributes().is_foldable();
        let has_inline_attribute = has_no_predicates_attribute || should_fold;
        let is_pub_allowed = self.pub_allowed(func, in_contract);
        self.add_generics(&func.def.generics);
        let mut generics = vecmap(&self.generics, |generic| generic.type_var.clone());

        let new_generics = self.desugar_trait_constraints(&mut func.def.where_clause);
        generics.extend(new_generics.into_iter().map(|generic| generic.type_var));

        let mut trait_constraints = self.resolve_trait_constraints(&func.def.where_clause);

        let mut parameters = Vec::new();
        let mut parameter_types = Vec::new();
        let mut parameter_idents = Vec::new();

        for Param { visibility, pattern, typ, location } in func.parameters().iter().cloned() {
            self.run_lint(location.file, |_| {
                lints::unnecessary_pub_argument(func, visibility, is_pub_allowed).map(Into::into)
            });

            let type_location = typ.location;
            let typ = match typ.typ {
                UnresolvedTypeData::TraitAsType(path, args) => {
                    self.desugar_impl_trait_arg(path, args, &mut generics, &mut trait_constraints)
                }
                // Function parameters have Kind::Normal
                _ => self.resolve_type_inner(typ, &Kind::Normal),
            };

            self.check_if_type_is_valid_for_program_input(
                &typ,
                is_entry_point,
                has_inline_attribute,
                type_location,
            );

            if is_entry_point {
                self.mark_type_as_used(&typ);
            }

            let pattern = self.elaborate_pattern_and_store_ids(
                pattern,
                typ.clone(),
                DefinitionKind::Local(None),
                &mut parameter_idents,
                true, // warn_if_unused
            );

            parameters.push((pattern, typ.clone(), visibility));
            parameter_types.push(typ);
        }

        let return_type = Box::new(self.resolve_type(func.return_type()));

        let mut typ = Type::Function(
            parameter_types,
            return_type,
            Box::new(Type::Unit),
            func.def.is_unconstrained,
        );

        if !generics.is_empty() {
            typ = Type::Forall(generics, Box::new(typ));
        }

        self.interner.push_definition_type(name_ident.id, typ.clone());

        let direct_generics = func.def.generics.iter();
        let direct_generics = direct_generics
            .filter_map(|generic| self.find_generic(&generic.ident().0.contents).cloned())
            .collect();

        let statements = std::mem::take(&mut func.def.body.statements);
        let body = BlockExpression { statements };

        let struct_id = if let Some(Type::DataType(struct_type, _)) = &self.self_type {
            Some(struct_type.borrow().id)
        } else {
            None
        };

        // Remove the traits assumed by `resolve_trait_constraints` from scope
        self.remove_trait_constraints_from_scope(&trait_constraints);

        let meta = FuncMeta {
            name: name_ident,
            kind: func.kind,
            location,
            typ,
            direct_generics,
            all_generics: self.generics.clone(),
            type_id: struct_id,
            trait_id,
            trait_impl: self.current_trait_impl,
            enum_variant_index: None,
            parameters: parameters.into(),
            parameter_idents,
            return_type: func.def.return_type.clone(),
            return_visibility: func.def.return_visibility,
            has_body: !func.def.body.is_empty(),
            trait_constraints,
            is_entry_point,
            has_inline_attribute,
            source_crate: self.crate_id,
            source_module: self.local_module,
            function_body: FunctionBody::Unresolved(func.kind, body, func.def.location),
            self_type: self.self_type.clone(),
            source_file: location.file,
        };

        self.interner.push_fn_meta(meta, func_id);
        self.scopes.end_function();
        self.current_item = None;
    }

    fn mark_type_as_used(&mut self, typ: &Type) {
        match typ {
            Type::Array(_n, typ) => self.mark_type_as_used(typ),
            Type::Slice(typ) => self.mark_type_as_used(typ),
            Type::Tuple(types) => {
                for typ in types {
                    self.mark_type_as_used(typ);
                }
            }
            Type::DataType(datatype, generics) => {
                self.mark_struct_as_constructed(datatype.clone());
                for generic in generics {
                    self.mark_type_as_used(generic);
                }
                if let Some(fields) = datatype.borrow().get_fields(generics) {
                    for (_, typ) in fields {
                        self.mark_type_as_used(&typ);
                    }
                } else if let Some(variants) = datatype.borrow().get_variants(generics) {
                    for (_, variant_types) in variants {
                        for typ in variant_types {
                            self.mark_type_as_used(&typ);
                        }
                    }
                }
            }
            Type::Alias(alias_type, generics) => {
                self.mark_type_as_used(&alias_type.borrow().get_type(generics));
            }
            Type::CheckedCast { from, to } => {
                self.mark_type_as_used(from);
                self.mark_type_as_used(to);
            }
            Type::MutableReference(typ) => {
                self.mark_type_as_used(typ);
            }
            Type::InfixExpr(left, _op, right, _) => {
                self.mark_type_as_used(left);
                self.mark_type_as_used(right);
            }
            Type::FieldElement
            | Type::Integer(..)
            | Type::Bool
            | Type::String(_)
            | Type::FmtString(_, _)
            | Type::Unit
            | Type::Quoted(..)
            | Type::Constant(..)
            | Type::TraitAsType(..)
            | Type::TypeVariable(..)
            | Type::NamedGeneric(..)
            | Type::Function(..)
            | Type::Forall(..)
            | Type::Error => (),
        }
    }

    fn run_function_lints(&mut self, func: &FuncMeta, modifiers: &FunctionModifiers) {
        let file = func.location.file;
        self.run_lint(file, |_| lints::inlining_attributes(func, modifiers).map(Into::into));
        self.run_lint(file, |_| lints::missing_pub(func, modifiers).map(Into::into));
        self.run_lint(file, |_| {
            let pub_allowed = func.is_entry_point || modifiers.attributes.is_foldable();
            lints::unnecessary_pub_return(func, modifiers, pub_allowed).map(Into::into)
        });
        self.run_lint(file, |_| {
            lints::oracle_not_marked_unconstrained(func, modifiers).map(Into::into)
        });
        self.run_lint(file, |elaborator| {
            lints::low_level_function_outside_stdlib(func, modifiers, elaborator.crate_id)
                .map(Into::into)
        });
    }

    /// Only sized types are valid to be used as main's parameters or the parameters to a contract
    /// function. If the given type is not sized (e.g. contains a slice or NamedGeneric type), an
    /// error is issued.
    fn check_if_type_is_valid_for_program_input(
        &mut self,
        typ: &Type,
        is_entry_point: bool,
        has_inline_attribute: bool,
        location: Location,
    ) {
        if (is_entry_point && !typ.is_valid_for_program_input())
            || (has_inline_attribute && !typ.is_valid_non_inlined_function_input())
        {
            let span = location.span;
            self.push_err(TypeCheckError::InvalidTypeForEntryPoint { span }, location.file);
        }
    }

    /// True if the `pub` keyword is allowed on parameters in this function
    /// `pub` on function parameters is only allowed for entry point functions
    fn pub_allowed(&self, func: &NoirFunction, in_contract: bool) -> bool {
        self.is_entry_point_function(func, in_contract) || func.attributes().is_foldable()
    }

    /// Returns `true` if the current module is a contract.
    ///
    /// This is usually determined by `self.module_id()`, but it can
    /// be overridden for impls. Impls are an odd case since the methods within resolve
    /// as if they're in the parent module, but should be placed in a child module.
    /// Since they should be within a child module, they should be elaborated as if
    /// `in_contract` is `false` so we can still resolve them in the parent module without them being in a contract.
    fn in_contract(&self) -> bool {
        self.module_is_contract(self.module_id())
    }

    pub(crate) fn module_is_contract(&self, module_id: ModuleId) -> bool {
        module_id.module(self.def_maps).is_contract
    }

    fn is_entry_point_function(&self, func: &NoirFunction, in_contract: bool) -> bool {
        if in_contract {
            func.attributes().is_contract_entry_point()
        } else {
            func.name() == MAIN_FUNCTION
        }
    }

    fn add_trait_constraints_to_scope(
        &mut self,
        constraints: &[TraitConstraint],
        location: Location,
    ) {
        for constraint in constraints {
            self.add_trait_bound_to_scope(
                location,
                &constraint.typ,
                &constraint.trait_bound,
                constraint.trait_bound.trait_id,
            );
        }

        // Also assume `self` implements the current trait if we are inside a trait definition
        if let Some(trait_id) = self.current_trait {
            let the_trait = self.interner.get_trait(trait_id);
            let constraint = the_trait.as_constraint(the_trait.name.location());
            let self_type =
                self.self_type.clone().expect("Expected a self type if there's a current trait");
            self.add_trait_bound_to_scope(
                location,
                &self_type,
                &constraint.trait_bound,
                constraint.trait_bound.trait_id,
            );
        }
    }

    fn remove_trait_constraints_from_scope(&mut self, constraints: &[TraitConstraint]) {
        for constraint in constraints {
            self.interner
                .remove_assumed_trait_implementations_for_trait(constraint.trait_bound.trait_id);
        }

        // Also remove the assumed trait implementation for `self` if this is a trait definition
        if let Some(trait_id) = self.current_trait {
            self.interner.remove_assumed_trait_implementations_for_trait(trait_id);
        }
    }

    fn add_trait_bound_to_scope(
        &mut self,
        location: Location,
        object: &Type,
        trait_bound: &ResolvedTraitBound,
        starting_trait_id: TraitId,
    ) {
        let span = location.span;
        let trait_id = trait_bound.trait_id;
        let generics = trait_bound.trait_generics.clone();

        if !self.interner.add_assumed_trait_implementation(object.clone(), trait_id, generics) {
            if let Some(the_trait) = self.interner.try_get_trait(trait_id) {
                let trait_name = the_trait.name.to_string();
                let typ = object.clone();
                self.push_err(
                    TypeCheckError::UnneededTraitConstraint { trait_name, typ, span },
                    location.file,
                );
            }
        }

        // Also add assumed implementations for the parent traits, if any
        if let Some(trait_bounds) =
            self.interner.try_get_trait(trait_id).map(|the_trait| the_trait.trait_bounds.clone())
        {
            for parent_trait_bound in trait_bounds {
                // Avoid looping forever in case there are cycles
                if parent_trait_bound.trait_id == starting_trait_id {
                    continue;
                }

                let parent_trait_bound =
                    self.instantiate_parent_trait_bound(trait_bound, &parent_trait_bound);
                self.add_trait_bound_to_scope(
                    location,
                    object,
                    &parent_trait_bound,
                    starting_trait_id,
                );
            }
        }
    }

    fn elaborate_impls(&mut self, impls: Vec<(UnresolvedGenerics, Location, UnresolvedFunctions)>) {
        for (_, _, functions) in impls {
            self.file = functions.file_id;
            self.recover_generics(|this| this.elaborate_functions(functions));
        }
    }

    fn elaborate_trait_impl(&mut self, trait_impl: UnresolvedTraitImpl) {
        self.file = trait_impl.file_id;
        self.local_module = trait_impl.module_id;

        self.generics = trait_impl.resolved_generics.clone();
        self.current_trait_impl = trait_impl.impl_id;

        self.add_trait_impl_assumed_trait_implementations(trait_impl.impl_id);
        self.check_trait_impl_where_clause_matches_trait_where_clause(&trait_impl);
        self.check_parent_traits_are_implemented(&trait_impl);
        self.remove_trait_impl_assumed_trait_implementations(trait_impl.impl_id);

        for (module, function, noir_function) in &trait_impl.methods.functions {
            self.local_module = *module;
            let file = noir_function.location().file;
            let errors = check_trait_impl_method_matches_declaration(self.interner, *function);
            self.push_errors(errors.into_iter().map(|error| (error.into(), file)));
        }

        self.elaborate_functions(trait_impl.methods);

        self.self_type = None;
        self.current_trait_impl = None;
        self.generics.clear();
    }

    fn add_trait_impl_assumed_trait_implementations(&mut self, impl_id: Option<TraitImplId>) {
        if let Some(impl_id) = impl_id {
            if let Some(trait_implementation) = self.interner.try_get_trait_implementation(impl_id)
            {
                for trait_constrain in &trait_implementation.borrow().where_clause {
                    let trait_bound = &trait_constrain.trait_bound;
                    self.interner.add_assumed_trait_implementation(
                        trait_constrain.typ.clone(),
                        trait_bound.trait_id,
                        trait_bound.trait_generics.clone(),
                    );
                }
            }
        }
    }

    fn remove_trait_impl_assumed_trait_implementations(&mut self, impl_id: Option<TraitImplId>) {
        if let Some(impl_id) = impl_id {
            if let Some(trait_implementation) = self.interner.try_get_trait_implementation(impl_id)
            {
                for trait_constrain in &trait_implementation.borrow().where_clause {
                    self.interner.remove_assumed_trait_implementations_for_trait(
                        trait_constrain.trait_bound.trait_id,
                    );
                }
            }
        }
    }

    fn check_trait_impl_where_clause_matches_trait_where_clause(
        &mut self,
        trait_impl: &UnresolvedTraitImpl,
    ) {
        let Some(trait_id) = trait_impl.trait_id else {
            return;
        };

        let Some(the_trait) = self.interner.try_get_trait(trait_id) else {
            return;
        };

        if the_trait.where_clause.is_empty() {
            return;
        }

        let impl_trait = the_trait.name.to_string();
        let the_trait_file = the_trait.location.file;

        let mut bindings = TypeBindings::new();
        bind_ordered_generics(
            &the_trait.generics,
            &trait_impl.resolved_trait_generics,
            &mut bindings,
        );

        // Check that each of the trait's where clause constraints is satisfied
        for trait_constraint in the_trait.where_clause.clone() {
            let Some(trait_constraint_trait) =
                self.interner.try_get_trait(trait_constraint.trait_bound.trait_id)
            else {
                continue;
            };

            let trait_constraint_type = trait_constraint.typ.substitute(&bindings);
            let trait_bound = &trait_constraint.trait_bound;

            if self
                .interner
                .try_lookup_trait_implementation(
                    &trait_constraint_type,
                    trait_bound.trait_id,
                    &trait_bound.trait_generics.ordered,
                    &trait_bound.trait_generics.named,
                )
                .is_err()
            {
                let missing_trait =
                    format!("{}{}", trait_constraint_trait.name, trait_bound.trait_generics);
                self.push_err(
                    ResolverError::TraitNotImplemented {
                        impl_trait: impl_trait.clone(),
                        missing_trait,
                        type_missing_trait: trait_constraint_type.to_string(),
                        span: trait_impl.object_type.location.span,
                        missing_trait_location: Location::new(trait_bound.span, the_trait_file),
                    },
                    trait_impl.object_type.location.file,
                );
            }
        }
    }

    fn check_parent_traits_are_implemented(&mut self, trait_impl: &UnresolvedTraitImpl) {
        let Some(trait_id) = trait_impl.trait_id else {
            return;
        };

        let Some(object_type) = &trait_impl.resolved_object_type else {
            return;
        };

        let Some(the_trait) = self.interner.try_get_trait(trait_id) else {
            return;
        };

        if the_trait.trait_bounds.is_empty() {
            return;
        }

        let impl_trait = the_trait.name.to_string();
        let the_trait_file = the_trait.location.file;

        let mut bindings = TypeBindings::new();
        bind_ordered_generics(
            &the_trait.generics,
            &trait_impl.resolved_trait_generics,
            &mut bindings,
        );

        // Note: we only check if the immediate parents are implemented, we don't check recursively.
        // Why? If a parent isn't implemented, we get an error. If a parent is implemented, we'll
        // do the same check for the parent, so this trait's parents parents will be checked, so the
        // recursion is guaranteed.
        for parent_trait_bound in the_trait.trait_bounds.clone() {
            let Some(parent_trait) = self.interner.try_get_trait(parent_trait_bound.trait_id)
            else {
                continue;
            };

            let parent_trait_bound = ResolvedTraitBound {
                trait_generics: parent_trait_bound
                    .trait_generics
                    .map(|typ| typ.substitute(&bindings)),
                ..parent_trait_bound
            };

            if self
                .interner
                .try_lookup_trait_implementation(
                    object_type,
                    parent_trait_bound.trait_id,
                    &parent_trait_bound.trait_generics.ordered,
                    &parent_trait_bound.trait_generics.named,
                )
                .is_err()
            {
                let missing_trait =
                    format!("{}{}", parent_trait.name, parent_trait_bound.trait_generics);
                self.push_err(
                    ResolverError::TraitNotImplemented {
                        impl_trait: impl_trait.clone(),
                        missing_trait,
                        type_missing_trait: trait_impl.object_type.to_string(),
                        span: trait_impl.object_type.location.span,
                        missing_trait_location: Location::new(
                            parent_trait_bound.span,
                            the_trait_file,
                        ),
                    },
                    trait_impl.object_type.location.file,
                );
            }
        }
    }

    fn collect_impls(
        &mut self,
        module: LocalModuleId,
        impls: &mut [(UnresolvedGenerics, Location, UnresolvedFunctions)],
    ) {
        self.local_module = module;

        for (generics, location, unresolved) in impls {
            self.file = unresolved.file_id;
            let old_generic_count = self.generics.len();
            self.add_generics(generics);
            self.declare_methods_on_struct(None, unresolved, *location);
            self.generics.truncate(old_generic_count);
        }
    }

    fn collect_trait_impl(&mut self, trait_impl: &mut UnresolvedTraitImpl) {
        self.local_module = trait_impl.module_id;
        self.file = trait_impl.file_id;
        self.current_trait_impl = trait_impl.impl_id;

        let self_type = trait_impl.methods.self_type.clone();
        let self_type =
            self_type.expect("Expected struct type to be set before collect_trait_impl");

        self.self_type = Some(self_type.clone());
        let self_type_location = trait_impl.object_type.location;

        if matches!(self_type, Type::MutableReference(_)) {
            let span = self_type_location.span;
            self.push_err(
                DefCollectorErrorKind::MutableReferenceInTraitImpl { span },
                self_type_location.file,
            );
        }

        if let Some(trait_id) = trait_impl.trait_id {
            self.generics = trait_impl.resolved_generics.clone();

            let where_clause = self.resolve_trait_constraints(&trait_impl.where_clause);
            self.remove_trait_constraints_from_scope(&where_clause);

            self.collect_trait_impl_methods(trait_id, trait_impl, &where_clause);

            let location = trait_impl.object_type.location;
            self.declare_methods_on_struct(Some(trait_id), &mut trait_impl.methods, location);

            let trait_visibility = self.interner.get_trait(trait_id).visibility;

            let methods = trait_impl.methods.function_ids();
            for func_id in &methods {
                self.interner.set_function_trait(*func_id, self_type.clone(), trait_id);

                // A trait impl method has the same visibility as its trait
                let modifiers = self.interner.function_modifiers_mut(func_id);
                modifiers.visibility = trait_visibility;
            }

            let trait_generics = trait_impl.resolved_trait_generics.clone();
            let ident = match &trait_impl.r#trait.typ {
                UnresolvedTypeData::Named(trait_path, _, _) => trait_path.last_ident(),
                UnresolvedTypeData::Resolved(quoted_type_id) => {
                    let typ = self.interner.get_quoted_type(*quoted_type_id);
                    let name = if let Type::TraitAsType(_, name, _) = typ {
                        name.to_string()
                    } else {
                        typ.to_string()
                    };
                    Ident::new(name, trait_impl.r#trait.span)
                }
                _ => {
                    // We don't error in this case because an error will be produced later on when
                    // solving the trait impl trait type
                    Ident::new(trait_impl.r#trait.to_string(), trait_impl.r#trait.span)
                }
            };

            let resolved_trait_impl = Shared::new(TraitImpl {
                ident,
                typ: self_type.clone(),
                trait_id,
                trait_generics,
                file: trait_impl.file_id,
                where_clause,
                methods,
            });

            let generics = vecmap(&self.generics, |generic| generic.type_var.clone());

            if let Err((prev_location, prev_file)) = self.interner.add_trait_implementation(
                self_type.clone(),
                trait_id,
                trait_impl.impl_id.expect("impl_id should be set in define_function_metas"),
                generics,
                resolved_trait_impl,
            ) {
                self.push_err(
                    DefCollectorErrorKind::OverlappingImpl {
                        typ: self_type.clone(),
                        span: self_type_location.span,
                    },
                    self_type_location.file,
                );

                // The 'previous impl defined here' note must be a separate error currently
                // since it may be in a different file and all errors have the same file id.
                self.file = prev_file;
                self.push_err(
                    DefCollectorErrorKind::OverlappingImplNote { span: prev_location.span },
                    prev_location.file,
                );
                self.file = trait_impl.file_id;
            }
        }

        self.generics.clear();

        self.current_trait_impl = None;
        self.self_type = None;
    }

    pub fn get_module(&self, module: ModuleId) -> &ModuleData {
        let message = "A crate should always be present for a given crate id";
        &self.def_maps.get(&module.krate).expect(message).modules[module.local_id.0]
    }

    fn get_module_mut(def_maps: &mut DefMaps, module: ModuleId) -> &mut ModuleData {
        let message = "A crate should always be present for a given crate id";
        &mut def_maps.get_mut(&module.krate).expect(message).modules[module.local_id.0]
    }

    fn declare_methods_on_struct(
        &mut self,
        trait_id: Option<TraitId>,
        functions: &mut UnresolvedFunctions,
        location: Location,
    ) {
        let span = location.span;
        let self_type = functions.self_type.as_ref();
        let self_type =
            self_type.expect("Expected struct type to be set before declare_methods_on_struct");

        let function_ids = functions.function_ids();

        if let Type::DataType(struct_type, _) = &self_type {
            let struct_ref = struct_type.borrow();

            // `impl`s are only allowed on types defined within the current crate
            if trait_id.is_none() && struct_ref.id.krate() != self.crate_id {
                let type_name = struct_ref.name.to_string();
                self.push_err(
                    DefCollectorErrorKind::ForeignImpl { span, type_name },
                    location.file,
                );
                return;
            }

            // Grab the module defined by the struct type. Note that impls are a case
            // where the module the methods are added to is not the same as the module
            // they are resolved in.
            let module = Self::get_module_mut(self.def_maps, struct_ref.id.module_id());

            for (_, method_id, method) in &functions.functions {
                // If this method was already declared, remove it from the module so it cannot
                // be accessed with the `TypeName::method` syntax. We'll check later whether the
                // object types in each method overlap or not. If they do, we issue an error.
                // If not, that is specialization which is allowed.
                let name = method.name_ident().clone();
                let result = if let Some(trait_id) = trait_id {
                    module.declare_trait_function(name, *method_id, trait_id)
                } else {
                    module.declare_function(name, method.def.visibility, *method_id)
                };
                if result.is_err() {
                    let existing = module.find_func_with_name(method.name_ident()).expect(
                        "declare_function should only error if there is an existing function",
                    );

                    // Only remove the existing function from scope if it is from a trait impl as
                    // well. If it is from a non-trait impl that should override trait impl methods
                    // anyway so that Foo::bar always resolves to the non-trait impl version.
                    if self.interner.function_meta(&existing).trait_impl.is_some() {
                        module.remove_function(method.name_ident());
                    }
                }
            }

            // Trait impl methods are already declared in NodeInterner::add_trait_implementation
            if trait_id.is_none() {
                self.declare_methods(self_type, &function_ids);
            }
        // We can define methods on primitive types only if we're in the stdlib
        } else if trait_id.is_none() && *self_type != Type::Error {
            if self.crate_id.is_stdlib() {
                // Trait impl methods are already declared in NodeInterner::add_trait_implementation
                if trait_id.is_none() {
                    self.declare_methods(self_type, &function_ids);
                }
            } else {
                self.push_err(DefCollectorErrorKind::NonStructTypeInImpl { span }, location.file);
            }
        }
    }

    fn declare_methods(&mut self, self_type: &Type, function_ids: &[FuncId]) {
        for method_id in function_ids {
            let method_name = self.interner.function_name(method_id).to_owned();

            if let Some(first_fn) =
                self.interner.add_method(self_type, method_name.clone(), *method_id, None)
            {
                let first_location = self.interner.function_ident(&first_fn).location();
                let second_location = self.interner.function_ident(method_id).location();
                let error = ResolverError::DuplicateDefinition {
                    name: method_name,
                    first_span: first_location.span,
                    second_span: second_location.span,
                };
                self.push_err(error, second_location.file);
            }
        }
    }

    fn define_type_alias(&mut self, alias_id: TypeAliasId, alias: UnresolvedTypeAlias) {
        self.file = alias.file_id;
        self.local_module = alias.module_id;

        let name = &alias.type_alias_def.name;
        let visibility = alias.type_alias_def.visibility;
        let location = alias.type_alias_def.typ.location;

        let generics = self.add_generics(&alias.type_alias_def.generics);
        self.current_item = Some(DependencyId::Alias(alias_id));
        let typ = self.resolve_type(alias.type_alias_def.typ);

        if visibility != ItemVisibility::Private {
            self.check_type_is_not_more_private_then_item(name, visibility, &typ, location);
        }

        self.interner.set_type_alias(alias_id, typ, generics);
        self.generics.clear();
    }

    /// Find the struct in the parent module so we can know its visibility
    fn find_struct_visibility(&self, struct_type: &DataType) -> Option<ItemVisibility> {
        let parent_module_id = struct_type.id.parent_module_id(self.def_maps);
        let parent_module_data = self.get_module(parent_module_id);
        let per_ns = parent_module_data.find_name(&struct_type.name);
        per_ns.types.map(|(_, vis, _)| vis)
    }

    /// Check whether a functions return value and args should be checked for private type visibility.
    fn should_check_function_visibility(
        &self,
        func_meta: &FuncMeta,
        modifiers: &FunctionModifiers,
    ) -> bool {
        // Private functions don't leak anything.
        if modifiers.visibility == ItemVisibility::Private {
            return false;
        }
        // Implementing public traits on private types is okay, they can't be used unless the type itself is accessible.
        if func_meta.trait_impl.is_some() {
            return false;
        }
        // Public struct functions should not expose private types.
        if let Some(struct_visibility) = func_meta.type_id.and_then(|id| {
            let struct_def = self.get_type(id);
            let struct_def = struct_def.borrow();
            self.find_struct_visibility(&struct_def)
        }) {
            return struct_visibility != ItemVisibility::Private;
        }
        // Standalone functions should be checked
        true
    }

    /// Check that an item such as a struct field or type alias is not more visible than the type it refers to.
    fn check_type_is_not_more_private_then_item(
        &mut self,
        name: &Ident,
        visibility: ItemVisibility,
        typ: &Type,
        location: Location,
    ) {
        match typ {
            Type::DataType(struct_type, generics) => {
                let struct_type = struct_type.borrow();
                let struct_module_id = struct_type.id.module_id();

                // We only check this in types in the same crate. If it's in a different crate
                // then it's either accessible (all good) or it's not, in which case a different
                // error will happen somewhere else, but no need to error again here.
                if struct_module_id.krate == self.crate_id {
                    if let Some(aliased_visibility) = self.find_struct_visibility(&struct_type) {
                        if aliased_visibility < visibility {
                            self.push_err(
                                ResolverError::TypeIsMorePrivateThenItem {
                                    typ: struct_type.name.to_string(),
                                    item: name.to_string(),
                                    span: location.span,
                                },
                                location.file,
                            );
                        }
                    }
                }

                for generic in generics {
                    self.check_type_is_not_more_private_then_item(
                        name, visibility, generic, location,
                    );
                }
            }
            Type::Tuple(types) => {
                for typ in types {
                    self.check_type_is_not_more_private_then_item(name, visibility, typ, location);
                }
            }
            Type::Alias(alias_type, generics) => {
                self.check_type_is_not_more_private_then_item(
                    name,
                    visibility,
                    &alias_type.borrow().get_type(generics),
                    location,
                );
            }
            Type::CheckedCast { from, to } => {
                self.check_type_is_not_more_private_then_item(name, visibility, from, location);
                self.check_type_is_not_more_private_then_item(name, visibility, to, location);
            }
            Type::Function(args, return_type, env, _) => {
                for arg in args {
                    self.check_type_is_not_more_private_then_item(name, visibility, arg, location);
                }
                self.check_type_is_not_more_private_then_item(
                    name,
                    visibility,
                    return_type,
                    location,
                );
                self.check_type_is_not_more_private_then_item(name, visibility, env, location);
            }
            Type::MutableReference(typ) | Type::Array(_, typ) | Type::Slice(typ) => {
                self.check_type_is_not_more_private_then_item(name, visibility, typ, location);
            }
            Type::InfixExpr(left, _op, right, _) => {
                self.check_type_is_not_more_private_then_item(name, visibility, left, location);
                self.check_type_is_not_more_private_then_item(name, visibility, right, location);
            }
            Type::FieldElement
            | Type::Integer(..)
            | Type::Bool
            | Type::String(..)
            | Type::FmtString(..)
            | Type::Unit
            | Type::Quoted(..)
            | Type::TypeVariable(..)
            | Type::Forall(..)
            | Type::TraitAsType(..)
            | Type::Constant(..)
            | Type::NamedGeneric(..)
            | Type::Error => (),
        }
    }

    fn collect_struct_definitions(&mut self, structs: &BTreeMap<TypeId, UnresolvedStruct>) {
        // This is necessary to avoid cloning the entire struct map
        // when adding checks after each struct field is resolved.
        let struct_ids = structs.keys().copied().collect::<Vec<_>>();

        // Resolve each field in each struct.
        // Each struct should already be present in the NodeInterner after def collection.
        for (type_id, typ) in structs {
            self.file = typ.file_id;
            self.local_module = typ.module_id;

            let fields = self.resolve_struct_fields(&typ.struct_def, *type_id);

            if typ.struct_def.is_abi() {
                for field in &fields {
                    self.mark_type_as_used(&field.typ);
                }
            }

            // Check that the a public struct doesn't have a private type as a public field.
            if typ.struct_def.visibility != ItemVisibility::Private {
                for field in &fields {
                    let ident = Ident::from(Located::from(
                        field.name.location(),
                        format!("{}::{}", typ.struct_def.name, field.name),
                    ));
                    self.check_type_is_not_more_private_then_item(
                        &ident,
                        field.visibility,
                        &field.typ,
                        field.name.location(),
                    );
                }
            }

            if self.interner.is_in_lsp_mode() {
                for (field_index, field) in fields.iter().enumerate() {
                    let location = field.name.location();
                    let reference_id = ReferenceId::StructMember(*type_id, field_index);
                    self.interner.add_definition_location(reference_id, location, None);
                }
            }

            self.interner.update_type(*type_id, |struct_def| {
                struct_def.set_fields(fields);
            });
        }

        // Check whether the struct fields have nested slices
        // We need to check after all structs are resolved to
        // make sure every struct's fields is accurately set.
        for id in struct_ids {
            let struct_type = self.interner.get_type(id);

            // Only handle structs without generics as any generics args will be checked
            // after monomorphization when performing SSA codegen
            if struct_type.borrow().generics.is_empty() {
                let fields = struct_type.borrow().get_fields(&[]).unwrap();
                for (_, field_type) in fields.iter() {
                    if field_type.is_nested_slice() {
                        let location = struct_type.borrow().location;
                        let span = location.span;
                        self.file = location.file;
                        self.push_err(ResolverError::NestedSlices { span }, location.file);
                    }
                }
            }
        }
    }

    pub fn resolve_struct_fields(
        &mut self,
        unresolved: &NoirStruct,
        struct_id: TypeId,
    ) -> Vec<StructField> {
        self.recover_generics(|this| {
            this.current_item = Some(DependencyId::Struct(struct_id));

            this.resolving_ids.insert(struct_id);

            let struct_def = this.interner.get_type(struct_id);
            this.add_existing_generics(&unresolved.generics, &struct_def.borrow().generics);

            let fields = vecmap(&unresolved.fields, |field| {
                let ident = &field.item.name;
                let typ = &field.item.typ;
                let visibility = field.item.visibility;
                StructField { visibility, name: ident.clone(), typ: this.resolve_type(typ.clone()) }
            });

            this.resolving_ids.remove(&struct_id);

            fields
        })
    }

    fn collect_enum_definitions(&mut self, enums: &BTreeMap<TypeId, UnresolvedEnum>) {
        for (type_id, typ) in enums {
            self.file = typ.file_id;
            self.local_module = typ.module_id;
            self.generics.clear();

            let datatype = self.interner.get_type(*type_id);
            let generics = datatype.borrow().generic_types();
            self.add_existing_generics(&typ.enum_def.generics, &datatype.borrow().generics);

            let self_type = Type::DataType(datatype.clone(), generics);
            let self_type_id = self.interner.push_quoted_type(self_type.clone());
            let location = typ.enum_def.location;
            let unresolved =
                UnresolvedType { typ: UnresolvedTypeData::Resolved(self_type_id), location };

            datatype.borrow_mut().init_variants();
            let module_id = ModuleId { krate: self.crate_id, local_id: typ.module_id };

            for (i, variant) in typ.enum_def.variants.iter().enumerate() {
                let parameters = variant.item.parameters.as_ref();
                let types =
                    parameters.map(|params| vecmap(params, |typ| self.resolve_type(typ.clone())));
                let name = variant.item.name.clone();

                let is_function = types.is_some();
                let params = types.clone().unwrap_or_default();
                datatype.borrow_mut().push_variant(EnumVariant::new(name, params, is_function));

                self.define_enum_variant_constructor(
                    &typ.enum_def,
                    *type_id,
                    &variant.item,
                    types,
                    i,
                    &datatype,
                    &self_type,
                    unresolved.clone(),
                );

                let reference_id = ReferenceId::EnumVariant(*type_id, i);
                let location = variant.item.name.location();
                self.interner.add_definition_location(reference_id, location, Some(module_id));
            }
        }
    }

    fn elaborate_global(&mut self, global: UnresolvedGlobal) {
        let old_module = std::mem::replace(&mut self.local_module, global.module_id);
        let old_file = std::mem::replace(&mut self.file, global.file_id);
        let old_item = self.current_item.take();

        let global_id = global.global_id;
        self.current_item = Some(DependencyId::Global(global_id));
        let let_stmt = global.stmt_def;

        let name = if self.interner.is_in_lsp_mode() {
            Some(let_stmt.pattern.name_ident().to_string())
        } else {
            None
        };

        let location = let_stmt.pattern.location();
        let span = location.span;

        if !self.in_contract()
            && let_stmt.attributes.iter().any(|attr| matches!(attr, SecondaryAttribute::Abi(_)))
        {
            self.push_err(ResolverError::AbiAttributeOutsideContract { span }, location.file);
        }

        if !let_stmt.comptime && matches!(let_stmt.pattern, Pattern::Mutable(..)) {
            self.push_err(ResolverError::MutableGlobal { span }, location.file);
        }

        let (let_statement, _typ) = self
            .elaborate_in_comptime_context(|this| this.elaborate_let(let_stmt, Some(global_id)));

        let statement_id = self.interner.get_global(global_id).let_statement;
        self.interner.replace_statement(statement_id, let_statement);

        self.elaborate_comptime_global(global_id);

        if let Some(name) = name {
            self.interner.register_global(
                global_id,
                name,
                location,
                global.visibility,
                self.module_id(),
            );
        }

        self.local_module = old_module;
        self.file = old_file;
        self.current_item = old_item;
    }

    fn elaborate_comptime_global(&mut self, global_id: GlobalId) {
        let let_statement = self
            .interner
            .get_global_let_statement(global_id)
            .expect("Let statement of global should be set by elaborate_global_let");

        let global = self.interner.get_global(global_id);
        let definition_id = global.definition_id;
        let location = global.location;
        let mut interpreter = self.setup_interpreter();

        if let Err(error) = interpreter.evaluate_let(let_statement) {
            let (error, file) = error.into_compilation_error_pair();
            self.push_err(error, file);
        } else {
            let value = interpreter
                .lookup_id(definition_id, location)
                .expect("The global should be defined since evaluate_let did not error");

            self.debug_comptime(location, |interner| value.display(interner).to_string());

            self.interner.get_global_mut(global_id).value = GlobalValue::Resolved(value);
        }
    }

    /// If the given global is unresolved, elaborate it and return true
    fn elaborate_global_if_unresolved(&mut self, global_id: &GlobalId) -> bool {
        if let Some(global) = self.unresolved_globals.remove(global_id) {
            self.elaborate_global(global);
            true
        } else {
            false
        }
    }

    fn define_function_metas(
        &mut self,
        functions: &mut [UnresolvedFunctions],
        impls: &mut ImplMap,
        trait_impls: &mut [UnresolvedTraitImpl],
    ) {
        for function_set in functions {
            self.define_function_metas_for_functions(function_set);
        }

        for ((self_type, local_module), function_sets) in impls {
            self.local_module = *local_module;

            for (generics, _, function_set) in function_sets {
                self.file = function_set.file_id;
                self.add_generics(generics);
                let self_type = self.resolve_type(self_type.clone());
                function_set.self_type = Some(self_type.clone());
                self.self_type = Some(self_type);
                self.define_function_metas_for_functions(function_set);
                self.self_type = None;
                self.generics.clear();
            }
        }

        for trait_impl in trait_impls {
            self.file = trait_impl.file_id;
            self.local_module = trait_impl.module_id;

            let (trait_id, mut trait_generics, path_span) = match &trait_impl.r#trait.typ {
                UnresolvedTypeData::Named(trait_path, trait_generics, _) => {
                    let trait_id = self.resolve_trait_by_path(trait_path.clone());
                    (trait_id, trait_generics.clone(), trait_path.span)
                }
                UnresolvedTypeData::Resolved(quoted_type_id) => {
                    let typ = self.interner.get_quoted_type(*quoted_type_id);
                    let span = trait_impl.r#trait.span;
                    let Type::TraitAsType(trait_id, _, trait_generics) = typ else {
                        let found = typ.to_string();
                        self.push_err(ResolverError::ExpectedTrait { span, found });
                        continue;
                    };

                    // In order to take associated types into account we turn these resolved generics
                    // into unresolved ones, but ones that point to solved types.
                    let trait_id = *trait_id;
                    let trait_generics = trait_generics.clone();
                    let trait_generics = GenericTypeArgs {
                        ordered_args: vecmap(&trait_generics.ordered, |typ| {
                            let quoted_type_id = self.interner.push_quoted_type(typ.clone());
                            let typ = UnresolvedTypeData::Resolved(quoted_type_id);
                            UnresolvedType { typ, span }
                        }),
                        named_args: vecmap(&trait_generics.named, |named_type| {
                            let quoted_type_id =
                                self.interner.push_quoted_type(named_type.typ.clone());
                            let typ = UnresolvedTypeData::Resolved(quoted_type_id);
                            (named_type.name.clone(), UnresolvedType { typ, span })
                        }),
                        kinds: Vec::new(),
                    };

                    (Some(trait_id), trait_generics, span)
                }
                _ => {
                    let span = trait_impl.r#trait.span;
                    let found = trait_impl.r#trait.typ.to_string();
                    self.push_err(ResolverError::ExpectedTrait { span, found });
                    continue;
                }
            };

            trait_impl.trait_id = trait_id;
            let unresolved_type = trait_impl.object_type.clone();

            self.add_generics(&trait_impl.generics);
            trait_impl.resolved_generics = self.generics.clone();

            let new_generics = self.desugar_trait_constraints(&mut trait_impl.where_clause);
            for new_generic in new_generics {
                trait_impl.resolved_generics.push(new_generic.clone());
                self.generics.push(new_generic);
            }

            // We need to resolve the where clause before any associated types to be
            // able to resolve trait as type syntax, eg. `<T as Foo>` in case there
            // is a where constraint for `T: Foo`.
            let constraints = self.resolve_trait_constraints(&trait_impl.where_clause);

            for (_, _, method) in trait_impl.methods.functions.iter_mut() {
                // Attach any trait constraints on the impl to the function
                method.def.where_clause.append(&mut trait_impl.where_clause.clone());
            }

            let impl_id = self.interner.next_trait_impl_id();
            self.current_trait_impl = Some(impl_id);

<<<<<<< HEAD
            let path_location = trait_impl.trait_path.location;
=======
            // Add each associated type to the list of named type arguments
            trait_generics.named_args.extend(self.take_unresolved_associated_types(trait_impl));

>>>>>>> 1d04f8ba
            let (ordered_generics, named_generics) = trait_impl
                .trait_id
                .map(|trait_id| {
                    // Check for missing generics & associated types for the trait being implemented
                    self.resolve_trait_args_from_trait_impl(trait_generics, trait_id, path_location)
                })
                .unwrap_or_default();

            trait_impl.resolved_trait_generics = ordered_generics;
            self.interner.set_associated_types_for_impl(impl_id, named_generics);

            self.remove_trait_constraints_from_scope(&constraints);

            let self_type = self.resolve_type(unresolved_type);
            self.self_type = Some(self_type.clone());
            trait_impl.methods.self_type = Some(self_type);

            self.define_function_metas_for_functions(&mut trait_impl.methods);

            trait_impl.resolved_object_type = self.self_type.take();
            trait_impl.impl_id = self.current_trait_impl.take();
            self.generics.clear();

            if let Some(trait_id) = trait_id {
                let (span, is_self_type_name) = match &trait_impl.r#trait.typ {
                    UnresolvedTypeData::Named(trait_path, _, _) => {
                        let trait_name = trait_path.last_ident();
                        (trait_name.span(), trait_name.is_self_type_name())
                    }
                    _ => (trait_impl.r#trait.span, false),
                };
                let location = Location::new(span, trait_impl.file_id);
                self.interner.add_trait_reference(trait_id, location, is_self_type_name);
            }
        }
    }

    fn define_function_metas_for_functions(&mut self, function_set: &mut UnresolvedFunctions) {
        self.file = function_set.file_id;

        for (local_module, id, func) in &mut function_set.functions {
            self.local_module = *local_module;
            self.recover_generics(|this| {
                this.define_function_meta(func, *id, None);
            });
        }
    }

    /// True if we're currently within a constrained function.
    /// Defaults to `true` if the current function is unknown.
    fn in_constrained_function(&self) -> bool {
        !self.in_comptime_context()
            && self.current_item.map_or(true, |id| match id {
                DependencyId::Function(id) => {
                    !self.interner.function_modifiers(&id).is_unconstrained
                }
                _ => true,
            })
    }
}<|MERGE_RESOLUTION|>--- conflicted
+++ resolved
@@ -11,10 +11,7 @@
     },
     graph::CrateId,
     hir::{
-<<<<<<< HEAD
         comptime::ComptimeError,
-=======
->>>>>>> 1d04f8ba
         def_collector::{
             dc_crate::{
                 filter_literal_globals, CollectedItems, CompilationError, ImplMap, UnresolvedEnum,
@@ -1543,12 +1540,12 @@
                     } else {
                         typ.to_string()
                     };
-                    Ident::new(name, trait_impl.r#trait.span)
+                    Ident::new(name, trait_impl.r#trait.location)
                 }
                 _ => {
                     // We don't error in this case because an error will be produced later on when
                     // solving the trait impl trait type
-                    Ident::new(trait_impl.r#trait.to_string(), trait_impl.r#trait.span)
+                    Ident::new(trait_impl.r#trait.to_string(), trait_impl.r#trait.location)
                 }
             };
 
@@ -2099,17 +2096,18 @@
             self.file = trait_impl.file_id;
             self.local_module = trait_impl.module_id;
 
-            let (trait_id, mut trait_generics, path_span) = match &trait_impl.r#trait.typ {
+            let (trait_id, mut trait_generics, path_location) = match &trait_impl.r#trait.typ {
                 UnresolvedTypeData::Named(trait_path, trait_generics, _) => {
                     let trait_id = self.resolve_trait_by_path(trait_path.clone());
-                    (trait_id, trait_generics.clone(), trait_path.span)
+                    (trait_id, trait_generics.clone(), trait_path.location)
                 }
                 UnresolvedTypeData::Resolved(quoted_type_id) => {
                     let typ = self.interner.get_quoted_type(*quoted_type_id);
-                    let span = trait_impl.r#trait.span;
+                    let location = trait_impl.r#trait.location;
+                    let span = location.span;
                     let Type::TraitAsType(trait_id, _, trait_generics) = typ else {
                         let found = typ.to_string();
-                        self.push_err(ResolverError::ExpectedTrait { span, found });
+                        self.push_err(ResolverError::ExpectedTrait { span, found }, location.file);
                         continue;
                     };
 
@@ -2121,23 +2119,24 @@
                         ordered_args: vecmap(&trait_generics.ordered, |typ| {
                             let quoted_type_id = self.interner.push_quoted_type(typ.clone());
                             let typ = UnresolvedTypeData::Resolved(quoted_type_id);
-                            UnresolvedType { typ, span }
+                            UnresolvedType { typ, location }
                         }),
                         named_args: vecmap(&trait_generics.named, |named_type| {
                             let quoted_type_id =
                                 self.interner.push_quoted_type(named_type.typ.clone());
                             let typ = UnresolvedTypeData::Resolved(quoted_type_id);
-                            (named_type.name.clone(), UnresolvedType { typ, span })
+                            (named_type.name.clone(), UnresolvedType { typ, location })
                         }),
                         kinds: Vec::new(),
                     };
 
-                    (Some(trait_id), trait_generics, span)
+                    (Some(trait_id), trait_generics, location)
                 }
                 _ => {
-                    let span = trait_impl.r#trait.span;
+                    let location = trait_impl.r#trait.location;
+                    let span = location.span;
                     let found = trait_impl.r#trait.typ.to_string();
-                    self.push_err(ResolverError::ExpectedTrait { span, found });
+                    self.push_err(ResolverError::ExpectedTrait { span, found }, location.file);
                     continue;
                 }
             };
@@ -2167,13 +2166,9 @@
             let impl_id = self.interner.next_trait_impl_id();
             self.current_trait_impl = Some(impl_id);
 
-<<<<<<< HEAD
-            let path_location = trait_impl.trait_path.location;
-=======
             // Add each associated type to the list of named type arguments
             trait_generics.named_args.extend(self.take_unresolved_associated_types(trait_impl));
 
->>>>>>> 1d04f8ba
             let (ordered_generics, named_generics) = trait_impl
                 .trait_id
                 .map(|trait_id| {
@@ -2198,14 +2193,13 @@
             self.generics.clear();
 
             if let Some(trait_id) = trait_id {
-                let (span, is_self_type_name) = match &trait_impl.r#trait.typ {
+                let (location, is_self_type_name) = match &trait_impl.r#trait.typ {
                     UnresolvedTypeData::Named(trait_path, _, _) => {
                         let trait_name = trait_path.last_ident();
-                        (trait_name.span(), trait_name.is_self_type_name())
+                        (trait_name.location(), trait_name.is_self_type_name())
                     }
-                    _ => (trait_impl.r#trait.span, false),
+                    _ => (trait_impl.r#trait.location, false),
                 };
-                let location = Location::new(span, trait_impl.file_id);
                 self.interner.add_trait_reference(trait_id, location, is_self_type_name);
             }
         }
