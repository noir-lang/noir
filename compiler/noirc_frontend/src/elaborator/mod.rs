use std::{
    collections::{BTreeMap, BTreeSet},
    rc::Rc,
};

use crate::{
    ast::{
        BlockExpression, FunctionKind, GenericTypeArgs, Ident, NoirFunction, NoirStruct, Param,
        Path, Pattern, TraitBound, UnresolvedGeneric, UnresolvedGenerics,
        UnresolvedTraitConstraint, UnresolvedTypeData, UnsupportedNumericGenericType,
    },
    graph::CrateId,
    hir::{
        def_collector::dc_crate::{
            filter_literal_globals, CollectedItems, CompilationError, ImplMap, UnresolvedEnum,
            UnresolvedFunctions, UnresolvedGlobal, UnresolvedStruct, UnresolvedTraitImpl,
            UnresolvedTypeAlias,
        },
        def_collector::errors::DefCollectorErrorKind,
        def_map::{DefMaps, ModuleData},
        def_map::{LocalModuleId, ModuleId, MAIN_FUNCTION},
        resolution::errors::ResolverError,
        scope::ScopeForest as GenericScopeForest,
        type_check::{generics::TraitGenerics, TypeCheckError},
        Context,
    },
    hir_def::{
        expr::{HirCapturedVar, HirIdent},
        function::{FuncMeta, FunctionBody, HirFunction},
        traits::{TraitConstraint, TraitImpl},
        types::{Generics, Kind, ResolvedGeneric},
    },
    node_interner::{
        DefinitionKind, DependencyId, ExprId, FuncId, FunctionModifiers, GlobalId, NodeInterner,
        ReferenceId, TraitId, TraitImplId, TypeAliasId, TypeId,
    },
    token::SecondaryAttribute,
    EnumVariant, Shared, Type, TypeVariable,
};
use crate::{
    ast::{ItemVisibility, UnresolvedType},
    graph::CrateGraph,
    hir_def::traits::ResolvedTraitBound,
    node_interner::GlobalValue,
    usage_tracker::UsageTracker,
    DataType, StructField, TypeBindings,
};

mod comptime;
mod enums;
mod expressions;
mod lints;
mod path_resolution;
mod patterns;
mod scope;
mod statements;
mod trait_impls;
mod traits;
pub mod types;
mod unquote;

use fm::FileId;
use iter_extended::vecmap;
use noirc_errors::{Location, Span, Spanned};
pub use path_resolution::Turbofish;
use path_resolution::{PathResolution, PathResolutionItem};
use types::bind_ordered_generics;

use self::traits::check_trait_impl_method_matches_declaration;

/// ResolverMetas are tagged onto each definition to track how many times they are used
#[derive(Debug, PartialEq, Eq)]
pub struct ResolverMeta {
    num_times_used: usize,
    ident: HirIdent,
    warn_if_unused: bool,
}

type ScopeForest = GenericScopeForest<String, ResolverMeta>;

pub struct LambdaContext {
    pub captures: Vec<HirCapturedVar>,
    /// the index in the scope tree
    /// (sometimes being filled by ScopeTree's find method)
    pub scope_index: usize,
}

/// Determines whether we are in an unsafe block and, if so, whether
/// any unconstrained calls were found in it (because if not we'll warn
/// that the unsafe block is not needed).
#[derive(Copy, Clone)]
enum UnsafeBlockStatus {
    NotInUnsafeBlock,
    InUnsafeBlockWithoutUnconstrainedCalls,
    InUnsafeBlockWithConstrainedCalls,
}

pub struct Loop {
    pub is_for: bool,
    pub has_break: bool,
}

pub struct Elaborator<'context> {
    scopes: ScopeForest,

    pub(crate) errors: Vec<(CompilationError, FileId)>,

    pub(crate) interner: &'context mut NodeInterner,
    pub(crate) def_maps: &'context mut DefMaps,
    pub(crate) usage_tracker: &'context mut UsageTracker,
    pub(crate) crate_graph: &'context CrateGraph,

    pub(crate) file: FileId,

    unsafe_block_status: UnsafeBlockStatus,
    current_loop: Option<Loop>,

    /// Contains a mapping of the current struct or functions's generics to
    /// unique type variables if we're resolving a struct. Empty otherwise.
    /// This is a Vec rather than a map to preserve the order a functions generics
    /// were declared in.
    generics: Vec<ResolvedGeneric>,

    /// When resolving lambda expressions, we need to keep track of the variables
    /// that are captured. We do this in order to create the hidden environment
    /// parameter for the lambda function.
    lambda_stack: Vec<LambdaContext>,

    /// Set to the current type if we're resolving an impl
    self_type: Option<Type>,

    /// The current dependency item we're resolving.
    /// Used to link items to their dependencies in the dependency graph
    current_item: Option<DependencyId>,

    /// If we're currently resolving methods within a trait impl, this will be set
    /// to the corresponding trait impl ID.
    current_trait_impl: Option<TraitImplId>,

    /// The trait  we're currently resolving, if we are resolving one.
    current_trait: Option<TraitId>,

    /// In-resolution names
    ///
    /// This needs to be a set because we can have multiple in-resolution
    /// names when resolving structs that are declared in reverse order of their
    /// dependencies, such as in the following case:
    ///
    /// ```
    /// struct Wrapper {
    ///     value: Wrapped
    /// }
    /// struct Wrapped {
    /// }
    /// ```
    resolving_ids: BTreeSet<TypeId>,

    /// Each constraint in the `where` clause of the function currently being resolved.
    trait_bounds: Vec<TraitConstraint>,

    /// This is a stack of function contexts. Most of the time, for each function we
    /// expect this to be of length one, containing each type variable and trait constraint
    /// used in the function. This is also pushed to when a `comptime {}` block is used within
    /// the function. Since it can force us to resolve that block's trait constraints earlier
    /// so that they are resolved when the interpreter is run before the enclosing function
    /// is finished elaborating. When this happens, we need to resolve any type variables
    /// that were made within this block as well so that we can solve these traits.
    function_context: Vec<FunctionContext>,

    /// The current module this elaborator is in.
    /// Initially empty, it is set whenever a new top-level item is resolved.
    local_module: LocalModuleId,

    /// True if we're elaborating a comptime item such as a comptime function,
    /// block, global, or attribute.
    in_comptime_context: bool,

    crate_id: CrateId,

    /// The scope of --debug-comptime, or None if unset
    debug_comptime_in_file: Option<FileId>,

    /// These are the globals that have yet to be elaborated.
    /// This map is used to lazily evaluate these globals if they're encountered before
    /// they are elaborated (e.g. in a function's type or another global's RHS).
    unresolved_globals: BTreeMap<GlobalId, UnresolvedGlobal>,

    pub(crate) interpreter_call_stack: im::Vector<Location>,

    /// If greater than 0, field visibility errors won't be reported.
    /// This is used when elaborating a comptime expression that is a struct constructor
    /// like `Foo { inner: 5 }`: in that case we already elaborated the code that led to
    /// that comptime value and any visibility errors were already reported.
    silence_field_visibility_errors: usize,

    /// Use pedantic ACVM solving
    pedantic_solving: bool,
}

#[derive(Default)]
struct FunctionContext {
    /// All type variables created in the current function.
    /// This map is used to default any integer type variables at the end of
    /// a function (before checking trait constraints) if a type wasn't already chosen.
    type_variables: Vec<Type>,

    /// Trait constraints are collected during type checking until they are
    /// verified at the end of a function. This is because constraints arise
    /// on each variable, but it is only until function calls when the types
    /// needed for the trait constraint may become known.
    /// The `select impl` bool indicates whether, after verifying the trait constraint,
    /// the resulting trait impl should be the one used for a call (sometimes trait
    /// constraints are verified but there's no call associated with them, like in the
    /// case of checking generic arguments)
    trait_constraints: Vec<(TraitConstraint, ExprId, bool /* select impl */)>,
}

impl<'context> Elaborator<'context> {
    #[allow(clippy::too_many_arguments)]
    pub fn new(
        interner: &'context mut NodeInterner,
        def_maps: &'context mut DefMaps,
        usage_tracker: &'context mut UsageTracker,
        crate_graph: &'context CrateGraph,
        crate_id: CrateId,
        debug_comptime_in_file: Option<FileId>,
        interpreter_call_stack: im::Vector<Location>,
        pedantic_solving: bool,
    ) -> Self {
        Self {
            scopes: ScopeForest::default(),
            errors: Vec::new(),
            interner,
            def_maps,
            usage_tracker,
            crate_graph,
            file: FileId::dummy(),
            unsafe_block_status: UnsafeBlockStatus::NotInUnsafeBlock,
            current_loop: None,
            generics: Vec::new(),
            lambda_stack: Vec::new(),
            self_type: None,
            current_item: None,
            local_module: LocalModuleId::dummy_id(),
            crate_id,
            resolving_ids: BTreeSet::new(),
            trait_bounds: Vec::new(),
            function_context: vec![FunctionContext::default()],
            current_trait_impl: None,
            debug_comptime_in_file,
            unresolved_globals: BTreeMap::new(),
            current_trait: None,
            interpreter_call_stack,
            in_comptime_context: false,
            silence_field_visibility_errors: 0,
            pedantic_solving,
        }
    }

    pub fn from_context(
        context: &'context mut Context,
        crate_id: CrateId,
        debug_comptime_in_file: Option<FileId>,
        pedantic_solving: bool,
    ) -> Self {
        Self::new(
            &mut context.def_interner,
            &mut context.def_maps,
            &mut context.usage_tracker,
            &context.crate_graph,
            crate_id,
            debug_comptime_in_file,
            im::Vector::new(),
            pedantic_solving,
        )
    }

    pub fn elaborate(
        context: &'context mut Context,
        crate_id: CrateId,
        items: CollectedItems,
        debug_comptime_in_file: Option<FileId>,
        pedantic_solving: bool,
    ) -> Vec<(CompilationError, FileId)> {
        Self::elaborate_and_return_self(
            context,
            crate_id,
            items,
            debug_comptime_in_file,
            pedantic_solving,
        )
        .errors
    }

    pub fn elaborate_and_return_self(
        context: &'context mut Context,
        crate_id: CrateId,
        items: CollectedItems,
        debug_comptime_in_file: Option<FileId>,
        pedantic_solving: bool,
    ) -> Self {
        let mut this =
            Self::from_context(context, crate_id, debug_comptime_in_file, pedantic_solving);
        this.elaborate_items(items);
        this.check_and_pop_function_context();
        this
    }

    pub(crate) fn elaborate_items(&mut self, mut items: CollectedItems) {
        // We must first resolve and intern the globals before we can resolve any stmts inside each function.
        // Each function uses its own resolver with a newly created ScopeForest, and must be resolved again to be within a function's scope
        //
        // Additionally, we must resolve integer globals before structs since structs may refer to
        // the values of integer globals as numeric generics.
        let (literal_globals, non_literal_globals) = filter_literal_globals(items.globals);
        for global in non_literal_globals {
            self.unresolved_globals.insert(global.global_id, global);
        }

        for global in literal_globals {
            self.elaborate_global(global);
        }

        for (alias_id, alias) in items.type_aliases {
            self.define_type_alias(alias_id, alias);
        }

        // Must resolve types before we resolve globals.
        self.collect_struct_definitions(&items.structs);
        self.collect_enum_definitions(&items.enums);

        self.define_function_metas(&mut items.functions, &mut items.impls, &mut items.trait_impls);

        self.collect_traits(&mut items.traits);

        // Before we resolve any function symbols we must go through our impls and
        // re-collect the methods within into their proper module. This cannot be
        // done during def collection since we need to be able to resolve the type of
        // the impl since that determines the module we should collect into.
        for ((_self_type, module), impls) in &mut items.impls {
            self.collect_impls(*module, impls);
        }

        // Bind trait impls to their trait. Collect trait functions, that have a
        // default implementation, which hasn't been overridden.
        for trait_impl in &mut items.trait_impls {
            self.collect_trait_impl(trait_impl);
        }

        // We must wait to resolve non-literal globals until after we resolve structs since struct
        // globals will need to reference the struct type they're initialized to ensure they are valid.
        while let Some((_, global)) = self.unresolved_globals.pop_first() {
            self.elaborate_global(global);
        }

        // We have to run any comptime attributes on functions before the function is elaborated
        // since the generated items are checked beforehand as well.
        self.run_attributes(
            &items.traits,
            &items.structs,
            &items.functions,
            &items.module_attributes,
        );

        for functions in items.functions {
            self.elaborate_functions(functions);
        }

        for (trait_id, unresolved_trait) in items.traits {
            self.current_trait = Some(trait_id);
            self.elaborate_functions(unresolved_trait.fns_with_default_impl);
        }

        self.current_trait = None;

        for impls in items.impls.into_values() {
            self.elaborate_impls(impls);
        }

        for trait_impl in items.trait_impls {
            self.elaborate_trait_impl(trait_impl);
        }

        self.errors.extend(self.interner.check_for_dependency_cycles());
    }

    /// Runs `f` and if it modifies `self.generics`, `self.generics` is truncated
    /// back to the previous length.
    fn recover_generics<T>(&mut self, f: impl FnOnce(&mut Self) -> T) -> T {
        let generics_count = self.generics.len();
        let ret = f(self);
        self.generics.truncate(generics_count);
        ret
    }

    fn elaborate_functions(&mut self, functions: UnresolvedFunctions) {
        for (_, id, _) in functions.functions {
            self.elaborate_function(id);
        }

        self.generics.clear();
        self.self_type = None;
    }

    fn introduce_generics_into_scope(&mut self, all_generics: Vec<ResolvedGeneric>) {
        // Introduce all numeric generics into scope
        for generic in &all_generics {
            if let Kind::Numeric(typ) = &generic.kind() {
                let definition =
                    DefinitionKind::NumericGeneric(generic.type_var.clone(), typ.clone());
                let ident = Ident::new(generic.name.to_string(), generic.span);
                let hir_ident = self.add_variable_decl(
                    ident, false, // mutable
                    false, // allow_shadowing
                    false, // warn_if_unused
                    definition,
                );
                self.interner.push_definition_type(hir_ident.id, *typ.clone());
            }
        }

        self.generics = all_generics;
    }

    pub(crate) fn elaborate_function(&mut self, id: FuncId) {
        let func_meta = self.interner.func_meta.get_mut(&id);
        let func_meta =
            func_meta.expect("FuncMetas should be declared before a function is elaborated");

        let (kind, body, body_span) = match func_meta.take_body() {
            FunctionBody::Unresolved(kind, body, span) => (kind, body, span),
            FunctionBody::Resolved => return,
            // Do not error for the still-resolving case. If there is a dependency cycle,
            // the dependency cycle check will find it later on.
            FunctionBody::Resolving => return,
        };

        let func_meta = func_meta.clone();

        assert_eq!(
            self.crate_id, func_meta.source_crate,
            "Functions in other crates should be already elaborated"
        );

        self.local_module = func_meta.source_module;
        self.file = func_meta.source_file;
        self.self_type = func_meta.self_type.clone();
        self.current_trait_impl = func_meta.trait_impl;

        self.scopes.start_function();
        let old_item = std::mem::replace(&mut self.current_item, Some(DependencyId::Function(id)));

        self.trait_bounds = func_meta.trait_constraints.clone();
        self.function_context.push(FunctionContext::default());

        let modifiers = self.interner.function_modifiers(&id).clone();

        self.run_function_lints(&func_meta, &modifiers);

        // Check arg and return-value visibility of standalone functions.
        if self.should_check_function_visibility(&func_meta, &modifiers) {
            let name = Ident(Spanned::from(
                func_meta.name.location.span,
                self.interner.definition_name(func_meta.name.id).to_string(),
            ));
            for (_, typ, _) in func_meta.parameters.iter() {
                self.check_type_is_not_more_private_then_item(
                    &name,
                    modifiers.visibility,
                    typ,
                    name.span(),
                );
            }
            self.check_type_is_not_more_private_then_item(
                &name,
                modifiers.visibility,
                func_meta.return_type(),
                name.span(),
            );
        }

        self.introduce_generics_into_scope(func_meta.all_generics.clone());

        // The DefinitionIds for each parameter were already created in define_function_meta
        // so we need to reintroduce the same IDs into scope here.
        for parameter in &func_meta.parameter_idents {
            let name = self.interner.definition_name(parameter.id).to_owned();
            if name == "_" {
                continue;
            }
            let warn_if_unused = !(func_meta.trait_impl.is_some() && name == "self");
            self.add_existing_variable_to_scope(name, parameter.clone(), warn_if_unused);
        }

        self.add_trait_constraints_to_scope(&func_meta.trait_constraints, func_meta.location.span);

        let (hir_func, body_type) = match kind {
            FunctionKind::Builtin
            | FunctionKind::LowLevel
            | FunctionKind::Oracle
            | FunctionKind::TraitFunctionWithoutBody => (HirFunction::empty(), Type::Error),
            FunctionKind::Normal => {
                let (block, body_type) = self.elaborate_block(body);
                let expr_id = self.intern_expr(block, body_span);
                self.interner.push_expr_type(expr_id, body_type.clone());
                (HirFunction::unchecked_from_expr(expr_id), body_type)
            }
        };

        // Don't verify the return type for builtin functions & trait function declarations
        if !func_meta.is_stub() {
            self.type_check_function_body(body_type, &func_meta, hir_func.as_expr());
        }

        // Default any type variables that still need defaulting and
        // verify any remaining trait constraints arising from the function body.
        // This is done before trait impl search since leaving them bindable can lead to errors
        // when multiple impls are available. Instead we default first to choose the Field or u64 impl.
        self.check_and_pop_function_context();

        self.remove_trait_constraints_from_scope(&func_meta.trait_constraints);

        let func_scope_tree = self.scopes.end_function();

        // The arguments to low-level and oracle functions are always unused so we do not produce warnings for them.
        if !func_meta.is_stub() {
            self.check_for_unused_variables_in_scope_tree(func_scope_tree);
        }

        // Check that the body can return without calling the function.
        if let FunctionKind::Normal = kind {
            self.run_lint(|elaborator| {
                lints::unbounded_recursion(
                    elaborator.interner,
                    id,
                    || elaborator.interner.definition_name(func_meta.name.id),
                    func_meta.name.location.span,
                    hir_func.as_expr(),
                )
                .map(Into::into)
            });
        }

        let meta = self
            .interner
            .func_meta
            .get_mut(&id)
            .expect("FuncMetas should be declared before a function is elaborated");

        meta.function_body = FunctionBody::Resolved;

        self.trait_bounds.clear();
        self.interner.update_fn(id, hir_func);
        self.current_item = old_item;
    }

    /// Defaults all type variables used in this function context then solves
    /// all still-unsolved trait constraints in this context.
    fn check_and_pop_function_context(&mut self) {
        let context = self.function_context.pop().expect("Imbalanced function_context pushes");

        for typ in context.type_variables {
            if let Type::TypeVariable(variable) = typ.follow_bindings() {
                let msg = "TypeChecker should only track defaultable type vars";
                variable.bind(variable.kind().default_type().expect(msg));
            }
        }

        for (mut constraint, expr_id, select_impl) in context.trait_constraints {
            let span = self.interner.expr_span(&expr_id);

            if matches!(&constraint.typ, Type::MutableReference(_)) {
                let (_, dereferenced_typ) =
                    self.insert_auto_dereferences(expr_id, constraint.typ.clone());
                constraint.typ = dereferenced_typ;
            }

            self.verify_trait_constraint(
                &constraint.typ,
                constraint.trait_bound.trait_id,
                &constraint.trait_bound.trait_generics.ordered,
                &constraint.trait_bound.trait_generics.named,
                expr_id,
                select_impl,
                span,
            );
        }
    }

    /// This turns function parameters of the form:
    /// `fn foo(x: impl Bar)`
    ///
    /// into
    /// `fn foo<T0_impl_Bar>(x: T0_impl_Bar) where T0_impl_Bar: Bar`
    /// although the fresh type variable is not named internally.
    fn desugar_impl_trait_arg(
        &mut self,
        trait_path: Path,
        trait_generics: GenericTypeArgs,
        generics: &mut Vec<TypeVariable>,
        trait_constraints: &mut Vec<TraitConstraint>,
    ) -> Type {
        let new_generic_id = self.interner.next_type_variable_id();

        let new_generic = TypeVariable::unbound(new_generic_id, Kind::Normal);
        generics.push(new_generic.clone());

        let name = format!("impl {trait_path}");
        let generic_type = Type::NamedGeneric(new_generic, Rc::new(name));
        let trait_bound = TraitBound { trait_path, trait_id: None, trait_generics };

        if let Some(trait_bound) = self.resolve_trait_bound(&trait_bound) {
            let new_constraint = TraitConstraint { typ: generic_type.clone(), trait_bound };
            trait_constraints.push(new_constraint);
        }

        generic_type
    }

    /// Add the given generics to scope.
    /// Each generic will have a fresh Shared<TypeBinding> associated with it.
    pub fn add_generics(&mut self, generics: &UnresolvedGenerics) -> Generics {
        vecmap(generics, |generic| {
            let mut is_error = false;
            let (type_var, name) = match self.resolve_generic(generic) {
                Ok(values) => values,
                Err(error) => {
                    self.push_err(error);
                    is_error = true;
                    let id = self.interner.next_type_variable_id();
                    let kind = self.resolve_generic_kind(generic);
                    (TypeVariable::unbound(id, kind), Rc::new("(error)".into()))
                }
            };

            let span = generic.span();
            let name_owned = name.as_ref().clone();
            let resolved_generic = ResolvedGeneric { name, type_var, span };

            // Check for name collisions of this generic
            // Checking `is_error` here prevents DuplicateDefinition errors when
            // we have multiple generics from macros which fail to resolve and
            // are all given the same default name "(error)".
            if !is_error {
                if let Some(generic) = self.find_generic(&name_owned) {
                    self.push_err(ResolverError::DuplicateDefinition {
                        name: name_owned,
                        first_span: generic.span,
                        second_span: span,
                    });
                } else {
                    self.generics.push(resolved_generic.clone());
                }
            }

            resolved_generic
        })
    }

    fn resolve_generic(
        &mut self,
        generic: &UnresolvedGeneric,
    ) -> Result<(TypeVariable, Rc<String>), ResolverError> {
        // Map the generic to a fresh type variable
        match generic {
            UnresolvedGeneric::Variable(_) | UnresolvedGeneric::Numeric { .. } => {
                let id = self.interner.next_type_variable_id();
                let kind = self.resolve_generic_kind(generic);
                let typevar = TypeVariable::unbound(id, kind);
                let ident = generic.ident();
                let name = Rc::new(ident.0.contents.clone());
                Ok((typevar, name))
            }
            // An already-resolved generic is only possible if it is the result of a
            // previous macro call being inserted into a generics list.
            UnresolvedGeneric::Resolved(id, span) => {
                match self.interner.get_quoted_type(*id).follow_bindings() {
                    Type::NamedGeneric(type_variable, name) => Ok((type_variable.clone(), name)),
                    other => Err(ResolverError::MacroResultInGenericsListNotAGeneric {
                        span: *span,
                        typ: other.clone(),
                    }),
                }
            }
        }
    }

    /// Return the kind of an unresolved generic.
    /// If a numeric generic has been specified, resolve the annotated type to make
    /// sure only primitive numeric types are being used.
    pub(super) fn resolve_generic_kind(&mut self, generic: &UnresolvedGeneric) -> Kind {
        if let UnresolvedGeneric::Numeric { ident, typ } = generic {
            let unresolved_typ = typ.clone();
            let typ = if unresolved_typ.is_type_expression() {
                self.resolve_type_inner(
                    unresolved_typ.clone(),
                    &Kind::numeric(Type::default_int_type()),
                )
            } else {
                self.resolve_type(unresolved_typ.clone())
            };
            if !matches!(typ, Type::FieldElement | Type::Integer(_, _)) {
                let unsupported_typ_err =
                    ResolverError::UnsupportedNumericGenericType(UnsupportedNumericGenericType {
                        ident: ident.clone(),
                        typ: unresolved_typ.typ.clone(),
                    });
                self.push_err(unsupported_typ_err);
            }
            Kind::numeric(typ)
        } else {
            Kind::Normal
        }
    }

    fn push_err(&mut self, error: impl Into<CompilationError>) {
        self.errors.push((error.into(), self.file));
    }

    fn run_lint(&mut self, lint: impl Fn(&Elaborator) -> Option<CompilationError>) {
        if let Some(error) = lint(self) {
            self.push_err(error);
        }
    }

    pub fn resolve_module_by_path(&mut self, path: Path) -> Option<ModuleId> {
        match self.resolve_path(path.clone()) {
            Ok(PathResolution { item: PathResolutionItem::Module(module_id), errors }) => {
                if errors.is_empty() {
                    Some(module_id)
                } else {
                    None
                }
            }
            _ => None,
        }
    }

    fn resolve_trait_by_path(&mut self, path: Path) -> Option<TraitId> {
        let error = match self.resolve_path(path.clone()) {
            Ok(PathResolution { item: PathResolutionItem::Trait(trait_id), errors }) => {
                for error in errors {
                    self.push_err(error);
                }
                return Some(trait_id);
            }
            Ok(_) => DefCollectorErrorKind::NotATrait { not_a_trait_name: path },
            Err(_) => DefCollectorErrorKind::TraitNotFound { trait_path: path },
        };
        self.push_err(error);
        None
    }

    /// Resolve the given trait constraints and add them to scope as we go.
    /// This second step is necessary to resolve subsequent constraints such
    /// as `<T as Foo>::Bar: Eq` which may lookup an impl which was assumed
    /// by a previous constraint.
    ///
    /// If these constraints are unwanted afterward they should be manually
    /// removed from the interner.
    fn resolve_trait_constraints(
        &mut self,
        where_clause: &[UnresolvedTraitConstraint],
    ) -> Vec<TraitConstraint> {
        where_clause
            .iter()
            .filter_map(|constraint| self.resolve_trait_constraint(constraint))
            .collect()
    }

    /// Expands any traits in a where clause to mention all associated types if they were
    /// elided by the user. See `add_missing_named_generics` for more  detail.
    ///
    /// Returns all newly created generics to be added to this function/trait/impl.
    fn desugar_trait_constraints(
        &mut self,
        where_clause: &mut [UnresolvedTraitConstraint],
    ) -> Vec<ResolvedGeneric> {
        where_clause
            .iter_mut()
            .flat_map(|constraint| {
                self.add_missing_named_generics(&constraint.typ, &mut constraint.trait_bound)
            })
            .collect()
    }

    /// For each associated type that isn't mentioned in a trait bound, this adds
    /// the type as an implicit generic to the where clause and returns the newly
    /// created generics in a vector to add to the function/trait/impl later.
    /// For example, this will turn a function using a trait with 2 associated types:
    ///
    /// `fn foo<T>() where T: Foo { ... }`
    ///
    /// into:
    /// `fn foo<T>() where T: Foo<Bar = A, Baz = B> { ... }`
    ///
    /// with a vector of `<A, B>` returned so that the caller can then modify the function to:
    /// `fn foo<T, A, B>() where T: Foo<Bar = A, Baz = B> { ... }`
    fn add_missing_named_generics(
        &mut self,
        object: &UnresolvedType,
        bound: &mut TraitBound,
    ) -> Vec<ResolvedGeneric> {
        let mut added_generics = Vec::new();

        let Ok(item) = self.resolve_path_or_error(bound.trait_path.clone()) else {
            return Vec::new();
        };

        let PathResolutionItem::Trait(trait_id) = item else {
            return Vec::new();
        };

        let the_trait = self.get_trait_mut(trait_id);

        if the_trait.associated_types.len() > bound.trait_generics.named_args.len() {
            let trait_name = the_trait.name.to_string();

            for associated_type in &the_trait.associated_types.clone() {
                if !bound
                    .trait_generics
                    .named_args
                    .iter()
                    .any(|(name, _)| name.0.contents == *associated_type.name.as_ref())
                {
                    // This generic isn't contained in the bound's named arguments,
                    // so add it by creating a fresh type variable.
                    let new_generic_id = self.interner.next_type_variable_id();
                    let kind = associated_type.type_var.kind();
                    let type_var = TypeVariable::unbound(new_generic_id, kind);

                    let span = bound.trait_path.span;
                    let name = format!("<{object} as {trait_name}>::{}", associated_type.name);
                    let name = Rc::new(name);
                    let typ = Type::NamedGeneric(type_var.clone(), name.clone());
                    let typ = self.interner.push_quoted_type(typ);
                    let typ = UnresolvedTypeData::Resolved(typ).with_span(span);
                    let ident = Ident::new(associated_type.name.as_ref().clone(), span);

                    bound.trait_generics.named_args.push((ident, typ));
                    added_generics.push(ResolvedGeneric { name, span, type_var });
                }
            }
        }

        added_generics
    }

    /// Resolves a trait constraint and adds it to scope as an assumed impl.
    /// This second step is necessary to resolve subsequent constraints such
    /// as `<T as Foo>::Bar: Eq` which may lookup an impl which was assumed
    /// by a previous constraint.
    fn resolve_trait_constraint(
        &mut self,
        constraint: &UnresolvedTraitConstraint,
    ) -> Option<TraitConstraint> {
        let typ = self.resolve_type(constraint.typ.clone());
        let trait_bound = self.resolve_trait_bound(&constraint.trait_bound)?;

        self.add_trait_bound_to_scope(
            constraint.trait_bound.trait_path.span,
            &typ,
            &trait_bound,
            trait_bound.trait_id,
        );

        Some(TraitConstraint { typ, trait_bound })
    }

    pub fn resolve_trait_bound(&mut self, bound: &TraitBound) -> Option<ResolvedTraitBound> {
        let the_trait = self.lookup_trait_or_error(bound.trait_path.clone())?;
        let trait_id = the_trait.id;
        let span = bound.trait_path.span;

        let (ordered, named) = self.resolve_type_args(bound.trait_generics.clone(), trait_id, span);

        let trait_generics = TraitGenerics { ordered, named };
        Some(ResolvedTraitBound { trait_id, trait_generics, span })
    }

    /// Extract metadata from a NoirFunction
    /// to be used in analysis and intern the function parameters
    /// Prerequisite: any implicit generics, including any generics from the impl,
    /// have already been added to scope via `self.add_generics`.
    fn define_function_meta(
        &mut self,
        func: &mut NoirFunction,
        func_id: FuncId,
        trait_id: Option<TraitId>,
    ) {
        let in_contract = if self.self_type.is_some() {
            // Without this, impl methods can accidentally be placed in contracts.
            // See: https://github.com/noir-lang/noir/issues/3254
            false
        } else {
            self.in_contract()
        };

        self.scopes.start_function();
        self.current_item = Some(DependencyId::Function(func_id));

        let location = Location::new(func.name_ident().span(), self.file);
        let id = self.interner.function_definition_id(func_id);
        let name_ident = HirIdent::non_trait_method(id, location);

        let is_entry_point = self.is_entry_point_function(func, in_contract);

        // Both the #[fold] and #[no_predicates] alter a function's inline type and code generation in similar ways.
        // In certain cases such as type checking (for which the following flag will be used) both attributes
        // indicate we should code generate in the same way. Thus, we unify the attributes into one flag here.
        let has_no_predicates_attribute = func.attributes().is_no_predicates();
        let should_fold = func.attributes().is_foldable();
        let has_inline_attribute = has_no_predicates_attribute || should_fold;
        let is_pub_allowed = self.pub_allowed(func, in_contract);
        self.add_generics(&func.def.generics);
        let mut generics = vecmap(&self.generics, |generic| generic.type_var.clone());

        let new_generics = self.desugar_trait_constraints(&mut func.def.where_clause);
        generics.extend(new_generics.into_iter().map(|generic| generic.type_var));

        let mut trait_constraints = self.resolve_trait_constraints(&func.def.where_clause);

        let mut parameters = Vec::new();
        let mut parameter_types = Vec::new();
        let mut parameter_idents = Vec::new();

        for Param { visibility, pattern, typ, span: _ } in func.parameters().iter().cloned() {
            self.run_lint(|_| {
                lints::unnecessary_pub_argument(func, visibility, is_pub_allowed).map(Into::into)
            });

            let type_span = typ.span;
            let typ = match typ.typ {
                UnresolvedTypeData::TraitAsType(path, args) => {
                    self.desugar_impl_trait_arg(path, args, &mut generics, &mut trait_constraints)
                }
                // Function parameters have Kind::Normal
                _ => self.resolve_type_inner(typ, &Kind::Normal),
            };

            self.check_if_type_is_valid_for_program_input(
                &typ,
                is_entry_point,
                has_inline_attribute,
                type_span,
            );

            if is_entry_point {
                self.mark_type_as_used(&typ);
            }

            let pattern = self.elaborate_pattern_and_store_ids(
                pattern,
                typ.clone(),
                DefinitionKind::Local(None),
                &mut parameter_idents,
                true, // warn_if_unused
            );

            parameters.push((pattern, typ.clone(), visibility));
            parameter_types.push(typ);
        }

        let return_type = Box::new(self.resolve_type(func.return_type()));

        let mut typ = Type::Function(
            parameter_types,
            return_type,
            Box::new(Type::Unit),
            func.def.is_unconstrained,
        );

        if !generics.is_empty() {
            typ = Type::Forall(generics, Box::new(typ));
        }

        self.interner.push_definition_type(name_ident.id, typ.clone());

        let direct_generics = func.def.generics.iter();
        let direct_generics = direct_generics
            .filter_map(|generic| self.find_generic(&generic.ident().0.contents).cloned())
            .collect();

        let statements = std::mem::take(&mut func.def.body.statements);
        let body = BlockExpression { statements };

        let struct_id = if let Some(Type::DataType(struct_type, _)) = &self.self_type {
            Some(struct_type.borrow().id)
        } else {
            None
        };

        // Remove the traits assumed by `resolve_trait_constraints` from scope
        self.remove_trait_constraints_from_scope(&trait_constraints);

        let meta = FuncMeta {
            name: name_ident,
            kind: func.kind,
            location,
            typ,
            direct_generics,
            all_generics: self.generics.clone(),
            type_id: struct_id,
            trait_id,
            trait_impl: self.current_trait_impl,
            enum_variant_index: None,
            parameters: parameters.into(),
            parameter_idents,
            return_type: func.def.return_type.clone(),
            return_visibility: func.def.return_visibility,
            has_body: !func.def.body.is_empty(),
            trait_constraints,
            is_entry_point,
            has_inline_attribute,
            source_crate: self.crate_id,
            source_module: self.local_module,
            function_body: FunctionBody::Unresolved(func.kind, body, func.def.span),
            self_type: self.self_type.clone(),
            source_file: self.file,
        };

        self.interner.push_fn_meta(meta, func_id);
        self.scopes.end_function();
        self.current_item = None;
    }

    fn mark_type_as_used(&mut self, typ: &Type) {
        match typ {
            Type::Array(_n, typ) => self.mark_type_as_used(typ),
            Type::Slice(typ) => self.mark_type_as_used(typ),
            Type::Tuple(types) => {
                for typ in types {
                    self.mark_type_as_used(typ);
                }
            }
            Type::DataType(datatype, generics) => {
                self.mark_struct_as_constructed(datatype.clone());
                for generic in generics {
                    self.mark_type_as_used(generic);
                }
                if let Some(fields) = datatype.borrow().get_fields(generics) {
                    for (_, typ) in fields {
                        self.mark_type_as_used(&typ);
                    }
                } else if let Some(variants) = datatype.borrow().get_variants(generics) {
                    for (_, variant_types) in variants {
                        for typ in variant_types {
                            self.mark_type_as_used(&typ);
                        }
                    }
                }
            }
            Type::Alias(alias_type, generics) => {
                self.mark_type_as_used(&alias_type.borrow().get_type(generics));
            }
            Type::CheckedCast { from, to } => {
                self.mark_type_as_used(from);
                self.mark_type_as_used(to);
            }
            Type::MutableReference(typ) => {
                self.mark_type_as_used(typ);
            }
            Type::InfixExpr(left, _op, right, _) => {
                self.mark_type_as_used(left);
                self.mark_type_as_used(right);
            }
            Type::FieldElement
            | Type::Integer(..)
            | Type::Bool
            | Type::String(_)
            | Type::FmtString(_, _)
            | Type::Unit
            | Type::Quoted(..)
            | Type::Constant(..)
            | Type::TraitAsType(..)
            | Type::TypeVariable(..)
            | Type::NamedGeneric(..)
            | Type::Function(..)
            | Type::Forall(..)
            | Type::Error => (),
        }
    }

    fn run_function_lints(&mut self, func: &FuncMeta, modifiers: &FunctionModifiers) {
        self.run_lint(|_| lints::inlining_attributes(func, modifiers).map(Into::into));
        self.run_lint(|_| lints::missing_pub(func, modifiers).map(Into::into));
        self.run_lint(|_| {
            let pub_allowed = func.is_entry_point || modifiers.attributes.is_foldable();
            lints::unnecessary_pub_return(func, modifiers, pub_allowed).map(Into::into)
        });
        self.run_lint(|_| lints::oracle_not_marked_unconstrained(func, modifiers).map(Into::into));
        self.run_lint(|elaborator| {
            lints::low_level_function_outside_stdlib(func, modifiers, elaborator.crate_id)
                .map(Into::into)
        });
    }

    /// Only sized types are valid to be used as main's parameters or the parameters to a contract
    /// function. If the given type is not sized (e.g. contains a slice or NamedGeneric type), an
    /// error is issued.
    fn check_if_type_is_valid_for_program_input(
        &mut self,
        typ: &Type,
        is_entry_point: bool,
        has_inline_attribute: bool,
        span: Span,
    ) {
        if (is_entry_point && !typ.is_valid_for_program_input())
            || (has_inline_attribute && !typ.is_valid_non_inlined_function_input())
        {
            self.push_err(TypeCheckError::InvalidTypeForEntryPoint { span });
        }
    }

    /// True if the `pub` keyword is allowed on parameters in this function
    /// `pub` on function parameters is only allowed for entry point functions
    fn pub_allowed(&self, func: &NoirFunction, in_contract: bool) -> bool {
        self.is_entry_point_function(func, in_contract) || func.attributes().is_foldable()
    }

    /// Returns `true` if the current module is a contract.
    ///
    /// This is usually determined by `self.module_id()`, but it can
    /// be overridden for impls. Impls are an odd case since the methods within resolve
    /// as if they're in the parent module, but should be placed in a child module.
    /// Since they should be within a child module, they should be elaborated as if
    /// `in_contract` is `false` so we can still resolve them in the parent module without them being in a contract.
    fn in_contract(&self) -> bool {
        self.module_is_contract(self.module_id())
    }

    pub(crate) fn module_is_contract(&self, module_id: ModuleId) -> bool {
        module_id.module(self.def_maps).is_contract
    }

    fn is_entry_point_function(&self, func: &NoirFunction, in_contract: bool) -> bool {
        if in_contract {
            func.attributes().is_contract_entry_point()
        } else {
            func.name() == MAIN_FUNCTION
        }
    }

    fn add_trait_constraints_to_scope(&mut self, constraints: &[TraitConstraint], span: Span) {
        for constraint in constraints {
            self.add_trait_bound_to_scope(
                span,
                &constraint.typ,
                &constraint.trait_bound,
                constraint.trait_bound.trait_id,
            );
        }

        // Also assume `self` implements the current trait if we are inside a trait definition
        if let Some(trait_id) = self.current_trait {
            let the_trait = self.interner.get_trait(trait_id);
            let constraint = the_trait.as_constraint(the_trait.name.span());
            let self_type =
                self.self_type.clone().expect("Expected a self type if there's a current trait");
            self.add_trait_bound_to_scope(
                span,
                &self_type,
                &constraint.trait_bound,
                constraint.trait_bound.trait_id,
            );
        }
    }

    fn remove_trait_constraints_from_scope(&mut self, constraints: &[TraitConstraint]) {
        for constraint in constraints {
            self.interner
                .remove_assumed_trait_implementations_for_trait(constraint.trait_bound.trait_id);
        }

        // Also remove the assumed trait implementation for `self` if this is a trait definition
        if let Some(trait_id) = self.current_trait {
            self.interner.remove_assumed_trait_implementations_for_trait(trait_id);
        }
    }

    fn add_trait_bound_to_scope(
        &mut self,
        span: Span,
        object: &Type,
        trait_bound: &ResolvedTraitBound,
        starting_trait_id: TraitId,
    ) {
        let trait_id = trait_bound.trait_id;
        let generics = trait_bound.trait_generics.clone();

        if !self.interner.add_assumed_trait_implementation(object.clone(), trait_id, generics) {
            if let Some(the_trait) = self.interner.try_get_trait(trait_id) {
                let trait_name = the_trait.name.to_string();
                let typ = object.clone();
                self.push_err(TypeCheckError::UnneededTraitConstraint { trait_name, typ, span });
            }
        }

        // Also add assumed implementations for the parent traits, if any
        if let Some(trait_bounds) =
            self.interner.try_get_trait(trait_id).map(|the_trait| the_trait.trait_bounds.clone())
        {
            for parent_trait_bound in trait_bounds {
                // Avoid looping forever in case there are cycles
                if parent_trait_bound.trait_id == starting_trait_id {
                    continue;
                }

                let parent_trait_bound =
                    self.instantiate_parent_trait_bound(trait_bound, &parent_trait_bound);
                self.add_trait_bound_to_scope(span, object, &parent_trait_bound, starting_trait_id);
            }
        }
    }

    fn elaborate_impls(&mut self, impls: Vec<(UnresolvedGenerics, Span, UnresolvedFunctions)>) {
        for (_, _, functions) in impls {
            self.file = functions.file_id;
            self.recover_generics(|this| this.elaborate_functions(functions));
        }
    }

    fn elaborate_trait_impl(&mut self, trait_impl: UnresolvedTraitImpl) {
        self.file = trait_impl.file_id;
        self.local_module = trait_impl.module_id;

        self.generics = trait_impl.resolved_generics.clone();
        self.current_trait_impl = trait_impl.impl_id;

        self.add_trait_impl_assumed_trait_implementations(trait_impl.impl_id);
        self.check_trait_impl_where_clause_matches_trait_where_clause(&trait_impl);
        self.check_parent_traits_are_implemented(&trait_impl);
        self.remove_trait_impl_assumed_trait_implementations(trait_impl.impl_id);

        for (module, function, _) in &trait_impl.methods.functions {
            self.local_module = *module;
            let errors = check_trait_impl_method_matches_declaration(self.interner, *function);
            self.errors.extend(errors.into_iter().map(|error| (error.into(), self.file)));
        }

        self.elaborate_functions(trait_impl.methods);

        self.self_type = None;
        self.current_trait_impl = None;
        self.generics.clear();
    }

    fn add_trait_impl_assumed_trait_implementations(&mut self, impl_id: Option<TraitImplId>) {
        if let Some(impl_id) = impl_id {
            if let Some(trait_implementation) = self.interner.try_get_trait_implementation(impl_id)
            {
                for trait_constrain in &trait_implementation.borrow().where_clause {
                    let trait_bound = &trait_constrain.trait_bound;
                    self.interner.add_assumed_trait_implementation(
                        trait_constrain.typ.clone(),
                        trait_bound.trait_id,
                        trait_bound.trait_generics.clone(),
                    );
                }
            }
        }
    }

    fn remove_trait_impl_assumed_trait_implementations(&mut self, impl_id: Option<TraitImplId>) {
        if let Some(impl_id) = impl_id {
            if let Some(trait_implementation) = self.interner.try_get_trait_implementation(impl_id)
            {
                for trait_constrain in &trait_implementation.borrow().where_clause {
                    self.interner.remove_assumed_trait_implementations_for_trait(
                        trait_constrain.trait_bound.trait_id,
                    );
                }
            }
        }
    }

    fn check_trait_impl_where_clause_matches_trait_where_clause(
        &mut self,
        trait_impl: &UnresolvedTraitImpl,
    ) {
        let Some(trait_id) = trait_impl.trait_id else {
            return;
        };

        let Some(the_trait) = self.interner.try_get_trait(trait_id) else {
            return;
        };

        if the_trait.where_clause.is_empty() {
            return;
        }

        let impl_trait = the_trait.name.to_string();
        let the_trait_file = the_trait.location.file;

        let mut bindings = TypeBindings::new();
        bind_ordered_generics(
            &the_trait.generics,
            &trait_impl.resolved_trait_generics,
            &mut bindings,
        );

        // Check that each of the trait's where clause constraints is satisfied
        for trait_constraint in the_trait.where_clause.clone() {
            let Some(trait_constraint_trait) =
                self.interner.try_get_trait(trait_constraint.trait_bound.trait_id)
            else {
                continue;
            };

            let trait_constraint_type = trait_constraint.typ.substitute(&bindings);
            let trait_bound = &trait_constraint.trait_bound;

            if self
                .interner
                .try_lookup_trait_implementation(
                    &trait_constraint_type,
                    trait_bound.trait_id,
                    &trait_bound.trait_generics.ordered,
                    &trait_bound.trait_generics.named,
                )
                .is_err()
            {
                let missing_trait =
                    format!("{}{}", trait_constraint_trait.name, trait_bound.trait_generics);
                self.push_err(ResolverError::TraitNotImplemented {
                    impl_trait: impl_trait.clone(),
                    missing_trait,
                    type_missing_trait: trait_constraint_type.to_string(),
                    span: trait_impl.object_type.span,
                    missing_trait_location: Location::new(trait_bound.span, the_trait_file),
                });
            }
        }
    }

    fn check_parent_traits_are_implemented(&mut self, trait_impl: &UnresolvedTraitImpl) {
        let Some(trait_id) = trait_impl.trait_id else {
            return;
        };

        let Some(object_type) = &trait_impl.resolved_object_type else {
            return;
        };

        let Some(the_trait) = self.interner.try_get_trait(trait_id) else {
            return;
        };

        if the_trait.trait_bounds.is_empty() {
            return;
        }

        let impl_trait = the_trait.name.to_string();
        let the_trait_file = the_trait.location.file;

        let mut bindings = TypeBindings::new();
        bind_ordered_generics(
            &the_trait.generics,
            &trait_impl.resolved_trait_generics,
            &mut bindings,
        );

        // Note: we only check if the immediate parents are implemented, we don't check recursively.
        // Why? If a parent isn't implemented, we get an error. If a parent is implemented, we'll
        // do the same check for the parent, so this trait's parents parents will be checked, so the
        // recursion is guaranteed.
        for parent_trait_bound in the_trait.trait_bounds.clone() {
            let Some(parent_trait) = self.interner.try_get_trait(parent_trait_bound.trait_id)
            else {
                continue;
            };

            let parent_trait_bound = ResolvedTraitBound {
                trait_generics: parent_trait_bound
                    .trait_generics
                    .map(|typ| typ.substitute(&bindings)),
                ..parent_trait_bound
            };

            if self
                .interner
                .try_lookup_trait_implementation(
                    object_type,
                    parent_trait_bound.trait_id,
                    &parent_trait_bound.trait_generics.ordered,
                    &parent_trait_bound.trait_generics.named,
                )
                .is_err()
            {
                let missing_trait =
                    format!("{}{}", parent_trait.name, parent_trait_bound.trait_generics);
                self.push_err(ResolverError::TraitNotImplemented {
                    impl_trait: impl_trait.clone(),
                    missing_trait,
                    type_missing_trait: trait_impl.object_type.to_string(),
                    span: trait_impl.object_type.span,
                    missing_trait_location: Location::new(parent_trait_bound.span, the_trait_file),
                });
            }
        }
    }

    fn collect_impls(
        &mut self,
        module: LocalModuleId,
        impls: &mut [(UnresolvedGenerics, Span, UnresolvedFunctions)],
    ) {
        self.local_module = module;

        for (generics, span, unresolved) in impls {
            self.file = unresolved.file_id;
            let old_generic_count = self.generics.len();
            self.add_generics(generics);
            self.declare_methods_on_struct(None, unresolved, *span);
            self.generics.truncate(old_generic_count);
        }
    }

    fn collect_trait_impl(&mut self, trait_impl: &mut UnresolvedTraitImpl) {
        self.local_module = trait_impl.module_id;
        self.file = trait_impl.file_id;
        self.current_trait_impl = trait_impl.impl_id;

        let self_type = trait_impl.methods.self_type.clone();
        let self_type =
            self_type.expect("Expected struct type to be set before collect_trait_impl");

        self.self_type = Some(self_type.clone());
        let self_type_span = trait_impl.object_type.span;

        if matches!(self_type, Type::MutableReference(_)) {
            let span = self_type_span;
            self.push_err(DefCollectorErrorKind::MutableReferenceInTraitImpl { span });
        }

        if let Some(trait_id) = trait_impl.trait_id {
            self.generics = trait_impl.resolved_generics.clone();

            let where_clause = self.resolve_trait_constraints(&trait_impl.where_clause);
            self.remove_trait_constraints_from_scope(&where_clause);

            self.collect_trait_impl_methods(trait_id, trait_impl, &where_clause);

            let span = trait_impl.object_type.span;
            self.declare_methods_on_struct(Some(trait_id), &mut trait_impl.methods, span);

            let trait_visibility = self.interner.get_trait(trait_id).visibility;

            let methods = trait_impl.methods.function_ids();
            for func_id in &methods {
                self.interner.set_function_trait(*func_id, self_type.clone(), trait_id);

                // A trait impl method has the same visibility as its trait
                let modifiers = self.interner.function_modifiers_mut(func_id);
                modifiers.visibility = trait_visibility;
            }

            let trait_generics = trait_impl.resolved_trait_generics.clone();

            let resolved_trait_impl = Shared::new(TraitImpl {
                ident: trait_impl.trait_path.last_ident(),
                typ: self_type.clone(),
                trait_id,
                trait_generics,
                file: trait_impl.file_id,
                where_clause,
                methods,
            });

            let generics = vecmap(&self.generics, |generic| generic.type_var.clone());

            if let Err((prev_span, prev_file)) = self.interner.add_trait_implementation(
                self_type.clone(),
                trait_id,
                trait_impl.impl_id.expect("impl_id should be set in define_function_metas"),
                generics,
                resolved_trait_impl,
            ) {
                self.push_err(DefCollectorErrorKind::OverlappingImpl {
                    typ: self_type.clone(),
                    span: self_type_span,
                });

                // The 'previous impl defined here' note must be a separate error currently
                // since it may be in a different file and all errors have the same file id.
                self.file = prev_file;
                self.push_err(DefCollectorErrorKind::OverlappingImplNote { span: prev_span });
                self.file = trait_impl.file_id;
            }
        }

        self.generics.clear();

        self.current_trait_impl = None;
        self.self_type = None;
    }

    pub fn get_module(&self, module: ModuleId) -> &ModuleData {
        let message = "A crate should always be present for a given crate id";
        &self.def_maps.get(&module.krate).expect(message).modules[module.local_id.0]
    }

    fn get_module_mut(def_maps: &mut DefMaps, module: ModuleId) -> &mut ModuleData {
        let message = "A crate should always be present for a given crate id";
        &mut def_maps.get_mut(&module.krate).expect(message).modules[module.local_id.0]
    }

    fn declare_methods_on_struct(
        &mut self,
        trait_id: Option<TraitId>,
        functions: &mut UnresolvedFunctions,
        span: Span,
    ) {
        let self_type = functions.self_type.as_ref();
        let self_type =
            self_type.expect("Expected struct type to be set before declare_methods_on_struct");

        let function_ids = functions.function_ids();

        if let Type::DataType(struct_type, _) = &self_type {
            let struct_ref = struct_type.borrow();

            // `impl`s are only allowed on types defined within the current crate
            if trait_id.is_none() && struct_ref.id.krate() != self.crate_id {
                let type_name = struct_ref.name.to_string();
                self.push_err(DefCollectorErrorKind::ForeignImpl { span, type_name });
                return;
            }

            // Grab the module defined by the struct type. Note that impls are a case
            // where the module the methods are added to is not the same as the module
            // they are resolved in.
            let module = Self::get_module_mut(self.def_maps, struct_ref.id.module_id());

            for (_, method_id, method) in &functions.functions {
                // If this method was already declared, remove it from the module so it cannot
                // be accessed with the `TypeName::method` syntax. We'll check later whether the
                // object types in each method overlap or not. If they do, we issue an error.
                // If not, that is specialization which is allowed.
                let name = method.name_ident().clone();
                let result = if let Some(trait_id) = trait_id {
                    module.declare_trait_function(name, *method_id, trait_id)
                } else {
                    module.declare_function(name, method.def.visibility, *method_id)
                };
                if result.is_err() {
                    let existing = module.find_func_with_name(method.name_ident()).expect(
                        "declare_function should only error if there is an existing function",
                    );

                    // Only remove the existing function from scope if it is from a trait impl as
                    // well. If it is from a non-trait impl that should override trait impl methods
                    // anyway so that Foo::bar always resolves to the non-trait impl version.
                    if self.interner.function_meta(&existing).trait_impl.is_some() {
                        module.remove_function(method.name_ident());
                    }
                }
            }

            // Trait impl methods are already declared in NodeInterner::add_trait_implementation
            if trait_id.is_none() {
                self.declare_methods(self_type, &function_ids);
            }
        // We can define methods on primitive types only if we're in the stdlib
        } else if trait_id.is_none() && *self_type != Type::Error {
            if self.crate_id.is_stdlib() {
                // Trait impl methods are already declared in NodeInterner::add_trait_implementation
                if trait_id.is_none() {
                    self.declare_methods(self_type, &function_ids);
                }
            } else {
                self.push_err(DefCollectorErrorKind::NonStructTypeInImpl { span });
            }
        }
    }

    fn declare_methods(&mut self, self_type: &Type, function_ids: &[FuncId]) {
        for method_id in function_ids {
            let method_name = self.interner.function_name(method_id).to_owned();

            if let Some(first_fn) =
                self.interner.add_method(self_type, method_name.clone(), *method_id, None)
            {
                let error = ResolverError::DuplicateDefinition {
                    name: method_name,
                    first_span: self.interner.function_ident(&first_fn).span(),
                    second_span: self.interner.function_ident(method_id).span(),
                };
                self.push_err(error);
            }
        }
    }

    fn define_type_alias(&mut self, alias_id: TypeAliasId, alias: UnresolvedTypeAlias) {
        self.file = alias.file_id;
        self.local_module = alias.module_id;

        let name = &alias.type_alias_def.name;
        let visibility = alias.type_alias_def.visibility;
        let span = alias.type_alias_def.typ.span;

        let generics = self.add_generics(&alias.type_alias_def.generics);
        self.current_item = Some(DependencyId::Alias(alias_id));
        let typ = self.resolve_type(alias.type_alias_def.typ);

        if visibility != ItemVisibility::Private {
            self.check_type_is_not_more_private_then_item(name, visibility, &typ, span);
        }

        self.interner.set_type_alias(alias_id, typ, generics);
        self.generics.clear();
    }

    /// Find the struct in the parent module so we can know its visibility
    fn find_struct_visibility(&self, struct_type: &DataType) -> Option<ItemVisibility> {
        let parent_module_id = struct_type.id.parent_module_id(self.def_maps);
        let parent_module_data = self.get_module(parent_module_id);
        let per_ns = parent_module_data.find_name(&struct_type.name);
        per_ns.types.map(|(_, vis, _)| vis)
    }

    /// Check whether a functions return value and args should be checked for private type visibility.
    fn should_check_function_visibility(
        &self,
        func_meta: &FuncMeta,
        modifiers: &FunctionModifiers,
    ) -> bool {
        // Private functions don't leak anything.
        if modifiers.visibility == ItemVisibility::Private {
            return false;
        }
        // Implementing public traits on private types is okay, they can't be used unless the type itself is accessible.
        if func_meta.trait_impl.is_some() {
            return false;
        }
        // Public struct functions should not expose private types.
        if let Some(struct_visibility) = func_meta.type_id.and_then(|id| {
            let struct_def = self.get_type(id);
            let struct_def = struct_def.borrow();
            self.find_struct_visibility(&struct_def)
        }) {
            return struct_visibility != ItemVisibility::Private;
        }
        // Standalone functions should be checked
        true
    }

    /// Check that an item such as a struct field or type alias is not more visible than the type it refers to.
    fn check_type_is_not_more_private_then_item(
        &mut self,
        name: &Ident,
        visibility: ItemVisibility,
        typ: &Type,
        span: Span,
    ) {
        match typ {
            Type::DataType(struct_type, generics) => {
                let struct_type = struct_type.borrow();
                let struct_module_id = struct_type.id.module_id();

                // We only check this in types in the same crate. If it's in a different crate
                // then it's either accessible (all good) or it's not, in which case a different
                // error will happen somewhere else, but no need to error again here.
                if struct_module_id.krate == self.crate_id {
                    if let Some(aliased_visibility) = self.find_struct_visibility(&struct_type) {
                        if aliased_visibility < visibility {
                            self.push_err(ResolverError::TypeIsMorePrivateThenItem {
                                typ: struct_type.name.to_string(),
                                item: name.to_string(),
                                span,
                            });
                        }
                    }
                }

                for generic in generics {
                    self.check_type_is_not_more_private_then_item(name, visibility, generic, span);
                }
            }
            Type::Tuple(types) => {
                for typ in types {
                    self.check_type_is_not_more_private_then_item(name, visibility, typ, span);
                }
            }
            Type::Alias(alias_type, generics) => {
                self.check_type_is_not_more_private_then_item(
                    name,
                    visibility,
                    &alias_type.borrow().get_type(generics),
                    span,
                );
            }
            Type::CheckedCast { from, to } => {
                self.check_type_is_not_more_private_then_item(name, visibility, from, span);
                self.check_type_is_not_more_private_then_item(name, visibility, to, span);
            }
            Type::Function(args, return_type, env, _) => {
                for arg in args {
                    self.check_type_is_not_more_private_then_item(name, visibility, arg, span);
                }
                self.check_type_is_not_more_private_then_item(name, visibility, return_type, span);
                self.check_type_is_not_more_private_then_item(name, visibility, env, span);
            }
            Type::MutableReference(typ) | Type::Array(_, typ) | Type::Slice(typ) => {
                self.check_type_is_not_more_private_then_item(name, visibility, typ, span);
            }
            Type::InfixExpr(left, _op, right, _) => {
                self.check_type_is_not_more_private_then_item(name, visibility, left, span);
                self.check_type_is_not_more_private_then_item(name, visibility, right, span);
            }
            Type::FieldElement
            | Type::Integer(..)
            | Type::Bool
            | Type::String(..)
            | Type::FmtString(..)
            | Type::Unit
            | Type::Quoted(..)
            | Type::TypeVariable(..)
            | Type::Forall(..)
            | Type::TraitAsType(..)
            | Type::Constant(..)
            | Type::NamedGeneric(..)
            | Type::Error => (),
        }
    }

    fn collect_struct_definitions(&mut self, structs: &BTreeMap<TypeId, UnresolvedStruct>) {
        // This is necessary to avoid cloning the entire struct map
        // when adding checks after each struct field is resolved.
        let struct_ids = structs.keys().copied().collect::<Vec<_>>();

        // Resolve each field in each struct.
        // Each struct should already be present in the NodeInterner after def collection.
        for (type_id, typ) in structs {
            self.file = typ.file_id;
            self.local_module = typ.module_id;

            let fields = self.resolve_struct_fields(&typ.struct_def, *type_id);

            if typ.struct_def.is_abi() {
                for field in &fields {
                    self.mark_type_as_used(&field.typ);
                }
            }

            // Check that the a public struct doesn't have a private type as a public field.
            if typ.struct_def.visibility != ItemVisibility::Private {
                for field in &fields {
                    let ident = Ident(Spanned::from(
                        field.name.span(),
                        format!("{}::{}", typ.struct_def.name, field.name),
                    ));
                    self.check_type_is_not_more_private_then_item(
                        &ident,
                        field.visibility,
                        &field.typ,
                        field.name.span(),
                    );
                }
            }

            if self.interner.is_in_lsp_mode() {
                for (field_index, field) in fields.iter().enumerate() {
                    let location = Location::new(field.name.span(), self.file);
                    let reference_id = ReferenceId::StructMember(*type_id, field_index);
                    self.interner.add_definition_location(reference_id, location, None);
                }
            }

            self.interner.update_type(*type_id, |struct_def| {
                struct_def.set_fields(fields);
            });
        }

        // Check whether the struct fields have nested slices
        // We need to check after all structs are resolved to
        // make sure every struct's fields is accurately set.
        for id in struct_ids {
            let struct_type = self.interner.get_type(id);

            // Only handle structs without generics as any generics args will be checked
            // after monomorphization when performing SSA codegen
            if struct_type.borrow().generics.is_empty() {
                let fields = struct_type.borrow().get_fields(&[]).unwrap();
                for (_, field_type) in fields.iter() {
                    if field_type.is_nested_slice() {
                        let location = struct_type.borrow().location;
                        self.file = location.file;
                        self.push_err(ResolverError::NestedSlices { span: location.span });
                    }
                }
            }
        }
    }

    pub fn resolve_struct_fields(
        &mut self,
        unresolved: &NoirStruct,
        struct_id: TypeId,
    ) -> Vec<StructField> {
        self.recover_generics(|this| {
            this.current_item = Some(DependencyId::Struct(struct_id));

            this.resolving_ids.insert(struct_id);

            let struct_def = this.interner.get_type(struct_id);
            this.add_existing_generics(&unresolved.generics, &struct_def.borrow().generics);

            let fields = vecmap(&unresolved.fields, |field| {
                let ident = &field.item.name;
                let typ = &field.item.typ;
                let visibility = field.item.visibility;
                StructField { visibility, name: ident.clone(), typ: this.resolve_type(typ.clone()) }
            });

            this.resolving_ids.remove(&struct_id);

            fields
        })
    }

    fn collect_enum_definitions(&mut self, enums: &BTreeMap<TypeId, UnresolvedEnum>) {
        for (type_id, typ) in enums {
            self.file = typ.file_id;
            self.local_module = typ.module_id;
            self.generics.clear();

            let datatype = self.interner.get_type(*type_id);
            let generics = datatype.borrow().generic_types();
            self.add_existing_generics(&typ.enum_def.generics, &datatype.borrow().generics);

            let self_type = Type::DataType(datatype.clone(), generics);
            let self_type_id = self.interner.push_quoted_type(self_type.clone());
            let unresolved = UnresolvedType {
                typ: UnresolvedTypeData::Resolved(self_type_id),
                span: typ.enum_def.span,
            };

            datatype.borrow_mut().init_variants();
            let module_id = ModuleId { krate: self.crate_id, local_id: typ.module_id };

            for (i, variant) in typ.enum_def.variants.iter().enumerate() {
                let parameters = variant.item.parameters.as_ref();
                let types =
                    parameters.map(|params| vecmap(params, |typ| self.resolve_type(typ.clone())));
                let name = variant.item.name.clone();
<<<<<<< HEAD
=======

                // false here is for the eventual change to allow enum "constants" rather than
                // always having them be called as functions. This can be replaced with an actual
                // check once #7172 is implemented.
                datatype.borrow_mut().push_variant(EnumVariant::new(name, types.clone(), false));
>>>>>>> 49d1b13a

                let variant_arg_types = types.clone().unwrap_or_default();
                datatype.borrow_mut().push_variant(EnumVariant::new(name, variant_arg_types));

                self.define_enum_variant_constructor(
                    &typ.enum_def,
                    *type_id,
                    &variant.item,
                    types,
                    i,
                    &datatype,
                    &self_type,
                    unresolved.clone(),
                );

                let reference_id = ReferenceId::EnumVariant(*type_id, i);
                let location = Location::new(variant.item.name.span(), self.file);
                self.interner.add_definition_location(reference_id, location, Some(module_id));
            }
        }
    }

    fn elaborate_global(&mut self, global: UnresolvedGlobal) {
        let old_module = std::mem::replace(&mut self.local_module, global.module_id);
        let old_file = std::mem::replace(&mut self.file, global.file_id);
        let old_item = self.current_item.take();

        let global_id = global.global_id;
        self.current_item = Some(DependencyId::Global(global_id));
        let let_stmt = global.stmt_def;

        let name = if self.interner.is_in_lsp_mode() {
            Some(let_stmt.pattern.name_ident().to_string())
        } else {
            None
        };

        let span = let_stmt.pattern.span();

        if !self.in_contract()
            && let_stmt.attributes.iter().any(|attr| matches!(attr, SecondaryAttribute::Abi(_)))
        {
            self.push_err(ResolverError::AbiAttributeOutsideContract { span });
        }

        if !let_stmt.comptime && matches!(let_stmt.pattern, Pattern::Mutable(..)) {
            self.push_err(ResolverError::MutableGlobal { span });
        }

        let (let_statement, _typ) = self
            .elaborate_in_comptime_context(|this| this.elaborate_let(let_stmt, Some(global_id)));

        let statement_id = self.interner.get_global(global_id).let_statement;
        self.interner.replace_statement(statement_id, let_statement);

        self.elaborate_comptime_global(global_id);

        if let Some(name) = name {
            let location = Location::new(span, self.file);
            self.interner.register_global(
                global_id,
                name,
                location,
                global.visibility,
                self.module_id(),
            );
        }

        self.local_module = old_module;
        self.file = old_file;
        self.current_item = old_item;
    }

    fn elaborate_comptime_global(&mut self, global_id: GlobalId) {
        let let_statement = self
            .interner
            .get_global_let_statement(global_id)
            .expect("Let statement of global should be set by elaborate_global_let");

        let global = self.interner.get_global(global_id);
        let definition_id = global.definition_id;
        let location = global.location;
        let mut interpreter = self.setup_interpreter();

        if let Err(error) = interpreter.evaluate_let(let_statement) {
            self.errors.push(error.into_compilation_error_pair());
        } else {
            let value = interpreter
                .lookup_id(definition_id, location)
                .expect("The global should be defined since evaluate_let did not error");

            self.debug_comptime(location, |interner| value.display(interner).to_string());

            self.interner.get_global_mut(global_id).value = GlobalValue::Resolved(value);
        }
    }

    /// If the given global is unresolved, elaborate it and return true
    fn elaborate_global_if_unresolved(&mut self, global_id: &GlobalId) -> bool {
        if let Some(global) = self.unresolved_globals.remove(global_id) {
            self.elaborate_global(global);
            true
        } else {
            false
        }
    }

    fn define_function_metas(
        &mut self,
        functions: &mut [UnresolvedFunctions],
        impls: &mut ImplMap,
        trait_impls: &mut [UnresolvedTraitImpl],
    ) {
        for function_set in functions {
            self.define_function_metas_for_functions(function_set);
        }

        for ((self_type, local_module), function_sets) in impls {
            self.local_module = *local_module;

            for (generics, _, function_set) in function_sets {
                self.file = function_set.file_id;
                self.add_generics(generics);
                let self_type = self.resolve_type(self_type.clone());
                function_set.self_type = Some(self_type.clone());
                self.self_type = Some(self_type);
                self.define_function_metas_for_functions(function_set);
                self.self_type = None;
                self.generics.clear();
            }
        }

        for trait_impl in trait_impls {
            self.file = trait_impl.file_id;
            self.local_module = trait_impl.module_id;

            let trait_id = self.resolve_trait_by_path(trait_impl.trait_path.clone());
            trait_impl.trait_id = trait_id;
            let unresolved_type = trait_impl.object_type.clone();

            self.add_generics(&trait_impl.generics);
            trait_impl.resolved_generics = self.generics.clone();

            let new_generics = self.desugar_trait_constraints(&mut trait_impl.where_clause);
            for new_generic in new_generics {
                trait_impl.resolved_generics.push(new_generic.clone());
                self.generics.push(new_generic);
            }

            // We need to resolve the where clause before any associated types to be
            // able to resolve trait as type syntax, eg. `<T as Foo>` in case there
            // is a where constraint for `T: Foo`.
            let constraints = self.resolve_trait_constraints(&trait_impl.where_clause);

            for (_, _, method) in trait_impl.methods.functions.iter_mut() {
                // Attach any trait constraints on the impl to the function
                method.def.where_clause.append(&mut trait_impl.where_clause.clone());
            }

            // Add each associated type to the list of named type arguments
            let mut trait_generics = trait_impl.trait_generics.clone();
            trait_generics.named_args.extend(self.take_unresolved_associated_types(trait_impl));

            let impl_id = self.interner.next_trait_impl_id();
            self.current_trait_impl = Some(impl_id);

            let path_span = trait_impl.trait_path.span;
            let (ordered_generics, named_generics) = trait_impl
                .trait_id
                .map(|trait_id| {
                    // Check for missing generics & associated types for the trait being implemented
                    self.resolve_trait_args_from_trait_impl(trait_generics, trait_id, path_span)
                })
                .unwrap_or_default();

            trait_impl.resolved_trait_generics = ordered_generics;
            self.interner.set_associated_types_for_impl(impl_id, named_generics);

            self.remove_trait_constraints_from_scope(&constraints);

            let self_type = self.resolve_type(unresolved_type);
            self.self_type = Some(self_type.clone());
            trait_impl.methods.self_type = Some(self_type);

            self.define_function_metas_for_functions(&mut trait_impl.methods);

            trait_impl.resolved_object_type = self.self_type.take();
            trait_impl.impl_id = self.current_trait_impl.take();
            self.generics.clear();

            if let Some(trait_id) = trait_id {
                let trait_name = trait_impl.trait_path.last_ident();
                self.interner.add_trait_reference(
                    trait_id,
                    Location::new(trait_name.span(), trait_impl.file_id),
                    trait_name.is_self_type_name(),
                );
            }
        }
    }

    fn define_function_metas_for_functions(&mut self, function_set: &mut UnresolvedFunctions) {
        self.file = function_set.file_id;

        for (local_module, id, func) in &mut function_set.functions {
            self.local_module = *local_module;
            self.recover_generics(|this| {
                this.define_function_meta(func, *id, None);
            });
        }
    }

    /// True if we're currently within a constrained function.
    /// Defaults to `true` if the current function is unknown.
    fn in_constrained_function(&self) -> bool {
        !self.in_comptime_context()
            && self.current_item.map_or(true, |id| match id {
                DependencyId::Function(id) => {
                    !self.interner.function_modifiers(&id).is_unconstrained
                }
                _ => true,
            })
    }
}<|MERGE_RESOLUTION|>--- conflicted
+++ resolved
@@ -1845,17 +1845,10 @@
                 let types =
                     parameters.map(|params| vecmap(params, |typ| self.resolve_type(typ.clone())));
                 let name = variant.item.name.clone();
-<<<<<<< HEAD
-=======
-
-                // false here is for the eventual change to allow enum "constants" rather than
-                // always having them be called as functions. This can be replaced with an actual
-                // check once #7172 is implemented.
-                datatype.borrow_mut().push_variant(EnumVariant::new(name, types.clone(), false));
->>>>>>> 49d1b13a
-
-                let variant_arg_types = types.clone().unwrap_or_default();
-                datatype.borrow_mut().push_variant(EnumVariant::new(name, variant_arg_types));
+
+                let is_function = types.is_some();
+                let params = types.clone().unwrap_or_default();
+                datatype.borrow_mut().push_variant(EnumVariant::new(name, params, is_function));
 
                 self.define_enum_variant_constructor(
                     &typ.enum_def,
