--- conflicted
+++ resolved
@@ -1770,10 +1770,9 @@
 
         let generics = self.add_generics(&alias.type_alias_def.generics);
         self.current_item = Some(DependencyId::Alias(alias_id));
-<<<<<<< HEAD
-
+        let wildcard_allowed = false;
         let (typ, num_expr) = if let Some(num_type) = alias.type_alias_def.numeric_type {
-            let num_type = self.resolve_type(num_type);
+            let num_type = self.resolve_type(num_type, wildcard_allowed);
             let kind = Kind::numeric(num_type);
             let num_expr = alias.type_alias_def.typ.typ.try_into_expression();
 
@@ -1787,7 +1786,14 @@
                     ));
                     (Type::Error, None)
                 } else {
-                    (self.resolve_type_with_kind(alias.type_alias_def.typ, &kind), Some(num_expr))
+                    (
+                        self.resolve_type_with_kind(
+                            alias.type_alias_def.typ,
+                            &kind,
+                            wildcard_allowed,
+                        ),
+                        Some(num_expr),
+                    )
                 }
             } else {
                 self.errors.push(CompilationError::ResolverError(
@@ -1799,12 +1805,8 @@
                 (Type::Error, None)
             }
         } else {
-            (self.use_type(alias.type_alias_def.typ), None)
+            (self.use_type(alias.type_alias_def.typ, wildcard_allowed), None)
         };
-=======
-        let wildcard_allowed = false;
-        let typ = self.use_type(alias.type_alias_def.typ, wildcard_allowed);
->>>>>>> f0731641
 
         if visibility != ItemVisibility::Private {
             self.check_type_is_not_more_private_then_item(name, visibility, &typ, location);
