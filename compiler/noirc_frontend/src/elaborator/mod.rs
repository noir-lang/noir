--- conflicted
+++ resolved
@@ -1629,11 +1629,7 @@
             return false;
         }
         // Public struct functions should not expose private types.
-<<<<<<< HEAD
         if let Some(struct_visibility) = func_meta.type_id.and_then(|id| {
-=======
-        if let Some(struct_visibility) = func_meta.struct_id.and_then(|id| {
->>>>>>> c17e228f
             let struct_def = self.get_type(id);
             let struct_def = struct_def.borrow();
             self.find_struct_visibility(&struct_def)
