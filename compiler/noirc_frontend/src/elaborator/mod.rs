--- conflicted
+++ resolved
@@ -4,7 +4,6 @@
 };
 
 use crate::{
-<<<<<<< HEAD
     ast::ItemVisibility,
     hir_def::{
         expr::{HirBlockExpression, HirExpression},
@@ -12,10 +11,7 @@
         traits::ResolvedTraitBound,
     },
     node_interner::DefinitionId,
-    StructField, TypeBindings,
-=======
-    ast::ItemVisibility, hir_def::traits::ResolvedTraitBound, StructField, StructType, TypeBindings,
->>>>>>> 53252fd5
+    StructField, StructType, TypeBindings,
 };
 use crate::{
     ast::{
