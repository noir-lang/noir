use std::{
    collections::{BTreeMap, BTreeSet},
    fmt::Display,
    rc::Rc,
};

use crate::{
    ast::{FunctionKind, UnresolvedTraitConstraint},
    hir::{
        comptime::{self, Interpreter, InterpreterError, Value},
        def_collector::{
            dc_crate::{
                filter_literal_globals, CompilationError, ImplMap, UnresolvedGlobal,
                UnresolvedStruct, UnresolvedTypeAlias,
            },
            dc_mod,
            errors::DuplicateType,
        },
        resolution::{errors::ResolverError, path_resolver::PathResolver, resolver::LambdaContext},
        scope::ScopeForest as GenericScopeForest,
        type_check::{check_trait_impl_method_matches_declaration, TypeCheckError},
    },
    hir_def::{
        expr::HirIdent,
        function::{FunctionBody, Parameters},
        traits::TraitConstraint,
        types::{Generics, Kind, ResolvedGeneric},
    },
    lexer::Lexer,
    macros_api::{
        BlockExpression, Ident, NodeInterner, NoirFunction, NoirStruct, Pattern,
        SecondaryAttribute, StructId,
    },
    node_interner::{
        DefinitionId, DefinitionKind, DependencyId, ExprId, FuncId, GlobalId, ReferenceId, TraitId,
        TypeAliasId,
    },
    parser::TopLevelStatement,
    token::Tokens,
    Shared, Type, TypeBindings, TypeVariable,
};
use crate::{
    ast::{TraitBound, UnresolvedGeneric, UnresolvedGenerics},
    graph::CrateId,
    hir::{
        def_collector::{dc_crate::CollectedItems, errors::DefCollectorErrorKind},
        def_map::{LocalModuleId, ModuleDefId, ModuleId, MAIN_FUNCTION},
        resolution::{import::PathResolution, path_resolver::StandardPathResolver},
        Context,
    },
    hir_def::function::{FuncMeta, HirFunction},
    macros_api::{Param, Path, UnresolvedType, UnresolvedTypeData},
    node_interner::TraitImplId,
};
use crate::{
    hir::{
        def_collector::dc_crate::{UnresolvedFunctions, UnresolvedTraitImpl},
        def_map::{CrateDefMap, ModuleData},
    },
    hir_def::traits::TraitImpl,
    macros_api::ItemVisibility,
};

mod expressions;
mod lints;
mod patterns;
mod scope;
mod statements;
mod traits;
mod types;
mod unquote;

use fm::FileId;
use iter_extended::vecmap;
use noirc_errors::{Location, Span};
use rustc_hash::{FxHashMap as HashMap, FxHashSet as HashSet};

/// ResolverMetas are tagged onto each definition to track how many times they are used
#[derive(Debug, PartialEq, Eq)]
pub struct ResolverMeta {
    num_times_used: usize,
    ident: HirIdent,
    warn_if_unused: bool,
}

type ScopeForest = GenericScopeForest<String, ResolverMeta>;

pub struct Elaborator<'context> {
    scopes: ScopeForest,

    errors: Vec<(CompilationError, FileId)>,

    interner: &'context mut NodeInterner,

    def_maps: &'context mut BTreeMap<CrateId, CrateDefMap>,

    file: FileId,

    nested_loops: usize,

    /// Contains a mapping of the current struct or functions's generics to
    /// unique type variables if we're resolving a struct. Empty otherwise.
    /// This is a Vec rather than a map to preserve the order a functions generics
    /// were declared in.
    generics: Vec<ResolvedGeneric>,

    /// When resolving lambda expressions, we need to keep track of the variables
    /// that are captured. We do this in order to create the hidden environment
    /// parameter for the lambda function.
    lambda_stack: Vec<LambdaContext>,

    /// Set to the current type if we're resolving an impl
    self_type: Option<Type>,

    /// The current dependency item we're resolving.
    /// Used to link items to their dependencies in the dependency graph
    current_item: Option<DependencyId>,

    /// If we're currently resolving methods within a trait impl, this will be set
    /// to the corresponding trait impl ID.
    current_trait_impl: Option<TraitImplId>,

    trait_id: Option<TraitId>,

    /// In-resolution names
    ///
    /// This needs to be a set because we can have multiple in-resolution
    /// names when resolving structs that are declared in reverse order of their
    /// dependencies, such as in the following case:
    ///
    /// ```
    /// struct Wrapper {
    ///     value: Wrapped
    /// }
    /// struct Wrapped {
    /// }
    /// ```
    resolving_ids: BTreeSet<StructId>,

    /// Each constraint in the `where` clause of the function currently being resolved.
    trait_bounds: Vec<TraitConstraint>,

    /// This is a stack of function contexts. Most of the time, for each function we
    /// expect this to be of length one, containing each type variable and trait constraint
    /// used in the function. This is also pushed to when a `comptime {}` block is used within
    /// the function. Since it can force us to resolve that block's trait constraints earlier
    /// so that they are resolved when the interpreter is run before the enclosing function
    /// is finished elaborating. When this happens, we need to resolve any type variables
    /// that were made within this block as well so that we can solve these traits.
    function_context: Vec<FunctionContext>,

    /// The current module this elaborator is in.
    /// Initially empty, it is set whenever a new top-level item is resolved.
    local_module: LocalModuleId,

    crate_id: CrateId,

    /// Each value currently in scope in the comptime interpreter.
    /// Each element of the Vec represents a scope with every scope together making
    /// up all currently visible definitions. The first scope is always the global scope.
    comptime_scopes: Vec<HashMap<DefinitionId, comptime::Value>>,

    /// The scope of --debug-comptime, or None if unset
    debug_comptime_in_file: Option<FileId>,

    /// These are the globals that have yet to be elaborated.
    /// This map is used to lazily evaluate these globals if they're encountered before
    /// they are elaborated (e.g. in a function's type or another global's RHS).
    unresolved_globals: BTreeMap<GlobalId, UnresolvedGlobal>,
}

#[derive(Default)]
struct FunctionContext {
    /// All type variables created in the current function.
    /// This map is used to default any integer type variables at the end of
    /// a function (before checking trait constraints) if a type wasn't already chosen.
    type_variables: Vec<Type>,

    /// Trait constraints are collected during type checking until they are
    /// verified at the end of a function. This is because constraints arise
    /// on each variable, but it is only until function calls when the types
    /// needed for the trait constraint may become known.
    trait_constraints: Vec<(TraitConstraint, ExprId)>,
}

impl<'context> Elaborator<'context> {
    pub fn new(
        context: &'context mut Context,
        crate_id: CrateId,
        debug_comptime_in_file: Option<FileId>,
    ) -> Self {
        Self {
            scopes: ScopeForest::default(),
            errors: Vec::new(),
            interner: &mut context.def_interner,
            def_maps: &mut context.def_maps,
            file: FileId::dummy(),
            nested_loops: 0,
            generics: Vec::new(),
            lambda_stack: Vec::new(),
            self_type: None,
            current_item: None,
            trait_id: None,
            local_module: LocalModuleId::dummy_id(),
            crate_id,
            resolving_ids: BTreeSet::new(),
            trait_bounds: Vec::new(),
            function_context: vec![FunctionContext::default()],
            current_trait_impl: None,
            comptime_scopes: vec![HashMap::default()],
            debug_comptime_in_file,
            unresolved_globals: BTreeMap::new(),
        }
    }

    pub fn elaborate(
        context: &'context mut Context,
        crate_id: CrateId,
        items: CollectedItems,
        debug_comptime_in_file: Option<FileId>,
    ) -> Vec<(CompilationError, FileId)> {
        let mut this = Self::new(context, crate_id, debug_comptime_in_file);

        // Filter out comptime items to execute their functions first if needed.
        // This step is why comptime items can only refer to other comptime items
        // in the same crate, but can refer to any item in dependencies. Trying to
        // run these at the same time as other items would lead to them seeing empty
        // function bodies from functions that have yet to be elaborated.
        let (comptime_items, runtime_items) = Self::filter_comptime_items(items);
        this.elaborate_items(comptime_items);
        this.elaborate_items(runtime_items);
        this.errors
    }

    fn elaborate_items(&mut self, mut items: CollectedItems) {
        // We must first resolve and intern the globals before we can resolve any stmts inside each function.
        // Each function uses its own resolver with a newly created ScopeForest, and must be resolved again to be within a function's scope
        //
        // Additionally, we must resolve integer globals before structs since structs may refer to
        // the values of integer globals as numeric generics.
        let (literal_globals, non_literal_globals) = filter_literal_globals(items.globals);
        for global in non_literal_globals {
            self.unresolved_globals.insert(global.global_id, global);
        }

        for global in literal_globals {
            self.elaborate_global(global);
        }

        for (alias_id, alias) in items.type_aliases {
            self.define_type_alias(alias_id, alias);
        }

        // Must resolve structs before we resolve globals.
        let mut generated_items = self.collect_struct_definitions(items.types);

        self.define_function_metas(&mut items.functions, &mut items.impls, &mut items.trait_impls);

        self.collect_traits(items.traits, &mut generated_items);

        // Before we resolve any function symbols we must go through our impls and
        // re-collect the methods within into their proper module. This cannot be
        // done during def collection since we need to be able to resolve the type of
        // the impl since that determines the module we should collect into.
        for ((_self_type, module), impls) in &mut items.impls {
            self.collect_impls(*module, impls);
        }

        // Bind trait impls to their trait. Collect trait functions, that have a
        // default implementation, which hasn't been overridden.
        for trait_impl in &mut items.trait_impls {
            self.collect_trait_impl(trait_impl);
        }

        // We must wait to resolve non-literal globals until after we resolve structs since struct
        // globals will need to reference the struct type they're initialized to ensure they are valid.
        while let Some((_, global)) = self.unresolved_globals.pop_first() {
            self.elaborate_global(global);
        }

        // We have to run any comptime attributes on functions before the function is elaborated
        // since the generated items are checked beforehand as well.
        self.run_attributes_on_functions(&items.functions, &mut generated_items);

        // After everything is collected, we can elaborate our generated items.
        // It may be better to inline these within `items` entirely since elaborating them
        // all here means any globals will not see these. Inlining them completely within `items`
        // means we must be more careful about missing any additional items that need to be already
        // elaborated. E.g. if a new struct is created, we've already passed the code path to
        // elaborate them.
        if !generated_items.is_empty() {
            self.elaborate_items(generated_items);
        }

        for functions in items.functions {
            self.elaborate_functions(functions);
        }

        for impls in items.impls.into_values() {
            self.elaborate_impls(impls);
        }

        for trait_impl in items.trait_impls {
            self.elaborate_trait_impl(trait_impl);
        }

        self.errors.extend(self.interner.check_for_dependency_cycles());
    }

    /// Runs `f` and if it modifies `self.generics`, `self.generics` is truncated
    /// back to the previous length.
    fn recover_generics<T>(&mut self, f: impl FnOnce(&mut Self) -> T) -> T {
        let generics_count = self.generics.len();
        let ret = f(self);
        self.generics.truncate(generics_count);
        ret
    }

    fn elaborate_functions(&mut self, functions: UnresolvedFunctions) {
        self.file = functions.file_id;
        self.trait_id = functions.trait_id; // TODO: Resolve?
        self.self_type = functions.self_type;

        for (local_module, id, _) in functions.functions {
            self.local_module = local_module;
            self.recover_generics(|this| this.elaborate_function(id));
        }

        self.self_type = None;
        self.trait_id = None;
    }

    fn elaborate_function(&mut self, id: FuncId) {
        let func_meta = self.interner.func_meta.get_mut(&id);
        let func_meta =
            func_meta.expect("FuncMetas should be declared before a function is elaborated");

        let (kind, body, body_span) = match func_meta.take_body() {
            FunctionBody::Unresolved(kind, body, span) => (kind, body, span),
            FunctionBody::Resolved => return,
            // Do not error for the still-resolving case. If there is a dependency cycle,
            // the dependency cycle check will find it later on.
            FunctionBody::Resolving => return,
        };

        self.scopes.start_function();
        let old_item = std::mem::replace(&mut self.current_item, Some(DependencyId::Function(id)));

        let func_meta = func_meta.clone();

        self.trait_bounds = func_meta.trait_constraints.clone();
        self.function_context.push(FunctionContext::default());

        // Introduce all numeric generics into scope
        for generic in &func_meta.all_generics {
            if let Kind::Numeric(typ) = &generic.kind {
                let definition = DefinitionKind::GenericType(generic.type_var.clone());
                let ident = Ident::new(generic.name.to_string(), generic.span);
                let hir_ident =
                    self.add_variable_decl_inner(ident, false, false, false, definition);
                self.interner.push_definition_type(hir_ident.id, *typ.clone());
            }
        }

        // The DefinitionIds for each parameter were already created in define_function_meta
        // so we need to reintroduce the same IDs into scope here.
        for parameter in &func_meta.parameter_idents {
            let name = self.interner.definition_name(parameter.id).to_owned();
            self.add_existing_variable_to_scope(name, parameter.clone(), true);
        }

        self.generics = func_meta.all_generics.clone();

        self.declare_numeric_generics(&func_meta.parameters, func_meta.return_type());
        self.add_trait_constraints_to_scope(&func_meta);

        let (hir_func, body_type) = match kind {
            FunctionKind::Builtin | FunctionKind::LowLevel | FunctionKind::Oracle => {
                (HirFunction::empty(), Type::Error)
            }
            FunctionKind::Normal | FunctionKind::Recursive => {
                let (block, body_type) = self.elaborate_block(body);
                let expr_id = self.intern_expr(block, body_span);
                self.interner.push_expr_type(expr_id, body_type.clone());
                (HirFunction::unchecked_from_expr(expr_id), body_type)
            }
        };

        // Don't verify the return type for builtin functions & trait function declarations
        if !func_meta.is_stub() {
            self.type_check_function_body(body_type, &func_meta, hir_func.as_expr());
        }

        // Default any type variables that still need defaulting and
        // verify any remaining trait constraints arising from the function body.
        // This is done before trait impl search since leaving them bindable can lead to errors
        // when multiple impls are available. Instead we default first to choose the Field or u64 impl.
        self.check_and_pop_function_context();

        // Now remove all the `where` clause constraints we added
        for constraint in &func_meta.trait_constraints {
            self.interner.remove_assumed_trait_implementations_for_trait(constraint.trait_id);
        }

        let func_scope_tree = self.scopes.end_function();

        // The arguments to low-level and oracle functions are always unused so we do not produce warnings for them.
        if !func_meta.is_stub() {
            self.check_for_unused_variables_in_scope_tree(func_scope_tree);
        }

        let meta = self
            .interner
            .func_meta
            .get_mut(&id)
            .expect("FuncMetas should be declared before a function is elaborated");

        meta.function_body = FunctionBody::Resolved;

        self.trait_bounds.clear();
        self.interner.update_fn(id, hir_func);
        self.current_item = old_item;
    }

    /// Defaults all type variables used in this function context then solves
    /// all still-unsolved trait constraints in this context.
    fn check_and_pop_function_context(&mut self) {
        let context = self.function_context.pop().expect("Imbalanced function_context pushes");

        for typ in context.type_variables {
            if let Type::TypeVariable(variable, kind) = typ.follow_bindings() {
                let msg = "TypeChecker should only track defaultable type vars";
                variable.bind(kind.default_type().expect(msg));
            }
        }

        for (mut constraint, expr_id) in context.trait_constraints {
            let span = self.interner.expr_span(&expr_id);

            if matches!(&constraint.typ, Type::MutableReference(_)) {
                let (_, dereferenced_typ) =
                    self.insert_auto_dereferences(expr_id, constraint.typ.clone());
                constraint.typ = dereferenced_typ;
            }

            self.verify_trait_constraint(
                &constraint.typ,
                constraint.trait_id,
                &constraint.trait_generics,
                expr_id,
                span,
            );
        }
    }

    /// This turns function parameters of the form:
    /// `fn foo(x: impl Bar)`
    ///
    /// into
    /// `fn foo<T0_impl_Bar>(x: T0_impl_Bar) where T0_impl_Bar: Bar`
    /// although the fresh type variable is not named internally.
    fn desugar_impl_trait_arg(
        &mut self,
        trait_path: Path,
        trait_generics: Vec<UnresolvedType>,
        generics: &mut Vec<TypeVariable>,
        trait_constraints: &mut Vec<TraitConstraint>,
    ) -> Type {
        let new_generic_id = self.interner.next_type_variable_id();
        let new_generic = TypeVariable::unbound(new_generic_id);
        generics.push(new_generic.clone());

        let name = format!("impl {trait_path}");
        let generic_type = Type::NamedGeneric(new_generic, Rc::new(name), Kind::Normal);
        let trait_bound = TraitBound { trait_path, trait_id: None, trait_generics };

        if let Some(new_constraint) = self.resolve_trait_bound(&trait_bound, generic_type.clone()) {
            trait_constraints.push(new_constraint);
        }

        generic_type
    }

    /// Add the given generics to scope.
    /// Each generic will have a fresh Shared<TypeBinding> associated with it.
    pub fn add_generics(&mut self, generics: &UnresolvedGenerics) -> Generics {
        vecmap(generics, |generic| {
            // Map the generic to a fresh type variable
            let id = self.interner.next_type_variable_id();
            let typevar = TypeVariable::unbound(id);
            let ident = generic.ident();
            let span = ident.0.span();

            // Resolve the generic's kind
            let kind = self.resolve_generic_kind(generic);

            // Check for name collisions of this generic
            let name = Rc::new(ident.0.contents.clone());

            let resolved_generic =
                ResolvedGeneric { name: name.clone(), type_var: typevar.clone(), kind, span };

            if let Some(generic) = self.find_generic(&name) {
                self.push_err(ResolverError::DuplicateDefinition {
                    name: ident.0.contents.clone(),
                    first_span: generic.span,
                    second_span: span,
                });
            } else {
                self.generics.push(resolved_generic.clone());
            }

            resolved_generic
        })
    }

    /// Return the kind of an unresolved generic.
    /// If a numeric generic has been specified, resolve the annotated type to make
    /// sure only primitive numeric types are being used.
    pub(super) fn resolve_generic_kind(&mut self, generic: &UnresolvedGeneric) -> Kind {
        if let UnresolvedGeneric::Numeric { ident, typ } = generic {
            let typ = typ.clone();
            let typ = if typ.is_type_expression() {
                self.resolve_type_inner(typ, &Kind::Numeric(Box::new(Type::default_int_type())))
            } else {
                self.resolve_type(typ.clone())
            };
            if !matches!(typ, Type::FieldElement | Type::Integer(_, _)) {
                let unsupported_typ_err = ResolverError::UnsupportedNumericGenericType {
                    ident: ident.clone(),
                    typ: typ.clone(),
                };
                self.push_err(unsupported_typ_err);
            }
            Kind::Numeric(Box::new(typ))
        } else {
            Kind::Normal
        }
    }

    fn push_err(&mut self, error: impl Into<CompilationError>) {
        self.errors.push((error.into(), self.file));
    }

    fn run_lint(&mut self, lint: impl Fn(&Elaborator) -> Option<CompilationError>) {
        if let Some(error) = lint(self) {
            self.push_err(error);
        }
    }

    fn resolve_trait_by_path(&mut self, path: Path) -> Option<TraitId> {
        let path_resolver = StandardPathResolver::new(self.module_id());

        let error = match path_resolver.resolve(self.def_maps, path.clone(), &mut None) {
            Ok(PathResolution { module_def_id: ModuleDefId::TraitId(trait_id), error }) => {
                if let Some(error) = error {
                    self.push_err(error);
                }
                return Some(trait_id);
            }
            Ok(_) => DefCollectorErrorKind::NotATrait { not_a_trait_name: path },
            Err(_) => DefCollectorErrorKind::TraitNotFound { trait_path: path },
        };
        self.push_err(error);
        None
    }

    /// TODO: This is currently only respected for generic free functions
    /// there's a bunch of other places where trait constraints can pop up
    fn resolve_trait_constraints(
        &mut self,
        where_clause: &[UnresolvedTraitConstraint],
    ) -> Vec<TraitConstraint> {
        where_clause
            .iter()
            .filter_map(|constraint| self.resolve_trait_constraint(constraint))
            .collect()
    }

    pub fn resolve_trait_constraint(
        &mut self,
        constraint: &UnresolvedTraitConstraint,
    ) -> Option<TraitConstraint> {
        let typ = self.resolve_type(constraint.typ.clone());
        self.resolve_trait_bound(&constraint.trait_bound, typ)
    }

    fn resolve_trait_bound(&mut self, bound: &TraitBound, typ: Type) -> Option<TraitConstraint> {
        let the_trait = self.lookup_trait_or_error(bound.trait_path.clone())?;

        let resolved_generics = &the_trait.generics.clone();
        assert_eq!(resolved_generics.len(), bound.trait_generics.len());
        let generics_with_types = resolved_generics.iter().zip(&bound.trait_generics);
        let trait_generics = vecmap(generics_with_types, |(generic, typ)| {
            self.resolve_type_inner(typ.clone(), &generic.kind)
        });

        let the_trait = self.lookup_trait_or_error(bound.trait_path.clone())?;
        let trait_id = the_trait.id;

        let span = bound.trait_path.span();

        let expected_generics = the_trait.generics.len();
        let actual_generics = trait_generics.len();

        if actual_generics != expected_generics {
            let item_name = the_trait.name.to_string();
            self.push_err(ResolverError::IncorrectGenericCount {
                span,
                item_name,
                actual: actual_generics,
                expected: expected_generics,
            });
        }

        Some(TraitConstraint { typ, trait_id, trait_generics })
    }

    /// Extract metadata from a NoirFunction
    /// to be used in analysis and intern the function parameters
    /// Prerequisite: any implicit generics, including any generics from the impl,
    /// have already been added to scope via `self.add_generics`.
    fn define_function_meta(
        &mut self,
        func: &mut NoirFunction,
        func_id: FuncId,
        is_trait_function: bool,
    ) {
        let in_contract = if self.self_type.is_some() {
            // Without this, impl methods can accidentally be placed in contracts.
            // See: https://github.com/noir-lang/noir/issues/3254
            false
        } else {
            self.in_contract()
        };

        self.scopes.start_function();
        self.current_item = Some(DependencyId::Function(func_id));

        let location = Location::new(func.name_ident().span(), self.file);
        let id = self.interner.function_definition_id(func_id);
        let name_ident = HirIdent::non_trait_method(id, location);

        let is_entry_point = self.is_entry_point_function(func, in_contract);

        self.run_lint(|_| lints::inlining_attributes(func).map(Into::into));
        self.run_lint(|_| lints::missing_pub(func, is_entry_point).map(Into::into));
        self.run_lint(|elaborator| {
            lints::unnecessary_pub_return(func, elaborator.pub_allowed(func, in_contract))
                .map(Into::into)
        });
        self.run_lint(|_| lints::oracle_not_marked_unconstrained(func).map(Into::into));
        self.run_lint(|elaborator| {
            lints::low_level_function_outside_stdlib(func, elaborator.crate_id).map(Into::into)
        });
        self.run_lint(|_| {
            lints::recursive_non_entrypoint_function(func, is_entry_point).map(Into::into)
        });

        // Both the #[fold] and #[no_predicates] alter a function's inline type and code generation in similar ways.
        // In certain cases such as type checking (for which the following flag will be used) both attributes
        // indicate we should code generate in the same way. Thus, we unify the attributes into one flag here.
        let has_no_predicates_attribute = func.attributes().is_no_predicates();
        let should_fold = func.attributes().is_foldable();
        let has_inline_attribute = has_no_predicates_attribute || should_fold;
        let is_pub_allowed = self.pub_allowed(func, in_contract);
        self.add_generics(&func.def.generics);

        let mut trait_constraints = self.resolve_trait_constraints(&func.def.where_clause);

        let mut generics = vecmap(&self.generics, |generic| generic.type_var.clone());
        let mut parameters = Vec::new();
        let mut parameter_types = Vec::new();
        let mut parameter_idents = Vec::new();

        for Param { visibility, pattern, typ, span: _ } in func.parameters().iter().cloned() {
            self.run_lint(|_| {
                lints::unnecessary_pub_argument(func, visibility, is_pub_allowed).map(Into::into)
            });

            let type_span = typ.span.unwrap_or_else(|| pattern.span());

            let typ = match typ.typ {
                UnresolvedTypeData::TraitAsType(path, args) => {
                    self.desugar_impl_trait_arg(path, args, &mut generics, &mut trait_constraints)
                }
                _ => self.resolve_type_inner(typ, &Kind::Normal),
            };

            self.check_if_type_is_valid_for_program_input(
                &typ,
                is_entry_point,
                has_inline_attribute,
                type_span,
            );

            let pattern = self.elaborate_pattern_and_store_ids(
                pattern,
                typ.clone(),
                DefinitionKind::Local(None),
                &mut parameter_idents,
                None,
            );

            parameters.push((pattern, typ.clone(), visibility));
            parameter_types.push(typ);
        }

        let return_type = Box::new(self.resolve_type(func.return_type()));

        let mut typ = Type::Function(parameter_types, return_type, Box::new(Type::Unit));

        if !generics.is_empty() {
            typ = Type::Forall(generics, Box::new(typ));
        }

        self.interner.push_definition_type(name_ident.id, typ.clone());

        let direct_generics = func.def.generics.iter();
        let direct_generics = direct_generics
            .filter_map(|generic| self.find_generic(&generic.ident().0.contents).cloned())
            .collect();

        let statements = std::mem::take(&mut func.def.body.statements);
        let body = BlockExpression { statements };

        let meta = FuncMeta {
            name: name_ident,
            kind: func.kind,
            location,
            typ,
            direct_generics,
            all_generics: self.generics.clone(),
            trait_impl: self.current_trait_impl,
            parameters: parameters.into(),
            parameter_idents,
            return_type: func.def.return_type.clone(),
            return_visibility: func.def.return_visibility,
            has_body: !func.def.body.is_empty(),
            trait_constraints,
            is_entry_point,
            is_trait_function,
            has_inline_attribute,
            source_crate: self.crate_id,
            function_body: FunctionBody::Unresolved(func.kind, body, func.def.span),
        };

        self.interner.push_fn_meta(meta, func_id);
        self.scopes.end_function();
        self.current_item = None;
    }

    /// Only sized types are valid to be used as main's parameters or the parameters to a contract
    /// function. If the given type is not sized (e.g. contains a slice or NamedGeneric type), an
    /// error is issued.
    fn check_if_type_is_valid_for_program_input(
        &mut self,
        typ: &Type,
        is_entry_point: bool,
        has_inline_attribute: bool,
        span: Span,
    ) {
        if (is_entry_point && !typ.is_valid_for_program_input())
            || (has_inline_attribute && !typ.is_valid_non_inlined_function_input())
        {
            self.push_err(TypeCheckError::InvalidTypeForEntryPoint { span });
        }
    }

    /// True if the `pub` keyword is allowed on parameters in this function
    /// `pub` on function parameters is only allowed for entry point functions
    fn pub_allowed(&self, func: &NoirFunction, in_contract: bool) -> bool {
        self.is_entry_point_function(func, in_contract) || func.attributes().is_foldable()
    }

    /// Returns `true` if the current module is a contract.
    ///
    /// This is usually determined by `self.module_id()`, but it can
    /// be overridden for impls. Impls are an odd case since the methods within resolve
    /// as if they're in the parent module, but should be placed in a child module.
    /// Since they should be within a child module, they should be elaborated as if
    /// `in_contract` is `false` so we can still resolve them in the parent module without them being in a contract.
    fn in_contract(&self) -> bool {
        self.module_id().module(self.def_maps).is_contract
    }

    fn is_entry_point_function(&self, func: &NoirFunction, in_contract: bool) -> bool {
        if in_contract {
            func.attributes().is_contract_entry_point()
        } else {
            func.name() == MAIN_FUNCTION
        }
    }

    // TODO(https://github.com/noir-lang/noir/issues/5156): Remove implicit numeric generics
    fn declare_numeric_generics(&mut self, params: &Parameters, return_type: &Type) {
        if self.generics.is_empty() {
            return;
        }

        for (name_to_find, type_variable) in Self::find_numeric_generics(params, return_type) {
            // Declare any generics to let users use numeric generics in scope.
            // Don't issue a warning if these are unused
            //
            // We can fail to find the generic in self.generics if it is an implicit one created
            // by the compiler. This can happen when, e.g. eliding array lengths using the slice
            // syntax [T].
            if let Some(ResolvedGeneric { name, span, kind, .. }) =
                self.generics.iter_mut().find(|generic| generic.name.as_ref() == &name_to_find)
            {
                let scope = self.scopes.get_mut_scope();
                let value = scope.find(&name_to_find);
                if value.is_some() {
                    // With the addition of explicit numeric generics we do not want to introduce numeric generics in this manner
                    // However, this is going to be a big breaking change so for now we simply issue a warning while users have time
                    // to transition to the new syntax
                    // e.g. this code would break with a duplicate definition error:
                    // ```
                    // fn foo<let N: u8>(arr: [Field; N]) { }
                    // ```
                    continue;
                }
                *kind = Kind::Numeric(Box::new(Type::default_int_type()));
                let ident = Ident::new(name.to_string(), *span);
                let definition = DefinitionKind::GenericType(type_variable);
                self.add_variable_decl_inner(ident.clone(), false, false, false, definition);

                self.push_err(ResolverError::UseExplicitNumericGeneric { ident });
            }
        }
    }

    fn add_trait_constraints_to_scope(&mut self, func_meta: &FuncMeta) {
        for constraint in &func_meta.trait_constraints {
            let object = constraint.typ.clone();
            let trait_id = constraint.trait_id;
            let generics = constraint.trait_generics.clone();

            if !self.interner.add_assumed_trait_implementation(object, trait_id, generics) {
                if let Some(the_trait) = self.interner.try_get_trait(trait_id) {
                    let trait_name = the_trait.name.to_string();
                    let typ = constraint.typ.clone();
                    let span = func_meta.location.span;
                    self.push_err(TypeCheckError::UnneededTraitConstraint {
                        trait_name,
                        typ,
                        span,
                    });
                }
            }
        }
    }

    fn elaborate_impls(&mut self, impls: Vec<(UnresolvedGenerics, Span, UnresolvedFunctions)>) {
        for (_, _, functions) in impls {
            self.file = functions.file_id;
            self.recover_generics(|this| this.elaborate_functions(functions));
        }
    }

    fn elaborate_trait_impl(&mut self, trait_impl: UnresolvedTraitImpl) {
        self.file = trait_impl.file_id;
        self.local_module = trait_impl.module_id;

        self.generics = trait_impl.resolved_generics;
        self.current_trait_impl = trait_impl.impl_id;

        for (module, function, _) in &trait_impl.methods.functions {
            self.local_module = *module;
            let errors = check_trait_impl_method_matches_declaration(self.interner, *function);
            self.errors.extend(errors.into_iter().map(|error| (error.into(), self.file)));
        }

        self.elaborate_functions(trait_impl.methods);

        self.self_type = None;
        self.current_trait_impl = None;
        self.generics.clear();
    }

    fn collect_impls(
        &mut self,
        module: LocalModuleId,
        impls: &mut [(UnresolvedGenerics, Span, UnresolvedFunctions)],
    ) {
        self.local_module = module;

        for (generics, span, unresolved) in impls {
            self.file = unresolved.file_id;
            let old_generic_count = self.generics.len();
            self.add_generics(generics);
            self.declare_methods_on_struct(false, unresolved, *span);
            self.generics.truncate(old_generic_count);
        }
    }

    fn collect_trait_impl(&mut self, trait_impl: &mut UnresolvedTraitImpl) {
        self.local_module = trait_impl.module_id;
        self.file = trait_impl.file_id;
        self.current_trait_impl = trait_impl.impl_id;

        let self_type = trait_impl.methods.self_type.clone();
        let self_type =
            self_type.expect("Expected struct type to be set before collect_trait_impl");

        self.self_type = Some(self_type.clone());
        let self_type_span = trait_impl.object_type.span;

        if matches!(self_type, Type::MutableReference(_)) {
            let span = self_type_span.unwrap_or_else(|| trait_impl.trait_path.span());
            self.push_err(DefCollectorErrorKind::MutableReferenceInTraitImpl { span });
        }

        if let Some(trait_id) = trait_impl.trait_id {
            self.generics = trait_impl.resolved_generics.clone();
            self.collect_trait_impl_methods(trait_id, trait_impl);

            let span = trait_impl.object_type.span.expect("All trait self types should have spans");
            self.declare_methods_on_struct(true, &mut trait_impl.methods, span);

            let methods = trait_impl.methods.function_ids();
            for func_id in &methods {
                self.interner.set_function_trait(*func_id, self_type.clone(), trait_id);
            }

            let where_clause = trait_impl
                .where_clause
                .iter()
                .flat_map(|item| self.resolve_trait_constraint(item))
                .collect();

            let trait_generics = trait_impl.resolved_trait_generics.clone();

            let resolved_trait_impl = Shared::new(TraitImpl {
                ident: trait_impl.trait_path.last_segment().clone(),
                typ: self_type.clone(),
                trait_id,
                trait_generics: trait_generics.clone(),
                file: trait_impl.file_id,
                where_clause,
                methods,
            });

            let generics = vecmap(&self.generics, |generic| generic.type_var.clone());

            if let Err((prev_span, prev_file)) = self.interner.add_trait_implementation(
                self_type.clone(),
                trait_id,
                trait_generics,
                trait_impl.impl_id.expect("impl_id should be set in define_function_metas"),
                generics,
                resolved_trait_impl,
            ) {
                self.push_err(DefCollectorErrorKind::OverlappingImpl {
                    typ: self_type.clone(),
                    span: self_type_span.unwrap_or_else(|| trait_impl.trait_path.span()),
                });

                // The 'previous impl defined here' note must be a separate error currently
                // since it may be in a different file and all errors have the same file id.
                self.file = prev_file;
                self.push_err(DefCollectorErrorKind::OverlappingImplNote { span: prev_span });
                self.file = trait_impl.file_id;
            }
        }

        self.generics.clear();

        self.current_trait_impl = None;
        self.self_type = None;
    }

    fn get_module_mut(
        def_maps: &mut BTreeMap<CrateId, CrateDefMap>,
        module: ModuleId,
    ) -> &mut ModuleData {
        let message = "A crate should always be present for a given crate id";
        &mut def_maps.get_mut(&module.krate).expect(message).modules[module.local_id.0]
    }

    fn declare_methods_on_struct(
        &mut self,
        is_trait_impl: bool,
        functions: &mut UnresolvedFunctions,
        span: Span,
    ) {
        let self_type = functions.self_type.as_ref();
        let self_type =
            self_type.expect("Expected struct type to be set before declare_methods_on_struct");

        let function_ids = functions.function_ids();

        if let Type::Struct(struct_type, _) = &self_type {
            let struct_ref = struct_type.borrow();

            // `impl`s are only allowed on types defined within the current crate
            if !is_trait_impl && struct_ref.id.krate() != self.crate_id {
                let type_name = struct_ref.name.to_string();
                self.push_err(DefCollectorErrorKind::ForeignImpl { span, type_name });
                return;
            }

            // Grab the module defined by the struct type. Note that impls are a case
            // where the module the methods are added to is not the same as the module
            // they are resolved in.
            let module = Self::get_module_mut(self.def_maps, struct_ref.id.module_id());

            for (_, method_id, method) in &functions.functions {
                // If this method was already declared, remove it from the module so it cannot
                // be accessed with the `TypeName::method` syntax. We'll check later whether the
                // object types in each method overlap or not. If they do, we issue an error.
                // If not, that is specialization which is allowed.
                let name = method.name_ident().clone();
                if module.declare_function(name, ItemVisibility::Public, *method_id).is_err() {
                    let existing = module.find_func_with_name(method.name_ident()).expect(
                        "declare_function should only error if there is an existing function",
                    );

                    // Only remove the existing function from scope if it is from a trait impl as
                    // well. If it is from a non-trait impl that should override trait impl methods
                    // anyway so that Foo::bar always resolves to the non-trait impl version.
                    if self.interner.function_meta(&existing).trait_impl.is_some() {
                        module.remove_function(method.name_ident());
                    }
                }
            }

            // Trait impl methods are already declared in NodeInterner::add_trait_implementation
            if !is_trait_impl {
                self.declare_methods(self_type, &function_ids);
            }
        // We can define methods on primitive types only if we're in the stdlib
        } else if !is_trait_impl && *self_type != Type::Error {
            if self.crate_id.is_stdlib() {
                // Trait impl methods are already declared in NodeInterner::add_trait_implementation
                if !is_trait_impl {
                    self.declare_methods(self_type, &function_ids);
                }
            } else {
                self.push_err(DefCollectorErrorKind::NonStructTypeInImpl { span });
            }
        }
    }

    fn declare_methods(&mut self, self_type: &Type, function_ids: &[FuncId]) {
        for method_id in function_ids {
            let method_name = self.interner.function_name(method_id).to_owned();

            if let Some(first_fn) =
                self.interner.add_method(self_type, method_name.clone(), *method_id, false)
            {
                let error = ResolverError::DuplicateDefinition {
                    name: method_name,
                    first_span: self.interner.function_ident(&first_fn).span(),
                    second_span: self.interner.function_ident(method_id).span(),
                };
                self.push_err(error);
            }
        }
    }

    fn collect_trait_impl_methods(
        &mut self,
        trait_id: TraitId,
        trait_impl: &mut UnresolvedTraitImpl,
    ) {
        self.local_module = trait_impl.module_id;
        self.file = trait_impl.file_id;

        // In this Vec methods[i] corresponds to trait.methods[i]. If the impl has no implementation
        // for a particular method, the default implementation will be added at that slot.
        let mut ordered_methods = Vec::new();

        // check whether the trait implementation is in the same crate as either the trait or the type
        self.check_trait_impl_crate_coherence(trait_id, trait_impl);

        // set of function ids that have a corresponding method in the trait
        let mut func_ids_in_trait = HashSet::default();

        // Temporarily take ownership of the trait's methods so we can iterate over them
        // while also mutating the interner
        let the_trait = self.interner.get_trait_mut(trait_id);
        let methods = std::mem::take(&mut the_trait.methods);

        for method in &methods {
            let overrides: Vec<_> = trait_impl
                .methods
                .functions
                .iter()
                .filter(|(_, _, f)| f.name() == method.name.0.contents)
                .collect();

            if overrides.is_empty() {
                if let Some(default_impl) = &method.default_impl {
                    // copy 'where' clause from unresolved trait impl
                    let mut default_impl_clone = default_impl.clone();
                    default_impl_clone.def.where_clause.extend(trait_impl.where_clause.clone());

                    let func_id = self.interner.push_empty_fn();
                    let module = self.module_id();
                    let location = Location::new(default_impl.def.span, trait_impl.file_id);
                    self.interner.push_function(func_id, &default_impl.def, module, location);
                    self.define_function_meta(&mut default_impl_clone, func_id, false);
                    func_ids_in_trait.insert(func_id);
                    ordered_methods.push((
                        method.default_impl_module_id,
                        func_id,
                        *default_impl_clone,
                    ));
                } else {
                    self.push_err(DefCollectorErrorKind::TraitMissingMethod {
                        trait_name: self.interner.get_trait(trait_id).name.clone(),
                        method_name: method.name.clone(),
                        trait_impl_span: trait_impl
                            .object_type
                            .span
                            .expect("type must have a span"),
                    });
                }
            } else {
                for (_, func_id, _) in &overrides {
                    func_ids_in_trait.insert(*func_id);
                }

                if overrides.len() > 1 {
                    self.push_err(DefCollectorErrorKind::Duplicate {
                        typ: DuplicateType::TraitAssociatedFunction,
                        first_def: overrides[0].2.name_ident().clone(),
                        second_def: overrides[1].2.name_ident().clone(),
                    });
                }

                ordered_methods.push(overrides[0].clone());
            }
        }

        // Restore the methods that were taken before the for loop
        let the_trait = self.interner.get_trait_mut(trait_id);
        the_trait.set_methods(methods);

        // Emit MethodNotInTrait error for methods in the impl block that
        // don't have a corresponding method signature defined in the trait
        for (_, func_id, func) in &trait_impl.methods.functions {
            if !func_ids_in_trait.contains(func_id) {
                let trait_name = the_trait.name.clone();
                let impl_method = func.name_ident().clone();
                let error = DefCollectorErrorKind::MethodNotInTrait { trait_name, impl_method };
                self.errors.push((error.into(), self.file));
            }
        }

        trait_impl.methods.functions = ordered_methods;
        trait_impl.methods.trait_id = Some(trait_id);
    }

    fn check_trait_impl_crate_coherence(
        &mut self,
        trait_id: TraitId,
        trait_impl: &UnresolvedTraitImpl,
    ) {
        self.local_module = trait_impl.module_id;
        self.file = trait_impl.file_id;

        let object_crate = match &trait_impl.resolved_object_type {
            Some(Type::Struct(struct_type, _)) => struct_type.borrow().id.krate(),
            _ => CrateId::Dummy,
        };

        let the_trait = self.interner.get_trait(trait_id);
        if self.crate_id != the_trait.crate_id && self.crate_id != object_crate {
            self.push_err(DefCollectorErrorKind::TraitImplOrphaned {
                span: trait_impl.object_type.span.expect("object type must have a span"),
            });
        }
    }

    fn define_type_alias(&mut self, alias_id: TypeAliasId, alias: UnresolvedTypeAlias) {
        self.file = alias.file_id;
        self.local_module = alias.module_id;

        let generics = self.add_generics(&alias.type_alias_def.generics);
        self.current_item = Some(DependencyId::Alias(alias_id));
        let typ = self.resolve_type(alias.type_alias_def.typ);
        self.interner.set_type_alias(alias_id, typ, generics);
        self.generics.clear();
    }

    fn collect_struct_definitions(
        &mut self,
        structs: BTreeMap<StructId, UnresolvedStruct>,
    ) -> CollectedItems {
        // This is necessary to avoid cloning the entire struct map
        // when adding checks after each struct field is resolved.
        let struct_ids = structs.keys().copied().collect::<Vec<_>>();

        // This will contain any additional top-level items that are generated at compile-time
        // via macros. This often includes derived trait impls.
        let mut generated_items = CollectedItems::default();

        // Resolve each field in each struct.
        // Each struct should already be present in the NodeInterner after def collection.
        for (type_id, mut typ) in structs {
            self.file = typ.file_id;
            self.local_module = typ.module_id;

            let attributes = std::mem::take(&mut typ.struct_def.attributes);
            let span = typ.struct_def.span;

            let fields = self.resolve_struct_fields(typ.struct_def, type_id);
            let fields_len = fields.len();
            self.interner.update_struct(type_id, |struct_def| {
                struct_def.set_fields(fields);

                // TODO(https://github.com/noir-lang/noir/issues/5156): Remove this with implicit numeric generics
                // This is only necessary for resolving named types when implicit numeric generics are used.
                let mut found_names = Vec::new();
                struct_def.find_numeric_generics_in_fields(&mut found_names);
                for generic in struct_def.generics.iter_mut() {
                    for found_generic in found_names.iter() {
                        if found_generic == generic.name.as_str() {
                            if matches!(generic.kind, Kind::Normal) {
                                let ident = Ident::new(generic.name.to_string(), generic.span);
                                self.errors.push((
                                    CompilationError::ResolverError(
                                        ResolverError::UseExplicitNumericGeneric { ident },
                                    ),
                                    self.file,
                                ));
                                generic.kind = Kind::Numeric(Box::new(Type::default_int_type()));
                            }
                            break;
                        }
                    }
                }
            });

            for field_index in 0..fields_len {
                self.interner
                    .add_definition_location(ReferenceId::StructMember(type_id, field_index));
            }

            let item = Value::StructDefinition(type_id);
            self.run_comptime_attributes_on_item(&attributes, item, span, &mut generated_items);
        }

        // Check whether the struct fields have nested slices
        // We need to check after all structs are resolved to
        // make sure every struct's fields is accurately set.
        for id in struct_ids {
            let struct_type = self.interner.get_struct(id);

            // Only handle structs without generics as any generics args will be checked
            // after monomorphization when performing SSA codegen
            if struct_type.borrow().generics.is_empty() {
                let fields = struct_type.borrow().get_fields(&[]);
                for (_, field_type) in fields.iter() {
                    if field_type.is_nested_slice() {
                        let location = struct_type.borrow().location;
                        self.file = location.file;
                        self.push_err(ResolverError::NestedSlices { span: location.span });
                    }
                }
            }
        }

        generated_items
    }

    fn run_comptime_attributes_on_item(
        &mut self,
        attributes: &[SecondaryAttribute],
        item: Value,
        span: Span,
        generated_items: &mut CollectedItems,
    ) {
        for attribute in attributes {
            if let SecondaryAttribute::Custom(name) = attribute {
                if let Err(error) =
                    self.run_comptime_attribute_on_item(name, item.clone(), span, generated_items)
                {
                    self.errors.push(error);
                }
            }
        }
    }

    fn run_comptime_attribute_on_item(
        &mut self,
        attribute: &str,
        item: Value,
        span: Span,
        generated_items: &mut CollectedItems,
    ) -> Result<(), (CompilationError, FileId)> {
        let location = Location::new(span, self.file);
        let (function_name, mut arguments) =
            Self::parse_attribute(&attribute, location).unwrap_or((attribute, Vec::new()));

        let id = self
<<<<<<< HEAD
            .lookup_global(Path::from_single(attribute.to_string(), span))
=======
            .lookup_global(Path::from_single(function_name, span))
>>>>>>> a33cafcb
            .map_err(|_| (ResolverError::UnknownAnnotation { span }.into(), self.file))?;

        let definition = self.interner.definition(id);
        let DefinitionKind::Function(function) = definition.kind else {
            return Err((ResolverError::NonFunctionInAnnotation { span }.into(), self.file));
        };

        self.handle_varargs_attribute(function, &mut arguments, location);
        arguments.insert(0, (Value::StructDefinition(struct_id), location));

        let mut interpreter_errors = vec![];
        let mut interpreter = self.setup_interpreter(&mut interpreter_errors);
<<<<<<< HEAD
        let arguments = vec![(item, location)];
=======
>>>>>>> a33cafcb

        let value = interpreter
            .call_function(function, arguments, TypeBindings::new(), location)
            .map_err(|error| error.into_compilation_error_pair())?;
        self.include_interpreter_errors(interpreter_errors);

        if value != Value::Unit {
            let items = value
                .into_top_level_items(location)
                .map_err(|error| error.into_compilation_error_pair())?;

            self.add_items(items, generated_items, location);
        }

        Ok(())
    }

    /// Parses an attribute in the form of a function call (e.g. `#[foo(a b, c d)]`) into
    /// the function and quoted arguments called (e.g. `("foo", vec![(a b, location), (c d, location)])`)
    fn parse_attribute(
        annotation: &str,
        location: Location,
    ) -> Option<(String, Vec<(Value, Location)>)> {
        let (tokens, errors) = Lexer::lex(annotation);
        if !errors.is_empty() {
            return None;
        }

        let mut tokens = tokens.0;
        if tokens.len() >= 4 {
            // Remove the outer  `ident ( )` wrapping the function arguments
            let first = tokens.remove(0).into_token();
            let second = tokens.remove(0).into_token();

            // Last token is always an EndOfInput
            let _ = tokens.pop().unwrap().into_token();
            let last = tokens.pop().unwrap().into_token();

            use crate::lexer::token::Token::*;
            if let (Ident(name), LeftParen, RightParen) = (first, second, last) {
                let args = tokens.split(|token| *token.token() == Comma);
                let args =
                    vecmap(args, |arg| (Value::Code(Rc::new(Tokens(arg.to_vec()))), location));
                return Some((name, args));
            }
        }

        None
    }

    /// Checks if the given attribute function is a varargs function.
    /// If so, we should pass its arguments in one slice rather than as separate arguments.
    fn handle_varargs_attribute(
        &mut self,
        function: FuncId,
        arguments: &mut Vec<(Value, Location)>,
        location: Location,
    ) {
        let meta = self.interner.function_meta(&function);
        let parameters = &meta.parameters.0;

        // If the last parameter is a slice, this is a varargs function.
        if parameters.last().map_or(false, |(_, typ, _)| matches!(typ, Type::Slice(_))) {
            let typ = Type::Slice(Box::new(Type::Quoted(crate::QuotedType::Quoted)));
            let slice_elements = arguments.drain(..).map(|(value, _)| value);
            let slice = Value::Slice(slice_elements.collect(), typ);
            arguments.push((slice, location));
        }
    }

    pub fn resolve_struct_fields(
        &mut self,
        unresolved: NoirStruct,
        struct_id: StructId,
    ) -> Vec<(Ident, Type)> {
        self.recover_generics(|this| {
            this.current_item = Some(DependencyId::Struct(struct_id));

            this.resolving_ids.insert(struct_id);

            let struct_def = this.interner.get_struct(struct_id);
            this.add_existing_generics(&unresolved.generics, &struct_def.borrow().generics);

            let fields = vecmap(unresolved.fields, |(ident, typ)| (ident, this.resolve_type(typ)));

            this.resolving_ids.remove(&struct_id);

            fields
        })
    }

    fn elaborate_global(&mut self, global: UnresolvedGlobal) {
        let old_module = std::mem::replace(&mut self.local_module, global.module_id);
        let old_file = std::mem::replace(&mut self.file, global.file_id);
        let old_item = self.current_item.take();

        let global_id = global.global_id;
        self.current_item = Some(DependencyId::Global(global_id));
        let let_stmt = global.stmt_def;

        if !self.in_contract()
            && let_stmt.attributes.iter().any(|attr| matches!(attr, SecondaryAttribute::Abi(_)))
        {
            let span = let_stmt.pattern.span();
            self.push_err(ResolverError::AbiAttributeOutsideContract { span });
        }

        if !let_stmt.comptime && matches!(let_stmt.pattern, Pattern::Mutable(..)) {
            let span = let_stmt.pattern.span();
            self.push_err(ResolverError::MutableGlobal { span });
        }

        let comptime = let_stmt.comptime;

        let (let_statement, _typ) = self.elaborate_let(let_stmt, Some(global_id));
        let statement_id = self.interner.get_global(global_id).let_statement;
        self.interner.replace_statement(statement_id, let_statement);

        if comptime {
            self.elaborate_comptime_global(global_id);
        }

        self.interner.add_definition_location(ReferenceId::Global(global_id));

        self.local_module = old_module;
        self.file = old_file;
        self.current_item = old_item;
    }

    fn elaborate_comptime_global(&mut self, global_id: GlobalId) {
        let let_statement = self
            .interner
            .get_global_let_statement(global_id)
            .expect("Let statement of global should be set by elaborate_global_let");

        let global = self.interner.get_global(global_id);
        let definition_id = global.definition_id;
        let location = global.location;
        let mut interpreter_errors = vec![];
        let mut interpreter = self.setup_interpreter(&mut interpreter_errors);

        if let Err(error) = interpreter.evaluate_let(let_statement) {
            self.errors.push(error.into_compilation_error_pair());
        } else {
            let value = interpreter
                .lookup_id(definition_id, location)
                .expect("The global should be defined since evaluate_let did not error");

            self.debug_comptime(location, |interner| {
                interner.get_global(global_id).let_statement.to_display_ast(interner).kind
            });

            self.interner.get_global_mut(global_id).value = Some(value);
        }
        self.include_interpreter_errors(interpreter_errors);
    }

    fn define_function_metas(
        &mut self,
        functions: &mut [UnresolvedFunctions],
        impls: &mut ImplMap,
        trait_impls: &mut [UnresolvedTraitImpl],
    ) {
        for function_set in functions {
            self.define_function_metas_for_functions(function_set);
        }

        for ((self_type, local_module), function_sets) in impls {
            self.local_module = *local_module;

            for (generics, _, function_set) in function_sets {
                self.file = function_set.file_id;
                self.add_generics(generics);
                let self_type = self.resolve_type(self_type.clone());
                function_set.self_type = Some(self_type.clone());
                self.self_type = Some(self_type);
                self.define_function_metas_for_functions(function_set);
                self.self_type = None;
                self.generics.clear();
            }
        }

        for trait_impl in trait_impls {
            self.file = trait_impl.file_id;
            self.local_module = trait_impl.module_id;

            let trait_id = self.resolve_trait_by_path(trait_impl.trait_path.clone());
            trait_impl.trait_id = trait_id;
            let unresolved_type = &trait_impl.object_type;

            self.add_generics(&trait_impl.generics);
            trait_impl.resolved_generics = self.generics.clone();

            // Fetch trait constraints here
            let trait_generics = if let Some(trait_id) = trait_impl.trait_id {
                let trait_def = self.interner.get_trait(trait_id);
                let resolved_generics = trait_def.generics.clone();
                assert_eq!(resolved_generics.len(), trait_impl.trait_generics.len());
                trait_impl
                    .trait_generics
                    .iter()
                    .enumerate()
                    .map(|(i, generic)| {
                        self.resolve_type_inner(generic.clone(), &resolved_generics[i].kind)
                    })
                    .collect()
            } else {
                // We still resolve as to continue type checking
                vecmap(&trait_impl.trait_generics, |generic| self.resolve_type(generic.clone()))
            };

            trait_impl.resolved_trait_generics = trait_generics;

            let self_type = self.resolve_type(unresolved_type.clone());
            self.self_type = Some(self_type.clone());
            trait_impl.methods.self_type = Some(self_type);

            let impl_id = self.interner.next_trait_impl_id();
            self.current_trait_impl = Some(impl_id);

            self.define_function_metas_for_functions(&mut trait_impl.methods);

            trait_impl.resolved_object_type = self.self_type.take();
            trait_impl.impl_id = self.current_trait_impl.take();
            self.generics.clear();

            if let Some(trait_id) = trait_id {
                let trait_name = trait_impl.trait_path.last_segment();
                self.interner.add_trait_reference(
                    trait_id,
                    Location::new(trait_name.span(), trait_impl.file_id),
                    trait_name.is_self_type_name(),
                );
            }
        }
    }

    fn define_function_metas_for_functions(&mut self, function_set: &mut UnresolvedFunctions) {
        self.file = function_set.file_id;

        for (local_module, id, func) in &mut function_set.functions {
            self.local_module = *local_module;
            self.recover_generics(|this| {
                this.define_function_meta(func, *id, false);
            });
        }
    }

    fn include_interpreter_errors(&mut self, errors: Vec<InterpreterError>) {
        self.errors.extend(errors.into_iter().map(InterpreterError::into_compilation_error_pair));
    }

    /// True if we're currently within a `comptime` block, function, or global
    fn in_comptime_context(&self) -> bool {
        // The first context is the global context, followed by the function-specific context.
        // Any context after that is a `comptime {}` block's.
        if self.function_context.len() > 2 {
            return true;
        }

        match self.current_item {
            Some(DependencyId::Function(id)) => self.interner.function_modifiers(&id).is_comptime,
            Some(DependencyId::Global(id)) => self.interner.get_global_definition(id).comptime,
            _ => false,
        }
    }

    /// True if we're currently within a constrained function.
    /// Defaults to `true` if the current function is unknown.
    fn in_constrained_function(&self) -> bool {
        self.current_item.map_or(true, |id| match id {
            DependencyId::Function(id) => !self.interner.function_modifiers(&id).is_unconstrained,
            _ => true,
        })
    }

    /// Filters out comptime items from non-comptime items.
    /// Returns a pair of (comptime items, non-comptime items)
    fn filter_comptime_items(mut items: CollectedItems) -> (CollectedItems, CollectedItems) {
        let mut function_sets = Vec::with_capacity(items.functions.len());
        let mut comptime_function_sets = Vec::new();

        for function_set in items.functions {
            let mut functions = Vec::with_capacity(function_set.functions.len());
            let mut comptime_functions = Vec::new();

            for function in function_set.functions {
                if function.2.def.is_comptime {
                    comptime_functions.push(function);
                } else {
                    functions.push(function);
                }
            }

            let file_id = function_set.file_id;
            let self_type = function_set.self_type;
            let trait_id = function_set.trait_id;

            if !comptime_functions.is_empty() {
                comptime_function_sets.push(UnresolvedFunctions {
                    functions: comptime_functions,
                    file_id,
                    trait_id,
                    self_type: self_type.clone(),
                });
            }

            function_sets.push(UnresolvedFunctions { functions, file_id, trait_id, self_type });
        }

        let comptime = CollectedItems {
            functions: comptime_function_sets,
            types: BTreeMap::new(),
            type_aliases: BTreeMap::new(),
            traits: BTreeMap::new(),
            trait_impls: Vec::new(),
            globals: Vec::new(),
            impls: rustc_hash::FxHashMap::default(),
        };

        items.functions = function_sets;
        (comptime, items)
    }

    fn add_items(
        &mut self,
        items: Vec<TopLevelStatement>,
        generated_items: &mut CollectedItems,
        location: Location,
    ) {
        for item in items {
            match item {
                TopLevelStatement::Function(function) => {
                    let id = self.interner.push_empty_fn();
                    let module = self.module_id();
                    self.interner.push_function(id, &function.def, module, location);
                    let functions = vec![(self.local_module, id, function)];
                    generated_items.functions.push(UnresolvedFunctions {
                        file_id: self.file,
                        functions,
                        trait_id: None,
                        self_type: None,
                    });
                }
                TopLevelStatement::TraitImpl(mut trait_impl) => {
                    let methods = dc_mod::collect_trait_impl_functions(
                        self.interner,
                        &mut trait_impl,
                        self.crate_id,
                        self.file,
                        self.local_module,
                    );

                    generated_items.trait_impls.push(UnresolvedTraitImpl {
                        file_id: self.file,
                        module_id: self.local_module,
                        trait_generics: trait_impl.trait_generics,
                        trait_path: trait_impl.trait_name,
                        object_type: trait_impl.object_type,
                        methods,
                        generics: trait_impl.impl_generics,
                        where_clause: trait_impl.where_clause,

                        // These last fields are filled in later
                        trait_id: None,
                        impl_id: None,
                        resolved_object_type: None,
                        resolved_generics: Vec::new(),
                        resolved_trait_generics: Vec::new(),
                    });
                }
                TopLevelStatement::Global(global) => {
                    let (global, error) = dc_mod::collect_global(
                        self.interner,
                        self.def_maps.get_mut(&self.crate_id).unwrap(),
                        global,
                        self.file,
                        self.local_module,
                    );

                    generated_items.globals.push(global);
                    if let Some(error) = error {
                        self.errors.push(error);
                    }
                }
                // Assume that an error has already been issued
                TopLevelStatement::Error => (),

                TopLevelStatement::Module(_)
                | TopLevelStatement::Import(_)
                | TopLevelStatement::Struct(_)
                | TopLevelStatement::Trait(_)
                | TopLevelStatement::Impl(_)
                | TopLevelStatement::TypeAlias(_)
                | TopLevelStatement::SubModule(_) => {
                    let item = item.to_string();
                    let error = InterpreterError::UnsupportedTopLevelItemUnquote { item, location };
                    self.errors.push(error.into_compilation_error_pair());
                }
            }
        }
    }

    fn setup_interpreter<'a>(
        &'a mut self,
        interpreter_errors: &'a mut Vec<InterpreterError>,
    ) -> Interpreter {
        Interpreter::new(
            self.interner,
            &mut self.comptime_scopes,
            self.crate_id,
            self.debug_comptime_in_file,
            interpreter_errors,
        )
    }

    fn debug_comptime<T: Display, F: FnMut(&mut NodeInterner) -> T>(
        &mut self,
        location: Location,
        mut expr_f: F,
    ) {
        if Some(location.file) == self.debug_comptime_in_file {
            let displayed_expr = expr_f(self.interner);
            self.errors.push((
                InterpreterError::debug_evaluate_comptime(displayed_expr, location).into(),
                location.file,
            ));
        }
    }

    fn run_attributes_on_functions(
        &mut self,
        function_sets: &[UnresolvedFunctions],
        generated_items: &mut CollectedItems,
    ) {
        for function_set in function_sets {
            self.file = function_set.file_id;
            self.self_type = function_set.self_type.clone();

            for (local_module, function_id, function) in &function_set.functions {
                self.local_module = *local_module;
                let attributes = function.secondary_attributes();
                let item = Value::FunctionDefinition(*function_id);
                let span = function.span();
                self.run_comptime_attributes_on_item(attributes, item, span, generated_items);
            }
        }
    }
}<|MERGE_RESOLUTION|>--- conflicted
+++ resolved
@@ -1292,15 +1292,11 @@
         generated_items: &mut CollectedItems,
     ) -> Result<(), (CompilationError, FileId)> {
         let location = Location::new(span, self.file);
-        let (function_name, mut arguments) =
-            Self::parse_attribute(&attribute, location).unwrap_or((attribute, Vec::new()));
+        let (function_name, mut arguments) = Self::parse_attribute(&attribute, location)
+            .unwrap_or_else(|| (attribute.to_string(), Vec::new()));
 
         let id = self
-<<<<<<< HEAD
-            .lookup_global(Path::from_single(attribute.to_string(), span))
-=======
             .lookup_global(Path::from_single(function_name, span))
->>>>>>> a33cafcb
             .map_err(|_| (ResolverError::UnknownAnnotation { span }.into(), self.file))?;
 
         let definition = self.interner.definition(id);
@@ -1309,14 +1305,10 @@
         };
 
         self.handle_varargs_attribute(function, &mut arguments, location);
-        arguments.insert(0, (Value::StructDefinition(struct_id), location));
+        arguments.insert(0, (item, location));
 
         let mut interpreter_errors = vec![];
         let mut interpreter = self.setup_interpreter(&mut interpreter_errors);
-<<<<<<< HEAD
-        let arguments = vec![(item, location)];
-=======
->>>>>>> a33cafcb
 
         let value = interpreter
             .call_function(function, arguments, TypeBindings::new(), location)
