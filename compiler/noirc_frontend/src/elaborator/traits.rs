--- conflicted
+++ resolved
@@ -61,10 +61,7 @@
                 this.interner.update_trait(*trait_id, |trait_def| {
                     trait_def.set_trait_bounds(resolved_trait_bounds);
                     trait_def.set_where_clause(where_clause);
-<<<<<<< HEAD
-=======
                     trait_def.set_visibility(unresolved_trait.trait_def.visibility);
->>>>>>> 9471e28a
                 });
 
                 let methods = this.resolve_trait_methods(*trait_id, unresolved_trait);
@@ -135,11 +132,7 @@
                     let func_id = unresolved_trait.method_ids[&name.0.contents];
                     let mut where_clause = where_clause.to_vec();
 
-<<<<<<< HEAD
-                    // Attach any trait constraints on the trait to the function
-=======
                     // Attach any trait constraints on the trait to the function,
->>>>>>> 9471e28a
                     where_clause.extend(unresolved_trait.trait_def.where_clause.clone());
 
                     this.resolve_trait_function(
