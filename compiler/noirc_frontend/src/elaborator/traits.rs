use std::{collections::BTreeMap, rc::Rc};

use iter_extended::vecmap;
use noirc_errors::{Location, Span};

use crate::{
    ast::{
        FunctionKind, TraitItem, UnresolvedGeneric, UnresolvedGenerics, UnresolvedTraitConstraint,
    },
    hir::{def_collector::dc_crate::UnresolvedTrait, type_check::TypeCheckError},
    hir_def::{function::Parameters, traits::TraitFunction},
    macros_api::{
        BlockExpression, FunctionDefinition, FunctionReturnType, Ident, ItemVisibility,
        NodeInterner, NoirFunction, UnresolvedType,
    },
    node_interner::{FuncId, ReferenceId, TraitId},
<<<<<<< HEAD
    token::Attributes,
    ResolvedGeneric, Type, TypeBindings,
=======
    Kind, ResolvedGeneric, Type, TypeBindings, TypeVariableKind,
>>>>>>> eec3a615
};

use super::Elaborator;

impl<'context> Elaborator<'context> {
    pub fn collect_traits(&mut self, traits: &BTreeMap<TraitId, UnresolvedTrait>) {
        for (trait_id, unresolved_trait) in traits {
            self.recover_generics(|this| {
                this.current_trait = Some(*trait_id);

                let resolved_generics = this.interner.get_trait(*trait_id).generics.clone();
                this.add_existing_generics(
                    &unresolved_trait.trait_def.generics,
                    &resolved_generics,
                );

                // Each associated type in this trait is also an implicit generic
                for associated_type in &this.interner.get_trait(*trait_id).associated_types {
                    this.generics.push(associated_type.clone());
                }

                let methods = this.resolve_trait_methods(*trait_id, unresolved_trait);

                this.interner.update_trait(*trait_id, |trait_def| {
                    trait_def.set_methods(methods);
                });
            });

            // This check needs to be after the trait's methods are set since
            // the interner may set `interner.ordering_type` based on the result type
            // of the Cmp trait, if this is it.
            if self.crate_id.is_stdlib() {
                self.interner.try_add_infix_operator_trait(*trait_id);
                self.interner.try_add_prefix_operator_trait(*trait_id);
            }
        }

        self.current_trait = None;
    }

    fn resolve_trait_methods(
        &mut self,
        trait_id: TraitId,
        unresolved_trait: &UnresolvedTrait,
    ) -> Vec<TraitFunction> {
        self.local_module = unresolved_trait.module_id;
        self.file = self.def_maps[&self.crate_id].file_id(unresolved_trait.module_id);

        let mut functions = vec![];

        for item in &unresolved_trait.trait_def.items {
            if let TraitItem::Function {
                name,
                generics,
                parameters,
                return_type,
                where_clause,
                body: _,
                is_unconstrained,
                visibility: _,
                is_comptime: _,
            } = &item.item
            {
                self.recover_generics(|this| {
                    let the_trait = this.interner.get_trait(trait_id);
                    let self_typevar = the_trait.self_type_typevar.clone();
                    let self_type = Type::TypeVariable(self_typevar.clone());
                    let name_span = the_trait.name.span();

                    this.add_existing_generic(
                        &UnresolvedGeneric::Variable(Ident::from("Self")),
                        name_span,
                        &ResolvedGeneric {
                            name: Rc::new("Self".to_owned()),
                            type_var: self_typevar,
                            span: name_span,
                        },
                    );
                    this.self_type = Some(self_type.clone());

                    let func_id = unresolved_trait.method_ids[&name.0.contents];

                    this.resolve_trait_function(
                        trait_id,
                        name,
                        *is_unconstrained,
                        generics,
                        parameters,
                        return_type,
                        where_clause,
                        func_id,
                    );

                    if !item.doc_comments.is_empty() {
                        let id = ReferenceId::Function(func_id);
                        this.interner.set_doc_comments(id, item.doc_comments.clone());
                    }

                    let func_meta = this.interner.function_meta(&func_id);

                    let arguments = vecmap(&func_meta.parameters.0, |(_, typ, _)| typ.clone());
                    let return_type = func_meta.return_type().clone();

                    let generics =
                        vecmap(&this.generics.clone(), |generic| generic.type_var.clone());

                    let default_impl_list: Vec<_> = unresolved_trait
                        .fns_with_default_impl
                        .functions
                        .iter()
                        .filter(|(_, _, q)| q.name() == name.0.contents)
                        .collect();

                    let default_impl = if default_impl_list.len() == 1 {
                        Some(Box::new(default_impl_list[0].2.clone()))
                    } else {
                        None
                    };

                    let no_environment = Box::new(Type::Unit);
                    let function_type = Type::Function(
                        arguments,
                        Box::new(return_type),
                        no_environment,
                        *is_unconstrained,
                    );

                    functions.push(TraitFunction {
                        name: name.clone(),
                        typ: Type::Forall(generics, Box::new(function_type)),
                        location: Location::new(name.span(), unresolved_trait.file_id),
                        default_impl,
                        default_impl_module_id: unresolved_trait.module_id,
                        trait_constraints: func_meta.trait_constraints.clone(),
                        direct_generics: func_meta.direct_generics.clone(),
                    });
                });
            }
        }
        functions
    }

    #[allow(clippy::too_many_arguments)]
    pub fn resolve_trait_function(
        &mut self,
        trait_id: TraitId,
        name: &Ident,
        is_unconstrained: bool,
        generics: &UnresolvedGenerics,
        parameters: &[(Ident, UnresolvedType)],
        return_type: &FunctionReturnType,
        where_clause: &[UnresolvedTraitConstraint],
        func_id: FuncId,
    ) {
        let old_generic_count = self.generics.len();

        self.scopes.start_function();

        let kind = FunctionKind::Normal;
        let mut def = FunctionDefinition::normal(
            name,
            is_unconstrained,
            generics,
            parameters,
            &BlockExpression { statements: Vec::new() },
            where_clause,
            return_type,
        );
        // Trait functions are always public
        def.visibility = ItemVisibility::Public;

        let mut function = NoirFunction { kind, def };
        self.define_function_meta(&mut function, func_id, Some(trait_id));
        self.elaborate_function(func_id);
        let _ = self.scopes.end_function();
        // Don't check the scope tree for unused variables, they can't be used in a declaration anyway.
        self.generics.truncate(old_generic_count);
    }
}

/// Checks that the type of a function in a trait impl matches the type
/// of the corresponding function declaration in the trait itself.
///
/// To do this, given a trait such as:
/// `trait Foo<A> { fn foo<B>(...); }`
///
/// And an impl such as:
/// `impl<C> Foo<D> for Bar<E> { fn foo<F>(...); } `
///
/// We have to substitute:
/// - Self for Bar<E>
/// - A for D
/// - B for F
///
/// Before we can type check. Finally, we must also check that the unification
/// result does not introduce any new bindings. This can happen if the impl
/// function's type is more general than that of the trait function. E.g.
/// `fn baz<A, B>(a: A, b: B)` when the impl required `fn baz<A>(a: A, b: A)`.
///
/// This does not type check the body of the impl function.
pub(crate) fn check_trait_impl_method_matches_declaration(
    interner: &mut NodeInterner,
    function: FuncId,
) -> Vec<TypeCheckError> {
    let meta = interner.function_meta(&function);
    let modifiers = interner.function_modifiers(&function);
    let method_name = interner.function_name(&function);
    let mut errors = Vec::new();

    let definition_type = meta.typ.as_monotype();

    let impl_id =
        meta.trait_impl.expect("Trait impl function should have a corresponding trait impl");

    // If the trait implementation is not defined in the interner then there was a previous
    // error in resolving the trait path and there is likely no trait for this impl.
    let Some(impl_) = interner.try_get_trait_implementation(impl_id) else {
        return errors;
    };

    let impl_ = impl_.borrow();
    let trait_info = interner.get_trait(impl_.trait_id);

    if trait_info.generics.len() != impl_.trait_generics.len() {
        let expected = trait_info.generics.len();
        let found = impl_.trait_generics.len();
        let span = impl_.ident.span();
        let item = trait_info.name.to_string();
        errors.push(TypeCheckError::GenericCountMismatch { item, expected, found, span });
    }

    // Substitute each generic on the trait with the corresponding generic on the impl
    let mut bindings = interner.trait_to_impl_bindings(
        impl_.trait_id,
        impl_id,
        &impl_.trait_generics,
        impl_.typ.clone(),
    );

    // If this is None, the trait does not have the corresponding function.
    // This error should have been caught in name resolution already so we don't
    // issue an error for it here.
    if let Some(trait_fn_id) = trait_info.method_ids.get(method_name) {
        let trait_fn_meta = interner.function_meta(trait_fn_id);
        let trait_fn_modifiers = interner.function_modifiers(trait_fn_id);

        if modifiers.is_unconstrained != trait_fn_modifiers.is_unconstrained {
            let expected = trait_fn_modifiers.is_unconstrained;
            let span = meta.name.location.span;
            let item = method_name.to_string();
            errors.push(TypeCheckError::UnconstrainedMismatch { item, expected, span });
        }

        if trait_fn_meta.direct_generics.len() != meta.direct_generics.len() {
            let expected = trait_fn_meta.direct_generics.len();
            let found = meta.direct_generics.len();
            let span = meta.name.location.span;
            let item = method_name.to_string();
            errors.push(TypeCheckError::GenericCountMismatch { item, expected, found, span });
        }

        // Substitute each generic on the trait function with the corresponding generic on the impl function
        for (
            ResolvedGeneric { type_var: trait_fn_generic, .. },
            ResolvedGeneric { name, type_var: impl_fn_generic, .. },
        ) in trait_fn_meta.direct_generics.iter().zip(&meta.direct_generics)
        {
            let trait_fn_kind = trait_fn_generic.kind();
            let arg = Type::NamedGeneric(impl_fn_generic.clone(), name.clone());
            bindings.insert(trait_fn_generic.id(), (trait_fn_generic.clone(), trait_fn_kind, arg));
        }

        let (declaration_type, _) = trait_fn_meta.typ.instantiate_with_bindings(bindings, interner);

        check_function_type_matches_expected_type(
            &declaration_type,
            definition_type,
            method_name,
            &meta.parameters,
            meta.name.location.span,
            &trait_info.name.0.contents,
            &mut errors,
        );
    }

    errors
}

fn check_function_type_matches_expected_type(
    expected: &Type,
    actual: &Type,
    method_name: &str,
    actual_parameters: &Parameters,
    span: Span,
    trait_name: &str,
    errors: &mut Vec<TypeCheckError>,
) {
    let mut bindings = TypeBindings::new();
    // Shouldn't need to unify envs, they should always be equal since they're both free functions
    if let (
        Type::Function(params_a, ret_a, _env_a, _unconstrained_a),
        Type::Function(params_b, ret_b, _env_b, _unconstrained_b),
    ) = (expected, actual)
    {
        // TODO: we don't yet allow marking a trait function or a trait impl function as unconstrained,
        // so both values will always be false here. Once we support that, we should check that both
        // match (adding a test for it).

        if params_a.len() == params_b.len() {
            for (i, (a, b)) in params_a.iter().zip(params_b.iter()).enumerate() {
                if a.try_unify(b, &mut bindings).is_err() {
                    errors.push(TypeCheckError::TraitMethodParameterTypeMismatch {
                        method_name: method_name.to_string(),
                        expected_typ: a.to_string(),
                        actual_typ: b.to_string(),
                        parameter_span: actual_parameters.0[i].0.span(),
                        parameter_index: i + 1,
                    });
                }
            }

            if ret_b.try_unify(ret_a, &mut bindings).is_err() {
                errors.push(TypeCheckError::TypeMismatch {
                    expected_typ: ret_a.to_string(),
                    expr_typ: ret_b.to_string(),
                    expr_span: span,
                });
            }
        } else {
            errors.push(TypeCheckError::MismatchTraitImplNumParameters {
                actual_num_parameters: params_b.len(),
                expected_num_parameters: params_a.len(),
                trait_name: trait_name.to_string(),
                method_name: method_name.to_string(),
                span,
            });
        }
    }

    // If result bindings is not empty, a type variable was bound which means the two
    // signatures were not a perfect match. Note that this relies on us already binding
    // all the expected generics to each other prior to this check.
    if !bindings.is_empty() {
        let expected_typ = expected.to_string();
        let expr_typ = actual.to_string();
        errors.push(TypeCheckError::TypeMismatch { expected_typ, expr_typ, expr_span: span });
    }
}<|MERGE_RESOLUTION|>--- conflicted
+++ resolved
@@ -14,12 +14,8 @@
         NodeInterner, NoirFunction, UnresolvedType,
     },
     node_interner::{FuncId, ReferenceId, TraitId},
-<<<<<<< HEAD
     token::Attributes,
-    ResolvedGeneric, Type, TypeBindings,
-=======
-    Kind, ResolvedGeneric, Type, TypeBindings, TypeVariableKind,
->>>>>>> eec3a615
+    Kind, ResolvedGeneric, Type, TypeBindings,
 };
 
 use super::Elaborator;
