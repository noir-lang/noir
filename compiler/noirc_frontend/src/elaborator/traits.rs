--- conflicted
+++ resolved
@@ -88,10 +88,6 @@
                     let name_span = the_trait.name.span();
 
                     this.add_existing_generic("Self", name_span, self_typevar);
-<<<<<<< HEAD
-=======
-                    this.add_generics(generics);
->>>>>>> db561e22
                     this.self_type = Some(self_type.clone());
 
                     let func_id = unresolved_trait.method_ids[&name.0.contents];
@@ -104,15 +100,10 @@
                         func_id,
                     );
 
-<<<<<<< HEAD
                     let func_meta = this.interner.function_meta(&func_id);
 
                     let arguments = vecmap(&func_meta.parameters.0, |(_, typ, _)| typ.clone());
                     let return_type = func_meta.return_type().clone();
-=======
-                    let arguments = vecmap(parameters, |param| this.resolve_type(param.1.clone()));
-                    let return_type = this.resolve_type(return_type.get_type().into_owned());
->>>>>>> db561e22
 
                     let generics = vecmap(&this.generics, |(_, type_var, _)| type_var.clone());
 
