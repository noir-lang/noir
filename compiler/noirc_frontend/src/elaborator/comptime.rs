use std::{collections::BTreeMap, fmt::Display};

use fm::FileId;
use iter_extended::vecmap;
use noirc_errors::{Location, Span};

use crate::{
    ast::{Documented, Expression, ExpressionKind},
    hir::{
        comptime::{Interpreter, InterpreterError, Value},
        def_collector::{
            dc_crate::{
                CollectedItems, CompilationError, ModuleAttribute, UnresolvedFunctions,
                UnresolvedStruct, UnresolvedTrait, UnresolvedTraitImpl,
            },
            dc_mod,
        },
        def_map::{LocalModuleId, ModuleId},
        resolution::errors::ResolverError,
    },
    hir_def::expr::{HirExpression, HirIdent},
    node_interner::{DefinitionKind, DependencyId, FuncId, NodeInterner, StructId, TraitId},
    parser::{Item, ItemKind},
    token::{MetaAttribute, SecondaryAttribute},
    Type, TypeBindings, UnificationError,
};

use super::{Elaborator, FunctionContext, ResolverMeta};

#[derive(Debug, Copy, Clone)]
struct AttributeContext {
    // The file where generated items should be added
    file: FileId,
    // The module where generated items should be added
    module: LocalModuleId,
    // The file where the attribute is located
    attribute_file: FileId,
    // The module where the attribute is located
    attribute_module: LocalModuleId,
}

type CollectedAttributes = Vec<(FuncId, Value, Vec<Expression>, AttributeContext, Span)>;

impl AttributeContext {
    fn new(file: FileId, module: LocalModuleId) -> Self {
        Self { file, module, attribute_file: file, attribute_module: module }
    }
}

impl<'context> Elaborator<'context> {
    /// Elaborate an expression from the middle of a comptime scope.
    /// When this happens we require additional information to know
    /// what variables should be in scope.
    pub fn elaborate_item_from_comptime_in_function<'a, T>(
        &'a mut self,
        current_function: Option<FuncId>,
        f: impl FnOnce(&mut Elaborator<'a>) -> T,
    ) -> T {
        self.elaborate_item_from_comptime(f, |elaborator| {
            if let Some(function) = current_function {
                let meta = elaborator.interner.function_meta(&function);
                elaborator.current_item = Some(DependencyId::Function(function));
                elaborator.crate_id = meta.source_crate;
                elaborator.local_module = meta.source_module;
                elaborator.file = meta.source_file;
                elaborator.introduce_generics_into_scope(meta.all_generics.clone());
            }
        })
    }

    pub fn elaborate_item_from_comptime_in_module<'a, T>(
        &'a mut self,
        module: ModuleId,
        file: FileId,
        f: impl FnOnce(&mut Elaborator<'a>) -> T,
    ) -> T {
        self.elaborate_item_from_comptime(f, |elaborator| {
            elaborator.current_item = None;
            elaborator.crate_id = module.krate;
            elaborator.local_module = module.local_id;
            elaborator.file = file;
        })
    }

    fn elaborate_item_from_comptime<'a, T>(
        &'a mut self,
        f: impl FnOnce(&mut Elaborator<'a>) -> T,
        setup: impl FnOnce(&mut Elaborator<'a>),
    ) -> T {
        // Create a fresh elaborator to ensure no state is changed from
        // this elaborator
        let mut elaborator = Elaborator::new(
            self.interner,
            self.def_maps,
            self.usage_tracker,
            self.crate_id,
            self.debug_comptime_in_file,
            self.interpreter_call_stack.clone(),
        );

        elaborator.function_context.push(FunctionContext::default());
        elaborator.scopes.start_function();

        elaborator.local_module = self.local_module;
        elaborator.file = self.file;

        setup(&mut elaborator);

        elaborator.populate_scope_from_comptime_scopes();

        let result = f(&mut elaborator);
        elaborator.check_and_pop_function_context();

        self.errors.append(&mut elaborator.errors);
        result
    }

    fn populate_scope_from_comptime_scopes(&mut self) {
        // Take the comptime scope to be our runtime scope.
        // Iterate from global scope to the most local scope so that the
        // later definitions will naturally shadow the former.
        for scope in &self.interner.comptime_scopes {
            for definition_id in scope.keys() {
                let definition = self.interner.definition(*definition_id);
                let name = definition.name.clone();
                let location = definition.location;

                let scope = self.scopes.get_mut_scope();
                let ident = HirIdent::non_trait_method(*definition_id, location);
                let meta = ResolverMeta { ident, num_times_used: 0, warn_if_unused: false };
                scope.add_key_value(name.clone(), meta);
            }
        }
    }

    fn collect_comptime_attributes_on_item(
        &mut self,
        attributes: &[SecondaryAttribute],
        item: Value,
        attribute_context: AttributeContext,
        attributes_to_run: &mut CollectedAttributes,
    ) {
        for attribute in attributes {
            self.collect_comptime_attribute_on_item(
                attribute,
                &item,
                attribute_context,
                attributes_to_run,
            );
        }
    }

    fn collect_comptime_attribute_on_item(
        &mut self,
        attribute: &SecondaryAttribute,
        item: &Value,
        attribute_context: AttributeContext,
        attributes_to_run: &mut CollectedAttributes,
    ) {
        if let SecondaryAttribute::Meta(attribute) = attribute {
            self.elaborate_in_comptime_context(|this| {
<<<<<<< HEAD
                if let Err(error) = this.collect_comptime_attribute_name_on_item(
                    &attribute.contents,
                    item.clone(),
                    attribute.contents_span,
=======
                if let Err(error) = this.run_comptime_attribute_name_on_item(
                    attribute,
                    item.clone(),
                    span,
>>>>>>> 21c9db5f
                    attribute_context,
                    attributes_to_run,
                ) {
                    this.errors.push(error);
                }
            });
        }
    }

    /// Resolve an attribute to the function it refers to and add it to `attributes_to_run`
    fn collect_comptime_attribute_name_on_item(
        &mut self,
        attribute: &MetaAttribute,
        item: Value,
        span: Span,
        attribute_context: AttributeContext,
        attributes_to_run: &mut CollectedAttributes,
    ) -> Result<(), (CompilationError, FileId)> {
        self.file = attribute_context.attribute_file;
        self.local_module = attribute_context.attribute_module;

<<<<<<< HEAD
        let location = Location::new(span, self.file);
        let Some((function, arguments)) = Self::parse_attribute(attribute, location)? else {
            return Err((
                ResolverError::UnableToParseAttribute { attribute: attribute.to_string(), span }
                    .into(),
                self.file,
            ));
=======
        let location = Location::new(attribute.span, self.file);
        let function = Expression {
            kind: ExpressionKind::Variable(attribute.name.clone()),
            span: attribute.span,
>>>>>>> 21c9db5f
        };
        let arguments = attribute.arguments.clone();

        // Elaborate the function, rolling back any errors generated in case it is unknown
        let error_count = self.errors.len();
        let function_string = function.to_string();
        let function = self.elaborate_expression(function).0;
        self.errors.truncate(error_count);

        let definition_id = match self.interner.expression(&function) {
            HirExpression::Ident(ident, _) => ident.id,
            _ => {
                return Err((
<<<<<<< HEAD
                    ResolverError::AttributeFunctionIsNotAPath { function: function_string, span }
                        .into(),
=======
                    ResolverError::AttributeFunctionIsNotAPath {
                        function: function_string,
                        span: attribute.span,
                    }
                    .into(),
>>>>>>> 21c9db5f
                    self.file,
                ))
            }
        };

        let Some(definition) = self.interner.try_definition(definition_id) else {
            return Err((
<<<<<<< HEAD
                ResolverError::AttributeFunctionNotInScope { name: function_string, span }.into(),
=======
                ResolverError::AttributeFunctionNotInScope {
                    name: function_string,
                    span: attribute.span,
                }
                .into(),
>>>>>>> 21c9db5f
                self.file,
            ));
        };

        let DefinitionKind::Function(function) = definition.kind else {
            return Err((ResolverError::NonFunctionInAnnotation { span }.into(), self.file));
        };

        attributes_to_run.push((function, item, arguments, attribute_context, span));
        Ok(())
    }

    fn run_attribute(
        &mut self,
        attribute_context: AttributeContext,
        function: FuncId,
        arguments: Vec<Expression>,
        item: Value,
        location: Location,
        generated_items: &mut CollectedItems,
    ) -> Result<(), (CompilationError, FileId)> {
        self.file = attribute_context.file;
        self.local_module = attribute_context.module;

        let mut interpreter = self.setup_interpreter();
        let mut arguments = Self::handle_attribute_arguments(
            &mut interpreter,
            &item,
            function,
            arguments,
            location,
        )
        .map_err(|error| error.into_compilation_error_pair())?;

        arguments.insert(0, (item, location));

        let value = interpreter
            .call_function(function, arguments, TypeBindings::new(), location)
            .map_err(|error| error.into_compilation_error_pair())?;

        self.debug_comptime(location, |interner| value.display(interner).to_string());

        if value != Value::Unit {
            let items = value
                .into_top_level_items(location, self.interner)
                .map_err(|error| error.into_compilation_error_pair())?;

            self.add_items(items, generated_items, location);
        }

        Ok(())
    }

    fn handle_attribute_arguments(
        interpreter: &mut Interpreter,
        item: &Value,
        function: FuncId,
        arguments: Vec<Expression>,
        location: Location,
    ) -> Result<Vec<(Value, Location)>, InterpreterError> {
        let meta = interpreter.elaborator.interner.function_meta(&function);

        let mut parameters = vecmap(&meta.parameters.0, |(_, typ, _)| typ.clone());

        if parameters.is_empty() {
            return Err(InterpreterError::ArgumentCountMismatch {
                expected: 0,
                actual: arguments.len() + 1,
                location,
            });
        }

        let expected_type = item.get_type();
        let expected_type = expected_type.as_ref();

        if &parameters[0] != expected_type {
            return Err(InterpreterError::TypeMismatch {
                expected: parameters[0].clone(),
                actual: expected_type.clone(),
                location,
            });
        }

        // Remove the initial parameter for the comptime item since that is not included
        // in `arguments` at this point.
        parameters.remove(0);

        // If the function is varargs, push the type of the last slice element N times
        // to account for N extra arguments.
        let modifiers = interpreter.elaborator.interner.function_modifiers(&function);
        let is_varargs = modifiers.attributes.has_varargs();
        let varargs_type = if is_varargs { parameters.pop() } else { None };

        let varargs_elem_type = varargs_type.as_ref().and_then(|t| t.slice_element_type());

        let mut new_arguments = Vec::with_capacity(arguments.len());
        let mut varargs = im::Vector::new();

        for (i, arg) in arguments.into_iter().enumerate() {
            let arg_location = Location::new(arg.span, location.file);
            let param_type = parameters.get(i).or(varargs_elem_type).unwrap_or(&Type::Error);

            let mut push_arg = |arg| {
                if i >= parameters.len() {
                    varargs.push_back(arg);
                } else {
                    new_arguments.push((arg, location));
                }
            };

            if *param_type == Type::Quoted(crate::QuotedType::TraitDefinition) {
                let trait_id = match arg.kind {
                    ExpressionKind::Variable(path) => interpreter
                        .elaborator
                        .resolve_trait_by_path(path)
                        .ok_or(InterpreterError::FailedToResolveTraitDefinition { location }),
                    _ => Err(InterpreterError::TraitDefinitionMustBeAPath { location }),
                }?;
                push_arg(Value::TraitDefinition(trait_id));
            } else {
                let (expr_id, expr_type) = interpreter.elaborator.elaborate_expression(arg);
                push_arg(interpreter.evaluate(expr_id)?);

                if let Err(UnificationError) = expr_type.unify(param_type) {
                    return Err(InterpreterError::TypeMismatch {
                        expected: param_type.clone(),
                        actual: expr_type,
                        location: arg_location,
                    });
                }
            };
        }

        if is_varargs {
            let typ = varargs_type.unwrap_or(Type::Error);
            new_arguments.push((Value::Slice(varargs, typ), location));
        }

        Ok(new_arguments)
    }

    fn add_items(
        &mut self,
        items: Vec<Item>,
        generated_items: &mut CollectedItems,
        location: Location,
    ) {
        for item in items {
            self.add_item(item, generated_items, location);
        }
    }

    pub(crate) fn add_item(
        &mut self,
        item: Item,
        generated_items: &mut CollectedItems,
        location: Location,
    ) {
        match item.kind {
            ItemKind::Function(function) => {
                let module_id = self.module_id();

                if let Some(id) = dc_mod::collect_function(
                    self.interner,
                    self.def_maps.get_mut(&self.crate_id).unwrap(),
                    self.usage_tracker,
                    &function,
                    module_id,
                    self.file,
                    item.doc_comments,
                    &mut self.errors,
                ) {
                    let functions = vec![(self.local_module, id, function)];
                    generated_items.functions.push(UnresolvedFunctions {
                        file_id: self.file,
                        functions,
                        trait_id: None,
                        self_type: None,
                    });
                }
            }
            ItemKind::TraitImpl(mut trait_impl) => {
                let (methods, associated_types, associated_constants) =
                    dc_mod::collect_trait_impl_items(
                        self.interner,
                        &mut trait_impl,
                        self.crate_id,
                        self.file,
                        self.local_module,
                    );

                generated_items.trait_impls.push(UnresolvedTraitImpl {
                    file_id: self.file,
                    module_id: self.local_module,
                    trait_generics: trait_impl.trait_generics,
                    trait_path: trait_impl.trait_name,
                    object_type: trait_impl.object_type,
                    methods,
                    generics: trait_impl.impl_generics,
                    where_clause: trait_impl.where_clause,
                    associated_types,
                    associated_constants,

                    // These last fields are filled in later
                    trait_id: None,
                    impl_id: None,
                    resolved_object_type: None,
                    resolved_generics: Vec::new(),
                    resolved_trait_generics: Vec::new(),
                });
            }
            ItemKind::Global(global, visibility) => {
                let (global, error) = dc_mod::collect_global(
                    self.interner,
                    self.def_maps.get_mut(&self.crate_id).unwrap(),
                    self.usage_tracker,
                    Documented::new(global, item.doc_comments),
                    visibility,
                    self.file,
                    self.local_module,
                    self.crate_id,
                );

                generated_items.globals.push(global);
                if let Some(error) = error {
                    self.errors.push(error);
                }
            }
            ItemKind::Struct(struct_def) => {
                if let Some((type_id, the_struct)) = dc_mod::collect_struct(
                    self.interner,
                    self.def_maps.get_mut(&self.crate_id).unwrap(),
                    self.usage_tracker,
                    Documented::new(struct_def, item.doc_comments),
                    self.file,
                    self.local_module,
                    self.crate_id,
                    &mut self.errors,
                ) {
                    generated_items.types.insert(type_id, the_struct);
                }
            }
            ItemKind::Impl(r#impl) => {
                let module = self.module_id();
                dc_mod::collect_impl(self.interner, generated_items, r#impl, self.file, module);
            }

            ItemKind::ModuleDecl(_)
            | ItemKind::Import(..)
            | ItemKind::Trait(_)
            | ItemKind::TypeAlias(_)
            | ItemKind::Submodules(_)
            | ItemKind::InnerAttribute(_) => {
                let item = item.kind.to_string();
                let error = InterpreterError::UnsupportedTopLevelItemUnquote { item, location };
                self.errors.push(error.into_compilation_error_pair());
            }
        }
    }

    pub fn setup_interpreter<'local>(&'local mut self) -> Interpreter<'local, 'context> {
        let current_function = match self.current_item {
            Some(DependencyId::Function(function)) => Some(function),
            _ => None,
        };
        Interpreter::new(self, self.crate_id, current_function)
    }

    pub(super) fn debug_comptime<T: Display, F: FnMut(&mut NodeInterner) -> T>(
        &mut self,
        location: Location,
        mut expr_f: F,
    ) {
        if Some(location.file) == self.debug_comptime_in_file {
            let displayed_expr = expr_f(self.interner);
            self.errors.push((
                InterpreterError::debug_evaluate_comptime(displayed_expr, location).into(),
                location.file,
            ));
        }
    }

    /// Run all the attributes on each item in the crate in source-order.
    /// Source-order is defined as running all child modules before their parent modules are run.
    /// Child modules of a parent are run in order of their `mod foo;` declarations in the parent.
    pub(super) fn run_attributes(
        &mut self,
        traits: &BTreeMap<TraitId, UnresolvedTrait>,
        types: &BTreeMap<StructId, UnresolvedStruct>,
        functions: &[UnresolvedFunctions],
        module_attributes: &[ModuleAttribute],
    ) {
        let mut attributes_to_run = Vec::new();

        for (trait_id, trait_) in traits {
            let attributes = &trait_.trait_def.attributes;
            let item = Value::TraitDefinition(*trait_id);
            let context = AttributeContext::new(trait_.file_id, trait_.module_id);
            self.collect_comptime_attributes_on_item(
                attributes,
                item,
                context,
                &mut attributes_to_run,
            );
        }

        for (struct_id, struct_def) in types {
            let attributes = &struct_def.struct_def.attributes;
            let item = Value::StructDefinition(*struct_id);
            let context = AttributeContext::new(struct_def.file_id, struct_def.module_id);
            self.collect_comptime_attributes_on_item(
                attributes,
                item,
                context,
                &mut attributes_to_run,
            );
        }

        self.collect_attributes_on_functions(functions, &mut attributes_to_run);
        self.collect_attributes_on_modules(module_attributes, &mut attributes_to_run);

        self.sort_attributes_by_run_order(&mut attributes_to_run);

        // run
        for (attribute, item, args, context, span) in attributes_to_run {
            let location = Location::new(span, context.attribute_file);

            let mut generated_items = CollectedItems::default();
            self.elaborate_in_comptime_context(|this| {
                if let Err(error) = this.run_attribute(
                    context,
                    attribute,
                    args,
                    item,
                    location,
                    &mut generated_items,
                ) {
                    this.errors.push(error);
                }
            });

            if !generated_items.is_empty() {
                self.elaborate_items(generated_items);
            }
        }
    }

    fn sort_attributes_by_run_order(&self, attributes: &mut CollectedAttributes) {
        let module_order = self.def_maps[&self.crate_id].get_module_topological_order();

        // Sort each attribute by (module, location in file) so that we can execute in
        // the order they were defined in, running attributes in child modules first.
        attributes.sort_by_key(|(_, _, _, ctx, span)| {
            (module_order[&ctx.attribute_module], span.start())
        });
    }

    fn collect_attributes_on_modules(
        &mut self,
        module_attributes: &[ModuleAttribute],
        attributes_to_run: &mut CollectedAttributes,
    ) {
        for module_attribute in module_attributes {
            let local_id = module_attribute.module_id;
            let module_id = ModuleId { krate: self.crate_id, local_id };
            let item = Value::ModuleDefinition(module_id);
            let attribute = &module_attribute.attribute;

            let context = AttributeContext {
                file: module_attribute.file_id,
                module: module_attribute.module_id,
                attribute_file: module_attribute.attribute_file_id,
                attribute_module: module_attribute.attribute_module_id,
            };

            self.collect_comptime_attribute_on_item(attribute, &item, context, attributes_to_run);
        }
    }

    fn collect_attributes_on_functions(
        &mut self,
        function_sets: &[UnresolvedFunctions],
        attributes_to_run: &mut CollectedAttributes,
    ) {
        for function_set in function_sets {
            self.self_type = function_set.self_type.clone();

            for (local_module, function_id, function) in &function_set.functions {
                let context = AttributeContext::new(function_set.file_id, *local_module);
                let attributes = function.secondary_attributes();
                let item = Value::FunctionDefinition(*function_id);
                self.collect_comptime_attributes_on_item(
                    attributes,
                    item,
                    context,
                    attributes_to_run,
                );
            }
        }
    }

    /// Perform the given function in a comptime context.
    /// This will set the `in_comptime_context` flag on `self` as well as
    /// push a new function context to resolve any trait constraints early.
    pub(super) fn elaborate_in_comptime_context<T>(&mut self, f: impl FnOnce(&mut Self) -> T) -> T {
        let old_comptime_value = std::mem::replace(&mut self.in_comptime_context, true);
        // We have to push a new FunctionContext so that we can resolve any constraints
        // in this comptime block early before the function as a whole finishes elaborating.
        // Otherwise the interpreter below may find expressions for which the underlying trait
        // call is not yet solved for.
        self.function_context.push(Default::default());

        let result = f(self);

        self.check_and_pop_function_context();
        self.in_comptime_context = old_comptime_value;
        result
    }

    /// True if we're currently within a `comptime` block, function, or global
    pub(super) fn in_comptime_context(&self) -> bool {
        self.in_comptime_context
            || match self.current_item {
                Some(DependencyId::Function(id)) => {
                    self.interner.function_modifiers(&id).is_comptime
                }
                Some(DependencyId::Global(id)) => self.interner.get_global_definition(id).comptime,
                _ => false,
            }
    }
}<|MERGE_RESOLUTION|>--- conflicted
+++ resolved
@@ -159,17 +159,9 @@
     ) {
         if let SecondaryAttribute::Meta(attribute) = attribute {
             self.elaborate_in_comptime_context(|this| {
-<<<<<<< HEAD
                 if let Err(error) = this.collect_comptime_attribute_name_on_item(
-                    &attribute.contents,
-                    item.clone(),
-                    attribute.contents_span,
-=======
-                if let Err(error) = this.run_comptime_attribute_name_on_item(
                     attribute,
                     item.clone(),
-                    span,
->>>>>>> 21c9db5f
                     attribute_context,
                     attributes_to_run,
                 ) {
@@ -184,28 +176,14 @@
         &mut self,
         attribute: &MetaAttribute,
         item: Value,
-        span: Span,
         attribute_context: AttributeContext,
         attributes_to_run: &mut CollectedAttributes,
     ) -> Result<(), (CompilationError, FileId)> {
         self.file = attribute_context.attribute_file;
         self.local_module = attribute_context.attribute_module;
-
-<<<<<<< HEAD
-        let location = Location::new(span, self.file);
-        let Some((function, arguments)) = Self::parse_attribute(attribute, location)? else {
-            return Err((
-                ResolverError::UnableToParseAttribute { attribute: attribute.to_string(), span }
-                    .into(),
-                self.file,
-            ));
-=======
-        let location = Location::new(attribute.span, self.file);
-        let function = Expression {
-            kind: ExpressionKind::Variable(attribute.name.clone()),
-            span: attribute.span,
->>>>>>> 21c9db5f
-        };
+        let span = attribute.span;
+
+        let function = Expression { kind: ExpressionKind::Variable(attribute.name.clone()), span };
         let arguments = attribute.arguments.clone();
 
         // Elaborate the function, rolling back any errors generated in case it is unknown
@@ -217,35 +195,15 @@
         let definition_id = match self.interner.expression(&function) {
             HirExpression::Ident(ident, _) => ident.id,
             _ => {
-                return Err((
-<<<<<<< HEAD
-                    ResolverError::AttributeFunctionIsNotAPath { function: function_string, span }
-                        .into(),
-=======
-                    ResolverError::AttributeFunctionIsNotAPath {
-                        function: function_string,
-                        span: attribute.span,
-                    }
-                    .into(),
->>>>>>> 21c9db5f
-                    self.file,
-                ))
+                let error =
+                    ResolverError::AttributeFunctionIsNotAPath { function: function_string, span };
+                return Err((error.into(), self.file));
             }
         };
 
         let Some(definition) = self.interner.try_definition(definition_id) else {
-            return Err((
-<<<<<<< HEAD
-                ResolverError::AttributeFunctionNotInScope { name: function_string, span }.into(),
-=======
-                ResolverError::AttributeFunctionNotInScope {
-                    name: function_string,
-                    span: attribute.span,
-                }
-                .into(),
->>>>>>> 21c9db5f
-                self.file,
-            ));
+            let error = ResolverError::AttributeFunctionNotInScope { name: function_string, span };
+            return Err((error.into(), self.file));
         };
 
         let DefinitionKind::Function(function) = definition.kind else {
