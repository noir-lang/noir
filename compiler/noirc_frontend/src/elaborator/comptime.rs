use std::{collections::BTreeMap, fmt::Display};

use fm::FileId;
use iter_extended::vecmap;
use noirc_errors::{Location, Span};

use crate::{
    ast::{Documented, Expression, ExpressionKind},
    hir::{
        comptime::{Interpreter, InterpreterError, Value},
        def_collector::{
            dc_crate::{
                CollectedItems, CompilationError, ModuleAttribute, UnresolvedFunctions,
                UnresolvedStruct, UnresolvedTrait, UnresolvedTraitImpl,
            },
            dc_mod,
        },
        def_map::{LocalModuleId, ModuleId},
        resolution::errors::ResolverError,
    },
    hir_def::expr::{HirExpression, HirIdent},
    node_interner::{DefinitionKind, DependencyId, FuncId, NodeInterner, TraitId, TypeId},
    parser::{Item, ItemKind},
    token::{MetaAttribute, SecondaryAttribute},
    Type, TypeBindings, UnificationError,
};

use super::{ElaborateReason, Elaborator, FunctionContext, ResolverMeta};

#[derive(Debug, Copy, Clone)]
struct AttributeContext {
    // The file where generated items should be added
    file: FileId,
    // The module where generated items should be added
    module: LocalModuleId,
    // The file where the attribute is located
    attribute_file: FileId,
    // The module where the attribute is located
    attribute_module: LocalModuleId,
}

type CollectedAttributes = Vec<(FuncId, Value, Vec<Expression>, AttributeContext, Span)>;

impl AttributeContext {
    fn new(file: FileId, module: LocalModuleId) -> Self {
        Self { file, module, attribute_file: file, attribute_module: module }
    }
}

impl<'context> Elaborator<'context> {
    /// Elaborate an expression from the middle of a comptime scope.
    /// When this happens we require additional information to know
    /// what variables should be in scope.
    pub fn elaborate_item_from_comptime_in_function<'a, T>(
        &'a mut self,
        current_function: Option<FuncId>,
        f: impl FnOnce(&mut Elaborator<'a>) -> T,
    ) -> T {
        self.elaborate_item_from_comptime(f, |elaborator| {
            if let Some(function) = current_function {
                let meta = elaborator.interner.function_meta(&function);
                elaborator.current_item = Some(DependencyId::Function(function));
                elaborator.crate_id = meta.source_crate;
                elaborator.local_module = meta.source_module;
                elaborator.file = meta.source_file;
                elaborator.introduce_generics_into_scope(meta.all_generics.clone());
            }
        })
    }

    pub fn elaborate_item_from_comptime_in_module<'a, T>(
        &'a mut self,
        module: ModuleId,
        file: FileId,
        f: impl FnOnce(&mut Elaborator<'a>) -> T,
    ) -> T {
        self.elaborate_item_from_comptime(f, |elaborator| {
            elaborator.current_item = None;
            elaborator.crate_id = module.krate;
            elaborator.local_module = module.local_id;
            elaborator.file = file;
        })
    }

    fn elaborate_item_from_comptime<'a, T>(
        &'a mut self,
        f: impl FnOnce(&mut Elaborator<'a>) -> T,
        setup: impl FnOnce(&mut Elaborator<'a>),
    ) -> T {
        // Create a fresh elaborator to ensure no state is changed from
        // this elaborator
        let mut elaborator = Elaborator::new(
            self.interner,
            self.def_maps,
            self.usage_tracker,
            self.crate_graph,
            self.crate_id,
            self.interpreter_call_stack.clone(),
<<<<<<< HEAD
            self.options,
=======
            self.pedantic_solving,
            self.elaborate_reasons.clone(),
>>>>>>> 04dd6d9c
        );

        elaborator.function_context.push(FunctionContext::default());
        elaborator.scopes.start_function();

        elaborator.local_module = self.local_module;
        elaborator.file = self.file;

        setup(&mut elaborator);

        elaborator.populate_scope_from_comptime_scopes();

        let result = f(&mut elaborator);
        elaborator.check_and_pop_function_context();

        self.errors.append(&mut elaborator.errors);
        result
    }

    fn populate_scope_from_comptime_scopes(&mut self) {
        // Take the comptime scope to be our runtime scope.
        // Iterate from global scope to the most local scope so that the
        // later definitions will naturally shadow the former.
        for scope in &self.interner.comptime_scopes {
            for definition_id in scope.keys() {
                let definition = self.interner.definition(*definition_id);
                let name = definition.name.clone();
                let location = definition.location;

                let scope = self.scopes.get_mut_scope();
                let ident = HirIdent::non_trait_method(*definition_id, location);
                let meta = ResolverMeta { ident, num_times_used: 0, warn_if_unused: false };
                scope.add_key_value(name.clone(), meta);
            }
        }
    }

    fn collect_comptime_attributes_on_item(
        &mut self,
        attributes: &[SecondaryAttribute],
        item: Value,
        attribute_context: AttributeContext,
        attributes_to_run: &mut CollectedAttributes,
    ) {
        for attribute in attributes {
            self.collect_comptime_attribute_on_item(
                attribute,
                &item,
                attribute_context,
                attributes_to_run,
            );
        }
    }

    fn collect_comptime_attribute_on_item(
        &mut self,
        attribute: &SecondaryAttribute,
        item: &Value,
        attribute_context: AttributeContext,
        attributes_to_run: &mut CollectedAttributes,
    ) {
        if let SecondaryAttribute::Meta(attribute) = attribute {
            self.elaborate_in_comptime_context(|this| {
                if let Err((error, file)) = this.collect_comptime_attribute_name_on_item(
                    attribute,
                    item.clone(),
                    attribute_context,
                    attributes_to_run,
                ) {
                    this.push_err(error, file);
                }
            });
        }
    }

    /// Resolve an attribute to the function it refers to and add it to `attributes_to_run`
    fn collect_comptime_attribute_name_on_item(
        &mut self,
        attribute: &MetaAttribute,
        item: Value,
        attribute_context: AttributeContext,
        attributes_to_run: &mut CollectedAttributes,
    ) -> Result<(), (CompilationError, FileId)> {
        self.file = attribute_context.attribute_file;
        self.local_module = attribute_context.attribute_module;
        let location = attribute.location;
        let span = location.span;

        let function =
            Expression { kind: ExpressionKind::Variable(attribute.name.clone()), location };
        let arguments = attribute.arguments.clone();

        // Elaborate the function, rolling back any errors generated in case it is unknown
        let error_count = self.errors.len();
        let function_string = function.to_string();
        let function = self.elaborate_expression(function).0;
        self.errors.truncate(error_count);

        let definition_id = match self.interner.expression(&function) {
            HirExpression::Ident(ident, _) => ident.id,
            _ => {
                let error =
                    ResolverError::AttributeFunctionIsNotAPath { function: function_string, span };
                return Err((error.into(), location.file));
            }
        };

        let Some(definition) = self.interner.try_definition(definition_id) else {
            let error = ResolverError::AttributeFunctionNotInScope { name: function_string, span };
            return Err((error.into(), location.file));
        };

        let DefinitionKind::Function(function) = definition.kind else {
            return Err((ResolverError::NonFunctionInAnnotation { span }.into(), location.file));
        };

        attributes_to_run.push((function, item, arguments, attribute_context, span));
        Ok(())
    }

    fn run_attribute(
        &mut self,
        attribute_context: AttributeContext,
        function: FuncId,
        arguments: Vec<Expression>,
        item: Value,
        location: Location,
        generated_items: &mut CollectedItems,
    ) -> Result<(), (CompilationError, FileId)> {
        self.file = attribute_context.file;
        self.local_module = attribute_context.module;

        let mut interpreter = self.setup_interpreter();
        let mut arguments = Self::handle_attribute_arguments(
            &mut interpreter,
            &item,
            function,
            arguments,
            location,
        )
        .map_err(|error| error.into_compilation_error_pair())?;

        arguments.insert(0, (item, location));

        let value = interpreter
            .call_function(function, arguments, TypeBindings::new(), location)
            .map_err(|error| error.into_compilation_error_pair())?;

        self.debug_comptime(location, |interner| value.display(interner).to_string());

        if value != Value::Unit {
            let items = value
                .into_top_level_items(location, self)
                .map_err(|error| error.into_compilation_error_pair())?;

            self.add_items(items, generated_items, location);
        }

        Ok(())
    }

    fn handle_attribute_arguments(
        interpreter: &mut Interpreter,
        item: &Value,
        function: FuncId,
        arguments: Vec<Expression>,
        location: Location,
    ) -> Result<Vec<(Value, Location)>, InterpreterError> {
        let meta = interpreter.elaborator.interner.function_meta(&function);

        let mut parameters = vecmap(&meta.parameters.0, |(_, typ, _)| typ.clone());

        if parameters.is_empty() {
            return Err(InterpreterError::ArgumentCountMismatch {
                expected: 0,
                actual: arguments.len() + 1,
                location,
            });
        }

        let expected_type = item.get_type();
        let expected_type = expected_type.as_ref();

        if &parameters[0] != expected_type {
            return Err(InterpreterError::TypeMismatch {
                expected: parameters[0].clone(),
                actual: expected_type.clone(),
                location,
            });
        }

        // Remove the initial parameter for the comptime item since that is not included
        // in `arguments` at this point.
        parameters.remove(0);

        // If the function is varargs, push the type of the last slice element N times
        // to account for N extra arguments.
        let modifiers = interpreter.elaborator.interner.function_modifiers(&function);
        let is_varargs = modifiers.attributes.has_varargs();
        let varargs_type = if is_varargs { parameters.pop() } else { None };

        let varargs_elem_type = varargs_type.as_ref().and_then(|t| t.slice_element_type());

        let mut new_arguments = Vec::with_capacity(arguments.len());
        let mut varargs = im::Vector::new();

        for (i, arg) in arguments.into_iter().enumerate() {
            let arg_location = arg.location;
            let param_type = parameters.get(i).or(varargs_elem_type).unwrap_or(&Type::Error);

            let mut push_arg = |arg| {
                if i >= parameters.len() {
                    varargs.push_back(arg);
                } else {
                    new_arguments.push((arg, location));
                }
            };

            if *param_type == Type::Quoted(crate::QuotedType::TraitDefinition) {
                let trait_id = match arg.kind {
                    ExpressionKind::Variable(path) => interpreter
                        .elaborator
                        .resolve_trait_by_path(path)
                        .ok_or(InterpreterError::FailedToResolveTraitDefinition { location }),
                    _ => Err(InterpreterError::TraitDefinitionMustBeAPath { location }),
                }?;
                push_arg(Value::TraitDefinition(trait_id));
            } else {
                let (expr_id, expr_type) = interpreter.elaborator.elaborate_expression(arg);
                if let Err(UnificationError) = expr_type.unify(param_type) {
                    return Err(InterpreterError::TypeMismatch {
                        expected: param_type.clone(),
                        actual: expr_type,
                        location: arg_location,
                    });
                }
                push_arg(interpreter.evaluate(expr_id)?);
            };
        }

        if is_varargs {
            let typ = varargs_type.unwrap_or(Type::Error);
            new_arguments.push((Value::Slice(varargs, typ), location));
        }

        Ok(new_arguments)
    }

    fn add_items(
        &mut self,
        items: Vec<Item>,
        generated_items: &mut CollectedItems,
        location: Location,
    ) {
        let previous_errors =
            self.push_elaborate_reason_and_take_errors(ElaborateReason::RunningAttribute, location);

        for item in items {
            self.add_item(item, generated_items, location);
        }

        self.pop_elaborate_reason(previous_errors);
    }

    pub(crate) fn add_item(
        &mut self,
        item: Item,
        generated_items: &mut CollectedItems,
        location: Location,
    ) {
        match item.kind {
            ItemKind::Function(function) => {
                let module_id = self.module_id();

                if let Some(id) = dc_mod::collect_function(
                    self.interner,
                    self.def_maps.get_mut(&self.crate_id).unwrap(),
                    self.usage_tracker,
                    &function,
                    module_id,
                    item.doc_comments,
                    &mut self.errors,
                ) {
                    let functions = vec![(self.local_module, id, function)];
                    generated_items.functions.push(UnresolvedFunctions {
                        file_id: location.file,
                        functions,
                        trait_id: None,
                        self_type: None,
                    });
                }
            }
            ItemKind::TraitImpl(mut trait_impl) => {
                let (methods, associated_types, associated_constants) =
                    dc_mod::collect_trait_impl_items(
                        self.interner,
                        &mut trait_impl,
                        self.crate_id,
                        location.file,
                        self.local_module,
                    );

                generated_items.trait_impls.push(UnresolvedTraitImpl {
                    file_id: location.file,
                    module_id: self.local_module,
                    r#trait: trait_impl.r#trait,
                    object_type: trait_impl.object_type,
                    methods,
                    generics: trait_impl.impl_generics,
                    where_clause: trait_impl.where_clause,
                    associated_types,
                    associated_constants,

                    // These last fields are filled in later
                    trait_id: None,
                    impl_id: None,
                    resolved_object_type: None,
                    resolved_generics: Vec::new(),
                    resolved_trait_generics: Vec::new(),
                });
            }
            ItemKind::Global(global, visibility) => {
                let (global, error) = dc_mod::collect_global(
                    self.interner,
                    self.def_maps.get_mut(&self.crate_id).unwrap(),
                    self.usage_tracker,
                    Documented::new(global, item.doc_comments),
                    visibility,
                    location.file,
                    self.local_module,
                    self.crate_id,
                );

                generated_items.globals.push(global);
                if let Some((error, file)) = error {
                    self.push_err(error, file);
                }
            }
            ItemKind::Struct(struct_def) => {
                if let Some((type_id, the_struct)) = dc_mod::collect_struct(
                    self.interner,
                    self.def_maps.get_mut(&self.crate_id).unwrap(),
                    self.usage_tracker,
                    Documented::new(struct_def, item.doc_comments),
                    self.local_module,
                    self.crate_id,
                    &mut self.errors,
                ) {
                    generated_items.structs.insert(type_id, the_struct);
                }
            }
            ItemKind::Enum(enum_def) => {
                if let Some((type_id, the_enum)) = dc_mod::collect_enum(
                    self.interner,
                    self.def_maps.get_mut(&self.crate_id).unwrap(),
                    self.usage_tracker,
                    Documented::new(enum_def, item.doc_comments),
                    location.file,
                    self.local_module,
                    self.crate_id,
                    &mut self.errors,
                ) {
                    generated_items.enums.insert(type_id, the_enum);
                }
            }
            ItemKind::Impl(r#impl) => {
                let module = self.module_id();
                dc_mod::collect_impl(
                    self.interner,
                    generated_items,
                    r#impl,
                    location.file,
                    module,
                    &mut self.errors,
                );
            }

            ItemKind::ModuleDecl(_)
            | ItemKind::Import(..)
            | ItemKind::Trait(_)
            | ItemKind::TypeAlias(_)
            | ItemKind::Submodules(_)
            | ItemKind::InnerAttribute(_) => {
                let location = item.location;
                let item = item.kind.to_string();
                let error = InterpreterError::UnsupportedTopLevelItemUnquote { item, location };
                let (error, file) = error.into_compilation_error_pair();
                self.push_err(error, file);
            }
        }
    }

    pub fn setup_interpreter<'local>(&'local mut self) -> Interpreter<'local, 'context> {
        let current_function = match self.current_item {
            Some(DependencyId::Function(function)) => Some(function),
            _ => None,
        };
        Interpreter::new(self, self.crate_id, current_function)
    }

    pub(super) fn debug_comptime<T: Display, F: FnMut(&mut NodeInterner) -> T>(
        &mut self,
        location: Location,
        mut expr_f: F,
    ) {
        if Some(location.file) == self.options.debug_comptime_in_file {
            let displayed_expr = expr_f(self.interner);
            let error: CompilationError =
                InterpreterError::debug_evaluate_comptime(displayed_expr, location).into();
            self.push_err(error, location.file);
        }
    }

    /// Run all the attributes on each item in the crate in source-order.
    /// Source-order is defined as running all child modules before their parent modules are run.
    /// Child modules of a parent are run in order of their `mod foo;` declarations in the parent.
    pub(super) fn run_attributes(
        &mut self,
        traits: &BTreeMap<TraitId, UnresolvedTrait>,
        types: &BTreeMap<TypeId, UnresolvedStruct>,
        functions: &[UnresolvedFunctions],
        module_attributes: &[ModuleAttribute],
    ) {
        let mut attributes_to_run = Vec::new();

        for (trait_id, trait_) in traits {
            let attributes = &trait_.trait_def.attributes;
            let item = Value::TraitDefinition(*trait_id);
            let context = AttributeContext::new(trait_.file_id, trait_.module_id);
            self.collect_comptime_attributes_on_item(
                attributes,
                item,
                context,
                &mut attributes_to_run,
            );
        }

        for (struct_id, struct_def) in types {
            let attributes = &struct_def.struct_def.attributes;
            let item = Value::StructDefinition(*struct_id);
            let context = AttributeContext::new(struct_def.file_id, struct_def.module_id);
            self.collect_comptime_attributes_on_item(
                attributes,
                item,
                context,
                &mut attributes_to_run,
            );
        }

        self.collect_attributes_on_functions(functions, &mut attributes_to_run);
        self.collect_attributes_on_modules(module_attributes, &mut attributes_to_run);

        self.sort_attributes_by_run_order(&mut attributes_to_run);

        // run
        for (attribute, item, args, context, span) in attributes_to_run {
            let location = Location::new(span, context.attribute_file);

            let mut generated_items = CollectedItems::default();
            self.elaborate_in_comptime_context(|this| {
                if let Err((error, file)) = this.run_attribute(
                    context,
                    attribute,
                    args,
                    item,
                    location,
                    &mut generated_items,
                ) {
                    this.push_err(error, file);
                }
            });

            if !generated_items.is_empty() {
                let previous_errors = self.push_elaborate_reason_and_take_errors(
                    ElaborateReason::RunningAttribute,
                    location,
                );

                self.elaborate_items(generated_items);

                self.pop_elaborate_reason(previous_errors);
            }
        }
    }

    fn sort_attributes_by_run_order(&self, attributes: &mut CollectedAttributes) {
        let module_order = self.def_maps[&self.crate_id].get_module_topological_order();

        // Sort each attribute by (module, location in file) so that we can execute in
        // the order they were defined in, running attributes in child modules first.
        attributes.sort_by_key(|(_, _, _, ctx, span)| {
            (module_order[&ctx.attribute_module], span.start())
        });
    }

    fn collect_attributes_on_modules(
        &mut self,
        module_attributes: &[ModuleAttribute],
        attributes_to_run: &mut CollectedAttributes,
    ) {
        for module_attribute in module_attributes {
            let local_id = module_attribute.module_id;
            let module_id = ModuleId { krate: self.crate_id, local_id };
            let item = Value::ModuleDefinition(module_id);
            let attribute = &module_attribute.attribute;

            let context = AttributeContext {
                file: module_attribute.file_id,
                module: module_attribute.module_id,
                attribute_file: module_attribute.attribute_file_id,
                attribute_module: module_attribute.attribute_module_id,
            };

            self.collect_comptime_attribute_on_item(attribute, &item, context, attributes_to_run);
        }
    }

    fn collect_attributes_on_functions(
        &mut self,
        function_sets: &[UnresolvedFunctions],
        attributes_to_run: &mut CollectedAttributes,
    ) {
        for function_set in function_sets {
            self.self_type = function_set.self_type.clone();

            for (local_module, function_id, function) in &function_set.functions {
                let context = AttributeContext::new(function_set.file_id, *local_module);
                let attributes = function.secondary_attributes();
                let item = Value::FunctionDefinition(*function_id);
                self.collect_comptime_attributes_on_item(
                    attributes,
                    item,
                    context,
                    attributes_to_run,
                );
            }
        }
    }

    /// Perform the given function in a comptime context.
    /// This will set the `in_comptime_context` flag on `self` as well as
    /// push a new function context to resolve any trait constraints early.
    pub(super) fn elaborate_in_comptime_context<T>(&mut self, f: impl FnOnce(&mut Self) -> T) -> T {
        let old_comptime_value = std::mem::replace(&mut self.in_comptime_context, true);
        // We have to push a new FunctionContext so that we can resolve any constraints
        // in this comptime block early before the function as a whole finishes elaborating.
        // Otherwise the interpreter below may find expressions for which the underlying trait
        // call is not yet solved for.
        self.function_context.push(Default::default());

        let result = f(self);

        self.check_and_pop_function_context();
        self.in_comptime_context = old_comptime_value;
        result
    }

    /// True if we're currently within a `comptime` block, function, or global
    pub(super) fn in_comptime_context(&self) -> bool {
        self.in_comptime_context
            || match self.current_item {
                Some(DependencyId::Function(id)) => {
                    self.interner.function_modifiers(&id).is_comptime
                }
                Some(DependencyId::Global(id)) => self.interner.get_global_definition(id).comptime,
                _ => false,
            }
    }

    /// Pushes an ElaborateReason but also `std::mem::take`s the current errors and returns them.
    pub(crate) fn push_elaborate_reason_and_take_errors(
        &mut self,
        reason: ElaborateReason,
        location: Location,
    ) -> Vec<(CompilationError, FileId)> {
        self.elaborate_reasons.push_back((reason, location));
        std::mem::take(&mut self.errors)
    }

    /// Pops en ElaborateREason. Receives the errors that were returned by `push_elaborate_reason`
    /// so they are restored, while also wrapping errors in the current Elaborator in a ComptimeError.
    pub(crate) fn pop_elaborate_reason(
        &mut self,
        previous_errors: Vec<(CompilationError, FileId)>,
    ) {
        let new_errors = std::mem::take(&mut self.errors);
        let new_errors = self.wrap_errors_in_macro_error(new_errors);
        self.errors = previous_errors;
        self.push_errors(new_errors);
        self.elaborate_reasons.pop_back();
    }

    fn wrap_errors_in_macro_error(
        &self,
        errors: Vec<(CompilationError, FileId)>,
    ) -> Vec<(CompilationError, FileId)> {
        vecmap(errors, |(error, file_id)| (self.wrap_error_in_macro_error(error), file_id))
    }

    fn wrap_error_in_macro_error(&self, mut error: CompilationError) -> CompilationError {
        for (reason, location) in self.elaborate_reasons.iter().rev() {
            error = CompilationError::ComptimeError(reason.to_macro_error(error, *location));
        }
        error
    }
}<|MERGE_RESOLUTION|>--- conflicted
+++ resolved
@@ -96,12 +96,8 @@
             self.crate_graph,
             self.crate_id,
             self.interpreter_call_stack.clone(),
-<<<<<<< HEAD
             self.options,
-=======
-            self.pedantic_solving,
             self.elaborate_reasons.clone(),
->>>>>>> 04dd6d9c
         );
 
         elaborator.function_context.push(FunctionContext::default());
