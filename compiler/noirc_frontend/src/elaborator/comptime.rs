use std::{collections::BTreeMap, fmt::Display};

use chumsky::Parser;
use fm::FileId;
use iter_extended::vecmap;
use noirc_errors::{Location, Span};

use crate::{
    hir::{
        comptime::{Interpreter, InterpreterError, Value},
        def_collector::{
            dc_crate::{
                CollectedItems, CompilationError, ModuleAttribute, UnresolvedFunctions,
                UnresolvedStruct, UnresolvedTrait, UnresolvedTraitImpl,
            },
            dc_mod,
        },
        def_map::ModuleId,
        resolution::errors::ResolverError,
    },
    hir_def::expr::HirIdent,
    lexer::Lexer,
    macros_api::{
        Expression, ExpressionKind, HirExpression, NodeInterner, SecondaryAttribute, StructId,
    },
    node_interner::{DefinitionKind, DependencyId, FuncId, TraitId},
    parser::{self, TopLevelStatement},
    Type, TypeBindings, UnificationError,
};

use super::{Elaborator, FunctionContext, ResolverMeta};

impl<'context> Elaborator<'context> {
    /// Elaborate an expression from the middle of a comptime scope.
    /// When this happens we require additional information to know
    /// what variables should be in scope.
    pub fn elaborate_item_from_comptime<'a, T>(
        &'a mut self,
        current_function: Option<FuncId>,
        f: impl FnOnce(&mut Elaborator<'a>) -> T,
    ) -> T {
        // Create a fresh elaborator to ensure no state is changed from
        // this elaborator
        let mut elaborator = Elaborator::new(
            self.interner,
            self.def_maps,
            self.crate_id,
            self.debug_comptime_in_file,
            self.enable_arithmetic_generics,
            self.interpreter_call_stack.clone(),
        );

        elaborator.function_context.push(FunctionContext::default());
        elaborator.scopes.start_function();

        if let Some(function) = current_function {
            let meta = elaborator.interner.function_meta(&function);
            elaborator.current_item = Some(DependencyId::Function(function));
            elaborator.crate_id = meta.source_crate;
            elaborator.local_module = meta.source_module;
            elaborator.file = meta.source_file;
            elaborator.introduce_generics_into_scope(meta.all_generics.clone());
        }

        elaborator.populate_scope_from_comptime_scopes();

        let result = f(&mut elaborator);
        elaborator.check_and_pop_function_context();

        self.errors.append(&mut elaborator.errors);
        result
    }

    fn populate_scope_from_comptime_scopes(&mut self) {
        // Take the comptime scope to be our runtime scope.
        // Iterate from global scope to the most local scope so that the
        // later definitions will naturally shadow the former.
        for scope in &self.interner.comptime_scopes {
            for definition_id in scope.keys() {
                let definition = self.interner.definition(*definition_id);
                let name = definition.name.clone();
                let location = definition.location;

                let scope = self.scopes.get_mut_scope();
                let ident = HirIdent::non_trait_method(*definition_id, location);
                let meta = ResolverMeta { ident, num_times_used: 0, warn_if_unused: false };
                scope.add_key_value(name.clone(), meta);
            }
        }
    }

    pub(super) fn run_comptime_attributes_on_item(
        &mut self,
        attributes: &[SecondaryAttribute],
        item: Value,
        span: Span,
        generated_items: &mut CollectedItems,
    ) {
        for attribute in attributes {
<<<<<<< HEAD
            self.run_comptime_attribute_on_item(attribute, &item, span, generated_items);
=======
            if let SecondaryAttribute::Custom(attribute) = attribute {
                if let Err(error) = self.run_comptime_attribute_on_item(
                    &attribute.contents,
                    item.clone(),
                    span,
                    attribute.contents_span,
                    generated_items,
                ) {
                    self.errors.push(error);
                }
            }
>>>>>>> 70ebb905
        }
    }

    fn run_comptime_attribute_on_item(
        &mut self,
        attribute: &SecondaryAttribute,
        item: &Value,
        span: Span,
        generated_items: &mut CollectedItems,
    ) {
        if let SecondaryAttribute::Custom(name) = attribute {
            if let Err(error) =
                self.run_comptime_attribute_name_on_item(name, item.clone(), span, generated_items)
            {
                self.errors.push(error);
            }
        }
    }

    fn run_comptime_attribute_name_on_item(
        &mut self,
        attribute: &str,
        item: Value,
        span: Span,
        attribute_span: Span,
        generated_items: &mut CollectedItems,
    ) -> Result<(), (CompilationError, FileId)> {
        let location = Location::new(attribute_span, self.file);
        let Some((function, arguments)) = Self::parse_attribute(attribute, location)? else {
            // Do not issue an error if the attribute is unknown
            return Ok(());
        };

        // Elaborate the function, rolling back any errors generated in case it is unknown
        let error_count = self.errors.len();
        let function = self.elaborate_expression(function).0;
        self.errors.truncate(error_count);

        let definition_id = match self.interner.expression(&function) {
            HirExpression::Ident(ident, _) => ident.id,
            _ => return Ok(()),
        };

        let Some(definition) = self.interner.try_definition(definition_id) else {
            // If there's no such function, don't return an error.
            // This preserves backwards compatibility in allowing custom attributes that
            // do not refer to comptime functions.
            return Ok(());
        };

        let DefinitionKind::Function(function) = definition.kind else {
            return Err((ResolverError::NonFunctionInAnnotation { span }.into(), self.file));
        };

        let mut interpreter = self.setup_interpreter();
        let mut arguments = Self::handle_attribute_arguments(
            &mut interpreter,
            &item,
            function,
            arguments,
            location,
        )
        .map_err(|error| {
            let file = error.get_location().file;
            (error.into(), file)
        })?;

        arguments.insert(0, (item, location));

        let value = interpreter
            .call_function(function, arguments, TypeBindings::new(), location)
            .map_err(|error| error.into_compilation_error_pair())?;

        if value != Value::Unit {
            let items = value
                .into_top_level_items(location, self.interner)
                .map_err(|error| error.into_compilation_error_pair())?;

            self.add_items(items, generated_items, location);
        }

        Ok(())
    }

    /// Parses an attribute in the form of a function call (e.g. `#[foo(a b, c d)]`) into
    /// the function and quoted arguments called (e.g. `("foo", vec![(a b, location), (c d, location)])`)
    #[allow(clippy::type_complexity)]
    pub(crate) fn parse_attribute(
        annotation: &str,
        location: Location,
    ) -> Result<Option<(Expression, Vec<Expression>)>, (CompilationError, FileId)> {
        let (tokens, mut lexing_errors) = Lexer::lex(annotation);
        if !lexing_errors.is_empty() {
            return Err((lexing_errors.swap_remove(0).into(), location.file));
        }

        let expression = parser::expression()
            .parse(tokens)
            .map_err(|mut errors| (errors.swap_remove(0).into(), location.file))?;

        let (mut func, mut arguments) = match expression.kind {
            ExpressionKind::Call(call) => (*call.func, call.arguments),
            ExpressionKind::Variable(_) => (expression, Vec::new()),
            _ => return Ok(None),
        };

        func.span = func.span.shift_by(location.span.start());

        for argument in &mut arguments {
            argument.span = argument.span.shift_by(location.span.start());
        }

        Ok(Some((func, arguments)))
    }

    fn handle_attribute_arguments(
        interpreter: &mut Interpreter,
        item: &Value,
        function: FuncId,
        arguments: Vec<Expression>,
        location: Location,
    ) -> Result<Vec<(Value, Location)>, InterpreterError> {
        let meta = interpreter.elaborator.interner.function_meta(&function);

        let mut parameters = vecmap(&meta.parameters.0, |(_, typ, _)| typ.clone());

        if parameters.is_empty() {
            return Err(InterpreterError::ArgumentCountMismatch {
                expected: 0,
                actual: arguments.len() + 1,
                location,
            });
        }

        let expected_type = item.get_type();
        let expected_type = expected_type.as_ref();

        if &parameters[0] != expected_type {
            return Err(InterpreterError::TypeMismatch {
                expected: parameters[0].clone(),
                actual: expected_type.clone(),
                location,
            });
        }

        // Remove the initial parameter for the comptime item since that is not included
        // in `arguments` at this point.
        parameters.remove(0);

        // If the function is varargs, push the type of the last slice element N times
        // to account for N extra arguments.
        let modifiers = interpreter.elaborator.interner.function_modifiers(&function);
        let is_varargs = modifiers.attributes.is_varargs();
        let varargs_type = if is_varargs { parameters.pop() } else { None };

        let varargs_elem_type = varargs_type.as_ref().and_then(|t| t.slice_element_type());

        let mut new_arguments = Vec::with_capacity(arguments.len());
        let mut varargs = im::Vector::new();

        for (i, arg) in arguments.into_iter().enumerate() {
            let arg_location = Location::new(arg.span, location.file);
            let param_type = parameters.get(i).or(varargs_elem_type).unwrap_or(&Type::Error);

            let mut push_arg = |arg| {
                if i >= parameters.len() {
                    varargs.push_back(arg);
                } else {
                    new_arguments.push((arg, location));
                }
            };

            if *param_type == Type::Quoted(crate::QuotedType::TraitDefinition) {
                let trait_id = match arg.kind {
                    ExpressionKind::Variable(path) => interpreter
                        .elaborator
                        .resolve_trait_by_path(path)
                        .ok_or(InterpreterError::FailedToResolveTraitDefinition { location }),
                    _ => Err(InterpreterError::TraitDefinitionMustBeAPath { location }),
                }?;
                push_arg(Value::TraitDefinition(trait_id));
            } else {
                let (expr_id, expr_type) = interpreter.elaborator.elaborate_expression(arg);
                push_arg(interpreter.evaluate(expr_id)?);

                if let Err(UnificationError) = expr_type.unify(param_type) {
                    return Err(InterpreterError::TypeMismatch {
                        expected: param_type.clone(),
                        actual: expr_type,
                        location: arg_location,
                    });
                }
            };
        }

        if is_varargs {
            let typ = varargs_type.unwrap_or(Type::Error);
            new_arguments.push((Value::Slice(varargs, typ), location));
        }

        Ok(new_arguments)
    }

    fn add_items(
        &mut self,
        items: Vec<TopLevelStatement>,
        generated_items: &mut CollectedItems,
        location: Location,
    ) {
        for item in items {
            self.add_item(item, generated_items, location);
        }
    }

    fn add_item(
        &mut self,
        item: TopLevelStatement,
        generated_items: &mut CollectedItems,
        location: Location,
    ) {
        match item {
            TopLevelStatement::Function(function) => {
                let id = self.interner.push_empty_fn();
                let module = self.module_id();
                self.interner.push_function(id, &function.def, module, location);

                if self.interner.is_in_lsp_mode() && !function.def.is_test() {
                    self.interner.register_function(id, &function.def);
                }

                let functions = vec![(self.local_module, id, function)];
                generated_items.functions.push(UnresolvedFunctions {
                    file_id: self.file,
                    functions,
                    trait_id: None,
                    self_type: None,
                });
            }
            TopLevelStatement::TraitImpl(mut trait_impl) => {
                let (methods, associated_types, associated_constants) =
                    dc_mod::collect_trait_impl_items(
                        self.interner,
                        &mut trait_impl,
                        self.crate_id,
                        self.file,
                        self.local_module,
                    );

                generated_items.trait_impls.push(UnresolvedTraitImpl {
                    file_id: self.file,
                    module_id: self.local_module,
                    trait_generics: trait_impl.trait_generics,
                    trait_path: trait_impl.trait_name,
                    object_type: trait_impl.object_type,
                    methods,
                    generics: trait_impl.impl_generics,
                    where_clause: trait_impl.where_clause,
                    associated_types,
                    associated_constants,

                    // These last fields are filled in later
                    trait_id: None,
                    impl_id: None,
                    resolved_object_type: None,
                    resolved_generics: Vec::new(),
                    resolved_trait_generics: Vec::new(),
                });
            }
            TopLevelStatement::Global(global) => {
                let (global, error) = dc_mod::collect_global(
                    self.interner,
                    self.def_maps.get_mut(&self.crate_id).unwrap(),
                    global,
                    self.file,
                    self.local_module,
                    self.crate_id,
                );

                generated_items.globals.push(global);
                if let Some(error) = error {
                    self.errors.push(error);
                }
            }
            // Assume that an error has already been issued
            TopLevelStatement::Error => (),

            TopLevelStatement::Module(_)
            | TopLevelStatement::Import(..)
            | TopLevelStatement::Struct(_)
            | TopLevelStatement::Trait(_)
            | TopLevelStatement::Impl(_)
            | TopLevelStatement::TypeAlias(_)
            | TopLevelStatement::SubModule(_)
            | TopLevelStatement::InnerAttribute(_) => {
                let item = item.to_string();
                let error = InterpreterError::UnsupportedTopLevelItemUnquote { item, location };
                self.errors.push(error.into_compilation_error_pair());
            }
        }
    }

    pub fn setup_interpreter<'local>(&'local mut self) -> Interpreter<'local, 'context> {
        let current_function = match self.current_item {
            Some(DependencyId::Function(function)) => Some(function),
            _ => None,
        };
        Interpreter::new(self, self.crate_id, current_function)
    }

    pub(super) fn debug_comptime<T: Display, F: FnMut(&mut NodeInterner) -> T>(
        &mut self,
        location: Location,
        mut expr_f: F,
    ) {
        if Some(location.file) == self.debug_comptime_in_file {
            let displayed_expr = expr_f(self.interner);
            self.errors.push((
                InterpreterError::debug_evaluate_comptime(displayed_expr, location).into(),
                location.file,
            ));
        }
    }

    /// Run all the attributes on each item. The ordering is unspecified to users but currently
    /// we run trait attributes first to (e.g.) register derive handlers before derive is
    /// called on structs.
    /// Returns any new items generated by attributes.
    pub(super) fn run_attributes(
        &mut self,
        traits: &BTreeMap<TraitId, UnresolvedTrait>,
        types: &BTreeMap<StructId, UnresolvedStruct>,
        functions: &[UnresolvedFunctions],
        module_attributes: &[ModuleAttribute],
    ) -> CollectedItems {
        let mut generated_items = CollectedItems::default();

        for (trait_id, trait_) in traits {
            let attributes = &trait_.trait_def.attributes;
            let item = Value::TraitDefinition(*trait_id);
            let span = trait_.trait_def.span;
            self.local_module = trait_.module_id;
            self.file = trait_.file_id;
            self.run_comptime_attributes_on_item(attributes, item, span, &mut generated_items);
        }

        for (struct_id, struct_def) in types {
            let attributes = &struct_def.struct_def.attributes;
            let item = Value::StructDefinition(*struct_id);
            let span = struct_def.struct_def.span;
            self.local_module = struct_def.module_id;
            self.file = struct_def.file_id;
            self.run_comptime_attributes_on_item(attributes, item, span, &mut generated_items);
        }

        self.run_attributes_on_functions(functions, &mut generated_items);

        self.run_attributes_on_modules(module_attributes, &mut generated_items);

        generated_items
    }

    fn run_attributes_on_modules(
        &mut self,
        module_attributes: &[ModuleAttribute],
        generated_items: &mut CollectedItems,
    ) {
        for module_attribute in module_attributes {
            let local_id = module_attribute.module_id;
            let module_id = ModuleId { krate: self.crate_id, local_id };
            let item = Value::ModuleDefinition(module_id);
            let attribute = &module_attribute.attribute;
            let span = Span::default();

            self.local_module = module_attribute.attribute_module_id;
            self.file = module_attribute.attribute_file_id;

            self.run_comptime_attribute_on_item(attribute, &item, span, generated_items);
        }
    }

    fn run_attributes_on_functions(
        &mut self,
        function_sets: &[UnresolvedFunctions],
        generated_items: &mut CollectedItems,
    ) {
        for function_set in function_sets {
            self.file = function_set.file_id;
            self.self_type = function_set.self_type.clone();

            for (local_module, function_id, function) in &function_set.functions {
                self.local_module = *local_module;
                let attributes = function.secondary_attributes();
                let item = Value::FunctionDefinition(*function_id);
                let span = function.span();
                self.run_comptime_attributes_on_item(attributes, item, span, generated_items);
            }
        }
    }
}<|MERGE_RESOLUTION|>--- conflicted
+++ resolved
@@ -97,21 +97,7 @@
         generated_items: &mut CollectedItems,
     ) {
         for attribute in attributes {
-<<<<<<< HEAD
             self.run_comptime_attribute_on_item(attribute, &item, span, generated_items);
-=======
-            if let SecondaryAttribute::Custom(attribute) = attribute {
-                if let Err(error) = self.run_comptime_attribute_on_item(
-                    &attribute.contents,
-                    item.clone(),
-                    span,
-                    attribute.contents_span,
-                    generated_items,
-                ) {
-                    self.errors.push(error);
-                }
-            }
->>>>>>> 70ebb905
         }
     }
 
@@ -122,10 +108,14 @@
         span: Span,
         generated_items: &mut CollectedItems,
     ) {
-        if let SecondaryAttribute::Custom(name) = attribute {
-            if let Err(error) =
-                self.run_comptime_attribute_name_on_item(name, item.clone(), span, generated_items)
-            {
+        if let SecondaryAttribute::Custom(attribute) = attribute {
+            if let Err(error) = self.run_comptime_attribute_name_on_item(
+                &attribute.contents,
+                item.clone(),
+                span,
+                attribute.contents_span,
+                generated_items,
+            ) {
                 self.errors.push(error);
             }
         }
