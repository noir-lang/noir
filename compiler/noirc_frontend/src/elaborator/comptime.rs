--- conflicted
+++ resolved
@@ -20,17 +20,9 @@
     },
     hir_def::expr::{HirExpression, HirIdent},
     lexer::Lexer,
-<<<<<<< HEAD
-    macros_api::{
-        Expression, ExpressionKind, HirExpression, NodeInterner, SecondaryAttribute, StructId,
-    },
-    node_interner::{DefinitionKind, DependencyId, FuncId, TraitId},
+    node_interner::{DefinitionKind, DependencyId, FuncId, NodeInterner, StructId, TraitId},
     parser::{Item, ItemKind, Parser},
-=======
-    node_interner::{DefinitionKind, DependencyId, FuncId, NodeInterner, StructId, TraitId},
-    parser::{self, TopLevelStatement, TopLevelStatementKind},
     token::SecondaryAttribute,
->>>>>>> 85c502c9
     Type, TypeBindings, UnificationError,
 };
 
