//! Statement elaboration including let bindings, assignments, and control flow.

use noirc_errors::Location;

use crate::{
    Type,
    ast::{
<<<<<<< HEAD
        AssignStatement, Expression, ForLoopStatement, ForRange, LValue, LetStatement, Statement,
        StatementKind, WhileStatement,
=======
        AssignStatement, ForLoopStatement, ForRange, IntegerBitSize, LValue, LetStatement,
        LoopStatement, Statement, StatementKind, WhileStatement,
>>>>>>> d52a213f
    },
    elaborator::{PathResolutionTarget, WildcardDisallowedContext, types::WildcardAllowed},
    hir::{
        def_collector::dc_crate::CompilationError,
        resolution::errors::ResolverError,
        type_check::{Source, TypeCheckError},
    },
    hir_def::{
        expr::{HirBlockExpression, HirExpression, HirIdent},
        stmt::{
            HirAssignStatement, HirForStatement, HirLValue, HirLetStatement, HirPattern,
            HirStatement,
        },
    },
    node_interner::{DefinitionId, DefinitionKind, ExprId, GlobalId, StmtId},
};

use super::{Elaborator, Loop};

impl Elaborator<'_> {
    fn elaborate_statement_value(&mut self, statement: Statement) -> (HirStatement, Type) {
        self.elaborate_statement_value_with_target_type(statement, None)
    }

    fn elaborate_statement_value_with_target_type(
        &mut self,
        statement: Statement,
        target_type: Option<&Type>,
    ) -> (HirStatement, Type) {
        match statement.kind {
            StatementKind::Let(let_stmt) => self.elaborate_local_let(let_stmt),
            StatementKind::Assign(assign) => self.elaborate_assign(assign),
            StatementKind::For(for_stmt) => self.elaborate_for(for_stmt),
            StatementKind::Loop(loop_) => self.elaborate_loop(loop_),
            StatementKind::While(while_) => self.elaborate_while(while_),
            StatementKind::Break => self.elaborate_jump(true, statement.location),
            StatementKind::Continue => self.elaborate_jump(false, statement.location),
            StatementKind::Comptime(statement) => self.elaborate_comptime_statement(*statement),
            StatementKind::Expression(expr) => {
                let (expr, typ) = self.elaborate_expression_with_target_type(expr, target_type);
                (HirStatement::Expression(expr), typ)
            }
            StatementKind::Semi(expr) => {
                let (expr, _typ) = self.elaborate_expression(expr);
                (HirStatement::Semi(expr), Type::Unit)
            }
            StatementKind::Interned(id) => {
                let kind = self.interner.get_statement_kind(id);
                let statement = Statement { kind: kind.clone(), location: statement.location };
                self.elaborate_statement_value_with_target_type(statement, target_type)
            }
            StatementKind::Error => (HirStatement::Error, Type::Error),
        }
    }

    pub(crate) fn elaborate_statement(&mut self, statement: Statement) -> (StmtId, Type) {
        self.elaborate_statement_with_target_type(statement, None)
    }

    pub(crate) fn elaborate_statement_with_target_type(
        &mut self,
        statement: Statement,
        target_type: Option<&Type>,
    ) -> (StmtId, Type) {
        let location = statement.location;
        let (hir_statement, typ) =
            self.elaborate_statement_value_with_target_type(statement, target_type);
        let id = self.interner.push_stmt_full(hir_statement, location);
        (id, typ)
    }

    pub(super) fn elaborate_local_let(&mut self, let_stmt: LetStatement) -> (HirStatement, Type) {
        let (let_statement, typ) = self.elaborate_let(let_stmt, None);
        (HirStatement::Let(let_statement), typ)
    }

    /// Elaborate a local or global let statement.
    /// If this is a global let, the DefinitionId of the global is specified so that
    /// elaborate_pattern can create a Global definition kind with the correct ID
    /// instead of a local one with a fresh ID.
    pub(super) fn elaborate_let(
        &mut self,
        let_stmt: LetStatement,
        global_id: Option<GlobalId>,
    ) -> (HirLetStatement, Type) {
        let no_type = let_stmt.r#type.is_none();
        let wildcard_allowed = if global_id.is_some() {
            WildcardAllowed::No(WildcardDisallowedContext::Global)
        } else {
            WildcardAllowed::Yes
        };
        let annotated_type = self.resolve_inferred_type(let_stmt.r#type, wildcard_allowed);

        let pattern_location = let_stmt.pattern.location();
        let expr_location = let_stmt.expression.location;
        let (expression, expr_type) =
            self.elaborate_expression_with_target_type(let_stmt.expression, Some(&annotated_type));

        // Require the top-level of a global's type to be fully-specified
        if global_id.is_some() && (no_type || annotated_type.contains_type_variable()) {
            let expected_type = annotated_type.clone();
            let error = ResolverError::UnspecifiedGlobalType {
                pattern_location,
                expr_location,
                expected_type,
            };
            self.push_err(error);
        }

        let definition = match global_id {
            None => {
                debug_assert!(!let_stmt.is_global_let);
                DefinitionKind::Local(Some(expression))
            }
            Some(id) => {
                debug_assert!(let_stmt.is_global_let);
                DefinitionKind::Global(id)
            }
        };

        // Now check if LHS is the same type as the RHS
        // Importantly, we do not coerce any types implicitly
        self.unify_with_coercions(&expr_type, &annotated_type, expression, expr_location, || {
            CompilationError::TypeError(TypeCheckError::TypeMismatch {
                expected_typ: annotated_type.to_string(),
                expr_typ: expr_type.to_string(),
                expr_location,
            })
        });

        let warn_if_unused =
            !let_stmt.attributes.iter().any(|attr| attr.kind.is_allow("unused_variables"));

        let r#type = annotated_type;
        let pattern =
            self.elaborate_pattern(let_stmt.pattern, r#type.clone(), definition, warn_if_unused);

        let attributes = let_stmt.attributes;
        let comptime = let_stmt.comptime;
        let is_global_let = let_stmt.is_global_let;
        let let_ =
            HirLetStatement::new(pattern, r#type, expression, attributes, comptime, is_global_let);
        (let_, Type::Unit)
    }

    pub(super) fn elaborate_assign(&mut self, assign: AssignStatement) -> (HirStatement, Type) {
        let expr_location = assign.expression.location;
        let (expression, expr_type) = self.elaborate_expression(assign.expression);

        let (lvalue, lvalue_type, mutable, mut new_statements) =
            self.elaborate_lvalue(assign.lvalue);

        if !mutable {
            let (_, name, location) = self.get_lvalue_error_info(&lvalue);
            self.push_err(TypeCheckError::VariableMustBeMutable { name, location });
        } else {
            let (id, name, location) = self.get_lvalue_error_info(&lvalue);
            self.check_can_mutate_lambda_capture(id, name, location);
        }

        self.unify_with_coercions(&expr_type, &lvalue_type, expression, expr_location, || {
            CompilationError::TypeError(TypeCheckError::TypeMismatchWithSource {
                actual: expr_type.clone(),
                expected: lvalue_type.clone(),
                location: expr_location,
                source: Source::Assignment,
            })
        });

        let assign = HirAssignStatement { lvalue, expression };
        let assign = HirStatement::Assign(assign);

        if new_statements.is_empty() {
            (assign, Type::Unit)
        } else {
            let assign = self.interner.push_stmt_full(assign, expr_location);
            new_statements.push(assign);
            let block = HirExpression::Block(HirBlockExpression { statements: new_statements });
            let block = self.interner.push_expr_full(block, expr_location, Type::Unit);
            (HirStatement::Expression(block), Type::Unit)
        }
    }

    pub(super) fn elaborate_for(&mut self, for_loop: ForLoopStatement) -> (HirStatement, Type) {
        let (start, end) = match for_loop.range {
            ForRange::Range(bounds) => bounds.into_half_open(),
            ForRange::Array(_) => {
                let for_stmt =
                    for_loop.range.into_for(for_loop.identifier, for_loop.block, for_loop.location);

                return self.elaborate_statement_value(for_stmt);
            }
        };

        let start_location = start.location;
        let end_location = end.location;

        let (start_range, start_range_type) = self.elaborate_expression(start);
        let (end_range, end_range_type) = self.elaborate_expression(end);
        let (identifier, block) = (for_loop.identifier, for_loop.block);

        let old_loop = std::mem::take(&mut self.current_loop);

        self.current_loop = Some(Loop { is_for: true, has_break: false });
        self.push_scope();

        let kind = DefinitionKind::Local(None);
        let identifier = self.add_variable_decl(
            identifier, false, // mutable
            true,  // allow_shadowing
            true,  // warn_if_unused
            kind,
        );

        // Check that start range and end range have the same types
        self.unify(&start_range_type, &end_range_type, || TypeCheckError::TypeMismatch {
            expected_typ: start_range_type.to_string(),
            expr_typ: end_range_type.to_string(),
            expr_location: end_location,
        });

        let expected_type = self.polymorphic_integer();

        self.unify(&start_range_type, &expected_type, || TypeCheckError::TypeCannotBeUsed {
            typ: start_range_type.clone(),
            place: "for loop",
            location: start_location,
        });

        self.interner.push_definition_type(identifier.id, start_range_type);

        let block_location = block.type_location();
        let (block, block_type) = self.elaborate_expression(block);

        self.unify(&block_type, &Type::Unit, || TypeCheckError::TypeMismatch {
            expected_typ: Type::Unit.to_string(),
            expr_typ: block_type.to_string(),
            expr_location: block_location,
        });

        self.pop_scope();
        self.current_loop = old_loop;

        let statement =
            HirStatement::For(HirForStatement { start_range, end_range, block, identifier });

        (statement, Type::Unit)
    }

    pub(super) fn elaborate_loop(&mut self, loop_: LoopStatement) -> (HirStatement, Type) {
        let LoopStatement { body: block, loop_keyword_location: location } = loop_;
        let in_constrained_function = self.in_constrained_function();
        if in_constrained_function {
            self.push_err(ResolverError::LoopInConstrainedFn { location });
        }

        let old_loop = std::mem::take(&mut self.current_loop);
        self.current_loop = Some(Loop { is_for: false, has_break: false });
        self.push_scope();

        let block_location = block.type_location();
        let (block, block_type) = self.elaborate_expression(block);

        self.unify(&block_type, &Type::Unit, || TypeCheckError::TypeMismatch {
            expected_typ: Type::Unit.to_string(),
            expr_typ: block_type.to_string(),
            expr_location: block_location,
        });

        self.pop_scope();

        let last_loop =
            std::mem::replace(&mut self.current_loop, old_loop).expect("Expected a loop");
        if !last_loop.has_break {
            self.push_err(ResolverError::LoopWithoutBreak { location });
        }

        let statement = HirStatement::Loop(block);

        (statement, Type::Unit)
    }

    pub(super) fn elaborate_while(&mut self, while_: WhileStatement) -> (HirStatement, Type) {
        let in_constrained_function = self.in_constrained_function();
        if in_constrained_function {
            self.push_err(ResolverError::WhileInConstrainedFn {
                location: while_.while_keyword_location,
            });
        }

        let old_loop = std::mem::take(&mut self.current_loop);
        self.current_loop = Some(Loop { is_for: false, has_break: false });
        self.push_scope();

        let location = while_.condition.type_location();
        let (condition, cond_type) = self.elaborate_expression(while_.condition);

        self.unify(&cond_type, &Type::Bool, || TypeCheckError::TypeMismatch {
            expected_typ: Type::Bool.to_string(),
            expr_typ: cond_type.to_string(),
            expr_location: location,
        });

        let block_location = while_.body.type_location();
        let (block, block_type) = self.elaborate_expression(while_.body);

        self.unify(&block_type, &Type::Unit, || TypeCheckError::TypeMismatch {
            expected_typ: Type::Unit.to_string(),
            expr_typ: block_type.to_string(),
            expr_location: block_location,
        });

        self.pop_scope();

        std::mem::replace(&mut self.current_loop, old_loop).expect("Expected a loop");

        let statement = HirStatement::While(condition, block);

        (statement, Type::Unit)
    }

    fn elaborate_jump(&mut self, is_break: bool, location: Location) -> (HirStatement, Type) {
        let in_constrained_function = self.in_constrained_function();

        if in_constrained_function {
            self.push_err(ResolverError::JumpInConstrainedFn { is_break, location });
        }

        if let Some(current_loop) = &mut self.current_loop {
            if is_break {
                current_loop.has_break = true;
            }
        } else {
            self.push_err(ResolverError::JumpOutsideLoop { is_break, location });
        }

        let expr = if is_break { HirStatement::Break } else { HirStatement::Continue };
        (expr, Type::Unit)
    }

    fn get_lvalue_error_info(&self, lvalue: &HirLValue) -> (DefinitionId, String, Location) {
        match lvalue {
            HirLValue::Ident(name, _) => {
                let location = name.location;

                if let Some(definition) = self.interner.try_definition(name.id) {
                    (name.id, definition.name.clone(), location)
                } else {
                    (DefinitionId::dummy_id(), "(undeclared variable)".into(), location)
                }
            }
            HirLValue::MemberAccess { object, .. } => self.get_lvalue_error_info(object),
            HirLValue::Index { array, .. } => self.get_lvalue_error_info(array),
            HirLValue::Dereference { lvalue, .. } => self.get_lvalue_error_info(lvalue),
        }
    }

    /// Elaborates an lvalue returning:
    /// - The HirLValue equivalent of the given `lvalue`
    /// - The type being assigned to
    /// - Whether the underlying variable is mutable
    /// - A vector of new statements which need to prefix the resulting assign statement.
    ///   This hoists out any sub-expressions to simplify sequencing of side-effects.
    fn elaborate_lvalue(&mut self, lvalue: LValue) -> (HirLValue, Type, bool, Vec<StmtId>) {
        match lvalue {
            LValue::Path(path) => {
                let mut mutable = true;
                let location = path.location;
                let path = self.validate_path(path);
                match self.get_ident_from_path_or_error(path.clone()) {
                    Ok(((ident, scope_index), _)) => {
                        self.resolve_local_variable(ident.clone(), scope_index);

                        if let Some(definition) = self.interner.try_definition(ident.id) {
                            mutable = definition.mutable;

                            if definition.comptime && !self.in_comptime_context() {
                                self.push_err(
                                    ResolverError::MutatingComptimeInNonComptimeContext {
                                        name: definition.name.clone(),
                                        location: ident.location,
                                    },
                                );
                            }
                        }

                        let typ =
                            self.interner.definition_type(ident.id).instantiate(self.interner).0;
                        let typ = typ.follow_bindings();

                        self.interner.add_local_reference(ident.id, location);

                        (HirLValue::Ident(ident.clone(), typ.clone()), typ, mutable, Vec::new())
                    }
                    Err(error) => {
                        // We couldn't find a variable or global. Let's see if the identifier refers to something
                        // else, like a module or type.
                        let result = self.resolve_path_inner(
                            path,
                            PathResolutionTarget::Value,
                            super::PathResolutionMode::MarkAsUsed,
                        );
                        if let Ok(result) = result {
                            self.push_errors(result.errors);
                            self.push_err(ResolverError::Expected {
                                location,
                                expected: "value",
                                got: result.item.description(),
                            });
                        } else {
                            self.push_err(error);
                        }

                        let id = DefinitionId::dummy_id();
                        let ident = HirIdent::non_trait_method(id, location);
                        let typ = Type::Error;
                        (HirLValue::Ident(ident.clone(), typ.clone()), typ, mutable, Vec::new())
                    }
                }
            }
            LValue::MemberAccess { object, field_name, location } => {
                let (object, lhs_type, mut mutable, statements) = self.elaborate_lvalue(*object);
                let mut object = Box::new(object);
                let field_name = field_name.clone();

                let object_ref = &mut object;
                let mutable_ref = &mut mutable;

                let dereference_lhs = move |_: &mut Self, _, element_type| {
                    // We must create a temporary value first to move out of object_ref before
                    // we eventually reassign to it.
                    let id = DefinitionId::dummy_id();
                    let ident = HirIdent::non_trait_method(id, location);
                    let tmp_value = HirLValue::Ident(ident, Type::Error);

                    let lvalue = std::mem::replace(object_ref, Box::new(tmp_value));
                    *object_ref = Box::new(HirLValue::Dereference {
                        lvalue,
                        element_type,
                        location,
                        implicitly_added: true,
                    });
                    *mutable_ref = true;
                };

                let name = field_name.as_str();
                let (object_type, field_index) = self
                    .check_field_access(
                        &lhs_type,
                        name,
                        field_name.location(),
                        Some(dereference_lhs),
                    )
                    .unwrap_or((Type::Error, 0));

                let field_index = Some(field_index);
                let typ = object_type.clone();
                let lvalue =
                    HirLValue::MemberAccess { object, field_name, field_index, typ, location };
                (lvalue, object_type, mutable, statements)
            }
            LValue::Index { array, index, location } => {
                let expr_location = index.location;
                let (mut index, index_type) = self.elaborate_expression(index);

                let expected = Type::u32();
                self.unify(&index_type, &expected, || TypeCheckError::TypeMismatchWithSource {
                    expected: expected.clone(),
                    actual: index_type.clone(),
                    location: expr_location,
                    source: Source::ArrayIndex,
                });

                let (mut lvalue, mut lvalue_type, mut mutable, mut statements) =
                    self.elaborate_lvalue(*array);

                // Push the index expression to the end of the new statements list, referring to it
                // afterward with a let binding. Note that since we recur first then push to the
                // end of the list we're evaluating side-effects such that in `a[i][j]`, `i` will
                // be evaluated first, followed by `j`.
                if let Some((index_definition, new_index)) =
                    self.fresh_definition_for_lvalue_index(index, index_type, expr_location)
                {
                    index = new_index;
                    statements.push(index_definition);
                }

                // Before we check that the lvalue is an array, try to dereference it as many times
                // as needed to unwrap any `&` or `&mut` wrappers.
                while let Type::Reference(element, _) = lvalue_type.follow_bindings() {
                    let element_type = element.as_ref().clone();
                    lvalue = HirLValue::Dereference {
                        lvalue: Box::new(lvalue),
                        element_type,
                        location,
                        implicitly_added: true,
                    };
                    lvalue_type = *element;
                    // We know this value to be mutable now since we found an `&mut`
                    mutable = true;
                }

                let typ = match lvalue_type.follow_bindings() {
                    Type::Array(_, elem_type) => *elem_type,
                    Type::Slice(elem_type) => *elem_type,
                    Type::Error => Type::Error,
                    Type::String(_) => {
                        let (_id, _lvalue_name, lvalue_location) =
                            self.get_lvalue_error_info(&lvalue);
                        self.push_err(TypeCheckError::StringIndexAssign {
                            location: lvalue_location,
                        });
                        Type::Error
                    }
                    Type::TypeVariable(_) => {
                        self.push_err(TypeCheckError::TypeAnnotationsNeededForIndex { location });
                        Type::Error
                    }
                    other => {
                        self.push_err(TypeCheckError::TypeMismatch {
                            expected_typ: "array".to_string(),
                            expr_typ: other.to_string(),
                            expr_location: location,
                        });
                        Type::Error
                    }
                };

                let array = Box::new(lvalue);
                let array_type = typ.clone();
                (HirLValue::Index { array, index, typ, location }, array_type, mutable, statements)
            }
            LValue::Dereference(lvalue, location) => {
                let (lvalue, reference_type, _, statements) = self.elaborate_lvalue(*lvalue);
                let lvalue = Box::new(lvalue);

                let element_type = Type::type_variable(self.interner.next_type_variable_id());

                // Always expect a mutable reference here since we're storing to it
                let expected_type = Type::Reference(Box::new(element_type.clone()), true);

                self.unify(&reference_type, &expected_type, || TypeCheckError::TypeMismatch {
                    expected_typ: expected_type.to_string(),
                    expr_typ: reference_type.to_string(),
                    expr_location: location,
                });

                // Dereferences are always mutable since we already type checked against a &mut T
                let typ = element_type.clone();
                let lvalue = HirLValue::Dereference {
                    lvalue,
                    element_type,
                    location,
                    implicitly_added: false,
                };
                (lvalue, typ, true, statements)
            }
            LValue::Interned(id, location) => {
                let lvalue = self.interner.get_lvalue(id, location).clone();
                self.elaborate_lvalue(lvalue)
            }
        }
    }

    fn fresh_definition_for_lvalue_index(
        &mut self,
        expr: ExprId,
        typ: Type,
        location: Location,
    ) -> Option<(StmtId, ExprId)> {
        // If the original expression trivially cannot have side-effects, don't bother cluttering
        // the output with a let binding. Note that array literals can have side-effects but these
        // would produce type errors anyway.
        if matches!(
            self.interner.expression(&expr),
            HirExpression::Ident(..) | HirExpression::Literal(..)
        ) {
            return None;
        }

        let id = self.interner.push_definition(
            format!("i_{}", self.interner.definition_count()),
            false,
            false,
            DefinitionKind::Local(None),
            location,
        );
        let ident = HirIdent::non_trait_method(id, location);
        let ident_expr = HirExpression::Ident(ident.clone(), None);

        let ident_id = self.interner.push_expr_full(ident_expr, location, typ.clone());

        let pattern = HirPattern::Identifier(ident);
        let let_ = HirStatement::Let(HirLetStatement::basic(pattern, typ, expr));
        let let_ = self.interner.push_stmt_full(let_, location);
        Some((let_, ident_id))
    }

    fn elaborate_comptime_statement(&mut self, statement: Statement) -> (HirStatement, Type) {
        let location = statement.location;
        let (hir_statement, _typ) =
            self.elaborate_in_comptime_context(|this| this.elaborate_statement(statement));
        let mut interpreter = self.setup_interpreter();
        let value = interpreter.evaluate_statement(hir_statement);
        let (expr, typ) = self.inline_comptime_value(value, location);

        let location = self.interner.id_location(hir_statement);
        self.debug_comptime(location, |interner| expr.to_display_ast(interner).kind);

        (HirStatement::Expression(expr), typ)
    }
}<|MERGE_RESOLUTION|>--- conflicted
+++ resolved
@@ -5,13 +5,8 @@
 use crate::{
     Type,
     ast::{
-<<<<<<< HEAD
-        AssignStatement, Expression, ForLoopStatement, ForRange, LValue, LetStatement, Statement,
-        StatementKind, WhileStatement,
-=======
         AssignStatement, ForLoopStatement, ForRange, IntegerBitSize, LValue, LetStatement,
         LoopStatement, Statement, StatementKind, WhileStatement,
->>>>>>> d52a213f
     },
     elaborator::{PathResolutionTarget, WildcardDisallowedContext, types::WildcardAllowed},
     hir::{
