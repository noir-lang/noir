--- conflicted
+++ resolved
@@ -36,17 +36,10 @@
             StatementKind::Let(let_stmt) => self.elaborate_local_let(let_stmt),
             StatementKind::Assign(assign) => self.elaborate_assign(assign),
             StatementKind::For(for_stmt) => self.elaborate_for(for_stmt),
-<<<<<<< HEAD
-            StatementKind::Loop(block, span) => self.elaborate_loop(block, span),
-            StatementKind::While(while_) => self.elaborate_while(while_),
-            StatementKind::Break => self.elaborate_jump(true, statement.span),
-            StatementKind::Continue => self.elaborate_jump(false, statement.span),
-=======
             StatementKind::Loop(block, location) => self.elaborate_loop(block, location),
             StatementKind::While(while_) => self.elaborate_while(while_),
             StatementKind::Break => self.elaborate_jump(true, statement.location),
             StatementKind::Continue => self.elaborate_jump(false, statement.location),
->>>>>>> 3cb08f51
             StatementKind::Comptime(statement) => self.elaborate_comptime_statement(*statement),
             StatementKind::Expression(expr) => {
                 let (expr, typ) = self.elaborate_expression_with_target_type(expr, target_type);
@@ -230,15 +223,6 @@
 
         self.interner.push_definition_type(identifier.id, start_range_type);
 
-<<<<<<< HEAD
-        let block_span = block.type_span();
-        let (block, block_type) = self.elaborate_expression(block);
-
-        self.unify(&block_type, &Type::Unit, || TypeCheckError::TypeMismatch {
-            expected_typ: Type::Unit.to_string(),
-            expr_typ: block_type.to_string(),
-            expr_span: block_span,
-=======
         let block_location = block.type_location();
         let (block, block_type) = self.elaborate_expression(block);
 
@@ -248,7 +232,6 @@
                 expr_typ: block_type.to_string(),
                 expr_span: block_location.span,
             }
->>>>>>> 3cb08f51
         });
 
         self.pop_scope();
@@ -275,15 +258,6 @@
         self.current_loop = Some(Loop { is_for: false, has_break: false });
         self.push_scope();
 
-<<<<<<< HEAD
-        let block_span = block.type_span();
-        let (block, block_type) = self.elaborate_expression(block);
-
-        self.unify(&block_type, &Type::Unit, || TypeCheckError::TypeMismatch {
-            expected_typ: Type::Unit.to_string(),
-            expr_typ: block_type.to_string(),
-            expr_span: block_span,
-=======
         let block_location = block.type_location();
         let (block, block_type) = self.elaborate_expression(block);
 
@@ -293,7 +267,6 @@
                 expr_typ: block_type.to_string(),
                 expr_span: block_location.span,
             }
->>>>>>> 3cb08f51
         });
 
         self.pop_scope();
@@ -312,38 +285,16 @@
     pub(super) fn elaborate_while(&mut self, while_: WhileStatement) -> (HirStatement, Type) {
         let in_constrained_function = self.in_constrained_function();
         if in_constrained_function {
-<<<<<<< HEAD
-            self.push_err(ResolverError::WhileInConstrainedFn { span: while_.while_keyword_span });
-=======
             self.push_err(
                 ResolverError::WhileInConstrainedFn { span: while_.while_keyword_location.span },
                 while_.while_keyword_location.file,
             );
->>>>>>> 3cb08f51
         }
 
         let old_loop = std::mem::take(&mut self.current_loop);
         self.current_loop = Some(Loop { is_for: false, has_break: false });
         self.push_scope();
 
-<<<<<<< HEAD
-        let condition_span = while_.condition.type_span();
-        let (condition, cond_type) = self.elaborate_expression(while_.condition);
-
-        self.unify(&cond_type, &Type::Bool, || TypeCheckError::TypeMismatch {
-            expected_typ: Type::Bool.to_string(),
-            expr_typ: cond_type.to_string(),
-            expr_span: condition_span,
-        });
-
-        let block_span = while_.body.type_span();
-        let (block, block_type) = self.elaborate_expression(while_.body);
-
-        self.unify(&block_type, &Type::Unit, || TypeCheckError::TypeMismatch {
-            expected_typ: Type::Unit.to_string(),
-            expr_typ: block_type.to_string(),
-            expr_span: block_span,
-=======
         let location = while_.condition.type_location();
         let (condition, cond_type) = self.elaborate_expression(while_.condition);
 
@@ -362,7 +313,6 @@
                 expr_typ: block_type.to_string(),
                 expr_span: block_location.span,
             }
->>>>>>> 3cb08f51
         });
 
         self.pop_scope();
@@ -374,11 +324,7 @@
         (statement, Type::Unit)
     }
 
-<<<<<<< HEAD
-    fn elaborate_jump(&mut self, is_break: bool, span: noirc_errors::Span) -> (HirStatement, Type) {
-=======
     fn elaborate_jump(&mut self, is_break: bool, location: Location) -> (HirStatement, Type) {
->>>>>>> 3cb08f51
         let in_constrained_function = self.in_constrained_function();
 
         if in_constrained_function {
