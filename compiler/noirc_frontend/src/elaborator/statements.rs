use noirc_errors::Location;

use crate::{
    ast::{
        AssignStatement, Expression, ForLoopStatement, ForRange, Ident, ItemVisibility, LValue,
        LetStatement, Path, Statement, StatementKind, WhileStatement,
    },
    hir::{
        resolution::{
            errors::ResolverError, import::PathResolutionError,
            visibility::struct_member_is_visible,
        },
        type_check::{Source, TypeCheckError},
    },
    hir_def::{
        expr::HirIdent,
        stmt::{HirAssignStatement, HirForStatement, HirLValue, HirLetStatement, HirStatement},
    },
    node_interner::{DefinitionId, DefinitionKind, GlobalId, StmtId},
    DataType, Type,
};

use super::{lints, Elaborator, Loop};

impl Elaborator<'_> {
    fn elaborate_statement_value(&mut self, statement: Statement) -> (HirStatement, Type) {
        self.elaborate_statement_value_with_target_type(statement, None)
    }

    fn elaborate_statement_value_with_target_type(
        &mut self,
        statement: Statement,
        target_type: Option<&Type>,
    ) -> (HirStatement, Type) {
        match statement.kind {
            StatementKind::Let(let_stmt) => self.elaborate_local_let(let_stmt),
            StatementKind::Assign(assign) => self.elaborate_assign(assign),
            StatementKind::For(for_stmt) => self.elaborate_for(for_stmt),
            StatementKind::Loop(block, location) => self.elaborate_loop(block, location),
            StatementKind::While(while_) => self.elaborate_while(while_),
            StatementKind::Break => self.elaborate_jump(true, statement.location),
            StatementKind::Continue => self.elaborate_jump(false, statement.location),
            StatementKind::Comptime(statement) => self.elaborate_comptime_statement(*statement),
            StatementKind::Expression(expr) => {
                let (expr, typ) = self.elaborate_expression_with_target_type(expr, target_type);
                (HirStatement::Expression(expr), typ)
            }
            StatementKind::Semi(expr) => {
                let (expr, _typ) = self.elaborate_expression(expr);
                (HirStatement::Semi(expr), Type::Unit)
            }
            StatementKind::Interned(id) => {
                let kind = self.interner.get_statement_kind(id);
                let statement = Statement { kind: kind.clone(), location: statement.location };
                self.elaborate_statement_value_with_target_type(statement, target_type)
            }
            StatementKind::Error => (HirStatement::Error, Type::Error),
        }
    }

    pub(crate) fn elaborate_statement(&mut self, statement: Statement) -> (StmtId, Type) {
        self.elaborate_statement_with_target_type(statement, None)
    }

    pub(crate) fn elaborate_statement_with_target_type(
        &mut self,
        statement: Statement,
        target_type: Option<&Type>,
    ) -> (StmtId, Type) {
        let location = statement.location;
        let (hir_statement, typ) =
            self.elaborate_statement_value_with_target_type(statement, target_type);
        let id = self.interner.push_stmt(hir_statement);
        self.interner.push_stmt_location(id, location);
        (id, typ)
    }

    pub(super) fn elaborate_local_let(&mut self, let_stmt: LetStatement) -> (HirStatement, Type) {
        self.elaborate_let(let_stmt, None)
    }

    /// Elaborate a local or global let statement.
    /// If this is a global let, the DefinitionId of the global is specified so that
    /// elaborate_pattern can create a Global definition kind with the correct ID
    /// instead of a local one with a fresh ID.
    pub(super) fn elaborate_let(
        &mut self,
        let_stmt: LetStatement,
        global_id: Option<GlobalId>,
    ) -> (HirStatement, Type) {
        let type_contains_unspecified = let_stmt.r#type.contains_unspecified();
        let annotated_type = self.resolve_inferred_type(let_stmt.r#type);

        let expr_location = let_stmt.expression.location;
        let (expression, expr_type) =
            self.elaborate_expression_with_target_type(let_stmt.expression, Some(&annotated_type));

        // Require the top-level of a global's type to be fully-specified
        if type_contains_unspecified && global_id.is_some() {
            let expected_type = annotated_type.clone();
            let error =
                ResolverError::UnspecifiedGlobalType { location: expr_location, expected_type };
            self.push_err(error);
        }

        let definition = match global_id {
            None => DefinitionKind::Local(Some(expression)),
            Some(id) => DefinitionKind::Global(id),
        };

        // Now check if LHS is the same type as the RHS
        // Importantly, we do not coerce any types implicitly
        self.unify_with_coercions(&expr_type, &annotated_type, expression, expr_location, || {
            TypeCheckError::TypeMismatch {
                expected_typ: annotated_type.to_string(),
                expr_typ: expr_type.to_string(),
                expr_location,
            }
        });

        if annotated_type.is_integer() {
            let errors = lints::overflowing_int(self.interner, &expression, &annotated_type);
            for error in errors {
                self.push_err(error);
            }
        }

        let warn_if_unused =
            !let_stmt.attributes.iter().any(|attr| attr.is_allow_unused_variables());

        let r#type = annotated_type;
        let pattern = self.elaborate_pattern_and_store_ids(
            let_stmt.pattern,
            r#type.clone(),
            definition,
            &mut Vec::new(),
            warn_if_unused,
        );

        let attributes = let_stmt.attributes;
        let comptime = let_stmt.comptime;
        let is_global_let = let_stmt.is_global_let;
        let let_ =
            HirLetStatement::new(pattern, r#type, expression, attributes, comptime, is_global_let);
        (HirStatement::Let(let_), Type::Unit)
    }

    pub(super) fn elaborate_assign(&mut self, assign: AssignStatement) -> (HirStatement, Type) {
        let expr_location = assign.expression.location;
        let (expression, expr_type) = self.elaborate_expression(assign.expression);
        let (lvalue, lvalue_type, mutable) = self.elaborate_lvalue(assign.lvalue);

        if !mutable {
<<<<<<< HEAD
            let (_, name, span) = self.get_lvalue_error_info(&lvalue);
            self.push_err(TypeCheckError::VariableMustBeMutable { name, span }, expr_location.file);
        } else {
            // We must check whether the mutable variable we are attempting to assign
            // comes from a lambda capture. All captures are immutable so we want to error
            // if the user attempts to mutate a captured variable inside of a lambda without mutable references.
            let lambda_context = self.lambda_stack.last().unwrap().clone();
            let (id, name, span) = self.get_lvalue_error_info(&lvalue);
            let typ = self.interner.definition_type(id);
            for capture in lambda_context.captures.iter() {
                if capture.ident.id == id && !typ.is_mutable_ref() {
                    self.push_err(
                        TypeCheckError::MutableCaptureWithoutRef { name: name.clone(), span },
                        expr_location.file,
                    );
                }
            }
=======
            let (name, location) = self.get_lvalue_name_and_location(&lvalue);
            self.push_err(TypeCheckError::VariableMustBeMutable { name, location });
>>>>>>> b8b0e73e
        }

        self.unify_with_coercions(&expr_type, &lvalue_type, expression, expr_location, || {
            TypeCheckError::TypeMismatchWithSource {
                actual: expr_type.clone(),
                expected: lvalue_type.clone(),
                location: expr_location,
                source: Source::Assignment,
            }
        });

        let stmt = HirAssignStatement { lvalue, expression };
        (HirStatement::Assign(stmt), Type::Unit)
    }

    pub(super) fn elaborate_for(&mut self, for_loop: ForLoopStatement) -> (HirStatement, Type) {
        let (start, end) = match for_loop.range {
            ForRange::Range(bounds) => bounds.into_half_open(),
            ForRange::Array(_) => {
                let for_stmt =
                    for_loop.range.into_for(for_loop.identifier, for_loop.block, for_loop.location);

                return self.elaborate_statement_value(for_stmt);
            }
        };

        let start_location = start.location;
        let end_location = end.location;

        let (start_range, start_range_type) = self.elaborate_expression(start);
        let (end_range, end_range_type) = self.elaborate_expression(end);
        let (identifier, block) = (for_loop.identifier, for_loop.block);

        let old_loop = std::mem::take(&mut self.current_loop);

        self.current_loop = Some(Loop { is_for: true, has_break: false });
        self.push_scope();

        // TODO: For loop variables are currently mutable by default since we haven't
        //       yet implemented syntax for them to be optionally mutable.
        let kind = DefinitionKind::Local(None);
        let identifier = self.add_variable_decl(
            identifier, false, // mutable
            true,  // allow_shadowing
            true,  // warn_if_unused
            kind,
        );

        // Check that start range and end range have the same types
        let range_location = start_location.merge(end_location);
        self.unify(&start_range_type, &end_range_type, || TypeCheckError::TypeMismatch {
            expected_typ: start_range_type.to_string(),
            expr_typ: end_range_type.to_string(),
            expr_location: range_location,
        });

        let expected_type = self.polymorphic_integer();

        self.unify(&start_range_type, &expected_type, || TypeCheckError::TypeCannotBeUsed {
            typ: start_range_type.clone(),
            place: "for loop",
            location: range_location,
        });

        self.interner.push_definition_type(identifier.id, start_range_type);

        let block_location = block.type_location();
        let (block, block_type) = self.elaborate_expression(block);

        self.unify(&block_type, &Type::Unit, || TypeCheckError::TypeMismatch {
            expected_typ: Type::Unit.to_string(),
            expr_typ: block_type.to_string(),
            expr_location: block_location,
        });

        self.pop_scope();
        self.current_loop = old_loop;

        let statement =
            HirStatement::For(HirForStatement { start_range, end_range, block, identifier });

        (statement, Type::Unit)
    }

    pub(super) fn elaborate_loop(
        &mut self,
        block: Expression,
        location: Location,
    ) -> (HirStatement, Type) {
        let in_constrained_function = self.in_constrained_function();
        if in_constrained_function {
            self.push_err(ResolverError::LoopInConstrainedFn { location });
        }

        let old_loop = std::mem::take(&mut self.current_loop);
        self.current_loop = Some(Loop { is_for: false, has_break: false });
        self.push_scope();

        let block_location = block.type_location();
        let (block, block_type) = self.elaborate_expression(block);

        self.unify(&block_type, &Type::Unit, || TypeCheckError::TypeMismatch {
            expected_typ: Type::Unit.to_string(),
            expr_typ: block_type.to_string(),
            expr_location: block_location,
        });

        self.pop_scope();

        let last_loop =
            std::mem::replace(&mut self.current_loop, old_loop).expect("Expected a loop");
        if !last_loop.has_break {
            self.push_err(ResolverError::LoopWithoutBreak { location });
        }

        let statement = HirStatement::Loop(block);

        (statement, Type::Unit)
    }

    pub(super) fn elaborate_while(&mut self, while_: WhileStatement) -> (HirStatement, Type) {
        let in_constrained_function = self.in_constrained_function();
        if in_constrained_function {
            self.push_err(ResolverError::WhileInConstrainedFn {
                location: while_.while_keyword_location,
            });
        }

        let old_loop = std::mem::take(&mut self.current_loop);
        self.current_loop = Some(Loop { is_for: false, has_break: false });
        self.push_scope();

        let location = while_.condition.type_location();
        let (condition, cond_type) = self.elaborate_expression(while_.condition);

        self.unify(&cond_type, &Type::Bool, || TypeCheckError::TypeMismatch {
            expected_typ: Type::Bool.to_string(),
            expr_typ: cond_type.to_string(),
            expr_location: location,
        });

        let block_location = while_.body.type_location();
        let (block, block_type) = self.elaborate_expression(while_.body);

        self.unify(&block_type, &Type::Unit, || TypeCheckError::TypeMismatch {
            expected_typ: Type::Unit.to_string(),
            expr_typ: block_type.to_string(),
            expr_location: block_location,
        });

        self.pop_scope();

        std::mem::replace(&mut self.current_loop, old_loop).expect("Expected a loop");

        let statement = HirStatement::While(condition, block);

        (statement, Type::Unit)
    }

    fn elaborate_jump(&mut self, is_break: bool, location: Location) -> (HirStatement, Type) {
        let in_constrained_function = self.in_constrained_function();

        if in_constrained_function {
            self.push_err(ResolverError::JumpInConstrainedFn { is_break, location });
        }

        if let Some(current_loop) = &mut self.current_loop {
            if is_break {
                current_loop.has_break = true;
            }
        } else {
            self.push_err(ResolverError::JumpOutsideLoop { is_break, location });
        }

        let expr = if is_break { HirStatement::Break } else { HirStatement::Continue };
        (expr, self.interner.next_type_variable())
    }

<<<<<<< HEAD
    fn get_lvalue_error_info(&self, lvalue: &HirLValue) -> (DefinitionId, String, Span) {
=======
    fn get_lvalue_name_and_location(&self, lvalue: &HirLValue) -> (String, Location) {
>>>>>>> b8b0e73e
        match lvalue {
            HirLValue::Ident(name, _) => {
                let location = name.location;

                if let Some(definition) = self.interner.try_definition(name.id) {
<<<<<<< HEAD
                    (name.id, definition.name.clone(), span)
                } else {
                    (DefinitionId::dummy_id(), "(undeclared variable)".into(), span)
                }
            }
            HirLValue::MemberAccess { object, .. } => self.get_lvalue_error_info(object),
            HirLValue::Index { array, .. } => self.get_lvalue_error_info(array),
            HirLValue::Dereference { lvalue, .. } => self.get_lvalue_error_info(lvalue),
=======
                    (definition.name.clone(), location)
                } else {
                    ("(undeclared variable)".into(), location)
                }
            }
            HirLValue::MemberAccess { object, .. } => self.get_lvalue_name_and_location(object),
            HirLValue::Index { array, .. } => self.get_lvalue_name_and_location(array),
            HirLValue::Dereference { lvalue, .. } => self.get_lvalue_name_and_location(lvalue),
>>>>>>> b8b0e73e
        }
    }

    fn elaborate_lvalue(&mut self, lvalue: LValue) -> (HirLValue, Type, bool) {
        match lvalue {
            LValue::Ident(ident) => {
                let mut mutable = true;
                let location = ident.location();
                let path = Path::from_single(ident.0.contents, location);
                let ((ident, scope_index), _) = self.get_ident_from_path(path);

                self.resolve_local_variable(ident.clone(), scope_index);

                let typ = if ident.id == DefinitionId::dummy_id() {
                    Type::Error
                } else {
                    if let Some(definition) = self.interner.try_definition(ident.id) {
                        mutable = definition.mutable;

                        if definition.comptime && !self.in_comptime_context() {
                            self.push_err(ResolverError::MutatingComptimeInNonComptimeContext {
                                name: definition.name.clone(),
                                location: ident.location,
                            });
                        }
                    }

                    let typ = self.interner.definition_type(ident.id).instantiate(self.interner).0;
                    typ.follow_bindings()
                };

                self.interner.add_local_reference(ident.id, location);

                (HirLValue::Ident(ident.clone(), typ.clone()), typ, mutable)
            }
            LValue::MemberAccess { object, field_name, location } => {
                let (object, lhs_type, mut mutable) = self.elaborate_lvalue(*object);
                let mut object = Box::new(object);
                let field_name = field_name.clone();

                let object_ref = &mut object;
                let mutable_ref = &mut mutable;

                let dereference_lhs = move |_: &mut Self, _, element_type| {
                    // We must create a temporary value first to move out of object_ref before
                    // we eventually reassign to it.
                    let id = DefinitionId::dummy_id();
                    let ident = HirIdent::non_trait_method(id, location);
                    let tmp_value = HirLValue::Ident(ident, Type::Error);

                    let lvalue = std::mem::replace(object_ref, Box::new(tmp_value));
                    *object_ref =
                        Box::new(HirLValue::Dereference { lvalue, element_type, location });
                    *mutable_ref = true;
                };

                let name = &field_name.0.contents;
                let (object_type, field_index) = self
                    .check_field_access(
                        &lhs_type,
                        name,
                        field_name.location(),
                        Some(dereference_lhs),
                    )
                    .unwrap_or((Type::Error, 0));

                let field_index = Some(field_index);
                let typ = object_type.clone();
                let lvalue =
                    HirLValue::MemberAccess { object, field_name, field_index, typ, location };
                (lvalue, object_type, mutable)
            }
            LValue::Index { array, index, location } => {
                let expr_location = index.location;
                let (index, index_type) = self.elaborate_expression(index);

                let expected = self.polymorphic_integer_or_field();
                self.unify(&index_type, &expected, || TypeCheckError::TypeMismatch {
                    expected_typ: "an integer".to_owned(),
                    expr_typ: index_type.to_string(),
                    expr_location,
                });

                let (mut lvalue, mut lvalue_type, mut mutable) = self.elaborate_lvalue(*array);

                // Before we check that the lvalue is an array, try to dereference it as many times
                // as needed to unwrap any &mut wrappers.
                while let Type::MutableReference(element) = lvalue_type.follow_bindings() {
                    let element_type = element.as_ref().clone();
                    lvalue =
                        HirLValue::Dereference { lvalue: Box::new(lvalue), element_type, location };
                    lvalue_type = *element;
                    // We know this value to be mutable now since we found an `&mut`
                    mutable = true;
                }

                let typ = match lvalue_type.follow_bindings() {
                    Type::Array(_, elem_type) => *elem_type,
                    Type::Slice(elem_type) => *elem_type,
                    Type::Error => Type::Error,
                    Type::String(_) => {
<<<<<<< HEAD
                        let (_id, _lvalue_name, lvalue_span) = self.get_lvalue_error_info(&lvalue);
                        self.push_err(
                            TypeCheckError::StringIndexAssign { span: lvalue_span },
                            location.file,
                        );
=======
                        let (_lvalue_name, lvalue_location) =
                            self.get_lvalue_name_and_location(&lvalue);
                        self.push_err(TypeCheckError::StringIndexAssign {
                            location: lvalue_location,
                        });
>>>>>>> b8b0e73e
                        Type::Error
                    }
                    Type::TypeVariable(_) => {
                        self.push_err(TypeCheckError::TypeAnnotationsNeededForIndex { location });
                        Type::Error
                    }
                    other => {
                        self.push_err(TypeCheckError::TypeMismatch {
                            expected_typ: "array".to_string(),
                            expr_typ: other.to_string(),
                            expr_location: location,
                        });
                        Type::Error
                    }
                };

                let array = Box::new(lvalue);
                let array_type = typ.clone();
                (HirLValue::Index { array, index, typ, location }, array_type, mutable)
            }
            LValue::Dereference(lvalue, location) => {
                let (lvalue, reference_type, _) = self.elaborate_lvalue(*lvalue);
                let lvalue = Box::new(lvalue);

                let element_type = Type::type_variable(self.interner.next_type_variable_id());
                let expected_type = Type::MutableReference(Box::new(element_type.clone()));

                self.unify(&reference_type, &expected_type, || TypeCheckError::TypeMismatch {
                    expected_typ: expected_type.to_string(),
                    expr_typ: reference_type.to_string(),
                    expr_location: location,
                });

                // Dereferences are always mutable since we already type checked against a &mut T
                let typ = element_type.clone();
                let lvalue = HirLValue::Dereference { lvalue, element_type, location };
                (lvalue, typ, true)
            }
            LValue::Interned(id, location) => {
                let lvalue = self.interner.get_lvalue(id, location).clone();
                self.elaborate_lvalue(lvalue)
            }
        }
    }

    /// Type checks a field access, adding dereference operators as necessary
    pub(super) fn check_field_access(
        &mut self,
        lhs_type: &Type,
        field_name: &str,
        location: Location,
        dereference_lhs: Option<impl FnMut(&mut Self, Type, Type)>,
    ) -> Option<(Type, usize)> {
        let lhs_type = lhs_type.follow_bindings();

        match &lhs_type {
            Type::DataType(s, args) => {
                let s = s.borrow();
                if let Some((field, visibility, index)) = s.get_field(field_name, args) {
                    self.interner.add_struct_member_reference(s.id, index, location);

                    self.check_struct_field_visibility(&s, field_name, visibility, location);

                    return Some((field, index));
                }
            }
            Type::Tuple(elements) => {
                if let Ok(index) = field_name.parse::<usize>() {
                    let length = elements.len();
                    if index < length {
                        return Some((elements[index].clone(), index));
                    } else {
                        self.push_err(TypeCheckError::TupleIndexOutOfBounds {
                            index,
                            lhs_type,
                            length,
                            location,
                        });
                        return None;
                    }
                }
            }
            // If the lhs is a mutable reference we automatically transform
            // lhs.field into (*lhs).field
            Type::MutableReference(element) => {
                if let Some(mut dereference_lhs) = dereference_lhs {
                    dereference_lhs(self, lhs_type.clone(), element.as_ref().clone());
                    return self.check_field_access(
                        element,
                        field_name,
                        location,
                        Some(dereference_lhs),
                    );
                } else {
                    let (element, index) =
                        self.check_field_access(element, field_name, location, dereference_lhs)?;
                    return Some((Type::MutableReference(Box::new(element)), index));
                }
            }
            _ => (),
        }

        // If we get here the type has no field named 'access.rhs'.
        // Now we specialize the error message based on whether we know the object type in question yet.
        if let Type::TypeVariable(..) = &lhs_type {
            self.push_err(TypeCheckError::TypeAnnotationsNeededForFieldAccess { location });
        } else if lhs_type != Type::Error {
            self.push_err(TypeCheckError::AccessUnknownMember {
                lhs_type,
                field_name: field_name.to_string(),
                location,
            });
        }

        None
    }

    pub(super) fn check_struct_field_visibility(
        &mut self,
        struct_type: &DataType,
        field_name: &str,
        visibility: ItemVisibility,
        location: Location,
    ) {
        if self.silence_field_visibility_errors > 0 {
            return;
        }

        if !struct_member_is_visible(struct_type.id, visibility, self.module_id(), self.def_maps) {
            self.push_err(ResolverError::PathResolutionError(PathResolutionError::Private(
                Ident::new(field_name.to_string(), location),
            )));
        }
    }

    fn elaborate_comptime_statement(&mut self, statement: Statement) -> (HirStatement, Type) {
        let location = statement.location;
        let (hir_statement, _typ) =
            self.elaborate_in_comptime_context(|this| this.elaborate_statement(statement));
        let mut interpreter = self.setup_interpreter();
        let value = interpreter.evaluate_statement(hir_statement);
        let (expr, typ) = self.inline_comptime_value(value, location);

        let location = self.interner.id_location(hir_statement);
        self.debug_comptime(location, |interner| expr.to_display_ast(interner).kind);

        (HirStatement::Expression(expr), typ)
    }
}<|MERGE_RESOLUTION|>--- conflicted
+++ resolved
@@ -151,28 +151,24 @@
         let (lvalue, lvalue_type, mutable) = self.elaborate_lvalue(assign.lvalue);
 
         if !mutable {
-<<<<<<< HEAD
-            let (_, name, span) = self.get_lvalue_error_info(&lvalue);
-            self.push_err(TypeCheckError::VariableMustBeMutable { name, span }, expr_location.file);
+            let (_, name, location) = self.get_lvalue_error_info(&lvalue);
+            self.push_err(TypeCheckError::VariableMustBeMutable { name, location });
         } else {
             // We must check whether the mutable variable we are attempting to assign
             // comes from a lambda capture. All captures are immutable so we want to error
             // if the user attempts to mutate a captured variable inside of a lambda without mutable references.
-            let lambda_context = self.lambda_stack.last().unwrap().clone();
-            let (id, name, span) = self.get_lvalue_error_info(&lvalue);
+            let capture_ids =
+                self.lambda_stack.last().unwrap().captures.iter().map(|var| var.ident.id).collect::<Vec<_>>();
+            let (id, name, location) = self.get_lvalue_error_info(&lvalue);
             let typ = self.interner.definition_type(id);
-            for capture in lambda_context.captures.iter() {
-                if capture.ident.id == id && !typ.is_mutable_ref() {
-                    self.push_err(
-                        TypeCheckError::MutableCaptureWithoutRef { name: name.clone(), span },
-                        expr_location.file,
-                    );
+            for capture_id in capture_ids {
+                if capture_id == id && !typ.is_mutable_ref() {
+                    self.push_err(TypeCheckError::MutableCaptureWithoutRef {
+                        name: name.clone(),
+                        location,
+                    });
                 }
             }
-=======
-            let (name, location) = self.get_lvalue_name_and_location(&lvalue);
-            self.push_err(TypeCheckError::VariableMustBeMutable { name, location });
->>>>>>> b8b0e73e
         }
 
         self.unify_with_coercions(&expr_type, &lvalue_type, expression, expr_location, || {
@@ -351,35 +347,20 @@
         (expr, self.interner.next_type_variable())
     }
 
-<<<<<<< HEAD
-    fn get_lvalue_error_info(&self, lvalue: &HirLValue) -> (DefinitionId, String, Span) {
-=======
-    fn get_lvalue_name_and_location(&self, lvalue: &HirLValue) -> (String, Location) {
->>>>>>> b8b0e73e
+    fn get_lvalue_error_info(&self, lvalue: &HirLValue) -> (DefinitionId, String, Location) {
         match lvalue {
             HirLValue::Ident(name, _) => {
                 let location = name.location;
 
                 if let Some(definition) = self.interner.try_definition(name.id) {
-<<<<<<< HEAD
-                    (name.id, definition.name.clone(), span)
+                    (name.id, definition.name.clone(), location)
                 } else {
-                    (DefinitionId::dummy_id(), "(undeclared variable)".into(), span)
+                    (DefinitionId::dummy_id(), "(undeclared variable)".into(), location)
                 }
             }
             HirLValue::MemberAccess { object, .. } => self.get_lvalue_error_info(object),
             HirLValue::Index { array, .. } => self.get_lvalue_error_info(array),
             HirLValue::Dereference { lvalue, .. } => self.get_lvalue_error_info(lvalue),
-=======
-                    (definition.name.clone(), location)
-                } else {
-                    ("(undeclared variable)".into(), location)
-                }
-            }
-            HirLValue::MemberAccess { object, .. } => self.get_lvalue_name_and_location(object),
-            HirLValue::Index { array, .. } => self.get_lvalue_name_and_location(array),
-            HirLValue::Dereference { lvalue, .. } => self.get_lvalue_name_and_location(lvalue),
->>>>>>> b8b0e73e
         }
     }
 
@@ -481,19 +462,11 @@
                     Type::Slice(elem_type) => *elem_type,
                     Type::Error => Type::Error,
                     Type::String(_) => {
-<<<<<<< HEAD
-                        let (_id, _lvalue_name, lvalue_span) = self.get_lvalue_error_info(&lvalue);
-                        self.push_err(
-                            TypeCheckError::StringIndexAssign { span: lvalue_span },
-                            location.file,
-                        );
-=======
-                        let (_lvalue_name, lvalue_location) =
-                            self.get_lvalue_name_and_location(&lvalue);
+                        let (_id, _lvalue_name, lvalue_location) =
+                            self.get_lvalue_error_info(&lvalue);
                         self.push_err(TypeCheckError::StringIndexAssign {
                             location: lvalue_location,
                         });
->>>>>>> b8b0e73e
                         Type::Error
                     }
                     Type::TypeVariable(_) => {
