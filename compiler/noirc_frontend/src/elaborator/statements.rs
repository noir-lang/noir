--- conflicted
+++ resolved
@@ -2,14 +2,8 @@
 
 use crate::{
     ast::{
-<<<<<<< HEAD
-        AssignStatement, BinaryOpKind, ConstrainKind, ConstrainStatement, Expression,
-        ExpressionKind, ForLoopStatement, ForRange, Ident, InfixExpression, ItemVisibility, LValue,
+        AssignStatement, Expression, ForLoopStatement, ForRange, Ident, ItemVisibility, LValue,
         LetStatement, Path, Statement, StatementKind, WhileStatement,
-=======
-        AssignStatement, Expression, ForLoopStatement, ForRange, Ident, ItemVisibility, LValue,
-        LetStatement, Path, Statement, StatementKind,
->>>>>>> 87196e94
     },
     hir::{
         resolution::{
