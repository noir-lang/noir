use noirc_errors::{Location, Span};

use crate::{
    ast::{
        AssignStatement, Expression, ForLoopStatement, ForRange, Ident, ItemVisibility, LValue,
        LetStatement, Path, Statement, StatementKind, WhileStatement,
    },
    hir::{
        resolution::{
            errors::ResolverError, import::PathResolutionError,
            visibility::struct_member_is_visible,
        },
        type_check::{Source, TypeCheckError},
    },
    hir_def::{
        expr::HirIdent,
        stmt::{HirAssignStatement, HirForStatement, HirLValue, HirLetStatement, HirStatement},
    },
    node_interner::{DefinitionId, DefinitionKind, GlobalId, StmtId},
    DataType, Type,
};

use super::{lints, Elaborator, Loop};

impl<'context> Elaborator<'context> {
    fn elaborate_statement_value(&mut self, statement: Statement) -> (HirStatement, Type) {
        self.elaborate_statement_value_with_target_type(statement, None)
    }

    fn elaborate_statement_value_with_target_type(
        &mut self,
        statement: Statement,
        target_type: Option<&Type>,
    ) -> (HirStatement, Type) {
        match statement.kind {
            StatementKind::Let(let_stmt) => self.elaborate_local_let(let_stmt),
            StatementKind::Assign(assign) => self.elaborate_assign(assign),
            StatementKind::For(for_stmt) => self.elaborate_for(for_stmt),
            StatementKind::Loop(block, location) => self.elaborate_loop(block, location),
            StatementKind::While(while_) => self.elaborate_while(while_),
            StatementKind::Break => self.elaborate_jump(true, statement.location),
            StatementKind::Continue => self.elaborate_jump(false, statement.location),
            StatementKind::Comptime(statement) => self.elaborate_comptime_statement(*statement),
            StatementKind::Expression(expr) => {
                let (expr, typ) = self.elaborate_expression_with_target_type(expr, target_type);
                (HirStatement::Expression(expr), typ)
            }
            StatementKind::Semi(expr) => {
                let (expr, _typ) = self.elaborate_expression(expr);
                (HirStatement::Semi(expr), Type::Unit)
            }
            StatementKind::Interned(id) => {
                let kind = self.interner.get_statement_kind(id);
                let statement = Statement { kind: kind.clone(), location: statement.location };
                self.elaborate_statement_value_with_target_type(statement, target_type)
            }
            StatementKind::Error => (HirStatement::Error, Type::Error),
        }
    }

    pub(crate) fn elaborate_statement(&mut self, statement: Statement) -> (StmtId, Type) {
        self.elaborate_statement_with_target_type(statement, None)
    }

    pub(crate) fn elaborate_statement_with_target_type(
        &mut self,
        statement: Statement,
        target_type: Option<&Type>,
    ) -> (StmtId, Type) {
        let location = statement.location;
        let (hir_statement, typ) =
            self.elaborate_statement_value_with_target_type(statement, target_type);
        let id = self.interner.push_stmt(hir_statement);
        self.interner.push_stmt_location(id, location.span, location.file);
        (id, typ)
    }

    pub(super) fn elaborate_local_let(&mut self, let_stmt: LetStatement) -> (HirStatement, Type) {
        self.elaborate_let(let_stmt, None)
    }

    /// Elaborate a local or global let statement.
    /// If this is a global let, the DefinitionId of the global is specified so that
    /// elaborate_pattern can create a Global definition kind with the correct ID
    /// instead of a local one with a fresh ID.
    pub(super) fn elaborate_let(
        &mut self,
        let_stmt: LetStatement,
        global_id: Option<GlobalId>,
    ) -> (HirStatement, Type) {
        let type_contains_unspecified = let_stmt.r#type.contains_unspecified();
        let annotated_type = self.resolve_inferred_type(let_stmt.r#type);

        let expr_location = let_stmt.expression.location;
        let (expression, expr_type) =
            self.elaborate_expression_with_target_type(let_stmt.expression, Some(&annotated_type));

        // Require the top-level of a global's type to be fully-specified
        if type_contains_unspecified && global_id.is_some() {
            let span = expr_location.span;
            let expected_type = annotated_type.clone();
            let error = ResolverError::UnspecifiedGlobalType { span, expected_type };
            self.push_err(error, expr_location.file);
        }

        let definition = match global_id {
            None => DefinitionKind::Local(Some(expression)),
            Some(id) => DefinitionKind::Global(id),
        };

        // Now check if LHS is the same type as the RHS
        // Importantly, we do not coerce any types implicitly
        self.unify_with_coercions(&expr_type, &annotated_type, expression, expr_location, || {
            TypeCheckError::TypeMismatch {
                expected_typ: annotated_type.to_string(),
                expr_typ: expr_type.to_string(),
                expr_span: expr_location.span,
            }
        });

        if annotated_type.is_integer() {
            let errors = lints::overflowing_int(self.interner, &expression, &annotated_type);
            for error in errors {
                self.push_err(error, expr_location.file);
            }
        }

        let warn_if_unused =
            !let_stmt.attributes.iter().any(|attr| attr.is_allow_unused_variables());

        let r#type = annotated_type;
        let pattern = self.elaborate_pattern_and_store_ids(
            let_stmt.pattern,
            r#type.clone(),
            definition,
            &mut Vec::new(),
            warn_if_unused,
        );

        let attributes = let_stmt.attributes;
        let comptime = let_stmt.comptime;
        let is_global_let = let_stmt.is_global_let;
        let let_ =
            HirLetStatement::new(pattern, r#type, expression, attributes, comptime, is_global_let);
        (HirStatement::Let(let_), Type::Unit)
    }

    pub(super) fn elaborate_assign(&mut self, assign: AssignStatement) -> (HirStatement, Type) {
        let expr_location = assign.expression.location;
        let (expression, expr_type) = self.elaborate_expression(assign.expression);
        let (lvalue, lvalue_type, mutable) = self.elaborate_lvalue(assign.lvalue);

        if !mutable {
            let (name, span) = self.get_lvalue_name_and_span(&lvalue);
            self.push_err(TypeCheckError::VariableMustBeMutable { name, span }, expr_location.file);
        }

        self.unify_with_coercions(&expr_type, &lvalue_type, expression, expr_location, || {
            TypeCheckError::TypeMismatchWithSource {
                actual: expr_type.clone(),
                expected: lvalue_type.clone(),
                span: expr_location.span,
                source: Source::Assignment,
            }
        });

        let stmt = HirAssignStatement { lvalue, expression };
        (HirStatement::Assign(stmt), Type::Unit)
    }

    pub(super) fn elaborate_for(&mut self, for_loop: ForLoopStatement) -> (HirStatement, Type) {
        let (start, end) = match for_loop.range {
            ForRange::Range(bounds) => bounds.into_half_open(),
            ForRange::Array(_) => {
                let for_stmt =
                    for_loop.range.into_for(for_loop.identifier, for_loop.block, for_loop.location);

                return self.elaborate_statement_value(for_stmt);
            }
        };

        let start_location = start.location;
        let end_location = end.location;

        let (start_range, start_range_type) = self.elaborate_expression(start);
        let (end_range, end_range_type) = self.elaborate_expression(end);
        let (identifier, block) = (for_loop.identifier, for_loop.block);

        let old_loop = std::mem::take(&mut self.current_loop);

        self.current_loop = Some(Loop { is_for: true, has_break: false });
        self.push_scope();

        // TODO: For loop variables are currently mutable by default since we haven't
        //       yet implemented syntax for them to be optionally mutable.
        let kind = DefinitionKind::Local(None);
        let identifier = self.add_variable_decl(
            identifier, false, // mutable
            true,  // allow_shadowing
            true,  // warn_if_unused
            kind,
        );

        // Check that start range and end range have the same types
        let range_location = start_location.merge(end_location);
        self.unify(&start_range_type, &end_range_type, range_location.file, || {
            TypeCheckError::TypeMismatch {
                expected_typ: start_range_type.to_string(),
                expr_typ: end_range_type.to_string(),
                expr_span: range_location.span,
            }
        });

        let expected_type = self.polymorphic_integer();

        self.unify(&start_range_type, &expected_type, range_location.file, || {
            TypeCheckError::TypeCannotBeUsed {
                typ: start_range_type.clone(),
                place: "for loop",
                span: range_location.span,
            }
        });

        self.interner.push_definition_type(identifier.id, start_range_type);

        let block_span = block.type_span();
        let (block, block_type) = self.elaborate_expression(block);

        self.unify(&block_type, &Type::Unit, || TypeCheckError::TypeMismatch {
            expected_typ: Type::Unit.to_string(),
            expr_typ: block_type.to_string(),
            expr_span: block_span,
        });

        self.pop_scope();
        self.current_loop = old_loop;

        let statement =
            HirStatement::For(HirForStatement { start_range, end_range, block, identifier });

        (statement, Type::Unit)
    }

    pub(super) fn elaborate_loop(
        &mut self,
        block: Expression,
        location: Location,
    ) -> (HirStatement, Type) {
        let span = location.span;
        let in_constrained_function = self.in_constrained_function();
        if in_constrained_function {
            self.push_err(ResolverError::LoopInConstrainedFn { span }, location.file);
        }

        let old_loop = std::mem::take(&mut self.current_loop);
        self.current_loop = Some(Loop { is_for: false, has_break: false });
        self.push_scope();

        let block_span = block.type_span();
        let (block, block_type) = self.elaborate_expression(block);

        self.unify(&block_type, &Type::Unit, || TypeCheckError::TypeMismatch {
            expected_typ: Type::Unit.to_string(),
            expr_typ: block_type.to_string(),
            expr_span: block_span,
        });

        self.pop_scope();

        let last_loop =
            std::mem::replace(&mut self.current_loop, old_loop).expect("Expected a loop");
        if !last_loop.has_break {
            self.push_err(ResolverError::LoopWithoutBreak { span }, location.file);
        }

        let statement = HirStatement::Loop(block);

        (statement, Type::Unit)
    }

    pub(super) fn elaborate_while(&mut self, while_: WhileStatement) -> (HirStatement, Type) {
        let in_constrained_function = self.in_constrained_function();
        if in_constrained_function {
            self.push_err(
                ResolverError::WhileInConstrainedFn { span: while_.while_keyword_location.span },
                while_.while_keyword_location.file,
            );
        }

        let old_loop = std::mem::take(&mut self.current_loop);
        self.current_loop = Some(Loop { is_for: false, has_break: false });
        self.push_scope();

<<<<<<< HEAD
        let location_span = while_.condition.location;
=======
        let condition_span = while_.condition.type_span();
>>>>>>> 1d04f8ba
        let (condition, cond_type) = self.elaborate_expression(while_.condition);

        self.unify(&cond_type, &Type::Bool, location_span.file, || TypeCheckError::TypeMismatch {
            expected_typ: Type::Bool.to_string(),
            expr_typ: cond_type.to_string(),
            expr_span: location_span.span,
        });

        let block_span = while_.body.type_span();
        let (block, block_type) = self.elaborate_expression(while_.body);

        self.unify(&block_type, &Type::Unit, || TypeCheckError::TypeMismatch {
            expected_typ: Type::Unit.to_string(),
            expr_typ: block_type.to_string(),
            expr_span: block_span,
        });

        self.pop_scope();

        std::mem::replace(&mut self.current_loop, old_loop).expect("Expected a loop");

        let statement = HirStatement::While(condition, block);

        (statement, Type::Unit)
    }

    fn elaborate_jump(&mut self, is_break: bool, location: Location) -> (HirStatement, Type) {
        let in_constrained_function = self.in_constrained_function();

        if in_constrained_function {
            self.push_err(
                ResolverError::JumpInConstrainedFn { is_break, span: location.span },
                location.file,
            );
        }

        if let Some(current_loop) = &mut self.current_loop {
            if is_break {
                current_loop.has_break = true;
            }
        } else {
            self.push_err(
                ResolverError::JumpOutsideLoop { is_break, span: location.span },
                location.file,
            );
        }

        let expr = if is_break { HirStatement::Break } else { HirStatement::Continue };
        (expr, self.interner.next_type_variable())
    }

    fn get_lvalue_name_and_span(&self, lvalue: &HirLValue) -> (String, Span) {
        match lvalue {
            HirLValue::Ident(name, _) => {
                let span = name.location.span;

                if let Some(definition) = self.interner.try_definition(name.id) {
                    (definition.name.clone(), span)
                } else {
                    ("(undeclared variable)".into(), span)
                }
            }
            HirLValue::MemberAccess { object, .. } => self.get_lvalue_name_and_span(object),
            HirLValue::Index { array, .. } => self.get_lvalue_name_and_span(array),
            HirLValue::Dereference { lvalue, .. } => self.get_lvalue_name_and_span(lvalue),
        }
    }

    fn elaborate_lvalue(&mut self, lvalue: LValue) -> (HirLValue, Type, bool) {
        match lvalue {
            LValue::Ident(ident) => {
                let mut mutable = true;
                let location = ident.location();
                let path = Path::from_single(ident.0.contents, location);
                let ((ident, scope_index), _) = self.get_ident_from_path(path);

                self.resolve_local_variable(ident.clone(), scope_index);

                let typ = if ident.id == DefinitionId::dummy_id() {
                    Type::Error
                } else {
                    if let Some(definition) = self.interner.try_definition(ident.id) {
                        mutable = definition.mutable;

                        if definition.comptime && !self.in_comptime_context() {
                            self.push_err(
                                ResolverError::MutatingComptimeInNonComptimeContext {
                                    name: definition.name.clone(),
                                    span: ident.location.span,
                                },
                                ident.location.file,
                            );
                        }
                    }

                    let typ = self.interner.definition_type(ident.id).instantiate(self.interner).0;
                    typ.follow_bindings()
                };

                self.interner.add_local_reference(ident.id, location);

                (HirLValue::Ident(ident.clone(), typ.clone()), typ, mutable)
            }
            LValue::MemberAccess { object, field_name, location } => {
                let (object, lhs_type, mut mutable) = self.elaborate_lvalue(*object);
                let mut object = Box::new(object);
                let field_name = field_name.clone();

                let object_ref = &mut object;
                let mutable_ref = &mut mutable;

                let dereference_lhs = move |_: &mut Self, _, element_type| {
                    // We must create a temporary value first to move out of object_ref before
                    // we eventually reassign to it.
                    let id = DefinitionId::dummy_id();
                    let ident = HirIdent::non_trait_method(id, location);
                    let tmp_value = HirLValue::Ident(ident, Type::Error);

                    let lvalue = std::mem::replace(object_ref, Box::new(tmp_value));
                    *object_ref =
                        Box::new(HirLValue::Dereference { lvalue, element_type, location });
                    *mutable_ref = true;
                };

                let name = &field_name.0.contents;
                let (object_type, field_index) = self
                    .check_field_access(
                        &lhs_type,
                        name,
                        field_name.location(),
                        Some(dereference_lhs),
                    )
                    .unwrap_or((Type::Error, 0));

                let field_index = Some(field_index);
                let typ = object_type.clone();
                let lvalue =
                    HirLValue::MemberAccess { object, field_name, field_index, typ, location };
                (lvalue, object_type, mutable)
            }
            LValue::Index { array, index, location } => {
                let expr_location = index.location;
                let (index, index_type) = self.elaborate_expression(index);

                let expected = self.polymorphic_integer_or_field();
                self.unify(&index_type, &expected, expr_location.file, || {
                    TypeCheckError::TypeMismatch {
                        expected_typ: "an integer".to_owned(),
                        expr_typ: index_type.to_string(),
                        expr_span: expr_location.span,
                    }
                });

                let (mut lvalue, mut lvalue_type, mut mutable) = self.elaborate_lvalue(*array);

                // Before we check that the lvalue is an array, try to dereference it as many times
                // as needed to unwrap any &mut wrappers.
                while let Type::MutableReference(element) = lvalue_type.follow_bindings() {
                    let element_type = element.as_ref().clone();
                    lvalue =
                        HirLValue::Dereference { lvalue: Box::new(lvalue), element_type, location };
                    lvalue_type = *element;
                    // We know this value to be mutable now since we found an `&mut`
                    mutable = true;
                }

                let typ = match lvalue_type.follow_bindings() {
                    Type::Array(_, elem_type) => *elem_type,
                    Type::Slice(elem_type) => *elem_type,
                    Type::Error => Type::Error,
                    Type::String(_) => {
                        let (_lvalue_name, lvalue_span) = self.get_lvalue_name_and_span(&lvalue);
                        self.push_err(
                            TypeCheckError::StringIndexAssign { span: lvalue_span },
                            location.file,
                        );
                        Type::Error
                    }
                    Type::TypeVariable(_) => {
                        self.push_err(
                            TypeCheckError::TypeAnnotationsNeededForIndex { span: location.span },
                            location.file,
                        );
                        Type::Error
                    }
                    other => {
                        self.push_err(
                            TypeCheckError::TypeMismatch {
                                expected_typ: "array".to_string(),
                                expr_typ: other.to_string(),
                                expr_span: location.span,
                            },
                            location.file,
                        );
                        Type::Error
                    }
                };

                let array = Box::new(lvalue);
                let array_type = typ.clone();
                (HirLValue::Index { array, index, typ, location }, array_type, mutable)
            }
            LValue::Dereference(lvalue, location) => {
                let (lvalue, reference_type, _) = self.elaborate_lvalue(*lvalue);
                let lvalue = Box::new(lvalue);

                let element_type = Type::type_variable(self.interner.next_type_variable_id());
                let expected_type = Type::MutableReference(Box::new(element_type.clone()));

                self.unify(&reference_type, &expected_type, location.file, || {
                    TypeCheckError::TypeMismatch {
                        expected_typ: expected_type.to_string(),
                        expr_typ: reference_type.to_string(),
                        expr_span: location.span,
                    }
                });

                // Dereferences are always mutable since we already type checked against a &mut T
                let typ = element_type.clone();
                let lvalue = HirLValue::Dereference { lvalue, element_type, location };
                (lvalue, typ, true)
            }
            LValue::Interned(id, location) => {
                let lvalue = self.interner.get_lvalue(id, location).clone();
                self.elaborate_lvalue(lvalue)
            }
        }
    }

    /// Type checks a field access, adding dereference operators as necessary
    pub(super) fn check_field_access(
        &mut self,
        lhs_type: &Type,
        field_name: &str,
        location: Location,
        dereference_lhs: Option<impl FnMut(&mut Self, Type, Type)>,
    ) -> Option<(Type, usize)> {
        let span = location.span;
        let lhs_type = lhs_type.follow_bindings();

        match &lhs_type {
            Type::DataType(s, args) => {
                let s = s.borrow();
                if let Some((field, visibility, index)) = s.get_field(field_name, args) {
                    self.interner.add_struct_member_reference(s.id, index, location);

                    self.check_struct_field_visibility(&s, field_name, visibility, location);

                    return Some((field, index));
                }
            }
            Type::Tuple(elements) => {
                if let Ok(index) = field_name.parse::<usize>() {
                    let length = elements.len();
                    if index < length {
                        return Some((elements[index].clone(), index));
                    } else {
                        self.push_err(
                            TypeCheckError::TupleIndexOutOfBounds { index, lhs_type, length, span },
                            location.file,
                        );
                        return None;
                    }
                }
            }
            // If the lhs is a mutable reference we automatically transform
            // lhs.field into (*lhs).field
            Type::MutableReference(element) => {
                if let Some(mut dereference_lhs) = dereference_lhs {
                    dereference_lhs(self, lhs_type.clone(), element.as_ref().clone());
                    return self.check_field_access(
                        element,
                        field_name,
                        location,
                        Some(dereference_lhs),
                    );
                } else {
                    let (element, index) =
                        self.check_field_access(element, field_name, location, dereference_lhs)?;
                    return Some((Type::MutableReference(Box::new(element)), index));
                }
            }
            _ => (),
        }

        // If we get here the type has no field named 'access.rhs'.
        // Now we specialize the error message based on whether we know the object type in question yet.
        if let Type::TypeVariable(..) = &lhs_type {
            self.push_err(
                TypeCheckError::TypeAnnotationsNeededForFieldAccess { span },
                location.file,
            );
        } else if lhs_type != Type::Error {
            self.push_err(
                TypeCheckError::AccessUnknownMember {
                    lhs_type,
                    field_name: field_name.to_string(),
                    span,
                },
                location.file,
            );
        }

        None
    }

    pub(super) fn check_struct_field_visibility(
        &mut self,
        struct_type: &DataType,
        field_name: &str,
        visibility: ItemVisibility,
        location: Location,
    ) {
        if self.silence_field_visibility_errors > 0 {
            return;
        }

        if !struct_member_is_visible(struct_type.id, visibility, self.module_id(), self.def_maps) {
            self.push_err(
                ResolverError::PathResolutionError(PathResolutionError::Private(Ident::new(
                    field_name.to_string(),
                    location,
                ))),
                location.file,
            );
        }
    }

    fn elaborate_comptime_statement(&mut self, statement: Statement) -> (HirStatement, Type) {
        let location = statement.location;
        let (hir_statement, _typ) =
            self.elaborate_in_comptime_context(|this| this.elaborate_statement(statement));
        let mut interpreter = self.setup_interpreter();
        let value = interpreter.evaluate_statement(hir_statement);
        let (expr, typ) = self.inline_comptime_value(value, location);

        let location = self.interner.id_location(hir_statement);
        self.debug_comptime(location, |interner| expr.to_display_ast(interner).kind);

        (HirStatement::Expression(expr), typ)
    }
}<|MERGE_RESOLUTION|>--- conflicted
+++ resolved
@@ -223,13 +223,15 @@
 
         self.interner.push_definition_type(identifier.id, start_range_type);
 
-        let block_span = block.type_span();
+        let block_location = block.type_location();
         let (block, block_type) = self.elaborate_expression(block);
 
-        self.unify(&block_type, &Type::Unit, || TypeCheckError::TypeMismatch {
-            expected_typ: Type::Unit.to_string(),
-            expr_typ: block_type.to_string(),
-            expr_span: block_span,
+        self.unify(&block_type, &Type::Unit, block_location.file, || {
+            TypeCheckError::TypeMismatch {
+                expected_typ: Type::Unit.to_string(),
+                expr_typ: block_type.to_string(),
+                expr_span: block_location.span,
+            }
         });
 
         self.pop_scope();
@@ -256,13 +258,15 @@
         self.current_loop = Some(Loop { is_for: false, has_break: false });
         self.push_scope();
 
-        let block_span = block.type_span();
+        let block_location = block.type_location();
         let (block, block_type) = self.elaborate_expression(block);
 
-        self.unify(&block_type, &Type::Unit, || TypeCheckError::TypeMismatch {
-            expected_typ: Type::Unit.to_string(),
-            expr_typ: block_type.to_string(),
-            expr_span: block_span,
+        self.unify(&block_type, &Type::Unit, block_location.file, || {
+            TypeCheckError::TypeMismatch {
+                expected_typ: Type::Unit.to_string(),
+                expr_typ: block_type.to_string(),
+                expr_span: block_location.span,
+            }
         });
 
         self.pop_scope();
@@ -291,26 +295,24 @@
         self.current_loop = Some(Loop { is_for: false, has_break: false });
         self.push_scope();
 
-<<<<<<< HEAD
-        let location_span = while_.condition.location;
-=======
-        let condition_span = while_.condition.type_span();
->>>>>>> 1d04f8ba
+        let location = while_.condition.type_location();
         let (condition, cond_type) = self.elaborate_expression(while_.condition);
 
-        self.unify(&cond_type, &Type::Bool, location_span.file, || TypeCheckError::TypeMismatch {
+        self.unify(&cond_type, &Type::Bool, location.file, || TypeCheckError::TypeMismatch {
             expected_typ: Type::Bool.to_string(),
             expr_typ: cond_type.to_string(),
-            expr_span: location_span.span,
-        });
-
-        let block_span = while_.body.type_span();
+            expr_span: location.span,
+        });
+
+        let block_location = while_.body.type_location();
         let (block, block_type) = self.elaborate_expression(while_.body);
 
-        self.unify(&block_type, &Type::Unit, || TypeCheckError::TypeMismatch {
-            expected_typ: Type::Unit.to_string(),
-            expr_typ: block_type.to_string(),
-            expr_span: block_span,
+        self.unify(&block_type, &Type::Unit, block_location.file, || {
+            TypeCheckError::TypeMismatch {
+                expected_typ: Type::Unit.to_string(),
+                expr_typ: block_type.to_string(),
+                expr_span: block_location.span,
+            }
         });
 
         self.pop_scope();
