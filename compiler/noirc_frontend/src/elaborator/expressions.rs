--- conflicted
+++ resolved
@@ -94,14 +94,10 @@
                 (HirExpression::Error, Type::Error)
             }
             ExpressionKind::AsTraitPath(_) => {
-<<<<<<< HEAD
                 self.push_err(
-                    ResolverError::UnquoteUsedOutsideQuote { span: expr.location.span },
+                    ResolverError::AsTraitPathNotYetImplemented { span: expr.location.span },
                     expr.location.file,
                 );
-=======
-                self.push_err(ResolverError::AsTraitPathNotYetImplemented { span: expr.span });
->>>>>>> 64890c0d
                 (HirExpression::Error, Type::Error)
             }
             ExpressionKind::TypePath(path) => return self.elaborate_type_path(path),
