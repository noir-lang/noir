use acvm::{AcirField, FieldElement};
use iter_extended::vecmap;
use noirc_errors::{Located, Location};
use rustc_hash::FxHashSet as HashSet;

use crate::{
    ast::{
        ArrayLiteral, BinaryOpKind, BlockExpression, CallExpression, CastExpression,
        ConstrainExpression, ConstrainKind, ConstructorExpression, Expression, ExpressionKind,
        Ident, IfExpression, IndexExpression, InfixExpression, ItemVisibility, Lambda, Literal,
        MatchExpression, MemberAccessExpression, MethodCallExpression, Path, PathSegment,
        PrefixExpression, StatementKind, UnaryOp, UnresolvedTypeData, UnresolvedTypeExpression,
    },
    hir::{
        comptime::{self, InterpreterError},
        def_collector::dc_crate::CompilationError,
        resolution::{
            errors::ResolverError, import::PathResolutionError, visibility::method_call_is_visible,
        },
        type_check::{generics::TraitGenerics, TypeCheckError},
    },
    hir_def::{
        expr::{
            HirArrayLiteral, HirBinaryOp, HirBlockExpression, HirCallExpression, HirCastExpression,
            HirConstrainExpression, HirConstructorExpression, HirExpression, HirIdent,
            HirIfExpression, HirIndexExpression, HirInfixExpression, HirLambda, HirLiteral,
            HirMemberAccess, HirMethodCallExpression, HirPrefixExpression,
        },
        stmt::{HirLetStatement, HirPattern, HirStatement},
        traits::{ResolvedTraitBound, TraitConstraint},
    },
    node_interner::{
        DefinitionId, DefinitionKind, ExprId, FuncId, InternedStatementKind, StmtId, TraitMethodId,
    },
    token::{FmtStrFragment, Tokens},
    DataType, Kind, QuotedType, Shared, Type,
};

use super::{Elaborator, LambdaContext, UnsafeBlockStatus};

impl<'context> Elaborator<'context> {
    pub(crate) fn elaborate_expression(&mut self, expr: Expression) -> (ExprId, Type) {
        self.elaborate_expression_with_target_type(expr, None)
    }

    pub(crate) fn elaborate_expression_with_target_type(
        &mut self,
        expr: Expression,
        target_type: Option<&Type>,
    ) -> (ExprId, Type) {
        let (hir_expr, typ) = match expr.kind {
            ExpressionKind::Literal(literal) => self.elaborate_literal(literal, expr.location),
            ExpressionKind::Block(block) => self.elaborate_block(block, target_type),
            ExpressionKind::Prefix(prefix) => return self.elaborate_prefix(*prefix, expr.location),
            ExpressionKind::Index(index) => self.elaborate_index(*index),
            ExpressionKind::Call(call) => self.elaborate_call(*call, expr.location),
            ExpressionKind::MethodCall(call) => self.elaborate_method_call(*call, expr.location),
            ExpressionKind::Constrain(constrain) => self.elaborate_constrain(constrain),
            ExpressionKind::Constructor(constructor) => self.elaborate_constructor(*constructor),
            ExpressionKind::MemberAccess(access) => {
                return self.elaborate_member_access(*access, expr.location)
            }
            ExpressionKind::Cast(cast) => self.elaborate_cast(*cast, expr.location),
            ExpressionKind::Infix(infix) => return self.elaborate_infix(*infix, expr.location),
            ExpressionKind::If(if_) => self.elaborate_if(*if_, target_type),
            ExpressionKind::Match(match_) => self.elaborate_match(*match_, expr.location),
            ExpressionKind::Variable(variable) => return self.elaborate_variable(variable),
            ExpressionKind::Tuple(tuple) => self.elaborate_tuple(tuple, target_type),
            ExpressionKind::Lambda(lambda) => {
                self.elaborate_lambda_with_target_type(*lambda, target_type)
            }
            ExpressionKind::Parenthesized(expr) => {
                return self.elaborate_expression_with_target_type(*expr, target_type)
            }
            ExpressionKind::Quote(quote) => self.elaborate_quote(quote, expr.location),
            ExpressionKind::Comptime(comptime, _) => {
                return self.elaborate_comptime_block(comptime, expr.location, target_type)
            }
            ExpressionKind::Unsafe(block_expression, _, unsafe_keyword_location) => {
                self.elaborate_unsafe_block(block_expression, unsafe_keyword_location, target_type)
            }
            ExpressionKind::Resolved(id) => return (id, self.interner.id_type(id)),
            ExpressionKind::Interned(id) => {
                let expr_kind = self.interner.get_expression_kind(id);
                let expr = Expression::new(expr_kind.clone(), expr.location);
                return self.elaborate_expression(expr);
            }
            ExpressionKind::InternedStatement(id) => {
                return self.elaborate_interned_statement_as_expr(id, expr.location);
            }
            ExpressionKind::Error => (HirExpression::Error, Type::Error),
            ExpressionKind::Unquote(_) => {
                self.push_err(ResolverError::UnquoteUsedOutsideQuote { location: expr.location });
                (HirExpression::Error, Type::Error)
            }
            ExpressionKind::AsTraitPath(_) => {
                self.push_err(ResolverError::AsTraitPathNotYetImplemented {
                    location: expr.location,
                });
                (HirExpression::Error, Type::Error)
            }
            ExpressionKind::TypePath(path) => return self.elaborate_type_path(path),
        };
        let id = self.interner.push_expr(hir_expr);
        self.interner.push_expr_location(id, expr.location);
        self.interner.push_expr_type(id, typ.clone());
        (id, typ)
    }

    fn elaborate_interned_statement_as_expr(
        &mut self,
        id: InternedStatementKind,
        location: Location,
    ) -> (ExprId, Type) {
        match self.interner.get_statement_kind(id) {
            StatementKind::Expression(expr) | StatementKind::Semi(expr) => {
                self.elaborate_expression(expr.clone())
            }
            StatementKind::Interned(id) => self.elaborate_interned_statement_as_expr(*id, location),
            StatementKind::Error => {
                let expr = Expression::new(ExpressionKind::Error, location);
                self.elaborate_expression(expr)
            }
            other => {
                let statement = other.to_string();
                self.push_err(ResolverError::InvalidInternedStatementInExpr {
                    statement,
                    location,
                });
                let expr = Expression::new(ExpressionKind::Error, location);
                self.elaborate_expression(expr)
            }
        }
    }

    pub(super) fn elaborate_block(
        &mut self,
        block: BlockExpression,
        target_type: Option<&Type>,
    ) -> (HirExpression, Type) {
        let (block, typ) = self.elaborate_block_expression(block, target_type);
        (HirExpression::Block(block), typ)
    }

    fn elaborate_block_expression(
        &mut self,
        block: BlockExpression,
        target_type: Option<&Type>,
    ) -> (HirBlockExpression, Type) {
        self.push_scope();
        let mut block_type = Type::Unit;
        let statements_len = block.statements.len();
        let mut statements = Vec::with_capacity(statements_len);

        for (i, statement) in block.statements.into_iter().enumerate() {
            let statement_target_type = if i == statements_len - 1 { target_type } else { None };
            let (id, stmt_type) =
                self.elaborate_statement_with_target_type(statement, statement_target_type);
            statements.push(id);

            if let HirStatement::Semi(expr) = self.interner.statement(&id) {
                let inner_expr_type = self.interner.id_type(expr);
                let location = self.interner.expr_location(&expr);

                self.unify(&inner_expr_type, &Type::Unit, || TypeCheckError::UnusedResultError {
                    expr_type: inner_expr_type.clone(),
                    expr_location: location,
                });
            }

            if i + 1 == statements.len() {
                block_type = stmt_type;
            }
        }

        self.pop_scope();
        (HirBlockExpression { statements }, block_type)
    }

    fn elaborate_unsafe_block(
        &mut self,
        block: BlockExpression,
        unsafe_keyword_location: Location,
        target_type: Option<&Type>,
    ) -> (HirExpression, Type) {
        // Before entering the block we cache the old value of `in_unsafe_block` so it can be restored.
        let old_in_unsafe_block = self.unsafe_block_status;
        let is_nested_unsafe_block =
            !matches!(old_in_unsafe_block, UnsafeBlockStatus::NotInUnsafeBlock);
        if is_nested_unsafe_block {
            self.push_err(TypeCheckError::NestedUnsafeBlock { location: unsafe_keyword_location });
        }

        self.unsafe_block_status = UnsafeBlockStatus::InUnsafeBlockWithoutUnconstrainedCalls;

        let (hir_block_expression, typ) = self.elaborate_block_expression(block, target_type);

        if let UnsafeBlockStatus::InUnsafeBlockWithoutUnconstrainedCalls = self.unsafe_block_status
        {
            self.push_err(TypeCheckError::UnnecessaryUnsafeBlock {
                location: unsafe_keyword_location,
            });
        }

        // Finally, we restore the original value of `self.in_unsafe_block`,
        // but only if this isn't a nested unsafe block (that way if we found an unconstrained call
        // for this unsafe block we'll also consider the outer one as finding one, and we don't double error)
        if !is_nested_unsafe_block {
            self.unsafe_block_status = old_in_unsafe_block;
        }

        (HirExpression::Unsafe(hir_block_expression), typ)
    }

    fn elaborate_literal(&mut self, literal: Literal, location: Location) -> (HirExpression, Type) {
        use HirExpression::Literal as Lit;
        match literal {
            Literal::Unit => (Lit(HirLiteral::Unit), Type::Unit),
            Literal::Bool(b) => (Lit(HirLiteral::Bool(b)), Type::Bool),
            Literal::Integer(integer, sign) => {
                let int = HirLiteral::Integer(integer, sign);
                (Lit(int), self.polymorphic_integer_or_field())
            }
            Literal::Str(str) | Literal::RawStr(str, _) => {
                let len = Type::Constant(str.len().into(), Kind::u32());
                (Lit(HirLiteral::Str(str)), Type::String(Box::new(len)))
            }
            Literal::FmtStr(fragments, length) => self.elaborate_fmt_string(fragments, length),
            Literal::Array(array_literal) => {
                self.elaborate_array_literal(array_literal, location, true)
            }
            Literal::Slice(array_literal) => {
                self.elaborate_array_literal(array_literal, location, false)
            }
        }
    }

    fn elaborate_array_literal(
        &mut self,
        array_literal: ArrayLiteral,
        location: Location,
        is_array: bool,
    ) -> (HirExpression, Type) {
        let (expr, elem_type, length) = match array_literal {
            ArrayLiteral::Standard(elements) => {
                let first_elem_type = self.interner.next_type_variable();
                let first_location = elements.first().map(|elem| elem.location).unwrap_or(location);

                let elements = vecmap(elements.into_iter().enumerate(), |(i, elem)| {
                    let location = elem.location;
                    let (elem_id, elem_type) = self.elaborate_expression(elem);

                    self.unify(&elem_type, &first_elem_type, || {
                        TypeCheckError::NonHomogeneousArray {
                            first_location,
                            first_type: first_elem_type.to_string(),
                            first_index: 0,
                            second_location: location,
                            second_type: elem_type.to_string(),
                            second_index: i,
                        }
                        .add_context("elements in an array must have the same type")
                    });
                    elem_id
                });

                let length = Type::Constant(elements.len().into(), Kind::u32());
                (HirArrayLiteral::Standard(elements), first_elem_type, length)
            }
            ArrayLiteral::Repeated { repeated_element, length } => {
                let location = length.location;
                let length = UnresolvedTypeExpression::from_expr(*length, location).unwrap_or_else(
                    |error| {
                        self.push_err(ResolverError::ParserError(Box::new(error)));
                        UnresolvedTypeExpression::Constant(FieldElement::zero(), location)
                    },
                );

                let length = self.convert_expression_type(length, &Kind::u32(), location);
                let (repeated_element, elem_type) = self.elaborate_expression(*repeated_element);

                let length_clone = length.clone();
                (HirArrayLiteral::Repeated { repeated_element, length }, elem_type, length_clone)
            }
        };
        let constructor = if is_array { HirLiteral::Array } else { HirLiteral::Slice };
        let elem_type = Box::new(elem_type);
        let typ = if is_array {
            Type::Array(Box::new(length), elem_type)
        } else {
            Type::Slice(elem_type)
        };
        (HirExpression::Literal(constructor(expr)), typ)
    }

    fn elaborate_fmt_string(
        &mut self,
        fragments: Vec<FmtStrFragment>,
        length: u32,
    ) -> (HirExpression, Type) {
        let mut fmt_str_idents = Vec::new();
        let mut capture_types = Vec::new();

        for fragment in &fragments {
            if let FmtStrFragment::Interpolation(ident_name, location) = fragment {
                let scope_tree = self.scopes.current_scope_tree();
                let variable = scope_tree.find(ident_name);

                let hir_ident = if let Some((old_value, _)) = variable {
                    old_value.num_times_used += 1;
                    old_value.ident.clone()
                } else if let Ok((definition_id, _)) =
                    self.lookup_global(Path::from_single(ident_name.to_string(), *location))
                {
                    HirIdent::non_trait_method(definition_id, *location)
                } else {
                    self.push_err(ResolverError::VariableNotDeclared {
                        name: ident_name.to_owned(),
                        location: *location,
                    });
                    continue;
                };

                let hir_expr = HirExpression::Ident(hir_ident.clone(), None);
                let expr_id = self.interner.push_expr(hir_expr);
                self.interner.push_expr_location(expr_id, *location);
                let typ = self.type_check_variable(hir_ident, expr_id, None);
                self.interner.push_expr_type(expr_id, typ.clone());
                capture_types.push(typ);
                fmt_str_idents.push(expr_id);
            }
        }

        let len = Type::Constant(length.into(), Kind::u32());
        let typ = Type::FmtString(Box::new(len), Box::new(Type::Tuple(capture_types)));
        (HirExpression::Literal(HirLiteral::FmtStr(fragments, fmt_str_idents, length)), typ)
    }

    fn elaborate_prefix(&mut self, prefix: PrefixExpression, location: Location) -> (ExprId, Type) {
        let rhs_location = prefix.rhs.location;

        let (rhs, rhs_type) = self.elaborate_expression(prefix.rhs);
        let trait_id = self.interner.get_prefix_operator_trait_method(&prefix.operator);

        let operator = prefix.operator;

        if let UnaryOp::MutableReference = operator {
            self.check_can_mutate(rhs, rhs_location);
        }

        let expr =
            HirExpression::Prefix(HirPrefixExpression { operator, rhs, trait_method_id: trait_id });
        let expr_id = self.interner.push_expr(expr);
        self.interner.push_expr_location(expr_id, location);

        let result = self.prefix_operand_type_rules(&operator, &rhs_type, location);
        let typ =
            self.handle_operand_type_rules_result(result, &rhs_type, trait_id, expr_id, location);

        self.interner.push_expr_type(expr_id, typ.clone());
        (expr_id, typ)
    }

    fn check_can_mutate(&mut self, expr_id: ExprId, location: Location) {
        let expr = self.interner.expression(&expr_id);
        match expr {
            HirExpression::Ident(hir_ident, _) => {
                if let Some(definition) = self.interner.try_definition(hir_ident.id) {
                    if !definition.mutable {
                        self.push_err(TypeCheckError::CannotMutateImmutableVariable {
                            name: definition.name.clone(),
                            location,
                        });
                    }
                }
            }
            HirExpression::MemberAccess(member_access) => {
                self.check_can_mutate(member_access.lhs, location);
            }
            _ => (),
        }
    }

    fn elaborate_index(&mut self, index_expr: IndexExpression) -> (HirExpression, Type) {
        let location = index_expr.index.location;

        let (index, index_type) = self.elaborate_expression(index_expr.index);

        let expected = self.polymorphic_integer_or_field();
        self.unify(&index_type, &expected, || TypeCheckError::TypeMismatch {
            expected_typ: "an integer".to_owned(),
            expr_typ: index_type.to_string(),
            expr_location: location,
        });

        // When writing `a[i]`, if `a : &mut ...` then automatically dereference `a` as many
        // times as needed to get the underlying array.
        let lhs_location = index_expr.collection.location;
        let (lhs, lhs_type) = self.elaborate_expression(index_expr.collection);
        let (collection, lhs_type) = self.insert_auto_dereferences(lhs, lhs_type);

        let typ = match lhs_type.follow_bindings() {
            // XXX: We can check the array bounds here also, but it may be better to constant fold first
            // and have ConstId instead of ExprId for constants
            Type::Array(_, base_type) => *base_type,
            Type::Slice(base_type) => *base_type,
            Type::Error => Type::Error,
            Type::TypeVariable(_) => {
                self.push_err(TypeCheckError::TypeAnnotationsNeededForIndex {
                    location: lhs_location,
                });
                Type::Error
            }
            typ => {
                self.push_err(TypeCheckError::TypeMismatch {
                    expected_typ: "Array".to_owned(),
                    expr_typ: typ.to_string(),
                    expr_location: lhs_location,
                });
                Type::Error
            }
        };

        let expr = HirExpression::Index(HirIndexExpression { collection, index });
        (expr, typ)
    }

    fn elaborate_call(
        &mut self,
        call: CallExpression,
        location: Location,
    ) -> (HirExpression, Type) {
        let (func, func_type) = self.elaborate_expression(*call.func);
        let func_type = func_type.follow_bindings();
        let func_arg_types =
            if let Type::Function(args, _, _, _) = &func_type { Some(args) } else { None };

        let mut arguments = Vec::with_capacity(call.arguments.len());
        let args = vecmap(call.arguments.into_iter().enumerate(), |(arg_index, arg)| {
            let location = arg.location;
            let expected_type = func_arg_types.and_then(|args| args.get(arg_index));

            let (arg, typ) = if call.is_macro_call {
                self.elaborate_in_comptime_context(|this| {
                    this.elaborate_expression_with_type(arg, expected_type)
                })
            } else {
                self.elaborate_expression_with_type(arg, expected_type)
            };

            // Try to unify this argument type against the function's argument type
            // so that a potential lambda following this argument can have more concrete types.
            if let Some(expected_type) = expected_type {
                let _ = expected_type.unify(&typ);
            }

            arguments.push(arg);
            (typ, arg, location)
        });

        // Avoid cloning arguments unless this is a macro call
        let mut comptime_args = Vec::new();
        if call.is_macro_call {
            comptime_args = arguments.clone();
        }

        let is_macro_call = call.is_macro_call;
        let hir_call = HirCallExpression { func, arguments, location, is_macro_call };
        let mut typ = self.type_check_call(&hir_call, func_type, args, location);

        if is_macro_call {
            if self.in_comptime_context() {
                typ = self.interner.next_type_variable();
            } else {
                return self
                    .call_macro(func, comptime_args, location, typ)
                    .unwrap_or_else(|| (HirExpression::Error, Type::Error));
            }
        }

        (HirExpression::Call(hir_call), typ)
    }

    fn elaborate_method_call(
        &mut self,
        method_call: MethodCallExpression,
        location: Location,
    ) -> (HirExpression, Type) {
        let object_location = method_call.object.location;
        let (mut object, mut object_type) = self.elaborate_expression(method_call.object);
        object_type = object_type.follow_bindings();

        let method_name_location = method_call.method_name.location();
        let method_name = method_call.method_name.0.contents.as_str();
        match self.lookup_method(&object_type, method_name, location, true) {
            Some(method_ref) => {
                // Automatically add `&mut` if the method expects a mutable reference and
                // the object is not already one.
                let func_id = method_ref
                    .func_id(self.interner)
                    .expect("Expected trait function to be a DefinitionKind::Function");

                let generics = if func_id != FuncId::dummy_id() {
                    let function_type = self.interner.function_meta(&func_id).typ.clone();
                    self.try_add_mutable_reference_to_object(
                        &function_type,
                        &mut object_type,
                        &mut object,
                    );

                    self.resolve_function_turbofish_generics(
                        &func_id,
                        method_call.generics,
                        location,
                    )
                } else {
                    None
                };

                let location = object_location.merge(method_name_location);

                let (function_id, function_name) = method_ref.clone().into_function_id_and_name(
                    object_type.clone(),
                    generics.clone(),
                    location,
                    self.interner,
                );

                let func_type =
                    self.type_check_variable(function_name.clone(), function_id, generics.clone());
                self.interner.push_expr_type(function_id, func_type.clone());

                let func_arg_types =
                    if let Type::Function(args, _, _, _) = &func_type { Some(args) } else { None };

                // Try to unify the object type with the first argument of the function.
                // The reason to do this is that many methods that take a lambda will yield `self` or part of `self`
                // as a parameter. By unifying `self` with the first argument we'll potentially get more
                // concrete types in the arguments that are function types, which will later be passed as
                // lambda parameter hints.
                if let Some(first_arg_type) = func_arg_types.and_then(|args| args.first()) {
                    let _ = first_arg_type.unify(&object_type);
                }

                // These arguments will be given to the desugared function call.
                // Compared to the method arguments, they also contain the object.
                let mut function_args = Vec::with_capacity(method_call.arguments.len() + 1);
                let mut arguments = Vec::with_capacity(method_call.arguments.len());

                function_args.push((object_type.clone(), object, object_location));

                for (arg_index, arg) in method_call.arguments.into_iter().enumerate() {
                    let location = arg.location;
                    let expected_type = func_arg_types.and_then(|args| args.get(arg_index + 1));
                    let (arg, typ) = self.elaborate_expression_with_type(arg, expected_type);

                    // Try to unify this argument type against the function's argument type
                    // so that a potential lambda following this argument can have more concrete types.
                    if let Some(expected_type) = expected_type {
                        let _ = expected_type.unify(&typ);
                    }

                    arguments.push(arg);
                    function_args.push((typ, arg, location));
                }

                let method = method_call.method_name;
                let is_macro_call = method_call.is_macro_call;
                let method_call =
                    HirMethodCallExpression { method, object, arguments, location, generics };

                self.check_method_call_visibility(func_id, &object_type, &method_call.method);

                // Desugar the method call into a normal, resolved function call
                // so that the backend doesn't need to worry about methods
                // TODO: update object_type here?

                let function_call =
                    method_call.into_function_call(function_id, is_macro_call, location);

                self.interner.add_function_reference(func_id, method_name_location);

                // Type check the new call now that it has been changed from a method call
                // to a function call. This way we avoid duplicating code.
                let mut typ =
                    self.type_check_call(&function_call, func_type, function_args, location);
                if is_macro_call {
                    if self.in_comptime_context() {
                        typ = self.interner.next_type_variable();
                    } else {
                        let args = function_call.arguments.clone();
                        return self
                            .call_macro(function_call.func, args, location, typ)
                            .unwrap_or_else(|| (HirExpression::Error, Type::Error));
                    }
                }
                (HirExpression::Call(function_call), typ)
            }
            None => (HirExpression::Error, Type::Error),
        }
    }

    pub(super) fn elaborate_constrain(
        &mut self,
        mut expr: ConstrainExpression,
    ) -> (HirExpression, Type) {
        let location = expr.location;
        let min_args_count = expr.kind.required_arguments_count();
        let max_args_count = min_args_count + 1;
        let actual_args_count = expr.arguments.len();

        let (message, expr) = if !(min_args_count..=max_args_count).contains(&actual_args_count) {
            self.push_err(TypeCheckError::AssertionParameterCountMismatch {
                kind: expr.kind,
                found: actual_args_count,
                location,
            });

            // Given that we already produced an error, let's make this an `assert(true)` so
            // we don't get further errors.
            let message = None;
            let kind = ExpressionKind::Literal(crate::ast::Literal::Bool(true));
            let expr = Expression { kind, location };
            (message, expr)
        } else {
            let message =
                (actual_args_count != min_args_count).then(|| expr.arguments.pop().unwrap());
            let expr = match expr.kind {
                ConstrainKind::Assert | ConstrainKind::Constrain => expr.arguments.pop().unwrap(),
                ConstrainKind::AssertEq => {
                    let rhs = expr.arguments.pop().unwrap();
                    let lhs = expr.arguments.pop().unwrap();
                    let location = lhs.location.merge(rhs.location);
                    let operator = Located::from(location, BinaryOpKind::Equal);
                    let kind =
                        ExpressionKind::Infix(Box::new(InfixExpression { lhs, operator, rhs }));
                    Expression { kind, location }
                }
            };
            (message, expr)
        };

        let expr_location = expr.location;
        let (expr_id, expr_type) = self.elaborate_expression(expr);

        // Must type check the assertion message expression so that we instantiate bindings
        let msg = message.map(|assert_msg_expr| self.elaborate_expression(assert_msg_expr).0);

        self.unify(&expr_type, &Type::Bool, || TypeCheckError::TypeMismatch {
            expr_typ: expr_type.to_string(),
            expected_typ: Type::Bool.to_string(),
            expr_location,
        });

        (HirExpression::Constrain(HirConstrainExpression(expr_id, location.file, msg)), Type::Unit)
    }

    /// Elaborates an expression knowing that it has to match a given type.
    fn elaborate_expression_with_type(
        &mut self,
        arg: Expression,
        typ: Option<&Type>,
    ) -> (ExprId, Type) {
        let ExpressionKind::Lambda(lambda) = arg.kind else {
            return self.elaborate_expression(arg);
        };

        let location = arg.location;
        let type_hint =
            if let Some(Type::Function(func_args, _, _, _)) = typ { Some(func_args) } else { None };
        let (hir_expr, typ) = self.elaborate_lambda_with_parameter_type_hints(*lambda, type_hint);
        let id = self.interner.push_expr(hir_expr);
        self.interner.push_expr_location(id, location);
        self.interner.push_expr_type(id, typ.clone());
        (id, typ)
    }

    fn check_method_call_visibility(&mut self, func_id: FuncId, object_type: &Type, name: &Ident) {
        if !method_call_is_visible(
            object_type,
            func_id,
            self.module_id(),
            self.interner,
            self.def_maps,
        ) {
            self.push_err(ResolverError::PathResolutionError(PathResolutionError::Private(
                name.clone(),
            )));
        }
    }

    fn elaborate_constructor(
        &mut self,
        constructor: ConstructorExpression,
    ) -> (HirExpression, Type) {
        let location = constructor.typ.location;

        // A constructor type can either be a Path or an interned UnresolvedType.
        // We represent both as UnresolvedType (with Path being a Named UnresolvedType)
        // and error if we don't get a Named path.
        let mut typ = constructor.typ.typ;
        if let UnresolvedTypeData::Interned(id) = typ {
            typ = self.interner.get_unresolved_type_data(id).clone();
        }
        if let UnresolvedTypeData::Resolved(id) = typ {
            // If this type is already resolved we can skip the rest of this function
            // which just resolves the type, and go straight to resolving the fields.
            let resolved = self.interner.get_quoted_type(id).clone();
            return self.elaborate_constructor_with_type(
                resolved,
                constructor.fields,
                location,
                None,
            );
        }
        let UnresolvedTypeData::Named(mut path, generics, _) = typ else {
            self.push_err(ResolverError::NonStructUsedInConstructor {
                typ: typ.to_string(),
                location,
            });
            return (HirExpression::Error, Type::Error);
        };

        let last_segment = path.segments.last_mut().unwrap();
        if !generics.ordered_args.is_empty() {
            last_segment.generics = Some(generics.ordered_args);
        }

        let last_segment = path.last_segment();

        let typ = if let Some(struct_id) = constructor.struct_type {
            let typ = self.interner.get_type(struct_id);
            let generics = typ.borrow().instantiate(self.interner);
            Type::DataType(typ, generics)
        } else {
            match self.lookup_type_or_error(path) {
                Some(typ) => typ,
                None => return (HirExpression::Error, Type::Error),
            }
        };

        self.elaborate_constructor_with_type(typ, constructor.fields, location, Some(last_segment))
    }

    fn elaborate_constructor_with_type(
        &mut self,
        typ: Type,
        fields: Vec<(Ident, Expression)>,
        location: Location,
        last_segment: Option<PathSegment>,
    ) -> (HirExpression, Type) {
        let typ = typ.follow_bindings_shallow();
        let (r#type, generics) = match typ.as_ref() {
            Type::DataType(r#type, struct_generics) if r#type.borrow().is_struct() => {
                (r#type, struct_generics)
            }
            typ => {
                self.push_err(ResolverError::NonStructUsedInConstructor {
                    typ: typ.to_string(),
                    location,
                });
                return (HirExpression::Error, Type::Error);
            }
        };
        self.mark_struct_as_constructed(r#type.clone());

        // `last_segment` is optional if this constructor was resolved from a quoted type
        let mut generics = generics.clone();
        let mut is_self_type = false;
        let mut constructor_type_location = location;

        if let Some(last_segment) = last_segment {
            let turbofish_location = last_segment.turbofish_location();
            is_self_type = last_segment.ident.is_self_type_name();
            constructor_type_location = last_segment.ident.location();

            generics = self.resolve_struct_turbofish_generics(
                &r#type.borrow(),
                generics,
                last_segment.generics,
                turbofish_location,
            );
        }

        let struct_type = r#type.clone();

        let field_types = r#type
            .borrow()
            .get_fields_with_visibility(&generics)
            .expect("This type should already be validated to be a struct");

        let fields = self.resolve_constructor_expr_fields(
            struct_type.clone(),
            field_types,
            fields,
            location,
        );
        let expr = HirExpression::Constructor(HirConstructorExpression {
            fields,
            r#type: struct_type.clone(),
            struct_generics: generics.clone(),
        });

        let struct_id = struct_type.borrow().id;
        self.interner.add_type_reference(struct_id, constructor_type_location, is_self_type);

        (expr, Type::DataType(struct_type, generics))
    }

    pub(super) fn mark_struct_as_constructed(&mut self, struct_type: Shared<DataType>) {
        let struct_type = struct_type.borrow();
        let parent_module_id = struct_type.id.parent_module_id(self.def_maps);
        self.usage_tracker.mark_as_used(parent_module_id, &struct_type.name);
    }

    /// Resolve all the fields of a struct constructor expression.
    /// Ensures all fields are present, none are repeated, and all
    /// are part of the struct.
    fn resolve_constructor_expr_fields(
        &mut self,
        struct_type: Shared<DataType>,
        field_types: Vec<(String, ItemVisibility, Type)>,
        fields: Vec<(Ident, Expression)>,
        location: Location,
    ) -> Vec<(Ident, ExprId)> {
        let mut ret = Vec::with_capacity(fields.len());
        let mut seen_fields = HashSet::default();
        let mut unseen_fields = struct_type
            .borrow()
            .field_names()
            .expect("This type should already be validated to be a struct");

        for (field_name, field) in fields {
            let expected_field_with_index = field_types
                .iter()
                .enumerate()
                .find(|(_, (name, _, _))| name == &field_name.0.contents);
            let expected_index_and_visibility =
                expected_field_with_index.map(|(index, (_, visibility, _))| (index, visibility));
            let expected_type =
                expected_field_with_index.map(|(_, (_, _, typ))| typ).unwrap_or(&Type::Error);

            let field_location = field.location;
            let (resolved, field_type) = self.elaborate_expression(field);

            if unseen_fields.contains(&field_name) {
                unseen_fields.remove(&field_name);
                seen_fields.insert(field_name.clone());

                self.unify_with_coercions(
                    &field_type,
                    expected_type,
                    resolved,
                    field_location,
                    || TypeCheckError::TypeMismatch {
                        expected_typ: expected_type.to_string(),
                        expr_typ: field_type.to_string(),
                        expr_location: field_location,
                    },
                );
            } else if seen_fields.contains(&field_name) {
                // duplicate field
                self.push_err(ResolverError::DuplicateField { field: field_name.clone() });
            } else {
                // field not required by struct
                self.push_err(ResolverError::NoSuchField {
                    field: field_name.clone(),
                    struct_definition: struct_type.borrow().name.clone(),
                });
            }

            if let Some((index, visibility)) = expected_index_and_visibility {
                let struct_type = struct_type.borrow();
                let field_location = field_name.location();
                let field_name = &field_name.0.contents;
                self.check_struct_field_visibility(
                    &struct_type,
                    field_name,
                    *visibility,
                    field_location,
                );

                self.interner.add_struct_member_reference(struct_type.id, index, field_location);
            }

            ret.push((field_name, resolved));
        }

        if !unseen_fields.is_empty() {
            self.push_err(ResolverError::MissingFields {
                location,
                missing_fields: unseen_fields.into_iter().map(|field| field.to_string()).collect(),
                struct_definition: struct_type.borrow().name.clone(),
            });
        }

        ret
    }

    fn elaborate_member_access(
        &mut self,
        access: MemberAccessExpression,
        location: Location,
    ) -> (ExprId, Type) {
        let (lhs, lhs_type) = self.elaborate_expression(access.lhs);
        let rhs = access.rhs;
        let rhs_location = rhs.location();
        // `is_offset` is only used when lhs is a reference and we want to return a reference to rhs
        let access = HirMemberAccess { lhs, rhs, is_offset: false };
        let expr_id = self.intern_expr(HirExpression::MemberAccess(access.clone()), location);
        let typ = self.type_check_member_access(access, expr_id, lhs_type, rhs_location);
        self.interner.push_expr_type(expr_id, typ.clone());
        (expr_id, typ)
    }

    pub fn intern_expr(&mut self, expr: HirExpression, location: Location) -> ExprId {
        let id = self.interner.push_expr(expr);
        self.interner.push_expr_location(id, location);
        id
    }

    fn elaborate_cast(
        &mut self,
        cast: CastExpression,
        location: Location,
    ) -> (HirExpression, Type) {
        let (lhs, lhs_type) = self.elaborate_expression(cast.lhs);
        let r#type = self.resolve_type(cast.r#type);
        let result = self.check_cast(&lhs, &lhs_type, &r#type, location);
        let expr = HirExpression::Cast(HirCastExpression { lhs, r#type });
        (expr, result)
    }

    fn elaborate_infix(&mut self, infix: InfixExpression, location: Location) -> (ExprId, Type) {
        let (lhs, lhs_type) = self.elaborate_expression(infix.lhs);
        let (rhs, rhs_type) = self.elaborate_expression(infix.rhs);
        let trait_id = self.interner.get_operator_trait_method(infix.operator.contents);

        let file = infix.operator.location().file;
        let operator = HirBinaryOp::new(infix.operator, file);
        let expr = HirExpression::Infix(HirInfixExpression {
            lhs,
            operator,
            trait_method_id: trait_id,
            rhs,
        });

        let expr_id = self.interner.push_expr(expr);
        self.interner.push_expr_location(expr_id, location);

        let result = self.infix_operand_type_rules(&lhs_type, &operator, &rhs_type, location);
        let typ = self.handle_operand_type_rules_result(
            result,
            &lhs_type,
            Some(trait_id),
            expr_id,
            location,
        );

        self.interner.push_expr_type(expr_id, typ.clone());
        (expr_id, typ)
    }

    fn handle_operand_type_rules_result(
        &mut self,
        result: Result<(Type, bool), TypeCheckError>,
        operand_type: &Type,
        trait_id: Option<TraitMethodId>,
        expr_id: ExprId,
        location: Location,
    ) -> Type {
        match result {
            Ok((typ, use_impl)) => {
                if use_impl {
                    let trait_id =
                        trait_id.expect("ice: expected some trait_id when use_impl is true");

                    // Delay checking the trait constraint until the end of the function.
                    // Checking it now could bind an unbound type variable to any type
                    // that implements the trait.
                    let constraint = TraitConstraint {
                        typ: operand_type.clone(),
                        trait_bound: ResolvedTraitBound {
                            trait_id: trait_id.trait_id,
                            trait_generics: TraitGenerics::default(),
                            location,
                        },
                    };
                    self.push_trait_constraint(
                        constraint, expr_id,
                        true, // this constraint should lead to choosing a trait impl
                    );
                    self.type_check_operator_method(expr_id, trait_id, operand_type, location);
                }
                typ
            }
            Err(error) => {
                self.push_err(error);
                Type::Error
            }
        }
    }

    fn elaborate_if(
        &mut self,
        if_expr: IfExpression,
        target_type: Option<&Type>,
    ) -> (HirExpression, Type) {
        let expr_location = if_expr.condition.type_location();
        let consequence_location = if_expr.consequence.type_location();
        let (condition, cond_type) = self.elaborate_expression(if_expr.condition);
        let (consequence, mut ret_type) =
            self.elaborate_expression_with_target_type(if_expr.consequence, target_type);

        self.unify(&cond_type, &Type::Bool, || TypeCheckError::TypeMismatch {
            expected_typ: Type::Bool.to_string(),
            expr_typ: cond_type.to_string(),
            expr_location,
        });

        let (alternative, else_type, error_location) =
            if let Some(alternative) = if_expr.alternative {
                let alternative_location = alternative.type_location();
                let (else_, else_type) =
                    self.elaborate_expression_with_target_type(alternative, target_type);
                (Some(else_), else_type, alternative_location)
            } else {
                (None, Type::Unit, consequence_location)
            };

        self.unify(&ret_type, &else_type, || {
            let err = TypeCheckError::TypeMismatch {
                expected_typ: ret_type.to_string(),
                expr_typ: else_type.to_string(),
                expr_location: error_location,
            };

            let context = if ret_type == Type::Unit {
                "Are you missing a semicolon at the end of your 'else' branch?"
            } else if else_type == Type::Unit {
                "Are you missing a semicolon at the end of the first block of this 'if'?"
            } else {
                "Expected the types of both if branches to be equal"
            };

            err.add_context(context)
        });

        if alternative.is_none() {
            ret_type = Type::Unit;
        }

        let if_expr = HirIfExpression { condition, consequence, alternative };
        (HirExpression::If(if_expr), ret_type)
    }

    fn elaborate_match(
        &mut self,
        match_expr: MatchExpression,
        location: Location,
    ) -> (HirExpression, Type) {
<<<<<<< HEAD
=======
        let span = location.span;
        self.use_unstable_feature(super::UnstableFeature::Enums, span);

>>>>>>> 1dfe4722
        let (expression, typ) = self.elaborate_expression(match_expr.expression);
        let (let_, variable) = self.wrap_in_let(expression, typ);

        let (rows, result_type) = self.elaborate_match_rules(variable, match_expr.rules);
        let tree = HirExpression::Match(self.elaborate_match_rows(rows));
        let tree = self.interner.push_expr(tree);
        self.interner.push_expr_type(tree, result_type.clone());
        self.interner.push_expr_location(tree, location);

        let tree = self.interner.push_stmt(HirStatement::Expression(tree));
        self.interner.push_stmt_location(tree, location);

        let block = HirExpression::Block(HirBlockExpression { statements: vec![let_, tree] });
        (block, result_type)
    }

    fn wrap_in_let(&mut self, expr_id: ExprId, typ: Type) -> (StmtId, DefinitionId) {
        let location = self.interner.expr_location(&expr_id);
        let name = "internal variable".to_string();
        let definition = DefinitionKind::Local(None);
        let variable = self.interner.push_definition(name, false, false, definition, location);
        self.interner.push_definition_type(variable, typ.clone());

        let pattern = HirPattern::Identifier(HirIdent::non_trait_method(variable, location));
        let let_ = HirStatement::Let(HirLetStatement::basic(pattern, typ, expr_id));
        let let_ = self.interner.push_stmt(let_);
        self.interner.push_stmt_location(let_, location);
        (let_, variable)
    }

    fn elaborate_tuple(
        &mut self,
        tuple: Vec<Expression>,
        target_type: Option<&Type>,
    ) -> (HirExpression, Type) {
        let mut element_ids = Vec::with_capacity(tuple.len());
        let mut element_types = Vec::with_capacity(tuple.len());

        for (index, element) in tuple.into_iter().enumerate() {
            let target_type = target_type.map(|typ| typ.follow_bindings());
            let expr_target_type =
                if let Some(Type::Tuple(types)) = &target_type { types.get(index) } else { None };
            let (id, typ) = self.elaborate_expression_with_target_type(element, expr_target_type);
            element_ids.push(id);
            element_types.push(typ);
        }

        (HirExpression::Tuple(element_ids), Type::Tuple(element_types))
    }

    fn elaborate_lambda_with_target_type(
        &mut self,
        lambda: Lambda,
        target_type: Option<&Type>,
    ) -> (HirExpression, Type) {
        let target_type = target_type.map(|typ| typ.follow_bindings());

        if let Some(Type::Function(args, _, _, _)) = target_type {
            return self.elaborate_lambda_with_parameter_type_hints(lambda, Some(&args));
        }

        self.elaborate_lambda_with_parameter_type_hints(lambda, None)
    }

    /// For elaborating a lambda we might get `parameters_type_hints`. These come from a potential
    /// call that has this lambda as the argument.
    /// The parameter type hints will be the types of the function type corresponding to the lambda argument.
    fn elaborate_lambda_with_parameter_type_hints(
        &mut self,
        lambda: Lambda,
        parameters_type_hints: Option<&Vec<Type>>,
    ) -> (HirExpression, Type) {
        self.push_scope();
        let scope_index = self.scopes.current_scope_index();

        self.lambda_stack.push(LambdaContext { captures: Vec::new(), scope_index });

        let mut arg_types = Vec::with_capacity(lambda.parameters.len());
        let parameters =
            vecmap(lambda.parameters.into_iter().enumerate(), |(index, (pattern, typ))| {
                let parameter = DefinitionKind::Local(None);
                let typ = if let UnresolvedTypeData::Unspecified = typ.typ {
                    if let Some(parameter_type_hint) =
                        parameters_type_hints.and_then(|hints| hints.get(index))
                    {
                        parameter_type_hint.clone()
                    } else {
                        self.interner.next_type_variable_with_kind(Kind::Any)
                    }
                } else {
                    self.resolve_type(typ)
                };

                arg_types.push(typ.clone());
                (self.elaborate_pattern(pattern, typ.clone(), parameter, true), typ)
            });

        let return_type = self.resolve_inferred_type(lambda.return_type);
        let body_location = lambda.body.location;
        let (body, body_type) = self.elaborate_expression(lambda.body);

        let lambda_context = self.lambda_stack.pop().unwrap();
        self.pop_scope();

        self.unify(&body_type, &return_type, || TypeCheckError::TypeMismatch {
            expected_typ: return_type.to_string(),
            expr_typ: body_type.to_string(),
            expr_location: body_location,
        });

        let captured_vars = vecmap(&lambda_context.captures, |capture| {
            self.interner.definition_type(capture.ident.id)
        });

        let env_type =
            if captured_vars.is_empty() { Type::Unit } else { Type::Tuple(captured_vars) };

        let captures = lambda_context.captures;
        let expr = HirExpression::Lambda(HirLambda { parameters, return_type, body, captures });
        (expr, Type::Function(arg_types, Box::new(body_type), Box::new(env_type), false))
    }

    fn elaborate_quote(&mut self, mut tokens: Tokens, location: Location) -> (HirExpression, Type) {
        tokens = self.find_unquoted_exprs_tokens(tokens);

        if self.in_comptime_context() {
            (HirExpression::Quote(tokens), Type::Quoted(QuotedType::Quoted))
        } else {
            self.push_err(ResolverError::QuoteInRuntimeCode { location });
            (HirExpression::Error, Type::Quoted(QuotedType::Quoted))
        }
    }

    fn elaborate_comptime_block(
        &mut self,
        block: BlockExpression,
        location: Location,
        target_type: Option<&Type>,
    ) -> (ExprId, Type) {
        let (block, _typ) = self.elaborate_in_comptime_context(|this| {
            this.elaborate_block_expression(block, target_type)
        });

        let mut interpreter = self.setup_interpreter();
        let value = interpreter.evaluate_block(block);
        let (id, typ) = self.inline_comptime_value(value, location);

        let location = self.interner.id_location(id);
        self.debug_comptime(location, |interner| {
            interner.expression(&id).to_display_ast(interner, location).kind
        });

        (id, typ)
    }

    pub fn inline_comptime_value(
        &mut self,
        value: Result<comptime::Value, InterpreterError>,
        location: Location,
    ) -> (ExprId, Type) {
        let make_error = |this: &mut Self, error: InterpreterError| {
            let error: CompilationError = error.into();
            this.push_err(error);
            let error = this.interner.push_expr(HirExpression::Error);
            this.interner.push_expr_location(error, location);
            (error, Type::Error)
        };

        let value = match value {
            Ok(value) => value,
            Err(error) => return make_error(self, error),
        };

        match value.into_expression(self, location) {
            Ok(new_expr) => {
                // At this point the Expression was already elaborated and we got a Value.
                // We'll elaborate this value turned into Expression to inline it and get
                // an ExprId and Type, but we don't want any visibility errors to happen
                // here (they could if we have `Foo { inner: 5 }` and `inner` is not
                // accessible from where this expression is being elaborated).
                self.silence_field_visibility_errors += 1;
                let value = self.elaborate_expression(new_expr);
                self.silence_field_visibility_errors -= 1;
                value
            }
            Err(error) => make_error(self, error),
        }
    }

    fn try_get_comptime_function(
        &mut self,
        func: ExprId,
        location: Location,
    ) -> Result<Option<FuncId>, ResolverError> {
        match self.interner.expression(&func) {
            HirExpression::Ident(ident, _generics) => {
                if let Some(definition) = self.interner.try_definition(ident.id) {
                    if let DefinitionKind::Function(function) = definition.kind {
                        let meta = self.interner.function_modifiers(&function);
                        if meta.is_comptime {
                            Ok(Some(function))
                        } else {
                            Err(ResolverError::MacroIsNotComptime { location })
                        }
                    } else {
                        Err(ResolverError::InvalidSyntaxInMacroCall { location })
                    }
                } else {
                    // Assume a name resolution error has already been issued
                    Ok(None)
                }
            }
            _ => Err(ResolverError::InvalidSyntaxInMacroCall { location }),
        }
    }

    /// Call a macro function and inlines its code at the call site.
    /// This will also perform a type check to ensure that the return type is an `Expr` value.
    fn call_macro(
        &mut self,
        func: ExprId,
        arguments: Vec<ExprId>,
        location: Location,
        return_type: Type,
    ) -> Option<(HirExpression, Type)> {
        self.unify(&return_type, &Type::Quoted(QuotedType::Quoted), || {
            TypeCheckError::MacroReturningNonExpr { typ: return_type.clone(), location }
        });

        let function = match self.try_get_comptime_function(func, location) {
            Ok(function) => function?,
            Err(error) => {
                self.push_err(error);
                return None;
            }
        };

        let mut interpreter = self.setup_interpreter();
        let mut comptime_args = Vec::new();
        let mut errors = Vec::new();

        for argument in arguments {
            match interpreter.evaluate(argument) {
                Ok(arg) => {
                    let location = interpreter.elaborator.interner.expr_location(&argument);
                    comptime_args.push((arg, location));
                }
                Err(error) => errors.push(error.into()),
            }
        }

        let bindings = interpreter.elaborator.interner.get_instantiation_bindings(func).clone();
        let result = interpreter.call_function(function, comptime_args, bindings, location);

        if !errors.is_empty() {
            self.errors.append(&mut errors);
            return None;
        }

        let (expr_id, typ) = self.inline_comptime_value(result, location);
        Some((self.interner.expression(&expr_id), typ))
    }
}<|MERGE_RESOLUTION|>--- conflicted
+++ resolved
@@ -1059,12 +1059,8 @@
         match_expr: MatchExpression,
         location: Location,
     ) -> (HirExpression, Type) {
-<<<<<<< HEAD
-=======
-        let span = location.span;
-        self.use_unstable_feature(super::UnstableFeature::Enums, span);
-
->>>>>>> 1dfe4722
+        self.use_unstable_feature(super::UnstableFeature::Enums, location);
+
         let (expression, typ) = self.elaborate_expression(match_expr.expression);
         let (let_, variable) = self.wrap_in_let(expression, typ);
 
