use iter_extended::vecmap;
use noirc_errors::{Location, Span};
use regex::Regex;
use rustc_hash::FxHashSet as HashSet;

use crate::{
    ast::{
        ArrayLiteral, ConstructorExpression, IfExpression, InfixExpression, Lambda,
        UnresolvedTypeExpression,
    },
    hir::{
        comptime::{self, Interpreter, InterpreterError},
        resolution::{errors::ResolverError, resolver::LambdaContext},
        type_check::TypeCheckError,
    },
    hir_def::{
        expr::{
            HirArrayLiteral, HirBinaryOp, HirBlockExpression, HirCallExpression, HirCastExpression,
            HirConstructorExpression, HirIfExpression, HirIndexExpression, HirInfixExpression,
            HirLambda, HirMemberAccess, HirMethodCallExpression, HirMethodReference,
            HirPrefixExpression,
        },
        traits::TraitConstraint,
    },
    macros_api::{
        BlockExpression, CallExpression, CastExpression, Expression, ExpressionKind, HirExpression,
        HirLiteral, HirStatement, Ident, IndexExpression, Literal, MemberAccessExpression,
        MethodCallExpression, PrefixExpression,
    },
    node_interner::{DefinitionKind, ExprId, FuncId},
    token::Tokens,
    Kind, QuotedType, Shared, StructType, Type,
};

use super::Elaborator;

impl<'context> Elaborator<'context> {
    pub(super) fn elaborate_expression(&mut self, expr: Expression) -> (ExprId, Type) {
        let (hir_expr, typ) = match expr.kind {
            ExpressionKind::Literal(literal) => self.elaborate_literal(literal, expr.span),
            ExpressionKind::Block(block) => self.elaborate_block(block),
            ExpressionKind::Prefix(prefix) => self.elaborate_prefix(*prefix),
            ExpressionKind::Index(index) => self.elaborate_index(*index),
            ExpressionKind::Call(call) => self.elaborate_call(*call, expr.span),
            ExpressionKind::MethodCall(call) => self.elaborate_method_call(*call, expr.span),
            ExpressionKind::Constructor(constructor) => self.elaborate_constructor(*constructor),
            ExpressionKind::MemberAccess(access) => {
                return self.elaborate_member_access(*access, expr.span)
            }
            ExpressionKind::Cast(cast) => self.elaborate_cast(*cast, expr.span),
            ExpressionKind::Infix(infix) => return self.elaborate_infix(*infix, expr.span),
            ExpressionKind::If(if_) => self.elaborate_if(*if_),
            ExpressionKind::Variable(variable, generics) => {
                let generics = generics.map(|option_inner| {
                    option_inner
                        .into_iter()
                        .map(|generic| {
                            // All type expressions should resolve to a `Type::Constant`
                            if generic.is_type_expression() {
                                self.resolve_type_inner(
                                    generic,
                                    &Kind::Numeric(Box::new(Type::default_int_type())),
                                )
                            } else {
                                self.resolve_type(generic)
                            }
                        })
                        .collect()
                });
                return self.elaborate_variable(variable, generics);
            }
            ExpressionKind::Tuple(tuple) => self.elaborate_tuple(tuple),
            ExpressionKind::Lambda(lambda) => self.elaborate_lambda(*lambda),
            ExpressionKind::Parenthesized(expr) => return self.elaborate_expression(*expr),
            ExpressionKind::Quote(quote) => self.elaborate_quote(quote),
            ExpressionKind::Comptime(comptime, _) => {
                return self.elaborate_comptime_block(comptime, expr.span)
            }
            ExpressionKind::Resolved(id) => return (id, self.interner.id_type(id)),
            ExpressionKind::Error => (HirExpression::Error, Type::Error),
            ExpressionKind::Unquote(_) => {
                self.push_err(ResolverError::UnquoteUsedOutsideQuote { span: expr.span });
                (HirExpression::Error, Type::Error)
            }
        };
        let id = self.interner.push_expr(hir_expr);
        self.interner.push_expr_location(id, expr.span, self.file);
        self.interner.push_expr_type(id, typ.clone());
        (id, typ)
    }

    pub(super) fn elaborate_block(&mut self, block: BlockExpression) -> (HirExpression, Type) {
        let (block, typ) = self.elaborate_block_expression(block);
        (HirExpression::Block(block), typ)
    }

    fn elaborate_block_expression(&mut self, block: BlockExpression) -> (HirBlockExpression, Type) {
        self.push_scope();
        let mut block_type = Type::Unit;
        let mut statements = Vec::with_capacity(block.statements.len());

        for (i, statement) in block.statements.into_iter().enumerate() {
            let (id, stmt_type) = self.elaborate_statement(statement);
            statements.push(id);

            if let HirStatement::Semi(expr) = self.interner.statement(&id) {
                let inner_expr_type = self.interner.id_type(expr);
                let span = self.interner.expr_span(&expr);

                self.unify(&inner_expr_type, &Type::Unit, || TypeCheckError::UnusedResultError {
                    expr_type: inner_expr_type.clone(),
                    expr_span: span,
                });
            }

            if i + 1 == statements.len() {
                block_type = stmt_type;
            }
        }

        self.pop_scope();
        (HirBlockExpression { statements }, block_type)
    }

    fn elaborate_literal(&mut self, literal: Literal, span: Span) -> (HirExpression, Type) {
        use HirExpression::Literal as Lit;
        match literal {
            Literal::Unit => (Lit(HirLiteral::Unit), Type::Unit),
            Literal::Bool(b) => (Lit(HirLiteral::Bool(b)), Type::Bool),
            Literal::Integer(integer, sign) => {
                let int = HirLiteral::Integer(integer, sign);
                (Lit(int), self.polymorphic_integer_or_field())
            }
            Literal::Str(str) | Literal::RawStr(str, _) => {
                let len = Type::Constant(str.len() as u32);
                (Lit(HirLiteral::Str(str)), Type::String(Box::new(len)))
            }
            Literal::FmtStr(str) => self.elaborate_fmt_string(str, span),
            Literal::Array(array_literal) => {
                self.elaborate_array_literal(array_literal, span, true)
            }
            Literal::Slice(array_literal) => {
                self.elaborate_array_literal(array_literal, span, false)
            }
        }
    }

    fn elaborate_array_literal(
        &mut self,
        array_literal: ArrayLiteral,
        span: Span,
        is_array: bool,
    ) -> (HirExpression, Type) {
        let (expr, elem_type, length) = match array_literal {
            ArrayLiteral::Standard(elements) => {
                let first_elem_type = self.interner.next_type_variable();
                let first_span = elements.first().map(|elem| elem.span).unwrap_or(span);

                let elements = vecmap(elements.into_iter().enumerate(), |(i, elem)| {
                    let span = elem.span;
                    let (elem_id, elem_type) = self.elaborate_expression(elem);

                    self.unify(&elem_type, &first_elem_type, || {
                        TypeCheckError::NonHomogeneousArray {
                            first_span,
                            first_type: first_elem_type.to_string(),
                            first_index: 0,
                            second_span: span,
                            second_type: elem_type.to_string(),
                            second_index: i,
                        }
                        .add_context("elements in an array must have the same type")
                    });
                    elem_id
                });

                let length = Type::Constant(elements.len() as u32);
                (HirArrayLiteral::Standard(elements), first_elem_type, length)
            }
            ArrayLiteral::Repeated { repeated_element, length } => {
                let span = length.span;
                let length =
                    UnresolvedTypeExpression::from_expr(*length, span).unwrap_or_else(|error| {
                        self.push_err(ResolverError::ParserError(Box::new(error)));
                        UnresolvedTypeExpression::Constant(0, span)
                    });

                let length = self.convert_expression_type(length);
                let (repeated_element, elem_type) = self.elaborate_expression(*repeated_element);

                let length_clone = length.clone();
                (HirArrayLiteral::Repeated { repeated_element, length }, elem_type, length_clone)
            }
        };
        let constructor = if is_array { HirLiteral::Array } else { HirLiteral::Slice };
        let elem_type = Box::new(elem_type);
        let typ = if is_array {
            Type::Array(Box::new(length), elem_type)
        } else {
            Type::Slice(elem_type)
        };
        (HirExpression::Literal(constructor(expr)), typ)
    }

    fn elaborate_fmt_string(&mut self, str: String, call_expr_span: Span) -> (HirExpression, Type) {
        let re = Regex::new(r"\{([a-zA-Z0-9_]+)\}")
            .expect("ICE: an invalid regex pattern was used for checking format strings");

        let mut fmt_str_idents = Vec::new();
        let mut capture_types = Vec::new();

        for field in re.find_iter(&str) {
            let matched_str = field.as_str();
            let ident_name = &matched_str[1..(matched_str.len() - 1)];

            let scope_tree = self.scopes.current_scope_tree();
            let variable = scope_tree.find(ident_name);
            if let Some((old_value, _)) = variable {
                old_value.num_times_used += 1;
                let ident = HirExpression::Ident(old_value.ident.clone(), None);
                let expr_id = self.interner.push_expr(ident);
                self.interner.push_expr_location(expr_id, call_expr_span, self.file);
                let ident = old_value.ident.clone();
                let typ = self.type_check_variable(ident, expr_id, None);
                self.interner.push_expr_type(expr_id, typ.clone());
                capture_types.push(typ);
                fmt_str_idents.push(expr_id);
            } else if ident_name.parse::<usize>().is_ok() {
                self.push_err(ResolverError::NumericConstantInFormatString {
                    name: ident_name.to_owned(),
                    span: call_expr_span,
                });
            } else {
                self.push_err(ResolverError::VariableNotDeclared {
                    name: ident_name.to_owned(),
                    span: call_expr_span,
                });
            }
        }

        let len = Type::Constant(str.len() as u32);
        let typ = Type::FmtString(Box::new(len), Box::new(Type::Tuple(capture_types)));
        (HirExpression::Literal(HirLiteral::FmtStr(str, fmt_str_idents)), typ)
    }

    fn elaborate_prefix(&mut self, prefix: PrefixExpression) -> (HirExpression, Type) {
        let span = prefix.rhs.span;
        let (rhs, rhs_type) = self.elaborate_expression(prefix.rhs);
        let ret_type = self.type_check_prefix_operand(&prefix.operator, &rhs_type, span);
        (HirExpression::Prefix(HirPrefixExpression { operator: prefix.operator, rhs }), ret_type)
    }

    fn elaborate_index(&mut self, index_expr: IndexExpression) -> (HirExpression, Type) {
        let span = index_expr.index.span;
        let (index, index_type) = self.elaborate_expression(index_expr.index);

        let expected = self.polymorphic_integer_or_field();
        self.unify(&index_type, &expected, || TypeCheckError::TypeMismatch {
            expected_typ: "an integer".to_owned(),
            expr_typ: index_type.to_string(),
            expr_span: span,
        });

        // When writing `a[i]`, if `a : &mut ...` then automatically dereference `a` as many
        // times as needed to get the underlying array.
        let lhs_span = index_expr.collection.span;
        let (lhs, lhs_type) = self.elaborate_expression(index_expr.collection);
        let (collection, lhs_type) = self.insert_auto_dereferences(lhs, lhs_type);

        let typ = match lhs_type.follow_bindings() {
            // XXX: We can check the array bounds here also, but it may be better to constant fold first
            // and have ConstId instead of ExprId for constants
            Type::Array(_, base_type) => *base_type,
            Type::Slice(base_type) => *base_type,
            Type::Error => Type::Error,
            typ => {
                self.push_err(TypeCheckError::TypeMismatch {
                    expected_typ: "Array".to_owned(),
                    expr_typ: typ.to_string(),
                    expr_span: lhs_span,
                });
                Type::Error
            }
        };

        let expr = HirExpression::Index(HirIndexExpression { collection, index });
        (expr, typ)
    }

    fn elaborate_call(&mut self, call: CallExpression, span: Span) -> (HirExpression, Type) {
        let (func, func_type) = self.elaborate_expression(*call.func);

        let mut arguments = Vec::with_capacity(call.arguments.len());
        let args = vecmap(call.arguments, |arg| {
            let span = arg.span;
            let (arg, typ) = self.elaborate_expression(arg);
            arguments.push(arg);
            (typ, arg, span)
        });

        // Avoid cloning arguments unless this is a macro call
        let mut comptime_args = Vec::new();
        if call.is_macro_call {
            comptime_args = arguments.clone();
        }

        let location = Location::new(span, self.file);
        let hir_call = HirCallExpression { func, arguments, location };
        let typ = self.type_check_call(&hir_call, func_type, args, span);

        if call.is_macro_call {
            self.call_macro(func, comptime_args, location, typ)
                .unwrap_or_else(|| (HirExpression::Error, Type::Error))
        } else {
            (HirExpression::Call(hir_call), typ)
        }
    }

    fn elaborate_method_call(
        &mut self,
        method_call: MethodCallExpression,
        span: Span,
    ) -> (HirExpression, Type) {
        let object_span = method_call.object.span;
        let (mut object, mut object_type) = self.elaborate_expression(method_call.object);
        object_type = object_type.follow_bindings();

        let method_name = method_call.method_name.0.contents.as_str();
        match self.lookup_method(&object_type, method_name, span) {
            Some(method_ref) => {
                // Automatically add `&mut` if the method expects a mutable reference and
                // the object is not already one.
                let func_id = match &method_ref {
                    HirMethodReference::FuncId(func_id) => *func_id,
                    HirMethodReference::TraitMethodId(method_id, _) => {
                        let id = self.interner.trait_method_id(*method_id);
                        let definition = self.interner.definition(id);
                        let DefinitionKind::Function(func_id) = definition.kind else {
                            unreachable!("Expected trait function to be a DefinitionKind::Function")
                        };
                        func_id
                    }
                };

                if func_id != FuncId::dummy_id() {
                    let function_type = self.interner.function_meta(&func_id).typ.clone();
                    self.try_add_mutable_reference_to_object(
                        &function_type,
                        &mut object_type,
                        &mut object,
                    );
                }

                // These arguments will be given to the desugared function call.
                // Compared to the method arguments, they also contain the object.
                let mut function_args = Vec::with_capacity(method_call.arguments.len() + 1);
                let mut arguments = Vec::with_capacity(method_call.arguments.len());

                function_args.push((object_type.clone(), object, object_span));

                for arg in method_call.arguments {
                    let span = arg.span;
                    let (arg, typ) = self.elaborate_expression(arg);
                    arguments.push(arg);
                    function_args.push((typ, arg, span));
                }

                let location = Location::new(span, self.file);
                let method = method_call.method_name;
                let generics = method_call.generics.map(|option_inner| {
                    option_inner.into_iter().map(|generic| self.resolve_type(generic)).collect()
                });
                let turbofish_generics = generics.clone();
                let method_call =
                    HirMethodCallExpression { method, object, arguments, location, generics };

                // Desugar the method call into a normal, resolved function call
                // so that the backend doesn't need to worry about methods
                // TODO: update object_type here?
                let ((function_id, function_name), function_call) = method_call.into_function_call(
                    &method_ref,
                    object_type,
                    location,
                    self.interner,
                );

                let func_type =
                    self.type_check_variable(function_name, function_id, turbofish_generics);

                self.interner.push_expr_type(function_id, func_type.clone());

                // Type check the new call now that it has been changed from a method call
                // to a function call. This way we avoid duplicating code.
                let typ = self.type_check_call(&function_call, func_type, function_args, span);
                (HirExpression::Call(function_call), typ)
            }
            None => (HirExpression::Error, Type::Error),
        }
    }

    fn elaborate_constructor(
        &mut self,
        constructor: ConstructorExpression,
    ) -> (HirExpression, Type) {
        let span = constructor.type_name.span();

        let (r#type, struct_generics) = if let Some(struct_id) = constructor.struct_type {
            let typ = self.interner.get_struct(struct_id);
            let generics = typ.borrow().instantiate(self.interner);
            (typ, generics)
        } else {
            match self.lookup_type_or_error(constructor.type_name) {
                Some(Type::Struct(r#type, struct_generics)) => (r#type, struct_generics),
                Some(typ) => {
                    self.push_err(ResolverError::NonStructUsedInConstructor { typ, span });
                    return (HirExpression::Error, Type::Error);
                }
                None => return (HirExpression::Error, Type::Error),
            }
        };

        let struct_type = r#type.clone();
        let generics = struct_generics.clone();

        let fields = constructor.fields;
        let field_types = r#type.borrow().get_fields(&struct_generics);
        let fields =
            self.resolve_constructor_expr_fields(struct_type.clone(), field_types, fields, span);
        let expr = HirExpression::Constructor(HirConstructorExpression {
            fields,
            r#type,
            struct_generics,
        });
        (expr, Type::Struct(struct_type, generics))
    }

    /// Resolve all the fields of a struct constructor expression.
    /// Ensures all fields are present, none are repeated, and all
    /// are part of the struct.
    fn resolve_constructor_expr_fields(
        &mut self,
        struct_type: Shared<StructType>,
        field_types: Vec<(String, Type)>,
        fields: Vec<(Ident, Expression)>,
        span: Span,
    ) -> Vec<(Ident, ExprId)> {
        let mut ret = Vec::with_capacity(fields.len());
        let mut seen_fields = HashSet::default();
        let mut unseen_fields = struct_type.borrow().field_names();

        for (field_name, field) in fields {
            let expected_type = field_types.iter().find(|(name, _)| name == &field_name.0.contents);
            let expected_type = expected_type.map(|(_, typ)| typ).unwrap_or(&Type::Error);

            let field_span = field.span;
            let (resolved, field_type) = self.elaborate_expression(field);

            if unseen_fields.contains(&field_name) {
                unseen_fields.remove(&field_name);
                seen_fields.insert(field_name.clone());

                self.unify_with_coercions(&field_type, expected_type, resolved, || {
                    TypeCheckError::TypeMismatch {
                        expected_typ: expected_type.to_string(),
                        expr_typ: field_type.to_string(),
                        expr_span: field_span,
                    }
                });
            } else if seen_fields.contains(&field_name) {
                // duplicate field
                self.push_err(ResolverError::DuplicateField { field: field_name.clone() });
            } else {
                // field not required by struct
                self.push_err(ResolverError::NoSuchField {
                    field: field_name.clone(),
                    struct_definition: struct_type.borrow().name.clone(),
                });
            }

            ret.push((field_name, resolved));
        }

        if !unseen_fields.is_empty() {
            self.push_err(ResolverError::MissingFields {
                span,
                missing_fields: unseen_fields.into_iter().map(|field| field.to_string()).collect(),
                struct_definition: struct_type.borrow().name.clone(),
            });
        }

        ret
    }

    fn elaborate_member_access(
        &mut self,
        access: MemberAccessExpression,
        span: Span,
    ) -> (ExprId, Type) {
        let (lhs, lhs_type) = self.elaborate_expression(access.lhs);
        let rhs = access.rhs;
        // `is_offset` is only used when lhs is a reference and we want to return a reference to rhs
        let access = HirMemberAccess { lhs, rhs, is_offset: false };
        let expr_id = self.intern_expr(HirExpression::MemberAccess(access.clone()), span);
        let typ = self.type_check_member_access(access, expr_id, lhs_type, span);
        self.interner.push_expr_type(expr_id, typ.clone());
        (expr_id, typ)
    }

    pub fn intern_expr(&mut self, expr: HirExpression, span: Span) -> ExprId {
        let id = self.interner.push_expr(expr);
        self.interner.push_expr_location(id, span, self.file);
        id
    }

    fn elaborate_cast(&mut self, cast: CastExpression, span: Span) -> (HirExpression, Type) {
        let (lhs, lhs_type) = self.elaborate_expression(cast.lhs);
        let r#type = self.resolve_type(cast.r#type);
        let result = self.check_cast(lhs_type, &r#type, span);
        let expr = HirExpression::Cast(HirCastExpression { lhs, r#type });
        (expr, result)
    }

    fn elaborate_infix(&mut self, infix: InfixExpression, span: Span) -> (ExprId, Type) {
        let (lhs, lhs_type) = self.elaborate_expression(infix.lhs);
        let (rhs, rhs_type) = self.elaborate_expression(infix.rhs);
        let trait_id = self.interner.get_operator_trait_method(infix.operator.contents);

        let operator = HirBinaryOp::new(infix.operator, self.file);
        let expr = HirExpression::Infix(HirInfixExpression {
            lhs,
            operator,
            trait_method_id: trait_id,
            rhs,
        });

        let expr_id = self.interner.push_expr(expr);
        self.interner.push_expr_location(expr_id, span, self.file);

        let typ = match self.infix_operand_type_rules(&lhs_type, &operator, &rhs_type, span) {
            Ok((typ, use_impl)) => {
                if use_impl {
                    // Delay checking the trait constraint until the end of the function.
                    // Checking it now could bind an unbound type variable to any type
                    // that implements the trait.
                    let constraint = TraitConstraint {
                        typ: lhs_type.clone(),
                        trait_id: trait_id.trait_id,
                        trait_generics: Vec::new(),
                    };
                    self.trait_constraints.push((constraint, expr_id));
                    self.type_check_operator_method(expr_id, trait_id, &lhs_type, span);
                }
                typ
            }
            Err(error) => {
                self.push_err(error);
                Type::Error
            }
        };

        self.interner.push_expr_type(expr_id, typ.clone());
        (expr_id, typ)
    }

    fn elaborate_if(&mut self, if_expr: IfExpression) -> (HirExpression, Type) {
        let expr_span = if_expr.condition.span;
        let (condition, cond_type) = self.elaborate_expression(if_expr.condition);
        let (consequence, mut ret_type) = self.elaborate_expression(if_expr.consequence);

        self.unify(&cond_type, &Type::Bool, || TypeCheckError::TypeMismatch {
            expected_typ: Type::Bool.to_string(),
            expr_typ: cond_type.to_string(),
            expr_span,
        });

        let alternative = if_expr.alternative.map(|alternative| {
            let expr_span = alternative.span;
            let (else_, else_type) = self.elaborate_expression(alternative);

            self.unify(&ret_type, &else_type, || {
                let err = TypeCheckError::TypeMismatch {
                    expected_typ: ret_type.to_string(),
                    expr_typ: else_type.to_string(),
                    expr_span,
                };

                let context = if ret_type == Type::Unit {
                    "Are you missing a semicolon at the end of your 'else' branch?"
                } else if else_type == Type::Unit {
                    "Are you missing a semicolon at the end of the first block of this 'if'?"
                } else {
                    "Expected the types of both if branches to be equal"
                };

                err.add_context(context)
            });
            else_
        });

        if alternative.is_none() {
            ret_type = Type::Unit;
        }

        let if_expr = HirIfExpression { condition, consequence, alternative };
        (HirExpression::If(if_expr), ret_type)
    }

    fn elaborate_tuple(&mut self, tuple: Vec<Expression>) -> (HirExpression, Type) {
        let mut element_ids = Vec::with_capacity(tuple.len());
        let mut element_types = Vec::with_capacity(tuple.len());

        for element in tuple {
            let (id, typ) = self.elaborate_expression(element);
            element_ids.push(id);
            element_types.push(typ);
        }

        (HirExpression::Tuple(element_ids), Type::Tuple(element_types))
    }

    fn elaborate_lambda(&mut self, lambda: Lambda) -> (HirExpression, Type) {
        self.push_scope();
        let scope_index = self.scopes.current_scope_index();

        self.lambda_stack.push(LambdaContext { captures: Vec::new(), scope_index });

        let mut arg_types = Vec::with_capacity(lambda.parameters.len());
        let parameters = vecmap(lambda.parameters, |(pattern, typ)| {
            let parameter = DefinitionKind::Local(None);
            let typ = self.resolve_inferred_type(typ);
            arg_types.push(typ.clone());
            (self.elaborate_pattern(pattern, typ.clone(), parameter), typ)
        });

        let return_type = self.resolve_inferred_type(lambda.return_type);
        let body_span = lambda.body.span;
        let (body, body_type) = self.elaborate_expression(lambda.body);

        let lambda_context = self.lambda_stack.pop().unwrap();
        self.pop_scope();

        self.unify(&body_type, &return_type, || TypeCheckError::TypeMismatch {
            expected_typ: return_type.to_string(),
            expr_typ: body_type.to_string(),
            expr_span: body_span,
        });

        let captured_vars = vecmap(&lambda_context.captures, |capture| {
            self.interner.definition_type(capture.ident.id)
        });

        let env_type =
            if captured_vars.is_empty() { Type::Unit } else { Type::Tuple(captured_vars) };

        let captures = lambda_context.captures;
        let expr = HirExpression::Lambda(HirLambda { parameters, return_type, body, captures });
        (expr, Type::Function(arg_types, Box::new(body_type), Box::new(env_type)))
    }

    fn elaborate_quote(&mut self, mut tokens: Tokens) -> (HirExpression, Type) {
        tokens = self.find_unquoted_exprs_tokens(tokens);
        (HirExpression::Quote(tokens), Type::Quoted(QuotedType::Quoted))
    }

    fn elaborate_comptime_block(&mut self, block: BlockExpression, span: Span) -> (ExprId, Type) {
        let (block, _typ) = self.elaborate_block_expression(block);
        let mut interpreter =
            Interpreter::new(self.interner, &mut self.comptime_scopes, self.crate_id);
        let value = interpreter.evaluate_block(block);
        self.inline_comptime_value(value, span)
    }

    pub(super) fn inline_comptime_value(
        &mut self,
        value: Result<comptime::Value, InterpreterError>,
        span: Span,
    ) -> (ExprId, Type) {
        let make_error = |this: &mut Self, error: InterpreterError| {
            this.errors.push(error.into_compilation_error_pair());
            let error = this.interner.push_expr(HirExpression::Error);
            this.interner.push_expr_location(error, span, this.file);
            (error, Type::Error)
        };

        let value = match value {
            Ok(value) => value,
            Err(error) => return make_error(self, error),
        };

        let location = Location::new(span, self.file);
        match value.into_expression(self.interner, location) {
            Ok(new_expr) => self.elaborate_expression(new_expr),
            Err(error) => make_error(self, error),
        }
    }

    fn try_get_comptime_function(
        &mut self,
        func: ExprId,
        location: Location,
    ) -> Result<FuncId, ResolverError> {
        match self.interner.expression(&func) {
            HirExpression::Ident(ident, _generics) => {
                let definition = self.interner.definition(ident.id);
                if let DefinitionKind::Function(function) = definition.kind {
                    let meta = self.interner.function_modifiers(&function);
                    if meta.is_comptime {
                        Ok(function)
                    } else {
                        Err(ResolverError::MacroIsNotComptime { span: location.span })
                    }
                } else {
                    Err(ResolverError::InvalidSyntaxInMacroCall { span: location.span })
                }
            }
            _ => Err(ResolverError::InvalidSyntaxInMacroCall { span: location.span }),
        }
    }

    /// Call a macro function and inlines its code at the call site.
    /// This will also perform a type check to ensure that the return type is an `Expr` value.
    fn call_macro(
        &mut self,
        func: ExprId,
        arguments: Vec<ExprId>,
        location: Location,
        return_type: Type,
    ) -> Option<(HirExpression, Type)> {
        self.unify(&return_type, &Type::Quoted(QuotedType::Quoted), || {
            TypeCheckError::MacroReturningNonExpr { typ: return_type.clone(), span: location.span }
        });

        let function = match self.try_get_comptime_function(func, location) {
            Ok(function) => function,
            Err(error) => {
                self.push_err(error);
                return None;
            }
        };

<<<<<<< HEAD
        let mut interpreter = Interpreter::new(self.interner, &mut self.comptime_scopes);
=======
        let mut interpreter =
            Interpreter::new(self.interner, &mut self.comptime_scopes, self.crate_id);

        let mut comptime_args = Vec::new();
>>>>>>> 083070e8
        let mut errors = Vec::new();
        let result = interpreter.call_function(function, arguments, location);

        if !errors.is_empty() {
            self.errors.append(&mut errors);
            return None;
        }

        let (expr_id, typ) = self.inline_comptime_value(result, location.span);
        Some((self.interner.expression(&expr_id), typ))
    }
}<|MERGE_RESOLUTION|>--- conflicted
+++ resolved
@@ -738,22 +738,28 @@
             }
         };
 
-<<<<<<< HEAD
-        let mut interpreter = Interpreter::new(self.interner, &mut self.comptime_scopes);
-=======
         let mut interpreter =
             Interpreter::new(self.interner, &mut self.comptime_scopes, self.crate_id);
 
         let mut comptime_args = Vec::new();
->>>>>>> 083070e8
         let mut errors = Vec::new();
-        let result = interpreter.call_function(function, arguments, location);
+
+        for argument in arguments {
+            match interpreter.evaluate(argument) {
+                Ok(arg) => {
+                    let location = interpreter.interner.expr_location(&argument);
+                    comptime_args.push((arg, location));
+                }
+                Err(error) => errors.push((error.into(), self.file)),
+            }
+        }
 
         if !errors.is_empty() {
             self.errors.append(&mut errors);
             return None;
         }
 
+        let result = interpreter.call_function(function, comptime_args, location);
         let (expr_id, typ) = self.inline_comptime_value(result, location.span);
         Some((self.interner.expression(&expr_id), typ))
     }
