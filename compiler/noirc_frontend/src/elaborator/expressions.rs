--- conflicted
+++ resolved
@@ -1,10 +1,6 @@
 use acvm::{AcirField, FieldElement};
 use iter_extended::vecmap;
-<<<<<<< HEAD
-use noirc_errors::{Location, Span, Spanned};
-=======
 use noirc_errors::{Located, Location, Span};
->>>>>>> 3cb08f51
 use rustc_hash::FxHashSet as HashSet;
 
 use crate::{
@@ -56,13 +52,8 @@
             ExpressionKind::Block(block) => self.elaborate_block(block, target_type),
             ExpressionKind::Prefix(prefix) => return self.elaborate_prefix(*prefix, expr.location),
             ExpressionKind::Index(index) => self.elaborate_index(*index),
-<<<<<<< HEAD
-            ExpressionKind::Call(call) => self.elaborate_call(*call, expr.span),
-            ExpressionKind::MethodCall(call) => self.elaborate_method_call(*call, expr.span),
-=======
             ExpressionKind::Call(call) => self.elaborate_call(*call, expr.location),
             ExpressionKind::MethodCall(call) => self.elaborate_method_call(*call, expr.location),
->>>>>>> 3cb08f51
             ExpressionKind::Constrain(constrain) => self.elaborate_constrain(constrain),
             ExpressionKind::Constructor(constructor) => self.elaborate_constructor(*constructor),
             ExpressionKind::MemberAccess(access) => {
@@ -71,11 +62,7 @@
             ExpressionKind::Cast(cast) => self.elaborate_cast(*cast, expr.location),
             ExpressionKind::Infix(infix) => return self.elaborate_infix(*infix, expr.location),
             ExpressionKind::If(if_) => self.elaborate_if(*if_, target_type),
-<<<<<<< HEAD
-            ExpressionKind::Match(match_) => self.elaborate_match(*match_, expr.span),
-=======
             ExpressionKind::Match(match_) => self.elaborate_match(*match_, expr.location),
->>>>>>> 3cb08f51
             ExpressionKind::Variable(variable) => return self.elaborate_variable(variable),
             ExpressionKind::Tuple(tuple) => self.elaborate_tuple(tuple, target_type),
             ExpressionKind::Lambda(lambda) => {
@@ -109,14 +96,10 @@
                 (HirExpression::Error, Type::Error)
             }
             ExpressionKind::AsTraitPath(_) => {
-<<<<<<< HEAD
-                self.push_err(ResolverError::AsTraitPathNotYetImplemented { span: expr.span });
-=======
                 self.push_err(
                     ResolverError::AsTraitPathNotYetImplemented { span: expr.location.span },
                     expr.location.file,
                 );
->>>>>>> 3cb08f51
                 (HirExpression::Error, Type::Error)
             }
             ExpressionKind::TypePath(path) => return self.elaborate_type_path(path),
@@ -644,24 +627,13 @@
         &mut self,
         mut expr: ConstrainExpression,
     ) -> (HirExpression, Type) {
-<<<<<<< HEAD
-        let span = expr.span;
-=======
         let location = expr.location;
         let span = location.span;
->>>>>>> 3cb08f51
         let min_args_count = expr.kind.required_arguments_count();
         let max_args_count = min_args_count + 1;
         let actual_args_count = expr.arguments.len();
 
         let (message, expr) = if !(min_args_count..=max_args_count).contains(&actual_args_count) {
-<<<<<<< HEAD
-            self.push_err(TypeCheckError::AssertionParameterCountMismatch {
-                kind: expr.kind,
-                found: actual_args_count,
-                span,
-            });
-=======
             self.push_err(
                 TypeCheckError::AssertionParameterCountMismatch {
                     kind: expr.kind,
@@ -670,17 +642,12 @@
                 },
                 location.file,
             );
->>>>>>> 3cb08f51
 
             // Given that we already produced an error, let's make this an `assert(true)` so
             // we don't get further errors.
             let message = None;
             let kind = ExpressionKind::Literal(crate::ast::Literal::Bool(true));
-<<<<<<< HEAD
-            let expr = Expression { kind, span };
-=======
             let expr = Expression { kind, location };
->>>>>>> 3cb08f51
             (message, expr)
         } else {
             let message =
@@ -690,50 +657,30 @@
                 ConstrainKind::AssertEq => {
                     let rhs = expr.arguments.pop().unwrap();
                     let lhs = expr.arguments.pop().unwrap();
-<<<<<<< HEAD
-                    let span = Span::from(lhs.span.start()..rhs.span.end());
-                    let operator = Spanned::from(span, BinaryOpKind::Equal);
-                    let kind =
-                        ExpressionKind::Infix(Box::new(InfixExpression { lhs, operator, rhs }));
-                    Expression { kind, span }
-=======
                     let location = lhs.location.merge(rhs.location);
                     let operator = Located::from(location, BinaryOpKind::Equal);
                     let kind =
                         ExpressionKind::Infix(Box::new(InfixExpression { lhs, operator, rhs }));
                     Expression { kind, location }
->>>>>>> 3cb08f51
                 }
             };
             (message, expr)
         };
 
-<<<<<<< HEAD
-        let expr_span = expr.span;
-=======
         let expr_span = expr.location.span;
         let expr_file = expr.location.file;
->>>>>>> 3cb08f51
         let (expr_id, expr_type) = self.elaborate_expression(expr);
 
         // Must type check the assertion message expression so that we instantiate bindings
         let msg = message.map(|assert_msg_expr| self.elaborate_expression(assert_msg_expr).0);
 
-<<<<<<< HEAD
-        self.unify(&expr_type, &Type::Bool, || TypeCheckError::TypeMismatch {
-=======
         self.unify(&expr_type, &Type::Bool, expr_file, || TypeCheckError::TypeMismatch {
->>>>>>> 3cb08f51
             expr_typ: expr_type.to_string(),
             expected_typ: Type::Bool.to_string(),
             expr_span,
         });
 
-<<<<<<< HEAD
-        (HirExpression::Constrain(HirConstrainExpression(expr_id, self.file, msg)), Type::Unit)
-=======
         (HirExpression::Constrain(HirConstrainExpression(expr_id, location.file, msg)), Type::Unit)
->>>>>>> 3cb08f51
     }
 
     /// Elaborates an expression knowing that it has to match a given type.
@@ -1106,13 +1053,8 @@
         if_expr: IfExpression,
         target_type: Option<&Type>,
     ) -> (HirExpression, Type) {
-<<<<<<< HEAD
-        let expr_span = if_expr.condition.type_span();
-        let consequence_span = if_expr.consequence.type_span();
-=======
         let expr_location = if_expr.condition.type_location();
         let consequence_location = if_expr.consequence.type_location();
->>>>>>> 3cb08f51
         let (condition, cond_type) = self.elaborate_expression(if_expr.condition);
         let (consequence, mut ret_type) =
             self.elaborate_expression_with_target_type(if_expr.consequence, target_type);
@@ -1123,16 +1065,6 @@
             expr_span: expr_location.span,
         });
 
-<<<<<<< HEAD
-        let (alternative, else_type, error_span) = if let Some(alternative) = if_expr.alternative {
-            let alternative_span = alternative.type_span();
-            let (else_, else_type) =
-                self.elaborate_expression_with_target_type(alternative, target_type);
-            (Some(else_), else_type, alternative_span)
-        } else {
-            (None, Type::Unit, consequence_span)
-        };
-=======
         let (alternative, else_type, error_location) =
             if let Some(alternative) = if_expr.alternative {
                 let alternative_location = alternative.type_location();
@@ -1142,7 +1074,6 @@
             } else {
                 (None, Type::Unit, consequence_location)
             };
->>>>>>> 3cb08f51
 
         self.unify(&ret_type, &else_type, error_location.file, || {
             let err = TypeCheckError::TypeMismatch {
@@ -1173,14 +1104,9 @@
     fn elaborate_match(
         &mut self,
         match_expr: MatchExpression,
-<<<<<<< HEAD
-        span: Span,
-    ) -> (HirExpression, Type) {
-=======
         location: Location,
     ) -> (HirExpression, Type) {
         let span = location.span;
->>>>>>> 3cb08f51
         let (expression, typ) = self.elaborate_expression(match_expr.expression);
         let (let_, variable) = self.wrap_in_let(expression, typ);
 
@@ -1188,11 +1114,7 @@
         let tree = HirExpression::Match(self.elaborate_match_rows(rows));
         let tree = self.interner.push_expr(tree);
         self.interner.push_expr_type(tree, result_type.clone());
-<<<<<<< HEAD
-        self.interner.push_expr_location(tree, span, self.file);
-=======
         self.interner.push_expr_location(tree, location);
->>>>>>> 3cb08f51
 
         let tree = self.interner.push_stmt(HirStatement::Expression(tree));
         self.interner.push_stmt_location(tree, span, self.file);
