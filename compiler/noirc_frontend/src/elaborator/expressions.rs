use acvm::{AcirField, FieldElement};
use iter_extended::vecmap;
use noirc_errors::{Location, Span};
use rustc_hash::FxHashSet as HashSet;

use crate::{
    ast::{
        ArrayLiteral, BlockExpression, CallExpression, CastExpression, ConstructorExpression,
        Expression, ExpressionKind, Ident, IfExpression, IndexExpression, InfixExpression,
        ItemVisibility, Lambda, Literal, MatchExpression, MemberAccessExpression,
        MethodCallExpression, Path, PathSegment, PrefixExpression, StatementKind, UnaryOp,
        UnresolvedTypeData, UnresolvedTypeExpression,
    },
    hir::{
        comptime::{self, InterpreterError},
        resolution::{
            errors::ResolverError, import::PathResolutionError, visibility::method_call_is_visible,
        },
        type_check::{generics::TraitGenerics, TypeCheckError},
    },
    hir_def::{
        expr::{
            HirArrayLiteral, HirBinaryOp, HirBlockExpression, HirCallExpression, HirCastExpression,
            HirConstructorExpression, HirExpression, HirIdent, HirIfExpression, HirIndexExpression,
            HirInfixExpression, HirLambda, HirLiteral, HirMemberAccess, HirMethodCallExpression,
            HirPrefixExpression,
        },
        stmt::{HirLetStatement, HirPattern, HirStatement},
        traits::{ResolvedTraitBound, TraitConstraint},
    },
    node_interner::{
        DefinitionId, DefinitionKind, ExprId, FuncId, InternedStatementKind, StmtId, TraitMethodId,
    },
    token::{FmtStrFragment, Tokens},
    DataType, Kind, QuotedType, Shared, Type,
};

use super::{Elaborator, LambdaContext, UnsafeBlockStatus};

impl<'context> Elaborator<'context> {
    pub(crate) fn elaborate_expression(&mut self, expr: Expression) -> (ExprId, Type) {
        self.elaborate_expression_with_target_type(expr, None)
    }

    pub(crate) fn elaborate_expression_with_target_type(
        &mut self,
        expr: Expression,
        target_type: Option<&Type>,
    ) -> (ExprId, Type) {
        let (hir_expr, typ) = match expr.kind {
            ExpressionKind::Literal(literal) => self.elaborate_literal(literal, expr.span),
            ExpressionKind::Block(block) => self.elaborate_block(block, target_type),
            ExpressionKind::Prefix(prefix) => return self.elaborate_prefix(*prefix, expr.span),
            ExpressionKind::Index(index) => self.elaborate_index(*index),
            ExpressionKind::Call(call) => self.elaborate_call(*call, expr.span),
            ExpressionKind::MethodCall(call) => self.elaborate_method_call(*call, expr.span),
            ExpressionKind::Constructor(constructor) => self.elaborate_constructor(*constructor),
            ExpressionKind::MemberAccess(access) => {
                return self.elaborate_member_access(*access, expr.span)
            }
            ExpressionKind::Cast(cast) => self.elaborate_cast(*cast, expr.span),
            ExpressionKind::Infix(infix) => return self.elaborate_infix(*infix, expr.span),
<<<<<<< HEAD
            ExpressionKind::If(if_) => self.elaborate_if(*if_),
            ExpressionKind::Match(match_) => self.elaborate_match(*match_, expr.span),
=======
            ExpressionKind::If(if_) => self.elaborate_if(*if_, target_type),
            ExpressionKind::Match(match_) => self.elaborate_match(*match_),
>>>>>>> 058d1b0c
            ExpressionKind::Variable(variable) => return self.elaborate_variable(variable),
            ExpressionKind::Tuple(tuple) => self.elaborate_tuple(tuple, target_type),
            ExpressionKind::Lambda(lambda) => {
                self.elaborate_lambda_with_target_type(*lambda, target_type)
            }
            ExpressionKind::Parenthesized(expr) => {
                return self.elaborate_expression_with_target_type(*expr, target_type)
            }
            ExpressionKind::Quote(quote) => self.elaborate_quote(quote, expr.span),
            ExpressionKind::Comptime(comptime, _) => {
                return self.elaborate_comptime_block(comptime, expr.span, target_type)
            }
            ExpressionKind::Unsafe(block_expression, span) => {
                self.elaborate_unsafe_block(block_expression, span, target_type)
            }
            ExpressionKind::Resolved(id) => return (id, self.interner.id_type(id)),
            ExpressionKind::Interned(id) => {
                let expr_kind = self.interner.get_expression_kind(id);
                let expr = Expression::new(expr_kind.clone(), expr.span);
                return self.elaborate_expression(expr);
            }
            ExpressionKind::InternedStatement(id) => {
                return self.elaborate_interned_statement_as_expr(id, expr.span);
            }
            ExpressionKind::Error => (HirExpression::Error, Type::Error),
            ExpressionKind::Unquote(_) => {
                self.push_err(ResolverError::UnquoteUsedOutsideQuote { span: expr.span });
                (HirExpression::Error, Type::Error)
            }
            ExpressionKind::AsTraitPath(_) => {
                self.push_err(ResolverError::UnquoteUsedOutsideQuote { span: expr.span });
                (HirExpression::Error, Type::Error)
            }
            ExpressionKind::TypePath(path) => return self.elaborate_type_path(path),
        };
        let id = self.interner.push_expr(hir_expr);
        self.interner.push_expr_location(id, expr.span, self.file);
        self.interner.push_expr_type(id, typ.clone());
        (id, typ)
    }

    fn elaborate_interned_statement_as_expr(
        &mut self,
        id: InternedStatementKind,
        span: Span,
    ) -> (ExprId, Type) {
        match self.interner.get_statement_kind(id) {
            StatementKind::Expression(expr) | StatementKind::Semi(expr) => {
                self.elaborate_expression(expr.clone())
            }
            StatementKind::Interned(id) => self.elaborate_interned_statement_as_expr(*id, span),
            StatementKind::Error => {
                let expr = Expression::new(ExpressionKind::Error, span);
                self.elaborate_expression(expr)
            }
            other => {
                let statement = other.to_string();
                self.push_err(ResolverError::InvalidInternedStatementInExpr { statement, span });
                let expr = Expression::new(ExpressionKind::Error, span);
                self.elaborate_expression(expr)
            }
        }
    }

    pub(super) fn elaborate_block(
        &mut self,
        block: BlockExpression,
        target_type: Option<&Type>,
    ) -> (HirExpression, Type) {
        let (block, typ) = self.elaborate_block_expression(block, target_type);
        (HirExpression::Block(block), typ)
    }

    fn elaborate_block_expression(
        &mut self,
        block: BlockExpression,
        target_type: Option<&Type>,
    ) -> (HirBlockExpression, Type) {
        self.push_scope();
        let mut block_type = Type::Unit;
        let statements_len = block.statements.len();
        let mut statements = Vec::with_capacity(statements_len);

        for (i, statement) in block.statements.into_iter().enumerate() {
            let statement_target_type = if i == statements_len - 1 { target_type } else { None };
            let (id, stmt_type) =
                self.elaborate_statement_with_target_type(statement, statement_target_type);
            statements.push(id);

            if let HirStatement::Semi(expr) = self.interner.statement(&id) {
                let inner_expr_type = self.interner.id_type(expr);
                let span = self.interner.expr_span(&expr);

                self.unify(&inner_expr_type, &Type::Unit, || TypeCheckError::UnusedResultError {
                    expr_type: inner_expr_type.clone(),
                    expr_span: span,
                });
            }

            if i + 1 == statements.len() {
                block_type = stmt_type;
            }
        }

        self.pop_scope();
        (HirBlockExpression { statements }, block_type)
    }

    fn elaborate_unsafe_block(
        &mut self,
        block: BlockExpression,
        span: Span,
        target_type: Option<&Type>,
    ) -> (HirExpression, Type) {
        // Before entering the block we cache the old value of `in_unsafe_block` so it can be restored.
        let old_in_unsafe_block = self.unsafe_block_status;
        let is_nested_unsafe_block =
            !matches!(old_in_unsafe_block, UnsafeBlockStatus::NotInUnsafeBlock);
        if is_nested_unsafe_block {
            let span = Span::from(span.start()..span.start() + 6); // Only highlight the `unsafe` keyword
            self.push_err(TypeCheckError::NestedUnsafeBlock { span });
        }

        self.unsafe_block_status = UnsafeBlockStatus::InUnsafeBlockWithoutUnconstrainedCalls;

        let (hir_block_expression, typ) = self.elaborate_block_expression(block, target_type);

        if let UnsafeBlockStatus::InUnsafeBlockWithoutUnconstrainedCalls = self.unsafe_block_status
        {
            let span = Span::from(span.start()..span.start() + 6); // Only highlight the `unsafe` keyword
            self.push_err(TypeCheckError::UnnecessaryUnsafeBlock { span });
        }

        // Finally, we restore the original value of `self.in_unsafe_block`,
        // but only if this isn't a nested unsafe block (that way if we found an unconstrained call
        // for this unsafe block we'll also consider the outer one as finding one, and we don't double error)
        if !is_nested_unsafe_block {
            self.unsafe_block_status = old_in_unsafe_block;
        }

        (HirExpression::Unsafe(hir_block_expression), typ)
    }

    fn elaborate_literal(&mut self, literal: Literal, span: Span) -> (HirExpression, Type) {
        use HirExpression::Literal as Lit;
        match literal {
            Literal::Unit => (Lit(HirLiteral::Unit), Type::Unit),
            Literal::Bool(b) => (Lit(HirLiteral::Bool(b)), Type::Bool),
            Literal::Integer(integer, sign) => {
                let int = HirLiteral::Integer(integer, sign);
                (Lit(int), self.polymorphic_integer_or_field())
            }
            Literal::Str(str) | Literal::RawStr(str, _) => {
                let len = Type::Constant(str.len().into(), Kind::u32());
                (Lit(HirLiteral::Str(str)), Type::String(Box::new(len)))
            }
            Literal::FmtStr(fragments, length) => self.elaborate_fmt_string(fragments, length),
            Literal::Array(array_literal) => {
                self.elaborate_array_literal(array_literal, span, true)
            }
            Literal::Slice(array_literal) => {
                self.elaborate_array_literal(array_literal, span, false)
            }
        }
    }

    fn elaborate_array_literal(
        &mut self,
        array_literal: ArrayLiteral,
        span: Span,
        is_array: bool,
    ) -> (HirExpression, Type) {
        let (expr, elem_type, length) = match array_literal {
            ArrayLiteral::Standard(elements) => {
                let first_elem_type = self.interner.next_type_variable();
                let first_span = elements.first().map(|elem| elem.span).unwrap_or(span);

                let elements = vecmap(elements.into_iter().enumerate(), |(i, elem)| {
                    let span = elem.span;
                    let (elem_id, elem_type) = self.elaborate_expression(elem);

                    self.unify(&elem_type, &first_elem_type, || {
                        TypeCheckError::NonHomogeneousArray {
                            first_span,
                            first_type: first_elem_type.to_string(),
                            first_index: 0,
                            second_span: span,
                            second_type: elem_type.to_string(),
                            second_index: i,
                        }
                        .add_context("elements in an array must have the same type")
                    });
                    elem_id
                });

                let length = Type::Constant(elements.len().into(), Kind::u32());
                (HirArrayLiteral::Standard(elements), first_elem_type, length)
            }
            ArrayLiteral::Repeated { repeated_element, length } => {
                let span = length.span;
                let length =
                    UnresolvedTypeExpression::from_expr(*length, span).unwrap_or_else(|error| {
                        self.push_err(ResolverError::ParserError(Box::new(error)));
                        UnresolvedTypeExpression::Constant(FieldElement::zero(), span)
                    });

                let length = self.convert_expression_type(length, &Kind::u32(), span);
                let (repeated_element, elem_type) = self.elaborate_expression(*repeated_element);

                let length_clone = length.clone();
                (HirArrayLiteral::Repeated { repeated_element, length }, elem_type, length_clone)
            }
        };
        let constructor = if is_array { HirLiteral::Array } else { HirLiteral::Slice };
        let elem_type = Box::new(elem_type);
        let typ = if is_array {
            Type::Array(Box::new(length), elem_type)
        } else {
            Type::Slice(elem_type)
        };
        (HirExpression::Literal(constructor(expr)), typ)
    }

    fn elaborate_fmt_string(
        &mut self,
        fragments: Vec<FmtStrFragment>,
        length: u32,
    ) -> (HirExpression, Type) {
        let mut fmt_str_idents = Vec::new();
        let mut capture_types = Vec::new();

        for fragment in &fragments {
            if let FmtStrFragment::Interpolation(ident_name, string_span) = fragment {
                let scope_tree = self.scopes.current_scope_tree();
                let variable = scope_tree.find(ident_name);

                let hir_ident = if let Some((old_value, _)) = variable {
                    old_value.num_times_used += 1;
                    old_value.ident.clone()
                } else if let Ok((definition_id, _)) =
                    self.lookup_global(Path::from_single(ident_name.to_string(), *string_span))
                {
                    HirIdent::non_trait_method(
                        definition_id,
                        Location::new(*string_span, self.file),
                    )
                } else {
                    self.push_err(ResolverError::VariableNotDeclared {
                        name: ident_name.to_owned(),
                        span: *string_span,
                    });
                    continue;
                };

                let hir_expr = HirExpression::Ident(hir_ident.clone(), None);
                let expr_id = self.interner.push_expr(hir_expr);
                self.interner.push_expr_location(expr_id, *string_span, self.file);
                let typ = self.type_check_variable(hir_ident, expr_id, None);
                self.interner.push_expr_type(expr_id, typ.clone());
                capture_types.push(typ);
                fmt_str_idents.push(expr_id);
            }
        }

        let len = Type::Constant(length.into(), Kind::u32());
        let typ = Type::FmtString(Box::new(len), Box::new(Type::Tuple(capture_types)));
        (HirExpression::Literal(HirLiteral::FmtStr(fragments, fmt_str_idents, length)), typ)
    }

    fn elaborate_prefix(&mut self, prefix: PrefixExpression, span: Span) -> (ExprId, Type) {
        let rhs_span = prefix.rhs.span;

        let (rhs, rhs_type) = self.elaborate_expression(prefix.rhs);
        let trait_id = self.interner.get_prefix_operator_trait_method(&prefix.operator);

        let operator = prefix.operator;

        if let UnaryOp::MutableReference = operator {
            self.check_can_mutate(rhs, rhs_span);
        }

        let expr =
            HirExpression::Prefix(HirPrefixExpression { operator, rhs, trait_method_id: trait_id });
        let expr_id = self.interner.push_expr(expr);
        self.interner.push_expr_location(expr_id, span, self.file);

        let result = self.prefix_operand_type_rules(&operator, &rhs_type, span);
        let typ = self.handle_operand_type_rules_result(result, &rhs_type, trait_id, expr_id, span);

        self.interner.push_expr_type(expr_id, typ.clone());
        (expr_id, typ)
    }

    fn check_can_mutate(&mut self, expr_id: ExprId, span: Span) {
        let expr = self.interner.expression(&expr_id);
        match expr {
            HirExpression::Ident(hir_ident, _) => {
                if let Some(definition) = self.interner.try_definition(hir_ident.id) {
                    if !definition.mutable {
                        self.push_err(TypeCheckError::CannotMutateImmutableVariable {
                            name: definition.name.clone(),
                            span,
                        });
                    }
                }
            }
            HirExpression::MemberAccess(member_access) => {
                self.check_can_mutate(member_access.lhs, span);
            }
            _ => (),
        }
    }

    fn elaborate_index(&mut self, index_expr: IndexExpression) -> (HirExpression, Type) {
        let span = index_expr.index.span;
        let (index, index_type) = self.elaborate_expression(index_expr.index);

        let expected = self.polymorphic_integer_or_field();
        self.unify(&index_type, &expected, || TypeCheckError::TypeMismatch {
            expected_typ: "an integer".to_owned(),
            expr_typ: index_type.to_string(),
            expr_span: span,
        });

        // When writing `a[i]`, if `a : &mut ...` then automatically dereference `a` as many
        // times as needed to get the underlying array.
        let lhs_span = index_expr.collection.span;
        let (lhs, lhs_type) = self.elaborate_expression(index_expr.collection);
        let (collection, lhs_type) = self.insert_auto_dereferences(lhs, lhs_type);

        let typ = match lhs_type.follow_bindings() {
            // XXX: We can check the array bounds here also, but it may be better to constant fold first
            // and have ConstId instead of ExprId for constants
            Type::Array(_, base_type) => *base_type,
            Type::Slice(base_type) => *base_type,
            Type::Error => Type::Error,
            Type::TypeVariable(_) => {
                self.push_err(TypeCheckError::TypeAnnotationsNeededForIndex { span: lhs_span });
                Type::Error
            }
            typ => {
                self.push_err(TypeCheckError::TypeMismatch {
                    expected_typ: "Array".to_owned(),
                    expr_typ: typ.to_string(),
                    expr_span: lhs_span,
                });
                Type::Error
            }
        };

        let expr = HirExpression::Index(HirIndexExpression { collection, index });
        (expr, typ)
    }

    fn elaborate_call(&mut self, call: CallExpression, span: Span) -> (HirExpression, Type) {
        let (func, func_type) = self.elaborate_expression(*call.func);
        let func_type = func_type.follow_bindings();
        let func_arg_types =
            if let Type::Function(args, _, _, _) = &func_type { Some(args) } else { None };

        let mut arguments = Vec::with_capacity(call.arguments.len());
        let args = vecmap(call.arguments.into_iter().enumerate(), |(arg_index, arg)| {
            let span = arg.span;
            let expected_type = func_arg_types.and_then(|args| args.get(arg_index));

            let (arg, typ) = if call.is_macro_call {
                self.elaborate_in_comptime_context(|this| {
                    this.elaborate_expression_with_type(arg, expected_type)
                })
            } else {
                self.elaborate_expression_with_type(arg, expected_type)
            };

            // Try to unify this argument type against the function's argument type
            // so that a potential lambda following this argument can have more concrete types.
            if let Some(expected_type) = expected_type {
                let _ = expected_type.unify(&typ);
            }

            arguments.push(arg);
            (typ, arg, span)
        });

        // Avoid cloning arguments unless this is a macro call
        let mut comptime_args = Vec::new();
        if call.is_macro_call {
            comptime_args = arguments.clone();
        }

        let location = Location::new(span, self.file);
        let is_macro_call = call.is_macro_call;
        let hir_call = HirCallExpression { func, arguments, location, is_macro_call };
        let mut typ = self.type_check_call(&hir_call, func_type, args, span);

        if is_macro_call {
            if self.in_comptime_context() {
                typ = self.interner.next_type_variable();
            } else {
                return self
                    .call_macro(func, comptime_args, location, typ)
                    .unwrap_or_else(|| (HirExpression::Error, Type::Error));
            }
        }

        (HirExpression::Call(hir_call), typ)
    }

    fn elaborate_method_call(
        &mut self,
        method_call: MethodCallExpression,
        span: Span,
    ) -> (HirExpression, Type) {
        let object_span = method_call.object.span;
        let (mut object, mut object_type) = self.elaborate_expression(method_call.object);
        object_type = object_type.follow_bindings();

        let method_name_span = method_call.method_name.span();
        let method_name = method_call.method_name.0.contents.as_str();
        match self.lookup_method(&object_type, method_name, span, true) {
            Some(method_ref) => {
                // Automatically add `&mut` if the method expects a mutable reference and
                // the object is not already one.
                let func_id = method_ref
                    .func_id(self.interner)
                    .expect("Expected trait function to be a DefinitionKind::Function");

                let generics = if func_id != FuncId::dummy_id() {
                    let function_type = self.interner.function_meta(&func_id).typ.clone();
                    self.try_add_mutable_reference_to_object(
                        &function_type,
                        &mut object_type,
                        &mut object,
                    );

                    self.resolve_function_turbofish_generics(&func_id, method_call.generics, span)
                } else {
                    None
                };

                let call_span = Span::from(object_span.start()..method_name_span.end());
                let location = Location::new(call_span, self.file);

                let (function_id, function_name) = method_ref.clone().into_function_id_and_name(
                    object_type.clone(),
                    generics.clone(),
                    location,
                    self.interner,
                );

                let func_type =
                    self.type_check_variable(function_name.clone(), function_id, generics.clone());
                self.interner.push_expr_type(function_id, func_type.clone());

                let func_arg_types =
                    if let Type::Function(args, _, _, _) = &func_type { Some(args) } else { None };

                // Try to unify the object type with the first argument of the function.
                // The reason to do this is that many methods that take a lambda will yield `self` or part of `self`
                // as a parameter. By unifying `self` with the first argument we'll potentially get more
                // concrete types in the arguments that are function types, which will later be passed as
                // lambda parameter hints.
                if let Some(first_arg_type) = func_arg_types.and_then(|args| args.first()) {
                    let _ = first_arg_type.unify(&object_type);
                }

                // These arguments will be given to the desugared function call.
                // Compared to the method arguments, they also contain the object.
                let mut function_args = Vec::with_capacity(method_call.arguments.len() + 1);
                let mut arguments = Vec::with_capacity(method_call.arguments.len());

                function_args.push((object_type.clone(), object, object_span));

                for (arg_index, arg) in method_call.arguments.into_iter().enumerate() {
                    let span = arg.span;
                    let expected_type = func_arg_types.and_then(|args| args.get(arg_index + 1));
                    let (arg, typ) = self.elaborate_expression_with_type(arg, expected_type);

                    // Try to unify this argument type against the function's argument type
                    // so that a potential lambda following this argument can have more concrete types.
                    if let Some(expected_type) = expected_type {
                        let _ = expected_type.unify(&typ);
                    }

                    arguments.push(arg);
                    function_args.push((typ, arg, span));
                }

                let method = method_call.method_name;
                let is_macro_call = method_call.is_macro_call;
                let method_call =
                    HirMethodCallExpression { method, object, arguments, location, generics };

                self.check_method_call_visibility(func_id, &object_type, &method_call.method);

                // Desugar the method call into a normal, resolved function call
                // so that the backend doesn't need to worry about methods
                // TODO: update object_type here?

                let function_call =
                    method_call.into_function_call(function_id, is_macro_call, location);

                self.interner
                    .add_function_reference(func_id, Location::new(method_name_span, self.file));

                // Type check the new call now that it has been changed from a method call
                // to a function call. This way we avoid duplicating code.
                let mut typ = self.type_check_call(&function_call, func_type, function_args, span);
                if is_macro_call {
                    if self.in_comptime_context() {
                        typ = self.interner.next_type_variable();
                    } else {
                        let args = function_call.arguments.clone();
                        return self
                            .call_macro(function_call.func, args, location, typ)
                            .unwrap_or_else(|| (HirExpression::Error, Type::Error));
                    }
                }
                (HirExpression::Call(function_call), typ)
            }
            None => (HirExpression::Error, Type::Error),
        }
    }

    /// Elaborates an expression knowing that it has to match a given type.
    fn elaborate_expression_with_type(
        &mut self,
        arg: Expression,
        typ: Option<&Type>,
    ) -> (ExprId, Type) {
        let ExpressionKind::Lambda(lambda) = arg.kind else {
            return self.elaborate_expression(arg);
        };

        let span = arg.span;
        let type_hint =
            if let Some(Type::Function(func_args, _, _, _)) = typ { Some(func_args) } else { None };
        let (hir_expr, typ) = self.elaborate_lambda_with_parameter_type_hints(*lambda, type_hint);
        let id = self.interner.push_expr(hir_expr);
        self.interner.push_expr_location(id, span, self.file);
        self.interner.push_expr_type(id, typ.clone());
        (id, typ)
    }

    fn check_method_call_visibility(&mut self, func_id: FuncId, object_type: &Type, name: &Ident) {
        if !method_call_is_visible(
            object_type,
            func_id,
            self.module_id(),
            self.interner,
            self.def_maps,
        ) {
            self.push_err(ResolverError::PathResolutionError(PathResolutionError::Private(
                name.clone(),
            )));
        }
    }

    fn elaborate_constructor(
        &mut self,
        constructor: ConstructorExpression,
    ) -> (HirExpression, Type) {
        let span = constructor.typ.span;

        // A constructor type can either be a Path or an interned UnresolvedType.
        // We represent both as UnresolvedType (with Path being a Named UnresolvedType)
        // and error if we don't get a Named path.
        let mut typ = constructor.typ.typ;
        if let UnresolvedTypeData::Interned(id) = typ {
            typ = self.interner.get_unresolved_type_data(id).clone();
        }
        if let UnresolvedTypeData::Resolved(id) = typ {
            // If this type is already resolved we can skip the rest of this function
            // which just resolves the type, and go straight to resolving the fields.
            let resolved = self.interner.get_quoted_type(id).clone();
            return self.elaborate_constructor_with_type(resolved, constructor.fields, span, None);
        }
        let UnresolvedTypeData::Named(mut path, generics, _) = typ else {
            self.push_err(ResolverError::NonStructUsedInConstructor { typ: typ.to_string(), span });
            return (HirExpression::Error, Type::Error);
        };

        let last_segment = path.segments.last_mut().unwrap();
        if !generics.ordered_args.is_empty() {
            last_segment.generics = Some(generics.ordered_args);
        }

        let last_segment = path.last_segment();

        let typ = if let Some(struct_id) = constructor.struct_type {
            let typ = self.interner.get_type(struct_id);
            let generics = typ.borrow().instantiate(self.interner);
            Type::DataType(typ, generics)
        } else {
            match self.lookup_type_or_error(path) {
                Some(typ) => typ,
                None => return (HirExpression::Error, Type::Error),
            }
        };

        self.elaborate_constructor_with_type(typ, constructor.fields, span, Some(last_segment))
    }

    fn elaborate_constructor_with_type(
        &mut self,
        typ: Type,
        fields: Vec<(Ident, Expression)>,
        span: Span,
        last_segment: Option<PathSegment>,
    ) -> (HirExpression, Type) {
        let typ = typ.follow_bindings_shallow();
        let (r#type, generics) = match typ.as_ref() {
            Type::DataType(r#type, struct_generics) if r#type.borrow().is_struct() => {
                (r#type, struct_generics)
            }
            typ => {
                self.push_err(ResolverError::NonStructUsedInConstructor {
                    typ: typ.to_string(),
                    span,
                });
                return (HirExpression::Error, Type::Error);
            }
        };
        self.mark_struct_as_constructed(r#type.clone());

        // `last_segment` is optional if this constructor was resolved from a quoted type
        let mut generics = generics.clone();
        let mut is_self_type = false;
        let mut constructor_type_span = span;

        if let Some(last_segment) = last_segment {
            let turbofish_span = last_segment.turbofish_span();
            is_self_type = last_segment.ident.is_self_type_name();
            constructor_type_span = last_segment.ident.span();

            generics = self.resolve_struct_turbofish_generics(
                &r#type.borrow(),
                generics,
                last_segment.generics,
                turbofish_span,
            );
        }

        let struct_type = r#type.clone();

        let field_types = r#type
            .borrow()
            .get_fields_with_visibility(&generics)
            .expect("This type should already be validated to be a struct");

        let fields =
            self.resolve_constructor_expr_fields(struct_type.clone(), field_types, fields, span);
        let expr = HirExpression::Constructor(HirConstructorExpression {
            fields,
            r#type: struct_type.clone(),
            struct_generics: generics.clone(),
        });

        let struct_id = struct_type.borrow().id;
        let reference_location = Location::new(constructor_type_span, self.file);
        self.interner.add_type_reference(struct_id, reference_location, is_self_type);

        (expr, Type::DataType(struct_type, generics))
    }

    pub(super) fn mark_struct_as_constructed(&mut self, struct_type: Shared<DataType>) {
        let struct_type = struct_type.borrow();
        let parent_module_id = struct_type.id.parent_module_id(self.def_maps);
        self.usage_tracker.mark_as_used(parent_module_id, &struct_type.name);
    }

    /// Resolve all the fields of a struct constructor expression.
    /// Ensures all fields are present, none are repeated, and all
    /// are part of the struct.
    fn resolve_constructor_expr_fields(
        &mut self,
        struct_type: Shared<DataType>,
        field_types: Vec<(String, ItemVisibility, Type)>,
        fields: Vec<(Ident, Expression)>,
        span: Span,
    ) -> Vec<(Ident, ExprId)> {
        let mut ret = Vec::with_capacity(fields.len());
        let mut seen_fields = HashSet::default();
        let mut unseen_fields = struct_type
            .borrow()
            .field_names()
            .expect("This type should already be validated to be a struct");

        for (field_name, field) in fields {
            let expected_field_with_index = field_types
                .iter()
                .enumerate()
                .find(|(_, (name, _, _))| name == &field_name.0.contents);
            let expected_index_and_visibility =
                expected_field_with_index.map(|(index, (_, visibility, _))| (index, visibility));
            let expected_type =
                expected_field_with_index.map(|(_, (_, _, typ))| typ).unwrap_or(&Type::Error);

            let field_span = field.span;
            let (resolved, field_type) = self.elaborate_expression(field);

            if unseen_fields.contains(&field_name) {
                unseen_fields.remove(&field_name);
                seen_fields.insert(field_name.clone());

                self.unify_with_coercions(&field_type, expected_type, resolved, field_span, || {
                    TypeCheckError::TypeMismatch {
                        expected_typ: expected_type.to_string(),
                        expr_typ: field_type.to_string(),
                        expr_span: field_span,
                    }
                });
            } else if seen_fields.contains(&field_name) {
                // duplicate field
                self.push_err(ResolverError::DuplicateField { field: field_name.clone() });
            } else {
                // field not required by struct
                self.push_err(ResolverError::NoSuchField {
                    field: field_name.clone(),
                    struct_definition: struct_type.borrow().name.clone(),
                });
            }

            if let Some((index, visibility)) = expected_index_and_visibility {
                let struct_type = struct_type.borrow();
                let field_span = field_name.span();
                let field_name = &field_name.0.contents;
                self.check_struct_field_visibility(
                    &struct_type,
                    field_name,
                    *visibility,
                    field_span,
                );

                self.interner.add_struct_member_reference(
                    struct_type.id,
                    index,
                    Location::new(field_span, self.file),
                );
            }

            ret.push((field_name, resolved));
        }

        if !unseen_fields.is_empty() {
            self.push_err(ResolverError::MissingFields {
                span,
                missing_fields: unseen_fields.into_iter().map(|field| field.to_string()).collect(),
                struct_definition: struct_type.borrow().name.clone(),
            });
        }

        ret
    }

    fn elaborate_member_access(
        &mut self,
        access: MemberAccessExpression,
        span: Span,
    ) -> (ExprId, Type) {
        let (lhs, lhs_type) = self.elaborate_expression(access.lhs);
        let rhs = access.rhs;
        let rhs_span = rhs.span();
        // `is_offset` is only used when lhs is a reference and we want to return a reference to rhs
        let access = HirMemberAccess { lhs, rhs, is_offset: false };
        let expr_id = self.intern_expr(HirExpression::MemberAccess(access.clone()), span);
        let typ = self.type_check_member_access(access, expr_id, lhs_type, rhs_span);
        self.interner.push_expr_type(expr_id, typ.clone());
        (expr_id, typ)
    }

    pub fn intern_expr(&mut self, expr: HirExpression, span: Span) -> ExprId {
        let id = self.interner.push_expr(expr);
        self.interner.push_expr_location(id, span, self.file);
        id
    }

    fn elaborate_cast(&mut self, cast: CastExpression, span: Span) -> (HirExpression, Type) {
        let (lhs, lhs_type) = self.elaborate_expression(cast.lhs);
        let r#type = self.resolve_type(cast.r#type);
        let result = self.check_cast(&lhs, &lhs_type, &r#type, span);
        let expr = HirExpression::Cast(HirCastExpression { lhs, r#type });
        (expr, result)
    }

    fn elaborate_infix(&mut self, infix: InfixExpression, span: Span) -> (ExprId, Type) {
        let (lhs, lhs_type) = self.elaborate_expression(infix.lhs);
        let (rhs, rhs_type) = self.elaborate_expression(infix.rhs);
        let trait_id = self.interner.get_operator_trait_method(infix.operator.contents);

        let operator = HirBinaryOp::new(infix.operator, self.file);
        let expr = HirExpression::Infix(HirInfixExpression {
            lhs,
            operator,
            trait_method_id: trait_id,
            rhs,
        });

        let expr_id = self.interner.push_expr(expr);
        self.interner.push_expr_location(expr_id, span, self.file);

        let result = self.infix_operand_type_rules(&lhs_type, &operator, &rhs_type, span);
        let typ =
            self.handle_operand_type_rules_result(result, &lhs_type, Some(trait_id), expr_id, span);

        self.interner.push_expr_type(expr_id, typ.clone());
        (expr_id, typ)
    }

    fn handle_operand_type_rules_result(
        &mut self,
        result: Result<(Type, bool), TypeCheckError>,
        operand_type: &Type,
        trait_id: Option<TraitMethodId>,
        expr_id: ExprId,
        span: Span,
    ) -> Type {
        match result {
            Ok((typ, use_impl)) => {
                if use_impl {
                    let trait_id =
                        trait_id.expect("ice: expected some trait_id when use_impl is true");

                    // Delay checking the trait constraint until the end of the function.
                    // Checking it now could bind an unbound type variable to any type
                    // that implements the trait.
                    let constraint = TraitConstraint {
                        typ: operand_type.clone(),
                        trait_bound: ResolvedTraitBound {
                            trait_id: trait_id.trait_id,
                            trait_generics: TraitGenerics::default(),
                            span,
                        },
                    };
                    self.push_trait_constraint(
                        constraint, expr_id,
                        true, // this constraint should lead to choosing a trait impl
                    );
                    self.type_check_operator_method(expr_id, trait_id, operand_type, span);
                }
                typ
            }
            Err(error) => {
                self.push_err(error);
                Type::Error
            }
        }
    }

    fn elaborate_if(
        &mut self,
        if_expr: IfExpression,
        target_type: Option<&Type>,
    ) -> (HirExpression, Type) {
        let expr_span = if_expr.condition.span;
        let consequence_span = if_expr.consequence.span;
        let (condition, cond_type) = self.elaborate_expression(if_expr.condition);
        let (consequence, mut ret_type) =
            self.elaborate_expression_with_target_type(if_expr.consequence, target_type);

        self.unify(&cond_type, &Type::Bool, || TypeCheckError::TypeMismatch {
            expected_typ: Type::Bool.to_string(),
            expr_typ: cond_type.to_string(),
            expr_span,
        });

        let (alternative, else_type, error_span) = if let Some(alternative) = if_expr.alternative {
            let (else_, else_type) =
                self.elaborate_expression_with_target_type(alternative, target_type);
            (Some(else_), else_type, expr_span)
        } else {
            (None, Type::Unit, consequence_span)
        };

        self.unify(&ret_type, &else_type, || {
            let err = TypeCheckError::TypeMismatch {
                expected_typ: ret_type.to_string(),
                expr_typ: else_type.to_string(),
                expr_span: error_span,
            };

            let context = if ret_type == Type::Unit {
                "Are you missing a semicolon at the end of your 'else' branch?"
            } else if else_type == Type::Unit {
                "Are you missing a semicolon at the end of the first block of this 'if'?"
            } else {
                "Expected the types of both if branches to be equal"
            };

            err.add_context(context)
        });

        if alternative.is_none() {
            ret_type = Type::Unit;
        }

        let if_expr = HirIfExpression { condition, consequence, alternative };
        (HirExpression::If(if_expr), ret_type)
    }

<<<<<<< HEAD
    fn elaborate_match(
        &mut self,
        match_expr: MatchExpression,
        span: Span,
    ) -> (HirExpression, Type) {
        let (expression, typ) = self.elaborate_expression(match_expr.expression);
        let (let_, variable) = self.wrap_in_let(expression, typ);

        let (rows, result_type) = self.elaborate_match_rules(variable, match_expr.rules);
        let tree = HirExpression::Match(self.elaborate_match_rows(rows));
        let tree = self.interner.push_expr(tree);
        self.interner.push_expr_type(tree, result_type.clone());
        self.interner.push_expr_location(tree, span, self.file);

        let tree = self.interner.push_stmt(HirStatement::Expression(tree));
        self.interner.push_stmt_location(tree, span, self.file);

        let block = HirExpression::Block(HirBlockExpression { statements: vec![let_, tree] });
        (block, result_type)
    }

    fn wrap_in_let(&mut self, expr_id: ExprId, typ: Type) -> (StmtId, DefinitionId) {
        let location = self.interner.expr_location(&expr_id);
        let name = "internal variable".to_string();
        let definition = DefinitionKind::Local(None);
        let variable = self.interner.push_definition(name, false, false, definition, location);
        self.interner.push_definition_type(variable, typ.clone());

        let pattern = HirPattern::Identifier(HirIdent::non_trait_method(variable, location));
        let let_ = HirStatement::Let(HirLetStatement::basic(pattern, typ, expr_id));
        let let_ = self.interner.push_stmt(let_);
        self.interner.push_stmt_location(let_, location.span, location.file);
        (let_, variable)
    }

    fn elaborate_tuple(&mut self, tuple: Vec<Expression>) -> (HirExpression, Type) {
=======
    fn elaborate_match(&mut self, _match_expr: MatchExpression) -> (HirExpression, Type) {
        (HirExpression::Error, Type::Error)
    }

    fn elaborate_tuple(
        &mut self,
        tuple: Vec<Expression>,
        target_type: Option<&Type>,
    ) -> (HirExpression, Type) {
>>>>>>> 058d1b0c
        let mut element_ids = Vec::with_capacity(tuple.len());
        let mut element_types = Vec::with_capacity(tuple.len());

        for (index, element) in tuple.into_iter().enumerate() {
            let target_type = target_type.map(|typ| typ.follow_bindings());
            let expr_target_type =
                if let Some(Type::Tuple(types)) = &target_type { types.get(index) } else { None };
            let (id, typ) = self.elaborate_expression_with_target_type(element, expr_target_type);
            element_ids.push(id);
            element_types.push(typ);
        }

        (HirExpression::Tuple(element_ids), Type::Tuple(element_types))
    }

    fn elaborate_lambda_with_target_type(
        &mut self,
        lambda: Lambda,
        target_type: Option<&Type>,
    ) -> (HirExpression, Type) {
        let target_type = target_type.map(|typ| typ.follow_bindings());

        if let Some(Type::Function(args, _, _, _)) = target_type {
            return self.elaborate_lambda_with_parameter_type_hints(lambda, Some(&args));
        }

        self.elaborate_lambda_with_parameter_type_hints(lambda, None)
    }

    /// For elaborating a lambda we might get `parameters_type_hints`. These come from a potential
    /// call that has this lambda as the argument.
    /// The parameter type hints will be the types of the function type corresponding to the lambda argument.
    fn elaborate_lambda_with_parameter_type_hints(
        &mut self,
        lambda: Lambda,
        parameters_type_hints: Option<&Vec<Type>>,
    ) -> (HirExpression, Type) {
        self.push_scope();
        let scope_index = self.scopes.current_scope_index();

        self.lambda_stack.push(LambdaContext { captures: Vec::new(), scope_index });

        let mut arg_types = Vec::with_capacity(lambda.parameters.len());
        let parameters =
            vecmap(lambda.parameters.into_iter().enumerate(), |(index, (pattern, typ))| {
                let parameter = DefinitionKind::Local(None);
                let typ = if let UnresolvedTypeData::Unspecified = typ.typ {
                    if let Some(parameter_type_hint) =
                        parameters_type_hints.and_then(|hints| hints.get(index))
                    {
                        parameter_type_hint.clone()
                    } else {
                        self.interner.next_type_variable_with_kind(Kind::Any)
                    }
                } else {
                    self.resolve_type(typ)
                };

                arg_types.push(typ.clone());
                (self.elaborate_pattern(pattern, typ.clone(), parameter, true), typ)
            });

        let return_type = self.resolve_inferred_type(lambda.return_type);
        let body_span = lambda.body.span;
        let (body, body_type) = self.elaborate_expression(lambda.body);

        let lambda_context = self.lambda_stack.pop().unwrap();
        self.pop_scope();

        self.unify(&body_type, &return_type, || TypeCheckError::TypeMismatch {
            expected_typ: return_type.to_string(),
            expr_typ: body_type.to_string(),
            expr_span: body_span,
        });

        let captured_vars = vecmap(&lambda_context.captures, |capture| {
            self.interner.definition_type(capture.ident.id)
        });

        let env_type =
            if captured_vars.is_empty() { Type::Unit } else { Type::Tuple(captured_vars) };

        let captures = lambda_context.captures;
        let expr = HirExpression::Lambda(HirLambda { parameters, return_type, body, captures });
        (expr, Type::Function(arg_types, Box::new(body_type), Box::new(env_type), false))
    }

    fn elaborate_quote(&mut self, mut tokens: Tokens, span: Span) -> (HirExpression, Type) {
        tokens = self.find_unquoted_exprs_tokens(tokens);

        if self.in_comptime_context() {
            (HirExpression::Quote(tokens), Type::Quoted(QuotedType::Quoted))
        } else {
            self.push_err(ResolverError::QuoteInRuntimeCode { span });
            (HirExpression::Error, Type::Quoted(QuotedType::Quoted))
        }
    }

    fn elaborate_comptime_block(
        &mut self,
        block: BlockExpression,
        span: Span,
        target_type: Option<&Type>,
    ) -> (ExprId, Type) {
        let (block, _typ) = self.elaborate_in_comptime_context(|this| {
            this.elaborate_block_expression(block, target_type)
        });

        let mut interpreter = self.setup_interpreter();
        let value = interpreter.evaluate_block(block);
        let (id, typ) = self.inline_comptime_value(value, span);

        let location = self.interner.id_location(id);
        self.debug_comptime(location, |interner| {
            interner.expression(&id).to_display_ast(interner, location.span).kind
        });

        (id, typ)
    }

    pub fn inline_comptime_value(
        &mut self,
        value: Result<comptime::Value, InterpreterError>,
        span: Span,
    ) -> (ExprId, Type) {
        let make_error = |this: &mut Self, error: InterpreterError| {
            this.errors.push(error.into_compilation_error_pair());
            let error = this.interner.push_expr(HirExpression::Error);
            this.interner.push_expr_location(error, span, this.file);
            (error, Type::Error)
        };

        let value = match value {
            Ok(value) => value,
            Err(error) => return make_error(self, error),
        };

        let location = Location::new(span, self.file);
        match value.into_expression(self, location) {
            Ok(new_expr) => {
                // At this point the Expression was already elaborated and we got a Value.
                // We'll elaborate this value turned into Expression to inline it and get
                // an ExprId and Type, but we don't want any visibility errors to happen
                // here (they could if we have `Foo { inner: 5 }` and `inner` is not
                // accessible from where this expression is being elaborated).
                self.silence_field_visibility_errors += 1;
                let value = self.elaborate_expression(new_expr);
                self.silence_field_visibility_errors -= 1;
                value
            }
            Err(error) => make_error(self, error),
        }
    }

    fn try_get_comptime_function(
        &mut self,
        func: ExprId,
        location: Location,
    ) -> Result<Option<FuncId>, ResolverError> {
        match self.interner.expression(&func) {
            HirExpression::Ident(ident, _generics) => {
                if let Some(definition) = self.interner.try_definition(ident.id) {
                    if let DefinitionKind::Function(function) = definition.kind {
                        let meta = self.interner.function_modifiers(&function);
                        if meta.is_comptime {
                            Ok(Some(function))
                        } else {
                            Err(ResolverError::MacroIsNotComptime { span: location.span })
                        }
                    } else {
                        Err(ResolverError::InvalidSyntaxInMacroCall { span: location.span })
                    }
                } else {
                    // Assume a name resolution error has already been issued
                    Ok(None)
                }
            }
            _ => Err(ResolverError::InvalidSyntaxInMacroCall { span: location.span }),
        }
    }

    /// Call a macro function and inlines its code at the call site.
    /// This will also perform a type check to ensure that the return type is an `Expr` value.
    fn call_macro(
        &mut self,
        func: ExprId,
        arguments: Vec<ExprId>,
        location: Location,
        return_type: Type,
    ) -> Option<(HirExpression, Type)> {
        self.unify(&return_type, &Type::Quoted(QuotedType::Quoted), || {
            TypeCheckError::MacroReturningNonExpr { typ: return_type.clone(), span: location.span }
        });

        let function = match self.try_get_comptime_function(func, location) {
            Ok(function) => function?,
            Err(error) => {
                self.push_err(error);
                return None;
            }
        };

        let file = self.file;
        let mut interpreter = self.setup_interpreter();
        let mut comptime_args = Vec::new();
        let mut errors = Vec::new();

        for argument in arguments {
            match interpreter.evaluate(argument) {
                Ok(arg) => {
                    let location = interpreter.elaborator.interner.expr_location(&argument);
                    comptime_args.push((arg, location));
                }
                Err(error) => errors.push((error.into(), file)),
            }
        }

        let bindings = interpreter.elaborator.interner.get_instantiation_bindings(func).clone();
        let result = interpreter.call_function(function, comptime_args, bindings, location);

        if !errors.is_empty() {
            self.errors.append(&mut errors);
            return None;
        }

        let (expr_id, typ) = self.inline_comptime_value(result, location.span);
        Some((self.interner.expression(&expr_id), typ))
    }
}<|MERGE_RESOLUTION|>--- conflicted
+++ resolved
@@ -60,13 +60,8 @@
             }
             ExpressionKind::Cast(cast) => self.elaborate_cast(*cast, expr.span),
             ExpressionKind::Infix(infix) => return self.elaborate_infix(*infix, expr.span),
-<<<<<<< HEAD
-            ExpressionKind::If(if_) => self.elaborate_if(*if_),
+            ExpressionKind::If(if_) => self.elaborate_if(*if_, target_type),
             ExpressionKind::Match(match_) => self.elaborate_match(*match_, expr.span),
-=======
-            ExpressionKind::If(if_) => self.elaborate_if(*if_, target_type),
-            ExpressionKind::Match(match_) => self.elaborate_match(*match_),
->>>>>>> 058d1b0c
             ExpressionKind::Variable(variable) => return self.elaborate_variable(variable),
             ExpressionKind::Tuple(tuple) => self.elaborate_tuple(tuple, target_type),
             ExpressionKind::Lambda(lambda) => {
@@ -966,7 +961,6 @@
         (HirExpression::If(if_expr), ret_type)
     }
 
-<<<<<<< HEAD
     fn elaborate_match(
         &mut self,
         match_expr: MatchExpression,
@@ -1002,18 +996,11 @@
         (let_, variable)
     }
 
-    fn elaborate_tuple(&mut self, tuple: Vec<Expression>) -> (HirExpression, Type) {
-=======
-    fn elaborate_match(&mut self, _match_expr: MatchExpression) -> (HirExpression, Type) {
-        (HirExpression::Error, Type::Error)
-    }
-
     fn elaborate_tuple(
         &mut self,
         tuple: Vec<Expression>,
         target_type: Option<&Type>,
     ) -> (HirExpression, Type) {
->>>>>>> 058d1b0c
         let mut element_ids = Vec::with_capacity(tuple.len());
         let mut element_types = Vec::with_capacity(tuple.len());
 
