--- conflicted
+++ resolved
@@ -62,7 +62,7 @@
             ExpressionKind::Cast(cast) => self.elaborate_cast(*cast, expr.location),
             ExpressionKind::Infix(infix) => return self.elaborate_infix(*infix, expr.location),
             ExpressionKind::If(if_) => self.elaborate_if(*if_, target_type),
-            ExpressionKind::Match(match_) => self.elaborate_match(*match_, expr.span),
+            ExpressionKind::Match(match_) => self.elaborate_match(*match_, expr.location),
             ExpressionKind::Variable(variable) => return self.elaborate_variable(variable),
             ExpressionKind::Tuple(tuple) => self.elaborate_tuple(tuple, target_type),
             ExpressionKind::Lambda(lambda) => {
@@ -1055,13 +1055,8 @@
         if_expr: IfExpression,
         target_type: Option<&Type>,
     ) -> (HirExpression, Type) {
-<<<<<<< HEAD
-        let expr_location = if_expr.condition.location;
-        let consequence_location = if_expr.consequence.location;
-=======
-        let expr_span = if_expr.condition.type_span();
-        let consequence_span = if_expr.consequence.type_span();
->>>>>>> 1d04f8ba
+        let expr_location = if_expr.condition.type_location();
+        let consequence_location = if_expr.consequence.type_location();
         let (condition, cond_type) = self.elaborate_expression(if_expr.condition);
         let (consequence, mut ret_type) =
             self.elaborate_expression_with_target_type(if_expr.consequence, target_type);
@@ -1072,25 +1067,15 @@
             expr_span: expr_location.span,
         });
 
-<<<<<<< HEAD
         let (alternative, else_type, error_location) =
             if let Some(alternative) = if_expr.alternative {
+                let alternative_location = alternative.type_location();
                 let (else_, else_type) =
                     self.elaborate_expression_with_target_type(alternative, target_type);
-                (Some(else_), else_type, expr_location)
+                (Some(else_), else_type, alternative_location)
             } else {
                 (None, Type::Unit, consequence_location)
             };
-=======
-        let (alternative, else_type, error_span) = if let Some(alternative) = if_expr.alternative {
-            let alternative_span = alternative.type_span();
-            let (else_, else_type) =
-                self.elaborate_expression_with_target_type(alternative, target_type);
-            (Some(else_), else_type, alternative_span)
-        } else {
-            (None, Type::Unit, consequence_span)
-        };
->>>>>>> 1d04f8ba
 
         self.unify(&ret_type, &else_type, error_location.file, || {
             let err = TypeCheckError::TypeMismatch {
@@ -1121,8 +1106,9 @@
     fn elaborate_match(
         &mut self,
         match_expr: MatchExpression,
-        span: Span,
-    ) -> (HirExpression, Type) {
+        location: Location,
+    ) -> (HirExpression, Type) {
+        let span = location.span;
         let (expression, typ) = self.elaborate_expression(match_expr.expression);
         let (let_, variable) = self.wrap_in_let(expression, typ);
 
@@ -1130,7 +1116,7 @@
         let tree = HirExpression::Match(self.elaborate_match_rows(rows));
         let tree = self.interner.push_expr(tree);
         self.interner.push_expr_type(tree, result_type.clone());
-        self.interner.push_expr_location(tree, span, self.file);
+        self.interner.push_expr_location(tree, location);
 
         let tree = self.interner.push_stmt(HirStatement::Expression(tree));
         self.interner.push_stmt_location(tree, span, self.file);
