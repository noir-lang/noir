use iter_extended::vecmap;
use noirc_errors::{Location, Span};
use regex::Regex;
use rustc_hash::FxHashSet as HashSet;

use crate::{
    ast::{
        ArrayLiteral, ConstructorExpression, IfExpression, InfixExpression, Lambda,
        UnresolvedTypeExpression,
    },
    hir::{
        comptime::{self, Interpreter, InterpreterError},
        resolution::{errors::ResolverError, resolver::LambdaContext},
        type_check::TypeCheckError,
    },
    hir_def::{
        expr::{
            HirArrayLiteral, HirBinaryOp, HirBlockExpression, HirCallExpression, HirCastExpression,
            HirConstructorExpression, HirIfExpression, HirIndexExpression, HirInfixExpression,
            HirLambda, HirMemberAccess, HirMethodCallExpression, HirMethodReference,
            HirPrefixExpression,
        },
        traits::TraitConstraint,
    },
    macros_api::{
        BlockExpression, CallExpression, CastExpression, Expression, ExpressionKind, HirExpression,
        HirLiteral, HirStatement, Ident, IndexExpression, Literal, MemberAccessExpression,
        MethodCallExpression, PrefixExpression,
    },
    node_interner::{DefinitionKind, ExprId, FuncId},
    Shared, StructType, Type,
};

use super::Elaborator;

impl<'context> Elaborator<'context> {
    pub(super) fn elaborate_expression(&mut self, expr: Expression) -> (ExprId, Type) {
        let (hir_expr, typ) = match expr.kind {
            ExpressionKind::Literal(literal) => self.elaborate_literal(literal, expr.span),
            ExpressionKind::Block(block) => self.elaborate_block(block),
            ExpressionKind::Prefix(prefix) => self.elaborate_prefix(*prefix),
            ExpressionKind::Index(index) => self.elaborate_index(*index),
            ExpressionKind::Call(call) => self.elaborate_call(*call, expr.span),
            ExpressionKind::MethodCall(call) => self.elaborate_method_call(*call, expr.span),
            ExpressionKind::Constructor(constructor) => self.elaborate_constructor(*constructor),
            ExpressionKind::MemberAccess(access) => {
                return self.elaborate_member_access(*access, expr.span)
            }
            ExpressionKind::Cast(cast) => self.elaborate_cast(*cast, expr.span),
            ExpressionKind::Infix(infix) => return self.elaborate_infix(*infix, expr.span),
            ExpressionKind::If(if_) => self.elaborate_if(*if_),
            ExpressionKind::Variable(variable, generics) => {
                let generics = generics.map(|option_inner| {
                    option_inner.into_iter().map(|generic| self.resolve_type(generic)).collect()
                });
                return self.elaborate_variable(variable, generics);
            }
            ExpressionKind::Tuple(tuple) => self.elaborate_tuple(tuple),
            ExpressionKind::Lambda(lambda) => self.elaborate_lambda(*lambda),
            ExpressionKind::Parenthesized(expr) => return self.elaborate_expression(*expr),
            ExpressionKind::Quote(quote) => self.elaborate_quote(quote),
            ExpressionKind::Comptime(comptime) => {
                return self.elaborate_comptime_block(comptime, expr.span)
            }
            ExpressionKind::Resolved(id) => return (id, self.interner.id_type(id)),
            ExpressionKind::Error => (HirExpression::Error, Type::Error),
        };
        let id = self.interner.push_expr(hir_expr);
        self.interner.push_expr_location(id, expr.span, self.file);
        self.interner.push_expr_type(id, typ.clone());
        (id, typ)
    }

    pub(super) fn elaborate_block(&mut self, block: BlockExpression) -> (HirExpression, Type) {
        let (block, typ) = self.elaborate_block_expression(block);
        (HirExpression::Block(block), typ)
    }

    fn elaborate_block_expression(&mut self, block: BlockExpression) -> (HirBlockExpression, Type) {
        self.push_scope();
        let mut block_type = Type::Unit;
        let mut statements = Vec::with_capacity(block.statements.len());

        for (i, statement) in block.statements.into_iter().enumerate() {
            let (id, stmt_type) = self.elaborate_statement(statement);
            statements.push(id);

            if let HirStatement::Semi(expr) = self.interner.statement(&id) {
                let inner_expr_type = self.interner.id_type(expr);
                let span = self.interner.expr_span(&expr);

                self.unify(&inner_expr_type, &Type::Unit, || TypeCheckError::UnusedResultError {
                    expr_type: inner_expr_type.clone(),
                    expr_span: span,
                });
            }

            if i + 1 == statements.len() {
                block_type = stmt_type;
            }
        }

        self.pop_scope();
        (HirBlockExpression { statements }, block_type)
    }

    fn elaborate_literal(&mut self, literal: Literal, span: Span) -> (HirExpression, Type) {
        use HirExpression::Literal as Lit;
        match literal {
            Literal::Unit => (Lit(HirLiteral::Unit), Type::Unit),
            Literal::Bool(b) => (Lit(HirLiteral::Bool(b)), Type::Bool),
            Literal::Integer(integer, sign) => {
                let int = HirLiteral::Integer(integer, sign);
                (Lit(int), self.polymorphic_integer_or_field())
            }
            Literal::Str(str) | Literal::RawStr(str, _) => {
                let len = Type::Constant(str.len() as u32);
                (Lit(HirLiteral::Str(str)), Type::String(Box::new(len)))
            }
            Literal::FmtStr(str) => self.elaborate_fmt_string(str, span),
            Literal::Array(array_literal) => {
                self.elaborate_array_literal(array_literal, span, true)
            }
            Literal::Slice(array_literal) => {
                self.elaborate_array_literal(array_literal, span, false)
            }
        }
    }

    fn elaborate_array_literal(
        &mut self,
        array_literal: ArrayLiteral,
        span: Span,
        is_array: bool,
    ) -> (HirExpression, Type) {
        let (expr, elem_type, length) = match array_literal {
            ArrayLiteral::Standard(elements) => {
                let first_elem_type = self.interner.next_type_variable();
                let first_span = elements.first().map(|elem| elem.span).unwrap_or(span);

                let elements = vecmap(elements.into_iter().enumerate(), |(i, elem)| {
                    let span = elem.span;
                    let (elem_id, elem_type) = self.elaborate_expression(elem);

                    self.unify(&elem_type, &first_elem_type, || {
                        TypeCheckError::NonHomogeneousArray {
                            first_span,
                            first_type: first_elem_type.to_string(),
                            first_index: 0,
                            second_span: span,
                            second_type: elem_type.to_string(),
                            second_index: i,
                        }
                        .add_context("elements in an array must have the same type")
                    });
                    elem_id
                });

                let length = Type::Constant(elements.len() as u32);
                (HirArrayLiteral::Standard(elements), first_elem_type, length)
            }
            ArrayLiteral::Repeated { repeated_element, length } => {
                let span = length.span;
                let length =
                    UnresolvedTypeExpression::from_expr(*length, span).unwrap_or_else(|error| {
                        self.push_err(ResolverError::ParserError(Box::new(error)));
                        UnresolvedTypeExpression::Constant(0, span)
                    });

                let length = self.convert_expression_type(length);
                let (repeated_element, elem_type) = self.elaborate_expression(*repeated_element);

                let length_clone = length.clone();
                (HirArrayLiteral::Repeated { repeated_element, length }, elem_type, length_clone)
            }
        };
        let constructor = if is_array { HirLiteral::Array } else { HirLiteral::Slice };
        let elem_type = Box::new(elem_type);
        let typ = if is_array {
            Type::Array(Box::new(length), elem_type)
        } else {
            Type::Slice(elem_type)
        };
        (HirExpression::Literal(constructor(expr)), typ)
    }

    fn elaborate_fmt_string(&mut self, str: String, call_expr_span: Span) -> (HirExpression, Type) {
        let re = Regex::new(r"\{([a-zA-Z0-9_]+)\}")
            .expect("ICE: an invalid regex pattern was used for checking format strings");

        let mut fmt_str_idents = Vec::new();
        let mut capture_types = Vec::new();

        for field in re.find_iter(&str) {
            let matched_str = field.as_str();
            let ident_name = &matched_str[1..(matched_str.len() - 1)];

            let scope_tree = self.scopes.current_scope_tree();
            let variable = scope_tree.find(ident_name);
            if let Some((old_value, _)) = variable {
                old_value.num_times_used += 1;
                let ident = HirExpression::Ident(old_value.ident.clone(), None);
                let expr_id = self.interner.push_expr(ident);
                self.interner.push_expr_location(expr_id, call_expr_span, self.file);
                let ident = old_value.ident.clone();
                let typ = self.type_check_variable(ident, expr_id, None);
                self.interner.push_expr_type(expr_id, typ.clone());
                capture_types.push(typ);
                fmt_str_idents.push(expr_id);
            } else if ident_name.parse::<usize>().is_ok() {
                self.push_err(ResolverError::NumericConstantInFormatString {
                    name: ident_name.to_owned(),
                    span: call_expr_span,
                });
            } else {
                self.push_err(ResolverError::VariableNotDeclared {
                    name: ident_name.to_owned(),
                    span: call_expr_span,
                });
            }
        }

        let len = Type::Constant(str.len() as u32);
        let typ = Type::FmtString(Box::new(len), Box::new(Type::Tuple(capture_types)));
        (HirExpression::Literal(HirLiteral::FmtStr(str, fmt_str_idents)), typ)
    }

    fn elaborate_prefix(&mut self, prefix: PrefixExpression) -> (HirExpression, Type) {
        let span = prefix.rhs.span;
        let (rhs, rhs_type) = self.elaborate_expression(prefix.rhs);
        let ret_type = self.type_check_prefix_operand(&prefix.operator, &rhs_type, span);
        (HirExpression::Prefix(HirPrefixExpression { operator: prefix.operator, rhs }), ret_type)
    }

    fn elaborate_index(&mut self, index_expr: IndexExpression) -> (HirExpression, Type) {
        let span = index_expr.index.span;
        let (index, index_type) = self.elaborate_expression(index_expr.index);

        let expected = self.polymorphic_integer_or_field();
        self.unify(&index_type, &expected, || TypeCheckError::TypeMismatch {
            expected_typ: "an integer".to_owned(),
            expr_typ: index_type.to_string(),
            expr_span: span,
        });

        // When writing `a[i]`, if `a : &mut ...` then automatically dereference `a` as many
        // times as needed to get the underlying array.
        let lhs_span = index_expr.collection.span;
        let (lhs, lhs_type) = self.elaborate_expression(index_expr.collection);
        let (collection, lhs_type) = self.insert_auto_dereferences(lhs, lhs_type);

        let typ = match lhs_type.follow_bindings() {
            // XXX: We can check the array bounds here also, but it may be better to constant fold first
            // and have ConstId instead of ExprId for constants
            Type::Array(_, base_type) => *base_type,
            Type::Slice(base_type) => *base_type,
            Type::Error => Type::Error,
            typ => {
                self.push_err(TypeCheckError::TypeMismatch {
                    expected_typ: "Array".to_owned(),
                    expr_typ: typ.to_string(),
                    expr_span: lhs_span,
                });
                Type::Error
            }
        };

        let expr = HirExpression::Index(HirIndexExpression { collection, index });
        (expr, typ)
    }

    fn elaborate_call(&mut self, call: CallExpression, span: Span) -> (HirExpression, Type) {
        let (func, func_type) = self.elaborate_expression(*call.func);

        let mut arguments = Vec::with_capacity(call.arguments.len());
        let args = vecmap(call.arguments, |arg| {
            let span = arg.span;
            let (arg, typ) = self.elaborate_expression(arg);
            arguments.push(arg);
            (typ, arg, span)
        });

        let location = Location::new(span, self.file);
        let call = HirCallExpression { func, arguments, location };
        let typ = self.type_check_call(&call, func_type, args, span);
        (HirExpression::Call(call), typ)
    }

    fn elaborate_method_call(
        &mut self,
        method_call: MethodCallExpression,
        span: Span,
    ) -> (HirExpression, Type) {
        let object_span = method_call.object.span;
        let (mut object, mut object_type) = self.elaborate_expression(method_call.object);
        object_type = object_type.follow_bindings();

        let method_name = method_call.method_name.0.contents.as_str();
        match self.lookup_method(&object_type, method_name, span) {
            Some(method_ref) => {
                // Automatically add `&mut` if the method expects a mutable reference and
                // the object is not already one.
                let func_id = match &method_ref {
                    HirMethodReference::FuncId(func_id) => *func_id,
                    HirMethodReference::TraitMethodId(method_id, _) => {
                        let id = self.interner.trait_method_id(*method_id);
                        let definition = self.interner.definition(id);
                        let DefinitionKind::Function(func_id) = definition.kind else {
                            unreachable!("Expected trait function to be a DefinitionKind::Function")
                        };
                        func_id
                    }
                };

                if func_id != FuncId::dummy_id() {
                    let function_type = self.interner.function_meta(&func_id).typ.clone();
                    self.try_add_mutable_reference_to_object(
                        &function_type,
                        &mut object_type,
                        &mut object,
                    );
                }

                // These arguments will be given to the desugared function call.
                // Compared to the method arguments, they also contain the object.
                let mut function_args = Vec::with_capacity(method_call.arguments.len() + 1);
                let mut arguments = Vec::with_capacity(method_call.arguments.len());

                function_args.push((object_type.clone(), object, object_span));

                for arg in method_call.arguments {
                    let span = arg.span;
                    let (arg, typ) = self.elaborate_expression(arg);
                    arguments.push(arg);
                    function_args.push((typ, arg, span));
                }

                let location = Location::new(span, self.file);
                let method = method_call.method_name;
                let generics = method_call.generics.map(|option_inner| {
                    option_inner.into_iter().map(|generic| self.resolve_type(generic)).collect()
                });
                let turbofish_generics = generics.clone();
                let method_call =
                    HirMethodCallExpression { method, object, arguments, location, generics };

                // Desugar the method call into a normal, resolved function call
                // so that the backend doesn't need to worry about methods
                // TODO: update object_type here?
                let ((function_id, function_name), function_call) = method_call.into_function_call(
                    &method_ref,
                    object_type,
                    location,
                    self.interner,
                );

                let func_type =
                    self.type_check_variable(function_name, function_id, turbofish_generics);

                self.interner.push_expr_type(function_id, func_type.clone());

                // Type check the new call now that it has been changed from a method call
                // to a function call. This way we avoid duplicating code.
                let typ = self.type_check_call(&function_call, func_type, function_args, span);
                (HirExpression::Call(function_call), typ)
            }
            None => (HirExpression::Error, Type::Error),
        }
    }

    fn elaborate_constructor(
        &mut self,
        constructor: ConstructorExpression,
    ) -> (HirExpression, Type) {
        let span = constructor.type_name.span();

        let (r#type, struct_generics) = if let Some(struct_id) = constructor.struct_type {
            let typ = self.interner.get_struct(struct_id);
            let generics = typ.borrow().instantiate(self.interner);
            (typ, generics)
        } else {
            match self.lookup_type_or_error(constructor.type_name) {
                Some(Type::Struct(r#type, struct_generics)) => (r#type, struct_generics),
                Some(typ) => {
                    self.push_err(ResolverError::NonStructUsedInConstructor { typ, span });
                    return (HirExpression::Error, Type::Error);
                }
                None => return (HirExpression::Error, Type::Error),
            }
        };

        let struct_type = r#type.clone();
        let generics = struct_generics.clone();

        let fields = constructor.fields;
        let field_types = r#type.borrow().get_fields(&struct_generics);
        let fields =
            self.resolve_constructor_expr_fields(struct_type.clone(), field_types, fields, span);
        let expr = HirExpression::Constructor(HirConstructorExpression {
            fields,
            r#type,
            struct_generics,
        });
        (expr, Type::Struct(struct_type, generics))
    }

    /// Resolve all the fields of a struct constructor expression.
    /// Ensures all fields are present, none are repeated, and all
    /// are part of the struct.
    fn resolve_constructor_expr_fields(
        &mut self,
        struct_type: Shared<StructType>,
        field_types: Vec<(String, Type)>,
        fields: Vec<(Ident, Expression)>,
        span: Span,
    ) -> Vec<(Ident, ExprId)> {
        let mut ret = Vec::with_capacity(fields.len());
        let mut seen_fields = HashSet::default();
        let mut unseen_fields = struct_type.borrow().field_names();

        for (field_name, field) in fields {
            let expected_type = field_types.iter().find(|(name, _)| name == &field_name.0.contents);
            let expected_type = expected_type.map(|(_, typ)| typ).unwrap_or(&Type::Error);

            let field_span = field.span;
            let (resolved, field_type) = self.elaborate_expression(field);

            if unseen_fields.contains(&field_name) {
                unseen_fields.remove(&field_name);
                seen_fields.insert(field_name.clone());

                self.unify_with_coercions(&field_type, expected_type, resolved, || {
                    TypeCheckError::TypeMismatch {
                        expected_typ: expected_type.to_string(),
                        expr_typ: field_type.to_string(),
                        expr_span: field_span,
                    }
                });
            } else if seen_fields.contains(&field_name) {
                // duplicate field
                self.push_err(ResolverError::DuplicateField { field: field_name.clone() });
            } else {
                // field not required by struct
                self.push_err(ResolverError::NoSuchField {
                    field: field_name.clone(),
                    struct_definition: struct_type.borrow().name.clone(),
                });
            }

            ret.push((field_name, resolved));
        }

        if !unseen_fields.is_empty() {
            self.push_err(ResolverError::MissingFields {
                span,
                missing_fields: unseen_fields.into_iter().map(|field| field.to_string()).collect(),
                struct_definition: struct_type.borrow().name.clone(),
            });
        }

        ret
    }

    fn elaborate_member_access(
        &mut self,
        access: MemberAccessExpression,
        span: Span,
    ) -> (ExprId, Type) {
        let (lhs, lhs_type) = self.elaborate_expression(access.lhs);
        let rhs = access.rhs;
        // `is_offset` is only used when lhs is a reference and we want to return a reference to rhs
        let access = HirMemberAccess { lhs, rhs, is_offset: false };
        let expr_id = self.intern_expr(HirExpression::MemberAccess(access.clone()), span);
        let typ = self.type_check_member_access(access, expr_id, lhs_type, span);
        self.interner.push_expr_type(expr_id, typ.clone());
        (expr_id, typ)
    }

    pub fn intern_expr(&mut self, expr: HirExpression, span: Span) -> ExprId {
        let id = self.interner.push_expr(expr);
        self.interner.push_expr_location(id, span, self.file);
        id
    }

    fn elaborate_cast(&mut self, cast: CastExpression, span: Span) -> (HirExpression, Type) {
        let (lhs, lhs_type) = self.elaborate_expression(cast.lhs);
        let r#type = self.resolve_type(cast.r#type);
        let result = self.check_cast(lhs_type, &r#type, span);
        let expr = HirExpression::Cast(HirCastExpression { lhs, r#type });
        (expr, result)
    }

    fn elaborate_infix(&mut self, infix: InfixExpression, span: Span) -> (ExprId, Type) {
        let (lhs, lhs_type) = self.elaborate_expression(infix.lhs);
        let (rhs, rhs_type) = self.elaborate_expression(infix.rhs);
        let trait_id = self.interner.get_operator_trait_method(infix.operator.contents);

        let operator = HirBinaryOp::new(infix.operator, self.file);
        let expr = HirExpression::Infix(HirInfixExpression {
            lhs,
            operator,
            trait_method_id: trait_id,
            rhs,
        });

        let expr_id = self.interner.push_expr(expr);
        self.interner.push_expr_location(expr_id, span, self.file);

        let typ = match self.infix_operand_type_rules(&lhs_type, &operator, &rhs_type, span) {
            Ok((typ, use_impl)) => {
                if use_impl {
                    // Delay checking the trait constraint until the end of the function.
                    // Checking it now could bind an unbound type variable to any type
                    // that implements the trait.
                    let constraint = TraitConstraint {
                        typ: lhs_type.clone(),
                        trait_id: trait_id.trait_id,
                        trait_generics: Vec::new(),
                    };
                    self.trait_constraints.push((constraint, expr_id));
                    self.type_check_operator_method(expr_id, trait_id, &lhs_type, span);
                }
                typ
            }
            Err(error) => {
                self.push_err(error);
                Type::Error
            }
        };

        self.interner.push_expr_type(expr_id, typ.clone());
        (expr_id, typ)
    }

    fn elaborate_if(&mut self, if_expr: IfExpression) -> (HirExpression, Type) {
        let expr_span = if_expr.condition.span;
        let (condition, cond_type) = self.elaborate_expression(if_expr.condition);
        let (consequence, mut ret_type) = self.elaborate_expression(if_expr.consequence);

        self.unify(&cond_type, &Type::Bool, || TypeCheckError::TypeMismatch {
            expected_typ: Type::Bool.to_string(),
            expr_typ: cond_type.to_string(),
            expr_span,
        });

        let alternative = if_expr.alternative.map(|alternative| {
            let expr_span = alternative.span;
            let (else_, else_type) = self.elaborate_expression(alternative);

            self.unify(&ret_type, &else_type, || {
                let err = TypeCheckError::TypeMismatch {
                    expected_typ: ret_type.to_string(),
                    expr_typ: else_type.to_string(),
                    expr_span,
                };

                let context = if ret_type == Type::Unit {
                    "Are you missing a semicolon at the end of your 'else' branch?"
                } else if else_type == Type::Unit {
                    "Are you missing a semicolon at the end of the first block of this 'if'?"
                } else {
                    "Expected the types of both if branches to be equal"
                };

                err.add_context(context)
            });
            else_
        });

        if alternative.is_none() {
            ret_type = Type::Unit;
        }

        let if_expr = HirIfExpression { condition, consequence, alternative };
        (HirExpression::If(if_expr), ret_type)
    }

    fn elaborate_tuple(&mut self, tuple: Vec<Expression>) -> (HirExpression, Type) {
        let mut element_ids = Vec::with_capacity(tuple.len());
        let mut element_types = Vec::with_capacity(tuple.len());

        for element in tuple {
            let (id, typ) = self.elaborate_expression(element);
            element_ids.push(id);
            element_types.push(typ);
        }

        (HirExpression::Tuple(element_ids), Type::Tuple(element_types))
    }

    fn elaborate_lambda(&mut self, lambda: Lambda) -> (HirExpression, Type) {
        self.push_scope();
        let scope_index = self.scopes.current_scope_index();

        self.lambda_stack.push(LambdaContext { captures: Vec::new(), scope_index });

        let mut arg_types = Vec::with_capacity(lambda.parameters.len());
        let parameters = vecmap(lambda.parameters, |(pattern, typ)| {
            let parameter = DefinitionKind::Local(None);
            let typ = self.resolve_inferred_type(typ);
            arg_types.push(typ.clone());
            (self.elaborate_pattern(pattern, typ.clone(), parameter), typ)
        });

        let return_type = self.resolve_inferred_type(lambda.return_type);
        let body_span = lambda.body.span;
        let (body, body_type) = self.elaborate_expression(lambda.body);

        let lambda_context = self.lambda_stack.pop().unwrap();
        self.pop_scope();

        self.unify(&body_type, &return_type, || TypeCheckError::TypeMismatch {
            expected_typ: return_type.to_string(),
            expr_typ: body_type.to_string(),
            expr_span: body_span,
        });

        let captured_vars = vecmap(&lambda_context.captures, |capture| {
            self.interner.definition_type(capture.ident.id)
        });

        let env_type =
            if captured_vars.is_empty() { Type::Unit } else { Type::Tuple(captured_vars) };

        let captures = lambda_context.captures;
        let expr = HirExpression::Lambda(HirLambda { parameters, return_type, body, captures });
        (expr, Type::Function(arg_types, Box::new(body_type), Box::new(env_type)))
    }

    fn elaborate_quote(&mut self, block: BlockExpression) -> (HirExpression, Type) {
        (HirExpression::Quote(block), Type::Code)
    }

<<<<<<< HEAD
    fn elaborate_comptime_block(&mut self, _comptime: BlockExpression) -> (HirExpression, Type) {
        // TODO: also add debugging if --debug-comptime=module_path flag is set
        todo!("Elaborate comptime block")
=======
    fn elaborate_comptime_block(&mut self, block: BlockExpression, span: Span) -> (ExprId, Type) {
        let (block, _typ) = self.elaborate_block_expression(block);
        let mut interpreter = Interpreter::new(self.interner, &mut self.comptime_scopes);
        let value = interpreter.evaluate_block(block);
        self.inline_comptime_value(value, span)
    }

    pub(super) fn inline_comptime_value(
        &mut self,
        value: Result<comptime::Value, InterpreterError>,
        span: Span,
    ) -> (ExprId, Type) {
        let make_error = |this: &mut Self, error: InterpreterError| {
            this.errors.push(error.into_compilation_error_pair());
            let error = this.interner.push_expr(HirExpression::Error);
            this.interner.push_expr_location(error, span, this.file);
            (error, Type::Error)
        };

        let value = match value {
            Ok(value) => value,
            Err(error) => return make_error(self, error),
        };

        let location = Location::new(span, self.file);
        match value.into_expression(self.interner, location) {
            Ok(new_expr) => self.elaborate_expression(new_expr),
            Err(error) => make_error(self, error),
        }
>>>>>>> 070d7e71
    }
}<|MERGE_RESOLUTION|>--- conflicted
+++ resolved
@@ -631,11 +631,6 @@
         (HirExpression::Quote(block), Type::Code)
     }
 
-<<<<<<< HEAD
-    fn elaborate_comptime_block(&mut self, _comptime: BlockExpression) -> (HirExpression, Type) {
-        // TODO: also add debugging if --debug-comptime=module_path flag is set
-        todo!("Elaborate comptime block")
-=======
     fn elaborate_comptime_block(&mut self, block: BlockExpression, span: Span) -> (ExprId, Type) {
         let (block, _typ) = self.elaborate_block_expression(block);
         let mut interpreter = Interpreter::new(self.interner, &mut self.comptime_scopes);
@@ -665,6 +660,5 @@
             Ok(new_expr) => self.elaborate_expression(new_expr),
             Err(error) => make_error(self, error),
         }
->>>>>>> 070d7e71
     }
 }