use iter_extended::vecmap;
use noirc_errors::{Location, Span};
use regex::Regex;
use rustc_hash::FxHashSet as HashSet;

use crate::{
    ast::{
        ArrayLiteral, ConstructorExpression, IfExpression, InfixExpression, Lambda,
        UnresolvedTypeExpression,
    },
    hir::{
        comptime::{self, Interpreter, InterpreterError},
        resolution::{errors::ResolverError, resolver::LambdaContext},
        type_check::TypeCheckError,
    },
    hir_def::{
        expr::{
            HirArrayLiteral, HirBinaryOp, HirBlockExpression, HirCallExpression, HirCastExpression,
            HirConstructorExpression, HirIfExpression, HirIndexExpression, HirInfixExpression,
            HirLambda, HirMemberAccess, HirMethodCallExpression, HirMethodReference,
            HirPrefixExpression,
        },
        traits::TraitConstraint,
    },
    macros_api::{
        BlockExpression, CallExpression, CastExpression, Expression, ExpressionKind, HirExpression,
        HirLiteral, HirStatement, Ident, IndexExpression, Literal, MemberAccessExpression,
        MethodCallExpression, PrefixExpression,
    },
    node_interner::{DefinitionKind, ExprId, FuncId},
    Shared, StructType, Type,
};

use super::Elaborator;

impl<'context> Elaborator<'context> {
    pub(super) fn elaborate_expression(&mut self, expr: Expression) -> (ExprId, Type) {
        let (hir_expr, typ) = match expr.kind {
            ExpressionKind::Literal(literal) => self.elaborate_literal(literal, expr.span),
            ExpressionKind::Block(block) => self.elaborate_block(block),
            ExpressionKind::Prefix(prefix) => self.elaborate_prefix(*prefix),
            ExpressionKind::Index(index) => self.elaborate_index(*index),
            ExpressionKind::Call(call) => self.elaborate_call(*call, expr.span),
            ExpressionKind::MethodCall(call) => self.elaborate_method_call(*call, expr.span),
            ExpressionKind::Constructor(constructor) => self.elaborate_constructor(*constructor),
            ExpressionKind::MemberAccess(access) => {
                return self.elaborate_member_access(*access, expr.span)
            }
            ExpressionKind::Cast(cast) => self.elaborate_cast(*cast, expr.span),
            ExpressionKind::Infix(infix) => return self.elaborate_infix(*infix, expr.span),
            ExpressionKind::If(if_) => self.elaborate_if(*if_),
            ExpressionKind::Variable(variable, generics) => {
                let generics = generics.map(|option_inner| {
                    option_inner.into_iter().map(|generic| self.resolve_type(generic)).collect()
                });
                return self.elaborate_variable(variable, generics);
            }
            ExpressionKind::Tuple(tuple) => self.elaborate_tuple(tuple),
            ExpressionKind::Lambda(lambda) => self.elaborate_lambda(*lambda),
            ExpressionKind::Parenthesized(expr) => return self.elaborate_expression(*expr),
            ExpressionKind::Quote(quote) => self.elaborate_quote(quote),
<<<<<<< HEAD
            ExpressionKind::Comptime(comptime) => {
=======
            ExpressionKind::Comptime(comptime, _) => {
>>>>>>> ff7bb728
                return self.elaborate_comptime_block(comptime, expr.span)
            }
            ExpressionKind::Resolved(id) => return (id, self.interner.id_type(id)),
            ExpressionKind::Error => (HirExpression::Error, Type::Error),
        };
        let id = self.interner.push_expr(hir_expr);
        self.interner.push_expr_location(id, expr.span, self.file);
        self.interner.push_expr_type(id, typ.clone());
        (id, typ)
    }

    pub(super) fn elaborate_block(&mut self, block: BlockExpression) -> (HirExpression, Type) {
        let (block, typ) = self.elaborate_block_expression(block);
        (HirExpression::Block(block), typ)
    }

    fn elaborate_block_expression(&mut self, block: BlockExpression) -> (HirBlockExpression, Type) {
        self.push_scope();
        let mut block_type = Type::Unit;
        let mut statements = Vec::with_capacity(block.statements.len());

        for (i, statement) in block.statements.into_iter().enumerate() {
            let (id, stmt_type) = self.elaborate_statement(statement);
            statements.push(id);

            if let HirStatement::Semi(expr) = self.interner.statement(&id) {
                let inner_expr_type = self.interner.id_type(expr);
                let span = self.interner.expr_span(&expr);

                self.unify(&inner_expr_type, &Type::Unit, || TypeCheckError::UnusedResultError {
                    expr_type: inner_expr_type.clone(),
                    expr_span: span,
                });
            }

            if i + 1 == statements.len() {
                block_type = stmt_type;
            }
        }

        self.pop_scope();
        (HirBlockExpression { statements }, block_type)
    }

    fn elaborate_literal(&mut self, literal: Literal, span: Span) -> (HirExpression, Type) {
        use HirExpression::Literal as Lit;
        match literal {
            Literal::Unit => (Lit(HirLiteral::Unit), Type::Unit),
            Literal::Bool(b) => (Lit(HirLiteral::Bool(b)), Type::Bool),
            Literal::Integer(integer, sign) => {
                let int = HirLiteral::Integer(integer, sign);
                (Lit(int), self.polymorphic_integer_or_field())
            }
            Literal::Str(str) | Literal::RawStr(str, _) => {
                let len = Type::Constant(str.len() as u32);
                (Lit(HirLiteral::Str(str)), Type::String(Box::new(len)))
            }
            Literal::FmtStr(str) => self.elaborate_fmt_string(str, span),
            Literal::Array(array_literal) => {
                self.elaborate_array_literal(array_literal, span, true)
            }
            Literal::Slice(array_literal) => {
                self.elaborate_array_literal(array_literal, span, false)
            }
        }
    }

    fn elaborate_array_literal(
        &mut self,
        array_literal: ArrayLiteral,
        span: Span,
        is_array: bool,
    ) -> (HirExpression, Type) {
        let (expr, elem_type, length) = match array_literal {
            ArrayLiteral::Standard(elements) => {
                let first_elem_type = self.interner.next_type_variable();
                let first_span = elements.first().map(|elem| elem.span).unwrap_or(span);

                let elements = vecmap(elements.into_iter().enumerate(), |(i, elem)| {
                    let span = elem.span;
                    let (elem_id, elem_type) = self.elaborate_expression(elem);

                    self.unify(&elem_type, &first_elem_type, || {
                        TypeCheckError::NonHomogeneousArray {
                            first_span,
                            first_type: first_elem_type.to_string(),
                            first_index: 0,
                            second_span: span,
                            second_type: elem_type.to_string(),
                            second_index: i,
                        }
                        .add_context("elements in an array must have the same type")
                    });
                    elem_id
                });

                let length = Type::Constant(elements.len() as u32);
                (HirArrayLiteral::Standard(elements), first_elem_type, length)
            }
            ArrayLiteral::Repeated { repeated_element, length } => {
                let span = length.span;
                let length =
                    UnresolvedTypeExpression::from_expr(*length, span).unwrap_or_else(|error| {
                        self.push_err(ResolverError::ParserError(Box::new(error)));
                        UnresolvedTypeExpression::Constant(0, span)
                    });

                let length = self.convert_expression_type(length);
                let (repeated_element, elem_type) = self.elaborate_expression(*repeated_element);

                let length_clone = length.clone();
                (HirArrayLiteral::Repeated { repeated_element, length }, elem_type, length_clone)
            }
        };
        let constructor = if is_array { HirLiteral::Array } else { HirLiteral::Slice };
        let elem_type = Box::new(elem_type);
        let typ = if is_array {
            Type::Array(Box::new(length), elem_type)
        } else {
            Type::Slice(elem_type)
        };
        (HirExpression::Literal(constructor(expr)), typ)
    }

    fn elaborate_fmt_string(&mut self, str: String, call_expr_span: Span) -> (HirExpression, Type) {
        let re = Regex::new(r"\{([a-zA-Z0-9_]+)\}")
            .expect("ICE: an invalid regex pattern was used for checking format strings");

        let mut fmt_str_idents = Vec::new();
        let mut capture_types = Vec::new();

        for field in re.find_iter(&str) {
            let matched_str = field.as_str();
            let ident_name = &matched_str[1..(matched_str.len() - 1)];

            let scope_tree = self.scopes.current_scope_tree();
            let variable = scope_tree.find(ident_name);
            if let Some((old_value, _)) = variable {
                old_value.num_times_used += 1;
                let ident = HirExpression::Ident(old_value.ident.clone(), None);
                let expr_id = self.interner.push_expr(ident);
                self.interner.push_expr_location(expr_id, call_expr_span, self.file);
                let ident = old_value.ident.clone();
                let typ = self.type_check_variable(ident, expr_id, None);
                self.interner.push_expr_type(expr_id, typ.clone());
                capture_types.push(typ);
                fmt_str_idents.push(expr_id);
            } else if ident_name.parse::<usize>().is_ok() {
                self.push_err(ResolverError::NumericConstantInFormatString {
                    name: ident_name.to_owned(),
                    span: call_expr_span,
                });
            } else {
                self.push_err(ResolverError::VariableNotDeclared {
                    name: ident_name.to_owned(),
                    span: call_expr_span,
                });
            }
        }

        let len = Type::Constant(str.len() as u32);
        let typ = Type::FmtString(Box::new(len), Box::new(Type::Tuple(capture_types)));
        (HirExpression::Literal(HirLiteral::FmtStr(str, fmt_str_idents)), typ)
    }

    fn elaborate_prefix(&mut self, prefix: PrefixExpression) -> (HirExpression, Type) {
        let span = prefix.rhs.span;
        let (rhs, rhs_type) = self.elaborate_expression(prefix.rhs);
        let ret_type = self.type_check_prefix_operand(&prefix.operator, &rhs_type, span);
        (HirExpression::Prefix(HirPrefixExpression { operator: prefix.operator, rhs }), ret_type)
    }

    fn elaborate_index(&mut self, index_expr: IndexExpression) -> (HirExpression, Type) {
        let span = index_expr.index.span;
        let (index, index_type) = self.elaborate_expression(index_expr.index);

        let expected = self.polymorphic_integer_or_field();
        self.unify(&index_type, &expected, || TypeCheckError::TypeMismatch {
            expected_typ: "an integer".to_owned(),
            expr_typ: index_type.to_string(),
            expr_span: span,
        });

        // When writing `a[i]`, if `a : &mut ...` then automatically dereference `a` as many
        // times as needed to get the underlying array.
        let lhs_span = index_expr.collection.span;
        let (lhs, lhs_type) = self.elaborate_expression(index_expr.collection);
        let (collection, lhs_type) = self.insert_auto_dereferences(lhs, lhs_type);

        let typ = match lhs_type.follow_bindings() {
            // XXX: We can check the array bounds here also, but it may be better to constant fold first
            // and have ConstId instead of ExprId for constants
            Type::Array(_, base_type) => *base_type,
            Type::Slice(base_type) => *base_type,
            Type::Error => Type::Error,
            typ => {
                self.push_err(TypeCheckError::TypeMismatch {
                    expected_typ: "Array".to_owned(),
                    expr_typ: typ.to_string(),
                    expr_span: lhs_span,
                });
                Type::Error
            }
        };

        let expr = HirExpression::Index(HirIndexExpression { collection, index });
        (expr, typ)
    }

    fn elaborate_call(&mut self, call: CallExpression, span: Span) -> (HirExpression, Type) {
        let (func, func_type) = self.elaborate_expression(*call.func);

        let mut arguments = Vec::with_capacity(call.arguments.len());
        let args = vecmap(call.arguments, |arg| {
            let span = arg.span;
            let (arg, typ) = self.elaborate_expression(arg);
            arguments.push(arg);
            (typ, arg, span)
        });

        let location = Location::new(span, self.file);
        let call = HirCallExpression { func, arguments, location };
        let typ = self.type_check_call(&call, func_type, args, span);
        (HirExpression::Call(call), typ)
    }

    fn elaborate_method_call(
        &mut self,
        method_call: MethodCallExpression,
        span: Span,
    ) -> (HirExpression, Type) {
        let object_span = method_call.object.span;
        let (mut object, mut object_type) = self.elaborate_expression(method_call.object);
        object_type = object_type.follow_bindings();

        let method_name = method_call.method_name.0.contents.as_str();
        match self.lookup_method(&object_type, method_name, span) {
            Some(method_ref) => {
                // Automatically add `&mut` if the method expects a mutable reference and
                // the object is not already one.
                let func_id = match &method_ref {
                    HirMethodReference::FuncId(func_id) => *func_id,
                    HirMethodReference::TraitMethodId(method_id, _) => {
                        let id = self.interner.trait_method_id(*method_id);
                        let definition = self.interner.definition(id);
                        let DefinitionKind::Function(func_id) = definition.kind else {
                            unreachable!("Expected trait function to be a DefinitionKind::Function")
                        };
                        func_id
                    }
                };

                if func_id != FuncId::dummy_id() {
                    let function_type = self.interner.function_meta(&func_id).typ.clone();
                    self.try_add_mutable_reference_to_object(
                        &function_type,
                        &mut object_type,
                        &mut object,
                    );
                }

                // These arguments will be given to the desugared function call.
                // Compared to the method arguments, they also contain the object.
                let mut function_args = Vec::with_capacity(method_call.arguments.len() + 1);
                let mut arguments = Vec::with_capacity(method_call.arguments.len());

                function_args.push((object_type.clone(), object, object_span));

                for arg in method_call.arguments {
                    let span = arg.span;
                    let (arg, typ) = self.elaborate_expression(arg);
                    arguments.push(arg);
                    function_args.push((typ, arg, span));
                }

                let location = Location::new(span, self.file);
                let method = method_call.method_name;
                let generics = method_call.generics.map(|option_inner| {
                    option_inner.into_iter().map(|generic| self.resolve_type(generic)).collect()
                });
                let turbofish_generics = generics.clone();
                let method_call =
                    HirMethodCallExpression { method, object, arguments, location, generics };

                // Desugar the method call into a normal, resolved function call
                // so that the backend doesn't need to worry about methods
                // TODO: update object_type here?
                let ((function_id, function_name), function_call) = method_call.into_function_call(
                    &method_ref,
                    object_type,
                    location,
                    self.interner,
                );

                let func_type =
                    self.type_check_variable(function_name, function_id, turbofish_generics);

                self.interner.push_expr_type(function_id, func_type.clone());

                // Type check the new call now that it has been changed from a method call
                // to a function call. This way we avoid duplicating code.
                let typ = self.type_check_call(&function_call, func_type, function_args, span);
                (HirExpression::Call(function_call), typ)
            }
            None => (HirExpression::Error, Type::Error),
        }
    }

    fn elaborate_constructor(
        &mut self,
        constructor: ConstructorExpression,
    ) -> (HirExpression, Type) {
        let span = constructor.type_name.span();

        let (r#type, struct_generics) = if let Some(struct_id) = constructor.struct_type {
            let typ = self.interner.get_struct(struct_id);
            let generics = typ.borrow().instantiate(self.interner);
            (typ, generics)
        } else {
            match self.lookup_type_or_error(constructor.type_name) {
                Some(Type::Struct(r#type, struct_generics)) => (r#type, struct_generics),
                Some(typ) => {
                    self.push_err(ResolverError::NonStructUsedInConstructor { typ, span });
                    return (HirExpression::Error, Type::Error);
                }
                None => return (HirExpression::Error, Type::Error),
            }
        };

        let struct_type = r#type.clone();
        let generics = struct_generics.clone();

        let fields = constructor.fields;
        let field_types = r#type.borrow().get_fields(&struct_generics);
        let fields =
            self.resolve_constructor_expr_fields(struct_type.clone(), field_types, fields, span);
        let expr = HirExpression::Constructor(HirConstructorExpression {
            fields,
            r#type,
            struct_generics,
        });
        (expr, Type::Struct(struct_type, generics))
    }

    /// Resolve all the fields of a struct constructor expression.
    /// Ensures all fields are present, none are repeated, and all
    /// are part of the struct.
    fn resolve_constructor_expr_fields(
        &mut self,
        struct_type: Shared<StructType>,
        field_types: Vec<(String, Type)>,
        fields: Vec<(Ident, Expression)>,
        span: Span,
    ) -> Vec<(Ident, ExprId)> {
        let mut ret = Vec::with_capacity(fields.len());
        let mut seen_fields = HashSet::default();
        let mut unseen_fields = struct_type.borrow().field_names();

        for (field_name, field) in fields {
            let expected_type = field_types.iter().find(|(name, _)| name == &field_name.0.contents);
            let expected_type = expected_type.map(|(_, typ)| typ).unwrap_or(&Type::Error);

            let field_span = field.span;
            let (resolved, field_type) = self.elaborate_expression(field);

            if unseen_fields.contains(&field_name) {
                unseen_fields.remove(&field_name);
                seen_fields.insert(field_name.clone());

                self.unify_with_coercions(&field_type, expected_type, resolved, || {
                    TypeCheckError::TypeMismatch {
                        expected_typ: expected_type.to_string(),
                        expr_typ: field_type.to_string(),
                        expr_span: field_span,
                    }
                });
            } else if seen_fields.contains(&field_name) {
                // duplicate field
                self.push_err(ResolverError::DuplicateField { field: field_name.clone() });
            } else {
                // field not required by struct
                self.push_err(ResolverError::NoSuchField {
                    field: field_name.clone(),
                    struct_definition: struct_type.borrow().name.clone(),
                });
            }

            ret.push((field_name, resolved));
        }

        if !unseen_fields.is_empty() {
            self.push_err(ResolverError::MissingFields {
                span,
                missing_fields: unseen_fields.into_iter().map(|field| field.to_string()).collect(),
                struct_definition: struct_type.borrow().name.clone(),
            });
        }

        ret
    }

    fn elaborate_member_access(
        &mut self,
        access: MemberAccessExpression,
        span: Span,
    ) -> (ExprId, Type) {
        let (lhs, lhs_type) = self.elaborate_expression(access.lhs);
        let rhs = access.rhs;
        // `is_offset` is only used when lhs is a reference and we want to return a reference to rhs
        let access = HirMemberAccess { lhs, rhs, is_offset: false };
        let expr_id = self.intern_expr(HirExpression::MemberAccess(access.clone()), span);
        let typ = self.type_check_member_access(access, expr_id, lhs_type, span);
        self.interner.push_expr_type(expr_id, typ.clone());
        (expr_id, typ)
    }

    pub fn intern_expr(&mut self, expr: HirExpression, span: Span) -> ExprId {
        let id = self.interner.push_expr(expr);
        self.interner.push_expr_location(id, span, self.file);
        id
    }

    fn elaborate_cast(&mut self, cast: CastExpression, span: Span) -> (HirExpression, Type) {
        let (lhs, lhs_type) = self.elaborate_expression(cast.lhs);
        let r#type = self.resolve_type(cast.r#type);
        let result = self.check_cast(lhs_type, &r#type, span);
        let expr = HirExpression::Cast(HirCastExpression { lhs, r#type });
        (expr, result)
    }

    fn elaborate_infix(&mut self, infix: InfixExpression, span: Span) -> (ExprId, Type) {
        let (lhs, lhs_type) = self.elaborate_expression(infix.lhs);
        let (rhs, rhs_type) = self.elaborate_expression(infix.rhs);
        let trait_id = self.interner.get_operator_trait_method(infix.operator.contents);

        let operator = HirBinaryOp::new(infix.operator, self.file);
        let expr = HirExpression::Infix(HirInfixExpression {
            lhs,
            operator,
            trait_method_id: trait_id,
            rhs,
        });

        let expr_id = self.interner.push_expr(expr);
        self.interner.push_expr_location(expr_id, span, self.file);

        let typ = match self.infix_operand_type_rules(&lhs_type, &operator, &rhs_type, span) {
            Ok((typ, use_impl)) => {
                if use_impl {
                    // Delay checking the trait constraint until the end of the function.
                    // Checking it now could bind an unbound type variable to any type
                    // that implements the trait.
                    let constraint = TraitConstraint {
                        typ: lhs_type.clone(),
                        trait_id: trait_id.trait_id,
                        trait_generics: Vec::new(),
                    };
                    self.trait_constraints.push((constraint, expr_id));
                    self.type_check_operator_method(expr_id, trait_id, &lhs_type, span);
                }
                typ
            }
            Err(error) => {
                self.push_err(error);
                Type::Error
            }
        };

        self.interner.push_expr_type(expr_id, typ.clone());
        (expr_id, typ)
    }

    fn elaborate_if(&mut self, if_expr: IfExpression) -> (HirExpression, Type) {
        let expr_span = if_expr.condition.span;
        let (condition, cond_type) = self.elaborate_expression(if_expr.condition);
        let (consequence, mut ret_type) = self.elaborate_expression(if_expr.consequence);

        self.unify(&cond_type, &Type::Bool, || TypeCheckError::TypeMismatch {
            expected_typ: Type::Bool.to_string(),
            expr_typ: cond_type.to_string(),
            expr_span,
        });

        let alternative = if_expr.alternative.map(|alternative| {
            let expr_span = alternative.span;
            let (else_, else_type) = self.elaborate_expression(alternative);

            self.unify(&ret_type, &else_type, || {
                let err = TypeCheckError::TypeMismatch {
                    expected_typ: ret_type.to_string(),
                    expr_typ: else_type.to_string(),
                    expr_span,
                };

                let context = if ret_type == Type::Unit {
                    "Are you missing a semicolon at the end of your 'else' branch?"
                } else if else_type == Type::Unit {
                    "Are you missing a semicolon at the end of the first block of this 'if'?"
                } else {
                    "Expected the types of both if branches to be equal"
                };

                err.add_context(context)
            });
            else_
        });

        if alternative.is_none() {
            ret_type = Type::Unit;
        }

        let if_expr = HirIfExpression { condition, consequence, alternative };
        (HirExpression::If(if_expr), ret_type)
    }

    fn elaborate_tuple(&mut self, tuple: Vec<Expression>) -> (HirExpression, Type) {
        let mut element_ids = Vec::with_capacity(tuple.len());
        let mut element_types = Vec::with_capacity(tuple.len());

        for element in tuple {
            let (id, typ) = self.elaborate_expression(element);
            element_ids.push(id);
            element_types.push(typ);
        }

        (HirExpression::Tuple(element_ids), Type::Tuple(element_types))
    }

    fn elaborate_lambda(&mut self, lambda: Lambda) -> (HirExpression, Type) {
        self.push_scope();
        let scope_index = self.scopes.current_scope_index();

        self.lambda_stack.push(LambdaContext { captures: Vec::new(), scope_index });

        let mut arg_types = Vec::with_capacity(lambda.parameters.len());
        let parameters = vecmap(lambda.parameters, |(pattern, typ)| {
            let parameter = DefinitionKind::Local(None);
            let typ = self.resolve_inferred_type(typ);
            arg_types.push(typ.clone());
            (self.elaborate_pattern(pattern, typ.clone(), parameter), typ)
        });

        let return_type = self.resolve_inferred_type(lambda.return_type);
        let body_span = lambda.body.span;
        let (body, body_type) = self.elaborate_expression(lambda.body);

        let lambda_context = self.lambda_stack.pop().unwrap();
        self.pop_scope();

        self.unify(&body_type, &return_type, || TypeCheckError::TypeMismatch {
            expected_typ: return_type.to_string(),
            expr_typ: body_type.to_string(),
            expr_span: body_span,
        });

        let captured_vars = vecmap(&lambda_context.captures, |capture| {
            self.interner.definition_type(capture.ident.id)
        });

        let env_type =
            if captured_vars.is_empty() { Type::Unit } else { Type::Tuple(captured_vars) };

        let captures = lambda_context.captures;
        let expr = HirExpression::Lambda(HirLambda { parameters, return_type, body, captures });
        (expr, Type::Function(arg_types, Box::new(body_type), Box::new(env_type)))
    }

    fn elaborate_quote(&mut self, block: BlockExpression) -> (HirExpression, Type) {
        (HirExpression::Quote(block), Type::Code)
    }

    fn elaborate_comptime_block(&mut self, block: BlockExpression, span: Span) -> (ExprId, Type) {
        let (block, _typ) = self.elaborate_block_expression(block);
        let mut interpreter = Interpreter::new(self.interner, &mut self.comptime_scopes);
        let value = interpreter.evaluate_block(block);
        self.inline_comptime_value(value, span)
    }

    pub(super) fn inline_comptime_value(
        &mut self,
        value: Result<comptime::Value, InterpreterError>,
        span: Span,
    ) -> (ExprId, Type) {
        let make_error = |this: &mut Self, error: InterpreterError| {
            this.errors.push(error.into_compilation_error_pair());
            let error = this.interner.push_expr(HirExpression::Error);
            this.interner.push_expr_location(error, span, this.file);
            (error, Type::Error)
        };

        let value = match value {
            Ok(value) => value,
            Err(error) => return make_error(self, error),
        };

        let location = Location::new(span, self.file);
        match value.into_expression(self.interner, location) {
            Ok(new_expr) => self.elaborate_expression(new_expr),
            Err(error) => make_error(self, error),
        }
    }
}<|MERGE_RESOLUTION|>--- conflicted
+++ resolved
@@ -59,11 +59,7 @@
             ExpressionKind::Lambda(lambda) => self.elaborate_lambda(*lambda),
             ExpressionKind::Parenthesized(expr) => return self.elaborate_expression(*expr),
             ExpressionKind::Quote(quote) => self.elaborate_quote(quote),
-<<<<<<< HEAD
-            ExpressionKind::Comptime(comptime) => {
-=======
             ExpressionKind::Comptime(comptime, _) => {
->>>>>>> ff7bb728
                 return self.elaborate_comptime_block(comptime, expr.span)
             }
             ExpressionKind::Resolved(id) => return (id, self.interner.id_type(id)),
