--- conflicted
+++ resolved
@@ -1106,12 +1106,9 @@
         match_expr: MatchExpression,
         location: Location,
     ) -> (HirExpression, Type) {
-<<<<<<< HEAD
+        let span = location.span;
         self.use_unstable_feature(super::UnstableFeature::Enums, span);
 
-=======
-        let span = location.span;
->>>>>>> 04dd6d9c
         let (expression, typ) = self.elaborate_expression(match_expr.expression);
         let (let_, variable) = self.wrap_in_let(expression, typ);
 
