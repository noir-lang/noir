--- conflicted
+++ resolved
@@ -391,10 +391,7 @@
 
     fn elaborate_call(&mut self, call: CallExpression, span: Span) -> (HirExpression, Type) {
         let (func, func_type) = self.elaborate_expression(*call.func);
-<<<<<<< HEAD
-=======
         let func_type = func_type.follow_bindings();
->>>>>>> 49d1b13a
         let func_arg_types =
             if let Type::Function(args, _, _, _) = &func_type { Some(args) } else { None };
 
@@ -626,30 +623,13 @@
 
         let last_segment = path.last_segment();
 
-<<<<<<< HEAD
-        let (r#type, struct_generics) = if let Some(struct_id) = constructor.struct_type {
-=======
         let typ = if let Some(struct_id) = constructor.struct_type {
->>>>>>> 49d1b13a
             let typ = self.interner.get_type(struct_id);
             let generics = typ.borrow().instantiate(self.interner);
             Type::DataType(typ, generics)
         } else {
             match self.lookup_type_or_error(path) {
-<<<<<<< HEAD
-                Some(Type::DataType(r#type, struct_generics)) if r#type.borrow().is_struct() => {
-                    (r#type, struct_generics)
-                }
-                Some(typ) => {
-                    self.push_err(ResolverError::NonStructUsedInConstructor {
-                        typ: typ.to_string(),
-                        span,
-                    });
-                    return (HirExpression::Error, Type::Error);
-                }
-=======
                 Some(typ) => typ,
->>>>>>> 49d1b13a
                 None => return (HirExpression::Error, Type::Error),
             }
         };
@@ -699,16 +679,9 @@
 
         let struct_type = r#type.clone();
 
-<<<<<<< HEAD
-        let fields = constructor.fields;
-        let field_types = r#type
-            .borrow()
-            .get_fields_with_visibility(&struct_generics)
-=======
         let field_types = r#type
             .borrow()
             .get_fields_with_visibility(&generics)
->>>>>>> 49d1b13a
             .expect("This type should already be validated to be a struct");
 
         let fields =
@@ -720,11 +693,7 @@
         });
 
         let struct_id = struct_type.borrow().id;
-<<<<<<< HEAD
-        let reference_location = Location::new(last_segment.ident.span(), self.file);
-=======
         let reference_location = Location::new(constructor_type_span, self.file);
->>>>>>> 49d1b13a
         self.interner.add_type_reference(struct_id, reference_location, is_self_type);
 
         (expr, Type::DataType(struct_type, generics))
