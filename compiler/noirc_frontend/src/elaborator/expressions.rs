//! Expression elaboration, covering all expression [kinds][ExpressionKind].

use std::collections::HashMap;

use iter_extended::vecmap;
use noirc_errors::{Located, Location};
use rustc_hash::FxHashSet as HashSet;

use crate::{
    DataType, Kind, MustUse, QuotedType, Shared, Type, TypeBindings, TypeVariable,
    ast::{
        ArrayLiteral, AsTraitPath, BinaryOpKind, BlockExpression, CallExpression, CastExpression,
        ConstrainExpression, ConstrainKind, ConstructorExpression, Expression, ExpressionKind,
        Ident, IfExpression, IndexExpression, InfixExpression, IntegerBitSize, ItemVisibility,
        Lambda, Literal, MatchExpression, MemberAccessExpression, MethodCallExpression,
        PrefixExpression, StatementKind, TraitBound, UnaryOp, UnresolvedTraitConstraint,
        UnresolvedTypeData, UnresolvedTypeExpression, UnsafeExpression,
    },
    hir::{
        comptime::{self, InterpreterError},
        def_collector::dc_crate::CompilationError,
        resolution::errors::ResolverError,
        type_check::{Source, TypeCheckError, generics::TraitGenerics},
    },
    hir_def::{
        expr::{
            HirArrayLiteral, HirBinaryOp, HirBlockExpression, HirCallExpression, HirCastExpression,
            HirConstrainExpression, HirConstructorExpression, HirExpression, HirIdent,
            HirIfExpression, HirIndexExpression, HirInfixExpression, HirLambda, HirLiteral,
            HirMatch, HirMemberAccess, HirMethodCallExpression, HirPrefixExpression, ImplKind,
            TraitItem,
        },
        stmt::{HirLetStatement, HirPattern, HirStatement},
        traits::{ResolvedTraitBound, TraitConstraint},
    },
    node_interner::{
        DefinitionId, DefinitionKind, ExprId, FuncId, InternedStatementKind, StmtId, TraitItemId,
        pusher::{HasLocation, PushedExpr},
    },
    shared::Signedness,
    signed_field::SignedField,
    token::{FmtStrFragment, IntegerTypeSuffix, Tokens},
};

use super::{
    Elaborator, LambdaContext, UnsafeBlockStatus, UnstableFeature,
    function_context::BindableTypeVariableKind,
    path_resolution::{TypedPath, TypedPathSegment},
};

impl Elaborator<'_> {
    pub(crate) fn elaborate_expression(&mut self, expr: Expression) -> (ExprId, Type) {
        self.elaborate_expression_with_target_type(expr, None)
    }

    pub(crate) fn elaborate_expression_with_target_type(
        &mut self,
        expr: Expression,
        target_type: Option<&Type>,
    ) -> (ExprId, Type) {
        let is_integer_literal = matches!(expr.kind, ExpressionKind::Literal(Literal::Integer(..)));

        let (hir_expr, typ) = match expr.kind {
            ExpressionKind::Literal(literal) => self.elaborate_literal(literal, expr.location),
            ExpressionKind::Block(block) => self.elaborate_block(block, target_type),
            ExpressionKind::Prefix(prefix) => return self.elaborate_prefix(*prefix, expr.location),
            ExpressionKind::Index(index) => self.elaborate_index(*index),
            ExpressionKind::Call(call) => self.elaborate_call(*call, expr.location),
            ExpressionKind::MethodCall(call) => self.elaborate_method_call(*call, expr.location),
            ExpressionKind::Constrain(constrain) => self.elaborate_constrain(constrain),
            ExpressionKind::Constructor(constructor) => self.elaborate_constructor(*constructor),
            ExpressionKind::MemberAccess(access) => {
                let (expr_id, typ, _) = self.elaborate_member_access(*access, expr.location, false);
                return (expr_id, typ);
            }
            ExpressionKind::Cast(cast) => self.elaborate_cast(*cast, expr.location),
            ExpressionKind::Infix(infix) => return self.elaborate_infix(*infix, expr.location),
            ExpressionKind::If(if_) => self.elaborate_if(*if_, target_type),
            ExpressionKind::Match(match_) => self.elaborate_match(*match_, expr.location),
            ExpressionKind::Variable(variable) => return self.elaborate_variable(variable),
            ExpressionKind::Tuple(tuple) => self.elaborate_tuple(tuple, target_type),
            ExpressionKind::Lambda(lambda) => {
                self.elaborate_lambda_with_target_type(*lambda, target_type)
            }
            ExpressionKind::Parenthesized(expr) => {
                return self.elaborate_expression_with_target_type(*expr, target_type);
            }
            ExpressionKind::Quote(quote) => self.elaborate_quote(quote, expr.location),
            ExpressionKind::Comptime(comptime, _) => {
                return self.elaborate_comptime_block(comptime, expr.location, target_type);
            }
            ExpressionKind::Unsafe(unsafe_expression) => {
                self.elaborate_unsafe_block(unsafe_expression, target_type)
            }
            ExpressionKind::Resolved(id) => return (id, self.interner.id_type(id)),
            ExpressionKind::Interned(id) => {
                let expr_kind = self.interner.get_expression_kind(id);
                let expr = Expression::new(expr_kind.clone(), expr.location);
                return self.elaborate_expression(expr);
            }
            ExpressionKind::InternedStatement(id) => {
                return self.elaborate_interned_statement_as_expr(id, expr.location);
            }
            ExpressionKind::Error => (HirExpression::Error, Type::Error),
            ExpressionKind::Unquote(_) => {
                self.push_err(ResolverError::UnquoteUsedOutsideQuote { location: expr.location });
                (HirExpression::Error, Type::Error)
            }
            ExpressionKind::AsTraitPath(path) => {
                return self.elaborate_as_trait_path(*path);
            }
            ExpressionKind::TypePath(path) => return self.elaborate_type_path(*path),
        };
        let id = self.interner.push_expr_full(hir_expr, expr.location, typ.clone());

        if is_integer_literal {
            self.push_integer_literal_expr_id(id);
        }

        (id, typ)
    }

    /// Elaborate a member access expression without adding the automatic dereferencing operations
    /// to it, treating it as an offset instead. This also returns a boolean indicating whether the
    /// result skipped any required auto-dereferences (and thus needs dereferencing to be used as a value
    /// instead of a reference). This flag is used when `&mut foo.bar.baz` is used to cancel out
    /// the `&mut`.
    fn elaborate_reference_expression(&mut self, expr: Expression) -> (ExprId, Type, bool) {
        match expr.kind {
            ExpressionKind::MemberAccess(access) => {
                self.elaborate_member_access(*access, expr.location, true)
            }
            _ => {
                let (expr_id, typ) = self.elaborate_expression(expr);
                (expr_id, typ, false)
            }
        }
    }

    /// Given its ID, retrieve and elaborate an interned [StatementKind].
    fn elaborate_interned_statement_as_expr(
        &mut self,
        id: InternedStatementKind,
        location: Location,
    ) -> (ExprId, Type) {
        match self.interner.get_statement_kind(id) {
            StatementKind::Expression(expr) | StatementKind::Semi(expr) => {
                self.elaborate_expression(expr.clone())
            }
            StatementKind::Interned(id) => self.elaborate_interned_statement_as_expr(*id, location),
            StatementKind::Error => {
                let expr = Expression::new(ExpressionKind::Error, location);
                self.elaborate_expression(expr)
            }
            other => {
                let statement = other.to_string();
                self.push_err(ResolverError::InvalidInternedStatementInExpr {
                    statement,
                    location,
                });
                let expr = Expression::new(ExpressionKind::Error, location);
                self.elaborate_expression(expr)
            }
        }
    }

    pub(super) fn elaborate_block(
        &mut self,
        block: BlockExpression,
        target_type: Option<&Type>,
    ) -> (HirExpression, Type) {
        let (block, typ) = self.elaborate_block_expression(block, target_type);
        (HirExpression::Block(block), typ)
    }

    fn elaborate_block_expression(
        &mut self,
        block: BlockExpression,
        target_type: Option<&Type>,
    ) -> (HirBlockExpression, Type) {
        self.push_scope();
        let mut block_type = Type::Unit;
        let statements_len = block.statements.len();
        let mut statements = Vec::with_capacity(statements_len);

        // If we found a break or continue statement, this holds its location (only for the first one)
        let mut break_or_continue_location = None;
        // When encountering a statement after a break or continue we'll error saying it's unreachable,
        // but we only want to error for the first statement.
        let mut errored_unreachable = false;

        for (i, statement) in block.statements.into_iter().enumerate() {
            let location = statement.location;
            let statement_target_type = if i == statements_len - 1 { target_type } else { None };
            let (id, stmt_type) =
                self.elaborate_statement_with_target_type(statement, statement_target_type);

            statements.push(id);

            let stmt = self.interner.statement(&id);

            if let HirStatement::Semi(expr) = stmt {
                let inner_expr_type = self.interner.id_type(expr);
                let location = self.interner.expr_location(&expr);

                self.unify(&inner_expr_type, &Type::Unit, || {
                    let expr_type = inner_expr_type.clone();
                    let expr_location = location;

                    if let MustUse::MustUse(message) = Self::type_is_must_use(&expr_type) {
                        TypeCheckError::UnusedResultError { expr_type, expr_location, message }
                    } else {
                        TypeCheckError::UnusedResultWarning { expr_type, expr_location }
                    }
                });
            }

            let is_break_or_continue = matches!(stmt, HirStatement::Break | HirStatement::Continue);

            if let Some(break_or_continue_location) = break_or_continue_location {
                if !errored_unreachable {
                    self.push_err(ResolverError::UnreachableStatement {
                        location,
                        break_or_continue_location,
                    });
                    errored_unreachable = true;
                }
            } else if is_break_or_continue {
                break_or_continue_location = Some(location);
            }

            if i + 1 == statements.len() {
                block_type = stmt_type;
            }
        }

        self.pop_scope();
        (HirBlockExpression { statements }, block_type)
    }

    /// If the given type was declared as:
    /// - `#[must_use = "message"]`, return [MustUse::MustUse(Some("message"))]
    /// - `#[must_use]`, return [MustUse::MustUse(None)]
    /// - otherwise, return `MustUse::NoMustUse`
    fn type_is_must_use(typ: &Type) -> MustUse {
        /// Helper function to avoid infinite recursion for infinitely recursive types
        fn helper(typ: &Type, fuel: u32) -> MustUse {
            if fuel == 0 {
                return MustUse::NoMustUse;
            }
            let fuel = fuel - 1;
            match typ.follow_bindings_shallow().as_ref() {
                Type::DataType(data_type, _generics) => data_type.borrow().must_use.clone(),
                // If any element in the tuple is `#[must_use]`, the whole tuple is
                Type::Tuple(elements) => {
                    for element in elements {
                        if let MustUse::MustUse(message) = helper(element, fuel) {
                            return MustUse::MustUse(message);
                        }
                    }
                    MustUse::NoMustUse
                }
                Type::Alias(alias, generics) => helper(&alias.borrow().get_type(generics), fuel),
                Type::CheckedCast { to, .. } => helper(to.as_ref(), fuel),
                Type::Reference(element, _) => helper(element.as_ref(), fuel),
                _ => MustUse::NoMustUse,
            }
        }

        // 10 is an arbitrary maximum bound on recursion through `Type`s here
        // in case an infinitely recursive type is used. In practice most types should
        // require just 1 iteration, or up to 3 for a reference to an aliased type.
        helper(typ, 10)
    }

    fn elaborate_unsafe_block(
        &mut self,
        unsafe_expression: UnsafeExpression,
        target_type: Option<&Type>,
    ) -> (HirExpression, Type) {
        use UnsafeBlockStatus::*;
        // Before entering the block we cache the old value of the unsafe block status, so it can be restored.
        let old_in_unsafe_block = self.unsafe_block_status;
        let is_nested_unsafe_block = !matches!(old_in_unsafe_block, NotInUnsafeBlock);

        if is_nested_unsafe_block {
            self.push_err(TypeCheckError::NestedUnsafeBlock {
                location: unsafe_expression.unsafe_keyword_location,
            });
        }

        self.unsafe_block_status = InUnsafeBlockWithoutUnconstrainedCalls;

        let (hir_block_expression, typ) =
            self.elaborate_block_expression(unsafe_expression.block, target_type);

        let has_unconstrained_call =
            matches!(self.unsafe_block_status, InUnsafeBlockWithUnconstrainedCalls);

        if !has_unconstrained_call {
            self.push_err(TypeCheckError::UnnecessaryUnsafeBlock {
                location: unsafe_expression.unsafe_keyword_location,
            });
        }

        // Finally, we restore the original value of the unsafe block status,
        // unless we are in a nested block and we have found an unconstrained call,
        // in which case we should consider the outer block as having that call as well.
        if !is_nested_unsafe_block || !has_unconstrained_call {
            self.unsafe_block_status = old_in_unsafe_block;
        }

        (HirExpression::Unsafe(hir_block_expression), typ)
    }

    fn elaborate_literal(&mut self, literal: Literal, location: Location) -> (HirExpression, Type) {
        use HirExpression::Literal as Lit;
        match literal {
            Literal::Unit => (Lit(HirLiteral::Unit), Type::Unit),
            Literal::Bool(b) => (Lit(HirLiteral::Bool(b)), Type::Bool),
            Literal::Integer(integer, suffix) => {
                (Lit(HirLiteral::Integer(integer)), self.integer_suffix_type(suffix))
            }
            Literal::Str(str) | Literal::RawStr(str, _) => {
                let len = Type::Constant(str.len().into(), Kind::u32());
                (Lit(HirLiteral::Str(str)), Type::String(Box::new(len)))
            }
            Literal::FmtStr(fragments, length) => self.elaborate_fmt_string(fragments, length),
            Literal::Array(array_literal) => {
                self.elaborate_array_literal(array_literal, location, true)
            }
            Literal::Slice(array_literal) => {
                self.elaborate_array_literal(array_literal, location, false)
            }
        }
    }

    fn integer_suffix_type(&mut self, suffix: Option<IntegerTypeSuffix>) -> Type {
        use {Signedness::*, Type::Integer};
        match suffix {
            Some(IntegerTypeSuffix::I8) => Integer(Signed, IntegerBitSize::Eight),
            Some(IntegerTypeSuffix::I16) => Integer(Signed, IntegerBitSize::Sixteen),
            Some(IntegerTypeSuffix::I32) => Integer(Signed, IntegerBitSize::ThirtyTwo),
            Some(IntegerTypeSuffix::I64) => Integer(Signed, IntegerBitSize::SixtyFour),
            Some(IntegerTypeSuffix::U1) => Integer(Unsigned, IntegerBitSize::One),
            Some(IntegerTypeSuffix::U8) => Integer(Unsigned, IntegerBitSize::Eight),
            Some(IntegerTypeSuffix::U16) => Integer(Unsigned, IntegerBitSize::Sixteen),
            Some(IntegerTypeSuffix::U32) => Integer(Unsigned, IntegerBitSize::ThirtyTwo),
            Some(IntegerTypeSuffix::U64) => Integer(Unsigned, IntegerBitSize::SixtyFour),
            Some(IntegerTypeSuffix::U128) => Integer(Unsigned, IntegerBitSize::HundredTwentyEight),
            Some(IntegerTypeSuffix::Field) => Type::FieldElement,
            None => self.polymorphic_integer_or_field(),
        }
    }

    fn elaborate_array_literal(
        &mut self,
        array_literal: ArrayLiteral,
        location: Location,
        is_array: bool,
    ) -> (HirExpression, Type) {
        let (expr, elem_type, length) = match array_literal {
            ArrayLiteral::Standard(elements) => {
                let type_variable_id = self.interner.next_type_variable_id();
                let type_variable = TypeVariable::unbound(type_variable_id, Kind::Any);
                self.push_required_type_variable(
                    type_variable.id(),
                    Type::TypeVariable(type_variable.clone()),
                    BindableTypeVariableKind::ArrayLiteral { is_array },
                    location,
                );

                let first_elem_type = Type::TypeVariable(type_variable);
                let first_location = elements.first().map(|elem| elem.location).unwrap_or(location);

                let elements = vecmap(elements.into_iter().enumerate(), |(i, elem)| {
                    let location = elem.location;
                    let (elem_id, elem_type) = self.elaborate_expression(elem);

                    self.unify(&elem_type, &first_elem_type, || {
                        TypeCheckError::NonHomogeneousArray {
                            first_location,
                            first_type: first_elem_type.to_string(),
                            first_index: 0,
                            second_location: location,
                            second_type: elem_type.to_string(),
                            second_index: i,
                        }
                        .add_context("elements in an array must have the same type")
                    });
                    elem_id
                });

                let length = Type::Constant(elements.len().into(), Kind::u32());
                (HirArrayLiteral::Standard(elements), first_elem_type, length)
            }
            ArrayLiteral::Repeated { repeated_element, length } => {
                let location = length.location;
                let length = UnresolvedTypeExpression::from_expr(*length, location).unwrap_or_else(
                    |error| {
                        self.push_err(ResolverError::ParserError(Box::new(error)));
                        UnresolvedTypeExpression::Constant(SignedField::zero(), None, location)
                    },
                );

                let wildcard_allowed = true;
                let length =
                    self.convert_expression_type(length, &Kind::u32(), location, wildcard_allowed);
                let (repeated_element, elem_type) = self.elaborate_expression(*repeated_element);

                let length_clone = length.clone();
                (HirArrayLiteral::Repeated { repeated_element, length }, elem_type, length_clone)
            }
        };
        let constructor = if is_array { HirLiteral::Array } else { HirLiteral::Slice };
        let elem_type = Box::new(elem_type);
        let typ = if is_array {
            Type::Array(Box::new(length), elem_type)
        } else {
            Type::Slice(elem_type)
        };
        (HirExpression::Literal(constructor(expr)), typ)
    }

    fn elaborate_fmt_string(
        &mut self,
        fragments: Vec<FmtStrFragment>,
        length: u32,
    ) -> (HirExpression, Type) {
        let mut fmt_str_idents = Vec::new();
        let mut capture_types = Vec::new();

        for fragment in &fragments {
            if let FmtStrFragment::Interpolation(ident_name, location) = fragment {
                let ((hir_ident, var_scope_index), _) = self
                    .get_ident_from_path(TypedPath::from_single(ident_name.to_string(), *location));
                self.handle_hir_ident(&hir_ident, var_scope_index, *location);

                let hir_expr = HirExpression::Ident(hir_ident.clone(), None);
                let expr_id = self.intern_expr(hir_expr, *location);
                let typ = self.type_check_variable(hir_ident, &expr_id, None);
                let expr_id = self.intern_expr_type(expr_id, typ.clone());

                capture_types.push(typ);
                fmt_str_idents.push(expr_id);
            }
        }

        let len = Type::Constant(length.into(), Kind::u32());
        let fmtstr_type =
            if capture_types.is_empty() { Type::Unit } else { Type::Tuple(capture_types) };
        let typ = Type::FmtString(Box::new(len), Box::new(fmtstr_type));
        (HirExpression::Literal(HirLiteral::FmtStr(fragments, fmt_str_idents, length)), typ)
    }

    fn elaborate_prefix(&mut self, prefix: PrefixExpression, location: Location) -> (ExprId, Type) {
        let rhs_location = prefix.rhs.location;
        let operator = prefix.operator;

        let (rhs, rhs_type, skip_op) = if matches!(operator, UnaryOp::Reference { .. }) {
            let (rhs, rhs_type, needs_deref) = self.elaborate_reference_expression(prefix.rhs);

            // If the reference expression delayed a needed deref, we can skip the `&mut _`
            // operation since the expression is already a reference.
            (rhs, rhs_type, needs_deref)
        } else {
            let (rhs, rhs_type) = self.elaborate_expression(prefix.rhs);
            (rhs, rhs_type, false)
        };

        let trait_method_id = self.interner.get_prefix_operator_trait_method(&operator);

        if let UnaryOp::Reference { mutable } = operator {
            if mutable {
                // If skip_op is set we already know we have a mutable reference
                if !skip_op {
                    self.check_can_mutate(rhs, rhs_location);
                }
            } else {
                self.use_unstable_feature(UnstableFeature::Ownership, location);
            }
        }

        let expr = HirExpression::Prefix(HirPrefixExpression {
            operator,
            rhs,
            trait_method_id,
            skip: skip_op,
        });
        let expr_id = self.intern_expr(expr, location);

        // If `skip_op` is set we already know we have a mutable reference due to a member access on a mutable reference.
        // The prefix operand type rules will return the result of a prefix operation.
        // We do not want to check the prefix operand type rules as we will then get a type mismatch.
        let typ = if skip_op {
            rhs_type
        } else {
            let result = self.prefix_operand_type_rules(&operator, &rhs_type, location);
            self.handle_operand_type_rules_result(
                result,
                &rhs_type,
                trait_method_id,
                *expr_id,
                location,
            )
        };

        let expr_id = self.intern_expr_type(expr_id, typ.clone());
        (expr_id, typ)
    }

    /// Check whether we can create a mutable reference over an expression.
    ///
    /// Pushes an error if it cannot be done.
    pub(super) fn check_can_mutate(&mut self, expr_id: ExprId, location: Location) {
        match self.interner.expression(&expr_id) {
            HirExpression::Ident(hir_ident, _) => {
                if let Some(definition) = self.interner.try_definition(hir_ident.id) {
                    let name = definition.name.clone();
                    if !definition.mutable {
                        self.push_err(TypeCheckError::CannotMutateImmutableVariable {
                            name,
                            location,
                        });
                    } else {
                        self.check_can_mutate_lambda_capture(hir_ident.id, name, location);
                    }
                }
            }
            HirExpression::Index(_) => {
                self.push_err(TypeCheckError::MutableReferenceToArrayElement { location });
            }
            HirExpression::MemberAccess(member_access) => {
                self.check_can_mutate(member_access.lhs, location);
            }
            _ => (),
        }
    }

    /// We must check whether the mutable variable we are attempting to mutate
    /// comes from a lambda capture. All captures are immutable so we want to error
    /// if the user attempts to mutate a captured variable inside of a lambda without
    /// having captured a mutable reference.
    ///
    /// Pushes an error if the mutation is illegal.
    pub(super) fn check_can_mutate_lambda_capture(
        &mut self,
        id: DefinitionId,
        name: String,
        location: Location,
    ) {
        if let Some(lambda_context) = self.lambda_stack.last() {
            let typ = self.interner.definition_type(id);
            if !typ.is_mutable_ref() && lambda_context.captures.iter().any(|var| var.ident.id == id)
            {
                self.push_err(TypeCheckError::MutableCaptureWithoutRef { name, location });
            }
        }
    }

    fn elaborate_index(&mut self, index_expr: IndexExpression) -> (HirExpression, Type) {
        let location = index_expr.index.location;

        let (index, index_type) = self.elaborate_expression(index_expr.index);

        let expected = Type::Integer(Signedness::Unsigned, IntegerBitSize::ThirtyTwo);
        self.unify(&index_type, &expected, || TypeCheckError::TypeMismatchWithSource {
            expected: expected.clone(),
            actual: index_type.clone(),
            location,
            source: Source::ArrayIndex,
        });

        // When writing `a[i]`, if `a : &mut ...` then automatically dereference `a` as many
        // times as needed to get the underlying array.
        let lhs_location = index_expr.collection.location;
        let (lhs, lhs_type) = self.elaborate_expression(index_expr.collection);
        let (collection, lhs_type) = self.insert_auto_dereferences(lhs, lhs_type);

        let typ = match lhs_type.follow_bindings() {
            // XXX: We can check the array bounds here also, but it may be better to constant fold first
            // and have ConstId instead of ExprId for constants
            Type::Array(_, base_type) => *base_type,
            Type::Slice(base_type) => *base_type,
            Type::Error => Type::Error,
            Type::TypeVariable(_) => {
                self.push_err(TypeCheckError::TypeAnnotationsNeededForIndex {
                    location: lhs_location,
                });
                Type::Error
            }
            typ => {
                self.push_err(TypeCheckError::TypeMismatch {
                    expected_typ: "Array".to_owned(),
                    expr_typ: typ.to_string(),
                    expr_location: lhs_location,
                });
                Type::Error
            }
        };

        let expr = HirExpression::Index(HirIndexExpression { collection, index });
        (expr, typ)
    }

    fn elaborate_call(
        &mut self,
        call: CallExpression,
        location: Location,
    ) -> (HirExpression, Type) {
        let is_macro_call = call.is_macro_call;
        let (func, func_type) = self.elaborate_expression(*call.func);
        let func_type = func_type.follow_bindings();
        // Even if the function type is a Type::Error, we still want to elaborate the call's function arguments.
        // Thus, we simply return None here for the argument types rather than returning early.
        let func_arg_types =
            if let Type::Function(args, _, _, _) = &func_type { Some(args) } else { None };

        let mut arguments = Vec::with_capacity(call.arguments.len());
        let args = vecmap(call.arguments.into_iter().enumerate(), |(arg_index, arg)| {
            let location = arg.location;
            let expected_type = func_arg_types.and_then(|args| args.get(arg_index));

            let (arg, typ) = if is_macro_call {
                self.elaborate_in_comptime_context(|this| {
                    this.elaborate_expression_with_target_type(arg, expected_type)
                })
            } else {
                self.elaborate_expression_with_target_type(arg, expected_type)
            };

            // Try to unify this argument type against the function's argument type
            // so that a potential lambda following this argument can have more concrete types.
            if let Some(expected_type) = expected_type {
                let _ = typ.unify(expected_type);
            }

            arguments.push(arg);
            (typ, arg, location)
        });

        let hir_call = HirCallExpression { func, arguments, location, is_macro_call };
        let mut typ = self.type_check_call(&hir_call, func_type, args, location);
        // Macro calls that aren't in comptime context should be evaluated and their
        // result should be inlined rather than keeping the call.
        if is_macro_call {
            if self.in_comptime_context() {
                typ = self.interner.next_type_variable();
            } else {
                let comptime_args = hir_call.arguments;
                return self
                    .call_macro(func, comptime_args, location, typ)
                    .unwrap_or((HirExpression::Error, Type::Error));
            }
        }

        (HirExpression::Call(hir_call), typ)
    }

    /// Elaborate the target of the method call and try to look up the method in its type.
    fn elaborate_method_call(
        &mut self,
        method_call: MethodCallExpression,
        location: Location,
    ) -> (HirExpression, Type) {
        let object_location = method_call.object.location;
        let (mut object, mut object_type) = self.elaborate_expression(method_call.object);
        object_type = object_type.follow_bindings();

        let method_name_location = method_call.method_name.location();
        let method_name = method_call.method_name.as_str();
        let check_self_param = true;

        let method_ref = self.lookup_method(
            &object_type,
            method_name,
            location,
            object_location,
            check_self_param,
        );
        let Some(method_ref) = method_ref else {
            return (HirExpression::Error, Type::Error);
        };

        // Automatically add `&mut` if the method expects a mutable reference and
        // the object is not already one.
        let func_id = method_ref
            .func_id(self.interner)
            .expect("Expected trait function to be a DefinitionKind::Function");

        let function_type = self.interner.function_meta(&func_id).typ.clone();
        self.try_add_mutable_reference_to_object(&function_type, &mut object_type, &mut object);
        let generics = method_call.generics;
        let generics = generics.map(|generics| {
            vecmap(generics, |generic| {
                let location = generic.location;
                let wildcard_allowed = true;
                let typ = self.use_type_with_kind(generic, &Kind::Any, wildcard_allowed);
                Located::from(location, typ)
            })
        });
        let generics = self.resolve_function_turbofish_generics(&func_id, generics, location);

        let location = object_location.merge(method_name_location);

        let (function_id, function_name) = method_ref.clone().into_function_id_and_name(
            object_type.clone(),
            generics.clone(),
            location,
            self.interner,
        );

        let func_type =
            self.type_check_variable(function_name.clone(), &function_id, generics.clone());

        let function_id = self.intern_expr_type(function_id, func_type.clone());

        let func_arg_types =
            if let Type::Function(args, _, _, _) = &func_type { Some(args) } else { None };

        // Try to unify the object type with the first argument of the function.
        // The reason to do this is that many methods that take a lambda will yield `self` or part of `self`
        // as a parameter. By unifying `self` with the first argument we'll potentially get more
        // concrete types in the arguments that are function types, which will later be passed as
        // lambda parameter hints.
        if let Some(first_arg_type) = func_arg_types.and_then(|args| args.first()) {
            let _ = first_arg_type.unify(&object_type);
        }

        // These arguments will be given to the desugared function call.
        // Compared to the method arguments, they also contain the object.
        let mut function_args = Vec::with_capacity(method_call.arguments.len() + 1);
        let mut arguments = Vec::with_capacity(method_call.arguments.len());

        function_args.push((object_type.clone(), object, object_location));

        for (arg_index, arg) in method_call.arguments.into_iter().enumerate() {
            let location = arg.location;
            // The argument types also contain the object type as the first argument.
            // Thus, we need to add one when indexing the argument types to match them up with method arguments.
            let expected_type = func_arg_types.and_then(|args| args.get(arg_index + 1));
            let (arg, typ) = self.elaborate_expression_with_target_type(arg, expected_type);

            // Try to unify this argument type against the function's argument type
            // so that a potential lambda following this argument can have more concrete types.
            if let Some(expected_type) = expected_type {
                let _ = expected_type.unify(&typ);
            }

            arguments.push(arg);
            function_args.push((typ, arg, location));
        }

        let method = method_call.method_name;
        let is_macro_call = method_call.is_macro_call;
        let method_call = HirMethodCallExpression { method, object, arguments, location, generics };

        self.check_method_call_visibility(func_id, &object_type, &method_call.method);

        // Desugar the method call into a normal, resolved function call
        // so that the backend doesn't need to worry about methods
        let function_call = method_call.into_function_call(function_id, is_macro_call, location);

        self.interner.add_function_reference(func_id, method_name_location);

        // Type check the new call now that it has been changed from a method call
        // to a function call. This way we avoid duplicating code.
        let mut typ = self.type_check_call(&function_call, func_type, function_args, location);
        // Macro calls that aren't in comptime context should be evaluated and their
        // result should be inlined rather than keeping the call.
        if is_macro_call {
            if self.in_comptime_context() {
                typ = self.interner.next_type_variable();
            } else {
                let args = function_call.arguments;
                return self
                    .call_macro(function_call.func, args, location, typ)
                    .unwrap_or((HirExpression::Error, Type::Error));
            }
        }
        (HirExpression::Call(function_call), typ)
    }

    pub(super) fn elaborate_constrain(
        &mut self,
        mut expr: ConstrainExpression,
    ) -> (HirExpression, Type) {
        let location = expr.location;
        let min_args_count = expr.kind.required_arguments_count();
        let actual_args_count = expr.arguments.len();
        let has_optional_msg = actual_args_count == min_args_count + 1;

        let (message, expr) = if actual_args_count != min_args_count && !has_optional_msg {
            self.push_err(TypeCheckError::AssertionParameterCountMismatch {
                kind: expr.kind,
                found: actual_args_count,
                location,
            });

            // Given that we already produced an error, let's make this an `assert(true)` so
            // we don't get further errors.
            let message = None;
            let kind = ExpressionKind::Literal(Literal::Bool(true));
            let expr = Expression { kind, location };
            (message, expr)
        } else {
            let message = has_optional_msg.then(|| expr.arguments.pop().unwrap());
            let expr = match expr.kind {
                ConstrainKind::Assert | ConstrainKind::Constrain => expr.arguments.pop().unwrap(),
                ConstrainKind::AssertEq => {
                    let rhs = expr.arguments.pop().unwrap();
                    let lhs = expr.arguments.pop().unwrap();
                    let location = lhs.location.merge(rhs.location);
                    let operator = Located::from(location, BinaryOpKind::Equal);
                    let kind =
                        ExpressionKind::Infix(Box::new(InfixExpression { lhs, operator, rhs }));
                    Expression { kind, location }
                }
            };
            (message, expr)
        };

        let expr_location = expr.location;
        let (expr_id, expr_type) = self.elaborate_expression(expr);

        // Must type check the assertion message expression so that we instantiate bindings
        let msg = message.map(|assert_msg_expr| self.elaborate_expression(assert_msg_expr).0);

        self.unify(&expr_type, &Type::Bool, || TypeCheckError::TypeMismatch {
            expr_typ: expr_type.to_string(),
            expected_typ: Type::Bool.to_string(),
            expr_location,
        });

        (HirExpression::Constrain(HirConstrainExpression(expr_id, location.file, msg)), Type::Unit)
    }

<<<<<<< HEAD
    /// Elaborates an expression knowing that it has to match a given type.
    fn elaborate_expression_with_type(
        &mut self,
        arg: Expression,
        typ: Option<&Type>,
    ) -> (ExprId, Type) {
        let ExpressionKind::Lambda(lambda) = arg.kind else {
            return self.elaborate_expression(arg);
        };

        let location = arg.location;
        let type_hint = if let Some(Type::Function(func_args, _, _, unconstrained)) = typ {
            Some(LambdaParameterTypeHints {
                parameter_types: func_args,
                unconstrained: *unconstrained,
            })
        } else {
            None
        };
        let (hir_expr, typ) = self.elaborate_lambda_with_parameter_type_hints(*lambda, type_hint);
        let id = self.interner.push_expr(hir_expr);
        self.interner.push_expr_location(id, location);
        self.interner.push_expr_type(id, typ.clone());
        (id, typ)
    }

=======
    /// Elaborate a struct constructor.
    ///
    /// This method resolves the [UnresolvedType][crate::ast::UnresolvedType] into the [Type] being constructed,
    /// then delegates to [Elaborator::elaborate_constructor_with_type] to handle the fields.
>>>>>>> 8da0cc82
    fn elaborate_constructor(
        &mut self,
        constructor: ConstructorExpression,
    ) -> (HirExpression, Type) {
        let location = constructor.typ.location;

        // A constructor type can either be a Path or an interned UnresolvedType.
        // We represent both as UnresolvedType (with Path being a Named UnresolvedType)
        // and error if we don't get a Named path.
        let mut typ = constructor.typ.typ;
        if let UnresolvedTypeData::Interned(id) = typ {
            typ = self.interner.get_unresolved_type_data(id).clone();
        }
        if let UnresolvedTypeData::Resolved(id) = typ {
            // If this type is already resolved we can skip the rest of this function
            // which just resolves the type, and go straight to resolving the fields.
            let resolved = self.interner.get_quoted_type(id).clone();
            return self.elaborate_constructor_with_type(
                resolved,
                constructor.fields,
                location,
                None,
            );
        }
        let UnresolvedTypeData::Named(mut path, generics, _) = typ else {
            self.push_err(ResolverError::NonStructUsedInConstructor {
                typ: typ.to_string(),
                location,
            });
            return (HirExpression::Error, Type::Error);
        };

        // When instantiating a generic struct, treat any generics in the type
        // as if they were part of the turbofish, so they can be validated with the path.
        if !generics.ordered_args.is_empty() {
            let last_segment = path.segments.last_mut().unwrap();
            last_segment.generics = Some(generics.ordered_args);
        }

        let path = self.validate_path(path);
        let last_segment = path.last_segment();

        let Some(typ) = self.lookup_type_or_error(path) else {
            return (HirExpression::Error, Type::Error);
        };

        self.elaborate_constructor_with_type(typ, constructor.fields, location, Some(last_segment))
    }

    /// Knowing the [Type] being constructed, elaborate all field expressions.
    fn elaborate_constructor_with_type(
        &mut self,
        typ: Type,
        fields: Vec<(Ident, Expression)>,
        location: Location,
        last_segment: Option<TypedPathSegment>,
    ) -> (HirExpression, Type) {
        let typ = typ.follow_bindings_shallow();
        let (struct_type, generics) = match typ.as_ref() {
            Type::DataType(struct_type, struct_generics) if struct_type.borrow().is_struct() => {
                (struct_type.clone(), struct_generics)
            }
            typ => {
                self.push_err(ResolverError::NonStructUsedInConstructor {
                    typ: typ.to_string(),
                    location,
                });
                return (HirExpression::Error, Type::Error);
            }
        };
        let struct_id = struct_type.borrow().id;

        self.mark_struct_as_constructed(struct_type.clone());

        // `last_segment` is optional if this constructor was resolved from a quoted type
        let mut generics = generics.clone();
        let mut is_self_type = false;
        let mut constructor_type_location = location;

        if let Some(last_segment) = last_segment {
            let turbofish_location = last_segment.turbofish_location();
            is_self_type = last_segment.ident.is_self_type_name();
            constructor_type_location = last_segment.ident.location();

            generics = self.resolve_struct_turbofish_generics(
                &struct_type.borrow(),
                generics,
                last_segment.generics,
                turbofish_location,
            );
        }

        // Each of the struct generics must be bound at the end of the function
        for (index, generic) in generics.iter().enumerate() {
            if let Type::TypeVariable(type_variable) = generic {
                self.push_required_type_variable(
                    type_variable.id(),
                    Type::TypeVariable(type_variable.clone()),
                    BindableTypeVariableKind::StructGeneric { struct_id, index },
                    location,
                );
            }
        }

        let field_types = struct_type
            .borrow()
            .get_fields_with_visibility(&generics)
            .expect("This type should already be validated to be a struct");

        let fields = self.resolve_constructor_expr_fields(
            struct_type.clone(),
            field_types,
            fields,
            location,
        );
        let expr = HirExpression::Constructor(HirConstructorExpression {
            fields,
            r#type: struct_type.clone(),
            struct_generics: generics.clone(),
        });

        self.interner.add_type_reference(struct_id, constructor_type_location, is_self_type);

        (expr, Type::DataType(struct_type, generics))
    }

    /// Mark a struct as used in the [UsageTracker][crate::usage_tracker::UsageTracker].
    pub(super) fn mark_struct_as_constructed(&mut self, struct_type: Shared<DataType>) {
        let struct_type = struct_type.borrow();
        let parent_module_id = struct_type.id.parent_module_id(self.def_maps);
        self.usage_tracker.mark_as_used(parent_module_id, &struct_type.name);
    }

    /// Resolve all the fields of a struct constructor expression.
    /// Ensures all fields are present, none are repeated, and all
    /// are part of the struct.
    fn resolve_constructor_expr_fields(
        &mut self,
        struct_type: Shared<DataType>,
        field_types: Vec<(String, ItemVisibility, Type)>,
        fields: Vec<(Ident, Expression)>,
        location: Location,
    ) -> Vec<(Ident, ExprId)> {
        let mut ret = Vec::with_capacity(fields.len());
        let mut seen_fields = HashSet::default();
        let mut unseen_fields = struct_type
            .borrow()
            .field_names()
            .expect("This type should already be validated to be a struct");

        let expected_fields_by_name = field_types
            .iter()
            .enumerate()
            .map(|(i, (name, vis, typ))| (name.as_str(), (i, vis, typ)))
            .collect::<HashMap<_, _>>();

        for (field_name, field) in fields {
            let expected_field = expected_fields_by_name.get(field_name.as_str());

            let expected_index_and_visibility =
                expected_field.map(|(index, visibility, _)| (index, visibility));
            let expected_type = expected_field.map(|(_, _, typ)| typ).unwrap_or(&&Type::Error);

            let field_location = field.location;
            let (resolved, field_type) = self.elaborate_expression(field);

            if unseen_fields.remove(&field_name) {
                seen_fields.insert(field_name.clone());

                self.unify_with_coercions(
                    &field_type,
                    expected_type,
                    resolved,
                    field_location,
                    || {
                        CompilationError::TypeError(TypeCheckError::TypeMismatch {
                            expected_typ: expected_type.to_string(),
                            expr_typ: field_type.to_string(),
                            expr_location: field_location,
                        })
                    },
                );
            } else if seen_fields.contains(&field_name) {
                // duplicate field
                self.push_err(ResolverError::DuplicateField { field: field_name.clone() });
            } else {
                // field not required by struct
                self.push_err(ResolverError::NoSuchField {
                    field: field_name.clone(),
                    struct_definition: struct_type.borrow().name.clone(),
                });
            }

            if let Some((index, visibility)) = expected_index_and_visibility {
                let struct_type = struct_type.borrow();
                let field_location = field_name.location();
                let field_name = field_name.as_str();
                self.check_struct_field_visibility(
                    &struct_type,
                    field_name,
                    **visibility,
                    field_location,
                );

                self.interner.add_struct_member_reference(struct_type.id, *index, field_location);
            }

            ret.push((field_name, resolved));
        }

        if !unseen_fields.is_empty() {
            self.push_err(ResolverError::MissingFields {
                location,
                missing_fields: unseen_fields.into_iter().map(|field| field.to_string()).collect(),
                struct_definition: struct_type.borrow().name.clone(),
            });
        }

        ret
    }

    /// This method also returns whether or not its lhs still needs to be dereferenced depending on
    /// `is_offset`:
    /// - `is_offset = false`: Auto-dereferencing will occur, and this will always return false
    /// - `is_offset = true`: Auto-dereferencing is disabled, and this will return true if the lhs
    ///   is a reference.
    fn elaborate_member_access(
        &mut self,
        access: MemberAccessExpression,
        location: Location,
        is_offset: bool,
    ) -> (ExprId, Type, bool) {
        // We don't need the boolean 'skipped auto-dereferences' from elaborate_reference_expression
        // since if we have skipped any then `lhs_type` will be a reference and we will need to
        // skip the deref (if is_offset is true) here anyway to extract the field out of the reference.
        // This is more reliable than using the boolean return value here since the return value
        // doesn't account for reference variables which we need to account for.
        let (lhs, lhs_type, _) = self.elaborate_reference_expression(access.lhs);
        let is_reference = lhs_type.is_ref();

        let rhs = access.rhs;
        let rhs_location = rhs.location();
        // `is_offset` is only used when lhs is a reference and we want to return a reference to rhs
        let access = HirMemberAccess { lhs, rhs, is_offset };
        let expr_id = self.intern_expr(HirExpression::MemberAccess(access.clone()), location);
        let typ = self.type_check_member_access(access, *expr_id, lhs_type, rhs_location);
        let expr_id = self.intern_expr_type(expr_id, typ.clone());
        (expr_id, typ, is_offset && is_reference)
    }

    /// Push a [HirExpression] with its [Location], with the [Type] to be followed up later.
    pub fn intern_expr(
        &mut self,
        expr: HirExpression,
        location: Location,
    ) -> PushedExpr<HasLocation> {
        self.interner.push_expr(expr).push_location(self.interner, location)
    }

    /// Follow up [Self::intern_expr] with the [Type].
    pub fn intern_expr_type(&mut self, expr_id: PushedExpr<HasLocation>, typ: Type) -> ExprId {
        expr_id.push_type(self.interner, typ)
    }

    /// Elaborate the expression, resolve the target type, then type check that they are compatible.
    fn elaborate_cast(
        &mut self,
        cast: CastExpression,
        location: Location,
    ) -> (HirExpression, Type) {
        let (lhs, lhs_type) = self.elaborate_expression(cast.lhs);
        let wildcard_allowed = false;
        let r#type = self.resolve_type(cast.r#type, wildcard_allowed);
        let result = self.check_cast(&lhs, &lhs_type, &r#type, location);
        let expr = HirExpression::Cast(HirCastExpression { lhs, r#type });
        (expr, result)
    }

    fn elaborate_infix(&mut self, infix: InfixExpression, location: Location) -> (ExprId, Type) {
        let (lhs, lhs_type) = self.elaborate_expression(infix.lhs);
        let (rhs, rhs_type) = self.elaborate_expression(infix.rhs);
        let trait_id = self.interner.get_operator_trait_method(infix.operator.contents);

        let file = infix.operator.location().file;
        let operator = HirBinaryOp::new(infix.operator, file);
        let expr = HirExpression::Infix(HirInfixExpression {
            lhs,
            operator,
            trait_method_id: trait_id,
            rhs,
        });

        let expr_id = self.intern_expr(expr, location);

        let result = self.infix_operand_type_rules(&lhs_type, &operator, &rhs_type, location);
        let typ = self.handle_operand_type_rules_result(
            result,
            &lhs_type,
            Some(trait_id),
            *expr_id,
            location,
        );

        let expr_id = self.intern_expr_type(expr_id, typ.clone());
        (expr_id, typ)
    }

    /// Handles the results of [Self::prefix_operand_type_rules] and [Self::infix_operand_type_rules].
    /// * if the rules returned an `Err`, it returns [Type::Error]
    /// * if the results indicate that a trait method should be used,
    ///   it pushes a trait constraint and checks that the expression type is compatible with the trait method
    fn handle_operand_type_rules_result(
        &mut self,
        result: Result<(Type, bool), TypeCheckError>,
        operand_type: &Type,
        trait_method_id: Option<TraitItemId>,
        expr_id: ExprId,
        location: Location,
    ) -> Type {
        match result {
            Ok((typ, use_impl)) => {
                if use_impl {
                    let trait_method_id = trait_method_id
                        .expect("ice: expected some trait_method_id when use_impl is true");

                    // Delay checking the trait constraint until the end of the function.
                    // Checking it now could bind an unbound type variable to any type
                    // that implements the trait.
                    let trait_id = trait_method_id.trait_id;
                    let trait_generics = TraitGenerics::default();
                    let trait_bound = ResolvedTraitBound { trait_id, trait_generics, location };
                    let constraint = TraitConstraint { typ: operand_type.clone(), trait_bound };
                    let select_impl = true; // this constraint should lead to choosing a trait impl
                    self.push_trait_constraint(constraint, expr_id, select_impl);
                    self.type_check_operator_method(
                        expr_id,
                        trait_method_id,
                        operand_type,
                        location,
                    );
                }
                typ
            }
            Err(error) => {
                self.push_err(error);
                Type::Error
            }
        }
    }

    fn elaborate_if(
        &mut self,
        if_expr: IfExpression,
        target_type: Option<&Type>,
    ) -> (HirExpression, Type) {
        let expr_location = if_expr.condition.type_location();
        let consequence_location = if_expr.consequence.type_location();
        let (condition, cond_type) = self.elaborate_expression(if_expr.condition);
        let (consequence, mut ret_type) =
            self.elaborate_expression_with_target_type(if_expr.consequence, target_type);

        self.unify(&cond_type, &Type::Bool, || TypeCheckError::TypeMismatch {
            expected_typ: Type::Bool.to_string(),
            expr_typ: cond_type.to_string(),
            expr_location,
        });

        let (alternative, else_type, error_location) =
            if let Some(alternative) = if_expr.alternative {
                let alternative_location = alternative.type_location();
                let (else_, else_type) =
                    self.elaborate_expression_with_target_type(alternative, target_type);
                (Some(else_), else_type, alternative_location)
            } else {
                (None, Type::Unit, consequence_location)
            };

        self.unify(&ret_type, &else_type, || {
            let err = TypeCheckError::TypeMismatch {
                expected_typ: ret_type.to_string(),
                expr_typ: else_type.to_string(),
                expr_location: error_location,
            };

            let context = if ret_type == Type::Unit {
                "Are you missing a semicolon at the end of your 'else' branch?"
            } else if else_type == Type::Unit {
                "Are you missing a semicolon at the end of the first block of this 'if'?"
            } else {
                "Expected the types of both if branches to be equal"
            };

            err.add_context(context)
        });

        if alternative.is_none() {
            ret_type = Type::Unit;
        }

        let if_expr = HirIfExpression { condition, consequence, alternative };
        (HirExpression::If(if_expr), ret_type)
    }

    /// Elaborate a `match <expr> { <rules> }` expression by creating an block such as this:
    /// ```text
    /// {
    ///   let internal variable = <expr>;
    ///   match internal variable { <rules> }
    /// }
    /// ```
    fn elaborate_match(
        &mut self,
        match_expr: MatchExpression,
        location: Location,
    ) -> (HirExpression, Type) {
        self.use_unstable_feature(UnstableFeature::Enums, location);

        let expr_location = match_expr.expression.location;
        let (expression, typ) = self.elaborate_expression(match_expr.expression);
        let (let_, variable) = self.wrap_in_let(expression, typ.clone());

        let (errored, (rows, result_type)) =
            self.errors_occurred_in(|this| this.elaborate_match_rules(variable, match_expr.rules));

        // Avoid calling `elaborate_match_rows` if there were errors while constructing
        // the match rows - it'll just lead to extra errors like `unreachable pattern`
        // warnings on branches which previously had type errors.
        let tree = HirExpression::Match(if !errored {
            self.elaborate_match_rows(rows, &typ, expr_location)
        } else {
            HirMatch::Failure { missing_case: false }
        });

        let tree = self.interner.push_expr_full(tree, location, result_type.clone());

        let tree = self.interner.push_stmt_full(HirStatement::Expression(tree), location);

        let block = HirExpression::Block(HirBlockExpression { statements: vec![let_, tree] });
        (block, result_type)
    }

    /// Introduce an internal variable in order to be able to refer to the expression using a local identifier.
    fn wrap_in_let(&mut self, expr_id: ExprId, typ: Type) -> (StmtId, DefinitionId) {
        let location = self.interner.expr_location(&expr_id);
        let name = "internal variable".to_string();
        let definition = DefinitionKind::Local(None);
        let variable = self.interner.push_definition(name, false, false, definition, location);
        self.interner.push_definition_type(variable, typ.clone());

        let pattern = HirPattern::Identifier(HirIdent::non_trait_method(variable, location));
        let let_ = HirStatement::Let(HirLetStatement::basic(pattern, typ, expr_id));
        let let_ = self.interner.push_stmt_full(let_, location);
        (let_, variable)
    }

    fn elaborate_tuple(
        &mut self,
        tuple: Vec<Expression>,
        target_type: Option<&Type>,
    ) -> (HirExpression, Type) {
        let mut element_ids = Vec::with_capacity(tuple.len());
        let mut element_types = Vec::with_capacity(tuple.len());

        let target_type = target_type.map(|typ| typ.follow_bindings());
        for (index, element) in tuple.into_iter().enumerate() {
            let expr_target_type =
                if let Some(Type::Tuple(types)) = &target_type { types.get(index) } else { None };
            let (id, typ) = self.elaborate_expression_with_target_type(element, expr_target_type);
            element_ids.push(id);
            element_types.push(typ);
        }

        (HirExpression::Tuple(element_ids), Type::Tuple(element_types))
    }

    fn elaborate_lambda_with_target_type(
        &mut self,
        lambda: Lambda,
        target_type: Option<&Type>,
    ) -> (HirExpression, Type) {
        let target_type = target_type.map(|typ| typ.follow_bindings());

<<<<<<< HEAD
        if let Some(Type::Function(args, _, _, unconstrained)) = target_type {
            return self.elaborate_lambda_with_parameter_type_hints(
                lambda,
                Some(LambdaParameterTypeHints { parameter_types: &args, unconstrained }),
            );
=======
        if let Some(Type::Function(args, _, _, _)) = target_type {
            self.elaborate_lambda_with_parameter_type_hints(lambda, Some(&args))
        } else {
            self.elaborate_lambda_with_parameter_type_hints(lambda, None)
>>>>>>> 8da0cc82
        }
    }

    /// For elaborating a lambda we might get `parameters_type_hints`. These come from a potential
    /// call that has this lambda as the argument.
    /// The parameter type hints will be the types of the function type corresponding to the lambda argument
    /// and whether the target function is unconstrained.
    fn elaborate_lambda_with_parameter_type_hints(
        &mut self,
        lambda: Lambda,
        parameters_type_hints: Option<LambdaParameterTypeHints>,
    ) -> (HirExpression, Type) {
        self.push_scope();
        let scope_index = self.scopes.current_scope_index();
        let unconstrained = lambda.unconstrained
            || parameters_type_hints.as_ref().map(|hints| hints.unconstrained).unwrap_or_default();

        self.lambda_stack.push(LambdaContext { captures: Vec::new(), scope_index, unconstrained });

        let mut arg_types = Vec::with_capacity(lambda.parameters.len());
        let parameters =
            vecmap(lambda.parameters.into_iter().enumerate(), |(index, (pattern, typ))| {
                let parameter = DefinitionKind::Local(None);
                let typ = if let UnresolvedTypeData::Unspecified = typ.typ {
                    if let Some(parameter_type_hint) = parameters_type_hints
                        .as_ref()
                        .and_then(|hints| hints.parameter_types.get(index))
                    {
                        parameter_type_hint.clone()
                    } else {
                        self.interner.next_type_variable_with_kind(Kind::Any)
                    }
                } else {
                    let wildcard_allowed = true;
                    self.resolve_type(typ, wildcard_allowed)
                };

                arg_types.push(typ.clone());
                (self.elaborate_pattern(pattern, typ.clone(), parameter, true), typ)
            });

        let return_type = self.resolve_inferred_type(lambda.return_type);
        let body_location = lambda.body.location;
        let (body, body_type) = self.elaborate_expression(lambda.body);

        let lambda_context = self.lambda_stack.pop().unwrap();
        self.pop_scope();

        self.unify(&body_type, &return_type, || TypeCheckError::TypeMismatch {
            expected_typ: return_type.to_string(),
            expr_typ: body_type.to_string(),
            expr_location: body_location,
        });

        let captured_vars = vecmap(&lambda_context.captures, |capture| {
            self.interner.definition_type(capture.ident.id)
        });

        let env_type =
            if captured_vars.is_empty() { Type::Unit } else { Type::Tuple(captured_vars) };

        let captures = lambda_context.captures;
        let expr = HirExpression::Lambda(HirLambda {
            parameters,
            return_type,
            body,
            captures,
            unconstrained,
        });
        (expr, Type::Function(arg_types, Box::new(body_type), Box::new(env_type), unconstrained))
    }

    fn elaborate_quote(&mut self, mut tokens: Tokens, location: Location) -> (HirExpression, Type) {
        tokens = self.find_unquoted_exprs_tokens(tokens);

        if self.in_comptime_context() {
            (HirExpression::Quote(tokens), Type::Quoted(QuotedType::Quoted))
        } else {
            self.push_err(ResolverError::QuoteInRuntimeCode { location });
            (HirExpression::Error, Type::Quoted(QuotedType::Quoted))
        }
    }

    fn elaborate_comptime_block(
        &mut self,
        block: BlockExpression,
        location: Location,
        target_type: Option<&Type>,
    ) -> (ExprId, Type) {
        let (block, _typ) = self.elaborate_in_comptime_context(|this| {
            this.elaborate_block_expression(block, target_type)
        });

        let mut interpreter = self.setup_interpreter();
        let value = interpreter.evaluate_block(block);
        let (id, typ) = self.inline_comptime_value(value, location);

        let location = self.interner.id_location(id);
        self.debug_comptime(location, |interner| {
            interner.expression(&id).to_display_ast(interner, location).kind
        });

        (id, typ)
    }

    pub fn inline_comptime_value(
        &mut self,
        value: Result<comptime::Value, InterpreterError>,
        location: Location,
    ) -> (ExprId, Type) {
        let make_error = |this: &mut Self, error: InterpreterError| {
            let error: CompilationError = error.into();
            this.push_err(error);
            let typ = Type::Error;
            let error = this.interner.push_expr_full(HirExpression::Error, location, typ.clone());
            (error, typ)
        };

        let value = match value {
            Ok(value) => value,
            Err(error) => return make_error(self, error),
        };

        match value.into_expression(self, location) {
            Ok(new_expr) => {
                // At this point the Expression was already elaborated and we got a Value.
                // We'll elaborate this value turned into Expression to inline it and get
                // an ExprId and Type, but we don't want any visibility errors to happen
                // here (they could if we have `Foo { inner: 5 }` and `inner` is not
                // accessible from where this expression is being elaborated).
                self.silence_field_visibility_errors += 1;
                let value = self.elaborate_expression(new_expr);
                self.silence_field_visibility_errors -= 1;
                value
            }
            Err(error) => make_error(self, error),
        }
    }

    fn try_get_comptime_function(
        &mut self,
        func: ExprId,
        location: Location,
    ) -> Result<Option<FuncId>, ResolverError> {
        match self.interner.expression(&func) {
            HirExpression::Ident(ident, _generics) => {
                if let Some(definition) = self.interner.try_definition(ident.id) {
                    if let DefinitionKind::Function(function) = definition.kind {
                        let meta = self.interner.function_modifiers(&function);
                        if meta.is_comptime {
                            Ok(Some(function))
                        } else {
                            Err(ResolverError::MacroIsNotComptime { location })
                        }
                    } else {
                        Err(ResolverError::InvalidSyntaxInMacroCall { location })
                    }
                } else {
                    // Assume a name resolution error has already been issued
                    Ok(None)
                }
            }
            _ => Err(ResolverError::InvalidSyntaxInMacroCall { location }),
        }
    }

    /// Call a macro function and inlines its code at the call site.
    /// This will also perform a type check to ensure that the return type is an `Expr` value.
    fn call_macro(
        &mut self,
        func: ExprId,
        arguments: Vec<ExprId>,
        location: Location,
        return_type: Type,
    ) -> Option<(HirExpression, Type)> {
        self.unify(&return_type, &Type::Quoted(QuotedType::Quoted), || {
            TypeCheckError::MacroReturningNonExpr { typ: return_type.clone(), location }
        });

        let function = match self.try_get_comptime_function(func, location) {
            Ok(function) => function?,
            Err(error) => {
                self.push_err(error);
                return None;
            }
        };

        let mut interpreter = self.setup_interpreter();
        let mut comptime_args = Vec::new();
        let mut errors = Vec::new();

        for argument in arguments {
            match interpreter.evaluate(argument) {
                Ok(arg) => {
                    let location = interpreter.elaborator.interner.expr_location(&argument);
                    comptime_args.push((arg, location));
                }
                Err(error) => errors.push(error.into()),
            }
        }

        let bindings = interpreter.elaborator.interner.get_instantiation_bindings(func).clone();
        let result = interpreter.call_function(function, comptime_args, bindings, location);

        if !errors.is_empty() {
            self.errors.append(&mut errors);
            return None;
        }

        let (expr_id, typ) = self.inline_comptime_value(result, location);
        Some((self.interner.expression(&expr_id), typ))
    }

    fn elaborate_as_trait_path(&mut self, path: AsTraitPath) -> (ExprId, Type) {
        let location = path.typ.location.merge(path.trait_path.location);

        let constraint = UnresolvedTraitConstraint {
            typ: path.typ,
            trait_bound: TraitBound {
                trait_path: path.trait_path,
                trait_id: None,
                trait_generics: path.trait_generics,
            },
        };

        let wildcard_allowed = true;
        let typ = self.use_type(constraint.typ.clone(), wildcard_allowed);
        let Some(trait_bound) = self.use_trait_bound(&constraint.trait_bound) else {
            // resolve_trait_bound only returns None if it has already issued an error, so don't
            // issue another here.
            let error = self.interner.push_expr_full(HirExpression::Error, location, Type::Error);
            return (error, Type::Error);
        };

        let constraint = TraitConstraint { typ, trait_bound };

        let the_trait = self.interner.get_trait(constraint.trait_bound.trait_id);
        let self_type = the_trait.self_type_typevar.clone();
        let kind = the_trait.self_type_typevar.kind();

        let Some(definition) =
            the_trait.find_method_or_constant(path.impl_item.as_str(), self.interner)
        else {
            let trait_name = the_trait.name.to_string();
            let method_name = path.impl_item.to_string();
            let location = path.impl_item.location();
            self.push_err(ResolverError::NoSuchMethodInTrait { trait_name, method_name, location });
            let error = self.interner.push_expr_full(HirExpression::Error, location, Type::Error);
            return (error, Type::Error);
        };

        let trait_item = TraitItem { definition, constraint: constraint.clone(), assumed: false };

        let ident = HirIdent {
            location: path.impl_item.location(),
            id: definition,
            impl_kind: ImplKind::TraitItem(trait_item),
        };

        let id = self.intern_expr(HirExpression::Ident(ident.clone(), None), location);

        let mut bindings = TypeBindings::default();

        // In `<Type as Trait>::method` we know `Self` is `Type` so we bind that now
        bindings.insert(self_type.id(), (self_type, kind, constraint.typ.clone()));

        // TODO: set this to `true`. See https://github.com/noir-lang/noir/issues/8687
        let push_required_type_variables = self.current_trait.is_none();

        let typ = self.type_check_variable_with_bindings(
            ident,
            &id,
            None,
            bindings,
            push_required_type_variables,
        );
        let id = self.intern_expr_type(id, typ.clone());
        (id, typ)
    }
}

struct LambdaParameterTypeHints<'a> {
    parameter_types: &'a [Type],
    unconstrained: bool,
}<|MERGE_RESOLUTION|>--- conflicted
+++ resolved
@@ -835,39 +835,10 @@
         (HirExpression::Constrain(HirConstrainExpression(expr_id, location.file, msg)), Type::Unit)
     }
 
-<<<<<<< HEAD
-    /// Elaborates an expression knowing that it has to match a given type.
-    fn elaborate_expression_with_type(
-        &mut self,
-        arg: Expression,
-        typ: Option<&Type>,
-    ) -> (ExprId, Type) {
-        let ExpressionKind::Lambda(lambda) = arg.kind else {
-            return self.elaborate_expression(arg);
-        };
-
-        let location = arg.location;
-        let type_hint = if let Some(Type::Function(func_args, _, _, unconstrained)) = typ {
-            Some(LambdaParameterTypeHints {
-                parameter_types: func_args,
-                unconstrained: *unconstrained,
-            })
-        } else {
-            None
-        };
-        let (hir_expr, typ) = self.elaborate_lambda_with_parameter_type_hints(*lambda, type_hint);
-        let id = self.interner.push_expr(hir_expr);
-        self.interner.push_expr_location(id, location);
-        self.interner.push_expr_type(id, typ.clone());
-        (id, typ)
-    }
-
-=======
     /// Elaborate a struct constructor.
     ///
     /// This method resolves the [UnresolvedType][crate::ast::UnresolvedType] into the [Type] being constructed,
     /// then delegates to [Elaborator::elaborate_constructor_with_type] to handle the fields.
->>>>>>> 8da0cc82
     fn elaborate_constructor(
         &mut self,
         constructor: ConstructorExpression,
@@ -1350,18 +1321,13 @@
     ) -> (HirExpression, Type) {
         let target_type = target_type.map(|typ| typ.follow_bindings());
 
-<<<<<<< HEAD
         if let Some(Type::Function(args, _, _, unconstrained)) = target_type {
-            return self.elaborate_lambda_with_parameter_type_hints(
+            self.elaborate_lambda_with_parameter_type_hints(
                 lambda,
                 Some(LambdaParameterTypeHints { parameter_types: &args, unconstrained }),
-            );
-=======
-        if let Some(Type::Function(args, _, _, _)) = target_type {
-            self.elaborate_lambda_with_parameter_type_hints(lambda, Some(&args))
+            )
         } else {
             self.elaborate_lambda_with_parameter_type_hints(lambda, None)
->>>>>>> 8da0cc82
         }
     }
 
