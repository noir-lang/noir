use acvm::{AcirField, FieldElement};
use iter_extended::vecmap;
use noirc_errors::{Location, Span};
use rustc_hash::FxHashSet as HashSet;

use crate::{
    ast::{
        ArrayLiteral, BlockExpression, CallExpression, CastExpression, ConstructorExpression,
        Expression, ExpressionKind, Ident, IfExpression, IndexExpression, InfixExpression,
        ItemVisibility, Lambda, Literal, MatchExpression, MemberAccessExpression,
        MethodCallExpression, Path, PathSegment, PrefixExpression, StatementKind, UnaryOp,
        UnresolvedTypeData, UnresolvedTypeExpression,
    },
    hir::{
        comptime::{self, InterpreterError},
        resolution::{
            errors::ResolverError, import::PathResolutionError, visibility::method_call_is_visible,
        },
        type_check::{generics::TraitGenerics, TypeCheckError},
    },
    hir_def::{
        expr::{
            HirArrayLiteral, HirBinaryOp, HirBlockExpression, HirCallExpression, HirCastExpression,
            HirConstructorExpression, HirExpression, HirIdent, HirIfExpression, HirIndexExpression,
            HirInfixExpression, HirLambda, HirLiteral, HirMemberAccess, HirMethodCallExpression,
            HirPrefixExpression,
        },
        stmt::HirStatement,
        traits::{ResolvedTraitBound, TraitConstraint},
    },
    node_interner::{DefinitionKind, ExprId, FuncId, InternedStatementKind, TraitMethodId},
    token::{FmtStrFragment, Tokens},
    DataType, Kind, QuotedType, Shared, Type,
};

use super::{Elaborator, LambdaContext, UnsafeBlockStatus};

impl<'context> Elaborator<'context> {
    pub(crate) fn elaborate_expression(&mut self, expr: Expression) -> (ExprId, Type) {
        self.elaborate_expression_with_target_type(expr, None)
    }

    pub(crate) fn elaborate_expression_with_target_type(
        &mut self,
        expr: Expression,
        target_type: Option<&Type>,
    ) -> (ExprId, Type) {
        let (hir_expr, typ) = match expr.kind {
            ExpressionKind::Literal(literal) => self.elaborate_literal(literal, expr.span),
            ExpressionKind::Block(block) => self.elaborate_block(block, target_type),
            ExpressionKind::Prefix(prefix) => return self.elaborate_prefix(*prefix, expr.span),
            ExpressionKind::Index(index) => self.elaborate_index(*index),
            ExpressionKind::Call(call) => self.elaborate_call(*call, expr.span),
            ExpressionKind::MethodCall(call) => self.elaborate_method_call(*call, expr.span),
            ExpressionKind::Constructor(constructor) => self.elaborate_constructor(*constructor),
            ExpressionKind::MemberAccess(access) => {
                return self.elaborate_member_access(*access, expr.span)
            }
            ExpressionKind::Cast(cast) => self.elaborate_cast(*cast, expr.span),
            ExpressionKind::Infix(infix) => return self.elaborate_infix(*infix, expr.span),
<<<<<<< HEAD
            ExpressionKind::If(if_) => self.elaborate_if(*if_),
=======
            ExpressionKind::If(if_) => self.elaborate_if(*if_, target_type),
>>>>>>> 25b989fe
            ExpressionKind::Match(match_) => self.elaborate_match(*match_),
            ExpressionKind::Variable(variable) => return self.elaborate_variable(variable),
            ExpressionKind::Tuple(tuple) => self.elaborate_tuple(tuple, target_type),
            ExpressionKind::Lambda(lambda) => {
                self.elaborate_lambda_with_target_type(*lambda, target_type)
            }
            ExpressionKind::Parenthesized(expr) => {
                return self.elaborate_expression_with_target_type(*expr, target_type)
            }
            ExpressionKind::Quote(quote) => self.elaborate_quote(quote, expr.span),
            ExpressionKind::Comptime(comptime, _) => {
                return self.elaborate_comptime_block(comptime, expr.span, target_type)
            }
            ExpressionKind::Unsafe(block_expression, span) => {
                self.elaborate_unsafe_block(block_expression, span, target_type)
            }
            ExpressionKind::Resolved(id) => return (id, self.interner.id_type(id)),
            ExpressionKind::Interned(id) => {
                let expr_kind = self.interner.get_expression_kind(id);
                let expr = Expression::new(expr_kind.clone(), expr.span);
                return self.elaborate_expression(expr);
            }
            ExpressionKind::InternedStatement(id) => {
                return self.elaborate_interned_statement_as_expr(id, expr.span);
            }
            ExpressionKind::Error => (HirExpression::Error, Type::Error),
            ExpressionKind::Unquote(_) => {
                self.push_err(ResolverError::UnquoteUsedOutsideQuote { span: expr.span });
                (HirExpression::Error, Type::Error)
            }
            ExpressionKind::AsTraitPath(_) => {
                self.push_err(ResolverError::UnquoteUsedOutsideQuote { span: expr.span });
                (HirExpression::Error, Type::Error)
            }
            ExpressionKind::TypePath(path) => return self.elaborate_type_path(path),
        };
        let id = self.interner.push_expr(hir_expr);
        self.interner.push_expr_location(id, expr.span, self.file);
        self.interner.push_expr_type(id, typ.clone());
        (id, typ)
    }

    fn elaborate_interned_statement_as_expr(
        &mut self,
        id: InternedStatementKind,
        span: Span,
    ) -> (ExprId, Type) {
        match self.interner.get_statement_kind(id) {
            StatementKind::Expression(expr) | StatementKind::Semi(expr) => {
                self.elaborate_expression(expr.clone())
            }
            StatementKind::Interned(id) => self.elaborate_interned_statement_as_expr(*id, span),
            StatementKind::Error => {
                let expr = Expression::new(ExpressionKind::Error, span);
                self.elaborate_expression(expr)
            }
            other => {
                let statement = other.to_string();
                self.push_err(ResolverError::InvalidInternedStatementInExpr { statement, span });
                let expr = Expression::new(ExpressionKind::Error, span);
                self.elaborate_expression(expr)
            }
        }
    }

    pub(super) fn elaborate_block(
        &mut self,
        block: BlockExpression,
        target_type: Option<&Type>,
    ) -> (HirExpression, Type) {
        let (block, typ) = self.elaborate_block_expression(block, target_type);
        (HirExpression::Block(block), typ)
    }

    fn elaborate_block_expression(
        &mut self,
        block: BlockExpression,
        target_type: Option<&Type>,
    ) -> (HirBlockExpression, Type) {
        self.push_scope();
        let mut block_type = Type::Unit;
        let statements_len = block.statements.len();
        let mut statements = Vec::with_capacity(statements_len);

        for (i, statement) in block.statements.into_iter().enumerate() {
            let statement_target_type = if i == statements_len - 1 { target_type } else { None };
            let (id, stmt_type) =
                self.elaborate_statement_with_target_type(statement, statement_target_type);
            statements.push(id);

            if let HirStatement::Semi(expr) = self.interner.statement(&id) {
                let inner_expr_type = self.interner.id_type(expr);
                let span = self.interner.expr_span(&expr);

                self.unify(&inner_expr_type, &Type::Unit, || TypeCheckError::UnusedResultError {
                    expr_type: inner_expr_type.clone(),
                    expr_span: span,
                });
            }

            if i + 1 == statements.len() {
                block_type = stmt_type;
            }
        }

        self.pop_scope();
        (HirBlockExpression { statements }, block_type)
    }

    fn elaborate_unsafe_block(
        &mut self,
        block: BlockExpression,
        span: Span,
        target_type: Option<&Type>,
    ) -> (HirExpression, Type) {
        // Before entering the block we cache the old value of `in_unsafe_block` so it can be restored.
        let old_in_unsafe_block = self.unsafe_block_status;
        let is_nested_unsafe_block =
            !matches!(old_in_unsafe_block, UnsafeBlockStatus::NotInUnsafeBlock);
        if is_nested_unsafe_block {
            let span = Span::from(span.start()..span.start() + 6); // Only highlight the `unsafe` keyword
            self.push_err(TypeCheckError::NestedUnsafeBlock { span });
        }

        self.unsafe_block_status = UnsafeBlockStatus::InUnsafeBlockWithoutUnconstrainedCalls;

        let (hir_block_expression, typ) = self.elaborate_block_expression(block, target_type);

        if let UnsafeBlockStatus::InUnsafeBlockWithoutUnconstrainedCalls = self.unsafe_block_status
        {
            let span = Span::from(span.start()..span.start() + 6); // Only highlight the `unsafe` keyword
            self.push_err(TypeCheckError::UnnecessaryUnsafeBlock { span });
        }

        // Finally, we restore the original value of `self.in_unsafe_block`,
        // but only if this isn't a nested unsafe block (that way if we found an unconstrained call
        // for this unsafe block we'll also consider the outer one as finding one, and we don't double error)
        if !is_nested_unsafe_block {
            self.unsafe_block_status = old_in_unsafe_block;
        }

        (HirExpression::Unsafe(hir_block_expression), typ)
    }

    fn elaborate_literal(&mut self, literal: Literal, span: Span) -> (HirExpression, Type) {
        use HirExpression::Literal as Lit;
        match literal {
            Literal::Unit => (Lit(HirLiteral::Unit), Type::Unit),
            Literal::Bool(b) => (Lit(HirLiteral::Bool(b)), Type::Bool),
            Literal::Integer(integer, sign) => {
                let int = HirLiteral::Integer(integer, sign);
                (Lit(int), self.polymorphic_integer_or_field())
            }
            Literal::Str(str) | Literal::RawStr(str, _) => {
                let len = Type::Constant(str.len().into(), Kind::u32());
                (Lit(HirLiteral::Str(str)), Type::String(Box::new(len)))
            }
            Literal::FmtStr(fragments, length) => self.elaborate_fmt_string(fragments, length),
            Literal::Array(array_literal) => {
                self.elaborate_array_literal(array_literal, span, true)
            }
            Literal::Slice(array_literal) => {
                self.elaborate_array_literal(array_literal, span, false)
            }
        }
    }

    fn elaborate_array_literal(
        &mut self,
        array_literal: ArrayLiteral,
        span: Span,
        is_array: bool,
    ) -> (HirExpression, Type) {
        let (expr, elem_type, length) = match array_literal {
            ArrayLiteral::Standard(elements) => {
                let first_elem_type = self.interner.next_type_variable();
                let first_span = elements.first().map(|elem| elem.span).unwrap_or(span);

                let elements = vecmap(elements.into_iter().enumerate(), |(i, elem)| {
                    let span = elem.span;
                    let (elem_id, elem_type) = self.elaborate_expression(elem);

                    self.unify(&elem_type, &first_elem_type, || {
                        TypeCheckError::NonHomogeneousArray {
                            first_span,
                            first_type: first_elem_type.to_string(),
                            first_index: 0,
                            second_span: span,
                            second_type: elem_type.to_string(),
                            second_index: i,
                        }
                        .add_context("elements in an array must have the same type")
                    });
                    elem_id
                });

                let length = Type::Constant(elements.len().into(), Kind::u32());
                (HirArrayLiteral::Standard(elements), first_elem_type, length)
            }
            ArrayLiteral::Repeated { repeated_element, length } => {
                let span = length.span;
                let length =
                    UnresolvedTypeExpression::from_expr(*length, span).unwrap_or_else(|error| {
                        self.push_err(ResolverError::ParserError(Box::new(error)));
                        UnresolvedTypeExpression::Constant(FieldElement::zero(), span)
                    });

                let length = self.convert_expression_type(length, &Kind::u32(), span);
                let (repeated_element, elem_type) = self.elaborate_expression(*repeated_element);

                let length_clone = length.clone();
                (HirArrayLiteral::Repeated { repeated_element, length }, elem_type, length_clone)
            }
        };
        let constructor = if is_array { HirLiteral::Array } else { HirLiteral::Slice };
        let elem_type = Box::new(elem_type);
        let typ = if is_array {
            Type::Array(Box::new(length), elem_type)
        } else {
            Type::Slice(elem_type)
        };
        (HirExpression::Literal(constructor(expr)), typ)
    }

    fn elaborate_fmt_string(
        &mut self,
        fragments: Vec<FmtStrFragment>,
        length: u32,
    ) -> (HirExpression, Type) {
        let mut fmt_str_idents = Vec::new();
        let mut capture_types = Vec::new();

        for fragment in &fragments {
            if let FmtStrFragment::Interpolation(ident_name, string_span) = fragment {
                let scope_tree = self.scopes.current_scope_tree();
                let variable = scope_tree.find(ident_name);

                let hir_ident = if let Some((old_value, _)) = variable {
                    old_value.num_times_used += 1;
                    old_value.ident.clone()
                } else if let Ok((definition_id, _)) =
                    self.lookup_global(Path::from_single(ident_name.to_string(), *string_span))
                {
                    HirIdent::non_trait_method(
                        definition_id,
                        Location::new(*string_span, self.file),
                    )
                } else {
                    self.push_err(ResolverError::VariableNotDeclared {
                        name: ident_name.to_owned(),
                        span: *string_span,
                    });
                    continue;
                };

                let hir_expr = HirExpression::Ident(hir_ident.clone(), None);
                let expr_id = self.interner.push_expr(hir_expr);
                self.interner.push_expr_location(expr_id, *string_span, self.file);
                let typ = self.type_check_variable(hir_ident, expr_id, None);
                self.interner.push_expr_type(expr_id, typ.clone());
                capture_types.push(typ);
                fmt_str_idents.push(expr_id);
            }
        }

        let len = Type::Constant(length.into(), Kind::u32());
        let typ = Type::FmtString(Box::new(len), Box::new(Type::Tuple(capture_types)));
        (HirExpression::Literal(HirLiteral::FmtStr(fragments, fmt_str_idents, length)), typ)
    }

    fn elaborate_prefix(&mut self, prefix: PrefixExpression, span: Span) -> (ExprId, Type) {
        let rhs_span = prefix.rhs.span;

        let (rhs, rhs_type) = self.elaborate_expression(prefix.rhs);
        let trait_id = self.interner.get_prefix_operator_trait_method(&prefix.operator);

        let operator = prefix.operator;

        if let UnaryOp::MutableReference = operator {
            self.check_can_mutate(rhs, rhs_span);
        }

        let expr =
            HirExpression::Prefix(HirPrefixExpression { operator, rhs, trait_method_id: trait_id });
        let expr_id = self.interner.push_expr(expr);
        self.interner.push_expr_location(expr_id, span, self.file);

        let result = self.prefix_operand_type_rules(&operator, &rhs_type, span);
        let typ = self.handle_operand_type_rules_result(result, &rhs_type, trait_id, expr_id, span);

        self.interner.push_expr_type(expr_id, typ.clone());
        (expr_id, typ)
    }

    fn check_can_mutate(&mut self, expr_id: ExprId, span: Span) {
        let expr = self.interner.expression(&expr_id);
        match expr {
            HirExpression::Ident(hir_ident, _) => {
                if let Some(definition) = self.interner.try_definition(hir_ident.id) {
                    if !definition.mutable {
                        self.push_err(TypeCheckError::CannotMutateImmutableVariable {
                            name: definition.name.clone(),
                            span,
                        });
                    }
                }
            }
            HirExpression::MemberAccess(member_access) => {
                self.check_can_mutate(member_access.lhs, span);
            }
            _ => (),
        }
    }

    fn elaborate_index(&mut self, index_expr: IndexExpression) -> (HirExpression, Type) {
        let span = index_expr.index.span;
        let (index, index_type) = self.elaborate_expression(index_expr.index);

        let expected = self.polymorphic_integer_or_field();
        self.unify(&index_type, &expected, || TypeCheckError::TypeMismatch {
            expected_typ: "an integer".to_owned(),
            expr_typ: index_type.to_string(),
            expr_span: span,
        });

        // When writing `a[i]`, if `a : &mut ...` then automatically dereference `a` as many
        // times as needed to get the underlying array.
        let lhs_span = index_expr.collection.span;
        let (lhs, lhs_type) = self.elaborate_expression(index_expr.collection);
        let (collection, lhs_type) = self.insert_auto_dereferences(lhs, lhs_type);

        let typ = match lhs_type.follow_bindings() {
            // XXX: We can check the array bounds here also, but it may be better to constant fold first
            // and have ConstId instead of ExprId for constants
            Type::Array(_, base_type) => *base_type,
            Type::Slice(base_type) => *base_type,
            Type::Error => Type::Error,
            Type::TypeVariable(_) => {
                self.push_err(TypeCheckError::TypeAnnotationsNeededForIndex { span: lhs_span });
                Type::Error
            }
            typ => {
                self.push_err(TypeCheckError::TypeMismatch {
                    expected_typ: "Array".to_owned(),
                    expr_typ: typ.to_string(),
                    expr_span: lhs_span,
                });
                Type::Error
            }
        };

        let expr = HirExpression::Index(HirIndexExpression { collection, index });
        (expr, typ)
    }

    fn elaborate_call(&mut self, call: CallExpression, span: Span) -> (HirExpression, Type) {
        let (func, func_type) = self.elaborate_expression(*call.func);
        let func_type = func_type.follow_bindings();
        let func_arg_types =
            if let Type::Function(args, _, _, _) = &func_type { Some(args) } else { None };

        let mut arguments = Vec::with_capacity(call.arguments.len());
        let args = vecmap(call.arguments.into_iter().enumerate(), |(arg_index, arg)| {
            let span = arg.span;
            let expected_type = func_arg_types.and_then(|args| args.get(arg_index));

            let (arg, typ) = if call.is_macro_call {
                self.elaborate_in_comptime_context(|this| {
                    this.elaborate_expression_with_type(arg, expected_type)
                })
            } else {
                self.elaborate_expression_with_type(arg, expected_type)
            };

            // Try to unify this argument type against the function's argument type
            // so that a potential lambda following this argument can have more concrete types.
            if let Some(expected_type) = expected_type {
                let _ = expected_type.unify(&typ);
            }

            arguments.push(arg);
            (typ, arg, span)
        });

        // Avoid cloning arguments unless this is a macro call
        let mut comptime_args = Vec::new();
        if call.is_macro_call {
            comptime_args = arguments.clone();
        }

        let location = Location::new(span, self.file);
        let is_macro_call = call.is_macro_call;
        let hir_call = HirCallExpression { func, arguments, location, is_macro_call };
        let mut typ = self.type_check_call(&hir_call, func_type, args, span);

        if is_macro_call {
            if self.in_comptime_context() {
                typ = self.interner.next_type_variable();
            } else {
                return self
                    .call_macro(func, comptime_args, location, typ)
                    .unwrap_or_else(|| (HirExpression::Error, Type::Error));
            }
        }

        (HirExpression::Call(hir_call), typ)
    }

    fn elaborate_method_call(
        &mut self,
        method_call: MethodCallExpression,
        span: Span,
    ) -> (HirExpression, Type) {
        let object_span = method_call.object.span;
        let (mut object, mut object_type) = self.elaborate_expression(method_call.object);
        object_type = object_type.follow_bindings();

        let method_name_span = method_call.method_name.span();
        let method_name = method_call.method_name.0.contents.as_str();
        match self.lookup_method(&object_type, method_name, span, true) {
            Some(method_ref) => {
                // Automatically add `&mut` if the method expects a mutable reference and
                // the object is not already one.
                let func_id = method_ref
                    .func_id(self.interner)
                    .expect("Expected trait function to be a DefinitionKind::Function");

                let generics = if func_id != FuncId::dummy_id() {
                    let function_type = self.interner.function_meta(&func_id).typ.clone();
                    self.try_add_mutable_reference_to_object(
                        &function_type,
                        &mut object_type,
                        &mut object,
                    );

                    self.resolve_function_turbofish_generics(&func_id, method_call.generics, span)
                } else {
                    None
                };

                let call_span = Span::from(object_span.start()..method_name_span.end());
                let location = Location::new(call_span, self.file);

                let (function_id, function_name) = method_ref.clone().into_function_id_and_name(
                    object_type.clone(),
                    generics.clone(),
                    location,
                    self.interner,
                );

                let func_type =
                    self.type_check_variable(function_name.clone(), function_id, generics.clone());
                self.interner.push_expr_type(function_id, func_type.clone());

                let func_arg_types =
                    if let Type::Function(args, _, _, _) = &func_type { Some(args) } else { None };

                // Try to unify the object type with the first argument of the function.
                // The reason to do this is that many methods that take a lambda will yield `self` or part of `self`
                // as a parameter. By unifying `self` with the first argument we'll potentially get more
                // concrete types in the arguments that are function types, which will later be passed as
                // lambda parameter hints.
                if let Some(first_arg_type) = func_arg_types.and_then(|args| args.first()) {
                    let _ = first_arg_type.unify(&object_type);
                }

                // These arguments will be given to the desugared function call.
                // Compared to the method arguments, they also contain the object.
                let mut function_args = Vec::with_capacity(method_call.arguments.len() + 1);
                let mut arguments = Vec::with_capacity(method_call.arguments.len());

                function_args.push((object_type.clone(), object, object_span));

                for (arg_index, arg) in method_call.arguments.into_iter().enumerate() {
                    let span = arg.span;
                    let expected_type = func_arg_types.and_then(|args| args.get(arg_index + 1));
                    let (arg, typ) = self.elaborate_expression_with_type(arg, expected_type);

                    // Try to unify this argument type against the function's argument type
                    // so that a potential lambda following this argument can have more concrete types.
                    if let Some(expected_type) = expected_type {
                        let _ = expected_type.unify(&typ);
                    }

                    arguments.push(arg);
                    function_args.push((typ, arg, span));
                }

                let method = method_call.method_name;
                let is_macro_call = method_call.is_macro_call;
                let method_call =
                    HirMethodCallExpression { method, object, arguments, location, generics };

                self.check_method_call_visibility(func_id, &object_type, &method_call.method);

                // Desugar the method call into a normal, resolved function call
                // so that the backend doesn't need to worry about methods
                // TODO: update object_type here?

                let function_call =
                    method_call.into_function_call(function_id, is_macro_call, location);

                self.interner
                    .add_function_reference(func_id, Location::new(method_name_span, self.file));

                // Type check the new call now that it has been changed from a method call
                // to a function call. This way we avoid duplicating code.
                let mut typ = self.type_check_call(&function_call, func_type, function_args, span);
                if is_macro_call {
                    if self.in_comptime_context() {
                        typ = self.interner.next_type_variable();
                    } else {
                        let args = function_call.arguments.clone();
                        return self
                            .call_macro(function_call.func, args, location, typ)
                            .unwrap_or_else(|| (HirExpression::Error, Type::Error));
                    }
                }
                (HirExpression::Call(function_call), typ)
            }
            None => (HirExpression::Error, Type::Error),
        }
    }

    /// Elaborates an expression knowing that it has to match a given type.
    fn elaborate_expression_with_type(
        &mut self,
        arg: Expression,
        typ: Option<&Type>,
    ) -> (ExprId, Type) {
        let ExpressionKind::Lambda(lambda) = arg.kind else {
            return self.elaborate_expression(arg);
        };

        let span = arg.span;
        let type_hint =
            if let Some(Type::Function(func_args, _, _, _)) = typ { Some(func_args) } else { None };
        let (hir_expr, typ) = self.elaborate_lambda_with_parameter_type_hints(*lambda, type_hint);
        let id = self.interner.push_expr(hir_expr);
        self.interner.push_expr_location(id, span, self.file);
        self.interner.push_expr_type(id, typ.clone());
        (id, typ)
    }

    fn check_method_call_visibility(&mut self, func_id: FuncId, object_type: &Type, name: &Ident) {
        if !method_call_is_visible(
            object_type,
            func_id,
            self.module_id(),
            self.interner,
            self.def_maps,
        ) {
            self.push_err(ResolverError::PathResolutionError(PathResolutionError::Private(
                name.clone(),
            )));
        }
    }

    fn elaborate_constructor(
        &mut self,
        constructor: ConstructorExpression,
    ) -> (HirExpression, Type) {
        let span = constructor.typ.span;

        // A constructor type can either be a Path or an interned UnresolvedType.
        // We represent both as UnresolvedType (with Path being a Named UnresolvedType)
        // and error if we don't get a Named path.
        let mut typ = constructor.typ.typ;
        if let UnresolvedTypeData::Interned(id) = typ {
            typ = self.interner.get_unresolved_type_data(id).clone();
        }
        if let UnresolvedTypeData::Resolved(id) = typ {
            // If this type is already resolved we can skip the rest of this function
            // which just resolves the type, and go straight to resolving the fields.
            let resolved = self.interner.get_quoted_type(id).clone();
            return self.elaborate_constructor_with_type(resolved, constructor.fields, span, None);
        }
        let UnresolvedTypeData::Named(mut path, generics, _) = typ else {
            self.push_err(ResolverError::NonStructUsedInConstructor { typ: typ.to_string(), span });
            return (HirExpression::Error, Type::Error);
        };

        let last_segment = path.segments.last_mut().unwrap();
        if !generics.ordered_args.is_empty() {
            last_segment.generics = Some(generics.ordered_args);
        }

        let last_segment = path.last_segment();

        let typ = if let Some(struct_id) = constructor.struct_type {
            let typ = self.interner.get_type(struct_id);
            let generics = typ.borrow().instantiate(self.interner);
            Type::DataType(typ, generics)
        } else {
            match self.lookup_type_or_error(path) {
                Some(typ) => typ,
                None => return (HirExpression::Error, Type::Error),
            }
        };

        self.elaborate_constructor_with_type(typ, constructor.fields, span, Some(last_segment))
    }

    fn elaborate_constructor_with_type(
        &mut self,
        typ: Type,
        fields: Vec<(Ident, Expression)>,
        span: Span,
        last_segment: Option<PathSegment>,
    ) -> (HirExpression, Type) {
        let typ = typ.follow_bindings_shallow();
        let (r#type, generics) = match typ.as_ref() {
            Type::DataType(r#type, struct_generics) if r#type.borrow().is_struct() => {
                (r#type, struct_generics)
            }
            typ => {
                self.push_err(ResolverError::NonStructUsedInConstructor {
                    typ: typ.to_string(),
                    span,
                });
                return (HirExpression::Error, Type::Error);
            }
        };
        self.mark_struct_as_constructed(r#type.clone());

        // `last_segment` is optional if this constructor was resolved from a quoted type
        let mut generics = generics.clone();
        let mut is_self_type = false;
        let mut constructor_type_span = span;

        if let Some(last_segment) = last_segment {
            let turbofish_span = last_segment.turbofish_span();
            is_self_type = last_segment.ident.is_self_type_name();
            constructor_type_span = last_segment.ident.span();

            generics = self.resolve_struct_turbofish_generics(
                &r#type.borrow(),
                generics,
                last_segment.generics,
                turbofish_span,
            );
        }

        let struct_type = r#type.clone();

        let field_types = r#type
            .borrow()
            .get_fields_with_visibility(&generics)
            .expect("This type should already be validated to be a struct");

        let fields =
            self.resolve_constructor_expr_fields(struct_type.clone(), field_types, fields, span);
        let expr = HirExpression::Constructor(HirConstructorExpression {
            fields,
            r#type: struct_type.clone(),
            struct_generics: generics.clone(),
        });

        let struct_id = struct_type.borrow().id;
        let reference_location = Location::new(constructor_type_span, self.file);
        self.interner.add_type_reference(struct_id, reference_location, is_self_type);

        (expr, Type::DataType(struct_type, generics))
    }

    pub(super) fn mark_struct_as_constructed(&mut self, struct_type: Shared<DataType>) {
        let struct_type = struct_type.borrow();
        let parent_module_id = struct_type.id.parent_module_id(self.def_maps);
        self.usage_tracker.mark_as_used(parent_module_id, &struct_type.name);
    }

    /// Resolve all the fields of a struct constructor expression.
    /// Ensures all fields are present, none are repeated, and all
    /// are part of the struct.
    fn resolve_constructor_expr_fields(
        &mut self,
        struct_type: Shared<DataType>,
        field_types: Vec<(String, ItemVisibility, Type)>,
        fields: Vec<(Ident, Expression)>,
        span: Span,
    ) -> Vec<(Ident, ExprId)> {
        let mut ret = Vec::with_capacity(fields.len());
        let mut seen_fields = HashSet::default();
        let mut unseen_fields = struct_type
            .borrow()
            .field_names()
            .expect("This type should already be validated to be a struct");

        for (field_name, field) in fields {
            let expected_field_with_index = field_types
                .iter()
                .enumerate()
                .find(|(_, (name, _, _))| name == &field_name.0.contents);
            let expected_index_and_visibility =
                expected_field_with_index.map(|(index, (_, visibility, _))| (index, visibility));
            let expected_type =
                expected_field_with_index.map(|(_, (_, _, typ))| typ).unwrap_or(&Type::Error);

            let field_span = field.span;
            let (resolved, field_type) = self.elaborate_expression(field);

            if unseen_fields.contains(&field_name) {
                unseen_fields.remove(&field_name);
                seen_fields.insert(field_name.clone());

                self.unify_with_coercions(&field_type, expected_type, resolved, field_span, || {
                    TypeCheckError::TypeMismatch {
                        expected_typ: expected_type.to_string(),
                        expr_typ: field_type.to_string(),
                        expr_span: field_span,
                    }
                });
            } else if seen_fields.contains(&field_name) {
                // duplicate field
                self.push_err(ResolverError::DuplicateField { field: field_name.clone() });
            } else {
                // field not required by struct
                self.push_err(ResolverError::NoSuchField {
                    field: field_name.clone(),
                    struct_definition: struct_type.borrow().name.clone(),
                });
            }

            if let Some((index, visibility)) = expected_index_and_visibility {
                let struct_type = struct_type.borrow();
                let field_span = field_name.span();
                let field_name = &field_name.0.contents;
                self.check_struct_field_visibility(
                    &struct_type,
                    field_name,
                    *visibility,
                    field_span,
                );

                self.interner.add_struct_member_reference(
                    struct_type.id,
                    index,
                    Location::new(field_span, self.file),
                );
            }

            ret.push((field_name, resolved));
        }

        if !unseen_fields.is_empty() {
            self.push_err(ResolverError::MissingFields {
                span,
                missing_fields: unseen_fields.into_iter().map(|field| field.to_string()).collect(),
                struct_definition: struct_type.borrow().name.clone(),
            });
        }

        ret
    }

    fn elaborate_member_access(
        &mut self,
        access: MemberAccessExpression,
        span: Span,
    ) -> (ExprId, Type) {
        let (lhs, lhs_type) = self.elaborate_expression(access.lhs);
        let rhs = access.rhs;
        let rhs_span = rhs.span();
        // `is_offset` is only used when lhs is a reference and we want to return a reference to rhs
        let access = HirMemberAccess { lhs, rhs, is_offset: false };
        let expr_id = self.intern_expr(HirExpression::MemberAccess(access.clone()), span);
        let typ = self.type_check_member_access(access, expr_id, lhs_type, rhs_span);
        self.interner.push_expr_type(expr_id, typ.clone());
        (expr_id, typ)
    }

    pub fn intern_expr(&mut self, expr: HirExpression, span: Span) -> ExprId {
        let id = self.interner.push_expr(expr);
        self.interner.push_expr_location(id, span, self.file);
        id
    }

    fn elaborate_cast(&mut self, cast: CastExpression, span: Span) -> (HirExpression, Type) {
        let (lhs, lhs_type) = self.elaborate_expression(cast.lhs);
        let r#type = self.resolve_type(cast.r#type);
        let result = self.check_cast(&lhs, &lhs_type, &r#type, span);
        let expr = HirExpression::Cast(HirCastExpression { lhs, r#type });
        (expr, result)
    }

    fn elaborate_infix(&mut self, infix: InfixExpression, span: Span) -> (ExprId, Type) {
        let (lhs, lhs_type) = self.elaborate_expression(infix.lhs);
        let (rhs, rhs_type) = self.elaborate_expression(infix.rhs);
        let trait_id = self.interner.get_operator_trait_method(infix.operator.contents);

        let operator = HirBinaryOp::new(infix.operator, self.file);
        let expr = HirExpression::Infix(HirInfixExpression {
            lhs,
            operator,
            trait_method_id: trait_id,
            rhs,
        });

        let expr_id = self.interner.push_expr(expr);
        self.interner.push_expr_location(expr_id, span, self.file);

        let result = self.infix_operand_type_rules(&lhs_type, &operator, &rhs_type, span);
        let typ =
            self.handle_operand_type_rules_result(result, &lhs_type, Some(trait_id), expr_id, span);

        self.interner.push_expr_type(expr_id, typ.clone());
        (expr_id, typ)
    }

    fn handle_operand_type_rules_result(
        &mut self,
        result: Result<(Type, bool), TypeCheckError>,
        operand_type: &Type,
        trait_id: Option<TraitMethodId>,
        expr_id: ExprId,
        span: Span,
    ) -> Type {
        match result {
            Ok((typ, use_impl)) => {
                if use_impl {
                    let trait_id =
                        trait_id.expect("ice: expected some trait_id when use_impl is true");

                    // Delay checking the trait constraint until the end of the function.
                    // Checking it now could bind an unbound type variable to any type
                    // that implements the trait.
                    let constraint = TraitConstraint {
                        typ: operand_type.clone(),
                        trait_bound: ResolvedTraitBound {
                            trait_id: trait_id.trait_id,
                            trait_generics: TraitGenerics::default(),
                            span,
                        },
                    };
                    self.push_trait_constraint(
                        constraint, expr_id,
                        true, // this constraint should lead to choosing a trait impl
                    );
                    self.type_check_operator_method(expr_id, trait_id, operand_type, span);
                }
                typ
            }
            Err(error) => {
                self.push_err(error);
                Type::Error
            }
        }
    }

    fn elaborate_if(
        &mut self,
        if_expr: IfExpression,
        target_type: Option<&Type>,
    ) -> (HirExpression, Type) {
        let expr_span = if_expr.condition.span;
        let consequence_span = if_expr.consequence.span;
        let (condition, cond_type) = self.elaborate_expression(if_expr.condition);
        let (consequence, mut ret_type) =
            self.elaborate_expression_with_target_type(if_expr.consequence, target_type);

        self.unify(&cond_type, &Type::Bool, || TypeCheckError::TypeMismatch {
            expected_typ: Type::Bool.to_string(),
            expr_typ: cond_type.to_string(),
            expr_span,
        });

        let (alternative, else_type, error_span) = if let Some(alternative) = if_expr.alternative {
            let (else_, else_type) =
                self.elaborate_expression_with_target_type(alternative, target_type);
            (Some(else_), else_type, expr_span)
        } else {
            (None, Type::Unit, consequence_span)
        };

        self.unify(&ret_type, &else_type, || {
            let err = TypeCheckError::TypeMismatch {
                expected_typ: ret_type.to_string(),
                expr_typ: else_type.to_string(),
                expr_span: error_span,
            };

            let context = if ret_type == Type::Unit {
                "Are you missing a semicolon at the end of your 'else' branch?"
            } else if else_type == Type::Unit {
                "Are you missing a semicolon at the end of the first block of this 'if'?"
            } else {
                "Expected the types of both if branches to be equal"
            };

            err.add_context(context)
        });

        if alternative.is_none() {
            ret_type = Type::Unit;
        }

        let if_expr = HirIfExpression { condition, consequence, alternative };
        (HirExpression::If(if_expr), ret_type)
    }

    fn elaborate_match(&mut self, _match_expr: MatchExpression) -> (HirExpression, Type) {
        (HirExpression::Error, Type::Error)
    }

<<<<<<< HEAD
    fn elaborate_tuple(&mut self, tuple: Vec<Expression>) -> (HirExpression, Type) {
=======
    fn elaborate_tuple(
        &mut self,
        tuple: Vec<Expression>,
        target_type: Option<&Type>,
    ) -> (HirExpression, Type) {
>>>>>>> 25b989fe
        let mut element_ids = Vec::with_capacity(tuple.len());
        let mut element_types = Vec::with_capacity(tuple.len());

        for (index, element) in tuple.into_iter().enumerate() {
            let target_type = target_type.map(|typ| typ.follow_bindings());
            let expr_target_type =
                if let Some(Type::Tuple(types)) = &target_type { types.get(index) } else { None };
            let (id, typ) = self.elaborate_expression_with_target_type(element, expr_target_type);
            element_ids.push(id);
            element_types.push(typ);
        }

        (HirExpression::Tuple(element_ids), Type::Tuple(element_types))
    }

    fn elaborate_lambda_with_target_type(
        &mut self,
        lambda: Lambda,
        target_type: Option<&Type>,
    ) -> (HirExpression, Type) {
        let target_type = target_type.map(|typ| typ.follow_bindings());

        if let Some(Type::Function(args, _, _, _)) = target_type {
            return self.elaborate_lambda_with_parameter_type_hints(lambda, Some(&args));
        }

        self.elaborate_lambda_with_parameter_type_hints(lambda, None)
    }

    /// For elaborating a lambda we might get `parameters_type_hints`. These come from a potential
    /// call that has this lambda as the argument.
    /// The parameter type hints will be the types of the function type corresponding to the lambda argument.
    fn elaborate_lambda_with_parameter_type_hints(
        &mut self,
        lambda: Lambda,
        parameters_type_hints: Option<&Vec<Type>>,
    ) -> (HirExpression, Type) {
        self.push_scope();
        let scope_index = self.scopes.current_scope_index();

        self.lambda_stack.push(LambdaContext { captures: Vec::new(), scope_index });

        let mut arg_types = Vec::with_capacity(lambda.parameters.len());
        let parameters =
            vecmap(lambda.parameters.into_iter().enumerate(), |(index, (pattern, typ))| {
                let parameter = DefinitionKind::Local(None);
                let typ = if let UnresolvedTypeData::Unspecified = typ.typ {
                    if let Some(parameter_type_hint) =
                        parameters_type_hints.and_then(|hints| hints.get(index))
                    {
                        parameter_type_hint.clone()
                    } else {
                        self.interner.next_type_variable_with_kind(Kind::Any)
                    }
                } else {
                    self.resolve_type(typ)
                };

                arg_types.push(typ.clone());
                (self.elaborate_pattern(pattern, typ.clone(), parameter, true), typ)
            });

        let return_type = self.resolve_inferred_type(lambda.return_type);
        let body_span = lambda.body.span;
        let (body, body_type) = self.elaborate_expression(lambda.body);

        let lambda_context = self.lambda_stack.pop().unwrap();
        self.pop_scope();

        self.unify(&body_type, &return_type, || TypeCheckError::TypeMismatch {
            expected_typ: return_type.to_string(),
            expr_typ: body_type.to_string(),
            expr_span: body_span,
        });

        let captured_vars = vecmap(&lambda_context.captures, |capture| {
            self.interner.definition_type(capture.ident.id)
        });

        let env_type =
            if captured_vars.is_empty() { Type::Unit } else { Type::Tuple(captured_vars) };

        let captures = lambda_context.captures;
        let expr = HirExpression::Lambda(HirLambda { parameters, return_type, body, captures });
        (expr, Type::Function(arg_types, Box::new(body_type), Box::new(env_type), false))
    }

    fn elaborate_quote(&mut self, mut tokens: Tokens, span: Span) -> (HirExpression, Type) {
        tokens = self.find_unquoted_exprs_tokens(tokens);

        if self.in_comptime_context() {
            (HirExpression::Quote(tokens), Type::Quoted(QuotedType::Quoted))
        } else {
            self.push_err(ResolverError::QuoteInRuntimeCode { span });
            (HirExpression::Error, Type::Quoted(QuotedType::Quoted))
        }
    }

    fn elaborate_comptime_block(
        &mut self,
        block: BlockExpression,
        span: Span,
        target_type: Option<&Type>,
    ) -> (ExprId, Type) {
        let (block, _typ) = self.elaborate_in_comptime_context(|this| {
            this.elaborate_block_expression(block, target_type)
        });

        let mut interpreter = self.setup_interpreter();
        let value = interpreter.evaluate_block(block);
        let (id, typ) = self.inline_comptime_value(value, span);

        let location = self.interner.id_location(id);
        self.debug_comptime(location, |interner| {
            interner.expression(&id).to_display_ast(interner, location.span).kind
        });

        (id, typ)
    }

    pub fn inline_comptime_value(
        &mut self,
        value: Result<comptime::Value, InterpreterError>,
        span: Span,
    ) -> (ExprId, Type) {
        let make_error = |this: &mut Self, error: InterpreterError| {
            this.errors.push(error.into_compilation_error_pair());
            let error = this.interner.push_expr(HirExpression::Error);
            this.interner.push_expr_location(error, span, this.file);
            (error, Type::Error)
        };

        let value = match value {
            Ok(value) => value,
            Err(error) => return make_error(self, error),
        };

        let location = Location::new(span, self.file);
        match value.into_expression(self, location) {
            Ok(new_expr) => {
                // At this point the Expression was already elaborated and we got a Value.
                // We'll elaborate this value turned into Expression to inline it and get
                // an ExprId and Type, but we don't want any visibility errors to happen
                // here (they could if we have `Foo { inner: 5 }` and `inner` is not
                // accessible from where this expression is being elaborated).
                self.silence_field_visibility_errors += 1;
                let value = self.elaborate_expression(new_expr);
                self.silence_field_visibility_errors -= 1;
                value
            }
            Err(error) => make_error(self, error),
        }
    }

    fn try_get_comptime_function(
        &mut self,
        func: ExprId,
        location: Location,
    ) -> Result<Option<FuncId>, ResolverError> {
        match self.interner.expression(&func) {
            HirExpression::Ident(ident, _generics) => {
                if let Some(definition) = self.interner.try_definition(ident.id) {
                    if let DefinitionKind::Function(function) = definition.kind {
                        let meta = self.interner.function_modifiers(&function);
                        if meta.is_comptime {
                            Ok(Some(function))
                        } else {
                            Err(ResolverError::MacroIsNotComptime { span: location.span })
                        }
                    } else {
                        Err(ResolverError::InvalidSyntaxInMacroCall { span: location.span })
                    }
                } else {
                    // Assume a name resolution error has already been issued
                    Ok(None)
                }
            }
            _ => Err(ResolverError::InvalidSyntaxInMacroCall { span: location.span }),
        }
    }

    /// Call a macro function and inlines its code at the call site.
    /// This will also perform a type check to ensure that the return type is an `Expr` value.
    fn call_macro(
        &mut self,
        func: ExprId,
        arguments: Vec<ExprId>,
        location: Location,
        return_type: Type,
    ) -> Option<(HirExpression, Type)> {
        self.unify(&return_type, &Type::Quoted(QuotedType::Quoted), || {
            TypeCheckError::MacroReturningNonExpr { typ: return_type.clone(), span: location.span }
        });

        let function = match self.try_get_comptime_function(func, location) {
            Ok(function) => function?,
            Err(error) => {
                self.push_err(error);
                return None;
            }
        };

        let file = self.file;
        let mut interpreter = self.setup_interpreter();
        let mut comptime_args = Vec::new();
        let mut errors = Vec::new();

        for argument in arguments {
            match interpreter.evaluate(argument) {
                Ok(arg) => {
                    let location = interpreter.elaborator.interner.expr_location(&argument);
                    comptime_args.push((arg, location));
                }
                Err(error) => errors.push((error.into(), file)),
            }
        }

        let bindings = interpreter.elaborator.interner.get_instantiation_bindings(func).clone();
        let result = interpreter.call_function(function, comptime_args, bindings, location);

        if !errors.is_empty() {
            self.errors.append(&mut errors);
            return None;
        }

        let (expr_id, typ) = self.inline_comptime_value(result, location.span);
        Some((self.interner.expression(&expr_id), typ))
    }
}<|MERGE_RESOLUTION|>--- conflicted
+++ resolved
@@ -58,11 +58,7 @@
             }
             ExpressionKind::Cast(cast) => self.elaborate_cast(*cast, expr.span),
             ExpressionKind::Infix(infix) => return self.elaborate_infix(*infix, expr.span),
-<<<<<<< HEAD
-            ExpressionKind::If(if_) => self.elaborate_if(*if_),
-=======
             ExpressionKind::If(if_) => self.elaborate_if(*if_, target_type),
->>>>>>> 25b989fe
             ExpressionKind::Match(match_) => self.elaborate_match(*match_),
             ExpressionKind::Variable(variable) => return self.elaborate_variable(variable),
             ExpressionKind::Tuple(tuple) => self.elaborate_tuple(tuple, target_type),
@@ -967,15 +963,11 @@
         (HirExpression::Error, Type::Error)
     }
 
-<<<<<<< HEAD
-    fn elaborate_tuple(&mut self, tuple: Vec<Expression>) -> (HirExpression, Type) {
-=======
     fn elaborate_tuple(
         &mut self,
         tuple: Vec<Expression>,
         target_type: Option<&Type>,
     ) -> (HirExpression, Type) {
->>>>>>> 25b989fe
         let mut element_ids = Vec::with_capacity(tuple.len());
         let mut element_types = Vec::with_capacity(tuple.len());
 
