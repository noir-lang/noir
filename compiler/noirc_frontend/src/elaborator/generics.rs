//! Generic parameter resolution and type parameter handling.

use std::rc::Rc;

use iter_extended::vecmap;
use noirc_errors::Location;
use rustc_hash::FxHashSet as HashSet;

use crate::{
    Kind, NamedGeneric, ResolvedGeneric, ResolvedGenerics, Type, TypeVariable,
    ast::{
        Ident, IdentOrQuotedType, Path, UnresolvedGeneric, UnresolvedGenerics,
        UnresolvedTraitConstraint, UnresolvedType, UnsupportedNumericGenericType, Visitor,
    },
    elaborator::types::{WildcardAllowed, WildcardDisallowedContext},
    hir::resolution::errors::ResolverError,
    node_interner::{DefinitionKind, NodeInterner, QuotedTypeId},
};

use super::Elaborator;

impl Elaborator<'_> {
    /// Runs `f` and if it modifies `self.generics`, `self.generics` is truncated
    /// back to the previous length.
    pub(super) fn recover_generics<T>(&mut self, f: impl FnOnce(&mut Self) -> T) -> T {
        let generics_count = self.generics.len();
        let ret = f(self);
        self.generics.truncate(generics_count);
        ret
    }

    /// Add the given generics to scope.
    /// Each generic will have a fresh `Shared<TypeBinding>` associated with it.
<<<<<<< HEAD
    pub fn add_generics(&mut self, generics: &UnresolvedGenerics) -> ResolvedGenerics {
=======
    pub(super) fn add_generics(&mut self, generics: &UnresolvedGenerics) -> Generics {
>>>>>>> d52a213f
        vecmap(generics, |generic| {
            let mut is_error = false;
            let (type_var, name) = match self.resolve_generic(generic) {
                Ok(values) => values,
                Err(error) => {
                    self.push_err(error);
                    is_error = true;
                    let id = self.interner.next_type_variable_id();
                    let kind = self.resolve_generic_kind(generic);
                    (TypeVariable::unbound(id, kind), Rc::new("(error)".into()))
                }
            };

            let location = generic.location();
            let name_owned = name.as_ref().clone();
            let resolved_generic = ResolvedGeneric { name, type_var, location };

            // Check for name collisions of this generic
            // Checking `is_error` here prevents DuplicateDefinition errors when
            // we have multiple generics from macros which fail to resolve and
            // are all given the same default name "(error)".
            if !is_error {
                if let Some(generic) = self.find_generic(&name_owned) {
                    self.push_err(ResolverError::DuplicateDefinition {
                        name: name_owned,
                        first_location: generic.location,
                        second_location: location,
                    });
                } else {
                    self.generics.push(resolved_generic.clone());
                }
            }

            resolved_generic
        })
    }

    pub(super) fn add_existing_generics(
        &mut self,
        unresolved_generics: &UnresolvedGenerics,
        generics: &Generics,
    ) {
        assert_eq!(unresolved_generics.len(), generics.len());

        for (unresolved_generic, generic) in unresolved_generics.iter().zip(generics) {
            self.add_existing_generic(unresolved_generic, unresolved_generic.location(), generic);
        }
    }

    pub(super) fn add_existing_generic(
        &mut self,
        unresolved_generic: &UnresolvedGeneric,
        location: Location,
        resolved_generic: &ResolvedGeneric,
    ) {
        if let Some(name) = unresolved_generic.ident().ident() {
            let name = name.as_str();

            if let Some(generic) = self.find_generic(name) {
                self.push_err(ResolverError::DuplicateDefinition {
                    name: name.to_string(),
                    first_location: generic.location,
                    second_location: location,
                });
            } else {
                self.generics.push(resolved_generic.clone());
            }
        }
    }

    pub(super) fn find_generic(&self, target_name: &str) -> Option<&ResolvedGeneric> {
        self.generics.iter().find(|generic| generic.name.as_ref() == target_name)
    }

    pub(super) fn resolve_generic(
        &mut self,
        generic: &UnresolvedGeneric,
    ) -> Result<(TypeVariable, Rc<String>), ResolverError> {
        // Map the generic to a fresh type variable
        match generic.ident() {
            IdentOrQuotedType::Ident(ident) => {
                let id = self.interner.next_type_variable_id();
                let kind = self.resolve_generic_kind(generic);
                let typevar = TypeVariable::unbound(id, kind);
                let name = Rc::new(ident.to_string());
                Ok((typevar, name))
            }
            IdentOrQuotedType::Quoted(id, location) => {
                match self.interner.get_quoted_type(*id).follow_bindings() {
                    Type::NamedGeneric(NamedGeneric { type_var, name, .. }) => {
                        Ok((type_var.clone(), name))
                    }
                    other => Err(ResolverError::MacroResultInGenericsListNotAGeneric {
                        location: *location,
                        typ: other.clone(),
                    }),
                }
            }
        }
    }

    /// Return the kind of an unresolved generic.
    /// If a numeric generic has been specified, resolve the annotated type to make
    /// sure only primitive numeric types are being used.
    pub(super) fn resolve_generic_kind(&mut self, generic: &UnresolvedGeneric) -> Kind {
        if let UnresolvedGeneric::Numeric { ident, typ } = generic {
            let unresolved_typ = typ.clone();
            let wildcard_allowed = WildcardAllowed::No(WildcardDisallowedContext::NumericGeneric);
            let typ = if unresolved_typ.is_type_expression() {
                self.resolve_type_with_kind(
                    unresolved_typ.clone(),
                    &Kind::numeric(Type::default_int_type()),
                    wildcard_allowed,
                )
            } else {
                self.resolve_type(unresolved_typ.clone(), wildcard_allowed)
            };
            if !matches!(typ, Type::FieldElement | Type::Integer(_, _)) {
                let unsupported_typ_err =
                    ResolverError::UnsupportedNumericGenericType(UnsupportedNumericGenericType {
                        name: ident.ident().map(|name| name.to_string()),
                        typ: typ.to_string(),
                        location: unresolved_typ.location,
                    });

                self.push_err(unsupported_typ_err);
            }
            Kind::numeric(typ)
        } else {
            Kind::Normal
        }
    }

    /// Check that all the generics show up in any of `types` (if they don't, we produce an error),
    /// or in any of a where clause associated type binding.
    pub(super) fn check_generics_appear_in_types(
        &mut self,
        generics: &[UnresolvedGeneric],
        types: &[&UnresolvedType],
        where_clause: &[UnresolvedTraitConstraint],
    ) {
        if generics.is_empty() {
            return;
        }

        // Turn each generic into an Ident
        let mut idents = HashSet::default();
        for generic in generics {
            match generic {
                UnresolvedGeneric::Variable(ident, _)
                | UnresolvedGeneric::Numeric { ident, typ: _ } => match ident {
                    IdentOrQuotedType::Ident(ident) => {
                        idents.insert(ident.clone());
                    }
                    IdentOrQuotedType::Quoted(quoted_type_id, location) => {
                        if let Type::NamedGeneric(NamedGeneric { name, .. }) =
                            self.interner.get_quoted_type(*quoted_type_id).follow_bindings()
                        {
                            idents.insert(Ident::new(name.to_string(), *location));
                        }
                    }
                },
            }
        }

        // Remove the ones that show up in `self_type`
        let mut visitor =
            RemoveGenericsAppearingInTypeVisitor { interner: self.interner, idents: &mut idents };
        for typ in types {
            typ.accept(&mut visitor);
        }

        // Removes the ones that show up in associated type bindings in the where clause
        for where_clause in where_clause {
            for (_name, typ) in &where_clause.trait_bound.trait_generics.named_args {
                typ.accept(&mut visitor);
            }
        }

        // The ones that remain are not mentioned in the impl: it's an error.
        for ident in idents {
            self.push_err(ResolverError::UnconstrainedTypeParameter { ident });
        }
    }

    pub(super) fn introduce_generics_into_scope(&mut self, all_generics: Vec<ResolvedGeneric>) {
        // Introduce all numeric generics into scope
        for generic in &all_generics {
            if let Kind::Numeric(typ) = &generic.kind() {
                let definition =
                    DefinitionKind::NumericGeneric(generic.type_var.clone(), typ.clone());
                let ident = Ident::new(generic.name.to_string(), generic.location);
                let hir_ident = self.add_variable_decl(
                    ident, false, // mutable
                    false, // allow_shadowing
                    false, // warn_if_unused
                    definition,
                );
                self.interner.push_definition_type(hir_ident.id, *typ.clone());
            }
        }

        self.generics = all_generics;
    }
}

struct RemoveGenericsAppearingInTypeVisitor<'interner, 'ident> {
    interner: &'interner NodeInterner,
    idents: &'ident mut HashSet<Ident>,
}

impl RemoveGenericsAppearingInTypeVisitor<'_, '_> {
    fn visit_type(&mut self, typ: &Type) {
        match typ {
            Type::Array(length, element) => {
                self.visit_type(length);
                self.visit_type(element);
            }
            Type::Slice(element) => {
                self.visit_type(element);
            }
            Type::FmtString(length, element) => {
                self.visit_type(length);
                self.visit_type(element);
            }
            Type::Tuple(items) | Type::DataType(_, items) | Type::Alias(_, items) => {
                for item in items {
                    self.visit_type(item);
                }
            }
            Type::TraitAsType(_, _, trait_generics) => {
                for generic in &trait_generics.ordered {
                    self.visit_type(generic);
                }
                for named_type in &trait_generics.named {
                    self.visit_type(&named_type.typ);
                }
            }
            Type::NamedGeneric(named_generic) => {
                let ident = Ident::new(named_generic.name.to_string(), Location::dummy());
                self.idents.remove(&ident);
            }
            Type::CheckedCast { from, to } => {
                self.visit_type(from);
                self.visit_type(to);
            }
            Type::Function(args, ret, env, _) => {
                for arg in args {
                    self.visit_type(arg);
                }
                self.visit_type(ret);
                self.visit_type(env);
            }
            Type::Reference(typ, _) => {
                self.visit_type(typ);
            }
            Type::InfixExpr(lhs, _, rhs, _) => {
                self.visit_type(lhs);
                self.visit_type(rhs);
            }
            Type::Unit
            | Type::Bool
            | Type::Integer(..)
            | Type::FieldElement
            | Type::String(_)
            | Type::Constant(..)
            | Type::Quoted(_)
            | Type::Forall(..)
            | Type::TypeVariable(_)
            | Type::Error => (),
        }
    }
}

impl Visitor for RemoveGenericsAppearingInTypeVisitor<'_, '_> {
    fn visit_path(&mut self, path: &Path) {
        if let Some(ident) = path.as_ident() {
            self.idents.remove(ident);
        }
    }

    fn visit_resolved_type(&mut self, quoted_type_id: QuotedTypeId, _: Location) {
        let typ = self.interner.get_quoted_type(quoted_type_id);
        self.visit_type(typ);
    }
}<|MERGE_RESOLUTION|>--- conflicted
+++ resolved
@@ -31,11 +31,7 @@
 
     /// Add the given generics to scope.
     /// Each generic will have a fresh `Shared<TypeBinding>` associated with it.
-<<<<<<< HEAD
-    pub fn add_generics(&mut self, generics: &UnresolvedGenerics) -> ResolvedGenerics {
-=======
-    pub(super) fn add_generics(&mut self, generics: &UnresolvedGenerics) -> Generics {
->>>>>>> d52a213f
+    pub(super) fn add_generics(&mut self, generics: &UnresolvedGenerics) -> ResolvedGenerics {
         vecmap(generics, |generic| {
             let mut is_error = false;
             let (type_var, name) = match self.resolve_generic(generic) {
