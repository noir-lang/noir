--- conflicted
+++ resolved
@@ -283,28 +283,22 @@
             }
         }
 
-<<<<<<< HEAD
-        self.lookup_struct_or_error(path).map(|struct_type| {
-            let struct_generics = struct_type.borrow().instantiate(self.interner);
-            Type::Struct(struct_type, struct_generics)
-        })
-=======
         let span = path.span;
         match self.resolve_path_or_error(path) {
-            Ok(ModuleDefId::TypeId(struct_id)) => {
+            Ok(PathResolutionItem::Struct(struct_id)) => {
                 let struct_type = self.get_struct(struct_id);
                 let generics = struct_type.borrow().instantiate(self.interner);
                 Some(Type::Struct(struct_type, generics))
             }
-            Ok(ModuleDefId::TypeAliasId(alias_id)) => {
+            Ok(PathResolutionItem::TypeAlias(alias_id)) => {
                 let alias = self.interner.get_type_alias(alias_id);
                 let alias = alias.borrow();
                 Some(alias.instantiate(self.interner))
             }
             Ok(other) => {
                 self.push_err(ResolverError::Expected {
-                    expected: StructId::description(),
-                    got: other.as_str().to_owned(),
+                    expected: "type",
+                    got: other.description(),
                     span,
                 });
                 None
@@ -314,7 +308,6 @@
                 None
             }
         }
->>>>>>> 91c08421
     }
 
     pub fn lookup_type_alias(&mut self, path: Path) -> Option<Shared<TypeAlias>> {
