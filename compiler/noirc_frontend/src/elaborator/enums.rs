use std::collections::BTreeMap;

<<<<<<< HEAD
use acvm::{AcirField, FieldElement};
use fm::FileId;
=======
>>>>>>> 42b4ba3f
use fxhash::FxHashMap as HashMap;
use iter_extended::{try_vecmap, vecmap};
use noirc_errors::Location;

use crate::{
    ast::{
        ConstructorExpression, EnumVariant, Expression, ExpressionKind, FunctionKind, Ident,
        Literal, NoirEnumeration, StatementKind, UnresolvedType, Visibility,
    },
    elaborator::path_resolution::PathResolutionItem,
    hir::{comptime::Value, resolution::errors::ResolverError, type_check::TypeCheckError},
    hir_def::{
        expr::{
            Case, Constructor, HirBlockExpression, HirEnumConstructorExpression, HirExpression,
            HirIdent, HirMatch,
        },
        function::{FuncMeta, FunctionBody, HirFunction, Parameters},
        stmt::{HirLetStatement, HirPattern, HirStatement},
    },
    node_interner::{DefinitionId, DefinitionKind, ExprId, FunctionModifiers, GlobalValue, TypeId},
    signed_field::SignedField,
    token::Attributes,
    DataType, Kind, Shared, Type,
};

use super::Elaborator;

impl Elaborator<'_> {
    /// Defines the value of an enum variant that we resolve an enum
    /// variant expression to. E.g. `Foo::Bar` in `Foo::Bar(baz)`.
    ///
    /// If the variant requires arguments we should define a function,
    /// otherwise we define a polymorphic global containing the tag value.
    #[allow(clippy::too_many_arguments)]
    pub(super) fn define_enum_variant_constructor(
        &mut self,
        enum_: &NoirEnumeration,
        type_id: TypeId,
        variant: &EnumVariant,
        variant_arg_types: Option<Vec<Type>>,
        variant_index: usize,
        datatype: &Shared<DataType>,
        self_type: &Type,
        self_type_unresolved: UnresolvedType,
    ) {
        match variant_arg_types {
            Some(args) => self.define_enum_variant_function(
                enum_,
                type_id,
                variant,
                args,
                variant_index,
                datatype,
                self_type,
                self_type_unresolved,
            ),
            None => self.define_enum_variant_global(
                enum_,
                type_id,
                variant,
                variant_index,
                datatype,
                self_type,
            ),
        }
    }

    #[allow(clippy::too_many_arguments)]
    fn define_enum_variant_global(
        &mut self,
        enum_: &NoirEnumeration,
        type_id: TypeId,
        variant: &EnumVariant,
        variant_index: usize,
        datatype: &Shared<DataType>,
        self_type: &Type,
    ) {
        let name = &variant.name;
        let location = variant.name.location();

        let global_id = self.interner.push_empty_global(
            name.clone(),
            type_id.local_module_id(),
            type_id.krate(),
            name.location().file,
            Vec::new(),
            false,
            false,
        );

        let mut typ = self_type.clone();
        if !datatype.borrow().generics.is_empty() {
            let typevars = vecmap(&datatype.borrow().generics, |generic| generic.type_var.clone());
            typ = Type::Forall(typevars, Box::new(typ));
        }

        let definition_id = self.interner.get_global(global_id).definition_id;
        self.interner.push_definition_type(definition_id, typ.clone());

        let no_parameters = Parameters(Vec::new());
        let global_body =
            self.make_enum_variant_constructor(datatype, variant_index, &no_parameters, location);
        let let_statement = crate::hir_def::stmt::HirStatement::Expression(global_body);

        let statement_id = self.interner.get_global(global_id).let_statement;
        self.interner.replace_statement(statement_id, let_statement);

        self.interner.get_global_mut(global_id).value = GlobalValue::Resolved(
            crate::hir::comptime::Value::Enum(variant_index, Vec::new(), typ),
        );

        Self::get_module_mut(self.def_maps, type_id.module_id())
            .declare_global(name.clone(), enum_.visibility, global_id)
            .ok();
    }

    #[allow(clippy::too_many_arguments)]
    fn define_enum_variant_function(
        &mut self,
        enum_: &NoirEnumeration,
        type_id: TypeId,
        variant: &EnumVariant,
        variant_arg_types: Vec<Type>,
        variant_index: usize,
        datatype: &Shared<DataType>,
        self_type: &Type,
        self_type_unresolved: UnresolvedType,
    ) {
        let name_string = variant.name.to_string();
        let datatype_ref = datatype.borrow();
        let location = variant.name.location();

        let id = self.interner.push_empty_fn();

        let modifiers = FunctionModifiers {
            name: name_string.clone(),
            visibility: enum_.visibility,
            attributes: Attributes { function: None, secondary: Vec::new() },
            is_unconstrained: false,
            generic_count: datatype_ref.generics.len(),
            is_comptime: false,
            name_location: location,
        };
        let definition_id =
            self.interner.push_function_definition(id, modifiers, type_id.module_id(), location);

        let hir_name = HirIdent::non_trait_method(definition_id, location);
        let parameters = self.make_enum_variant_parameters(variant_arg_types, location);

        let body =
            self.make_enum_variant_constructor(datatype, variant_index, &parameters, location);
        self.interner.update_fn(id, HirFunction::unchecked_from_expr(body));

        let function_type =
            datatype_ref.variant_function_type_with_forall(variant_index, datatype.clone());
        self.interner.push_definition_type(definition_id, function_type.clone());

        let meta = FuncMeta {
            name: hir_name,
            kind: FunctionKind::Normal,
            parameters,
            parameter_idents: Vec::new(),
            return_type: crate::ast::FunctionReturnType::Ty(self_type_unresolved),
            return_visibility: Visibility::Private,
            typ: function_type,
            direct_generics: datatype_ref.generics.clone(),
            all_generics: datatype_ref.generics.clone(),
            location,
            has_body: false,
            trait_constraints: Vec::new(),
            type_id: Some(type_id),
            trait_id: None,
            trait_impl: None,
            enum_variant_index: Some(variant_index),
            is_entry_point: false,
            has_inline_attribute: false,
            function_body: FunctionBody::Resolved,
            source_crate: self.crate_id,
            source_module: type_id.local_module_id(),
            source_file: variant.name.location().file,
            self_type: None,
        };

        self.interner.push_fn_meta(meta, id);
        self.interner.add_method(self_type, name_string, id, None);

        let name = variant.name.clone();
        Self::get_module_mut(self.def_maps, type_id.module_id())
            .declare_function(name, enum_.visibility, id)
            .ok();
    }

    // Given:
    // ```
    // enum FooEnum { Foo(u32, u8), ... }
    //
    // fn Foo(a: u32, b: u8) -> FooEnum {}
    // ```
    // Create (pseudocode):
    // ```
    // fn Foo(a: u32, b: u8) -> FooEnum {
    //     // This can't actually be written directly in Noir
    //     FooEnum {
    //         tag: Foo_tag,
    //         Foo: (a, b),
    //         // fields from other variants are zeroed in monomorphization
    //     }
    // }
    // ```
    fn make_enum_variant_constructor(
        &mut self,
        self_type: &Shared<DataType>,
        variant_index: usize,
        parameters: &Parameters,
        location: Location,
    ) -> ExprId {
        // Each parameter of the enum variant function is used as a parameter of the enum
        // constructor expression
        let arguments = vecmap(&parameters.0, |(pattern, typ, _)| match pattern {
            HirPattern::Identifier(ident) => {
                let id = self.interner.push_expr(HirExpression::Ident(ident.clone(), None));
                self.interner.push_expr_type(id, typ.clone());
                self.interner.push_expr_location(id, location);
                id
            }
            _ => unreachable!(),
        });

        let constructor = HirExpression::EnumConstructor(HirEnumConstructorExpression {
            r#type: self_type.clone(),
            arguments,
            variant_index,
        });

        let body = self.interner.push_expr(constructor);
        let enum_generics = self_type.borrow().generic_types();
        let typ = Type::DataType(self_type.clone(), enum_generics);
        self.interner.push_expr_type(body, typ);
        self.interner.push_expr_location(body, location);
        body
    }

    fn make_enum_variant_parameters(
        &mut self,
        parameter_types: Vec<Type>,
        location: Location,
    ) -> Parameters {
        Parameters(vecmap(parameter_types.into_iter().enumerate(), |(i, parameter_type)| {
            let name = format!("${i}");
            let parameter = DefinitionKind::Local(None);
            let id = self.interner.push_definition(name, false, false, parameter, location);
            let pattern = HirPattern::Identifier(HirIdent::non_trait_method(id, location));
            (pattern, parameter_type, Visibility::Private)
        }))
    }

    /// To elaborate the rules of a match we need to go through the pattern first to define all
    /// the variables within, then compile the corresponding branch. For each branch we do this
    /// way we'll need to keep a distinct scope so that branches cannot access the pattern
    /// variables from other branches.
    ///
    /// Returns (rows, result type) where rows is a pattern matrix used to compile the
    /// match into a decision tree.
    pub(super) fn elaborate_match_rules(
        &mut self,
        variable_to_match: DefinitionId,
        rules: Vec<(Expression, Expression)>,
    ) -> (Vec<Row>, Type) {
        let result_type = self.interner.next_type_variable();
        let expected_pattern_type = self.interner.definition_type(variable_to_match);

        let rows = vecmap(rules, |(pattern, branch)| {
            self.push_scope();
            let pattern =
                self.expression_to_pattern(pattern, &expected_pattern_type, &mut Vec::new());
            let columns = vec![Column::new(variable_to_match, pattern)];

            let guard = None;
            let body_location = branch.type_location();
            let (body, body_type) = self.elaborate_expression(branch);

            self.unify(&body_type, &result_type, || TypeCheckError::TypeMismatch {
                expected_typ: result_type.to_string(),
                expr_typ: body_type.to_string(),
                expr_location: body_location,
            });

            self.pop_scope();
            Row::new(columns, guard, body)
        });
        (rows, result_type)
    }

    /// Convert an expression into a Pattern, defining any variables within.
    fn expression_to_pattern(
        &mut self,
        expression: Expression,
        expected_type: &Type,
        variables_defined: &mut Vec<Ident>,
    ) -> Pattern {
        let expr_location = expression.type_location();
        let unify_with_expected_type = |this: &mut Self, actual| {
            this.unify(actual, expected_type, || TypeCheckError::TypeMismatch {
                expected_typ: expected_type.to_string(),
                expr_typ: actual.to_string(),
                expr_location,
            });
        };

        // We want the actual expression's location here, not the innermost one from `type_location()`
        let syntax_error = |this: &mut Self| {
<<<<<<< HEAD
            let error = ResolverError::InvalidSyntaxInPattern { span };
            this.push_err(error, this.file);
=======
            let errors = ResolverError::InvalidSyntaxInPattern { location: expression.location };
            this.push_err(errors);
>>>>>>> 42b4ba3f
            Pattern::Error
        };

        match expression.kind {
            ExpressionKind::Literal(Literal::Integer(value)) => {
                let actual = self.interner.next_type_variable_with_kind(Kind::IntegerOrField);
                unify_with_expected_type(self, &actual);
                Pattern::Int(value)
            }
            ExpressionKind::Literal(Literal::Bool(value)) => {
                unify_with_expected_type(self, &Type::Bool);
                let constructor = if value { Constructor::True } else { Constructor::False };
                Pattern::Constructor(constructor, Vec::new())
            }
            ExpressionKind::Variable(path) => {
                // A variable can be free or bound if it refers to an enum constant:
                // - in `(a, b)`, both variables may be free and should be defined, or
                //   may refer to an enum variant named `a` or `b` in scope.
                // - Possible diagnostics improvement: warn if `a` is defined as a variable
                //   when there is a matching enum variant with name `Foo::a` which can
                //   be imported. The user likely intended to reference the enum variant.
                let location = path.location;
                let last_ident = path.last_ident();

                // Setting this to `Some` allows us to shadow globals with the same name.
                // We should avoid this if there is a `::` in the path since that means the
                // user is trying to resolve to a non-local item.
                let shadow_existing = path.is_ident().then_some(last_ident);

                match self.resolve_path_or_error(path) {
                    Ok(resolution) => self.path_resolution_to_constructor(
                        resolution,
                        shadow_existing,
                        Vec::new(),
                        expected_type,
                        location,
                        variables_defined,
                    ),
<<<<<<< HEAD
                    Err(error) => {
                        if let Some(name) = shadow_existing {
                            self.define_pattern_variable(name, expected_type, variables_defined)
=======
                    Err(_) if path_len == 1 => {
                        // Define the variable
                        let kind = DefinitionKind::Local(None);

                        if let Some(existing) =
                            variables_defined.iter().find(|elem| *elem == &last_ident)
                        {
                            // Allow redefinition of `_` only, to ignore variables
                            if last_ident.0.contents != "_" {
                                let error = ResolverError::VariableAlreadyDefinedInPattern {
                                    existing: existing.clone(),
                                    new_location: last_ident.location(),
                                };
                                self.push_err(error);
                            }
>>>>>>> 42b4ba3f
                        } else {
                            self.push_err(error, location.file);
                            Pattern::Error
                        }
<<<<<<< HEAD
=======

                        let id = self.add_variable_decl(last_ident, false, true, true, kind).id;
                        self.interner.push_definition_type(id, expected_type.clone());
                        Pattern::Binding(id)
                    }
                    Err(error) => {
                        self.push_err(error);
                        Pattern::Error
>>>>>>> 42b4ba3f
                    }
                }
            }
            ExpressionKind::Call(call) => self.expression_to_constructor(
                *call.func,
                call.arguments,
                expected_type,
                variables_defined,
            ),
            ExpressionKind::Constructor(constructor) => {
                self.constructor_to_pattern(*constructor, variables_defined)
            }
            ExpressionKind::Tuple(fields) => {
                let field_types = vecmap(0..fields.len(), |_| self.interner.next_type_variable());
                let actual = Type::Tuple(field_types.clone());
                unify_with_expected_type(self, &actual);

                let fields = vecmap(fields.into_iter().enumerate(), |(i, field)| {
                    let expected = field_types.get(i).unwrap_or(&Type::Error);
                    self.expression_to_pattern(field, expected, variables_defined)
                });

                Pattern::Constructor(Constructor::Tuple(field_types.clone()), fields)
            }

            ExpressionKind::Parenthesized(expr) => {
                self.expression_to_pattern(*expr, expected_type, variables_defined)
            }
            ExpressionKind::Interned(id) => {
                let kind = self.interner.get_expression_kind(id);
                let expr = Expression::new(kind.clone(), expression.location);
                self.expression_to_pattern(expr, expected_type, variables_defined)
            }
            ExpressionKind::InternedStatement(id) => {
                if let StatementKind::Expression(expr) = self.interner.get_statement_kind(id) {
                    self.expression_to_pattern(expr.clone(), expected_type, variables_defined)
                } else {
                    syntax_error(self)
                }
            }

            ExpressionKind::Literal(_)
            | ExpressionKind::Block(_)
            | ExpressionKind::Prefix(_)
            | ExpressionKind::Index(_)
            | ExpressionKind::MethodCall(_)
            | ExpressionKind::MemberAccess(_)
            | ExpressionKind::Cast(_)
            | ExpressionKind::Infix(_)
            | ExpressionKind::If(_)
            | ExpressionKind::Match(_)
            | ExpressionKind::Constrain(_)
            | ExpressionKind::Lambda(_)
            | ExpressionKind::Quote(_)
            | ExpressionKind::Unquote(_)
            | ExpressionKind::Comptime(_, _)
            | ExpressionKind::Unsafe(_)
            | ExpressionKind::AsTraitPath(_)
            | ExpressionKind::TypePath(_)
            | ExpressionKind::Resolved(_)
            | ExpressionKind::Error => syntax_error(self),
        }
    }

    fn define_pattern_variable(
        &mut self,
        name: Ident,
        expected_type: &Type,
        variables_defined: &mut Vec<Ident>,
    ) -> Pattern {
        // Define the variable
        let kind = DefinitionKind::Local(None);

        if let Some(existing) = variables_defined.iter().find(|elem| *elem == &name) {
            // Allow redefinition of `_` only, to ignore variables
            if name.0.contents != "_" {
                let error = ResolverError::VariableAlreadyDefinedInPattern {
                    existing: existing.clone(),
                    new_span: name.span(),
                };
                self.push_err(error, self.file);
            }
        } else {
            variables_defined.push(name.clone());
        }

        let id = self.add_variable_decl(name, false, true, true, kind).id;
        self.interner.push_definition_type(id, expected_type.clone());
        Pattern::Binding(id)
    }

    fn constructor_to_pattern(
        &mut self,
        constructor: ConstructorExpression,
        variables_defined: &mut Vec<Ident>,
    ) -> Pattern {
        let location = constructor.typ.location;
        let typ = self.resolve_type(constructor.typ);

        let Some((struct_name, mut expected_field_types)) =
            self.struct_name_and_field_types(&typ, location)
        else {
            return Pattern::Error;
        };

        let mut fields = BTreeMap::default();
        for (field_name, field) in constructor.fields {
            let Some(field_index) =
                expected_field_types.iter().position(|(name, _)| *name == field_name.0.contents)
            else {
                let error = if fields.contains_key(&field_name.0.contents) {
                    ResolverError::DuplicateField { field: field_name }
                } else {
                    let struct_definition = struct_name.clone();
                    ResolverError::NoSuchField { field: field_name, struct_definition }
                };
                self.push_err(error);
                continue;
            };

            let (field_name, expected_field_type) = expected_field_types.swap_remove(field_index);
            let pattern =
                self.expression_to_pattern(field, &expected_field_type, variables_defined);
            fields.insert(field_name, pattern);
        }

        if !expected_field_types.is_empty() {
            let struct_definition = struct_name;
            let missing_fields = vecmap(expected_field_types, |(name, _)| name);
            let error =
                ResolverError::MissingFields { location, missing_fields, struct_definition };
            self.push_err(error);
        }

        let args = vecmap(fields, |(_name, field)| field);
        Pattern::Constructor(Constructor::Variant(typ, 0), args)
    }

    fn expression_to_constructor(
        &mut self,
        name: Expression,
        args: Vec<Expression>,
        expected_type: &Type,
        variables_defined: &mut Vec<Ident>,
    ) -> Pattern {
        let syntax_error = |this: &mut Self| {
            let error = ResolverError::InvalidSyntaxInPattern { span: name.location.span };
            this.push_err(error, this.file);
            Pattern::Error
        };

        match name.kind {
            ExpressionKind::Variable(path) => {
                let location = path.location;

                match self.resolve_path_or_error(path) {
                    // Use None for `name` here - we don't want to define a variable if this
                    // resolves to an existing item.
                    Ok(resolution) => self.path_resolution_to_constructor(
                        resolution,
                        None,
                        args,
                        expected_type,
                        location,
                        variables_defined,
                    ),
                    Err(error) => {
                        self.push_err(error);
                        let id = self.fresh_match_variable(expected_type.clone(), location);
                        Pattern::Binding(id)
                    }
                }
            }
            ExpressionKind::Parenthesized(expr) => {
                self.expression_to_constructor(*expr, args, expected_type, variables_defined)
            }
            ExpressionKind::Interned(id) => {
                let kind = self.interner.get_expression_kind(id);
                let expr = Expression::new(kind.clone(), name.location);
                self.expression_to_constructor(expr, args, expected_type, variables_defined)
            }
            ExpressionKind::InternedStatement(id) => {
                if let StatementKind::Expression(expr) = self.interner.get_statement_kind(id) {
                    self.expression_to_constructor(
                        expr.clone(),
                        args,
                        expected_type,
                        variables_defined,
                    )
                } else {
                    syntax_error(self)
                }
            }
            _ => syntax_error(self),
        }
    }

    /// Convert a PathResolutionItem - usually an enum variant or global - to a Constructor.
    /// If `name` is `Some`, we'll define a Pattern::Binding instead of erroring if the
    /// item doesn't resolve to a variant or global. This would shadow an existing
    /// value such as a free function. Generally this is desired unless the variable was
    /// a path with multiple components such as `foo::bar` which should always be treated as
    /// a path to an existing item.
    fn path_resolution_to_constructor(
        &mut self,
        resolution: PathResolutionItem,
        name: Option<Ident>,
        args: Vec<Expression>,
        expected_type: &Type,
        location: Location,
        variables_defined: &mut Vec<Ident>,
    ) -> Pattern {
<<<<<<< HEAD
        let span = location.span;

        let (actual_type, expected_arg_types, variant_index) = match &resolution {
=======
        let (actual_type, expected_arg_types, variant_index) = match name {
>>>>>>> 42b4ba3f
            PathResolutionItem::Global(id) => {
                // variant constant
                self.elaborate_global_if_unresolved(id);
                let global = self.interner.get_global(*id);
                let variant_index = match &global.value {
                    GlobalValue::Resolved(Value::Enum(tag, ..)) => *tag,
                    // This may be a global constant. Treat it like a normal constant
                    GlobalValue::Resolved(value) => {
                        let value = value.clone();
                        return self.global_constant_to_integer_constructor(
                            value,
                            expected_type,
                            location,
                        );
                    }
                    // We tried to resolve this value above so there must have been an error
                    // in doing so. Avoid reporting an additional error.
                    _ => return Pattern::Error,
                };

                let global_type = self.interner.definition_type(global.definition_id);
                let actual_type = global_type.instantiate(self.interner).0;
                (actual_type, Vec::new(), variant_index)
            }
            PathResolutionItem::Method(_type_id, _type_turbofish, func_id) => {
                // TODO(#7430): Take type_turbofish into account when instantiating the function's type
                let meta = self.interner.function_meta(&func_id);
                let Some(variant_index) = meta.enum_variant_index else {
                    let item = resolution.description();
                    let span = location.span;
                    let error = ResolverError::UnexpectedItemInPattern { span, item };
                    self.push_err(error, self.file);
                    return Pattern::Error;
                };

                let (actual_type, expected_arg_types) = match meta.typ.instantiate(self.interner).0
                {
                    Type::Function(args, ret, _env, _) => (*ret, args),
                    other => unreachable!("Not a function! Found {other}"),
                };

                (actual_type, expected_arg_types, variant_index)
            }
            PathResolutionItem::Module(_)
            | PathResolutionItem::Type(_)
            | PathResolutionItem::TypeAlias(_)
            | PathResolutionItem::Trait(_)
            | PathResolutionItem::ModuleFunction(_)
            | PathResolutionItem::TypeAliasFunction(_, _, _)
            | PathResolutionItem::TraitFunction(_, _, _) => {
                // This variable refers to an existing item
                if let Some(name) = name {
                    // If name is set, shadow the existing item
                    return self.define_pattern_variable(name, expected_type, variables_defined);
                } else {
                    let item = resolution.description();
                    let error = ResolverError::UnexpectedItemInPattern { span, item };
                    self.push_err(error, self.file);
                    return Pattern::Error;
                }
            }
        };

        // We must unify the actual type before `expected_arg_types` are used since those
        // are instantiated and rely on this already being unified.
        self.unify(&actual_type, expected_type, || TypeCheckError::TypeMismatch {
            expected_typ: expected_type.to_string(),
            expr_typ: actual_type.to_string(),
            expr_location: location,
        });

        if args.len() != expected_arg_types.len() {
            let expected = expected_arg_types.len();
            let found = args.len();
            let error = TypeCheckError::ArityMisMatch { expected, found, span };
            self.push_err(error, self.file);
            return Pattern::Error;
        }

        let args = args.into_iter().zip(expected_arg_types);
        let args = vecmap(args, |(arg, expected_arg_type)| {
            self.expression_to_pattern(arg, &expected_arg_type, variables_defined)
        });
        let constructor = Constructor::Variant(actual_type, variant_index);
        Pattern::Constructor(constructor, args)
    }

    fn global_constant_to_integer_constructor(
        &mut self,
        constant: Value,
        expected_type: &Type,
        location: Location,
    ) -> Pattern {
        let actual_type = constant.get_type();
        self.unify(&actual_type, expected_type, location.file, || TypeCheckError::TypeMismatch {
            expected_typ: expected_type.to_string(),
            expr_typ: actual_type.to_string(),
            expr_span: location.span,
        });

        // Convert a signed integer type like i32 to SignedField
        macro_rules! signed_to_signed_field {
            ($value:expr) => {{
                let negative = $value < 0;
                // Widen the value so that SignedType::MIN does not wrap to 0 when negated below
                let mut widened = $value as i128;
                if negative {
                    widened = -widened;
                }
                SignedField::new(widened.into(), negative)
            }};
        }

        let value = match constant {
            Value::Bool(value) => SignedField::new(value.into(), false),
            Value::Field(value) => SignedField::new(value, false),
            Value::I8(value) => signed_to_signed_field!(value),
            Value::I16(value) => signed_to_signed_field!(value),
            Value::I32(value) => signed_to_signed_field!(value),
            Value::I64(value) => signed_to_signed_field!(value),
            Value::U1(value) => SignedField::new(value.into(), false),
            Value::U8(value) => SignedField::new((value as u128).into(), false),
            Value::U16(value) => SignedField::new((value as u128).into(), false),
            Value::U32(value) => SignedField::new(value.into(), false),
            Value::U64(value) => SignedField::new(value.into(), false),
            Value::U128(value) => SignedField::new(value.into(), false),
            Value::Zeroed(_) => SignedField::new(FieldElement::zero(), false),
            _ => {
                let error = ResolverError::NonIntegerGlobalUsedInPattern { location };
                self.push_err(error, self.file);
                return Pattern::Error;
            }
        };

        Pattern::Int(value)
    }

    fn struct_name_and_field_types(
        &mut self,
        typ: &Type,
        location: Location,
    ) -> Option<(Ident, Vec<(String, Type)>)> {
        if let Type::DataType(typ, generics) = typ.follow_bindings_shallow().as_ref() {
            if let Some(fields) = typ.borrow().get_fields(generics) {
                return Some((typ.borrow().name.clone(), fields));
            }
        }

        let error = ResolverError::NonStructUsedInConstructor { typ: typ.to_string(), location };
        self.push_err(error);
        None
    }

    /// Compiles the rows of a match expression, outputting a decision tree for the match.
    ///
    /// This is an adaptation of https://github.com/yorickpeterse/pattern-matching-in-rust/tree/main/jacobs2021
    /// which is an implementation of https://julesjacobs.com/notes/patternmatching/patternmatching.pdf
    pub(super) fn elaborate_match_rows(&mut self, rows: Vec<Row>) -> HirMatch {
        self.compile_rows(rows).unwrap_or_else(|error| {
            self.push_err(error);
            HirMatch::Failure
        })
    }

    fn compile_rows(&mut self, mut rows: Vec<Row>) -> Result<HirMatch, ResolverError> {
        if rows.is_empty() {
            eprintln!("Warning: missing case");
            return Ok(HirMatch::Failure);
        }

        self.push_tests_against_bare_variables(&mut rows);

        // If the first row is a match-all we match it and the remaining rows are ignored.
        if rows.first().is_some_and(|row| row.columns.is_empty()) {
            let row = rows.remove(0);

            return Ok(match row.guard {
                None => HirMatch::Success(row.body),
                Some(cond) => {
                    let remaining = self.compile_rows(rows)?;
                    HirMatch::Guard { cond, body: row.body, otherwise: Box::new(remaining) }
                }
            });
        }

        let branch_var = self.branch_variable(&rows);
        let location = self.interner.definition(branch_var).location;

        match self.interner.definition_type(branch_var).follow_bindings_shallow().into_owned() {
            Type::FieldElement | Type::Integer(_, _) => {
                let (cases, fallback) = self.compile_int_cases(rows, branch_var)?;
                Ok(HirMatch::Switch(branch_var, cases, Some(fallback)))
            }
            Type::TypeVariable(typevar) if typevar.is_integer_or_field() => {
                let (cases, fallback) = self.compile_int_cases(rows, branch_var)?;
                Ok(HirMatch::Switch(branch_var, cases, Some(fallback)))
            }

            Type::Bool => {
                let cases = vec![
                    (Constructor::False, Vec::new(), Vec::new()),
                    (Constructor::True, Vec::new(), Vec::new()),
                ];

                let (cases, fallback) = self.compile_constructor_cases(rows, branch_var, cases)?;
                Ok(HirMatch::Switch(branch_var, cases, fallback))
            }
            Type::Unit => {
                let cases = vec![(Constructor::Unit, Vec::new(), Vec::new())];
                let (cases, fallback) = self.compile_constructor_cases(rows, branch_var, cases)?;
                Ok(HirMatch::Switch(branch_var, cases, fallback))
            }
            Type::Tuple(fields) => {
                let field_variables = self.fresh_match_variables(fields.clone(), location);
                let cases = vec![(Constructor::Tuple(fields), field_variables, Vec::new())];
                let (cases, fallback) = self.compile_constructor_cases(rows, branch_var, cases)?;
                Ok(HirMatch::Switch(branch_var, cases, fallback))
            }
            Type::DataType(type_def, generics) => {
                let def = type_def.borrow();
                if let Some(variants) = def.get_variants(&generics) {
                    drop(def);
                    let typ = Type::DataType(type_def, generics);

                    let cases = vecmap(variants.iter().enumerate(), |(idx, (_name, args))| {
                        let constructor = Constructor::Variant(typ.clone(), idx);
                        let args = self.fresh_match_variables(args.clone(), location);
                        (constructor, args, Vec::new())
                    });

                    let (cases, fallback) =
                        self.compile_constructor_cases(rows, branch_var, cases)?;
                    Ok(HirMatch::Switch(branch_var, cases, fallback))
                } else if let Some(fields) = def.get_fields(&generics) {
                    drop(def);
                    let typ = Type::DataType(type_def, generics);

                    // Just treat structs as a single-variant type
                    let fields = vecmap(fields, |(_name, typ)| typ);
                    let constructor = Constructor::Variant(typ, 0);
                    let field_variables = self.fresh_match_variables(fields, location);
                    let cases = vec![(constructor, field_variables, Vec::new())];
                    let (cases, fallback) =
                        self.compile_constructor_cases(rows, branch_var, cases)?;
                    Ok(HirMatch::Switch(branch_var, cases, fallback))
                } else {
                    drop(def);
                    let typ = Type::DataType(type_def, generics);
                    let error = ResolverError::TypeUnsupportedInMatch { typ, span: location.span };
                    Err((error, location.file))
                }
            }
            // We could match on these types in the future
            typ @ (Type::Array(_, _)
            | Type::Slice(_)
            | Type::String(_)
            // But we'll never be able to match on these
            | Type::Alias(_, _)
            | Type::TypeVariable(_)
            | Type::FmtString(_, _)
            | Type::TraitAsType(_, _, _)
            | Type::NamedGeneric(_, _)
            | Type::CheckedCast { .. }
            | Type::Function(_, _, _, _)
            | Type::MutableReference(_)
            | Type::Forall(_, _)
            | Type::Constant(_, _)
            | Type::Quoted(_)
            | Type::InfixExpr(_, _, _, _)
            | Type::Error) => {
                let error = ResolverError::TypeUnsupportedInMatch { typ, span: location.span };
                Err((error, location.file))
            },
        }
    }

    fn fresh_match_variables(
        &mut self,
        variable_types: Vec<Type>,
        location: Location,
    ) -> Vec<DefinitionId> {
        vecmap(variable_types, |typ| self.fresh_match_variable(typ, location))
    }

    fn fresh_match_variable(&mut self, variable_type: Type, location: Location) -> DefinitionId {
        let name = "internal_match_variable".to_string();
        let kind = DefinitionKind::Local(None);
        let id = self.interner.push_definition(name, false, false, kind, location);
        self.interner.push_definition_type(id, variable_type);
        id
    }

    /// Compiles the cases and fallback cases for integer and range patterns.
    ///
    /// Integers have an infinite number of constructors, so we specialise the
    /// compilation of integer and range patterns.
    fn compile_int_cases(
        &mut self,
        rows: Vec<Row>,
        branch_var: DefinitionId,
    ) -> Result<(Vec<Case>, Box<HirMatch>), ResolverError> {
        let mut raw_cases: Vec<(Constructor, Vec<DefinitionId>, Vec<Row>)> = Vec::new();
        let mut fallback_rows = Vec::new();
        let mut tested: HashMap<(SignedField, SignedField), usize> = HashMap::default();

        for mut row in rows {
            if let Some(col) = row.remove_column(branch_var) {
                let (key, cons) = match col.pattern {
                    Pattern::Int(val) => ((val, val), Constructor::Int(val)),
                    Pattern::Range(start, stop) => ((start, stop), Constructor::Range(start, stop)),
                    // Any other pattern shouldn't have an integer type and we expect a type
                    // check error to already have been issued.
                    _ => continue,
                };

                if let Some(index) = tested.get(&key) {
                    raw_cases[*index].2.push(row);
                    continue;
                }

                tested.insert(key, raw_cases.len());

                let mut rows = fallback_rows.clone();

                rows.push(row);
                raw_cases.push((cons, Vec::new(), rows));
            } else {
                for (_, _, rows) in &mut raw_cases {
                    rows.push(row.clone());
                }

                fallback_rows.push(row);
            }
        }

        let cases = try_vecmap(raw_cases, |(cons, vars, rows)| {
            let rows = self.compile_rows(rows)?;
            Ok::<_, ResolverError>(Case::new(cons, vars, rows))
        })?;

        Ok((cases, Box::new(self.compile_rows(fallback_rows)?)))
    }

    /// Compiles the cases and sub cases for the constructor located at the
    /// column of the branching variable.
    ///
    /// What exactly this method does may be a bit hard to understand from the
    /// code, as there's simply quite a bit going on. Roughly speaking, it does
    /// the following:
    ///
    /// 1. It takes the column we're branching on (based on the branching
    ///    variable) and removes it from every row.
    /// 2. We add additional columns to this row, if the constructor takes any
    ///    arguments (which we'll handle in a nested match).
    /// 3. We turn the resulting list of rows into a list of cases, then compile
    ///    those into decision (sub) trees.
    ///
    /// If a row didn't include the branching variable, we simply copy that row
    /// into the list of rows for every constructor to test.
    ///
    /// For this to work, the `cases` variable must be prepared such that it has
    /// a triple for every constructor we need to handle. For an ADT with 10
    /// constructors, that means 10 triples. This is needed so this method can
    /// assign the correct sub matches to these constructors.
    ///
    /// Types with infinite constructors (e.g. int and string) are handled
    /// separately; they don't need most of this work anyway.
    #[allow(clippy::type_complexity)]
    fn compile_constructor_cases(
        &mut self,
        rows: Vec<Row>,
        branch_var: DefinitionId,
        mut cases: Vec<(Constructor, Vec<DefinitionId>, Vec<Row>)>,
    ) -> Result<(Vec<Case>, Option<Box<HirMatch>>), ResolverError> {
        for mut row in rows {
            if let Some(col) = row.remove_column(branch_var) {
                if let Pattern::Constructor(cons, args) = col.pattern {
                    let idx = cons.variant_index();
                    let mut cols = row.columns;

                    for (var, pat) in cases[idx].1.iter().zip(args.into_iter()) {
                        cols.push(Column::new(*var, pat));
                    }

                    cases[idx].2.push(Row::new(cols, row.guard, row.body));
                }
            } else {
                for (_, _, rows) in &mut cases {
                    rows.push(row.clone());
                }
            }
        }

        let cases = try_vecmap(cases, |(cons, vars, rows)| {
            let rows = self.compile_rows(rows)?;
            Ok::<_, ResolverError>(Case::new(cons, vars, rows))
        })?;

        Ok(Self::deduplicate_cases(cases))
    }

    /// Move any cases with duplicate branches into a shared 'else' branch
    fn deduplicate_cases(mut cases: Vec<Case>) -> (Vec<Case>, Option<Box<HirMatch>>) {
        let mut else_case = None;
        let mut ending_cases = Vec::with_capacity(cases.len());
        let mut previous_case: Option<Case> = None;

        // Go through each of the cases, looking for duplicates.
        // This is simplified such that the first (consecutive) duplicates
        // we find we move to an else case. Each case afterward is then compared
        // to the else case. This could be improved in a couple ways:
        // - Instead of the the first consecutive duplicates we find, we could
        //   expand the check to find non-consecutive duplicates as well.
        // - We should also ideally move the most duplicated case to the else
        //   case, not just the first duplicated case we find. I suspect in most
        //   actual code snippets these are the same but it could still be nice to guarantee.
        while let Some(case) = cases.pop() {
            if let Some(else_case) = &else_case {
                if case.body == *else_case {
                    // Delete the current case by not pushing it to `ending_cases`
                    continue;
                } else {
                    ending_cases.push(case);
                }
            } else if let Some(previous) = previous_case {
                if case.body == previous.body {
                    // else_case is known to be None here
                    else_case = Some(previous.body);

                    // Delete both previous_case and case
                    previous_case = None;
                    continue;
                } else {
                    previous_case = Some(case);
                    ending_cases.push(previous);
                }
            } else {
                previous_case = Some(case);
            }
        }

        if let Some(case) = previous_case {
            ending_cases.push(case);
        }

        ending_cases.reverse();
        (ending_cases, else_case.map(Box::new))
    }

    /// Return the variable that was referred to the most in `rows`
    fn branch_variable(&mut self, rows: &[Row]) -> DefinitionId {
        let mut counts = HashMap::default();

        for row in rows {
            for col in &row.columns {
                *counts.entry(&col.variable_to_match).or_insert(0_usize) += 1;
            }
        }

        rows[0]
            .columns
            .iter()
            .map(|col| col.variable_to_match)
            .max_by_key(|var| counts[var])
            .unwrap()
    }

    fn push_tests_against_bare_variables(&mut self, rows: &mut Vec<Row>) {
        for row in rows {
            row.columns.retain(|col| {
                if let Pattern::Binding(variable) = col.pattern {
                    row.body = self.let_binding(variable, col.variable_to_match, row.body);
                    false
                } else {
                    true
                }
            });
        }
    }

    /// Creates:
    /// `{ let <variable> = <rhs>; <body> }`
    fn let_binding(&mut self, variable: DefinitionId, rhs: DefinitionId, body: ExprId) -> ExprId {
        let location = self.interner.definition(rhs).location;

        let r#type = self.interner.definition_type(variable);
        let rhs_type = self.interner.definition_type(rhs);
        let variable = HirIdent::non_trait_method(variable, location);

        let rhs = HirExpression::Ident(HirIdent::non_trait_method(rhs, location), None);
        let rhs = self.interner.push_expr(rhs);
        self.interner.push_expr_type(rhs, rhs_type);
        self.interner.push_expr_location(rhs, location);

        let let_ = HirStatement::Let(HirLetStatement {
            pattern: HirPattern::Identifier(variable),
            r#type,
            expression: rhs,
            attributes: Vec::new(),
            comptime: false,
            is_global_let: false,
        });

        let body_type = self.interner.id_type(body);
        let let_ = self.interner.push_stmt(let_);
        let body = self.interner.push_stmt(HirStatement::Expression(body));

        self.interner.push_stmt_location(let_, location);
        self.interner.push_stmt_location(body, location);

        let block = HirExpression::Block(HirBlockExpression { statements: vec![let_, body] });
        let block = self.interner.push_expr(block);
        self.interner.push_expr_type(block, body_type);
        self.interner.push_expr_location(block, location);
        block
    }
}

/// A Pattern is anything that can appear before the `=>` in a match rule.
#[derive(Debug, Clone)]
enum Pattern {
    /// A pattern checking for a tag and possibly binding variables such as `Some(42)`
    Constructor(Constructor, Vec<Pattern>),
    /// An integer literal pattern such as `4`, `12345`, or `-56`
    Int(SignedField),
    /// A pattern binding a variable such as `a` or `_`
    Binding(DefinitionId),

    /// Multiple patterns combined with `|` where we should match this pattern if any
    /// constituent pattern matches. e.g. `Some(3) | None` or `Some(1) | Some(2) | None`
    #[allow(unused)]
    Or(Vec<Pattern>),

    /// An integer range pattern such as `1..20` which will match any integer n such that
    /// 1 <= n < 20.
    #[allow(unused)]
    Range(SignedField, SignedField),

    /// An error occurred while translating this pattern. This Pattern kind always translates
    /// to a Fail branch in the decision tree, although the compiler is expected to halt
    /// with errors before execution.
    Error,
}

#[derive(Clone)]
struct Column {
    variable_to_match: DefinitionId,
    pattern: Pattern,
}

impl Column {
    fn new(variable_to_match: DefinitionId, pattern: Pattern) -> Self {
        Column { variable_to_match, pattern }
    }
}

#[derive(Clone)]
pub(super) struct Row {
    columns: Vec<Column>,
    guard: Option<ExprId>,
    body: ExprId,
}

impl Row {
    fn new(columns: Vec<Column>, guard: Option<ExprId>, body: ExprId) -> Row {
        Row { columns, guard, body }
    }
}

impl Row {
    fn remove_column(&mut self, variable: DefinitionId) -> Option<Column> {
        self.columns
            .iter()
            .position(|c| c.variable_to_match == variable)
            .map(|idx| self.columns.remove(idx))
    }
}<|MERGE_RESOLUTION|>--- conflicted
+++ resolved
@@ -1,10 +1,5 @@
 use std::collections::BTreeMap;
 
-<<<<<<< HEAD
-use acvm::{AcirField, FieldElement};
-use fm::FileId;
-=======
->>>>>>> 42b4ba3f
 use fxhash::FxHashMap as HashMap;
 use iter_extended::{try_vecmap, vecmap};
 use noirc_errors::Location;
@@ -316,13 +311,8 @@
 
         // We want the actual expression's location here, not the innermost one from `type_location()`
         let syntax_error = |this: &mut Self| {
-<<<<<<< HEAD
-            let error = ResolverError::InvalidSyntaxInPattern { span };
-            this.push_err(error, this.file);
-=======
             let errors = ResolverError::InvalidSyntaxInPattern { location: expression.location };
             this.push_err(errors);
->>>>>>> 42b4ba3f
             Pattern::Error
         };
 
@@ -361,42 +351,13 @@
                         location,
                         variables_defined,
                     ),
-<<<<<<< HEAD
                     Err(error) => {
                         if let Some(name) = shadow_existing {
                             self.define_pattern_variable(name, expected_type, variables_defined)
-=======
-                    Err(_) if path_len == 1 => {
-                        // Define the variable
-                        let kind = DefinitionKind::Local(None);
-
-                        if let Some(existing) =
-                            variables_defined.iter().find(|elem| *elem == &last_ident)
-                        {
-                            // Allow redefinition of `_` only, to ignore variables
-                            if last_ident.0.contents != "_" {
-                                let error = ResolverError::VariableAlreadyDefinedInPattern {
-                                    existing: existing.clone(),
-                                    new_location: last_ident.location(),
-                                };
-                                self.push_err(error);
-                            }
->>>>>>> 42b4ba3f
                         } else {
-                            self.push_err(error, location.file);
+                            self.push_err(error);
                             Pattern::Error
                         }
-<<<<<<< HEAD
-=======
-
-                        let id = self.add_variable_decl(last_ident, false, true, true, kind).id;
-                        self.interner.push_definition_type(id, expected_type.clone());
-                        Pattern::Binding(id)
-                    }
-                    Err(error) => {
-                        self.push_err(error);
-                        Pattern::Error
->>>>>>> 42b4ba3f
                     }
                 }
             }
@@ -473,11 +434,10 @@
         if let Some(existing) = variables_defined.iter().find(|elem| *elem == &name) {
             // Allow redefinition of `_` only, to ignore variables
             if name.0.contents != "_" {
-                let error = ResolverError::VariableAlreadyDefinedInPattern {
+                self.push_err(ResolverError::VariableAlreadyDefinedInPattern {
                     existing: existing.clone(),
-                    new_span: name.span(),
-                };
-                self.push_err(error, self.file);
+                    new_location: name.location(),
+                });
             }
         } else {
             variables_defined.push(name.clone());
@@ -543,8 +503,7 @@
         variables_defined: &mut Vec<Ident>,
     ) -> Pattern {
         let syntax_error = |this: &mut Self| {
-            let error = ResolverError::InvalidSyntaxInPattern { span: name.location.span };
-            this.push_err(error, this.file);
+            this.push_err(ResolverError::InvalidSyntaxInPattern { location: name.location });
             Pattern::Error
         };
 
@@ -609,13 +568,7 @@
         location: Location,
         variables_defined: &mut Vec<Ident>,
     ) -> Pattern {
-<<<<<<< HEAD
-        let span = location.span;
-
         let (actual_type, expected_arg_types, variant_index) = match &resolution {
-=======
-        let (actual_type, expected_arg_types, variant_index) = match name {
->>>>>>> 42b4ba3f
             PathResolutionItem::Global(id) => {
                 // variant constant
                 self.elaborate_global_if_unresolved(id);
@@ -645,9 +598,7 @@
                 let meta = self.interner.function_meta(&func_id);
                 let Some(variant_index) = meta.enum_variant_index else {
                     let item = resolution.description();
-                    let span = location.span;
-                    let error = ResolverError::UnexpectedItemInPattern { span, item };
-                    self.push_err(error, self.file);
+                    self.push_err(ResolverError::UnexpectedItemInPattern { location, item });
                     return Pattern::Error;
                 };
 
@@ -672,8 +623,7 @@
                     return self.define_pattern_variable(name, expected_type, variables_defined);
                 } else {
                     let item = resolution.description();
-                    let error = ResolverError::UnexpectedItemInPattern { span, item };
-                    self.push_err(error, self.file);
+                    self.push_err(ResolverError::UnexpectedItemInPattern { location, item });
                     return Pattern::Error;
                 }
             }
@@ -690,8 +640,7 @@
         if args.len() != expected_arg_types.len() {
             let expected = expected_arg_types.len();
             let found = args.len();
-            let error = TypeCheckError::ArityMisMatch { expected, found, span };
-            self.push_err(error, self.file);
+            self.push_err(TypeCheckError::ArityMisMatch { expected, found, location });
             return Pattern::Error;
         }
 
@@ -710,10 +659,10 @@
         location: Location,
     ) -> Pattern {
         let actual_type = constant.get_type();
-        self.unify(&actual_type, expected_type, location.file, || TypeCheckError::TypeMismatch {
+        self.unify(&actual_type, expected_type, || TypeCheckError::TypeMismatch {
             expected_typ: expected_type.to_string(),
             expr_typ: actual_type.to_string(),
-            expr_span: location.span,
+            expr_location: location,
         });
 
         // Convert a signed integer type like i32 to SignedField
@@ -730,22 +679,21 @@
         }
 
         let value = match constant {
-            Value::Bool(value) => SignedField::new(value.into(), false),
-            Value::Field(value) => SignedField::new(value, false),
+            Value::Bool(value) => SignedField::positive(value),
+            Value::Field(value) => SignedField::positive(value),
             Value::I8(value) => signed_to_signed_field!(value),
             Value::I16(value) => signed_to_signed_field!(value),
             Value::I32(value) => signed_to_signed_field!(value),
             Value::I64(value) => signed_to_signed_field!(value),
-            Value::U1(value) => SignedField::new(value.into(), false),
-            Value::U8(value) => SignedField::new((value as u128).into(), false),
-            Value::U16(value) => SignedField::new((value as u128).into(), false),
-            Value::U32(value) => SignedField::new(value.into(), false),
-            Value::U64(value) => SignedField::new(value.into(), false),
-            Value::U128(value) => SignedField::new(value.into(), false),
-            Value::Zeroed(_) => SignedField::new(FieldElement::zero(), false),
+            Value::U1(value) => SignedField::positive(value),
+            Value::U8(value) => SignedField::positive(value as u128),
+            Value::U16(value) => SignedField::positive(value as u128),
+            Value::U32(value) => SignedField::positive(value),
+            Value::U64(value) => SignedField::positive(value),
+            Value::U128(value) => SignedField::positive(value),
+            Value::Zeroed(_) => SignedField::positive(0u32),
             _ => {
-                let error = ResolverError::NonIntegerGlobalUsedInPattern { location };
-                self.push_err(error, self.file);
+                self.push_err(ResolverError::NonIntegerGlobalUsedInPattern { location });
                 return Pattern::Error;
             }
         };
@@ -864,8 +812,7 @@
                 } else {
                     drop(def);
                     let typ = Type::DataType(type_def, generics);
-                    let error = ResolverError::TypeUnsupportedInMatch { typ, span: location.span };
-                    Err((error, location.file))
+                    Err(ResolverError::TypeUnsupportedInMatch { typ, location })
                 }
             }
             // We could match on these types in the future
@@ -886,8 +833,7 @@
             | Type::Quoted(_)
             | Type::InfixExpr(_, _, _, _)
             | Type::Error) => {
-                let error = ResolverError::TypeUnsupportedInMatch { typ, span: location.span };
-                Err((error, location.file))
+                Err(ResolverError::TypeUnsupportedInMatch { typ, location })
             },
         }
     }
