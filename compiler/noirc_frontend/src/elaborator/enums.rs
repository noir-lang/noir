--- conflicted
+++ resolved
@@ -8,7 +8,7 @@
         function::{FuncMeta, FunctionBody, HirFunction, Parameters},
         stmt::HirPattern,
     },
-    node_interner::{DefinitionKind, ExprId, FunctionModifiers, TypeId},
+    node_interner::{DefinitionKind, ExprId, FunctionModifiers, GlobalValue, TypeId},
     token::Attributes,
     DataType, Shared, Type,
 };
@@ -89,7 +89,7 @@
             typ = Type::Forall(typevars, Box::new(typ));
         }
 
-        self.interner.push_definition_type(definition_id, typ);
+        self.interner.push_definition_type(definition_id, typ.clone());
 
         let no_parameters = Parameters(Vec::new());
         let global_body =
@@ -98,6 +98,10 @@
 
         let statement_id = self.interner.get_global(global_id).let_statement;
         self.interner.replace_statement(statement_id, let_statement);
+
+        self.interner.get_global_mut(global_id).value = GlobalValue::Resolved(
+            crate::hir::comptime::Value::Enum(variant_index, Vec::new(), typ),
+        );
 
         Self::get_module_mut(self.def_maps, type_id.module_id())
             .declare_global(name.clone(), enum_.visibility, global_id)
@@ -216,13 +220,8 @@
             _ => unreachable!(),
         });
 
-        let enum_generics = self_type.borrow().generic_types();
         let constructor = HirExpression::EnumConstructor(HirEnumConstructorExpression {
             r#type: self_type.clone(),
-<<<<<<< HEAD
-            enum_generics,
-=======
->>>>>>> 49d1b13a
             arguments,
             variant_index,
         });
