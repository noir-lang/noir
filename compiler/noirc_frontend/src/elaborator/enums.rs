--- conflicted
+++ resolved
@@ -306,11 +306,10 @@
             });
         };
 
-        // We want the actual expression's span here, not the innermost one from `type_location()`
-        let span = expression.location.span;
+        // We want the actual expression's location here, not the innermost one from `type_location()`
         let syntax_error = |this: &mut Self| {
-            let errors = ResolverError::InvalidSyntaxInPattern { span };
-            this.push_err(errors, this.file);
+            let errors = ResolverError::InvalidSyntaxInPattern { location: expression.location };
+            this.push_err(errors);
             Pattern::Error
         };
 
@@ -353,9 +352,9 @@
                         {
                             let error = ResolverError::VariableAlreadyDefinedInPattern {
                                 existing: existing.clone(),
-                                new_span: last_ident.span(),
+                                new_location: last_ident.location(),
                             };
-                            self.push_err(error, self.file);
+                            self.push_err(error);
                         } else {
                             variables_defined.push(last_ident.clone());
                         }
@@ -365,16 +364,8 @@
                         Pattern::Binding(id)
                     }
                     Err(error) => {
-<<<<<<< HEAD
                         self.push_err(error);
-                        // Default to defining a variable of the same name although this could
-                        // cause further match warnings/errors (e.g. redundant cases).
-                        let id = self.fresh_match_variable(expected_type.clone(), location);
-                        Pattern::Binding(id)
-=======
-                        self.push_err(error, location.file);
                         Pattern::Error
->>>>>>> 7aa23ec6
                     }
                 }
             }
