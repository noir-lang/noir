use std::fmt::Display;

use crate::lexer::token::SpannedToken;
use crate::parser::{ParserError, ParserErrorReason};
use crate::token::Token;
use crate::{Expression, ExpressionKind, IndexExpression, MemberAccessExpression, UnresolvedType};
use iter_extended::vecmap;
use noirc_errors::{Span, Spanned};

/// This is used when an identifier fails to parse in the parser.
/// Instead of failing the parse, we can often recover using this
/// as the default value instead. Further passes like name resolution
/// should also check for this ident to avoid issuing multiple errors
/// for an identifier that already failed to parse.
pub const ERROR_IDENT: &str = "$error";

#[derive(Debug, PartialEq, Eq, Clone)]
pub struct Statement {
    pub kind: StatementKind,
    pub span: Span,
}

/// Ast node for statements in noir. Statements are always within a block { }
/// of some kind and are terminated via a Semicolon, except if the statement
/// ends in a block, such as a Statement::Expression containing an if expression.
#[derive(Debug, PartialEq, Eq, Clone)]
pub enum StatementKind {
    Let(LetStatement),
    Constrain(ConstrainStatement),
    Expression(Expression),
    Assign(AssignStatement),
    For(ForLoopStatement),
    // This is an expression with a trailing semi-colon
    Semi(Expression),
    // This statement is the result of a recovered parse error.
    // To avoid issuing multiple errors in later steps, it should
    // be skipped in any future analysis if possible.
    Error,
}

impl Statement {
    pub fn add_semicolon(
        self,
        semi: Option<Token>,
        span: Span,
        last_statement_in_block: bool,
        emit_error: &mut dyn FnMut(ParserError),
    ) -> Self {
        let missing_semicolon =
            ParserError::with_reason(ParserErrorReason::MissingSeparatingSemi, span);

        let kind = match self.kind {
            StatementKind::Let(_)
            | StatementKind::Constrain(_)
            | StatementKind::Assign(_)
            | StatementKind::Semi(_)
            | StatementKind::Error => {
                // To match rust, statements always require a semicolon, even at the end of a block
                if semi.is_none() {
                    emit_error(missing_semicolon);
                }
                self.kind
            }
            // A semicolon on a for loop is optional and does nothing
            Statement::For(_) => self,

            StatementKind::Expression(expr) => {
                match (&expr.kind, semi, last_statement_in_block) {
                    // Semicolons are optional for these expressions
                    (ExpressionKind::Block(_), semi, _) | (ExpressionKind::If(_), semi, _) => {
                        if semi.is_some() {
                            StatementKind::Semi(expr)
                        } else {
                            StatementKind::Expression(expr)
                        }
                    }
                    (_, None, false) => {
                        emit_error(missing_semicolon);
                        StatementKind::Expression(expr)
                    }
                    (_, Some(_), _) => StatementKind::Semi(expr),
                    (_, None, true) => StatementKind::Expression(expr),
                }
            }
        };

        Statement { kind, span: self.span }
    }
}

impl Recoverable for StatementKind {
    fn error(_: Span) -> Self {
        StatementKind::Error
    }
}

impl StatementKind {
    pub fn new_let(
        ((pattern, r#type), expression): ((Pattern, UnresolvedType), Expression),
    ) -> StatementKind {
        StatementKind::Let(LetStatement { pattern, r#type, expression })
    }

    /// Create a Statement::Assign value, desugaring any combined operators like += if needed.
    pub fn assign(
        lvalue: LValue,
        operator: Token,
        mut expression: Expression,
        span: Span,
    ) -> StatementKind {
        // Desugar `a <op>= b` to `a = a <op> b`. This relies on the evaluation of `a` having no side effects,
        // which is currently enforced by the restricted syntax of LValues.
        if operator != Token::Assign {
            let lvalue_expr = lvalue.as_expression(span);
            let error_msg = "Token passed to Statement::assign is not a binary operator";

            let infix = crate::InfixExpression {
                lhs: lvalue_expr,
                operator: operator.try_into_binary_op(span).expect(error_msg),
                rhs: expression,
            };
            expression = Expression::new(ExpressionKind::Infix(Box::new(infix)), span);
        }

        StatementKind::Assign(AssignStatement { lvalue, expression })
    }
}

#[derive(Eq, Debug, Clone)]
pub struct Ident(pub Spanned<String>);

impl PartialEq<Ident> for Ident {
    fn eq(&self, other: &Ident) -> bool {
        self.0.contents == other.0.contents
    }
}

impl PartialOrd for Ident {
    fn partial_cmp(&self, other: &Self) -> Option<std::cmp::Ordering> {
        Some(self.cmp(other))
    }
}

impl Ord for Ident {
    fn cmp(&self, other: &Self) -> std::cmp::Ordering {
        self.0.contents.cmp(&other.0.contents)
    }
}

impl PartialEq<str> for Ident {
    fn eq(&self, other: &str) -> bool {
        self.0.contents == other
    }
}

impl std::hash::Hash for Ident {
    fn hash<H: std::hash::Hasher>(&self, state: &mut H) {
        self.0.contents.hash(state);
    }
}

impl Display for Ident {
    fn fmt(&self, f: &mut std::fmt::Formatter<'_>) -> std::fmt::Result {
        self.0.contents.fmt(f)
    }
}

impl From<Spanned<String>> for Ident {
    fn from(a: Spanned<String>) -> Ident {
        Ident(a)
    }
}

impl From<String> for Ident {
    fn from(a: String) -> Ident {
        Spanned::from_position(Default::default(), Default::default(), a).into()
    }
}
impl From<&str> for Ident {
    fn from(a: &str) -> Ident {
        Ident::from(a.to_owned())
    }
}

impl From<SpannedToken> for Ident {
    fn from(st: SpannedToken) -> Ident {
        let spanned_str = Spanned::from(st.to_span(), st.token().to_string());
        Ident(spanned_str)
    }
}

impl From<Ident> for Expression {
    fn from(i: Ident) -> Expression {
        Expression {
            span: i.0.span(),
            kind: ExpressionKind::Variable(Path { segments: vec![i], kind: PathKind::Plain }),
        }
    }
}

impl Ident {
    pub fn span(&self) -> Span {
        self.0.span()
    }

    pub fn from_token(token: Token, span: Span) -> Ident {
        Ident::from(SpannedToken::new(token, span))
    }

    pub fn new(text: String, span: Span) -> Ident {
        Ident(Spanned::from(span, text))
    }
}

impl Recoverable for Ident {
    fn error(span: Span) -> Self {
        Ident(Spanned::from(span, ERROR_IDENT.to_owned()))
    }
}

impl<T> Recoverable for Vec<T> {
    fn error(_: Span) -> Self {
        vec![]
    }
}

/// Trait for recoverable nodes during parsing.
/// This is similar to Default but is expected
/// to return an Error node of the appropriate type.
pub trait Recoverable {
    fn error(span: Span) -> Self;
}

#[derive(Debug, PartialEq, Eq, Clone)]
pub struct ImportStatement {
    pub path: Path,
    pub alias: Option<Ident>,
}

#[derive(Debug, PartialEq, Eq, Copy, Clone, Hash)]
pub enum PathKind {
    Crate,
    Dep,
    Plain,
}

#[derive(Debug, PartialEq, Eq, Clone)]
pub struct UseTree {
    pub prefix: Path,
    pub kind: UseTreeKind,
}

impl Display for UseTree {
    fn fmt(&self, f: &mut std::fmt::Formatter<'_>) -> std::fmt::Result {
        write!(f, "{}", self.prefix)?;

        match &self.kind {
            UseTreeKind::Path(name, alias) => {
                write!(f, "{name}")?;

                while let Some(alias) = alias {
                    write!(f, " as {alias}")?;
                }

                Ok(())
            }
            UseTreeKind::List(trees) => {
                write!(f, "::{{")?;
                let tree = vecmap(trees, ToString::to_string).join(", ");
                write!(f, "{tree}}}")
            }
        }
    }
}

#[derive(Debug, PartialEq, Eq, Clone)]
pub enum UseTreeKind {
    Path(Ident, Option<Ident>),
    List(Vec<UseTree>),
}

impl UseTree {
    pub fn desugar(self, root: Option<Path>) -> Vec<ImportStatement> {
        let prefix = if let Some(mut root) = root {
            root.segments.extend(self.prefix.segments);
            root
        } else {
            self.prefix
        };

        match self.kind {
            UseTreeKind::Path(name, alias) => {
                vec![ImportStatement { path: prefix.join(name), alias }]
            }
            UseTreeKind::List(trees) => {
                trees.into_iter().flat_map(|tree| tree.desugar(Some(prefix.clone()))).collect()
            }
        }
    }
}

// Note: Path deliberately doesn't implement Recoverable.
// No matter which default value we could give in Recoverable::error,
// it would most likely cause further errors during name resolution
#[derive(Debug, PartialEq, Eq, Clone, Hash)]
pub struct Path {
    pub segments: Vec<Ident>,
    pub kind: PathKind,
}

impl Path {
    pub fn pop(&mut self) -> Ident {
        self.segments.pop().unwrap()
    }

    fn join(mut self, ident: Ident) -> Path {
        self.segments.push(ident);
        self
    }

    /// Construct a PathKind::Plain from this single
    pub fn from_single(name: String, span: Span) -> Path {
        let segment = Ident::from(Spanned::from(span, name));
        Path::from_ident(segment)
    }

    pub fn from_ident(name: Ident) -> Path {
        Path { segments: vec![name], kind: PathKind::Plain }
    }

    pub fn span(&self) -> Span {
        let mut segments = self.segments.iter();
        let first_segment = segments.next().expect("ice : cannot have an empty path");
        let mut span = first_segment.0.span();

        for segment in segments {
            span = span.merge(segment.0.span());
        }
        span
    }

    pub fn last_segment(&self) -> Ident {
        assert!(!self.segments.is_empty());
        self.segments.last().unwrap().clone()
    }

    pub fn is_ident(&self) -> bool {
        self.segments.len() == 1 && self.kind == PathKind::Plain
    }

    pub fn as_ident(&self) -> Option<&Ident> {
        if !self.is_ident() {
            return None;
        }
        self.segments.first()
    }

    pub fn to_ident(&self) -> Option<Ident> {
        if !self.is_ident() {
            return None;
        }
        self.segments.first().cloned()
    }

    pub fn as_string(&self) -> String {
        let mut string = String::new();

        let mut segments = self.segments.iter();
        match segments.next() {
            None => panic!("empty segment"),
            Some(seg) => {
                string.push_str(&seg.0.contents);
            }
        }

        for segment in segments {
            string.push_str("::");
            string.push_str(&segment.0.contents);
        }

        string
    }
}

#[derive(Debug, PartialEq, Eq, Clone)]
pub struct LetStatement {
    pub pattern: Pattern,
    pub r#type: UnresolvedType,
    pub expression: Expression,
}

impl LetStatement {
    pub fn new_let(
        ((pattern, r#type), expression): ((Pattern, UnresolvedType), Expression),
    ) -> LetStatement {
        LetStatement { pattern, r#type, expression }
    }
}

#[derive(Debug, PartialEq, Eq, Clone)]
pub struct AssignStatement {
    pub lvalue: LValue,
    pub expression: Expression,
}

/// Represents an Ast form that can be assigned to
#[derive(Debug, PartialEq, Eq, Clone)]
pub enum LValue {
    Ident(Ident),
    MemberAccess { object: Box<LValue>, field_name: Ident },
    Index { array: Box<LValue>, index: Expression },
    Dereference(Box<LValue>),
}

#[derive(Debug, PartialEq, Eq, Clone)]
pub struct ConstrainStatement(pub Expression, pub Option<String>);

#[derive(Debug, PartialEq, Eq, Clone)]
pub enum Pattern {
    Identifier(Ident),
    Mutable(Box<Pattern>, Span),
    Tuple(Vec<Pattern>, Span),
    Struct(Path, Vec<(Ident, Pattern)>, Span),
}

impl Pattern {
    pub fn name_ident(&self) -> &Ident {
        match self {
            Pattern::Identifier(name_ident) => name_ident,
            _ => panic!("only the identifier pattern can return a name"),
        }
    }

    pub(crate) fn into_ident(self) -> Ident {
        match self {
            Pattern::Identifier(ident) => ident,
            Pattern::Mutable(pattern, _) => pattern.into_ident(),
            other => panic!("Pattern::into_ident called on {other} pattern with no identifier"),
        }
    }
}

impl Recoverable for Pattern {
    fn error(span: Span) -> Self {
        Pattern::Identifier(Ident::error(span))
    }
}

impl LValue {
    fn as_expression(&self, span: Span) -> Expression {
        let kind = match self {
            LValue::Ident(ident) => ExpressionKind::Variable(Path::from_ident(ident.clone())),
            LValue::MemberAccess { object, field_name } => {
                ExpressionKind::MemberAccess(Box::new(MemberAccessExpression {
                    lhs: object.as_expression(span),
                    rhs: field_name.clone(),
                }))
            }
            LValue::Index { array, index } => ExpressionKind::Index(Box::new(IndexExpression {
                collection: array.as_expression(span),
                index: index.clone(),
            })),
            LValue::Dereference(lvalue) => {
                ExpressionKind::Prefix(Box::new(crate::PrefixExpression {
                    operator: crate::UnaryOp::Dereference { implicitly_added: false },
                    rhs: lvalue.as_expression(span),
                }))
            }
        };
        Expression::new(kind, span)
    }
}

<<<<<<< HEAD
impl Display for StatementKind {
    fn fmt(&self, f: &mut std::fmt::Formatter<'_>) -> std::fmt::Result {
        match self {
            StatementKind::Let(let_statement) => let_statement.fmt(f),
            StatementKind::Constrain(constrain) => constrain.fmt(f),
            StatementKind::Expression(expression) => expression.fmt(f),
            StatementKind::Assign(assign) => assign.fmt(f),
            StatementKind::Semi(semi) => write!(f, "{semi};"),
            StatementKind::Error => write!(f, "Error"),
=======
#[derive(Debug, PartialEq, Eq, Clone)]
pub struct ForLoopStatement {
    pub identifier: Ident,
    pub start_range: Expression,
    pub end_range: Expression,
    pub block: Expression,
}

impl Display for Statement {
    fn fmt(&self, f: &mut std::fmt::Formatter<'_>) -> std::fmt::Result {
        match self {
            Statement::Let(let_statement) => let_statement.fmt(f),
            Statement::Constrain(constrain) => constrain.fmt(f),
            Statement::Expression(expression) => expression.fmt(f),
            Statement::Assign(assign) => assign.fmt(f),
            Statement::For(for_loop) => for_loop.fmt(f),
            Statement::Semi(semi) => write!(f, "{semi};"),
            Statement::Error => write!(f, "Error"),
>>>>>>> 0e266ebc
        }
    }
}

impl Display for LetStatement {
    fn fmt(&self, f: &mut std::fmt::Formatter<'_>) -> std::fmt::Result {
        write!(f, "let {}: {} = {}", self.pattern, self.r#type, self.expression)
    }
}

impl Display for ConstrainStatement {
    fn fmt(&self, f: &mut std::fmt::Formatter<'_>) -> std::fmt::Result {
        write!(f, "constrain {}", self.0)
    }
}

impl Display for AssignStatement {
    fn fmt(&self, f: &mut std::fmt::Formatter<'_>) -> std::fmt::Result {
        write!(f, "{} = {}", self.lvalue, self.expression)
    }
}

impl Display for LValue {
    fn fmt(&self, f: &mut std::fmt::Formatter<'_>) -> std::fmt::Result {
        match self {
            LValue::Ident(ident) => ident.fmt(f),
            LValue::MemberAccess { object, field_name } => write!(f, "{object}.{field_name}"),
            LValue::Index { array, index } => write!(f, "{array}[{index}]"),
            LValue::Dereference(lvalue) => write!(f, "*{lvalue}"),
        }
    }
}

impl Display for Path {
    fn fmt(&self, f: &mut std::fmt::Formatter<'_>) -> std::fmt::Result {
        let segments = vecmap(&self.segments, ToString::to_string);
        write!(f, "{}::{}", self.kind, segments.join("::"))
    }
}

impl Display for PathKind {
    fn fmt(&self, f: &mut std::fmt::Formatter<'_>) -> std::fmt::Result {
        match self {
            PathKind::Crate => write!(f, "crate"),
            PathKind::Dep => write!(f, "dep"),
            PathKind::Plain => write!(f, "plain"),
        }
    }
}

impl Display for ImportStatement {
    fn fmt(&self, f: &mut std::fmt::Formatter<'_>) -> std::fmt::Result {
        write!(f, "use {}", self.path)?;
        if let Some(alias) = &self.alias {
            write!(f, " as {alias}")?;
        }
        Ok(())
    }
}

impl Display for Pattern {
    fn fmt(&self, f: &mut std::fmt::Formatter<'_>) -> std::fmt::Result {
        match self {
            Pattern::Identifier(name) => name.fmt(f),
            Pattern::Mutable(name, _) => write!(f, "mut {name}"),
            Pattern::Tuple(fields, _) => {
                let fields = vecmap(fields, ToString::to_string);
                write!(f, "({})", fields.join(", "))
            }
            Pattern::Struct(typename, fields, _) => {
                let fields = vecmap(fields, |(name, pattern)| format!("{name}: {pattern}"));
                write!(f, "{} {{ {} }}", typename, fields.join(", "))
            }
        }
    }
}

impl Display for ForLoopStatement {
    fn fmt(&self, f: &mut std::fmt::Formatter<'_>) -> std::fmt::Result {
        write!(
            f,
            "for {} in {} .. {} {}",
            self.identifier, self.start_range, self.end_range, self.block
        )
    }
}<|MERGE_RESOLUTION|>--- conflicted
+++ resolved
@@ -62,7 +62,7 @@
                 self.kind
             }
             // A semicolon on a for loop is optional and does nothing
-            Statement::For(_) => self,
+            StatementKind::For(_) => self.kind,
 
             StatementKind::Expression(expr) => {
                 match (&expr.kind, semi, last_statement_in_block) {
@@ -471,7 +471,14 @@
     }
 }
 
-<<<<<<< HEAD
+#[derive(Debug, PartialEq, Eq, Clone)]
+pub struct ForLoopStatement {
+    pub identifier: Ident,
+    pub start_range: Expression,
+    pub end_range: Expression,
+    pub block: Expression,
+}
+
 impl Display for StatementKind {
     fn fmt(&self, f: &mut std::fmt::Formatter<'_>) -> std::fmt::Result {
         match self {
@@ -479,28 +486,9 @@
             StatementKind::Constrain(constrain) => constrain.fmt(f),
             StatementKind::Expression(expression) => expression.fmt(f),
             StatementKind::Assign(assign) => assign.fmt(f),
+            StatementKind::For(for_loop) => for_loop.fmt(f),
             StatementKind::Semi(semi) => write!(f, "{semi};"),
             StatementKind::Error => write!(f, "Error"),
-=======
-#[derive(Debug, PartialEq, Eq, Clone)]
-pub struct ForLoopStatement {
-    pub identifier: Ident,
-    pub start_range: Expression,
-    pub end_range: Expression,
-    pub block: Expression,
-}
-
-impl Display for Statement {
-    fn fmt(&self, f: &mut std::fmt::Formatter<'_>) -> std::fmt::Result {
-        match self {
-            Statement::Let(let_statement) => let_statement.fmt(f),
-            Statement::Constrain(constrain) => constrain.fmt(f),
-            Statement::Expression(expression) => expression.fmt(f),
-            Statement::Assign(assign) => assign.fmt(f),
-            Statement::For(for_loop) => for_loop.fmt(f),
-            Statement::Semi(semi) => write!(f, "{semi};"),
-            Statement::Error => write!(f, "Error"),
->>>>>>> 0e266ebc
         }
     }
 }
