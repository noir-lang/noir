use std::fmt::Display;

use acvm::acir::AcirField;
use acvm::FieldElement;
use iter_extended::vecmap;
use noirc_errors::{Located, Location, Span};

use super::{
    BinaryOpKind, BlockExpression, ConstructorExpression, Expression, ExpressionKind,
    GenericTypeArgs, IndexExpression, InfixExpression, ItemVisibility, MemberAccessExpression,
    MethodCallExpression, UnresolvedType,
};
use crate::ast::UnresolvedTypeData;
use crate::elaborator::types::SELF_TYPE_NAME;
use crate::elaborator::Turbofish;
use crate::node_interner::{
    InternedExpressionKind, InternedPattern, InternedStatementKind, NodeInterner,
};
use crate::parser::{ParserError, ParserErrorReason};
use crate::token::{LocatedToken, SecondaryAttribute, Token};

/// This is used when an identifier fails to parse in the parser.
/// Instead of failing the parse, we can often recover using this
/// as the default value instead. Further passes like name resolution
/// should also check for this ident to avoid issuing multiple errors
/// for an identifier that already failed to parse.
pub const ERROR_IDENT: &str = "$error";

/// This is used to represent an UnresolvedTypeData::Unspecified in a Path
pub const WILDCARD_TYPE: &str = "_";

#[derive(Debug, PartialEq, Eq, Clone)]
pub struct Statement {
    pub kind: StatementKind,
    pub location: Location,
}

/// Ast node for statements in noir. Statements are always within a block { }
/// of some kind and are terminated via a Semicolon, except if the statement
/// ends in a block, such as a Statement::Expression containing an if expression.
#[derive(Debug, PartialEq, Eq, Clone)]
pub enum StatementKind {
    Let(LetStatement),
    Expression(Expression),
    Assign(AssignStatement),
    For(ForLoopStatement),
<<<<<<< HEAD
    Loop(Expression, Location /* loop keyword location */),
=======
    Loop(Expression, Span /* loop keyword span */),
    While(WhileStatement),
>>>>>>> 64890c0d
    Break,
    Continue,
    /// This statement should be executed at compile-time
    Comptime(Box<Statement>),
    // This is an expression with a trailing semi-colon
    Semi(Expression),
    // This is an interned StatementKind during comptime code.
    // The actual StatementKind can be retrieved with a NodeInterner.
    Interned(InternedStatementKind),
    // This statement is the result of a recovered parse error.
    // To avoid issuing multiple errors in later steps, it should
    // be skipped in any future analysis if possible.
    Error,
}

impl Statement {
    pub fn add_semicolon(
        mut self,
        semi: Option<Token>,
        location: Location,
        last_statement_in_block: bool,
        emit_error: &mut dyn FnMut(ParserError),
    ) -> Self {
        self.kind = self.kind.add_semicolon(semi, location, last_statement_in_block, emit_error);
        self
    }
}

impl StatementKind {
    pub fn add_semicolon(
        self,
        semi: Option<Token>,
        location: Location,
        last_statement_in_block: bool,
        emit_error: &mut dyn FnMut(ParserError),
    ) -> Self {
        let missing_semicolon =
            ParserError::with_reason(ParserErrorReason::MissingSeparatingSemi, location);

        match self {
            StatementKind::Let(_)
            | StatementKind::Assign(_)
            | StatementKind::Semi(_)
            | StatementKind::Break
            | StatementKind::Continue
            | StatementKind::Error => {
                // To match rust, statements always require a semicolon, even at the end of a block
                if semi.is_none() {
                    emit_error(missing_semicolon);
                }
                self
            }
            StatementKind::Comptime(mut statement) => {
                *statement =
                    statement.add_semicolon(semi, location, last_statement_in_block, emit_error);
                StatementKind::Comptime(statement)
            }
            // A semicolon on a for loop, loop or while is optional and does nothing
            StatementKind::For(_) | StatementKind::Loop(..) | StatementKind::While(..) => self,

            // No semicolon needed for a resolved statement
            StatementKind::Interned(_) => self,

            StatementKind::Expression(expr) => {
                match (&expr.kind, semi, last_statement_in_block) {
                    // Semicolons are optional for these expressions
                    (ExpressionKind::Block(_), semi, _)
                    | (ExpressionKind::Unsafe(..), semi, _)
                    | (ExpressionKind::Interned(..), semi, _)
                    | (ExpressionKind::InternedStatement(..), semi, _)
                    | (ExpressionKind::If(_), semi, _) => {
                        if semi.is_some() {
                            StatementKind::Semi(expr)
                        } else {
                            StatementKind::Expression(expr)
                        }
                    }
                    (_, None, false) => {
                        emit_error(missing_semicolon);
                        StatementKind::Expression(expr)
                    }
                    (_, Some(_), _) => StatementKind::Semi(expr),
                    (_, None, true) => StatementKind::Expression(expr),
                }
            }
        }
    }
}

impl StatementKind {
    pub fn new_let(
        pattern: Pattern,
        r#type: UnresolvedType,
        expression: Expression,
        attributes: Vec<SecondaryAttribute>,
    ) -> StatementKind {
        StatementKind::Let(LetStatement {
            pattern,
            r#type,
            expression,
            comptime: false,
            is_global_let: false,
            attributes,
        })
    }
}

#[derive(Eq, Debug, Clone, Default)]
pub struct Ident(pub Located<String>);

impl Ident {
    pub fn is_self_type_name(&self) -> bool {
        self.0.contents == SELF_TYPE_NAME
    }
}

impl PartialEq<Ident> for Ident {
    fn eq(&self, other: &Ident) -> bool {
        self.0.contents == other.0.contents
    }
}

impl PartialOrd for Ident {
    fn partial_cmp(&self, other: &Self) -> Option<std::cmp::Ordering> {
        Some(self.cmp(other))
    }
}

impl Ord for Ident {
    fn cmp(&self, other: &Self) -> std::cmp::Ordering {
        self.0.contents.cmp(&other.0.contents)
    }
}

impl PartialEq<str> for Ident {
    fn eq(&self, other: &str) -> bool {
        self.0.contents == other
    }
}

impl std::hash::Hash for Ident {
    fn hash<H: std::hash::Hasher>(&self, state: &mut H) {
        self.0.contents.hash(state);
    }
}

impl Display for Ident {
    fn fmt(&self, f: &mut std::fmt::Formatter<'_>) -> std::fmt::Result {
        self.0.contents.fmt(f)
    }
}

impl From<Located<String>> for Ident {
    fn from(a: Located<String>) -> Ident {
        Ident(a)
    }
}

impl From<String> for Ident {
    fn from(a: String) -> Ident {
        Located::from(Location::dummy(), a).into()
    }
}
impl From<&str> for Ident {
    fn from(a: &str) -> Ident {
        Ident::from(a.to_owned())
    }
}

impl From<LocatedToken> for Ident {
    fn from(lt: LocatedToken) -> Ident {
        let located_str = Located::from(lt.to_location(), lt.token().to_string());
        Ident(located_str)
    }
}

impl From<Ident> for Expression {
    fn from(i: Ident) -> Expression {
        Expression {
            location: i.0.location(),
            kind: ExpressionKind::Variable(Path {
                location: i.location(),
                segments: vec![PathSegment::from(i)],
                kind: PathKind::Plain,
            }),
        }
    }
}

impl Ident {
    pub fn location(&self) -> Location {
        self.0.location()
    }

    pub fn span(&self) -> Span {
        self.0.span()
    }

    pub fn new(text: String, location: Location) -> Ident {
        Ident(Located::from(location, text))
    }
}

#[derive(Debug, PartialEq, Eq, Clone)]
pub struct ModuleDeclaration {
    pub visibility: ItemVisibility,
    pub ident: Ident,
    pub outer_attributes: Vec<SecondaryAttribute>,
    pub has_semicolon: bool,
}

impl std::fmt::Display for ModuleDeclaration {
    fn fmt(&self, f: &mut std::fmt::Formatter<'_>) -> std::fmt::Result {
        write!(f, "mod {}", self.ident)
    }
}

#[derive(Debug, PartialEq, Eq, Clone)]
pub struct ImportStatement {
    pub visibility: ItemVisibility,
    pub path: Path,
    pub alias: Option<Ident>,
}

#[derive(Debug, PartialEq, Eq, Copy, Clone, Hash)]
pub enum PathKind {
    Crate,
    Dep,
    Plain,
    Super,
}

#[derive(Debug, PartialEq, Eq, Clone)]
pub struct UseTree {
    pub prefix: Path,
    pub kind: UseTreeKind,
    pub location: Location,
}

impl Display for UseTree {
    fn fmt(&self, f: &mut std::fmt::Formatter<'_>) -> std::fmt::Result {
        write!(f, "{}", self.prefix)?;

        if !self.prefix.segments.is_empty() {
            write!(f, "::")?;
        }

        match &self.kind {
            UseTreeKind::Path(name, alias) => {
                write!(f, "{name}")?;

                if let Some(alias) = alias {
                    write!(f, " as {alias}")?;
                }

                Ok(())
            }
            UseTreeKind::List(trees) => {
                write!(f, "{{")?;
                let tree = vecmap(trees, ToString::to_string).join(", ");
                write!(f, "{tree}}}")
            }
        }
    }
}

#[derive(Debug, PartialEq, Eq, Clone)]
pub enum UseTreeKind {
    Path(Ident, Option<Ident>),
    List(Vec<UseTree>),
}

impl UseTree {
    pub fn desugar(self, root: Option<Path>, visibility: ItemVisibility) -> Vec<ImportStatement> {
        let prefix = if let Some(mut root) = root {
            root.segments.extend(self.prefix.segments);
            root
        } else {
            self.prefix
        };

        match self.kind {
            UseTreeKind::Path(name, alias) => {
                // Desugar `use foo::{self}` to `use foo`
                let path = if name.0.contents == "self" { prefix } else { prefix.join(name) };
                vec![ImportStatement { visibility, path, alias }]
            }
            UseTreeKind::List(trees) => {
                let trees = trees.into_iter();
                trees.flat_map(|tree| tree.desugar(Some(prefix.clone()), visibility)).collect()
            }
        }
    }
}

/// A special kind of path in the form `<MyType as Trait>::ident`.
/// Note that this path must consist of exactly two segments.
///
/// An AsTraitPath may be used in either a type context where `ident`
/// refers to an associated type of a particular impl, or in a value
/// context where `ident` may refer to an associated constant or a
/// function within the impl.
#[derive(Debug, PartialEq, Eq, Clone, Hash)]
pub struct AsTraitPath {
    pub typ: UnresolvedType,
    pub trait_path: Path,
    pub trait_generics: GenericTypeArgs,
    pub impl_item: Ident,
}

/// A special kind of path in the form `Type::ident::<turbofish>`
/// Unlike normal paths, the type here can be a primitive type or
/// interned type.
#[derive(Debug, PartialEq, Eq, Clone, Hash)]
pub struct TypePath {
    pub typ: UnresolvedType,
    pub item: Ident,
    pub turbofish: Option<GenericTypeArgs>,
}

#[derive(Debug, PartialEq, Eq, Clone, Hash)]
pub struct Path {
    pub segments: Vec<PathSegment>,
    pub kind: PathKind,
    pub location: Location,
}

impl Path {
    pub fn pop(&mut self) -> PathSegment {
        self.segments.pop().unwrap()
    }

    fn join(mut self, ident: Ident) -> Path {
        self.segments.push(PathSegment::from(ident));
        self
    }

    /// Construct a PathKind::Plain from this single
    pub fn from_single(name: String, location: Location) -> Path {
        let segment = Ident::from(Located::from(location, name));
        Path::from_ident(segment)
    }

    pub fn from_ident(name: Ident) -> Path {
        Path {
            location: name.location(),
            segments: vec![PathSegment::from(name)],
            kind: PathKind::Plain,
        }
    }

    pub fn span(&self) -> Span {
        self.location.span
    }

    pub fn last_segment(&self) -> PathSegment {
        assert!(!self.segments.is_empty());
        self.segments.last().unwrap().clone()
    }

    pub fn last_ident(&self) -> Ident {
        self.last_segment().ident
    }

    pub fn first_name(&self) -> Option<&str> {
        self.segments.first().map(|segment| segment.ident.0.contents.as_str())
    }

    pub fn last_name(&self) -> &str {
        assert!(!self.segments.is_empty());
        &self.segments.last().unwrap().ident.0.contents
    }

    pub fn is_ident(&self) -> bool {
        self.kind == PathKind::Plain
            && self.segments.len() == 1
            && self.segments.first().unwrap().generics.is_none()
    }

    pub fn as_ident(&self) -> Option<&Ident> {
        if !self.is_ident() {
            return None;
        }
        self.segments.first().map(|segment| &segment.ident)
    }

    pub fn to_ident(&self) -> Option<Ident> {
        if !self.is_ident() {
            return None;
        }
        self.segments.first().cloned().map(|segment| segment.ident)
    }

    pub(crate) fn is_wildcard(&self) -> bool {
        self.to_ident().map(|ident| ident.0.contents) == Some(WILDCARD_TYPE.to_string())
    }

    pub fn is_empty(&self) -> bool {
        self.segments.is_empty() && self.kind == PathKind::Plain
    }

    pub fn as_string(&self) -> String {
        let mut string = String::new();

        let mut segments = self.segments.iter();
        match segments.next() {
            None => panic!("empty segment"),
            Some(seg) => {
                string.push_str(&seg.ident.0.contents);
            }
        }

        for segment in segments {
            string.push_str("::");
            string.push_str(&segment.ident.0.contents);
        }

        string
    }
}

#[derive(Debug, PartialEq, Eq, Clone, Hash)]
pub struct PathSegment {
    pub ident: Ident,
    pub generics: Option<Vec<UnresolvedType>>,
    pub location: Location,
}

impl PathSegment {
    /// Returns the span where turbofish happen. For example:
    ///
    ///    foo::<T>
    ///       ~^^^^
    ///
    /// Returns an empty span at the end of `foo` if there's no turbofish.
    pub fn turbofish_span(&self) -> Span {
        Span::from(self.ident.span().end()..self.location.span.end())
    }

    pub fn turbofish_location(&self) -> Location {
        Location::new(self.turbofish_span(), self.location.file)
    }

    pub fn turbofish(&self) -> Option<Turbofish> {
        self.generics.as_ref().map(|generics| Turbofish {
            location: self.turbofish_location(),
            generics: generics.clone(),
        })
    }
}

impl From<Ident> for PathSegment {
    fn from(ident: Ident) -> PathSegment {
        let location = ident.location();
        PathSegment { ident, generics: None, location }
    }
}

impl Display for PathSegment {
    fn fmt(&self, f: &mut std::fmt::Formatter<'_>) -> std::fmt::Result {
        self.ident.fmt(f)?;

        if let Some(generics) = &self.generics {
            let generics = vecmap(generics, ToString::to_string);
            write!(f, "::<{}>", generics.join(", "))?;
        }

        Ok(())
    }
}

#[derive(Debug, PartialEq, Eq, Clone)]
pub struct LetStatement {
    pub pattern: Pattern,
    pub r#type: UnresolvedType,
    pub expression: Expression,
    pub attributes: Vec<SecondaryAttribute>,

    // True if this should only be run during compile-time
    pub comptime: bool,
    pub is_global_let: bool,
}

#[derive(Debug, PartialEq, Eq, Clone)]
pub struct AssignStatement {
    pub lvalue: LValue,
    pub expression: Expression,
}

/// Represents an Ast form that can be assigned to
#[derive(Debug, PartialEq, Eq, Clone)]
pub enum LValue {
    Ident(Ident),
    MemberAccess { object: Box<LValue>, field_name: Ident, location: Location },
    Index { array: Box<LValue>, index: Expression, location: Location },
    Dereference(Box<LValue>, Location),
    Interned(InternedExpressionKind, Location),
}

#[derive(Debug, PartialEq, Eq, Clone)]
pub enum Pattern {
    Identifier(Ident),
    Mutable(Box<Pattern>, Location, /*is_synthesized*/ bool),
    Tuple(Vec<Pattern>, Location),
    Struct(Path, Vec<(Ident, Pattern)>, Location),
    Interned(InternedPattern, Location),
}

impl Pattern {
    pub fn is_synthesized(&self) -> bool {
        matches!(self, Pattern::Mutable(_, _, true))
    }
    pub fn location(&self) -> Location {
        match self {
            Pattern::Identifier(ident) => ident.location(),
            Pattern::Mutable(_, location, _)
            | Pattern::Tuple(_, location)
            | Pattern::Struct(_, _, location)
            | Pattern::Interned(_, location) => *location,
        }
    }

    pub fn span(&self) -> Span {
        self.location().span
    }

    pub fn name_ident(&self) -> &Ident {
        match self {
            Pattern::Identifier(name_ident) => name_ident,
            Pattern::Mutable(pattern, ..) => pattern.name_ident(),
            _ => panic!("Only the Identifier or Mutable patterns can return a name"),
        }
    }

    pub(crate) fn try_as_expression(&self, interner: &NodeInterner) -> Option<Expression> {
        match self {
            Pattern::Identifier(ident) => Some(Expression {
                kind: ExpressionKind::Variable(Path::from_ident(ident.clone())),
                location: ident.location(),
            }),
            Pattern::Mutable(_, _, _) => None,
            Pattern::Tuple(patterns, location) => {
                let mut expressions = Vec::new();
                for pattern in patterns {
                    expressions.push(pattern.try_as_expression(interner)?);
                }
                Some(Expression { kind: ExpressionKind::Tuple(expressions), location: *location })
            }
            Pattern::Struct(path, patterns, location) => {
                let mut fields = Vec::new();
                for (field, pattern) in patterns {
                    let expression = pattern.try_as_expression(interner)?;
                    fields.push((field.clone(), expression));
                }
                Some(Expression {
                    kind: ExpressionKind::Constructor(Box::new(ConstructorExpression {
                        typ: UnresolvedType::from_path(path.clone()),
                        fields,
                        struct_type: None,
                    })),
                    location: *location,
                })
            }
            Pattern::Interned(id, _) => interner.get_pattern(*id).try_as_expression(interner),
        }
    }
}

impl LValue {
    pub fn as_expression(&self) -> Expression {
        let kind = match self {
            LValue::Ident(ident) => ExpressionKind::Variable(Path::from_ident(ident.clone())),
            LValue::MemberAccess { object, field_name, location: _ } => {
                ExpressionKind::MemberAccess(Box::new(MemberAccessExpression {
                    lhs: object.as_expression(),
                    rhs: field_name.clone(),
                }))
            }
            LValue::Index { array, index, location: _ } => {
                ExpressionKind::Index(Box::new(IndexExpression {
                    collection: array.as_expression(),
                    index: index.clone(),
                }))
            }
            LValue::Dereference(lvalue, _span) => {
                ExpressionKind::Prefix(Box::new(crate::ast::PrefixExpression {
                    operator: crate::ast::UnaryOp::Dereference { implicitly_added: false },
                    rhs: lvalue.as_expression(),
                }))
            }
            LValue::Interned(id, _) => ExpressionKind::Interned(*id),
        };
        Expression::new(kind, self.location())
    }

    pub fn from_expression(expr: Expression) -> Option<LValue> {
        LValue::from_expression_kind(expr.kind, expr.location)
    }

    pub fn from_expression_kind(expr: ExpressionKind, location: Location) -> Option<LValue> {
        match expr {
            ExpressionKind::Variable(path) => Some(LValue::Ident(path.as_ident().unwrap().clone())),
            ExpressionKind::MemberAccess(member_access) => Some(LValue::MemberAccess {
                object: Box::new(LValue::from_expression(member_access.lhs)?),
                field_name: member_access.rhs,
                location,
            }),
            ExpressionKind::Index(index) => Some(LValue::Index {
                array: Box::new(LValue::from_expression(index.collection)?),
                index: index.index,
                location,
            }),
            ExpressionKind::Prefix(prefix) => {
                if matches!(
                    prefix.operator,
                    crate::ast::UnaryOp::Dereference { implicitly_added: false }
                ) {
                    Some(LValue::Dereference(
                        Box::new(LValue::from_expression(prefix.rhs)?),
                        location,
                    ))
                } else {
                    None
                }
            }
            ExpressionKind::Parenthesized(expr) => LValue::from_expression(*expr),
            ExpressionKind::Interned(id) => Some(LValue::Interned(id, location)),
            _ => None,
        }
    }

    pub fn location(&self) -> Location {
        match self {
            LValue::Ident(ident) => ident.location(),
            LValue::MemberAccess { location, .. }
            | LValue::Index { location, .. }
            | LValue::Dereference(_, location)
            | LValue::Interned(_, location) => *location,
        }
    }

    pub fn span(&self) -> Span {
        self.location().span
    }
}

#[derive(Debug, PartialEq, Eq, Clone)]
pub struct ForBounds {
    pub start: Expression,
    pub end: Expression,
    pub inclusive: bool,
}

impl ForBounds {
    /// Create a half-open range bounded inclusively below and exclusively above (`start..end`),  
    /// desugaring `start..=end` into `start..end+1` if necessary.
    ///
    /// Returns the `start` and `end` expressions.
    pub(crate) fn into_half_open(self) -> (Expression, Expression) {
        let end = if self.inclusive {
            let end_location = self.end.location;
            let end = ExpressionKind::Infix(Box::new(InfixExpression {
                lhs: self.end,
                operator: Located::from(end_location, BinaryOpKind::Add),
                rhs: Expression::new(
                    ExpressionKind::integer(FieldElement::from(1u32)),
                    end_location,
                ),
            }));
            Expression::new(end, end_location)
        } else {
            self.end
        };

        (self.start, end)
    }
}

#[derive(Debug, PartialEq, Eq, Clone)]
pub enum ForRange {
    Range(ForBounds),
    Array(Expression),
}

impl ForRange {
    /// Create a half-open range, bounded inclusively below and exclusively above.
    pub fn range(start: Expression, end: Expression) -> Self {
        Self::Range(ForBounds { start, end, inclusive: false })
    }

    /// Create a range bounded inclusively below and above.
    pub fn range_inclusive(start: Expression, end: Expression) -> Self {
        Self::Range(ForBounds { start, end, inclusive: true })
    }

    /// Create a range over some array.
    pub fn array(value: Expression) -> Self {
        Self::Array(value)
    }

    /// Create a 'for' expression taking care of desugaring a 'for e in array' loop
    /// into the following if needed:
    ///
    /// {
    ///     let fresh1 = array;
    ///     for fresh2 in 0 .. std::array::len(fresh1) {
    ///         let elem = fresh1[fresh2];
    ///         ...
    ///     }
    /// }
    pub(crate) fn into_for(
        self,
        identifier: Ident,
        block: Expression,
        for_loop_location: Location,
    ) -> Statement {
        // Counter used to generate unique names when desugaring
        // code in the parser requires the creation of fresh variables.
        let mut unique_name_counter: u32 = 0;

        match self {
            ForRange::Range(..) => {
                unreachable!()
            }
            ForRange::Array(array) => {
                let array_location = array.location;
                let start_range = ExpressionKind::integer(FieldElement::zero());
                let start_range = Expression::new(start_range, array_location);

                let next_unique_id = unique_name_counter;
                unique_name_counter += 1;
                let array_name = format!("$i{next_unique_id}");
                let array_location = array.location;
                let array_ident = Ident::new(array_name, array_location);

                // let fresh1 = array;
                let let_array = Statement {
                    kind: StatementKind::new_let(
                        Pattern::Identifier(array_ident.clone()),
                        UnresolvedTypeData::Unspecified.with_dummy_location(),
                        array,
                        vec![],
                    ),
                    location: array_location,
                };

                // array.len()
                let segments = vec![PathSegment::from(array_ident)];
                let array_ident = ExpressionKind::Variable(Path {
                    segments,
                    kind: PathKind::Plain,
                    location: array_location,
                });

                let end_range = ExpressionKind::MethodCall(Box::new(MethodCallExpression {
                    object: Expression::new(array_ident.clone(), array_location),
                    method_name: Ident::new("len".to_string(), array_location),
                    generics: None,
                    is_macro_call: false,
                    arguments: vec![],
                }));
                let end_range = Expression::new(end_range, array_location);

                let next_unique_id = unique_name_counter;
                let index_name = format!("$i{next_unique_id}");
                let fresh_identifier = Ident::new(index_name.clone(), array_location);

                // array[i]
                let segments = vec![PathSegment::from(Ident::new(index_name, array_location))];
                let index_ident = ExpressionKind::Variable(Path {
                    segments,
                    kind: PathKind::Plain,
                    location: array_location,
                });

                let loop_element = ExpressionKind::Index(Box::new(IndexExpression {
                    collection: Expression::new(array_ident, array_location),
                    index: Expression::new(index_ident, array_location),
                }));

                // let elem = array[i];
                let let_elem = Statement {
                    kind: StatementKind::new_let(
                        Pattern::Identifier(identifier),
                        UnresolvedTypeData::Unspecified.with_dummy_location(),
                        Expression::new(loop_element, array_location),
                        vec![],
                    ),
                    location: array_location,
                };

                let block_location = block.location;
                let new_block = BlockExpression {
                    statements: vec![
                        let_elem,
                        Statement {
                            kind: StatementKind::Expression(block),
                            location: block_location,
                        },
                    ],
                };
                let new_block = Expression::new(ExpressionKind::Block(new_block), block_location);
                let for_loop = Statement {
                    kind: StatementKind::For(ForLoopStatement {
                        identifier: fresh_identifier,
                        range: ForRange::range(start_range, end_range),
                        block: new_block,
                        location: for_loop_location,
                    }),
                    location: for_loop_location,
                };

                let block = ExpressionKind::Block(BlockExpression {
                    statements: vec![let_array, for_loop],
                });
                Statement {
                    kind: StatementKind::Expression(Expression::new(block, for_loop_location)),
                    location: for_loop_location,
                }
            }
        }
    }
}

#[derive(Debug, PartialEq, Eq, Clone)]
pub struct ForLoopStatement {
    pub identifier: Ident,
    pub range: ForRange,
    pub block: Expression,
    pub location: Location,
}

#[derive(Debug, PartialEq, Eq, Clone)]
pub struct WhileStatement {
    pub condition: Expression,
    pub body: Expression,
    pub while_keyword_span: Span,
}

impl Display for StatementKind {
    fn fmt(&self, f: &mut std::fmt::Formatter<'_>) -> std::fmt::Result {
        match self {
            StatementKind::Let(let_statement) => let_statement.fmt(f),
            StatementKind::Expression(expression) => expression.fmt(f),
            StatementKind::Assign(assign) => assign.fmt(f),
            StatementKind::For(for_loop) => for_loop.fmt(f),
            StatementKind::Loop(block, _) => write!(f, "loop {}", block),
            StatementKind::While(while_) => {
                write!(f, "while {} {}", while_.condition, while_.body)
            }
            StatementKind::Break => write!(f, "break"),
            StatementKind::Continue => write!(f, "continue"),
            StatementKind::Comptime(statement) => write!(f, "comptime {}", statement.kind),
            StatementKind::Semi(semi) => write!(f, "{semi};"),
            StatementKind::Interned(_) => write!(f, "(resolved);"),
            StatementKind::Error => write!(f, "Error"),
        }
    }
}

impl Display for LetStatement {
    fn fmt(&self, f: &mut std::fmt::Formatter<'_>) -> std::fmt::Result {
        if matches!(&self.r#type.typ, UnresolvedTypeData::Unspecified) {
            write!(f, "let {} = {}", self.pattern, self.expression)
        } else {
            write!(f, "let {}: {} = {}", self.pattern, self.r#type, self.expression)
        }
    }
}

impl Display for AssignStatement {
    fn fmt(&self, f: &mut std::fmt::Formatter<'_>) -> std::fmt::Result {
        write!(f, "{} = {}", self.lvalue, self.expression)
    }
}

impl Display for LValue {
    fn fmt(&self, f: &mut std::fmt::Formatter<'_>) -> std::fmt::Result {
        match self {
            LValue::Ident(ident) => ident.fmt(f),
            LValue::MemberAccess { object, field_name, location: _ } => {
                write!(f, "{object}.{field_name}")
            }
            LValue::Index { array, index, location: _ } => write!(f, "{array}[{index}]"),
            LValue::Dereference(lvalue, _span) => write!(f, "*{lvalue}"),
            LValue::Interned(_, _) => write!(f, "?Interned"),
        }
    }
}

impl Display for Path {
    fn fmt(&self, f: &mut std::fmt::Formatter<'_>) -> std::fmt::Result {
        let segments = vecmap(&self.segments, ToString::to_string);
        if self.kind == PathKind::Plain {
            write!(f, "{}", segments.join("::"))
        } else {
            write!(f, "{}::{}", self.kind, segments.join("::"))
        }
    }
}

impl Display for PathKind {
    fn fmt(&self, f: &mut std::fmt::Formatter<'_>) -> std::fmt::Result {
        match self {
            PathKind::Crate => write!(f, "crate"),
            PathKind::Dep => write!(f, "dep"),
            PathKind::Super => write!(f, "super"),
            PathKind::Plain => write!(f, "plain"),
        }
    }
}

impl Display for ImportStatement {
    fn fmt(&self, f: &mut std::fmt::Formatter<'_>) -> std::fmt::Result {
        write!(f, "use {}", self.path)?;
        if let Some(alias) = &self.alias {
            write!(f, " as {alias}")?;
        }
        Ok(())
    }
}

impl Display for Pattern {
    fn fmt(&self, f: &mut std::fmt::Formatter<'_>) -> std::fmt::Result {
        match self {
            Pattern::Identifier(name) => name.fmt(f),
            Pattern::Mutable(name, _, _) => write!(f, "mut {name}"),
            Pattern::Tuple(fields, _) => {
                let fields = vecmap(fields, ToString::to_string);
                write!(f, "({})", fields.join(", "))
            }
            Pattern::Struct(typename, fields, _) => {
                let fields = vecmap(fields, |(name, pattern)| format!("{name}: {pattern}"));
                write!(f, "{} {{ {} }}", typename, fields.join(", "))
            }
            Pattern::Interned(_, _) => {
                write!(f, "?Interned")
            }
        }
    }
}

impl Display for ForLoopStatement {
    fn fmt(&self, f: &mut std::fmt::Formatter<'_>) -> std::fmt::Result {
        let range = match &self.range {
            ForRange::Range(bounds) => {
                format!(
                    "{}{}{}",
                    bounds.start,
                    if bounds.inclusive { "..=" } else { ".." },
                    bounds.end
                )
            }
            ForRange::Array(expr) => expr.to_string(),
        };

        write!(f, "for {} in {range} {}", self.identifier, self.block)
    }
}<|MERGE_RESOLUTION|>--- conflicted
+++ resolved
@@ -44,12 +44,8 @@
     Expression(Expression),
     Assign(AssignStatement),
     For(ForLoopStatement),
-<<<<<<< HEAD
     Loop(Expression, Location /* loop keyword location */),
-=======
-    Loop(Expression, Span /* loop keyword span */),
     While(WhileStatement),
->>>>>>> 64890c0d
     Break,
     Continue,
     /// This statement should be executed at compile-time
@@ -886,7 +882,7 @@
 pub struct WhileStatement {
     pub condition: Expression,
     pub body: Expression,
-    pub while_keyword_span: Span,
+    pub while_keyword_location: Location,
 }
 
 impl Display for StatementKind {
