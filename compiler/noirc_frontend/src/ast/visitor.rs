use acvm::FieldElement;
use noirc_errors::Span;

use crate::{
    ast::{
        ArrayLiteral, AsTraitPath, AssignStatement, BlockExpression, CallExpression,
        CastExpression, ConstrainStatement, ConstructorExpression, Expression, ExpressionKind,
        ForLoopStatement, ForRange, Ident, IfExpression, IndexExpression, InfixExpression, LValue,
        Lambda, LetStatement, Literal, MemberAccessExpression, MethodCallExpression,
        ModuleDeclaration, NoirFunction, NoirStruct, NoirTrait, NoirTraitImpl, NoirTypeAlias, Path,
        PrefixExpression, Statement, StatementKind, TraitImplItem, TraitItem, TypeImpl, UseTree,
        UseTreeKind,
    },
    node_interner::{
        ExprId, InternedExpressionKind, InternedStatementKind, InternedUnresolvedTypeData,
        QuotedTypeId,
    },
    parser::{Item, ItemKind, ParsedSubModule},
    token::{CustomAtrribute, SecondaryAttribute, Tokens},
    ParsedModule, QuotedType,
};

use super::{
    FunctionReturnType, GenericTypeArgs, IntegerBitSize, ItemVisibility, Pattern, Signedness,
    UnresolvedGenerics, UnresolvedTraitConstraint, UnresolvedType, UnresolvedTypeData,
    UnresolvedTypeExpression,
};

#[derive(Debug, Copy, Clone, PartialEq, Eq)]
pub enum AttributeTarget {
    Module,
    Struct,
    Function,
}

/// Implements the [Visitor pattern](https://en.wikipedia.org/wiki/Visitor_pattern) for Noir's AST.
///
/// In this implementation, methods must return a bool:
/// - true means children must be visited
/// - false means children must not be visited, either because the visitor implementation
///   will visit children of interest manually, or because no children are of interest
pub trait Visitor {
    fn visit_parsed_module(&mut self, _: &ParsedModule) -> bool {
        true
    }

    fn visit_item(&mut self, _: &Item) -> bool {
        true
    }

    fn visit_parsed_submodule(&mut self, _: &ParsedSubModule, _: Span) -> bool {
        true
    }

    fn visit_noir_function(&mut self, _: &NoirFunction, _: Span) -> bool {
        true
    }

    fn visit_noir_trait_impl(&mut self, _: &NoirTraitImpl, _: Span) -> bool {
        true
    }

    fn visit_type_impl(&mut self, _: &TypeImpl, _: Span) -> bool {
        true
    }

    fn visit_trait_impl_item(&mut self, _: &TraitImplItem) -> bool {
        true
    }

    fn visit_trait_impl_item_function(&mut self, _: &NoirFunction, _span: Span) -> bool {
        true
    }

    fn visit_trait_impl_item_constant(
        &mut self,
        _name: &Ident,
        _typ: &UnresolvedType,
        _expression: &Expression,
    ) -> bool {
        true
    }

    fn visit_trait_impl_item_type(&mut self, _name: &Ident, _alias: &UnresolvedType) -> bool {
        true
    }

    fn visit_noir_trait(&mut self, _: &NoirTrait, _: Span) -> bool {
        true
    }

    fn visit_trait_item(&mut self, _: &TraitItem) -> bool {
        true
    }

    fn visit_trait_item_function(
        &mut self,
        _name: &Ident,
        _generics: &UnresolvedGenerics,
        _parameters: &[(Ident, UnresolvedType)],
        _return_type: &FunctionReturnType,
        _where_clause: &[UnresolvedTraitConstraint],
        _body: &Option<BlockExpression>,
    ) -> bool {
        true
    }

    fn visit_trait_item_constant(
        &mut self,
        _name: &Ident,
        _typ: &UnresolvedType,
        _default_value: &Option<Expression>,
    ) -> bool {
        true
    }

    fn visit_trait_item_type(&mut self, _: &Ident) {}

    fn visit_use_tree(&mut self, _: &UseTree) -> bool {
        true
    }

    fn visit_use_tree_path(&mut self, _: &UseTree, _ident: &Ident, _alias: &Option<Ident>) {}

    fn visit_use_tree_list(&mut self, _: &UseTree, _: &[UseTree]) -> bool {
        true
    }

    fn visit_noir_struct(&mut self, _: &NoirStruct, _: Span) -> bool {
        true
    }

    fn visit_noir_type_alias(&mut self, _: &NoirTypeAlias, _: Span) -> bool {
        true
    }

    fn visit_module_declaration(&mut self, _: &ModuleDeclaration, _: Span) {}

    fn visit_expression(&mut self, _: &Expression) -> bool {
        true
    }

    fn visit_literal(&mut self, _: &Literal, _: Span) -> bool {
        true
    }

    fn visit_literal_array(&mut self, _: &ArrayLiteral) -> bool {
        true
    }

    fn visit_literal_slice(&mut self, _: &ArrayLiteral) -> bool {
        true
    }

    fn visit_literal_bool(&mut self, _: bool) {}

    fn visit_literal_integer(&mut self, _value: FieldElement, _negative: bool) {}

    fn visit_literal_str(&mut self, _: &str) {}

    fn visit_literal_raw_str(&mut self, _: &str, _: u8) {}

    fn visit_literal_fmt_str(&mut self, _: &str) {}

    fn visit_literal_unit(&mut self) {}

    fn visit_block_expression(&mut self, _: &BlockExpression, _: Option<Span>) -> bool {
        true
    }

    fn visit_prefix_expression(&mut self, _: &PrefixExpression, _: Span) -> bool {
        true
    }

    fn visit_index_expression(&mut self, _: &IndexExpression, _: Span) -> bool {
        true
    }

    fn visit_call_expression(&mut self, _: &CallExpression, _: Span) -> bool {
        true
    }

    fn visit_method_call_expression(&mut self, _: &MethodCallExpression, _: Span) -> bool {
        true
    }

    fn visit_constructor_expression(&mut self, _: &ConstructorExpression, _: Span) -> bool {
        true
    }

    fn visit_member_access_expression(&mut self, _: &MemberAccessExpression, _: Span) -> bool {
        true
    }

    fn visit_cast_expression(&mut self, _: &CastExpression, _: Span) -> bool {
        true
    }

    fn visit_infix_expression(&mut self, _: &InfixExpression, _: Span) -> bool {
        true
    }

    fn visit_if_expression(&mut self, _: &IfExpression, _: Span) -> bool {
        true
    }

    fn visit_tuple(&mut self, _: &[Expression], _: Span) -> bool {
        true
    }

    fn visit_parenthesized(&mut self, _: &Expression, _: Span) -> bool {
        true
    }

    fn visit_unquote(&mut self, _: &Expression, _: Span) -> bool {
        true
    }

    fn visit_comptime_expression(&mut self, _: &BlockExpression, _: Span) -> bool {
        true
    }

    fn visit_unsafe(&mut self, _: &BlockExpression, _: Span) -> bool {
        true
    }

    fn visit_variable(&mut self, _: &Path, _: Span) -> bool {
        true
    }

    fn visit_quote(&mut self, _: &Tokens) {}

    fn visit_resolved_expression(&mut self, _expr_id: ExprId) {}

    fn visit_interned_expression(&mut self, _id: InternedExpressionKind) {}

    fn visit_error_expression(&mut self) {}

    fn visit_lambda(&mut self, _: &Lambda, _: Span) -> bool {
        true
    }

    fn visit_array_literal(&mut self, _: &ArrayLiteral) -> bool {
        true
    }

    fn visit_array_literal_standard(&mut self, _: &[Expression]) -> bool {
        true
    }

    fn visit_array_literal_repeated(
        &mut self,
        _repeated_element: &Expression,
        _length: &Expression,
    ) -> bool {
        true
    }

    fn visit_statement(&mut self, _: &Statement) -> bool {
        true
    }

    fn visit_import(&mut self, _: &UseTree, _visibility: ItemVisibility) -> bool {
        true
    }

    fn visit_global(&mut self, _: &LetStatement, _: Span) -> bool {
        true
    }

    fn visit_let_statement(&mut self, _: &LetStatement) -> bool {
        true
    }

    fn visit_constrain_statement(&mut self, _: &ConstrainStatement) -> bool {
        true
    }

    fn visit_assign_statement(&mut self, _: &AssignStatement) -> bool {
        true
    }

    fn visit_for_loop_statement(&mut self, _: &ForLoopStatement) -> bool {
        true
    }

    fn visit_comptime_statement(&mut self, _: &Statement) -> bool {
        true
    }

    fn visit_break(&mut self) {}

    fn visit_continue(&mut self) {}

    fn visit_interned_statement(&mut self, _: InternedStatementKind) {}

    fn visit_error_statement(&mut self) {}

    fn visit_lvalue(&mut self, _: &LValue) -> bool {
        true
    }

    fn visit_lvalue_ident(&mut self, _: &Ident) {}

    fn visit_lvalue_member_access(
        &mut self,
        _object: &LValue,
        _field_name: &Ident,
        _span: Span,
    ) -> bool {
        true
    }

    fn visit_lvalue_index(&mut self, _array: &LValue, _index: &Expression, _span: Span) -> bool {
        true
    }

    fn visit_lvalue_dereference(&mut self, _lvalue: &LValue, _span: Span) -> bool {
        true
    }

    fn visit_lvalue_interned(&mut self, _id: InternedExpressionKind, _span: Span) {}

    fn visit_for_range(&mut self, _: &ForRange) -> bool {
        true
    }

    fn visit_as_trait_path(&mut self, _: &AsTraitPath, _: Span) -> bool {
        true
    }

    fn visit_unresolved_type(&mut self, _: &UnresolvedType) -> bool {
        true
    }

    fn visit_array_type(
        &mut self,
        _: &UnresolvedTypeExpression,
        _: &UnresolvedType,
        _: Span,
    ) -> bool {
        true
    }

    fn visit_slice_type(&mut self, _: &UnresolvedType, _: Span) -> bool {
        true
    }

    fn visit_parenthesized_type(&mut self, _: &UnresolvedType, _: Span) -> bool {
        true
    }

    fn visit_named_type(&mut self, _: &Path, _: &GenericTypeArgs, _: Span) -> bool {
        true
    }

    fn visit_trait_as_type(&mut self, _: &Path, _: &GenericTypeArgs, _: Span) -> bool {
        true
    }

    fn visit_mutable_reference_type(&mut self, _: &UnresolvedType, _: Span) -> bool {
        true
    }

    fn visit_tuple_type(&mut self, _: &[UnresolvedType], _: Span) -> bool {
        true
    }

    fn visit_function_type(
        &mut self,
        _args: &[UnresolvedType],
        _ret: &UnresolvedType,
        _env: &UnresolvedType,
        _unconstrained: bool,
        _span: Span,
    ) -> bool {
        true
    }

    fn visit_as_trait_path_type(&mut self, _: &AsTraitPath, _: Span) -> bool {
        true
    }

    fn visit_expression_type(&mut self, _: &UnresolvedTypeExpression, _: Span) {}

    fn visit_format_string_type(
        &mut self,
        _: &UnresolvedTypeExpression,
        _: &UnresolvedType,
        _: Span,
    ) -> bool {
        true
    }

    fn visit_string_type(&mut self, _: &UnresolvedTypeExpression, _: Span) {}

    fn visit_unspecified_type(&mut self, _: Span) {}

    fn visit_quoted_type(&mut self, _: &QuotedType, _: Span) {}

    fn visit_field_element_type(&mut self, _: Span) {}

    fn visit_integer_type(&mut self, _: Signedness, _: IntegerBitSize, _: Span) {}

    fn visit_bool_type(&mut self, _: Span) {}

    fn visit_unit_type(&mut self, _: Span) {}

    fn visit_resolved_type(&mut self, _: QuotedTypeId, _: Span) {}

    fn visit_interned_type(&mut self, _: InternedUnresolvedTypeData, _: Span) {}

    fn visit_error_type(&mut self, _: Span) {}

    fn visit_path(&mut self, _: &Path) {}

    fn visit_generic_type_args(&mut self, _: &GenericTypeArgs) -> bool {
        true
    }

    fn visit_function_return_type(&mut self, _: &FunctionReturnType) -> bool {
        true
    }

    fn visit_pattern(&mut self, _: &Pattern) -> bool {
        true
    }

    fn visit_identifier_pattern(&mut self, _: &Ident) {}

    fn visit_mutable_pattern(&mut self, _: &Pattern, _: Span, _is_synthesized: bool) -> bool {
        true
    }

    fn visit_tuple_pattern(&mut self, _: &[Pattern], _: Span) -> bool {
        true
    }

    fn visit_struct_pattern(&mut self, _: &Path, _: &[(Ident, Pattern)], _: Span) -> bool {
        true
    }

    fn visit_secondary_attribute(
        &mut self,
        _: &SecondaryAttribute,
        _target: AttributeTarget,
    ) -> bool {
        true
    }

    fn visit_custom_attribute(&mut self, _: &CustomAtrribute, _target: AttributeTarget) {}
}

impl ParsedModule {
    pub fn accept(&self, visitor: &mut impl Visitor) {
        if visitor.visit_parsed_module(self) {
            self.accept_children(visitor);
        }
    }

    pub fn accept_children(&self, visitor: &mut impl Visitor) {
        for item in &self.items {
            item.accept(visitor);
        }
    }
}

impl Item {
    pub fn accept(&self, visitor: &mut impl Visitor) {
        if visitor.visit_item(self) {
            self.accept_children(visitor);
        }
    }

    pub fn accept_children(&self, visitor: &mut impl Visitor) {
        match &self.kind {
            ItemKind::Submodules(parsed_sub_module) => {
                parsed_sub_module.accept(self.span, visitor);
            }
            ItemKind::Function(noir_function) => noir_function.accept(self.span, visitor),
            ItemKind::TraitImpl(noir_trait_impl) => {
                noir_trait_impl.accept(self.span, visitor);
            }
            ItemKind::Impl(type_impl) => type_impl.accept(self.span, visitor),
            ItemKind::Global(let_statement) => {
                if visitor.visit_global(let_statement, self.span) {
                    let_statement.accept(visitor);
                }
            }
            ItemKind::Trait(noir_trait) => noir_trait.accept(self.span, visitor),
            ItemKind::Import(use_tree, visibility) => {
                if visitor.visit_import(use_tree, *visibility) {
                    use_tree.accept(visitor);
                }
            }
            ItemKind::TypeAlias(noir_type_alias) => noir_type_alias.accept(self.span, visitor),
            ItemKind::Struct(noir_struct) => noir_struct.accept(self.span, visitor),
            ItemKind::ModuleDecl(module_declaration) => {
                module_declaration.accept(self.span, visitor);
            }
            ItemKind::InnerAttribute(attribute) => {
                attribute.accept(AttributeTarget::Module, visitor);
            }
        }
    }
}

impl ParsedSubModule {
    pub fn accept(&self, span: Span, visitor: &mut impl Visitor) {
        for attribute in &self.outer_attributes {
            attribute.accept(AttributeTarget::Module, visitor);
        }

        if visitor.visit_parsed_submodule(self, span) {
            self.accept_children(visitor);
        }
    }

    pub fn accept_children(&self, visitor: &mut impl Visitor) {
        self.contents.accept(visitor);
    }
}

impl NoirFunction {
    pub fn accept(&self, span: Span, visitor: &mut impl Visitor) {
        if visitor.visit_noir_function(self, span) {
            self.accept_children(visitor);
        }
    }

    pub fn accept_children(&self, visitor: &mut impl Visitor) {
        for attribute in self.secondary_attributes() {
            attribute.accept(AttributeTarget::Function, visitor);
        }

        for param in &self.def.parameters {
            param.typ.accept(visitor);
        }

        self.def.body.accept(None, visitor);
    }
}

impl NoirTraitImpl {
    pub fn accept(&self, span: Span, visitor: &mut impl Visitor) {
        if visitor.visit_noir_trait_impl(self, span) {
            self.accept_children(visitor);
        }
    }

    pub fn accept_children(&self, visitor: &mut impl Visitor) {
        self.trait_name.accept(visitor);
        self.object_type.accept(visitor);

        for item in &self.items {
            item.item.accept(visitor);
        }
    }
}

impl TraitImplItem {
    pub fn accept(&self, visitor: &mut impl Visitor) {
        if visitor.visit_trait_impl_item(self) {
            self.accept_children(visitor);
        }
    }

    pub fn accept_children(&self, visitor: &mut impl Visitor) {
        match self {
            TraitImplItem::Function(noir_function) => {
                let span = Span::from(
                    noir_function.name_ident().span().start()..noir_function.span().end(),
                );

                if visitor.visit_trait_impl_item_function(noir_function, span) {
                    noir_function.accept(span, visitor);
                }
            }
            TraitImplItem::Constant(name, unresolved_type, expression) => {
                if visitor.visit_trait_impl_item_constant(name, unresolved_type, expression) {
                    unresolved_type.accept(visitor);
                    expression.accept(visitor);
                }
            }
            TraitImplItem::Type { name, alias } => {
                if visitor.visit_trait_impl_item_type(name, alias) {
                    alias.accept(visitor);
                }
            }
        }
    }
}

impl TypeImpl {
    pub fn accept(&self, span: Span, visitor: &mut impl Visitor) {
        if visitor.visit_type_impl(self, span) {
            self.accept_children(visitor);
        }
    }

    pub fn accept_children(&self, visitor: &mut impl Visitor) {
        self.object_type.accept(visitor);

        for (method, span) in &self.methods {
            method.item.accept(*span, visitor);
        }
    }
}

impl NoirTrait {
    pub fn accept(&self, span: Span, visitor: &mut impl Visitor) {
        if visitor.visit_noir_trait(self, span) {
            self.accept_children(visitor);
        }
    }

    pub fn accept_children(&self, visitor: &mut impl Visitor) {
        for item in &self.items {
            item.item.accept(visitor);
        }
    }
}

impl TraitItem {
    pub fn accept(&self, visitor: &mut impl Visitor) {
        if visitor.visit_trait_item(self) {
            self.accept_children(visitor);
        }
    }

    pub fn accept_children(&self, visitor: &mut impl Visitor) {
        match self {
            TraitItem::Function { name, generics, parameters, return_type, where_clause, body } => {
                if visitor.visit_trait_item_function(
                    name,
                    generics,
                    parameters,
                    return_type,
                    where_clause,
                    body,
                ) {
                    for (_name, unresolved_type) in parameters {
                        unresolved_type.accept(visitor);
                    }

                    return_type.accept(visitor);

                    for unresolved_trait_constraint in where_clause {
                        unresolved_trait_constraint.typ.accept(visitor);
                    }

                    if let Some(body) = body {
                        body.accept(None, visitor);
                    }
                }
            }
            TraitItem::Constant { name, typ, default_value } => {
                if visitor.visit_trait_item_constant(name, typ, default_value) {
                    typ.accept(visitor);

                    if let Some(default_value) = default_value {
                        default_value.accept(visitor);
                    }
                }
            }
            TraitItem::Type { name } => visitor.visit_trait_item_type(name),
        }
    }
}

impl UseTree {
    pub fn accept(&self, visitor: &mut impl Visitor) {
        if visitor.visit_use_tree(self) {
            self.accept_children(visitor);
        }
    }

    pub fn accept_children(&self, visitor: &mut impl Visitor) {
        match &self.kind {
            UseTreeKind::Path(ident, alias) => visitor.visit_use_tree_path(self, ident, alias),
            UseTreeKind::List(use_trees) => {
                if visitor.visit_use_tree_list(self, use_trees) {
                    for use_tree in use_trees {
                        use_tree.accept(visitor);
                    }
                }
            }
        }
    }
}

impl NoirStruct {
    pub fn accept(&self, span: Span, visitor: &mut impl Visitor) {
        if visitor.visit_noir_struct(self, span) {
            self.accept_children(visitor);
        }
    }

    pub fn accept_children(&self, visitor: &mut impl Visitor) {
        for attribute in &self.attributes {
            attribute.accept(AttributeTarget::Struct, visitor);
        }

<<<<<<< HEAD
        for (_name, unresolved_type) in &self.fields {
            unresolved_type.accept(visitor);
=======
        for field in &self.fields {
            field.item.typ.accept(visitor);
>>>>>>> 45f4ae09
        }
    }
}

impl NoirTypeAlias {
    pub fn accept(&self, span: Span, visitor: &mut impl Visitor) {
        if visitor.visit_noir_type_alias(self, span) {
            self.accept_children(visitor);
        }
    }

    pub fn accept_children(&self, visitor: &mut impl Visitor) {
        self.typ.accept(visitor);
    }
}

impl ModuleDeclaration {
    pub fn accept(&self, span: Span, visitor: &mut impl Visitor) {
        for attribute in &self.outer_attributes {
            attribute.accept(AttributeTarget::Module, visitor);
        }

        visitor.visit_module_declaration(self, span);
    }
}

impl Expression {
    pub fn accept(&self, visitor: &mut impl Visitor) {
        if visitor.visit_expression(self) {
            self.accept_children(visitor);
        }
    }

    pub fn accept_children(&self, visitor: &mut impl Visitor) {
        match &self.kind {
            ExpressionKind::Literal(literal) => literal.accept(self.span, visitor),
            ExpressionKind::Block(block_expression) => {
                block_expression.accept(Some(self.span), visitor);
            }
            ExpressionKind::Prefix(prefix_expression) => {
                prefix_expression.accept(self.span, visitor);
            }
            ExpressionKind::Index(index_expression) => {
                index_expression.accept(self.span, visitor);
            }
            ExpressionKind::Call(call_expression) => {
                call_expression.accept(self.span, visitor);
            }
            ExpressionKind::MethodCall(method_call_expression) => {
                method_call_expression.accept(self.span, visitor);
            }
            ExpressionKind::Constructor(constructor_expression) => {
                constructor_expression.accept(self.span, visitor);
            }
            ExpressionKind::MemberAccess(member_access_expression) => {
                member_access_expression.accept(self.span, visitor);
            }
            ExpressionKind::Cast(cast_expression) => {
                cast_expression.accept(self.span, visitor);
            }
            ExpressionKind::Infix(infix_expression) => {
                infix_expression.accept(self.span, visitor);
            }
            ExpressionKind::If(if_expression) => {
                if_expression.accept(self.span, visitor);
            }
            ExpressionKind::Tuple(expressions) => {
                if visitor.visit_tuple(expressions, self.span) {
                    visit_expressions(expressions, visitor);
                }
            }
            ExpressionKind::Lambda(lambda) => lambda.accept(self.span, visitor),
            ExpressionKind::Parenthesized(expression) => {
                if visitor.visit_parenthesized(expression, self.span) {
                    expression.accept(visitor);
                }
            }
            ExpressionKind::Unquote(expression) => {
                if visitor.visit_unquote(expression, self.span) {
                    expression.accept(visitor);
                }
            }
            ExpressionKind::Comptime(block_expression, _) => {
                if visitor.visit_comptime_expression(block_expression, self.span) {
                    block_expression.accept(None, visitor);
                }
            }
            ExpressionKind::Unsafe(block_expression, _) => {
                if visitor.visit_unsafe(block_expression, self.span) {
                    block_expression.accept(None, visitor);
                }
            }
            ExpressionKind::Variable(path) => {
                if visitor.visit_variable(path, self.span) {
                    path.accept(visitor);
                }
            }
            ExpressionKind::AsTraitPath(as_trait_path) => {
                as_trait_path.accept(self.span, visitor);
            }
            ExpressionKind::Quote(tokens) => visitor.visit_quote(tokens),
            ExpressionKind::Resolved(expr_id) => visitor.visit_resolved_expression(*expr_id),
            ExpressionKind::Interned(id) => visitor.visit_interned_expression(*id),
            ExpressionKind::Error => visitor.visit_error_expression(),
        }
    }
}

impl Literal {
    pub fn accept(&self, span: Span, visitor: &mut impl Visitor) {
        if visitor.visit_literal(self, span) {
            self.accept_children(visitor);
        }
    }

    pub fn accept_children(&self, visitor: &mut impl Visitor) {
        match self {
            Literal::Array(array_literal) => {
                if visitor.visit_literal_array(array_literal) {
                    array_literal.accept(visitor);
                }
            }
            Literal::Slice(array_literal) => {
                if visitor.visit_literal_slice(array_literal) {
                    array_literal.accept(visitor);
                }
            }
            Literal::Bool(value) => visitor.visit_literal_bool(*value),
            Literal::Integer(value, negative) => visitor.visit_literal_integer(*value, *negative),
            Literal::Str(str) => visitor.visit_literal_str(str),
            Literal::RawStr(str, length) => visitor.visit_literal_raw_str(str, *length),
            Literal::FmtStr(str) => visitor.visit_literal_fmt_str(str),
            Literal::Unit => visitor.visit_literal_unit(),
        }
    }
}

impl BlockExpression {
    pub fn accept(&self, span: Option<Span>, visitor: &mut impl Visitor) {
        if visitor.visit_block_expression(self, span) {
            self.accept_children(visitor);
        }
    }

    pub fn accept_children(&self, visitor: &mut impl Visitor) {
        for statement in &self.statements {
            statement.accept(visitor);
        }
    }
}

impl PrefixExpression {
    pub fn accept(&self, span: Span, visitor: &mut impl Visitor) {
        if visitor.visit_prefix_expression(self, span) {
            self.accept_children(visitor);
        }
    }

    pub fn accept_children(&self, visitor: &mut impl Visitor) {
        self.rhs.accept(visitor);
    }
}

impl IndexExpression {
    pub fn accept(&self, span: Span, visitor: &mut impl Visitor) {
        if visitor.visit_index_expression(self, span) {
            self.accept_children(visitor);
        }
    }

    pub fn accept_children(&self, visitor: &mut impl Visitor) {
        self.collection.accept(visitor);
        self.index.accept(visitor);
    }
}

impl CallExpression {
    pub fn accept(&self, span: Span, visitor: &mut impl Visitor) {
        if visitor.visit_call_expression(self, span) {
            self.accept_children(visitor);
        }
    }

    pub fn accept_children(&self, visitor: &mut impl Visitor) {
        self.func.accept(visitor);
        visit_expressions(&self.arguments, visitor);
    }
}

impl MethodCallExpression {
    pub fn accept(&self, span: Span, visitor: &mut impl Visitor) {
        if visitor.visit_method_call_expression(self, span) {
            self.accept_children(visitor);
        }
    }

    pub fn accept_children(&self, visitor: &mut impl Visitor) {
        self.object.accept(visitor);
        visit_expressions(&self.arguments, visitor);
    }
}

impl ConstructorExpression {
    pub fn accept(&self, span: Span, visitor: &mut impl Visitor) {
        if visitor.visit_constructor_expression(self, span) {
            self.accept_children(visitor);
        }
    }

    pub fn accept_children(&self, visitor: &mut impl Visitor) {
        self.type_name.accept(visitor);

        for (_field_name, expression) in &self.fields {
            expression.accept(visitor);
        }
    }
}

impl MemberAccessExpression {
    pub fn accept(&self, span: Span, visitor: &mut impl Visitor) {
        if visitor.visit_member_access_expression(self, span) {
            self.accept_children(visitor);
        }
    }

    pub fn accept_children(&self, visitor: &mut impl Visitor) {
        self.lhs.accept(visitor);
    }
}

impl CastExpression {
    pub fn accept(&self, span: Span, visitor: &mut impl Visitor) {
        if visitor.visit_cast_expression(self, span) {
            self.accept_children(visitor);
        }
    }

    pub fn accept_children(&self, visitor: &mut impl Visitor) {
        self.lhs.accept(visitor);
    }
}

impl InfixExpression {
    pub fn accept(&self, span: Span, visitor: &mut impl Visitor) {
        if visitor.visit_infix_expression(self, span) {
            self.accept_children(visitor);
        }
    }

    pub fn accept_children(&self, visitor: &mut impl Visitor) {
        self.lhs.accept(visitor);
        self.rhs.accept(visitor);
    }
}

impl IfExpression {
    pub fn accept(&self, span: Span, visitor: &mut impl Visitor) {
        if visitor.visit_if_expression(self, span) {
            self.accept_children(visitor);
        }
    }

    pub fn accept_children(&self, visitor: &mut impl Visitor) {
        self.condition.accept(visitor);
        self.consequence.accept(visitor);
        if let Some(alternative) = &self.alternative {
            alternative.accept(visitor);
        }
    }
}

impl Lambda {
    pub fn accept(&self, span: Span, visitor: &mut impl Visitor) {
        if visitor.visit_lambda(self, span) {
            self.accept_children(visitor);
        }
    }

    pub fn accept_children(&self, visitor: &mut impl Visitor) {
        for (_, unresolved_type) in &self.parameters {
            unresolved_type.accept(visitor);
        }

        self.body.accept(visitor);
    }
}

impl ArrayLiteral {
    pub fn accept(&self, visitor: &mut impl Visitor) {
        if visitor.visit_array_literal(self) {
            self.accept_children(visitor);
        }
    }

    pub fn accept_children(&self, visitor: &mut impl Visitor) {
        match self {
            ArrayLiteral::Standard(expressions) => {
                if visitor.visit_array_literal_standard(expressions) {
                    visit_expressions(expressions, visitor);
                }
            }
            ArrayLiteral::Repeated { repeated_element, length } => {
                if visitor.visit_array_literal_repeated(repeated_element, length) {
                    repeated_element.accept(visitor);
                    length.accept(visitor);
                }
            }
        }
    }
}

impl Statement {
    pub fn accept(&self, visitor: &mut impl Visitor) {
        if visitor.visit_statement(self) {
            self.accept_children(visitor);
        }
    }

    pub fn accept_children(&self, visitor: &mut impl Visitor) {
        match &self.kind {
            StatementKind::Let(let_statement) => {
                let_statement.accept(visitor);
            }
            StatementKind::Constrain(constrain_statement) => {
                constrain_statement.accept(visitor);
            }
            StatementKind::Expression(expression) => {
                expression.accept(visitor);
            }
            StatementKind::Assign(assign_statement) => {
                assign_statement.accept(visitor);
            }
            StatementKind::For(for_loop_statement) => {
                for_loop_statement.accept(visitor);
            }
            StatementKind::Comptime(statement) => {
                if visitor.visit_comptime_statement(statement) {
                    statement.accept(visitor);
                }
            }
            StatementKind::Semi(expression) => {
                expression.accept(visitor);
            }
            StatementKind::Break => visitor.visit_break(),
            StatementKind::Continue => visitor.visit_continue(),
            StatementKind::Interned(id) => visitor.visit_interned_statement(*id),
            StatementKind::Error => visitor.visit_error_statement(),
        }
    }
}

impl LetStatement {
    pub fn accept(&self, visitor: &mut impl Visitor) {
        if visitor.visit_let_statement(self) {
            self.accept_children(visitor);
        }
    }

    pub fn accept_children(&self, visitor: &mut impl Visitor) {
        self.pattern.accept(visitor);
        self.r#type.accept(visitor);
        self.expression.accept(visitor);
    }
}

impl ConstrainStatement {
    pub fn accept(&self, visitor: &mut impl Visitor) {
        if visitor.visit_constrain_statement(self) {
            self.accept_children(visitor);
        }
    }

    pub fn accept_children(&self, visitor: &mut impl Visitor) {
        self.0.accept(visitor);

        if let Some(exp) = &self.1 {
            exp.accept(visitor);
        }
    }
}

impl AssignStatement {
    pub fn accept(&self, visitor: &mut impl Visitor) {
        if visitor.visit_assign_statement(self) {
            self.accept_children(visitor);
        }
    }

    pub fn accept_children(&self, visitor: &mut impl Visitor) {
        self.lvalue.accept(visitor);
        self.expression.accept(visitor);
    }
}

impl ForLoopStatement {
    pub fn accept(&self, visitor: &mut impl Visitor) {
        if visitor.visit_for_loop_statement(self) {
            self.accept_children(visitor);
        }
    }

    pub fn accept_children(&self, visitor: &mut impl Visitor) {
        self.range.accept(visitor);
        self.block.accept(visitor);
    }
}

impl LValue {
    pub fn accept(&self, visitor: &mut impl Visitor) {
        if visitor.visit_lvalue(self) {
            self.accept_children(visitor);
        }
    }

    pub fn accept_children(&self, visitor: &mut impl Visitor) {
        match self {
            LValue::Ident(ident) => visitor.visit_lvalue_ident(ident),
            LValue::MemberAccess { object, field_name, span } => {
                if visitor.visit_lvalue_member_access(object, field_name, *span) {
                    object.accept(visitor);
                }
            }
            LValue::Index { array, index, span } => {
                if visitor.visit_lvalue_index(array, index, *span) {
                    array.accept(visitor);
                    index.accept(visitor);
                }
            }
            LValue::Dereference(lvalue, span) => {
                if visitor.visit_lvalue_dereference(lvalue, *span) {
                    lvalue.accept(visitor);
                }
            }
            LValue::Interned(id, span) => visitor.visit_lvalue_interned(*id, *span),
        }
    }
}

impl ForRange {
    pub fn accept(&self, visitor: &mut impl Visitor) {
        if visitor.visit_for_range(self) {
            self.accept_children(visitor);
        }
    }

    pub fn accept_children(&self, visitor: &mut impl Visitor) {
        match self {
            ForRange::Range(start, end) => {
                start.accept(visitor);
                end.accept(visitor);
            }
            ForRange::Array(expression) => expression.accept(visitor),
        }
    }
}

impl AsTraitPath {
    pub fn accept(&self, span: Span, visitor: &mut impl Visitor) {
        if visitor.visit_as_trait_path(self, span) {
            self.accept_children(visitor);
        }
    }

    pub fn accept_children(&self, visitor: &mut impl Visitor) {
        self.trait_path.accept(visitor);
        self.trait_generics.accept(visitor);
    }
}

impl UnresolvedType {
    pub fn accept(&self, visitor: &mut impl Visitor) {
        if visitor.visit_unresolved_type(self) {
            self.accept_children(visitor);
        }
    }

    pub fn accept_children(&self, visitor: &mut impl Visitor) {
        match &self.typ {
            UnresolvedTypeData::Array(unresolved_type_expression, unresolved_type) => {
                if visitor.visit_array_type(unresolved_type_expression, unresolved_type, self.span)
                {
                    unresolved_type.accept(visitor);
                }
            }
            UnresolvedTypeData::Slice(unresolved_type) => {
                if visitor.visit_slice_type(unresolved_type, self.span) {
                    unresolved_type.accept(visitor);
                }
            }
            UnresolvedTypeData::Parenthesized(unresolved_type) => {
                if visitor.visit_parenthesized_type(unresolved_type, self.span) {
                    unresolved_type.accept(visitor);
                }
            }
            UnresolvedTypeData::Named(path, generic_type_args, _) => {
                if visitor.visit_named_type(path, generic_type_args, self.span) {
                    path.accept(visitor);
                    generic_type_args.accept(visitor);
                }
            }
            UnresolvedTypeData::TraitAsType(path, generic_type_args) => {
                if visitor.visit_trait_as_type(path, generic_type_args, self.span) {
                    path.accept(visitor);
                    generic_type_args.accept(visitor);
                }
            }
            UnresolvedTypeData::MutableReference(unresolved_type) => {
                if visitor.visit_mutable_reference_type(unresolved_type, self.span) {
                    unresolved_type.accept(visitor);
                }
            }
            UnresolvedTypeData::Tuple(unresolved_types) => {
                if visitor.visit_tuple_type(unresolved_types, self.span) {
                    visit_unresolved_types(unresolved_types, visitor);
                }
            }
            UnresolvedTypeData::Function(args, ret, env, unconstrained) => {
                if visitor.visit_function_type(args, ret, env, *unconstrained, self.span) {
                    visit_unresolved_types(args, visitor);
                    ret.accept(visitor);
                    env.accept(visitor);
                }
            }
            UnresolvedTypeData::AsTraitPath(as_trait_path) => {
                if visitor.visit_as_trait_path_type(as_trait_path, self.span) {
                    as_trait_path.accept(self.span, visitor);
                }
            }
            UnresolvedTypeData::Expression(expr) => visitor.visit_expression_type(expr, self.span),
            UnresolvedTypeData::FormatString(expr, typ) => {
                if visitor.visit_format_string_type(expr, typ, self.span) {
                    typ.accept(visitor);
                }
            }
            UnresolvedTypeData::String(expr) => visitor.visit_string_type(expr, self.span),
            UnresolvedTypeData::Unspecified => visitor.visit_unspecified_type(self.span),
            UnresolvedTypeData::Quoted(typ) => visitor.visit_quoted_type(typ, self.span),
            UnresolvedTypeData::FieldElement => visitor.visit_field_element_type(self.span),
            UnresolvedTypeData::Integer(signdness, size) => {
                visitor.visit_integer_type(*signdness, *size, self.span);
            }
            UnresolvedTypeData::Bool => visitor.visit_bool_type(self.span),
            UnresolvedTypeData::Unit => visitor.visit_unit_type(self.span),
            UnresolvedTypeData::Resolved(id) => visitor.visit_resolved_type(*id, self.span),
            UnresolvedTypeData::Interned(id) => visitor.visit_interned_type(*id, self.span),
            UnresolvedTypeData::Error => visitor.visit_error_type(self.span),
        }
    }
}

impl Path {
    pub fn accept(&self, visitor: &mut impl Visitor) {
        visitor.visit_path(self);
    }
}

impl GenericTypeArgs {
    pub fn accept(&self, visitor: &mut impl Visitor) {
        if visitor.visit_generic_type_args(self) {
            self.accept_children(visitor);
        }
    }

    pub fn accept_children(&self, visitor: &mut impl Visitor) {
        visit_unresolved_types(&self.ordered_args, visitor);
        for (_name, typ) in &self.named_args {
            typ.accept(visitor);
        }
    }
}

impl FunctionReturnType {
    pub fn accept(&self, visitor: &mut impl Visitor) {
        if visitor.visit_function_return_type(self) {
            self.accept_children(visitor);
        }
    }

    pub fn accept_children(&self, visitor: &mut impl Visitor) {
        match self {
            FunctionReturnType::Default(_) => (),
            FunctionReturnType::Ty(unresolved_type) => {
                unresolved_type.accept(visitor);
            }
        }
    }
}

impl Pattern {
    pub fn accept(&self, visitor: &mut impl Visitor) {
        if visitor.visit_pattern(self) {
            self.accept_children(visitor);
        }
    }

    pub fn accept_children(&self, visitor: &mut impl Visitor) {
        match self {
            Pattern::Identifier(ident) => visitor.visit_identifier_pattern(ident),
            Pattern::Mutable(pattern, span, is_synthesized) => {
                if visitor.visit_mutable_pattern(pattern, *span, *is_synthesized) {
                    pattern.accept(visitor);
                }
            }
            Pattern::Tuple(patterns, span) => {
                if visitor.visit_tuple_pattern(patterns, *span) {
                    for pattern in patterns {
                        pattern.accept(visitor);
                    }
                }
            }
            Pattern::Struct(path, fields, span) => {
                if visitor.visit_struct_pattern(path, fields, *span) {
                    path.accept(visitor);
                    for (_, pattern) in fields {
                        pattern.accept(visitor);
                    }
                }
            }
        }
    }
}

impl SecondaryAttribute {
    pub fn accept(&self, target: AttributeTarget, visitor: &mut impl Visitor) {
        if visitor.visit_secondary_attribute(self, target) {
            self.accept_children(target, visitor);
        }
    }

    pub fn accept_children(&self, target: AttributeTarget, visitor: &mut impl Visitor) {
        if let SecondaryAttribute::Custom(custom) = self {
            custom.accept(target, visitor);
        }
    }
}

impl CustomAtrribute {
    pub fn accept(&self, target: AttributeTarget, visitor: &mut impl Visitor) {
        visitor.visit_custom_attribute(self, target);
    }
}

fn visit_expressions(expressions: &[Expression], visitor: &mut impl Visitor) {
    for expression in expressions {
        expression.accept(visitor);
    }
}

fn visit_unresolved_types(unresolved_type: &[UnresolvedType], visitor: &mut impl Visitor) {
    for unresolved_type in unresolved_type {
        unresolved_type.accept(visitor);
    }
}<|MERGE_RESOLUTION|>--- conflicted
+++ resolved
@@ -701,13 +701,8 @@
             attribute.accept(AttributeTarget::Struct, visitor);
         }
 
-<<<<<<< HEAD
-        for (_name, unresolved_type) in &self.fields {
-            unresolved_type.accept(visitor);
-=======
         for field in &self.fields {
             field.item.typ.accept(visitor);
->>>>>>> 45f4ae09
         }
     }
 }
