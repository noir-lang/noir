use acvm::FieldElement;
use noirc_errors::Span;

use crate::{
    BinaryTypeOperator, ParsedModule, QuotedType,
    ast::{
        ArrayLiteral, AsTraitPath, AssignStatement, BlockExpression, CallExpression,
        CastExpression, ConstrainExpression, ConstructorExpression, Expression, ExpressionKind,
        ForLoopStatement, ForRange, Ident, IfExpression, IndexExpression, InfixExpression, LValue,
        Lambda, LetStatement, Literal, MemberAccessExpression, MethodCallExpression,
        ModuleDeclaration, NoirFunction, NoirStruct, NoirTrait, NoirTraitImpl, NoirTypeAlias, Path,
        PrefixExpression, Statement, StatementKind, TraitImplItem, TraitItem, TypeImpl, UseTree,
        UseTreeKind,
    },
    node_interner::{
        ExprId, InternedExpressionKind, InternedPattern, InternedStatementKind,
        InternedUnresolvedTypeData, QuotedTypeId,
    },
    parser::{Item, ItemKind, ParsedSubModule},
    signed_field::SignedField,
<<<<<<< HEAD
    token::{FmtStrFragment, MetaAttribute, SecondaryAttribute, SecondaryAttributeKind, Tokens},
=======
    token::{FmtStrFragment, MetaAttribute, MetaAttributeName, SecondaryAttribute, Tokens},
>>>>>>> 5c1e1848
};

use super::{
    ForBounds, FunctionReturnType, GenericTypeArgs, IntegerBitSize, ItemVisibility,
    MatchExpression, NoirEnumeration, Pattern, Signedness, TraitBound, TraitImplItemKind, TypePath,
    UnresolvedGeneric, UnresolvedGenerics, UnresolvedTraitConstraint, UnresolvedType,
    UnresolvedTypeData, UnresolvedTypeExpression, UnsafeExpression,
};

#[derive(Debug, Copy, Clone, PartialEq, Eq)]
pub enum AttributeTarget {
    Module,
    Struct,
    Enum,
    Trait,
    Function,
    Let,
}

/// Implements the [Visitor pattern](https://en.wikipedia.org/wiki/Visitor_pattern) for Noir's AST.
///
/// In this implementation, methods must return a bool:
/// - true means children must be visited
/// - false means children must not be visited, either because the visitor implementation
///   will visit children of interest manually, or because no children are of interest
pub trait Visitor {
    fn visit_parsed_module(&mut self, _: &ParsedModule) -> bool {
        true
    }

    fn visit_item(&mut self, _: &Item) -> bool {
        true
    }

    fn visit_parsed_submodule(&mut self, _: &ParsedSubModule, _: Span) -> bool {
        true
    }

    fn visit_noir_function(&mut self, _: &NoirFunction, _: Span) -> bool {
        true
    }

    fn visit_noir_trait_impl(&mut self, _: &NoirTraitImpl, _: Span) -> bool {
        true
    }

    fn visit_type_impl(&mut self, _: &TypeImpl, _: Span) -> bool {
        true
    }

    fn visit_trait_impl_item(&mut self, _: &TraitImplItem) -> bool {
        true
    }

    fn visit_trait_impl_item_kind(&mut self, _: &TraitImplItemKind, _span: Span) -> bool {
        true
    }

    fn visit_trait_impl_item_function(&mut self, _: &NoirFunction, _span: Span) -> bool {
        true
    }

    fn visit_trait_impl_item_constant(
        &mut self,
        _name: &Ident,
        _typ: &UnresolvedType,
        _expression: &Expression,
        _span: Span,
    ) -> bool {
        true
    }

    fn visit_trait_impl_item_type(
        &mut self,
        _name: &Ident,
        _alias: &UnresolvedType,
        _span: Span,
    ) -> bool {
        true
    }

    fn visit_noir_trait(&mut self, _: &NoirTrait, _: Span) -> bool {
        true
    }

    fn visit_trait_item(&mut self, _: &TraitItem) -> bool {
        true
    }

    fn visit_trait_item_function(
        &mut self,
        _name: &Ident,
        _generics: &UnresolvedGenerics,
        _parameters: &[(Ident, UnresolvedType)],
        _return_type: &FunctionReturnType,
        _where_clause: &[UnresolvedTraitConstraint],
        _body: &Option<BlockExpression>,
    ) -> bool {
        true
    }

    fn visit_trait_item_constant(
        &mut self,
        _name: &Ident,
        _typ: &UnresolvedType,
        _default_value: &Option<Expression>,
    ) -> bool {
        true
    }

    fn visit_trait_item_type(&mut self, _: &Ident) {}

    fn visit_use_tree(&mut self, _: &UseTree) -> bool {
        true
    }

    fn visit_use_tree_path(&mut self, _: &UseTree, _ident: &Ident, _alias: &Option<Ident>) {}

    fn visit_use_tree_list(&mut self, _: &UseTree, _: &[UseTree]) -> bool {
        true
    }

    fn visit_noir_struct(&mut self, _: &NoirStruct, _: Span) -> bool {
        true
    }

    fn visit_noir_enum(&mut self, _: &NoirEnumeration, _: Span) -> bool {
        true
    }

    fn visit_noir_type_alias(&mut self, _: &NoirTypeAlias, _: Span) -> bool {
        true
    }

    fn visit_module_declaration(&mut self, _: &ModuleDeclaration, _: Span) {}

    fn visit_expression(&mut self, _: &Expression) -> bool {
        true
    }

    fn visit_literal(&mut self, _: &Literal, _: Span) -> bool {
        true
    }

    fn visit_literal_array(&mut self, _: &ArrayLiteral, _: Span) -> bool {
        true
    }

    fn visit_literal_slice(&mut self, _: &ArrayLiteral, _: Span) -> bool {
        true
    }

    fn visit_literal_bool(&mut self, _: bool, _: Span) {}

    fn visit_literal_integer(&mut self, _value: SignedField, _: Span) {}

    fn visit_literal_str(&mut self, _: &str, _: Span) {}

    fn visit_literal_raw_str(&mut self, _: &str, _: u8, _: Span) {}

    fn visit_literal_fmt_str(&mut self, _: &[FmtStrFragment], _length: u32, _: Span) {}

    fn visit_literal_unit(&mut self, _: Span) {}

    fn visit_block_expression(&mut self, _: &BlockExpression, _: Option<Span>) -> bool {
        true
    }

    fn visit_prefix_expression(&mut self, _: &PrefixExpression, _: Span) -> bool {
        true
    }

    fn visit_index_expression(&mut self, _: &IndexExpression, _: Span) -> bool {
        true
    }

    fn visit_call_expression(&mut self, _: &CallExpression, _: Span) -> bool {
        true
    }

    fn visit_method_call_expression(&mut self, _: &MethodCallExpression, _: Span) -> bool {
        true
    }

    fn visit_constructor_expression(&mut self, _: &ConstructorExpression, _: Span) -> bool {
        true
    }

    fn visit_member_access_expression(&mut self, _: &MemberAccessExpression, _: Span) -> bool {
        true
    }

    fn visit_cast_expression(&mut self, _: &CastExpression, _: Span) -> bool {
        true
    }

    fn visit_infix_expression(&mut self, _: &InfixExpression, _: Span) -> bool {
        true
    }

    fn visit_if_expression(&mut self, _: &IfExpression, _: Span) -> bool {
        true
    }

    fn visit_match_expression(&mut self, _: &MatchExpression, _: Span) -> bool {
        true
    }

    fn visit_tuple(&mut self, _: &[Expression], _: Span) -> bool {
        true
    }

    fn visit_parenthesized(&mut self, _: &Expression, _: Span) -> bool {
        true
    }

    fn visit_unquote(&mut self, _: &Expression, _: Span) -> bool {
        true
    }

    fn visit_comptime_expression(&mut self, _: &BlockExpression, _: Span) -> bool {
        true
    }

    fn visit_unsafe_expression(&mut self, _: &UnsafeExpression, _: Span) -> bool {
        true
    }

    fn visit_variable(&mut self, _: &Path, _: Span) -> bool {
        true
    }

    fn visit_quote(&mut self, _: &Tokens) {}

    fn visit_resolved_expression(&mut self, _expr_id: ExprId) {}

    fn visit_interned_expression(&mut self, _id: InternedExpressionKind) {}

    fn visit_error_expression(&mut self) {}

    fn visit_lambda(&mut self, _: &Lambda, _: Span) -> bool {
        true
    }

    fn visit_array_literal(&mut self, _: &ArrayLiteral, _: Span) -> bool {
        true
    }

    fn visit_array_literal_standard(&mut self, _: &[Expression], _: Span) -> bool {
        true
    }

    fn visit_array_literal_repeated(
        &mut self,
        _repeated_element: &Expression,
        _length: &Expression,
        _: Span,
    ) -> bool {
        true
    }

    fn visit_statement(&mut self, _: &Statement) -> bool {
        true
    }

    fn visit_import(&mut self, _: &UseTree, _: Span, _visibility: ItemVisibility) -> bool {
        true
    }

    fn visit_global(&mut self, _: &LetStatement, _: Span) -> bool {
        true
    }

    fn visit_let_statement(&mut self, _: &LetStatement) -> bool {
        true
    }

    fn visit_constrain_statement(&mut self, _: &ConstrainExpression) -> bool {
        true
    }

    fn visit_assign_statement(&mut self, _: &AssignStatement) -> bool {
        true
    }

    fn visit_for_loop_statement(&mut self, _: &ForLoopStatement) -> bool {
        true
    }

    fn visit_loop_statement(&mut self, _: &Expression) -> bool {
        true
    }

    fn visit_while_statement(&mut self, _condition: &Expression, _body: &Expression) -> bool {
        true
    }

    fn visit_comptime_statement(&mut self, _: &Statement) -> bool {
        true
    }

    fn visit_break(&mut self) {}

    fn visit_continue(&mut self) {}

    fn visit_interned_statement(&mut self, _: InternedStatementKind) {}

    fn visit_error_statement(&mut self) {}

    fn visit_lvalue(&mut self, _: &LValue) -> bool {
        true
    }

    fn visit_lvalue_ident(&mut self, _: &Ident) {}

    fn visit_lvalue_member_access(
        &mut self,
        _object: &LValue,
        _field_name: &Ident,
        _span: Span,
    ) -> bool {
        true
    }

    fn visit_lvalue_index(&mut self, _array: &LValue, _index: &Expression, _span: Span) -> bool {
        true
    }

    fn visit_lvalue_dereference(&mut self, _lvalue: &LValue, _span: Span) -> bool {
        true
    }

    fn visit_lvalue_interned(&mut self, _id: InternedExpressionKind, _span: Span) {}

    fn visit_for_range(&mut self, _: &ForRange) -> bool {
        true
    }

    fn visit_as_trait_path(&mut self, _: &AsTraitPath, _: Span) -> bool {
        true
    }

    fn visit_type_path(&mut self, _: &TypePath, _: Span) -> bool {
        true
    }

    fn visit_unresolved_type(&mut self, _: &UnresolvedType) -> bool {
        true
    }

    fn visit_array_type(
        &mut self,
        _: &UnresolvedTypeExpression,
        _: &UnresolvedType,
        _: Span,
    ) -> bool {
        true
    }

    fn visit_slice_type(&mut self, _: &UnresolvedType, _: Span) -> bool {
        true
    }

    fn visit_parenthesized_type(&mut self, _: &UnresolvedType, _: Span) -> bool {
        true
    }

    fn visit_named_type(&mut self, _: &Path, _: &GenericTypeArgs, _: Span) -> bool {
        true
    }

    fn visit_trait_as_type(&mut self, _: &Path, _: &GenericTypeArgs, _: Span) -> bool {
        true
    }

    fn visit_reference_type(&mut self, _: &UnresolvedType, _mutable: bool, _: Span) -> bool {
        true
    }

    fn visit_tuple_type(&mut self, _: &[UnresolvedType], _: Span) -> bool {
        true
    }

    fn visit_function_type(
        &mut self,
        _args: &[UnresolvedType],
        _ret: &UnresolvedType,
        _env: &UnresolvedType,
        _unconstrained: bool,
        _span: Span,
    ) -> bool {
        true
    }

    fn visit_as_trait_path_type(&mut self, _: &AsTraitPath, _: Span) -> bool {
        true
    }

    fn visit_expression_type(&mut self, _: &UnresolvedTypeExpression, _: Span) -> bool {
        true
    }

    fn visit_format_string_type(
        &mut self,
        _: &UnresolvedTypeExpression,
        _: &UnresolvedType,
        _: Span,
    ) -> bool {
        true
    }

    fn visit_string_type(&mut self, _: &UnresolvedTypeExpression, _: Span) -> bool {
        true
    }

    fn visit_unspecified_type(&mut self, _: Span) {}

    fn visit_quoted_type(&mut self, _: &QuotedType, _: Span) {}

    fn visit_field_element_type(&mut self, _: Span) {}

    fn visit_integer_type(&mut self, _: Signedness, _: IntegerBitSize, _: Span) {}

    fn visit_bool_type(&mut self, _: Span) {}

    fn visit_unit_type(&mut self, _: Span) {}

    fn visit_resolved_type(&mut self, _: QuotedTypeId, _: Span) {}

    fn visit_interned_type(&mut self, _: InternedUnresolvedTypeData, _: Span) {}

    fn visit_error_type(&mut self, _: Span) {}

    fn visit_path(&mut self, _: &Path) {}

    fn visit_generic_type_args(&mut self, _: &GenericTypeArgs) -> bool {
        true
    }

    fn visit_unresolved_generic(&mut self, _: &UnresolvedGeneric) -> bool {
        true
    }

    fn visit_function_return_type(&mut self, _: &FunctionReturnType) -> bool {
        true
    }

    fn visit_trait_bound(&mut self, _: &TraitBound) -> bool {
        true
    }

    fn visit_unresolved_trait_constraint(&mut self, _: &UnresolvedTraitConstraint) -> bool {
        true
    }

    fn visit_unresolved_type_expression(&mut self, _: &UnresolvedTypeExpression) -> bool {
        true
    }

    fn visit_variable_type_expression(&mut self, _: &Path) -> bool {
        true
    }

    fn visit_constant_type_expression(&mut self, _value: FieldElement, _span: Span) {}

    fn visit_binary_type_expression(
        &mut self,
        _lhs: &UnresolvedTypeExpression,
        _op: BinaryTypeOperator,
        _rhs: &UnresolvedTypeExpression,
        _span: Span,
    ) -> bool {
        true
    }

    fn visit_as_trait_path_type_expression(&mut self, _as_trait_path: &AsTraitPath) -> bool {
        true
    }

    fn visit_pattern(&mut self, _: &Pattern) -> bool {
        true
    }

    fn visit_identifier_pattern(&mut self, _: &Ident) {}

    fn visit_mutable_pattern(&mut self, _: &Pattern, _: Span, _is_synthesized: bool) -> bool {
        true
    }

    fn visit_tuple_pattern(&mut self, _: &[Pattern], _: Span) -> bool {
        true
    }

    fn visit_struct_pattern(&mut self, _: &Path, _: &[(Ident, Pattern)], _: Span) -> bool {
        true
    }

    fn visit_interned_pattern(&mut self, _: &InternedPattern, _: Span) {}

    fn visit_secondary_attribute(
        &mut self,
        _: &SecondaryAttribute,
        _target: AttributeTarget,
    ) -> bool {
        true
    }

    fn visit_secondary_attribute_kind(
        &mut self,
        _: &SecondaryAttributeKind,
        _target: AttributeTarget,
        _span: Span,
    ) -> bool {
        true
    }

    fn visit_meta_attribute(
        &mut self,
        _: &MetaAttribute,
        _target: AttributeTarget,
        _span: Span,
    ) -> bool {
        true
    }
}

impl ParsedModule {
    pub fn accept(&self, visitor: &mut impl Visitor) {
        if visitor.visit_parsed_module(self) {
            self.accept_children(visitor);
        }
    }

    pub fn accept_children(&self, visitor: &mut impl Visitor) {
        for item in &self.items {
            item.accept(visitor);
        }
    }
}

impl Item {
    pub fn accept(&self, visitor: &mut impl Visitor) {
        if visitor.visit_item(self) {
            self.accept_children(visitor);
        }
    }

    pub fn accept_children(&self, visitor: &mut impl Visitor) {
        let span = self.location.span;

        match &self.kind {
            ItemKind::Submodules(parsed_sub_module) => {
                parsed_sub_module.accept(span, visitor);
            }
            ItemKind::Function(noir_function) => noir_function.accept(span, visitor),
            ItemKind::TraitImpl(noir_trait_impl) => {
                noir_trait_impl.accept(span, visitor);
            }
            ItemKind::Impl(type_impl) => type_impl.accept(span, visitor),
            ItemKind::Global(let_statement, _visibility) => {
                if visitor.visit_global(let_statement, span) {
                    let_statement.accept(visitor);
                }
            }
            ItemKind::Trait(noir_trait) => noir_trait.accept(span, visitor),
            ItemKind::Import(use_tree, visibility) => {
                if visitor.visit_import(use_tree, span, *visibility) {
                    use_tree.accept(visitor);
                }
            }
            ItemKind::TypeAlias(noir_type_alias) => noir_type_alias.accept(span, visitor),
            ItemKind::Struct(noir_struct) => noir_struct.accept(span, visitor),
            ItemKind::Enum(noir_enum) => noir_enum.accept(span, visitor),
            ItemKind::ModuleDecl(module_declaration) => {
                module_declaration.accept(span, visitor);
            }
            ItemKind::InnerAttribute(attribute) => {
                attribute.accept(AttributeTarget::Module, visitor);
            }
        }
    }
}

impl ParsedSubModule {
    pub fn accept(&self, span: Span, visitor: &mut impl Visitor) {
        for attribute in &self.outer_attributes {
            attribute.accept(AttributeTarget::Module, visitor);
        }

        if visitor.visit_parsed_submodule(self, span) {
            self.accept_children(visitor);
        }
    }

    pub fn accept_children(&self, visitor: &mut impl Visitor) {
        self.contents.accept(visitor);
    }
}

impl NoirFunction {
    pub fn accept(&self, span: Span, visitor: &mut impl Visitor) {
        if visitor.visit_noir_function(self, span) {
            self.accept_children(visitor);
        }
    }

    pub fn accept_children(&self, visitor: &mut impl Visitor) {
        for attribute in self.secondary_attributes() {
            attribute.accept(AttributeTarget::Function, visitor);
        }

        visit_unresolved_generics(&self.def.generics, visitor);

        for param in &self.def.parameters {
            param.typ.accept(visitor);
        }

        self.def.return_type.accept(visitor);

        for constraint in &self.def.where_clause {
            constraint.accept(visitor);
        }

        self.def.body.accept(None, visitor);
    }
}

impl NoirTraitImpl {
    pub fn accept(&self, span: Span, visitor: &mut impl Visitor) {
        if visitor.visit_noir_trait_impl(self, span) {
            self.accept_children(visitor);
        }
    }

    pub fn accept_children(&self, visitor: &mut impl Visitor) {
        visit_unresolved_generics(&self.impl_generics, visitor);

        self.r#trait.accept(visitor);
        self.object_type.accept(visitor);

        for item in &self.items {
            item.item.accept(visitor);
        }
    }
}

impl TraitImplItem {
    pub fn accept(&self, visitor: &mut impl Visitor) {
        if visitor.visit_trait_impl_item(self) {
            self.accept_children(visitor);
        }
    }

    pub fn accept_children(&self, visitor: &mut impl Visitor) {
        self.kind.accept(self.location.span, visitor);
    }
}

impl TraitImplItemKind {
    pub fn accept(&self, span: Span, visitor: &mut impl Visitor) {
        if visitor.visit_trait_impl_item_kind(self, span) {
            self.accept_children(span, visitor);
        }
    }

    pub fn accept_children(&self, span: Span, visitor: &mut impl Visitor) {
        match self {
            TraitImplItemKind::Function(noir_function) => {
                if visitor.visit_trait_impl_item_function(noir_function, span) {
                    noir_function.accept(span, visitor);
                }
            }
            TraitImplItemKind::Constant(name, unresolved_type, expression) => {
                if visitor.visit_trait_impl_item_constant(name, unresolved_type, expression, span) {
                    unresolved_type.accept(visitor);
                    expression.accept(visitor);
                }
            }
            TraitImplItemKind::Type { name, alias } => {
                if visitor.visit_trait_impl_item_type(name, alias, span) {
                    alias.accept(visitor);
                }
            }
        }
    }
}

impl TypeImpl {
    pub fn accept(&self, span: Span, visitor: &mut impl Visitor) {
        if visitor.visit_type_impl(self, span) {
            self.accept_children(visitor);
        }
    }

    pub fn accept_children(&self, visitor: &mut impl Visitor) {
        self.object_type.accept(visitor);

        for (method, location) in &self.methods {
            method.item.accept(location.span, visitor);
        }
    }
}

impl NoirTrait {
    pub fn accept(&self, span: Span, visitor: &mut impl Visitor) {
        if visitor.visit_noir_trait(self, span) {
            self.accept_children(visitor);
        }
    }

    pub fn accept_children(&self, visitor: &mut impl Visitor) {
        for attribute in &self.attributes {
            attribute.accept(AttributeTarget::Trait, visitor);
        }

        visit_unresolved_generics(&self.generics, visitor);

        for bound in &self.bounds {
            bound.accept(visitor);
        }

        for constraint in &self.where_clause {
            constraint.accept(visitor);
        }

        for item in &self.items {
            item.item.accept(visitor);
        }
    }
}

impl TraitItem {
    pub fn accept(&self, visitor: &mut impl Visitor) {
        if visitor.visit_trait_item(self) {
            self.accept_children(visitor);
        }
    }

    pub fn accept_children(&self, visitor: &mut impl Visitor) {
        match self {
            TraitItem::Function {
                name,
                generics,
                parameters,
                return_type,
                where_clause,
                body,
                is_unconstrained: _,
                visibility: _,
                is_comptime: _,
            } => {
                if visitor.visit_trait_item_function(
                    name,
                    generics,
                    parameters,
                    return_type,
                    where_clause,
                    body,
                ) {
                    for (_name, unresolved_type) in parameters {
                        unresolved_type.accept(visitor);
                    }

                    return_type.accept(visitor);

                    for unresolved_trait_constraint in where_clause {
                        unresolved_trait_constraint.accept(visitor);
                    }

                    if let Some(body) = body {
                        body.accept(None, visitor);
                    }
                }
            }
            TraitItem::Constant { name, typ, default_value } => {
                if visitor.visit_trait_item_constant(name, typ, default_value) {
                    typ.accept(visitor);

                    if let Some(default_value) = default_value {
                        default_value.accept(visitor);
                    }
                }
            }
            TraitItem::Type { name } => visitor.visit_trait_item_type(name),
        }
    }
}

impl UseTree {
    pub fn accept(&self, visitor: &mut impl Visitor) {
        if visitor.visit_use_tree(self) {
            self.accept_children(visitor);
        }
    }

    pub fn accept_children(&self, visitor: &mut impl Visitor) {
        match &self.kind {
            UseTreeKind::Path(ident, alias) => visitor.visit_use_tree_path(self, ident, alias),
            UseTreeKind::List(use_trees) => {
                if visitor.visit_use_tree_list(self, use_trees) {
                    for use_tree in use_trees {
                        use_tree.accept(visitor);
                    }
                }
            }
        }
    }
}

impl NoirStruct {
    pub fn accept(&self, span: Span, visitor: &mut impl Visitor) {
        if visitor.visit_noir_struct(self, span) {
            self.accept_children(visitor);
        }
    }

    pub fn accept_children(&self, visitor: &mut impl Visitor) {
        for attribute in &self.attributes {
            attribute.accept(AttributeTarget::Struct, visitor);
        }

        for field in &self.fields {
            field.item.typ.accept(visitor);
        }
    }
}

impl NoirEnumeration {
    pub fn accept(&self, span: Span, visitor: &mut impl Visitor) {
        if visitor.visit_noir_enum(self, span) {
            self.accept_children(visitor);
        }
    }

    pub fn accept_children(&self, visitor: &mut impl Visitor) {
        for attribute in &self.attributes {
            attribute.accept(AttributeTarget::Enum, visitor);
        }

        for variant in &self.variants {
            if let Some(parameters) = &variant.item.parameters {
                for parameter in parameters {
                    parameter.accept(visitor);
                }
            }
        }
    }
}

impl NoirTypeAlias {
    pub fn accept(&self, span: Span, visitor: &mut impl Visitor) {
        if visitor.visit_noir_type_alias(self, span) {
            self.accept_children(visitor);
        }
    }

    pub fn accept_children(&self, visitor: &mut impl Visitor) {
        self.typ.accept(visitor);
    }
}

impl ModuleDeclaration {
    pub fn accept(&self, span: Span, visitor: &mut impl Visitor) {
        for attribute in &self.outer_attributes {
            attribute.accept(AttributeTarget::Module, visitor);
        }

        visitor.visit_module_declaration(self, span);
    }
}

impl Expression {
    pub fn accept(&self, visitor: &mut impl Visitor) {
        if visitor.visit_expression(self) {
            self.accept_children(visitor);
        }
    }

    pub fn accept_children(&self, visitor: &mut impl Visitor) {
        let span = self.location.span;
        match &self.kind {
            ExpressionKind::Literal(literal) => literal.accept(span, visitor),
            ExpressionKind::Block(block_expression) => {
                block_expression.accept(Some(span), visitor);
            }
            ExpressionKind::Prefix(prefix_expression) => {
                prefix_expression.accept(span, visitor);
            }
            ExpressionKind::Index(index_expression) => {
                index_expression.accept(span, visitor);
            }
            ExpressionKind::Call(call_expression) => {
                call_expression.accept(span, visitor);
            }
            ExpressionKind::MethodCall(method_call_expression) => {
                method_call_expression.accept(span, visitor);
            }
            ExpressionKind::Constrain(constrain) => {
                constrain.accept(visitor);
            }
            ExpressionKind::Constructor(constructor_expression) => {
                constructor_expression.accept(span, visitor);
            }
            ExpressionKind::MemberAccess(member_access_expression) => {
                member_access_expression.accept(span, visitor);
            }
            ExpressionKind::Cast(cast_expression) => {
                cast_expression.accept(span, visitor);
            }
            ExpressionKind::Infix(infix_expression) => {
                infix_expression.accept(span, visitor);
            }
            ExpressionKind::If(if_expression) => {
                if_expression.accept(span, visitor);
            }
            ExpressionKind::Match(match_expression) => {
                match_expression.accept(span, visitor);
            }
            ExpressionKind::Tuple(expressions) => {
                if visitor.visit_tuple(expressions, span) {
                    visit_expressions(expressions, visitor);
                }
            }
            ExpressionKind::Lambda(lambda) => lambda.accept(span, visitor),
            ExpressionKind::Parenthesized(expression) => {
                if visitor.visit_parenthesized(expression, span) {
                    expression.accept(visitor);
                }
            }
            ExpressionKind::Unquote(expression) => {
                if visitor.visit_unquote(expression, span) {
                    expression.accept(visitor);
                }
            }
            ExpressionKind::Comptime(block_expression, _) => {
                if visitor.visit_comptime_expression(block_expression, span) {
                    block_expression.accept(None, visitor);
                }
            }
            ExpressionKind::Unsafe(unsafe_expression) => {
                unsafe_expression.accept(span, visitor);
            }
            ExpressionKind::Variable(path) => {
                if visitor.visit_variable(path, span) {
                    path.accept(visitor);
                }
            }
            ExpressionKind::AsTraitPath(as_trait_path) => {
                as_trait_path.accept(span, visitor);
            }
            ExpressionKind::TypePath(path) => path.accept(span, visitor),
            ExpressionKind::Quote(tokens) => visitor.visit_quote(tokens),
            ExpressionKind::Resolved(expr_id) => visitor.visit_resolved_expression(*expr_id),
            ExpressionKind::Interned(id) => visitor.visit_interned_expression(*id),
            ExpressionKind::InternedStatement(id) => visitor.visit_interned_statement(*id),
            ExpressionKind::Error => visitor.visit_error_expression(),
        }
    }
}

impl Literal {
    pub fn accept(&self, span: Span, visitor: &mut impl Visitor) {
        if visitor.visit_literal(self, span) {
            self.accept_children(span, visitor);
        }
    }

    pub fn accept_children(&self, span: Span, visitor: &mut impl Visitor) {
        match self {
            Literal::Array(array_literal) => {
                if visitor.visit_literal_array(array_literal, span) {
                    array_literal.accept(span, visitor);
                }
            }
            Literal::Slice(array_literal) => {
                if visitor.visit_literal_slice(array_literal, span) {
                    array_literal.accept(span, visitor);
                }
            }
            Literal::Bool(value) => visitor.visit_literal_bool(*value, span),
            Literal::Integer(value) => {
                visitor.visit_literal_integer(*value, span);
            }
            Literal::Str(str) => visitor.visit_literal_str(str, span),
            Literal::RawStr(str, length) => visitor.visit_literal_raw_str(str, *length, span),
            Literal::FmtStr(fragments, length) => {
                visitor.visit_literal_fmt_str(fragments, *length, span);
            }
            Literal::Unit => visitor.visit_literal_unit(span),
        }
    }
}

impl BlockExpression {
    pub fn accept(&self, span: Option<Span>, visitor: &mut impl Visitor) {
        if visitor.visit_block_expression(self, span) {
            self.accept_children(visitor);
        }
    }

    pub fn accept_children(&self, visitor: &mut impl Visitor) {
        for statement in &self.statements {
            statement.accept(visitor);
        }
    }
}

impl PrefixExpression {
    pub fn accept(&self, span: Span, visitor: &mut impl Visitor) {
        if visitor.visit_prefix_expression(self, span) {
            self.accept_children(visitor);
        }
    }

    pub fn accept_children(&self, visitor: &mut impl Visitor) {
        self.rhs.accept(visitor);
    }
}

impl IndexExpression {
    pub fn accept(&self, span: Span, visitor: &mut impl Visitor) {
        if visitor.visit_index_expression(self, span) {
            self.accept_children(visitor);
        }
    }

    pub fn accept_children(&self, visitor: &mut impl Visitor) {
        self.collection.accept(visitor);
        self.index.accept(visitor);
    }
}

impl CallExpression {
    pub fn accept(&self, span: Span, visitor: &mut impl Visitor) {
        if visitor.visit_call_expression(self, span) {
            self.accept_children(visitor);
        }
    }

    pub fn accept_children(&self, visitor: &mut impl Visitor) {
        self.func.accept(visitor);
        visit_expressions(&self.arguments, visitor);
    }
}

impl MethodCallExpression {
    pub fn accept(&self, span: Span, visitor: &mut impl Visitor) {
        if visitor.visit_method_call_expression(self, span) {
            self.accept_children(visitor);
        }
    }

    pub fn accept_children(&self, visitor: &mut impl Visitor) {
        self.object.accept(visitor);
        visit_expressions(&self.arguments, visitor);
    }
}

impl ConstructorExpression {
    pub fn accept(&self, span: Span, visitor: &mut impl Visitor) {
        if visitor.visit_constructor_expression(self, span) {
            self.accept_children(visitor);
        }
    }

    pub fn accept_children(&self, visitor: &mut impl Visitor) {
        self.typ.accept(visitor);

        for (_field_name, expression) in &self.fields {
            expression.accept(visitor);
        }
    }
}

impl MemberAccessExpression {
    pub fn accept(&self, span: Span, visitor: &mut impl Visitor) {
        if visitor.visit_member_access_expression(self, span) {
            self.accept_children(visitor);
        }
    }

    pub fn accept_children(&self, visitor: &mut impl Visitor) {
        self.lhs.accept(visitor);
    }
}

impl CastExpression {
    pub fn accept(&self, span: Span, visitor: &mut impl Visitor) {
        if visitor.visit_cast_expression(self, span) {
            self.accept_children(visitor);
        }
    }

    pub fn accept_children(&self, visitor: &mut impl Visitor) {
        self.lhs.accept(visitor);
    }
}

impl InfixExpression {
    pub fn accept(&self, span: Span, visitor: &mut impl Visitor) {
        if visitor.visit_infix_expression(self, span) {
            self.accept_children(visitor);
        }
    }

    pub fn accept_children(&self, visitor: &mut impl Visitor) {
        self.lhs.accept(visitor);
        self.rhs.accept(visitor);
    }
}

impl IfExpression {
    pub fn accept(&self, span: Span, visitor: &mut impl Visitor) {
        if visitor.visit_if_expression(self, span) {
            self.accept_children(visitor);
        }
    }

    pub fn accept_children(&self, visitor: &mut impl Visitor) {
        self.condition.accept(visitor);
        self.consequence.accept(visitor);
        if let Some(alternative) = &self.alternative {
            alternative.accept(visitor);
        }
    }
}

impl MatchExpression {
    pub fn accept(&self, span: Span, visitor: &mut impl Visitor) {
        if visitor.visit_match_expression(self, span) {
            self.accept_children(visitor);
        }
    }

    pub fn accept_children(&self, visitor: &mut impl Visitor) {
        self.expression.accept(visitor);
        for (pattern, branch) in &self.rules {
            pattern.accept(visitor);
            branch.accept(visitor);
        }
    }
}

impl Lambda {
    pub fn accept(&self, span: Span, visitor: &mut impl Visitor) {
        if visitor.visit_lambda(self, span) {
            self.accept_children(visitor);
        }
    }

    pub fn accept_children(&self, visitor: &mut impl Visitor) {
        for (_, unresolved_type) in &self.parameters {
            unresolved_type.accept(visitor);
        }

        self.body.accept(visitor);
    }
}

impl ArrayLiteral {
    pub fn accept(&self, span: Span, visitor: &mut impl Visitor) {
        if visitor.visit_array_literal(self, span) {
            self.accept_children(span, visitor);
        }
    }

    pub fn accept_children(&self, span: Span, visitor: &mut impl Visitor) {
        match self {
            ArrayLiteral::Standard(expressions) => {
                if visitor.visit_array_literal_standard(expressions, span) {
                    visit_expressions(expressions, visitor);
                }
            }
            ArrayLiteral::Repeated { repeated_element, length } => {
                if visitor.visit_array_literal_repeated(repeated_element, length, span) {
                    repeated_element.accept(visitor);
                    length.accept(visitor);
                }
            }
        }
    }
}

impl Statement {
    pub fn accept(&self, visitor: &mut impl Visitor) {
        if visitor.visit_statement(self) {
            self.accept_children(visitor);
        }
    }

    pub fn accept_children(&self, visitor: &mut impl Visitor) {
        match &self.kind {
            StatementKind::Let(let_statement) => {
                let_statement.accept(visitor);
            }
            StatementKind::Expression(expression) => {
                expression.accept(visitor);
            }
            StatementKind::Assign(assign_statement) => {
                assign_statement.accept(visitor);
            }
            StatementKind::For(for_loop_statement) => {
                for_loop_statement.accept(visitor);
            }
            StatementKind::Loop(block, _) => {
                if visitor.visit_loop_statement(block) {
                    block.accept(visitor);
                }
            }
            StatementKind::While(while_) => {
                if visitor.visit_while_statement(&while_.condition, &while_.body) {
                    while_.condition.accept(visitor);
                    while_.body.accept(visitor);
                }
            }
            StatementKind::Comptime(statement) => {
                if visitor.visit_comptime_statement(statement) {
                    statement.accept(visitor);
                }
            }
            StatementKind::Semi(expression) => {
                expression.accept(visitor);
            }
            StatementKind::Break => visitor.visit_break(),
            StatementKind::Continue => visitor.visit_continue(),
            StatementKind::Interned(id) => visitor.visit_interned_statement(*id),
            StatementKind::Error => visitor.visit_error_statement(),
        }
    }
}

impl LetStatement {
    pub fn accept(&self, visitor: &mut impl Visitor) {
        for attribute in &self.attributes {
            attribute.accept(AttributeTarget::Let, visitor);
        }

        if visitor.visit_let_statement(self) {
            self.accept_children(visitor);
        }
    }

    pub fn accept_children(&self, visitor: &mut impl Visitor) {
        self.pattern.accept(visitor);
        self.r#type.accept(visitor);
        self.expression.accept(visitor);
    }
}

impl ConstrainExpression {
    pub fn accept(&self, visitor: &mut impl Visitor) {
        if visitor.visit_constrain_statement(self) {
            self.accept_children(visitor);
        }
    }

    pub fn accept_children(&self, visitor: &mut impl Visitor) {
        visit_expressions(&self.arguments, visitor);
    }
}

impl AssignStatement {
    pub fn accept(&self, visitor: &mut impl Visitor) {
        if visitor.visit_assign_statement(self) {
            self.accept_children(visitor);
        }
    }

    pub fn accept_children(&self, visitor: &mut impl Visitor) {
        self.lvalue.accept(visitor);
        self.expression.accept(visitor);
    }
}

impl ForLoopStatement {
    pub fn accept(&self, visitor: &mut impl Visitor) {
        if visitor.visit_for_loop_statement(self) {
            self.accept_children(visitor);
        }
    }

    pub fn accept_children(&self, visitor: &mut impl Visitor) {
        self.range.accept(visitor);
        self.block.accept(visitor);
    }
}

impl LValue {
    pub fn accept(&self, visitor: &mut impl Visitor) {
        if visitor.visit_lvalue(self) {
            self.accept_children(visitor);
        }
    }

    pub fn accept_children(&self, visitor: &mut impl Visitor) {
        match self {
            LValue::Ident(ident) => visitor.visit_lvalue_ident(ident),
            LValue::MemberAccess { object, field_name, location } => {
                if visitor.visit_lvalue_member_access(object, field_name, location.span) {
                    object.accept(visitor);
                }
            }
            LValue::Index { array, index, location } => {
                if visitor.visit_lvalue_index(array, index, location.span) {
                    array.accept(visitor);
                    index.accept(visitor);
                }
            }
            LValue::Dereference(lvalue, location) => {
                if visitor.visit_lvalue_dereference(lvalue, location.span) {
                    lvalue.accept(visitor);
                }
            }
            LValue::Interned(id, location) => visitor.visit_lvalue_interned(*id, location.span),
        }
    }
}

impl ForRange {
    pub fn accept(&self, visitor: &mut impl Visitor) {
        if visitor.visit_for_range(self) {
            self.accept_children(visitor);
        }
    }

    pub fn accept_children(&self, visitor: &mut impl Visitor) {
        match self {
            ForRange::Range(ForBounds { start, end, inclusive: _ }) => {
                start.accept(visitor);
                end.accept(visitor);
            }
            ForRange::Array(expression) => expression.accept(visitor),
        }
    }
}

impl UnsafeExpression {
    pub fn accept(&self, span: Span, visitor: &mut impl Visitor) {
        if visitor.visit_unsafe_expression(self, span) {
            self.accept_children(span, visitor);
        }
    }

    pub fn accept_children(&self, span: Span, visitor: &mut impl Visitor) {
        self.block.accept(Some(span), visitor);
    }
}

impl AsTraitPath {
    pub fn accept(&self, span: Span, visitor: &mut impl Visitor) {
        if visitor.visit_as_trait_path(self, span) {
            self.accept_children(visitor);
        }
    }

    pub fn accept_children(&self, visitor: &mut impl Visitor) {
        self.trait_path.accept(visitor);
        self.trait_generics.accept(visitor);
    }
}

impl TypePath {
    pub fn accept(&self, span: Span, visitor: &mut impl Visitor) {
        if visitor.visit_type_path(self, span) {
            self.accept_children(visitor);
        }
    }

    pub fn accept_children(&self, visitor: &mut impl Visitor) {
        self.typ.accept(visitor);
        if let Some(turbofish) = &self.turbofish {
            turbofish.accept(visitor);
        }
    }
}

impl UnresolvedType {
    pub fn accept(&self, visitor: &mut impl Visitor) {
        if visitor.visit_unresolved_type(self) {
            self.accept_children(visitor);
        }
    }

    pub fn accept_children(&self, visitor: &mut impl Visitor) {
        match &self.typ {
            UnresolvedTypeData::Array(unresolved_type_expression, unresolved_type) => {
                if visitor.visit_array_type(
                    unresolved_type_expression,
                    unresolved_type,
                    self.location.span,
                ) {
                    unresolved_type_expression.accept(visitor);
                    unresolved_type.accept(visitor);
                }
            }
            UnresolvedTypeData::Slice(unresolved_type) => {
                if visitor.visit_slice_type(unresolved_type, self.location.span) {
                    unresolved_type.accept(visitor);
                }
            }
            UnresolvedTypeData::Parenthesized(unresolved_type) => {
                if visitor.visit_parenthesized_type(unresolved_type, self.location.span) {
                    unresolved_type.accept(visitor);
                }
            }
            UnresolvedTypeData::Named(path, generic_type_args, _) => {
                if visitor.visit_named_type(path, generic_type_args, self.location.span) {
                    path.accept(visitor);
                    generic_type_args.accept(visitor);
                }
            }
            UnresolvedTypeData::TraitAsType(path, generic_type_args) => {
                if visitor.visit_trait_as_type(path, generic_type_args, self.location.span) {
                    path.accept(visitor);
                    generic_type_args.accept(visitor);
                }
            }
            UnresolvedTypeData::Reference(unresolved_type, mutable) => {
                if visitor.visit_reference_type(unresolved_type, *mutable, self.location.span) {
                    unresolved_type.accept(visitor);
                }
            }
            UnresolvedTypeData::Tuple(unresolved_types) => {
                if visitor.visit_tuple_type(unresolved_types, self.location.span) {
                    visit_unresolved_types(unresolved_types, visitor);
                }
            }
            UnresolvedTypeData::Function(args, ret, env, unconstrained) => {
                if visitor.visit_function_type(args, ret, env, *unconstrained, self.location.span) {
                    visit_unresolved_types(args, visitor);
                    ret.accept(visitor);
                    env.accept(visitor);
                }
            }
            UnresolvedTypeData::AsTraitPath(as_trait_path) => {
                if visitor.visit_as_trait_path_type(as_trait_path, self.location.span) {
                    as_trait_path.accept(self.location.span, visitor);
                }
            }
            UnresolvedTypeData::Expression(expr) => {
                if visitor.visit_expression_type(expr, self.location.span) {
                    expr.accept(visitor);
                }
            }
            UnresolvedTypeData::FormatString(expr, typ) => {
                if visitor.visit_format_string_type(expr, typ, self.location.span) {
                    expr.accept(visitor);
                    typ.accept(visitor);
                }
            }
            UnresolvedTypeData::String(expr) => {
                if visitor.visit_string_type(expr, self.location.span) {
                    expr.accept(visitor);
                }
            }
            UnresolvedTypeData::Unspecified => visitor.visit_unspecified_type(self.location.span),
            UnresolvedTypeData::Quoted(typ) => visitor.visit_quoted_type(typ, self.location.span),
            UnresolvedTypeData::FieldElement => {
                visitor.visit_field_element_type(self.location.span);
            }
            UnresolvedTypeData::Integer(signdness, size) => {
                visitor.visit_integer_type(*signdness, *size, self.location.span);
            }
            UnresolvedTypeData::Bool => visitor.visit_bool_type(self.location.span),
            UnresolvedTypeData::Unit => visitor.visit_unit_type(self.location.span),
            UnresolvedTypeData::Resolved(id) => {
                visitor.visit_resolved_type(*id, self.location.span);
            }
            UnresolvedTypeData::Interned(id) => {
                visitor.visit_interned_type(*id, self.location.span);
            }
            UnresolvedTypeData::Error => visitor.visit_error_type(self.location.span),
        }
    }
}

impl Path {
    pub fn accept(&self, visitor: &mut impl Visitor) {
        visitor.visit_path(self);
    }
}

impl GenericTypeArgs {
    pub fn accept(&self, visitor: &mut impl Visitor) {
        if visitor.visit_generic_type_args(self) {
            self.accept_children(visitor);
        }
    }

    pub fn accept_children(&self, visitor: &mut impl Visitor) {
        visit_unresolved_types(&self.ordered_args, visitor);
        for (_name, typ) in &self.named_args {
            typ.accept(visitor);
        }
    }
}

impl FunctionReturnType {
    pub fn accept(&self, visitor: &mut impl Visitor) {
        if visitor.visit_function_return_type(self) {
            self.accept_children(visitor);
        }
    }

    pub fn accept_children(&self, visitor: &mut impl Visitor) {
        match self {
            FunctionReturnType::Default(_) => (),
            FunctionReturnType::Ty(unresolved_type) => {
                unresolved_type.accept(visitor);
            }
        }
    }
}

impl TraitBound {
    pub fn accept(&self, visitor: &mut impl Visitor) {
        if visitor.visit_trait_bound(self) {
            self.accept_children(visitor);
        }
    }

    pub fn accept_children(&self, visitor: &mut impl Visitor) {
        self.trait_path.accept(visitor);
        self.trait_generics.accept(visitor);
    }
}

impl UnresolvedTraitConstraint {
    pub fn accept(&self, visitor: &mut impl Visitor) {
        if visitor.visit_unresolved_trait_constraint(self) {
            self.accept_children(visitor);
        }
    }

    pub fn accept_children(&self, visitor: &mut impl Visitor) {
        self.typ.accept(visitor);
        self.trait_bound.accept(visitor);
    }
}

impl UnresolvedTypeExpression {
    pub fn accept(&self, visitor: &mut impl Visitor) {
        if visitor.visit_unresolved_type_expression(self) {
            self.accept_children(visitor);
        }
    }

    pub fn accept_children(&self, visitor: &mut impl Visitor) {
        match self {
            UnresolvedTypeExpression::Variable(path) => {
                if visitor.visit_variable_type_expression(path) {
                    path.accept(visitor);
                }
            }
            UnresolvedTypeExpression::Constant(field_element, location) => {
                visitor.visit_constant_type_expression(*field_element, location.span);
            }
            UnresolvedTypeExpression::BinaryOperation(lhs, op, rhs, location) => {
                if visitor.visit_binary_type_expression(lhs, *op, rhs, location.span) {
                    lhs.accept(visitor);
                    rhs.accept(visitor);
                }
            }
            UnresolvedTypeExpression::AsTraitPath(as_trait_path) => {
                if visitor.visit_as_trait_path_type_expression(as_trait_path) {
                    as_trait_path.accept(self.span(), visitor);
                }
            }
        }
    }
}

impl Pattern {
    pub fn accept(&self, visitor: &mut impl Visitor) {
        if visitor.visit_pattern(self) {
            self.accept_children(visitor);
        }
    }

    pub fn accept_children(&self, visitor: &mut impl Visitor) {
        match self {
            Pattern::Identifier(ident) => visitor.visit_identifier_pattern(ident),
            Pattern::Mutable(pattern, location, is_synthesized) => {
                if visitor.visit_mutable_pattern(pattern, location.span, *is_synthesized) {
                    pattern.accept(visitor);
                }
            }
            Pattern::Tuple(patterns, location) => {
                if visitor.visit_tuple_pattern(patterns, location.span) {
                    for pattern in patterns {
                        pattern.accept(visitor);
                    }
                }
            }
            Pattern::Struct(path, fields, location) => {
                if visitor.visit_struct_pattern(path, fields, location.span) {
                    path.accept(visitor);
                    for (_, pattern) in fields {
                        pattern.accept(visitor);
                    }
                }
            }
            Pattern::Interned(id, location) => {
                visitor.visit_interned_pattern(id, location.span);
            }
        }
    }
}

impl UnresolvedGeneric {
    pub fn accept(&self, visitor: &mut impl Visitor) {
        if visitor.visit_unresolved_generic(self) {
            self.accept_children(visitor);
        }
    }

    pub fn accept_children(&self, visitor: &mut impl Visitor) {
        match self {
            UnresolvedGeneric::Variable(_ident, trait_bounds) => {
                for trait_bound in trait_bounds {
                    trait_bound.accept(visitor);
                }
            }
            UnresolvedGeneric::Numeric { ident: _, typ } => {
                typ.accept(visitor);
            }
            UnresolvedGeneric::Resolved(_quoted_type_id, _location) => (),
        }
    }
}

impl SecondaryAttribute {
    pub fn accept(&self, target: AttributeTarget, visitor: &mut impl Visitor) {
        if visitor.visit_secondary_attribute(self, target) {
            self.accept_children(target, visitor);
        }
    }

    pub fn accept_children(&self, target: AttributeTarget, visitor: &mut impl Visitor) {
        self.kind.accept(target, self.location.span, visitor);
    }
}

impl SecondaryAttributeKind {
    pub fn accept(&self, target: AttributeTarget, span: Span, visitor: &mut impl Visitor) {
        if visitor.visit_secondary_attribute_kind(self, target, span) {
            self.accept_children(target, span, visitor);
        }
    }

    pub fn accept_children(&self, target: AttributeTarget, span: Span, visitor: &mut impl Visitor) {
        if let SecondaryAttributeKind::Meta(meta_attribute) = self {
            meta_attribute.accept(target, span, visitor);
        }
    }
}

impl MetaAttribute {
    pub fn accept(&self, target: AttributeTarget, span: Span, visitor: &mut impl Visitor) {
        if visitor.visit_meta_attribute(self, target, span) {
            self.accept_children(visitor);
        }
    }

    pub fn accept_children(&self, visitor: &mut impl Visitor) {
        if let MetaAttributeName::Path(path) = &self.name {
            path.accept(visitor);
        }
        visit_expressions(&self.arguments, visitor);
    }
}

fn visit_expressions(expressions: &[Expression], visitor: &mut impl Visitor) {
    for expression in expressions {
        expression.accept(visitor);
    }
}

fn visit_unresolved_types(unresolved_type: &[UnresolvedType], visitor: &mut impl Visitor) {
    for unresolved_type in unresolved_type {
        unresolved_type.accept(visitor);
    }
}

fn visit_unresolved_generics(generics: &[UnresolvedGeneric], visitor: &mut impl Visitor) {
    for generic in generics {
        generic.accept(visitor);
    }
}<|MERGE_RESOLUTION|>--- conflicted
+++ resolved
@@ -18,11 +18,10 @@
     },
     parser::{Item, ItemKind, ParsedSubModule},
     signed_field::SignedField,
-<<<<<<< HEAD
-    token::{FmtStrFragment, MetaAttribute, SecondaryAttribute, SecondaryAttributeKind, Tokens},
-=======
-    token::{FmtStrFragment, MetaAttribute, MetaAttributeName, SecondaryAttribute, Tokens},
->>>>>>> 5c1e1848
+    token::{
+        FmtStrFragment, MetaAttribute, MetaAttributeName, SecondaryAttribute,
+        SecondaryAttributeKind, Tokens,
+    },
 };
 
 use super::{
