use noirc_errors::Span;

use crate::{
    ParsedModule, QuotedType,
    ast::{
        ArrayLiteral, AsTraitPath, AssignStatement, BlockExpression, CallExpression,
        CastExpression, ConstrainExpression, ConstructorExpression, Expression, ExpressionKind,
        ForLoopStatement, ForRange, Ident, IfExpression, IndexExpression, InfixExpression, LValue,
        Lambda, LetStatement, Literal, MemberAccessExpression, MethodCallExpression,
        ModuleDeclaration, NoirFunction, NoirStruct, NoirTrait, NoirTraitImpl, NoirTypeAlias, Path,
        PrefixExpression, Statement, StatementKind, TraitImplItem, TraitItem, TypeImpl, UseTree,
        UseTreeKind,
    },
    node_interner::{
        ExprId, InternedExpressionKind, InternedPattern, InternedStatementKind,
        InternedUnresolvedTypeData, QuotedTypeId,
    },
    parser::{Item, ItemKind, ParsedSubModule},
<<<<<<< HEAD
    token::{CustomAttribute, SecondaryAttribute, Tokens},
    BinaryTypeOperator, ParsedModule, QuotedType,
=======
    signed_field::SignedField,
    token::{FmtStrFragment, MetaAttribute, SecondaryAttribute, Tokens},
>>>>>>> 053ac2b2
};

use super::{
    ForBounds, FunctionReturnType, GenericTypeArgs, IntegerBitSize, ItemVisibility,
    MatchExpression, NoirEnumeration, Pattern, Signedness, TraitBound, TraitImplItemKind, TypePath,
    UnresolvedGenerics, UnresolvedTraitConstraint, UnresolvedType, UnresolvedTypeData,
    UnresolvedTypeExpression, UnsafeExpression,
};

#[derive(Debug, Copy, Clone, PartialEq, Eq)]
pub enum AttributeTarget {
    Module,
    Struct,
    Enum,
    Trait,
    Function,
    Let,
}

/// Implements the [Visitor pattern](https://en.wikipedia.org/wiki/Visitor_pattern) for Noir's AST.
///
/// In this implementation, methods must return a bool:
/// - true means children must be visited
/// - false means children must not be visited, either because the visitor implementation
///   will visit children of interest manually, or because no children are of interest
pub trait Visitor {
    fn visit_parsed_module(&mut self, _: &ParsedModule) -> bool {
        true
    }

    fn visit_item(&mut self, _: &Item) -> bool {
        true
    }

    fn visit_parsed_submodule(&mut self, _: &ParsedSubModule, _: Span) -> bool {
        true
    }

    fn visit_noir_function(&mut self, _: &NoirFunction, _: Span) -> bool {
        true
    }

    fn visit_noir_trait_impl(&mut self, _: &NoirTraitImpl, _: Span) -> bool {
        true
    }

    fn visit_type_impl(&mut self, _: &TypeImpl, _: Span) -> bool {
        true
    }

    fn visit_trait_impl_item(&mut self, _: &TraitImplItem) -> bool {
        true
    }

    fn visit_trait_impl_item_kind(&mut self, _: &TraitImplItemKind, _span: Span) -> bool {
        true
    }

    fn visit_trait_impl_item_function(&mut self, _: &NoirFunction, _span: Span) -> bool {
        true
    }

    fn visit_trait_impl_item_constant(
        &mut self,
        _name: &Ident,
        _typ: &UnresolvedType,
        _expression: &Expression,
        _span: Span,
    ) -> bool {
        true
    }

    fn visit_trait_impl_item_type(
        &mut self,
        _name: &Ident,
        _alias: &UnresolvedType,
        _span: Span,
    ) -> bool {
        true
    }

    fn visit_noir_trait(&mut self, _: &NoirTrait, _: Span) -> bool {
        true
    }

    fn visit_trait_item(&mut self, _: &TraitItem) -> bool {
        true
    }

    fn visit_trait_item_function(
        &mut self,
        _name: &Ident,
        _generics: &UnresolvedGenerics,
        _parameters: &[(Ident, UnresolvedType)],
        _return_type: &FunctionReturnType,
        _where_clause: &[UnresolvedTraitConstraint],
        _body: &Option<BlockExpression>,
    ) -> bool {
        true
    }

    fn visit_trait_item_constant(
        &mut self,
        _name: &Ident,
        _typ: &UnresolvedType,
        _default_value: &Option<Expression>,
    ) -> bool {
        true
    }

    fn visit_trait_item_type(&mut self, _: &Ident) {}

    fn visit_use_tree(&mut self, _: &UseTree) -> bool {
        true
    }

    fn visit_use_tree_path(&mut self, _: &UseTree, _ident: &Ident, _alias: &Option<Ident>) {}

    fn visit_use_tree_list(&mut self, _: &UseTree, _: &[UseTree]) -> bool {
        true
    }

    fn visit_noir_struct(&mut self, _: &NoirStruct, _: Span) -> bool {
        true
    }

    fn visit_noir_enum(&mut self, _: &NoirEnumeration, _: Span) -> bool {
        true
    }

    fn visit_noir_type_alias(&mut self, _: &NoirTypeAlias, _: Span) -> bool {
        true
    }

    fn visit_module_declaration(&mut self, _: &ModuleDeclaration, _: Span) {}

    fn visit_expression(&mut self, _: &Expression) -> bool {
        true
    }

    fn visit_literal(&mut self, _: &Literal, _: Span) -> bool {
        true
    }

    fn visit_literal_array(&mut self, _: &ArrayLiteral, _: Span) -> bool {
        true
    }

    fn visit_literal_slice(&mut self, _: &ArrayLiteral, _: Span) -> bool {
        true
    }

    fn visit_literal_bool(&mut self, _: bool, _: Span) {}

    fn visit_literal_integer(&mut self, _value: SignedField, _: Span) {}

    fn visit_literal_str(&mut self, _: &str, _: Span) {}

    fn visit_literal_raw_str(&mut self, _: &str, _: u8, _: Span) {}

    fn visit_literal_fmt_str(&mut self, _: &[FmtStrFragment], _length: u32, _: Span) {}

    fn visit_literal_unit(&mut self, _: Span) {}

    fn visit_block_expression(&mut self, _: &BlockExpression, _: Option<Span>) -> bool {
        true
    }

    fn visit_prefix_expression(&mut self, _: &PrefixExpression, _: Span) -> bool {
        true
    }

    fn visit_index_expression(&mut self, _: &IndexExpression, _: Span) -> bool {
        true
    }

    fn visit_call_expression(&mut self, _: &CallExpression, _: Span) -> bool {
        true
    }

    fn visit_method_call_expression(&mut self, _: &MethodCallExpression, _: Span) -> bool {
        true
    }

    fn visit_constructor_expression(&mut self, _: &ConstructorExpression, _: Span) -> bool {
        true
    }

    fn visit_member_access_expression(&mut self, _: &MemberAccessExpression, _: Span) -> bool {
        true
    }

    fn visit_cast_expression(&mut self, _: &CastExpression, _: Span) -> bool {
        true
    }

    fn visit_infix_expression(&mut self, _: &InfixExpression, _: Span) -> bool {
        true
    }

    fn visit_if_expression(&mut self, _: &IfExpression, _: Span) -> bool {
        true
    }

    fn visit_match_expression(&mut self, _: &MatchExpression, _: Span) -> bool {
        true
    }

    fn visit_tuple(&mut self, _: &[Expression], _: Span) -> bool {
        true
    }

    fn visit_parenthesized(&mut self, _: &Expression, _: Span) -> bool {
        true
    }

    fn visit_unquote(&mut self, _: &Expression, _: Span) -> bool {
        true
    }

    fn visit_comptime_expression(&mut self, _: &BlockExpression, _: Span) -> bool {
        true
    }

    fn visit_unsafe_expression(&mut self, _: &UnsafeExpression, _: Span) -> bool {
        true
    }

    fn visit_variable(&mut self, _: &Path, _: Span) -> bool {
        true
    }

    fn visit_quote(&mut self, _: &Tokens) {}

    fn visit_resolved_expression(&mut self, _expr_id: ExprId) {}

    fn visit_interned_expression(&mut self, _id: InternedExpressionKind) {}

    fn visit_error_expression(&mut self) {}

    fn visit_lambda(&mut self, _: &Lambda, _: Span) -> bool {
        true
    }

    fn visit_array_literal(&mut self, _: &ArrayLiteral, _: Span) -> bool {
        true
    }

    fn visit_array_literal_standard(&mut self, _: &[Expression], _: Span) -> bool {
        true
    }

    fn visit_array_literal_repeated(
        &mut self,
        _repeated_element: &Expression,
        _length: &Expression,
        _: Span,
    ) -> bool {
        true
    }

    fn visit_statement(&mut self, _: &Statement) -> bool {
        true
    }

    fn visit_import(&mut self, _: &UseTree, _: Span, _visibility: ItemVisibility) -> bool {
        true
    }

    fn visit_global(&mut self, _: &LetStatement, _: Span) -> bool {
        true
    }

    fn visit_let_statement(&mut self, _: &LetStatement) -> bool {
        true
    }

    fn visit_constrain_statement(&mut self, _: &ConstrainExpression) -> bool {
        true
    }

    fn visit_assign_statement(&mut self, _: &AssignStatement) -> bool {
        true
    }

    fn visit_for_loop_statement(&mut self, _: &ForLoopStatement) -> bool {
        true
    }

    fn visit_loop_statement(&mut self, _: &Expression) -> bool {
        true
    }

    fn visit_while_statement(&mut self, _condition: &Expression, _body: &Expression) -> bool {
        true
    }

    fn visit_comptime_statement(&mut self, _: &Statement) -> bool {
        true
    }

    fn visit_break(&mut self) {}

    fn visit_continue(&mut self) {}

    fn visit_interned_statement(&mut self, _: InternedStatementKind) {}

    fn visit_error_statement(&mut self) {}

    fn visit_lvalue(&mut self, _: &LValue) -> bool {
        true
    }

    fn visit_lvalue_ident(&mut self, _: &Ident) {}

    fn visit_lvalue_member_access(
        &mut self,
        _object: &LValue,
        _field_name: &Ident,
        _span: Span,
    ) -> bool {
        true
    }

    fn visit_lvalue_index(&mut self, _array: &LValue, _index: &Expression, _span: Span) -> bool {
        true
    }

    fn visit_lvalue_dereference(&mut self, _lvalue: &LValue, _span: Span) -> bool {
        true
    }

    fn visit_lvalue_interned(&mut self, _id: InternedExpressionKind, _span: Span) {}

    fn visit_for_range(&mut self, _: &ForRange) -> bool {
        true
    }

    fn visit_as_trait_path(&mut self, _: &AsTraitPath, _: Span) -> bool {
        true
    }

    fn visit_type_path(&mut self, _: &TypePath, _: Span) -> bool {
        true
    }

    fn visit_unresolved_type(&mut self, _: &UnresolvedType) -> bool {
        true
    }

    fn visit_array_type(
        &mut self,
        _: &UnresolvedTypeExpression,
        _: &UnresolvedType,
        _: Span,
    ) -> bool {
        true
    }

    fn visit_slice_type(&mut self, _: &UnresolvedType, _: Span) -> bool {
        true
    }

    fn visit_parenthesized_type(&mut self, _: &UnresolvedType, _: Span) -> bool {
        true
    }

    fn visit_named_type(&mut self, _: &Path, _: &GenericTypeArgs, _: Span) -> bool {
        true
    }

    fn visit_trait_as_type(&mut self, _: &Path, _: &GenericTypeArgs, _: Span) -> bool {
        true
    }

    fn visit_reference_type(&mut self, _: &UnresolvedType, _mutable: bool, _: Span) -> bool {
        true
    }

    fn visit_tuple_type(&mut self, _: &[UnresolvedType], _: Span) -> bool {
        true
    }

    fn visit_function_type(
        &mut self,
        _args: &[UnresolvedType],
        _ret: &UnresolvedType,
        _env: &UnresolvedType,
        _unconstrained: bool,
        _span: Span,
    ) -> bool {
        true
    }

    fn visit_as_trait_path_type(&mut self, _: &AsTraitPath, _: Span) -> bool {
        true
    }

    fn visit_expression_type(&mut self, _: &UnresolvedTypeExpression, _: Span) -> bool {
        true
    }

    fn visit_format_string_type(
        &mut self,
        _: &UnresolvedTypeExpression,
        _: &UnresolvedType,
        _: Span,
    ) -> bool {
        true
    }

    fn visit_string_type(&mut self, _: &UnresolvedTypeExpression, _: Span) -> bool {
        true
    }

    fn visit_unspecified_type(&mut self, _: Span) {}

    fn visit_quoted_type(&mut self, _: &QuotedType, _: Span) {}

    fn visit_field_element_type(&mut self, _: Span) {}

    fn visit_integer_type(&mut self, _: Signedness, _: IntegerBitSize, _: Span) {}

    fn visit_bool_type(&mut self, _: Span) {}

    fn visit_unit_type(&mut self, _: Span) {}

    fn visit_resolved_type(&mut self, _: QuotedTypeId, _: Span) {}

    fn visit_interned_type(&mut self, _: InternedUnresolvedTypeData, _: Span) {}

    fn visit_error_type(&mut self, _: Span) {}

    fn visit_path(&mut self, _: &Path) {}

    fn visit_generic_type_args(&mut self, _: &GenericTypeArgs) -> bool {
        true
    }

    fn visit_function_return_type(&mut self, _: &FunctionReturnType) -> bool {
        true
    }

    fn visit_trait_bound(&mut self, _: &TraitBound) -> bool {
        true
    }

    fn visit_unresolved_trait_constraint(&mut self, _: &UnresolvedTraitConstraint) -> bool {
        true
    }

    fn visit_unresolved_type_expression(&mut self, _: &UnresolvedTypeExpression) -> bool {
        true
    }

    fn visit_variable_type_expression(&mut self, _: &Path) -> bool {
        true
    }

    fn visit_constant_type_expression(&mut self, _value: FieldElement, _span: Span) {}

    fn visit_binary_type_expression(
        &mut self,
        _lhs: &UnresolvedTypeExpression,
        _op: BinaryTypeOperator,
        _rhs: &UnresolvedTypeExpression,
        _span: Span,
    ) -> bool {
        true
    }

    fn visit_as_trait_path_type_expression(&mut self, _as_trait_path: &AsTraitPath) -> bool {
        true
    }

    fn visit_pattern(&mut self, _: &Pattern) -> bool {
        true
    }

    fn visit_identifier_pattern(&mut self, _: &Ident) {}

    fn visit_mutable_pattern(&mut self, _: &Pattern, _: Span, _is_synthesized: bool) -> bool {
        true
    }

    fn visit_tuple_pattern(&mut self, _: &[Pattern], _: Span) -> bool {
        true
    }

    fn visit_struct_pattern(&mut self, _: &Path, _: &[(Ident, Pattern)], _: Span) -> bool {
        true
    }

    fn visit_interned_pattern(&mut self, _: &InternedPattern, _: Span) {}

    fn visit_secondary_attribute(
        &mut self,
        _: &SecondaryAttribute,
        _target: AttributeTarget,
    ) -> bool {
        true
    }

    fn visit_meta_attribute(&mut self, _: &MetaAttribute, _target: AttributeTarget) -> bool {
        true
    }
}

impl ParsedModule {
    pub fn accept(&self, visitor: &mut impl Visitor) {
        if visitor.visit_parsed_module(self) {
            self.accept_children(visitor);
        }
    }

    pub fn accept_children(&self, visitor: &mut impl Visitor) {
        for item in &self.items {
            item.accept(visitor);
        }
    }
}

impl Item {
    pub fn accept(&self, visitor: &mut impl Visitor) {
        if visitor.visit_item(self) {
            self.accept_children(visitor);
        }
    }

    pub fn accept_children(&self, visitor: &mut impl Visitor) {
        let span = self.location.span;

        match &self.kind {
            ItemKind::Submodules(parsed_sub_module) => {
                parsed_sub_module.accept(span, visitor);
            }
            ItemKind::Function(noir_function) => noir_function.accept(span, visitor),
            ItemKind::TraitImpl(noir_trait_impl) => {
                noir_trait_impl.accept(span, visitor);
            }
            ItemKind::Impl(type_impl) => type_impl.accept(span, visitor),
            ItemKind::Global(let_statement, _visibility) => {
                if visitor.visit_global(let_statement, span) {
                    let_statement.accept(visitor);
                }
            }
            ItemKind::Trait(noir_trait) => noir_trait.accept(span, visitor),
            ItemKind::Import(use_tree, visibility) => {
                if visitor.visit_import(use_tree, span, *visibility) {
                    use_tree.accept(visitor);
                }
            }
            ItemKind::TypeAlias(noir_type_alias) => noir_type_alias.accept(span, visitor),
            ItemKind::Struct(noir_struct) => noir_struct.accept(span, visitor),
            ItemKind::Enum(noir_enum) => noir_enum.accept(span, visitor),
            ItemKind::ModuleDecl(module_declaration) => {
                module_declaration.accept(span, visitor);
            }
            ItemKind::InnerAttribute(attribute) => {
                attribute.accept(AttributeTarget::Module, visitor);
            }
        }
    }
}

impl ParsedSubModule {
    pub fn accept(&self, span: Span, visitor: &mut impl Visitor) {
        for attribute in &self.outer_attributes {
            attribute.accept(AttributeTarget::Module, visitor);
        }

        if visitor.visit_parsed_submodule(self, span) {
            self.accept_children(visitor);
        }
    }

    pub fn accept_children(&self, visitor: &mut impl Visitor) {
        self.contents.accept(visitor);
    }
}

impl NoirFunction {
    pub fn accept(&self, span: Span, visitor: &mut impl Visitor) {
        if visitor.visit_noir_function(self, span) {
            self.accept_children(visitor);
        }
    }

    pub fn accept_children(&self, visitor: &mut impl Visitor) {
        for attribute in self.secondary_attributes() {
            attribute.accept(AttributeTarget::Function, visitor);
        }

        for param in &self.def.parameters {
            param.typ.accept(visitor);
        }

        self.def.return_type.accept(visitor);

        for constraint in &self.def.where_clause {
            constraint.accept(visitor);
        }

        self.def.body.accept(None, visitor);
    }
}

impl NoirTraitImpl {
    pub fn accept(&self, span: Span, visitor: &mut impl Visitor) {
        if visitor.visit_noir_trait_impl(self, span) {
            self.accept_children(visitor);
        }
    }

    pub fn accept_children(&self, visitor: &mut impl Visitor) {
        self.r#trait.accept(visitor);
        self.object_type.accept(visitor);

        for item in &self.items {
            item.item.accept(visitor);
        }
    }
}

impl TraitImplItem {
    pub fn accept(&self, visitor: &mut impl Visitor) {
        if visitor.visit_trait_impl_item(self) {
            self.accept_children(visitor);
        }
    }

    pub fn accept_children(&self, visitor: &mut impl Visitor) {
        self.kind.accept(self.location.span, visitor);
    }
}

impl TraitImplItemKind {
    pub fn accept(&self, span: Span, visitor: &mut impl Visitor) {
        if visitor.visit_trait_impl_item_kind(self, span) {
            self.accept_children(span, visitor);
        }
    }

    pub fn accept_children(&self, span: Span, visitor: &mut impl Visitor) {
        match self {
            TraitImplItemKind::Function(noir_function) => {
                if visitor.visit_trait_impl_item_function(noir_function, span) {
                    noir_function.accept(span, visitor);
                }
            }
            TraitImplItemKind::Constant(name, unresolved_type, expression) => {
                if visitor.visit_trait_impl_item_constant(name, unresolved_type, expression, span) {
                    unresolved_type.accept(visitor);
                    expression.accept(visitor);
                }
            }
            TraitImplItemKind::Type { name, alias } => {
                if visitor.visit_trait_impl_item_type(name, alias, span) {
                    alias.accept(visitor);
                }
            }
        }
    }
}

impl TypeImpl {
    pub fn accept(&self, span: Span, visitor: &mut impl Visitor) {
        if visitor.visit_type_impl(self, span) {
            self.accept_children(visitor);
        }
    }

    pub fn accept_children(&self, visitor: &mut impl Visitor) {
        self.object_type.accept(visitor);

        for (method, location) in &self.methods {
            method.item.accept(location.span, visitor);
        }
    }
}

impl NoirTrait {
    pub fn accept(&self, span: Span, visitor: &mut impl Visitor) {
        if visitor.visit_noir_trait(self, span) {
            self.accept_children(visitor);
        }
    }

    pub fn accept_children(&self, visitor: &mut impl Visitor) {
        for attribute in &self.attributes {
            attribute.accept(AttributeTarget::Trait, visitor);
        }

        for bound in &self.bounds {
            bound.accept(visitor);
        }

        for constraint in &self.where_clause {
            constraint.accept(visitor);
        }

        for item in &self.items {
            item.item.accept(visitor);
        }
    }
}

impl TraitItem {
    pub fn accept(&self, visitor: &mut impl Visitor) {
        if visitor.visit_trait_item(self) {
            self.accept_children(visitor);
        }
    }

    pub fn accept_children(&self, visitor: &mut impl Visitor) {
        match self {
            TraitItem::Function {
                name,
                generics,
                parameters,
                return_type,
                where_clause,
                body,
                is_unconstrained: _,
                visibility: _,
                is_comptime: _,
            } => {
                if visitor.visit_trait_item_function(
                    name,
                    generics,
                    parameters,
                    return_type,
                    where_clause,
                    body,
                ) {
                    for (_name, unresolved_type) in parameters {
                        unresolved_type.accept(visitor);
                    }

                    return_type.accept(visitor);

                    for unresolved_trait_constraint in where_clause {
                        unresolved_trait_constraint.accept(visitor);
                    }

                    if let Some(body) = body {
                        body.accept(None, visitor);
                    }
                }
            }
            TraitItem::Constant { name, typ, default_value } => {
                if visitor.visit_trait_item_constant(name, typ, default_value) {
                    typ.accept(visitor);

                    if let Some(default_value) = default_value {
                        default_value.accept(visitor);
                    }
                }
            }
            TraitItem::Type { name } => visitor.visit_trait_item_type(name),
        }
    }
}

impl UseTree {
    pub fn accept(&self, visitor: &mut impl Visitor) {
        if visitor.visit_use_tree(self) {
            self.accept_children(visitor);
        }
    }

    pub fn accept_children(&self, visitor: &mut impl Visitor) {
        match &self.kind {
            UseTreeKind::Path(ident, alias) => visitor.visit_use_tree_path(self, ident, alias),
            UseTreeKind::List(use_trees) => {
                if visitor.visit_use_tree_list(self, use_trees) {
                    for use_tree in use_trees {
                        use_tree.accept(visitor);
                    }
                }
            }
        }
    }
}

impl NoirStruct {
    pub fn accept(&self, span: Span, visitor: &mut impl Visitor) {
        if visitor.visit_noir_struct(self, span) {
            self.accept_children(visitor);
        }
    }

    pub fn accept_children(&self, visitor: &mut impl Visitor) {
        for attribute in &self.attributes {
            attribute.accept(AttributeTarget::Struct, visitor);
        }

        for field in &self.fields {
            field.item.typ.accept(visitor);
        }
    }
}

impl NoirEnumeration {
    pub fn accept(&self, span: Span, visitor: &mut impl Visitor) {
        if visitor.visit_noir_enum(self, span) {
            self.accept_children(visitor);
        }
    }

    pub fn accept_children(&self, visitor: &mut impl Visitor) {
        for attribute in &self.attributes {
            attribute.accept(AttributeTarget::Enum, visitor);
        }

        for variant in &self.variants {
            if let Some(parameters) = &variant.item.parameters {
                for parameter in parameters {
                    parameter.accept(visitor);
                }
            }
        }
    }
}

impl NoirTypeAlias {
    pub fn accept(&self, span: Span, visitor: &mut impl Visitor) {
        if visitor.visit_noir_type_alias(self, span) {
            self.accept_children(visitor);
        }
    }

    pub fn accept_children(&self, visitor: &mut impl Visitor) {
        self.typ.accept(visitor);
    }
}

impl ModuleDeclaration {
    pub fn accept(&self, span: Span, visitor: &mut impl Visitor) {
        for attribute in &self.outer_attributes {
            attribute.accept(AttributeTarget::Module, visitor);
        }

        visitor.visit_module_declaration(self, span);
    }
}

impl Expression {
    pub fn accept(&self, visitor: &mut impl Visitor) {
        if visitor.visit_expression(self) {
            self.accept_children(visitor);
        }
    }

    pub fn accept_children(&self, visitor: &mut impl Visitor) {
        let span = self.location.span;
        match &self.kind {
            ExpressionKind::Literal(literal) => literal.accept(span, visitor),
            ExpressionKind::Block(block_expression) => {
                block_expression.accept(Some(span), visitor);
            }
            ExpressionKind::Prefix(prefix_expression) => {
                prefix_expression.accept(span, visitor);
            }
            ExpressionKind::Index(index_expression) => {
                index_expression.accept(span, visitor);
            }
            ExpressionKind::Call(call_expression) => {
                call_expression.accept(span, visitor);
            }
            ExpressionKind::MethodCall(method_call_expression) => {
                method_call_expression.accept(span, visitor);
            }
            ExpressionKind::Constrain(constrain) => {
                constrain.accept(visitor);
            }
            ExpressionKind::Constructor(constructor_expression) => {
                constructor_expression.accept(span, visitor);
            }
            ExpressionKind::MemberAccess(member_access_expression) => {
                member_access_expression.accept(span, visitor);
            }
            ExpressionKind::Cast(cast_expression) => {
                cast_expression.accept(span, visitor);
            }
            ExpressionKind::Infix(infix_expression) => {
                infix_expression.accept(span, visitor);
            }
            ExpressionKind::If(if_expression) => {
                if_expression.accept(span, visitor);
            }
            ExpressionKind::Match(match_expression) => {
                match_expression.accept(span, visitor);
            }
            ExpressionKind::Tuple(expressions) => {
                if visitor.visit_tuple(expressions, span) {
                    visit_expressions(expressions, visitor);
                }
            }
            ExpressionKind::Lambda(lambda) => lambda.accept(span, visitor),
            ExpressionKind::Parenthesized(expression) => {
                if visitor.visit_parenthesized(expression, span) {
                    expression.accept(visitor);
                }
            }
            ExpressionKind::Unquote(expression) => {
                if visitor.visit_unquote(expression, span) {
                    expression.accept(visitor);
                }
            }
            ExpressionKind::Comptime(block_expression, _) => {
                if visitor.visit_comptime_expression(block_expression, span) {
                    block_expression.accept(None, visitor);
                }
            }
            ExpressionKind::Unsafe(unsafe_expression) => {
                unsafe_expression.accept(span, visitor);
            }
            ExpressionKind::Variable(path) => {
                if visitor.visit_variable(path, span) {
                    path.accept(visitor);
                }
            }
            ExpressionKind::AsTraitPath(as_trait_path) => {
                as_trait_path.accept(span, visitor);
            }
            ExpressionKind::TypePath(path) => path.accept(span, visitor),
            ExpressionKind::Quote(tokens) => visitor.visit_quote(tokens),
            ExpressionKind::Resolved(expr_id) => visitor.visit_resolved_expression(*expr_id),
            ExpressionKind::Interned(id) => visitor.visit_interned_expression(*id),
            ExpressionKind::InternedStatement(id) => visitor.visit_interned_statement(*id),
            ExpressionKind::Error => visitor.visit_error_expression(),
        }
    }
}

impl Literal {
    pub fn accept(&self, span: Span, visitor: &mut impl Visitor) {
        if visitor.visit_literal(self, span) {
            self.accept_children(span, visitor);
        }
    }

    pub fn accept_children(&self, span: Span, visitor: &mut impl Visitor) {
        match self {
            Literal::Array(array_literal) => {
                if visitor.visit_literal_array(array_literal, span) {
                    array_literal.accept(span, visitor);
                }
            }
            Literal::Slice(array_literal) => {
                if visitor.visit_literal_slice(array_literal, span) {
                    array_literal.accept(span, visitor);
                }
            }
            Literal::Bool(value) => visitor.visit_literal_bool(*value, span),
            Literal::Integer(value) => {
                visitor.visit_literal_integer(*value, span);
            }
            Literal::Str(str) => visitor.visit_literal_str(str, span),
            Literal::RawStr(str, length) => visitor.visit_literal_raw_str(str, *length, span),
            Literal::FmtStr(fragments, length) => {
                visitor.visit_literal_fmt_str(fragments, *length, span);
            }
            Literal::Unit => visitor.visit_literal_unit(span),
        }
    }
}

impl BlockExpression {
    pub fn accept(&self, span: Option<Span>, visitor: &mut impl Visitor) {
        if visitor.visit_block_expression(self, span) {
            self.accept_children(visitor);
        }
    }

    pub fn accept_children(&self, visitor: &mut impl Visitor) {
        for statement in &self.statements {
            statement.accept(visitor);
        }
    }
}

impl PrefixExpression {
    pub fn accept(&self, span: Span, visitor: &mut impl Visitor) {
        if visitor.visit_prefix_expression(self, span) {
            self.accept_children(visitor);
        }
    }

    pub fn accept_children(&self, visitor: &mut impl Visitor) {
        self.rhs.accept(visitor);
    }
}

impl IndexExpression {
    pub fn accept(&self, span: Span, visitor: &mut impl Visitor) {
        if visitor.visit_index_expression(self, span) {
            self.accept_children(visitor);
        }
    }

    pub fn accept_children(&self, visitor: &mut impl Visitor) {
        self.collection.accept(visitor);
        self.index.accept(visitor);
    }
}

impl CallExpression {
    pub fn accept(&self, span: Span, visitor: &mut impl Visitor) {
        if visitor.visit_call_expression(self, span) {
            self.accept_children(visitor);
        }
    }

    pub fn accept_children(&self, visitor: &mut impl Visitor) {
        self.func.accept(visitor);
        visit_expressions(&self.arguments, visitor);
    }
}

impl MethodCallExpression {
    pub fn accept(&self, span: Span, visitor: &mut impl Visitor) {
        if visitor.visit_method_call_expression(self, span) {
            self.accept_children(visitor);
        }
    }

    pub fn accept_children(&self, visitor: &mut impl Visitor) {
        self.object.accept(visitor);
        visit_expressions(&self.arguments, visitor);
    }
}

impl ConstructorExpression {
    pub fn accept(&self, span: Span, visitor: &mut impl Visitor) {
        if visitor.visit_constructor_expression(self, span) {
            self.accept_children(visitor);
        }
    }

    pub fn accept_children(&self, visitor: &mut impl Visitor) {
        self.typ.accept(visitor);

        for (_field_name, expression) in &self.fields {
            expression.accept(visitor);
        }
    }
}

impl MemberAccessExpression {
    pub fn accept(&self, span: Span, visitor: &mut impl Visitor) {
        if visitor.visit_member_access_expression(self, span) {
            self.accept_children(visitor);
        }
    }

    pub fn accept_children(&self, visitor: &mut impl Visitor) {
        self.lhs.accept(visitor);
    }
}

impl CastExpression {
    pub fn accept(&self, span: Span, visitor: &mut impl Visitor) {
        if visitor.visit_cast_expression(self, span) {
            self.accept_children(visitor);
        }
    }

    pub fn accept_children(&self, visitor: &mut impl Visitor) {
        self.lhs.accept(visitor);
    }
}

impl InfixExpression {
    pub fn accept(&self, span: Span, visitor: &mut impl Visitor) {
        if visitor.visit_infix_expression(self, span) {
            self.accept_children(visitor);
        }
    }

    pub fn accept_children(&self, visitor: &mut impl Visitor) {
        self.lhs.accept(visitor);
        self.rhs.accept(visitor);
    }
}

impl IfExpression {
    pub fn accept(&self, span: Span, visitor: &mut impl Visitor) {
        if visitor.visit_if_expression(self, span) {
            self.accept_children(visitor);
        }
    }

    pub fn accept_children(&self, visitor: &mut impl Visitor) {
        self.condition.accept(visitor);
        self.consequence.accept(visitor);
        if let Some(alternative) = &self.alternative {
            alternative.accept(visitor);
        }
    }
}

impl MatchExpression {
    pub fn accept(&self, span: Span, visitor: &mut impl Visitor) {
        if visitor.visit_match_expression(self, span) {
            self.accept_children(visitor);
        }
    }

    pub fn accept_children(&self, visitor: &mut impl Visitor) {
        self.expression.accept(visitor);
        for (pattern, branch) in &self.rules {
            pattern.accept(visitor);
            branch.accept(visitor);
        }
    }
}

impl Lambda {
    pub fn accept(&self, span: Span, visitor: &mut impl Visitor) {
        if visitor.visit_lambda(self, span) {
            self.accept_children(visitor);
        }
    }

    pub fn accept_children(&self, visitor: &mut impl Visitor) {
        for (_, unresolved_type) in &self.parameters {
            unresolved_type.accept(visitor);
        }

        self.body.accept(visitor);
    }
}

impl ArrayLiteral {
    pub fn accept(&self, span: Span, visitor: &mut impl Visitor) {
        if visitor.visit_array_literal(self, span) {
            self.accept_children(span, visitor);
        }
    }

    pub fn accept_children(&self, span: Span, visitor: &mut impl Visitor) {
        match self {
            ArrayLiteral::Standard(expressions) => {
                if visitor.visit_array_literal_standard(expressions, span) {
                    visit_expressions(expressions, visitor);
                }
            }
            ArrayLiteral::Repeated { repeated_element, length } => {
                if visitor.visit_array_literal_repeated(repeated_element, length, span) {
                    repeated_element.accept(visitor);
                    length.accept(visitor);
                }
            }
        }
    }
}

impl Statement {
    pub fn accept(&self, visitor: &mut impl Visitor) {
        if visitor.visit_statement(self) {
            self.accept_children(visitor);
        }
    }

    pub fn accept_children(&self, visitor: &mut impl Visitor) {
        match &self.kind {
            StatementKind::Let(let_statement) => {
                let_statement.accept(visitor);
            }
            StatementKind::Expression(expression) => {
                expression.accept(visitor);
            }
            StatementKind::Assign(assign_statement) => {
                assign_statement.accept(visitor);
            }
            StatementKind::For(for_loop_statement) => {
                for_loop_statement.accept(visitor);
            }
            StatementKind::Loop(block, _) => {
                if visitor.visit_loop_statement(block) {
                    block.accept(visitor);
                }
            }
            StatementKind::While(while_) => {
                if visitor.visit_while_statement(&while_.condition, &while_.body) {
                    while_.condition.accept(visitor);
                    while_.body.accept(visitor);
                }
            }
            StatementKind::Comptime(statement) => {
                if visitor.visit_comptime_statement(statement) {
                    statement.accept(visitor);
                }
            }
            StatementKind::Semi(expression) => {
                expression.accept(visitor);
            }
            StatementKind::Break => visitor.visit_break(),
            StatementKind::Continue => visitor.visit_continue(),
            StatementKind::Interned(id) => visitor.visit_interned_statement(*id),
            StatementKind::Error => visitor.visit_error_statement(),
        }
    }
}

impl LetStatement {
    pub fn accept(&self, visitor: &mut impl Visitor) {
        for attribute in &self.attributes {
            attribute.accept(AttributeTarget::Let, visitor);
        }

        if visitor.visit_let_statement(self) {
            self.accept_children(visitor);
        }
    }

    pub fn accept_children(&self, visitor: &mut impl Visitor) {
        self.pattern.accept(visitor);
        self.r#type.accept(visitor);
        self.expression.accept(visitor);
    }
}

impl ConstrainExpression {
    pub fn accept(&self, visitor: &mut impl Visitor) {
        if visitor.visit_constrain_statement(self) {
            self.accept_children(visitor);
        }
    }

    pub fn accept_children(&self, visitor: &mut impl Visitor) {
        visit_expressions(&self.arguments, visitor);
    }
}

impl AssignStatement {
    pub fn accept(&self, visitor: &mut impl Visitor) {
        if visitor.visit_assign_statement(self) {
            self.accept_children(visitor);
        }
    }

    pub fn accept_children(&self, visitor: &mut impl Visitor) {
        self.lvalue.accept(visitor);
        self.expression.accept(visitor);
    }
}

impl ForLoopStatement {
    pub fn accept(&self, visitor: &mut impl Visitor) {
        if visitor.visit_for_loop_statement(self) {
            self.accept_children(visitor);
        }
    }

    pub fn accept_children(&self, visitor: &mut impl Visitor) {
        self.range.accept(visitor);
        self.block.accept(visitor);
    }
}

impl LValue {
    pub fn accept(&self, visitor: &mut impl Visitor) {
        if visitor.visit_lvalue(self) {
            self.accept_children(visitor);
        }
    }

    pub fn accept_children(&self, visitor: &mut impl Visitor) {
        match self {
            LValue::Ident(ident) => visitor.visit_lvalue_ident(ident),
            LValue::MemberAccess { object, field_name, location } => {
                if visitor.visit_lvalue_member_access(object, field_name, location.span) {
                    object.accept(visitor);
                }
            }
            LValue::Index { array, index, location } => {
                if visitor.visit_lvalue_index(array, index, location.span) {
                    array.accept(visitor);
                    index.accept(visitor);
                }
            }
            LValue::Dereference(lvalue, location) => {
                if visitor.visit_lvalue_dereference(lvalue, location.span) {
                    lvalue.accept(visitor);
                }
            }
            LValue::Interned(id, location) => visitor.visit_lvalue_interned(*id, location.span),
        }
    }
}

impl ForRange {
    pub fn accept(&self, visitor: &mut impl Visitor) {
        if visitor.visit_for_range(self) {
            self.accept_children(visitor);
        }
    }

    pub fn accept_children(&self, visitor: &mut impl Visitor) {
        match self {
            ForRange::Range(ForBounds { start, end, inclusive: _ }) => {
                start.accept(visitor);
                end.accept(visitor);
            }
            ForRange::Array(expression) => expression.accept(visitor),
        }
    }
}

impl UnsafeExpression {
    pub fn accept(&self, span: Span, visitor: &mut impl Visitor) {
        if visitor.visit_unsafe_expression(self, span) {
            self.accept_children(span, visitor);
        }
    }

    pub fn accept_children(&self, span: Span, visitor: &mut impl Visitor) {
        self.block.accept(Some(span), visitor);
    }
}

impl AsTraitPath {
    pub fn accept(&self, span: Span, visitor: &mut impl Visitor) {
        if visitor.visit_as_trait_path(self, span) {
            self.accept_children(visitor);
        }
    }

    pub fn accept_children(&self, visitor: &mut impl Visitor) {
        self.trait_path.accept(visitor);
        self.trait_generics.accept(visitor);
    }
}

impl TypePath {
    pub fn accept(&self, span: Span, visitor: &mut impl Visitor) {
        if visitor.visit_type_path(self, span) {
            self.accept_children(visitor);
        }
    }

    pub fn accept_children(&self, visitor: &mut impl Visitor) {
        self.typ.accept(visitor);
        if let Some(turbofish) = &self.turbofish {
            turbofish.accept(visitor);
        }
    }
}

impl UnresolvedType {
    pub fn accept(&self, visitor: &mut impl Visitor) {
        if visitor.visit_unresolved_type(self) {
            self.accept_children(visitor);
        }
    }

    pub fn accept_children(&self, visitor: &mut impl Visitor) {
        match &self.typ {
            UnresolvedTypeData::Array(unresolved_type_expression, unresolved_type) => {
<<<<<<< HEAD
                if visitor.visit_array_type(unresolved_type_expression, unresolved_type, self.span)
                {
                    unresolved_type_expression.accept(visitor);
=======
                if visitor.visit_array_type(
                    unresolved_type_expression,
                    unresolved_type,
                    self.location.span,
                ) {
>>>>>>> 053ac2b2
                    unresolved_type.accept(visitor);
                }
            }
            UnresolvedTypeData::Slice(unresolved_type) => {
                if visitor.visit_slice_type(unresolved_type, self.location.span) {
                    unresolved_type.accept(visitor);
                }
            }
            UnresolvedTypeData::Parenthesized(unresolved_type) => {
                if visitor.visit_parenthesized_type(unresolved_type, self.location.span) {
                    unresolved_type.accept(visitor);
                }
            }
            UnresolvedTypeData::Named(path, generic_type_args, _) => {
                if visitor.visit_named_type(path, generic_type_args, self.location.span) {
                    path.accept(visitor);
                    generic_type_args.accept(visitor);
                }
            }
            UnresolvedTypeData::TraitAsType(path, generic_type_args) => {
                if visitor.visit_trait_as_type(path, generic_type_args, self.location.span) {
                    path.accept(visitor);
                    generic_type_args.accept(visitor);
                }
            }
            UnresolvedTypeData::Reference(unresolved_type, mutable) => {
                if visitor.visit_reference_type(unresolved_type, *mutable, self.location.span) {
                    unresolved_type.accept(visitor);
                }
            }
            UnresolvedTypeData::Tuple(unresolved_types) => {
                if visitor.visit_tuple_type(unresolved_types, self.location.span) {
                    visit_unresolved_types(unresolved_types, visitor);
                }
            }
            UnresolvedTypeData::Function(args, ret, env, unconstrained) => {
                if visitor.visit_function_type(args, ret, env, *unconstrained, self.location.span) {
                    visit_unresolved_types(args, visitor);
                    ret.accept(visitor);
                    env.accept(visitor);
                }
            }
            UnresolvedTypeData::AsTraitPath(as_trait_path) => {
                if visitor.visit_as_trait_path_type(as_trait_path, self.location.span) {
                    as_trait_path.accept(self.location.span, visitor);
                }
            }
            UnresolvedTypeData::Expression(expr) => {
<<<<<<< HEAD
                if visitor.visit_expression_type(expr, self.span) {
                    expr.accept(visitor);
                }
            }
            UnresolvedTypeData::FormatString(expr, typ) => {
                if visitor.visit_format_string_type(expr, typ, self.span) {
                    expr.accept(visitor);
                    typ.accept(visitor);
                }
            }
            UnresolvedTypeData::String(expr) => {
                if visitor.visit_string_type(expr, self.span) {
                    expr.accept(visitor);
                }
            }
            UnresolvedTypeData::Unspecified => visitor.visit_unspecified_type(self.span),
            UnresolvedTypeData::Quoted(typ) => visitor.visit_quoted_type(typ, self.span),
            UnresolvedTypeData::FieldElement => visitor.visit_field_element_type(self.span),
            UnresolvedTypeData::Integer(signdness, size) => {
                visitor.visit_integer_type(*signdness, *size, self.span);
=======
                visitor.visit_expression_type(expr, self.location.span);
            }
            UnresolvedTypeData::FormatString(expr, typ) => {
                if visitor.visit_format_string_type(expr, typ, self.location.span) {
                    typ.accept(visitor);
                }
            }
            UnresolvedTypeData::String(expr) => visitor.visit_string_type(expr, self.location.span),
            UnresolvedTypeData::Unspecified => visitor.visit_unspecified_type(self.location.span),
            UnresolvedTypeData::Quoted(typ) => visitor.visit_quoted_type(typ, self.location.span),
            UnresolvedTypeData::FieldElement => {
                visitor.visit_field_element_type(self.location.span);
            }
            UnresolvedTypeData::Integer(signedness, size) => {
                visitor.visit_integer_type(*signedness, *size, self.location.span);
            }
            UnresolvedTypeData::Bool => visitor.visit_bool_type(self.location.span),
            UnresolvedTypeData::Unit => visitor.visit_unit_type(self.location.span),
            UnresolvedTypeData::Resolved(id) => {
                visitor.visit_resolved_type(*id, self.location.span);
>>>>>>> 053ac2b2
            }
            UnresolvedTypeData::Interned(id) => {
                visitor.visit_interned_type(*id, self.location.span);
            }
            UnresolvedTypeData::Error => visitor.visit_error_type(self.location.span),
        }
    }
}

impl Path {
    pub fn accept(&self, visitor: &mut impl Visitor) {
        visitor.visit_path(self);
    }
}

impl GenericTypeArgs {
    pub fn accept(&self, visitor: &mut impl Visitor) {
        if visitor.visit_generic_type_args(self) {
            self.accept_children(visitor);
        }
    }

    pub fn accept_children(&self, visitor: &mut impl Visitor) {
        visit_unresolved_types(&self.ordered_args, visitor);
        for (_name, typ) in &self.named_args {
            typ.accept(visitor);
        }
    }
}

impl FunctionReturnType {
    pub fn accept(&self, visitor: &mut impl Visitor) {
        if visitor.visit_function_return_type(self) {
            self.accept_children(visitor);
        }
    }

    pub fn accept_children(&self, visitor: &mut impl Visitor) {
        match self {
            FunctionReturnType::Default(_) => (),
            FunctionReturnType::Ty(unresolved_type) => {
                unresolved_type.accept(visitor);
            }
        }
    }
}

impl TraitBound {
    pub fn accept(&self, visitor: &mut impl Visitor) {
        if visitor.visit_trait_bound(self) {
            self.accept_children(visitor);
        }
    }

    pub fn accept_children(&self, visitor: &mut impl Visitor) {
        self.trait_path.accept(visitor);
        self.trait_generics.accept(visitor);
    }
}

impl UnresolvedTraitConstraint {
    pub fn accept(&self, visitor: &mut impl Visitor) {
        if visitor.visit_unresolved_trait_constraint(self) {
            self.accept_children(visitor);
        }
    }

    pub fn accept_children(&self, visitor: &mut impl Visitor) {
        self.typ.accept(visitor);
        self.trait_bound.accept(visitor);
    }
}

impl UnresolvedTypeExpression {
    pub fn accept(&self, visitor: &mut impl Visitor) {
        if visitor.visit_unresolved_type_expression(self) {
            self.accept_children(visitor);
        }
    }

    pub fn accept_children(&self, visitor: &mut impl Visitor) {
        match self {
            UnresolvedTypeExpression::Variable(path) => {
                if visitor.visit_variable_type_expression(path) {
                    path.accept(visitor);
                }
            }
            UnresolvedTypeExpression::Constant(field_element, span) => {
                visitor.visit_constant_type_expression(*field_element, *span);
            }
            UnresolvedTypeExpression::BinaryOperation(lhs, op, rhs, span) => {
                if visitor.visit_binary_type_expression(lhs, *op, rhs, *span) {
                    lhs.accept(visitor);
                    rhs.accept(visitor);
                }
            }
            UnresolvedTypeExpression::AsTraitPath(as_trait_path) => {
                if visitor.visit_as_trait_path_type_expression(as_trait_path) {
                    as_trait_path.accept(self.span(), visitor);
                }
            }
        }
    }
}

impl Pattern {
    pub fn accept(&self, visitor: &mut impl Visitor) {
        if visitor.visit_pattern(self) {
            self.accept_children(visitor);
        }
    }

    pub fn accept_children(&self, visitor: &mut impl Visitor) {
        match self {
            Pattern::Identifier(ident) => visitor.visit_identifier_pattern(ident),
            Pattern::Mutable(pattern, location, is_synthesized) => {
                if visitor.visit_mutable_pattern(pattern, location.span, *is_synthesized) {
                    pattern.accept(visitor);
                }
            }
            Pattern::Tuple(patterns, location) => {
                if visitor.visit_tuple_pattern(patterns, location.span) {
                    for pattern in patterns {
                        pattern.accept(visitor);
                    }
                }
            }
            Pattern::Struct(path, fields, location) => {
                if visitor.visit_struct_pattern(path, fields, location.span) {
                    path.accept(visitor);
                    for (_, pattern) in fields {
                        pattern.accept(visitor);
                    }
                }
            }
            Pattern::Interned(id, location) => {
                visitor.visit_interned_pattern(id, location.span);
            }
        }
    }
}

impl SecondaryAttribute {
    pub fn accept(&self, target: AttributeTarget, visitor: &mut impl Visitor) {
        if visitor.visit_secondary_attribute(self, target) {
            self.accept_children(target, visitor);
        }
    }

    pub fn accept_children(&self, target: AttributeTarget, visitor: &mut impl Visitor) {
        if let SecondaryAttribute::Meta(meta_attribute) = self {
            meta_attribute.accept(target, visitor);
        }
    }
}

impl MetaAttribute {
    pub fn accept(&self, target: AttributeTarget, visitor: &mut impl Visitor) {
        if visitor.visit_meta_attribute(self, target) {
            self.accept_children(visitor);
        }
    }

    pub fn accept_children(&self, visitor: &mut impl Visitor) {
        self.name.accept(visitor);
        visit_expressions(&self.arguments, visitor);
    }
}

fn visit_expressions(expressions: &[Expression], visitor: &mut impl Visitor) {
    for expression in expressions {
        expression.accept(visitor);
    }
}

fn visit_unresolved_types(unresolved_type: &[UnresolvedType], visitor: &mut impl Visitor) {
    for unresolved_type in unresolved_type {
        unresolved_type.accept(visitor);
    }
}<|MERGE_RESOLUTION|>--- conflicted
+++ resolved
@@ -1,7 +1,8 @@
+use acvm::FieldElement;
 use noirc_errors::Span;
 
 use crate::{
-    ParsedModule, QuotedType,
+    BinaryTypeOperator, ParsedModule, QuotedType,
     ast::{
         ArrayLiteral, AsTraitPath, AssignStatement, BlockExpression, CallExpression,
         CastExpression, ConstrainExpression, ConstructorExpression, Expression, ExpressionKind,
@@ -16,13 +17,8 @@
         InternedUnresolvedTypeData, QuotedTypeId,
     },
     parser::{Item, ItemKind, ParsedSubModule},
-<<<<<<< HEAD
-    token::{CustomAttribute, SecondaryAttribute, Tokens},
-    BinaryTypeOperator, ParsedModule, QuotedType,
-=======
     signed_field::SignedField,
     token::{FmtStrFragment, MetaAttribute, SecondaryAttribute, Tokens},
->>>>>>> 053ac2b2
 };
 
 use super::{
@@ -1385,17 +1381,12 @@
     pub fn accept_children(&self, visitor: &mut impl Visitor) {
         match &self.typ {
             UnresolvedTypeData::Array(unresolved_type_expression, unresolved_type) => {
-<<<<<<< HEAD
-                if visitor.visit_array_type(unresolved_type_expression, unresolved_type, self.span)
-                {
-                    unresolved_type_expression.accept(visitor);
-=======
                 if visitor.visit_array_type(
                     unresolved_type_expression,
                     unresolved_type,
                     self.location.span,
                 ) {
->>>>>>> 053ac2b2
+                    unresolved_type_expression.accept(visitor);
                     unresolved_type.accept(visitor);
                 }
             }
@@ -1444,49 +1435,33 @@
                 }
             }
             UnresolvedTypeData::Expression(expr) => {
-<<<<<<< HEAD
-                if visitor.visit_expression_type(expr, self.span) {
+                if visitor.visit_expression_type(expr, self.location.span) {
                     expr.accept(visitor);
                 }
             }
             UnresolvedTypeData::FormatString(expr, typ) => {
-                if visitor.visit_format_string_type(expr, typ, self.span) {
+                if visitor.visit_format_string_type(expr, typ, self.location.span) {
                     expr.accept(visitor);
                     typ.accept(visitor);
                 }
             }
             UnresolvedTypeData::String(expr) => {
-                if visitor.visit_string_type(expr, self.span) {
+                if visitor.visit_string_type(expr, self.location.span) {
                     expr.accept(visitor);
                 }
             }
-            UnresolvedTypeData::Unspecified => visitor.visit_unspecified_type(self.span),
-            UnresolvedTypeData::Quoted(typ) => visitor.visit_quoted_type(typ, self.span),
-            UnresolvedTypeData::FieldElement => visitor.visit_field_element_type(self.span),
-            UnresolvedTypeData::Integer(signdness, size) => {
-                visitor.visit_integer_type(*signdness, *size, self.span);
-=======
-                visitor.visit_expression_type(expr, self.location.span);
-            }
-            UnresolvedTypeData::FormatString(expr, typ) => {
-                if visitor.visit_format_string_type(expr, typ, self.location.span) {
-                    typ.accept(visitor);
-                }
-            }
-            UnresolvedTypeData::String(expr) => visitor.visit_string_type(expr, self.location.span),
             UnresolvedTypeData::Unspecified => visitor.visit_unspecified_type(self.location.span),
             UnresolvedTypeData::Quoted(typ) => visitor.visit_quoted_type(typ, self.location.span),
             UnresolvedTypeData::FieldElement => {
                 visitor.visit_field_element_type(self.location.span);
             }
-            UnresolvedTypeData::Integer(signedness, size) => {
-                visitor.visit_integer_type(*signedness, *size, self.location.span);
+            UnresolvedTypeData::Integer(signdness, size) => {
+                visitor.visit_integer_type(*signdness, *size, self.location.span);
             }
             UnresolvedTypeData::Bool => visitor.visit_bool_type(self.location.span),
             UnresolvedTypeData::Unit => visitor.visit_unit_type(self.location.span),
             UnresolvedTypeData::Resolved(id) => {
                 visitor.visit_resolved_type(*id, self.location.span);
->>>>>>> 053ac2b2
             }
             UnresolvedTypeData::Interned(id) => {
                 visitor.visit_interned_type(*id, self.location.span);
@@ -1574,11 +1549,11 @@
                     path.accept(visitor);
                 }
             }
-            UnresolvedTypeExpression::Constant(field_element, span) => {
-                visitor.visit_constant_type_expression(*field_element, *span);
-            }
-            UnresolvedTypeExpression::BinaryOperation(lhs, op, rhs, span) => {
-                if visitor.visit_binary_type_expression(lhs, *op, rhs, *span) {
+            UnresolvedTypeExpression::Constant(field_element, location) => {
+                visitor.visit_constant_type_expression(*field_element, location.span);
+            }
+            UnresolvedTypeExpression::BinaryOperation(lhs, op, rhs, location) => {
+                if visitor.visit_binary_type_expression(lhs, *op, rhs, location.span) {
                     lhs.accept(visitor);
                     rhs.accept(visitor);
                 }
