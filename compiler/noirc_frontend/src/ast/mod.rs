--- conflicted
+++ resolved
@@ -571,33 +571,4 @@
             ItemVisibility::PublicCrate => write!(f, "pub(crate)"),
         }
     }
-<<<<<<< HEAD
-}
-
-#[derive(Clone, Copy, Debug, PartialEq, Eq, Hash, Serialize, Deserialize, Default)]
-/// Represents whether the parameter is public or known only to the prover.
-pub enum Visibility {
-    Public,
-    // Constants are not allowed in the ABI for main at the moment.
-    // Constant,
-    #[default]
-    Private,
-    /// DataBus is public input handled as private input. We use the fact that return values are properly computed by the program to avoid having them as public inputs
-    /// it is useful for recursion and is handled by the proving system.
-    /// The u32 value is used to group inputs having the same value.
-    CallData(u32),
-    ReturnData,
-}
-
-impl std::fmt::Display for Visibility {
-    fn fmt(&self, f: &mut std::fmt::Formatter<'_>) -> std::fmt::Result {
-        match self {
-            Self::Public => write!(f, "pub"),
-            Self::Private => write!(f, "priv"),
-            Self::CallData(id) => write!(f, "call_data({id})"),
-            Self::ReturnData => write!(f, "return_data"),
-        }
-    }
-=======
->>>>>>> 20a90845
 }