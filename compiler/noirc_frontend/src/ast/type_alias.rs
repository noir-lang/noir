--- conflicted
+++ resolved
@@ -10,11 +10,7 @@
     pub generics: UnresolvedGenerics,
     pub typ: UnresolvedType,
     pub visibility: ItemVisibility,
-<<<<<<< HEAD
-    pub span: Span,
-=======
     pub location: Location,
->>>>>>> 3cb08f51
 }
 
 impl Display for NoirTypeAlias {
