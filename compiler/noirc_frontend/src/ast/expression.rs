use std::borrow::Cow;
use std::fmt::Display;

use crate::ast::{
    Ident, ItemVisibility, Path, Pattern, Recoverable, Statement, StatementKind,
    UnresolvedTraitConstraint, UnresolvedType, UnresolvedTypeData, Visibility,
};
use crate::hir::def_collector::errors::DefCollectorErrorKind;
use crate::macros_api::StructId;
use crate::node_interner::{ExprId, QuotedTypeId};
use crate::token::{Attributes, Token, Tokens};
use crate::{Kind, Type};
use acvm::{acir::AcirField, FieldElement};
use iter_extended::vecmap;
use noirc_errors::{Span, Spanned};

use super::{AsTraitPath, UnaryRhsMemberAccess};

#[derive(Debug, PartialEq, Eq, Clone)]
pub enum ExpressionKind {
    Literal(Literal),
    Block(BlockExpression),
    Prefix(Box<PrefixExpression>),
    Index(Box<IndexExpression>),
    Call(Box<CallExpression>),
    MethodCall(Box<MethodCallExpression>),
    Constructor(Box<ConstructorExpression>),
    MemberAccess(Box<MemberAccessExpression>),
    Cast(Box<CastExpression>),
    Infix(Box<InfixExpression>),
    If(Box<IfExpression>),
    Variable(Path),
    Tuple(Vec<Expression>),
    Lambda(Box<Lambda>),
    Parenthesized(Box<Expression>),
    Quote(Tokens),
    Unquote(Box<Expression>),
    Comptime(BlockExpression, Span),
<<<<<<< HEAD
    Unsafe(BlockExpression, Span),
=======
    AsTraitPath(AsTraitPath),
>>>>>>> 226aeb14

    // This variant is only emitted when inlining the result of comptime
    // code. It is used to translate function values back into the AST while
    // guaranteeing they have the same instantiated type and definition id without resolving again.
    Resolved(ExprId),
    Error,
}

/// A Vec of unresolved names for type variables.
/// For `fn foo<A, B>(...)` this corresponds to vec!["A", "B"].
pub type UnresolvedGenerics = Vec<UnresolvedGeneric>;

#[derive(Debug, PartialEq, Eq, Clone, Hash)]
pub enum UnresolvedGeneric {
    Variable(Ident),
    Numeric {
        ident: Ident,
        typ: UnresolvedType,
    },

    /// Already-resolved generics can be parsed as generics when a macro
    /// splices existing types into a generic list. In this case we have
    /// to validate the type refers to a named generic and treat that
    /// as a ResolvedGeneric when this is resolved.
    Resolved(QuotedTypeId, Span),
}

impl UnresolvedGeneric {
    pub fn span(&self) -> Span {
        match self {
            UnresolvedGeneric::Variable(ident) => ident.0.span(),
            UnresolvedGeneric::Numeric { ident, typ } => {
                ident.0.span().merge(typ.span.unwrap_or_default())
            }
            UnresolvedGeneric::Resolved(_, span) => *span,
        }
    }

    pub fn kind(&self) -> Result<Kind, DefCollectorErrorKind> {
        match self {
            UnresolvedGeneric::Variable(_) => Ok(Kind::Normal),
            UnresolvedGeneric::Numeric { typ, .. } => {
                let typ = self.resolve_numeric_kind_type(typ)?;
                Ok(Kind::Numeric(Box::new(typ)))
            }
            UnresolvedGeneric::Resolved(..) => {
                panic!("Don't know the kind of a resolved generic here")
            }
        }
    }

    fn resolve_numeric_kind_type(
        &self,
        typ: &UnresolvedType,
    ) -> Result<Type, DefCollectorErrorKind> {
        use crate::ast::UnresolvedTypeData::{FieldElement, Integer};

        match typ.typ {
            FieldElement => Ok(Type::FieldElement),
            Integer(sign, bits) => Ok(Type::Integer(sign, bits)),
            // Only fields and integers are supported for numeric kinds
            _ => Err(DefCollectorErrorKind::UnsupportedNumericGenericType {
                ident: self.ident().clone(),
                typ: typ.typ.clone(),
            }),
        }
    }

    pub(crate) fn ident(&self) -> &Ident {
        match self {
            UnresolvedGeneric::Variable(ident) | UnresolvedGeneric::Numeric { ident, .. } => ident,
            UnresolvedGeneric::Resolved(..) => panic!("UnresolvedGeneric::Resolved no ident"),
        }
    }
}

impl Display for UnresolvedGeneric {
    fn fmt(&self, f: &mut std::fmt::Formatter<'_>) -> std::fmt::Result {
        match self {
            UnresolvedGeneric::Variable(ident) => write!(f, "{ident}"),
            UnresolvedGeneric::Numeric { ident, typ } => write!(f, "let {ident}: {typ}"),
            UnresolvedGeneric::Resolved(..) => write!(f, "(resolved)"),
        }
    }
}

impl From<Ident> for UnresolvedGeneric {
    fn from(value: Ident) -> Self {
        UnresolvedGeneric::Variable(value)
    }
}

impl ExpressionKind {
    pub fn into_path(self) -> Option<Path> {
        match self {
            ExpressionKind::Variable(path) => Some(path),
            _ => None,
        }
    }

    pub fn into_infix(self) -> Option<InfixExpression> {
        match self {
            ExpressionKind::Infix(infix) => Some(*infix),
            _ => None,
        }
    }

    pub fn prefix(operator: UnaryOp, rhs: Expression) -> ExpressionKind {
        match (operator, &rhs) {
            (
                UnaryOp::Minus,
                Expression { kind: ExpressionKind::Literal(Literal::Integer(field, sign)), .. },
            ) => ExpressionKind::Literal(Literal::Integer(*field, !sign)),
            _ => ExpressionKind::Prefix(Box::new(PrefixExpression { operator, rhs })),
        }
    }

    pub fn array(contents: Vec<Expression>) -> ExpressionKind {
        ExpressionKind::Literal(Literal::Array(ArrayLiteral::Standard(contents)))
    }

    pub fn repeated_array(repeated_element: Expression, length: Expression) -> ExpressionKind {
        ExpressionKind::Literal(Literal::Array(ArrayLiteral::Repeated {
            repeated_element: Box::new(repeated_element),
            length: Box::new(length),
        }))
    }

    pub fn slice(contents: Vec<Expression>) -> ExpressionKind {
        ExpressionKind::Literal(Literal::Slice(ArrayLiteral::Standard(contents)))
    }

    pub fn repeated_slice(repeated_element: Expression, length: Expression) -> ExpressionKind {
        ExpressionKind::Literal(Literal::Slice(ArrayLiteral::Repeated {
            repeated_element: Box::new(repeated_element),
            length: Box::new(length),
        }))
    }

    pub fn integer(contents: FieldElement) -> ExpressionKind {
        ExpressionKind::Literal(Literal::Integer(contents, false))
    }

    pub fn boolean(contents: bool) -> ExpressionKind {
        ExpressionKind::Literal(Literal::Bool(contents))
    }

    pub fn string(contents: String) -> ExpressionKind {
        ExpressionKind::Literal(Literal::Str(contents))
    }

    pub fn raw_string(contents: String, hashes: u8) -> ExpressionKind {
        ExpressionKind::Literal(Literal::RawStr(contents, hashes))
    }

    pub fn format_string(contents: String) -> ExpressionKind {
        ExpressionKind::Literal(Literal::FmtStr(contents))
    }

    pub fn constructor((type_name, fields): (Path, Vec<(Ident, Expression)>)) -> ExpressionKind {
        ExpressionKind::Constructor(Box::new(ConstructorExpression {
            type_name,
            fields,
            struct_type: None,
        }))
    }
}

impl Recoverable for ExpressionKind {
    fn error(_: Span) -> Self {
        ExpressionKind::Error
    }
}

impl Recoverable for Expression {
    fn error(span: Span) -> Self {
        Expression::new(ExpressionKind::Error, span)
    }
}

impl Recoverable for Option<Expression> {
    fn error(span: Span) -> Self {
        Some(Expression::new(ExpressionKind::Error, span))
    }
}

#[derive(Debug, Eq, Clone)]
pub struct Expression {
    pub kind: ExpressionKind,
    pub span: Span,
}

// This is important for tests. Two expressions are the same, if their Kind is the same
// We are ignoring Span
impl PartialEq<Expression> for Expression {
    fn eq(&self, rhs: &Expression) -> bool {
        self.kind == rhs.kind
    }
}

impl Expression {
    pub fn new(kind: ExpressionKind, span: Span) -> Expression {
        Expression { kind, span }
    }

    pub fn member_access_or_method_call(
        lhs: Expression,
        rhs: UnaryRhsMemberAccess,
        span: Span,
    ) -> Expression {
        let kind = match rhs.method_call {
            None => {
                let rhs = rhs.method_or_field;
                ExpressionKind::MemberAccess(Box::new(MemberAccessExpression { lhs, rhs }))
            }
            Some(method_call) => ExpressionKind::MethodCall(Box::new(MethodCallExpression {
                object: lhs,
                method_name: rhs.method_or_field,
                generics: method_call.turbofish,
                arguments: method_call.args,
                is_macro_call: method_call.macro_call,
            })),
        };
        Expression::new(kind, span)
    }

    pub fn index(collection: Expression, index: Expression, span: Span) -> Expression {
        let kind = ExpressionKind::Index(Box::new(IndexExpression { collection, index }));
        Expression::new(kind, span)
    }

    pub fn cast(lhs: Expression, r#type: UnresolvedType, span: Span) -> Expression {
        let kind = ExpressionKind::Cast(Box::new(CastExpression { lhs, r#type }));
        Expression::new(kind, span)
    }

    pub fn call(
        lhs: Expression,
        is_macro_call: bool,
        arguments: Vec<Expression>,
        span: Span,
    ) -> Expression {
        let func = Box::new(lhs);
        let kind =
            ExpressionKind::Call(Box::new(CallExpression { func, is_macro_call, arguments }));
        Expression::new(kind, span)
    }
}

pub type BinaryOp = Spanned<BinaryOpKind>;

#[derive(PartialEq, PartialOrd, Eq, Ord, Hash, Debug, Copy, Clone)]
pub enum BinaryOpKind {
    Add,
    Subtract,
    Multiply,
    Divide,
    Equal,
    NotEqual,
    Less,
    LessEqual,
    Greater,
    GreaterEqual,
    And,
    Or,
    Xor,
    ShiftRight,
    ShiftLeft,
    Modulo,
}

impl BinaryOpKind {
    /// Comparator operators return a 0 or 1
    /// When seen in the middle of an infix operator,
    /// they transform the infix expression into a predicate expression
    pub fn is_comparator(self) -> bool {
        matches!(
            self,
            BinaryOpKind::Equal
                | BinaryOpKind::NotEqual
                | BinaryOpKind::LessEqual
                | BinaryOpKind::Less
                | BinaryOpKind::Greater
                | BinaryOpKind::GreaterEqual
        )
    }

    pub fn is_valid_for_field_type(self) -> bool {
        matches!(
            self,
            BinaryOpKind::Add
                | BinaryOpKind::Subtract
                | BinaryOpKind::Multiply
                | BinaryOpKind::Divide
                | BinaryOpKind::Equal
                | BinaryOpKind::NotEqual
        )
    }

    pub fn as_string(self) -> &'static str {
        match self {
            BinaryOpKind::Add => "+",
            BinaryOpKind::Subtract => "-",
            BinaryOpKind::Multiply => "*",
            BinaryOpKind::Divide => "/",
            BinaryOpKind::Equal => "==",
            BinaryOpKind::NotEqual => "!=",
            BinaryOpKind::Less => "<",
            BinaryOpKind::LessEqual => "<=",
            BinaryOpKind::Greater => ">",
            BinaryOpKind::GreaterEqual => ">=",
            BinaryOpKind::And => "&",
            BinaryOpKind::Or => "|",
            BinaryOpKind::Xor => "^",
            BinaryOpKind::ShiftRight => ">>",
            BinaryOpKind::ShiftLeft => "<<",
            BinaryOpKind::Modulo => "%",
        }
    }

    pub fn as_token(self) -> Token {
        match self {
            BinaryOpKind::Add => Token::Plus,
            BinaryOpKind::Subtract => Token::Minus,
            BinaryOpKind::Multiply => Token::Star,
            BinaryOpKind::Divide => Token::Slash,
            BinaryOpKind::Equal => Token::Equal,
            BinaryOpKind::NotEqual => Token::NotEqual,
            BinaryOpKind::Less => Token::Less,
            BinaryOpKind::LessEqual => Token::LessEqual,
            BinaryOpKind::Greater => Token::Greater,
            BinaryOpKind::GreaterEqual => Token::GreaterEqual,
            BinaryOpKind::And => Token::Ampersand,
            BinaryOpKind::Or => Token::Pipe,
            BinaryOpKind::Xor => Token::Caret,
            BinaryOpKind::ShiftLeft => Token::ShiftLeft,
            BinaryOpKind::ShiftRight => Token::ShiftRight,
            BinaryOpKind::Modulo => Token::Percent,
        }
    }
}

#[derive(PartialEq, PartialOrd, Eq, Ord, Hash, Debug, Copy, Clone)]
pub enum UnaryOp {
    Minus,
    Not,
    MutableReference,

    /// If implicitly_added is true, this operation was implicitly added by the compiler for a
    /// field dereference. The compiler may undo some of these implicitly added dereferences if
    /// the reference later turns out to be needed (e.g. passing a field by reference to a function
    /// requiring an &mut parameter).
    Dereference {
        implicitly_added: bool,
    },
}

impl UnaryOp {
    /// Converts a token to a unary operator
    /// If you want the parser to recognize another Token as being a prefix operator, it is defined here
    pub fn from(token: &Token) -> Option<UnaryOp> {
        match token {
            Token::Minus => Some(UnaryOp::Minus),
            Token::Bang => Some(UnaryOp::Not),
            _ => None,
        }
    }
}
#[derive(Debug, PartialEq, Eq, Clone)]
pub enum Literal {
    Array(ArrayLiteral),
    Slice(ArrayLiteral),
    Bool(bool),
    Integer(FieldElement, /*sign*/ bool), // false for positive integer and true for negative
    Str(String),
    RawStr(String, u8),
    FmtStr(String),
    Unit,
}

#[derive(Debug, PartialEq, Eq, Clone)]
pub struct PrefixExpression {
    pub operator: UnaryOp,
    pub rhs: Expression,
}

#[derive(Debug, PartialEq, Eq, Clone)]
pub struct InfixExpression {
    pub lhs: Expression,
    pub operator: BinaryOp,
    pub rhs: Expression,
}

// This is an infix expression with 'as' as the binary operator
#[derive(Debug, PartialEq, Eq, Clone)]
pub struct CastExpression {
    pub lhs: Expression,
    pub r#type: UnresolvedType,
}

#[derive(Debug, PartialEq, Eq, Clone)]
pub struct IfExpression {
    pub condition: Expression,
    pub consequence: Expression,
    pub alternative: Option<Expression>,
}

#[derive(Debug, PartialEq, Eq, Clone)]
pub struct Lambda {
    pub parameters: Vec<(Pattern, UnresolvedType)>,
    pub return_type: UnresolvedType,
    pub body: Expression,
}

#[derive(Debug, PartialEq, Eq, Clone)]
pub struct FunctionDefinition {
    pub name: Ident,

    // The `Attributes` container holds both `primary` (ones that change the function kind)
    // and `secondary` attributes (ones that do not change the function kind)
    pub attributes: Attributes,

    /// True if this function was defined with the 'unconstrained' keyword
    pub is_unconstrained: bool,

    /// True if this function was defined with the 'comptime' keyword
    pub is_comptime: bool,

    /// Indicate if this function was defined with the 'pub' keyword
    pub visibility: ItemVisibility,

    pub generics: UnresolvedGenerics,
    pub parameters: Vec<Param>,
    pub body: BlockExpression,
    pub span: Span,
    pub where_clause: Vec<UnresolvedTraitConstraint>,
    pub return_type: FunctionReturnType,
    pub return_visibility: Visibility,
}

#[derive(Debug, PartialEq, Eq, Clone)]
pub struct Param {
    pub visibility: Visibility,
    pub pattern: Pattern,
    pub typ: UnresolvedType,
    pub span: Span,
}

#[derive(Debug, PartialEq, Eq, Clone)]
pub enum FunctionReturnType {
    /// Returns type is not specified.
    Default(Span),
    /// Everything else.
    Ty(UnresolvedType),
}

#[derive(Debug, PartialEq, Eq, Clone)]
pub enum ArrayLiteral {
    Standard(Vec<Expression>),
    Repeated { repeated_element: Box<Expression>, length: Box<Expression> },
}

#[derive(Debug, PartialEq, Eq, Clone)]
pub struct CallExpression {
    pub func: Box<Expression>,
    pub arguments: Vec<Expression>,
    pub is_macro_call: bool,
}

#[derive(Debug, PartialEq, Eq, Clone)]
pub struct MethodCallExpression {
    pub object: Expression,
    pub method_name: Ident,
    /// Method calls have an optional list of generics if the turbofish operator was used
    pub generics: Option<Vec<UnresolvedType>>,
    pub arguments: Vec<Expression>,
    pub is_macro_call: bool,
}

#[derive(Debug, PartialEq, Eq, Clone)]
pub struct ConstructorExpression {
    pub type_name: Path,
    pub fields: Vec<(Ident, Expression)>,

    /// This may be filled out during macro expansion
    /// so that we can skip re-resolving the type name since it
    /// would be lost at that point.
    pub struct_type: Option<StructId>,
}

#[derive(Debug, PartialEq, Eq, Clone)]
pub struct MemberAccessExpression {
    pub lhs: Expression,
    pub rhs: Ident,
}

#[derive(Debug, PartialEq, Eq, Clone)]
pub struct IndexExpression {
    pub collection: Expression, // XXX: For now, this will be the name of the array, as we do not support other collections
    pub index: Expression, // XXX: We accept two types of indices, either a normal integer or a constant
}

#[derive(Debug, PartialEq, Eq, Clone)]
pub struct BlockExpression {
    pub statements: Vec<Statement>,
}

impl BlockExpression {
    pub fn pop(&mut self) -> Option<StatementKind> {
        self.statements.pop().map(|stmt| stmt.kind)
    }

    pub fn len(&self) -> usize {
        self.statements.len()
    }

    pub fn is_empty(&self) -> bool {
        self.statements.is_empty()
    }
}

impl Display for Expression {
    fn fmt(&self, f: &mut std::fmt::Formatter<'_>) -> std::fmt::Result {
        self.kind.fmt(f)
    }
}

impl Display for ExpressionKind {
    fn fmt(&self, f: &mut std::fmt::Formatter<'_>) -> std::fmt::Result {
        use ExpressionKind::*;
        match self {
            Literal(literal) => literal.fmt(f),
            Block(block) => block.fmt(f),
            Prefix(prefix) => prefix.fmt(f),
            Index(index) => index.fmt(f),
            Call(call) => call.fmt(f),
            MethodCall(call) => call.fmt(f),
            Cast(cast) => cast.fmt(f),
            Infix(infix) => infix.fmt(f),
            If(if_expr) => if_expr.fmt(f),
            Variable(path) => path.fmt(f),
            Constructor(constructor) => constructor.fmt(f),
            MemberAccess(access) => access.fmt(f),
            Tuple(elements) => {
                let elements = vecmap(elements, ToString::to_string);
                write!(f, "({})", elements.join(", "))
            }
            Lambda(lambda) => lambda.fmt(f),
            Parenthesized(sub_expr) => write!(f, "({sub_expr})"),
            Comptime(block, _) => write!(f, "comptime {block}"),
            Unsafe(block, _) => write!(f, "unsafe {block}"),
            Error => write!(f, "Error"),
            Resolved(_) => write!(f, "?Resolved"),
            Unquote(expr) => write!(f, "$({expr})"),
            Quote(tokens) => {
                let tokens = vecmap(&tokens.0, ToString::to_string);
                write!(f, "quote {{ {} }}", tokens.join(" "))
            }
            AsTraitPath(path) => write!(f, "{path}"),
        }
    }
}

impl Display for Literal {
    fn fmt(&self, f: &mut std::fmt::Formatter<'_>) -> std::fmt::Result {
        match self {
            Literal::Array(ArrayLiteral::Standard(elements)) => {
                let contents = vecmap(elements, ToString::to_string);
                write!(f, "[{}]", contents.join(", "))
            }
            Literal::Array(ArrayLiteral::Repeated { repeated_element, length }) => {
                write!(f, "[{repeated_element}; {length}]")
            }
            Literal::Slice(ArrayLiteral::Standard(elements)) => {
                let contents = vecmap(elements, ToString::to_string);
                write!(f, "&[{}]", contents.join(", "))
            }
            Literal::Slice(ArrayLiteral::Repeated { repeated_element, length }) => {
                write!(f, "&[{repeated_element}; {length}]")
            }
            Literal::Bool(boolean) => write!(f, "{}", if *boolean { "true" } else { "false" }),
            Literal::Integer(integer, sign) => {
                if *sign {
                    write!(f, "-{}", integer.to_u128())
                } else {
                    write!(f, "{}", integer.to_u128())
                }
            }
            Literal::Str(string) => write!(f, "\"{string}\""),
            Literal::RawStr(string, num_hashes) => {
                let hashes: String =
                    std::iter::once('#').cycle().take(*num_hashes as usize).collect();
                write!(f, "r{hashes}\"{string}\"{hashes}")
            }
            Literal::FmtStr(string) => write!(f, "f\"{string}\""),
            Literal::Unit => write!(f, "()"),
        }
    }
}

impl Display for BlockExpression {
    fn fmt(&self, f: &mut std::fmt::Formatter<'_>) -> std::fmt::Result {
        writeln!(f, "{{")?;
        for statement in &self.statements {
            let statement = statement.kind.to_string();
            for line in statement.lines() {
                writeln!(f, "    {line}")?;
            }
        }
        write!(f, "}}")
    }
}

impl Display for PrefixExpression {
    fn fmt(&self, f: &mut std::fmt::Formatter<'_>) -> std::fmt::Result {
        write!(f, "({} {})", self.operator, self.rhs)
    }
}

impl Display for UnaryOp {
    fn fmt(&self, f: &mut std::fmt::Formatter<'_>) -> std::fmt::Result {
        match self {
            UnaryOp::Minus => write!(f, "-"),
            UnaryOp::Not => write!(f, "!"),
            UnaryOp::MutableReference => write!(f, "&mut"),
            UnaryOp::Dereference { .. } => write!(f, "*"),
        }
    }
}

impl Display for IndexExpression {
    fn fmt(&self, f: &mut std::fmt::Formatter<'_>) -> std::fmt::Result {
        write!(f, "{}[{}]", self.collection, self.index)
    }
}

impl Display for CallExpression {
    fn fmt(&self, f: &mut std::fmt::Formatter<'_>) -> std::fmt::Result {
        let args = vecmap(&self.arguments, ToString::to_string);
        write!(f, "{}({})", self.func, args.join(", "))
    }
}

impl Display for MethodCallExpression {
    fn fmt(&self, f: &mut std::fmt::Formatter<'_>) -> std::fmt::Result {
        let args = vecmap(&self.arguments, ToString::to_string);
        write!(f, "{}.{}({})", self.object, self.method_name, args.join(", "))
    }
}

impl Display for CastExpression {
    fn fmt(&self, f: &mut std::fmt::Formatter<'_>) -> std::fmt::Result {
        write!(f, "({} as {})", self.lhs, self.r#type)
    }
}

impl Display for ConstructorExpression {
    fn fmt(&self, f: &mut std::fmt::Formatter<'_>) -> std::fmt::Result {
        let fields =
            self.fields.iter().map(|(ident, expr)| format!("{ident}: {expr}")).collect::<Vec<_>>();

        write!(f, "({} {{ {} }})", self.type_name, fields.join(", "))
    }
}

impl Display for MemberAccessExpression {
    fn fmt(&self, f: &mut std::fmt::Formatter<'_>) -> std::fmt::Result {
        write!(f, "({}.{})", self.lhs, self.rhs)
    }
}

impl Display for InfixExpression {
    fn fmt(&self, f: &mut std::fmt::Formatter<'_>) -> std::fmt::Result {
        write!(f, "({} {} {})", self.lhs, self.operator.contents, self.rhs)
    }
}

impl Display for BinaryOpKind {
    fn fmt(&self, f: &mut std::fmt::Formatter<'_>) -> std::fmt::Result {
        match self {
            BinaryOpKind::Add => write!(f, "+"),
            BinaryOpKind::Subtract => write!(f, "-"),
            BinaryOpKind::Multiply => write!(f, "*"),
            BinaryOpKind::Divide => write!(f, "/"),
            BinaryOpKind::Equal => write!(f, "=="),
            BinaryOpKind::NotEqual => write!(f, "!="),
            BinaryOpKind::Less => write!(f, "<"),
            BinaryOpKind::LessEqual => write!(f, "<="),
            BinaryOpKind::Greater => write!(f, ">"),
            BinaryOpKind::GreaterEqual => write!(f, ">="),
            BinaryOpKind::And => write!(f, "&"),
            BinaryOpKind::Or => write!(f, "|"),
            BinaryOpKind::Xor => write!(f, "^"),
            BinaryOpKind::ShiftLeft => write!(f, "<<"),
            BinaryOpKind::ShiftRight => write!(f, ">>"),
            BinaryOpKind::Modulo => write!(f, "%"),
        }
    }
}

impl Display for IfExpression {
    fn fmt(&self, f: &mut std::fmt::Formatter<'_>) -> std::fmt::Result {
        write!(f, "if {} {}", self.condition, self.consequence)?;
        if let Some(alternative) = &self.alternative {
            write!(f, " else {alternative}")?;
        }
        Ok(())
    }
}

impl Display for Lambda {
    fn fmt(&self, f: &mut std::fmt::Formatter<'_>) -> std::fmt::Result {
        let parameters = vecmap(&self.parameters, |(name, r#type)| format!("{name}: {type}"));

        write!(f, "|{}| -> {} {{ {} }}", parameters.join(", "), self.return_type, self.body)
    }
}

impl Display for AsTraitPath {
    fn fmt(&self, f: &mut std::fmt::Formatter<'_>) -> std::fmt::Result {
        write!(f, "<{} as {}>::{}", self.typ, self.trait_path, self.impl_item)
    }
}

impl FunctionDefinition {
    pub fn normal(
        name: &Ident,
        generics: &UnresolvedGenerics,
        parameters: &[(Ident, UnresolvedType)],
        body: &BlockExpression,
        where_clause: &[UnresolvedTraitConstraint],
        return_type: &FunctionReturnType,
    ) -> FunctionDefinition {
        let p = parameters
            .iter()
            .map(|(ident, unresolved_type)| Param {
                visibility: Visibility::Private,
                pattern: Pattern::Identifier(ident.clone()),
                typ: unresolved_type.clone(),
                span: ident.span().merge(unresolved_type.span.unwrap()),
            })
            .collect();

        FunctionDefinition {
            name: name.clone(),
            attributes: Attributes::empty(),
            is_unconstrained: false,
            is_comptime: false,
            visibility: ItemVisibility::Private,
            generics: generics.clone(),
            parameters: p,
            body: body.clone(),
            span: name.span(),
            where_clause: where_clause.to_vec(),
            return_type: return_type.clone(),
            return_visibility: Visibility::Private,
        }
    }

    pub fn signature(&self) -> String {
        let parameters = vecmap(&self.parameters, |Param { visibility, pattern, typ, span: _ }| {
            if *visibility == Visibility::Public {
                format!("{pattern}: {visibility} {typ}")
            } else {
                format!("{pattern}: {typ}")
            }
        });

        let where_clause = vecmap(&self.where_clause, ToString::to_string);
        let where_clause_str = if !where_clause.is_empty() {
            format!(" where {}", where_clause.join(", "))
        } else {
            "".to_string()
        };

        let return_type = if matches!(&self.return_type, FunctionReturnType::Default(_)) {
            String::new()
        } else {
            format!(" -> {}", self.return_type)
        };

        format!("fn {}({}){}{}", self.name, parameters.join(", "), return_type, where_clause_str)
    }
}

impl Display for FunctionDefinition {
    fn fmt(&self, f: &mut std::fmt::Formatter<'_>) -> std::fmt::Result {
        writeln!(f, "{:?}", self.attributes)?;
        write!(f, "fn {} {}", self.signature(), self.body)
    }
}

impl FunctionReturnType {
    pub fn get_type(&self) -> Cow<UnresolvedType> {
        match self {
            FunctionReturnType::Default(span) => {
                Cow::Owned(UnresolvedType { typ: UnresolvedTypeData::Unit, span: Some(*span) })
            }
            FunctionReturnType::Ty(typ) => Cow::Borrowed(typ),
        }
    }
}

impl Display for FunctionReturnType {
    fn fmt(&self, f: &mut std::fmt::Formatter<'_>) -> std::fmt::Result {
        match self {
            FunctionReturnType::Default(_) => f.write_str(""),
            FunctionReturnType::Ty(ty) => write!(f, "{ty}"),
        }
    }
}<|MERGE_RESOLUTION|>--- conflicted
+++ resolved
@@ -36,11 +36,8 @@
     Quote(Tokens),
     Unquote(Box<Expression>),
     Comptime(BlockExpression, Span),
-<<<<<<< HEAD
     Unsafe(BlockExpression, Span),
-=======
     AsTraitPath(AsTraitPath),
->>>>>>> 226aeb14
 
     // This variant is only emitted when inlining the result of comptime
     // code. It is used to translate function values back into the AST while
