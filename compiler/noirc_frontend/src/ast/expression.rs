use std::borrow::Cow;
use std::fmt::Display;

use thiserror::Error;

use crate::ast::{
    Ident, ItemVisibility, Path, Pattern, Statement, StatementKind, UnresolvedTraitConstraint,
    UnresolvedType, UnresolvedTypeData, Visibility,
};
use crate::node_interner::{
    ExprId, InternedExpressionKind, InternedStatementKind, QuotedTypeId, TypeId,
};
use crate::token::{Attributes, FmtStrFragment, FunctionAttribute, Token, Tokens};
use crate::{Kind, Type};
use acvm::{acir::AcirField, FieldElement};
use iter_extended::vecmap;
use noirc_errors::{Located, Location, Span};

use super::{AsTraitPath, TypePath};

#[derive(Debug, PartialEq, Eq, Clone)]
pub enum ExpressionKind {
    Literal(Literal),
    Block(BlockExpression),
    Prefix(Box<PrefixExpression>),
    Index(Box<IndexExpression>),
    Call(Box<CallExpression>),
    MethodCall(Box<MethodCallExpression>),
    Constrain(ConstrainExpression),
    Constructor(Box<ConstructorExpression>),
    MemberAccess(Box<MemberAccessExpression>),
    Cast(Box<CastExpression>),
    Infix(Box<InfixExpression>),
    If(Box<IfExpression>),
    Match(Box<MatchExpression>),
    Variable(Path),
    Tuple(Vec<Expression>),
    Lambda(Box<Lambda>),
    Parenthesized(Box<Expression>),
    Quote(Tokens),
    Unquote(Box<Expression>),
    Comptime(BlockExpression, Location),
    Unsafe(BlockExpression, Location),
    AsTraitPath(AsTraitPath),
    TypePath(TypePath),

    // This variant is only emitted when inlining the result of comptime
    // code. It is used to translate function values back into the AST while
    // guaranteeing they have the same instantiated type and definition id without resolving again.
    Resolved(ExprId),

    // This is an interned ExpressionKind during comptime code.
    // The actual ExpressionKind can be retrieved with a NodeInterner.
    Interned(InternedExpressionKind),

    /// Interned statements are allowed to be parsed as expressions in case they resolve
    /// to an StatementKind::Expression or StatementKind::Semi.
    InternedStatement(InternedStatementKind),

    Error,
}

/// A Vec of unresolved names for type variables.
/// For `fn foo<A, B>(...)` this corresponds to vec!["A", "B"].
pub type UnresolvedGenerics = Vec<UnresolvedGeneric>;

#[derive(Debug, PartialEq, Eq, Clone, Hash)]
pub enum UnresolvedGeneric {
    Variable(Ident),
    Numeric {
        ident: Ident,
        typ: UnresolvedType,
    },

    /// Already-resolved generics can be parsed as generics when a macro
    /// splices existing types into a generic list. In this case we have
    /// to validate the type refers to a named generic and treat that
    /// as a ResolvedGeneric when this is resolved.
    Resolved(QuotedTypeId, Location),
}

#[derive(Error, PartialEq, Eq, Debug, Clone)]
#[error("The only supported types of numeric generics are integers, fields, and booleans")]
pub struct UnsupportedNumericGenericType {
    pub ident: Ident,
    pub typ: UnresolvedTypeData,
}

impl UnresolvedGeneric {
    pub fn location(&self) -> Location {
        match self {
            UnresolvedGeneric::Variable(ident) => ident.0.location(),
            UnresolvedGeneric::Numeric { ident, typ } => ident.location().merge(typ.location),
            UnresolvedGeneric::Resolved(_, location) => *location,
        }
    }

    pub fn span(&self) -> Span {
        self.location().span
    }

    pub fn kind(&self) -> Result<Kind, UnsupportedNumericGenericType> {
        match self {
            UnresolvedGeneric::Variable(_) => Ok(Kind::Normal),
            UnresolvedGeneric::Numeric { typ, .. } => {
                let typ = self.resolve_numeric_kind_type(typ)?;
                Ok(Kind::numeric(typ))
            }
            UnresolvedGeneric::Resolved(..) => {
                panic!("Don't know the kind of a resolved generic here")
            }
        }
    }

    fn resolve_numeric_kind_type(
        &self,
        typ: &UnresolvedType,
    ) -> Result<Type, UnsupportedNumericGenericType> {
        use crate::ast::UnresolvedTypeData::{FieldElement, Integer};

        match typ.typ {
            FieldElement => Ok(Type::FieldElement),
            Integer(sign, bits) => Ok(Type::Integer(sign, bits)),
            // Only fields and integers are supported for numeric kinds
            _ => Err(UnsupportedNumericGenericType {
                ident: self.ident().clone(),
                typ: typ.typ.clone(),
            }),
        }
    }

    pub(crate) fn ident(&self) -> &Ident {
        match self {
            UnresolvedGeneric::Variable(ident) | UnresolvedGeneric::Numeric { ident, .. } => ident,
            UnresolvedGeneric::Resolved(..) => panic!("UnresolvedGeneric::Resolved no ident"),
        }
    }
}

impl Display for UnresolvedGeneric {
    fn fmt(&self, f: &mut std::fmt::Formatter<'_>) -> std::fmt::Result {
        match self {
            UnresolvedGeneric::Variable(ident) => write!(f, "{ident}"),
            UnresolvedGeneric::Numeric { ident, typ } => write!(f, "let {ident}: {typ}"),
            UnresolvedGeneric::Resolved(..) => write!(f, "(resolved)"),
        }
    }
}

impl From<Ident> for UnresolvedGeneric {
    fn from(value: Ident) -> Self {
        UnresolvedGeneric::Variable(value)
    }
}

impl ExpressionKind {
    pub fn into_path(self) -> Option<Path> {
        match self {
            ExpressionKind::Variable(path) => Some(path),
            _ => None,
        }
    }

    pub fn into_infix(self) -> Option<InfixExpression> {
        match self {
            ExpressionKind::Infix(infix) => Some(*infix),
            _ => None,
        }
    }

    pub fn prefix(operator: UnaryOp, rhs: Expression) -> ExpressionKind {
        match (operator, &rhs) {
            (
                UnaryOp::Minus,
                Expression { kind: ExpressionKind::Literal(Literal::Integer(field, sign)), .. },
            ) => ExpressionKind::Literal(Literal::Integer(*field, !sign)),
            _ => ExpressionKind::Prefix(Box::new(PrefixExpression { operator, rhs })),
        }
    }

    pub fn array(contents: Vec<Expression>) -> ExpressionKind {
        ExpressionKind::Literal(Literal::Array(ArrayLiteral::Standard(contents)))
    }

    pub fn repeated_array(repeated_element: Expression, length: Expression) -> ExpressionKind {
        ExpressionKind::Literal(Literal::Array(ArrayLiteral::Repeated {
            repeated_element: Box::new(repeated_element),
            length: Box::new(length),
        }))
    }

    pub fn slice(contents: Vec<Expression>) -> ExpressionKind {
        ExpressionKind::Literal(Literal::Slice(ArrayLiteral::Standard(contents)))
    }

    pub fn repeated_slice(repeated_element: Expression, length: Expression) -> ExpressionKind {
        ExpressionKind::Literal(Literal::Slice(ArrayLiteral::Repeated {
            repeated_element: Box::new(repeated_element),
            length: Box::new(length),
        }))
    }

    pub fn integer(contents: FieldElement) -> ExpressionKind {
        ExpressionKind::Literal(Literal::Integer(contents, false))
    }

    pub fn boolean(contents: bool) -> ExpressionKind {
        ExpressionKind::Literal(Literal::Bool(contents))
    }

    pub fn string(contents: String) -> ExpressionKind {
        ExpressionKind::Literal(Literal::Str(contents))
    }

    pub fn raw_string(contents: String, hashes: u8) -> ExpressionKind {
        ExpressionKind::Literal(Literal::RawStr(contents, hashes))
    }

    pub fn format_string(fragments: Vec<FmtStrFragment>, length: u32) -> ExpressionKind {
        ExpressionKind::Literal(Literal::FmtStr(fragments, length))
    }

    pub fn constructor(
        (typ, fields): (UnresolvedType, Vec<(Ident, Expression)>),
    ) -> ExpressionKind {
        ExpressionKind::Constructor(Box::new(ConstructorExpression {
            typ,
            fields,
            struct_type: None,
        }))
    }
}

#[derive(Debug, Eq, Clone)]
pub struct Expression {
    pub kind: ExpressionKind,
    pub location: Location,
}

// This is important for tests. Two expressions are the same, if their Kind is the same
// We are ignoring Span
impl PartialEq<Expression> for Expression {
    fn eq(&self, rhs: &Expression) -> bool {
        self.kind == rhs.kind
    }
}

impl Expression {
<<<<<<< HEAD
    pub fn new(kind: ExpressionKind, span: Span) -> Expression {
        Expression { kind, span }
    }

    /// Returns the innermost span that gives this expression its type.
    pub fn type_span(&self) -> Span {
=======
    pub fn new(kind: ExpressionKind, location: Location) -> Expression {
        Expression { kind, location }
    }

    /// Returns the innermost location that gives this expression its type.
    pub fn type_location(&self) -> Location {
>>>>>>> 3cb08f51
        match &self.kind {
            ExpressionKind::Block(block_expression)
            | ExpressionKind::Comptime(block_expression, _)
            | ExpressionKind::Unsafe(block_expression, _) => {
                if let Some(statement) = block_expression.statements.last() {
<<<<<<< HEAD
                    statement.type_span()
                } else {
                    self.span
                }
            }
            ExpressionKind::Parenthesized(expression) => expression.type_span(),
=======
                    statement.type_location()
                } else {
                    self.location
                }
            }
            ExpressionKind::Parenthesized(expression) => expression.type_location(),
>>>>>>> 3cb08f51
            ExpressionKind::Literal(..)
            | ExpressionKind::Prefix(..)
            | ExpressionKind::Index(..)
            | ExpressionKind::Call(..)
            | ExpressionKind::MethodCall(..)
            | ExpressionKind::Constrain(..)
            | ExpressionKind::Constructor(..)
            | ExpressionKind::MemberAccess(..)
            | ExpressionKind::Cast(..)
            | ExpressionKind::Infix(..)
            | ExpressionKind::If(..)
            | ExpressionKind::Match(..)
            | ExpressionKind::Variable(..)
            | ExpressionKind::Tuple(..)
            | ExpressionKind::Lambda(..)
            | ExpressionKind::Quote(..)
            | ExpressionKind::Unquote(..)
            | ExpressionKind::AsTraitPath(..)
            | ExpressionKind::TypePath(..)
            | ExpressionKind::Resolved(..)
            | ExpressionKind::Interned(..)
            | ExpressionKind::InternedStatement(..)
<<<<<<< HEAD
            | ExpressionKind::Error => self.span,
=======
            | ExpressionKind::Error => self.location,
>>>>>>> 3cb08f51
        }
    }
}

pub type BinaryOp = Located<BinaryOpKind>;

#[derive(PartialEq, PartialOrd, Eq, Ord, Hash, Debug, Copy, Clone)]
#[cfg_attr(test, derive(strum_macros::EnumIter))]
pub enum BinaryOpKind {
    Add,
    Subtract,
    Multiply,
    Divide,
    Equal,
    NotEqual,
    Less,
    LessEqual,
    Greater,
    GreaterEqual,
    And,
    Or,
    Xor,
    ShiftRight,
    ShiftLeft,
    Modulo,
}

impl BinaryOpKind {
    /// Comparator operators return a 0 or 1
    /// When seen in the middle of an infix operator,
    /// they transform the infix expression into a predicate expression
    pub fn is_comparator(self) -> bool {
        matches!(
            self,
            BinaryOpKind::Equal
                | BinaryOpKind::NotEqual
                | BinaryOpKind::LessEqual
                | BinaryOpKind::Less
                | BinaryOpKind::Greater
                | BinaryOpKind::GreaterEqual
        )
    }

    pub fn is_valid_for_field_type(self) -> bool {
        matches!(
            self,
            BinaryOpKind::Add
                | BinaryOpKind::Subtract
                | BinaryOpKind::Multiply
                | BinaryOpKind::Divide
                | BinaryOpKind::Equal
                | BinaryOpKind::NotEqual
        )
    }

    pub fn as_string(self) -> &'static str {
        match self {
            BinaryOpKind::Add => "+",
            BinaryOpKind::Subtract => "-",
            BinaryOpKind::Multiply => "*",
            BinaryOpKind::Divide => "/",
            BinaryOpKind::Equal => "==",
            BinaryOpKind::NotEqual => "!=",
            BinaryOpKind::Less => "<",
            BinaryOpKind::LessEqual => "<=",
            BinaryOpKind::Greater => ">",
            BinaryOpKind::GreaterEqual => ">=",
            BinaryOpKind::And => "&",
            BinaryOpKind::Or => "|",
            BinaryOpKind::Xor => "^",
            BinaryOpKind::ShiftRight => ">>",
            BinaryOpKind::ShiftLeft => "<<",
            BinaryOpKind::Modulo => "%",
        }
    }

    pub fn as_token(self) -> Token {
        match self {
            BinaryOpKind::Add => Token::Plus,
            BinaryOpKind::Subtract => Token::Minus,
            BinaryOpKind::Multiply => Token::Star,
            BinaryOpKind::Divide => Token::Slash,
            BinaryOpKind::Equal => Token::Equal,
            BinaryOpKind::NotEqual => Token::NotEqual,
            BinaryOpKind::Less => Token::Less,
            BinaryOpKind::LessEqual => Token::LessEqual,
            BinaryOpKind::Greater => Token::Greater,
            BinaryOpKind::GreaterEqual => Token::GreaterEqual,
            BinaryOpKind::And => Token::Ampersand,
            BinaryOpKind::Or => Token::Pipe,
            BinaryOpKind::Xor => Token::Caret,
            BinaryOpKind::ShiftLeft => Token::ShiftLeft,
            BinaryOpKind::ShiftRight => Token::ShiftRight,
            BinaryOpKind::Modulo => Token::Percent,
        }
    }
}

#[derive(PartialEq, PartialOrd, Eq, Ord, Hash, Debug, Copy, Clone)]
pub enum UnaryOp {
    Minus,
    Not,
    MutableReference,

    /// If implicitly_added is true, this operation was implicitly added by the compiler for a
    /// field dereference. The compiler may undo some of these implicitly added dereferences if
    /// the reference later turns out to be needed (e.g. passing a field by reference to a function
    /// requiring an &mut parameter).
    Dereference {
        implicitly_added: bool,
    },
}

impl UnaryOp {
    /// Converts a token to a unary operator
    /// If you want the parser to recognize another Token as being a prefix operator, it is defined here
    pub fn from(token: &Token) -> Option<UnaryOp> {
        match token {
            Token::Minus => Some(UnaryOp::Minus),
            Token::Bang => Some(UnaryOp::Not),
            _ => None,
        }
    }
}
#[derive(Debug, PartialEq, Eq, Clone)]
pub enum Literal {
    Array(ArrayLiteral),
    Slice(ArrayLiteral),
    Bool(bool),
    Integer(FieldElement, /*sign*/ bool), // false for positive integer and true for negative
    Str(String),
    RawStr(String, u8),
    FmtStr(Vec<FmtStrFragment>, u32 /* length */),
    Unit,
}

#[derive(Debug, PartialEq, Eq, Clone)]
pub struct PrefixExpression {
    pub operator: UnaryOp,
    pub rhs: Expression,
}

#[derive(Debug, PartialEq, Eq, Clone)]
pub struct InfixExpression {
    pub lhs: Expression,
    pub operator: BinaryOp,
    pub rhs: Expression,
}

// This is an infix expression with 'as' as the binary operator
#[derive(Debug, PartialEq, Eq, Clone)]
pub struct CastExpression {
    pub lhs: Expression,
    pub r#type: UnresolvedType,
}

#[derive(Debug, PartialEq, Eq, Clone)]
pub struct IfExpression {
    pub condition: Expression,
    pub consequence: Expression,
    pub alternative: Option<Expression>,
}

#[derive(Debug, PartialEq, Eq, Clone)]
pub struct MatchExpression {
    pub expression: Expression,
    pub rules: Vec<(/*pattern*/ Expression, /*branch*/ Expression)>,
}

#[derive(Debug, PartialEq, Eq, Clone)]
pub struct Lambda {
    pub parameters: Vec<(Pattern, UnresolvedType)>,
    pub return_type: UnresolvedType,
    pub body: Expression,
}

#[derive(Debug, PartialEq, Eq, Clone)]
pub struct FunctionDefinition {
    pub name: Ident,

    // The `Attributes` container holds both `primary` (ones that change the function kind)
    // and `secondary` attributes (ones that do not change the function kind)
    pub attributes: Attributes,

    /// True if this function was defined with the 'unconstrained' keyword
    pub is_unconstrained: bool,

    /// True if this function was defined with the 'comptime' keyword
    pub is_comptime: bool,

    /// Indicate if this function was defined with the 'pub' keyword
    pub visibility: ItemVisibility,

    pub generics: UnresolvedGenerics,
    pub parameters: Vec<Param>,
    pub body: BlockExpression,
    pub location: Location,
    pub where_clause: Vec<UnresolvedTraitConstraint>,
    pub return_type: FunctionReturnType,
    pub return_visibility: Visibility,
}

impl FunctionDefinition {
    pub fn is_private(&self) -> bool {
        self.visibility == ItemVisibility::Private
    }

    pub fn is_test(&self) -> bool {
        if let Some(attribute) = self.attributes.function() {
            matches!(attribute, FunctionAttribute::Test(..))
        } else {
            false
        }
    }
}

#[derive(Debug, PartialEq, Eq, Clone)]
pub struct Param {
    pub visibility: Visibility,
    pub pattern: Pattern,
    pub typ: UnresolvedType,
    pub location: Location,
}

#[derive(Debug, PartialEq, Eq, Clone)]
pub enum FunctionReturnType {
    /// Returns type is not specified.
    Default(Location),
    /// Everything else.
    Ty(UnresolvedType),
}

#[derive(Debug, PartialEq, Eq, Clone)]
pub enum ArrayLiteral {
    Standard(Vec<Expression>),
    Repeated { repeated_element: Box<Expression>, length: Box<Expression> },
}

#[derive(Debug, PartialEq, Eq, Clone)]
pub struct CallExpression {
    pub func: Box<Expression>,
    pub arguments: Vec<Expression>,
    pub is_macro_call: bool,
}

#[derive(Debug, PartialEq, Eq, Clone)]
pub struct MethodCallExpression {
    pub object: Expression,
    pub method_name: Ident,
    /// Method calls have an optional list of generics if the turbofish operator was used
    pub generics: Option<Vec<UnresolvedType>>,
    pub arguments: Vec<Expression>,
    pub is_macro_call: bool,
}

#[derive(Debug, PartialEq, Eq, Clone)]
pub struct ConstructorExpression {
    pub typ: UnresolvedType,
    pub fields: Vec<(Ident, Expression)>,

    /// This may be filled out during macro expansion
    /// so that we can skip re-resolving the type name since it
    /// would be lost at that point.
    pub struct_type: Option<TypeId>,
}

#[derive(Debug, PartialEq, Eq, Clone)]
pub struct MemberAccessExpression {
    pub lhs: Expression,
    pub rhs: Ident,
}

#[derive(Debug, PartialEq, Eq, Clone)]
pub struct IndexExpression {
    pub collection: Expression, // XXX: For now, this will be the name of the array, as we do not support other collections
    pub index: Expression, // XXX: We accept two types of indices, either a normal integer or a constant
}

#[derive(Debug, PartialEq, Eq, Clone)]
pub struct BlockExpression {
    pub statements: Vec<Statement>,
}

impl BlockExpression {
    pub fn pop(&mut self) -> Option<StatementKind> {
        self.statements.pop().map(|stmt| stmt.kind)
    }

    pub fn len(&self) -> usize {
        self.statements.len()
    }

    pub fn is_empty(&self) -> bool {
        self.statements.is_empty()
    }
}

#[derive(Debug, PartialEq, Eq, Clone)]
pub struct ConstrainExpression {
    pub kind: ConstrainKind,
    pub arguments: Vec<Expression>,
<<<<<<< HEAD
    pub span: Span,
=======
    pub location: Location,
>>>>>>> 3cb08f51
}

impl Display for ConstrainExpression {
    fn fmt(&self, f: &mut std::fmt::Formatter<'_>) -> std::fmt::Result {
        match self.kind {
            ConstrainKind::Assert | ConstrainKind::AssertEq => write!(
                f,
                "{}({})",
                self.kind,
                vecmap(&self.arguments, |arg| arg.to_string()).join(", ")
            ),
            ConstrainKind::Constrain => {
                write!(f, "constrain {}", &self.arguments[0])
            }
        }
    }
}

#[derive(Debug, PartialEq, Eq, Clone, Copy)]
pub enum ConstrainKind {
    Assert,
    AssertEq,
    Constrain,
}

impl ConstrainKind {
    pub fn required_arguments_count(&self) -> usize {
        match self {
            ConstrainKind::Assert | ConstrainKind::Constrain => 1,
            ConstrainKind::AssertEq => 2,
        }
    }
}

impl Display for ConstrainKind {
    fn fmt(&self, f: &mut std::fmt::Formatter<'_>) -> std::fmt::Result {
        match self {
            ConstrainKind::Assert => write!(f, "assert"),
            ConstrainKind::AssertEq => write!(f, "assert_eq"),
            ConstrainKind::Constrain => write!(f, "constrain"),
        }
    }
}

impl Display for Expression {
    fn fmt(&self, f: &mut std::fmt::Formatter<'_>) -> std::fmt::Result {
        self.kind.fmt(f)
    }
}

impl Display for ExpressionKind {
    fn fmt(&self, f: &mut std::fmt::Formatter<'_>) -> std::fmt::Result {
        use ExpressionKind::*;
        match self {
            Literal(literal) => literal.fmt(f),
            Block(block) => block.fmt(f),
            Prefix(prefix) => prefix.fmt(f),
            Index(index) => index.fmt(f),
            Call(call) => call.fmt(f),
            MethodCall(call) => call.fmt(f),
            Constrain(constrain) => constrain.fmt(f),
            Cast(cast) => cast.fmt(f),
            Infix(infix) => infix.fmt(f),
            If(if_expr) => if_expr.fmt(f),
            Match(match_expr) => match_expr.fmt(f),
            Variable(path) => path.fmt(f),
            Constructor(constructor) => constructor.fmt(f),
            MemberAccess(access) => access.fmt(f),
            Tuple(elements) => {
                let elements = vecmap(elements, ToString::to_string);
                write!(f, "({})", elements.join(", "))
            }
            Lambda(lambda) => lambda.fmt(f),
            Parenthesized(sub_expr) => write!(f, "({sub_expr})"),
            Comptime(block, _) => write!(f, "comptime {block}"),
            Unsafe(block, _) => write!(f, "unsafe {block}"),
            Error => write!(f, "Error"),
            Resolved(_) => write!(f, "?Resolved"),
            Interned(_) => write!(f, "?Interned"),
            Unquote(expr) => write!(f, "$({expr})"),
            Quote(tokens) => {
                let tokens = vecmap(&tokens.0, ToString::to_string);
                write!(f, "quote {{ {} }}", tokens.join(" "))
            }
            AsTraitPath(path) => write!(f, "{path}"),
            TypePath(path) => write!(f, "{path}"),
            InternedStatement(_) => write!(f, "?InternedStatement"),
        }
    }
}

impl Display for Literal {
    fn fmt(&self, f: &mut std::fmt::Formatter<'_>) -> std::fmt::Result {
        match self {
            Literal::Array(ArrayLiteral::Standard(elements)) => {
                let contents = vecmap(elements, ToString::to_string);
                write!(f, "[{}]", contents.join(", "))
            }
            Literal::Array(ArrayLiteral::Repeated { repeated_element, length }) => {
                write!(f, "[{repeated_element}; {length}]")
            }
            Literal::Slice(ArrayLiteral::Standard(elements)) => {
                let contents = vecmap(elements, ToString::to_string);
                write!(f, "&[{}]", contents.join(", "))
            }
            Literal::Slice(ArrayLiteral::Repeated { repeated_element, length }) => {
                write!(f, "&[{repeated_element}; {length}]")
            }
            Literal::Bool(boolean) => write!(f, "{}", if *boolean { "true" } else { "false" }),
            Literal::Integer(integer, sign) => {
                if *sign {
                    write!(f, "-{}", integer.to_u128())
                } else {
                    write!(f, "{}", integer.to_u128())
                }
            }
            Literal::Str(string) => write!(f, "\"{string}\""),
            Literal::RawStr(string, num_hashes) => {
                let hashes: String =
                    std::iter::once('#').cycle().take(*num_hashes as usize).collect();
                write!(f, "r{hashes}\"{string}\"{hashes}")
            }
            Literal::FmtStr(fragments, _length) => {
                write!(f, "f\"")?;
                for fragment in fragments {
                    fragment.fmt(f)?;
                }
                write!(f, "\"")
            }
            Literal::Unit => write!(f, "()"),
        }
    }
}

impl Display for BlockExpression {
    fn fmt(&self, f: &mut std::fmt::Formatter<'_>) -> std::fmt::Result {
        writeln!(f, "{{")?;
        for statement in &self.statements {
            let statement = statement.kind.to_string();
            for line in statement.lines() {
                writeln!(f, "    {line}")?;
            }
        }
        write!(f, "}}")
    }
}

impl Display for PrefixExpression {
    fn fmt(&self, f: &mut std::fmt::Formatter<'_>) -> std::fmt::Result {
        write!(f, "({} {})", self.operator, self.rhs)
    }
}

impl Display for UnaryOp {
    fn fmt(&self, f: &mut std::fmt::Formatter<'_>) -> std::fmt::Result {
        match self {
            UnaryOp::Minus => write!(f, "-"),
            UnaryOp::Not => write!(f, "!"),
            UnaryOp::MutableReference => write!(f, "&mut"),
            UnaryOp::Dereference { .. } => write!(f, "*"),
        }
    }
}

impl Display for IndexExpression {
    fn fmt(&self, f: &mut std::fmt::Formatter<'_>) -> std::fmt::Result {
        write!(f, "{}[{}]", self.collection, self.index)
    }
}

impl Display for CallExpression {
    fn fmt(&self, f: &mut std::fmt::Formatter<'_>) -> std::fmt::Result {
        let args = vecmap(&self.arguments, ToString::to_string);
        write!(f, "{}({})", self.func, args.join(", "))
    }
}

impl Display for MethodCallExpression {
    fn fmt(&self, f: &mut std::fmt::Formatter<'_>) -> std::fmt::Result {
        let args = vecmap(&self.arguments, ToString::to_string);
        write!(f, "{}.{}({})", self.object, self.method_name, args.join(", "))
    }
}

impl Display for CastExpression {
    fn fmt(&self, f: &mut std::fmt::Formatter<'_>) -> std::fmt::Result {
        write!(f, "({} as {})", self.lhs, self.r#type)
    }
}

impl Display for ConstructorExpression {
    fn fmt(&self, f: &mut std::fmt::Formatter<'_>) -> std::fmt::Result {
        let fields = vecmap(&self.fields, |(ident, expr)| format!("{ident}: {expr}"));

        write!(f, "({} {{ {} }})", self.typ, fields.join(", "))
    }
}

impl Display for MemberAccessExpression {
    fn fmt(&self, f: &mut std::fmt::Formatter<'_>) -> std::fmt::Result {
        write!(f, "({}.{})", self.lhs, self.rhs)
    }
}

impl Display for InfixExpression {
    fn fmt(&self, f: &mut std::fmt::Formatter<'_>) -> std::fmt::Result {
        write!(f, "({} {} {})", self.lhs, self.operator.contents, self.rhs)
    }
}

impl Display for BinaryOpKind {
    fn fmt(&self, f: &mut std::fmt::Formatter<'_>) -> std::fmt::Result {
        match self {
            BinaryOpKind::Add => write!(f, "+"),
            BinaryOpKind::Subtract => write!(f, "-"),
            BinaryOpKind::Multiply => write!(f, "*"),
            BinaryOpKind::Divide => write!(f, "/"),
            BinaryOpKind::Equal => write!(f, "=="),
            BinaryOpKind::NotEqual => write!(f, "!="),
            BinaryOpKind::Less => write!(f, "<"),
            BinaryOpKind::LessEqual => write!(f, "<="),
            BinaryOpKind::Greater => write!(f, ">"),
            BinaryOpKind::GreaterEqual => write!(f, ">="),
            BinaryOpKind::And => write!(f, "&"),
            BinaryOpKind::Or => write!(f, "|"),
            BinaryOpKind::Xor => write!(f, "^"),
            BinaryOpKind::ShiftLeft => write!(f, "<<"),
            BinaryOpKind::ShiftRight => write!(f, ">>"),
            BinaryOpKind::Modulo => write!(f, "%"),
        }
    }
}

impl Display for IfExpression {
    fn fmt(&self, f: &mut std::fmt::Formatter<'_>) -> std::fmt::Result {
        write!(f, "if {} {}", self.condition, self.consequence)?;
        if let Some(alternative) = &self.alternative {
            write!(f, " else {alternative}")?;
        }
        Ok(())
    }
}

impl Display for MatchExpression {
    fn fmt(&self, f: &mut std::fmt::Formatter<'_>) -> std::fmt::Result {
        writeln!(f, "match {} {{", self.expression)?;
        for (pattern, branch) in &self.rules {
            writeln!(f, "    {pattern} -> {branch},")?;
        }
        write!(f, "}}")
    }
}

impl Display for Lambda {
    fn fmt(&self, f: &mut std::fmt::Formatter<'_>) -> std::fmt::Result {
        let parameters = vecmap(&self.parameters, |(name, r#type)| format!("{name}: {type}"));

        write!(f, "|{}| -> {} {{ {} }}", parameters.join(", "), self.return_type, self.body)
    }
}

impl Display for AsTraitPath {
    fn fmt(&self, f: &mut std::fmt::Formatter<'_>) -> std::fmt::Result {
        write!(f, "<{} as {}>::{}", self.typ, self.trait_path, self.impl_item)
    }
}

impl Display for TypePath {
    fn fmt(&self, f: &mut std::fmt::Formatter<'_>) -> std::fmt::Result {
        write!(f, "{}::{}", self.typ, self.item)?;
        if let Some(turbofish) = &self.turbofish {
            write!(f, "::{}", turbofish)?;
        }
        Ok(())
    }
}

impl FunctionDefinition {
    pub fn normal(
        name: &Ident,
        is_unconstrained: bool,
        generics: &UnresolvedGenerics,
        parameters: &[(Ident, UnresolvedType)],
        body: BlockExpression,
        where_clause: Vec<UnresolvedTraitConstraint>,
        return_type: &FunctionReturnType,
    ) -> FunctionDefinition {
        let p = parameters
            .iter()
            .map(|(ident, unresolved_type)| Param {
                visibility: Visibility::Private,
                pattern: Pattern::Identifier(ident.clone()),
                typ: unresolved_type.clone(),
                location: ident.location().merge(unresolved_type.location),
            })
            .collect();

        FunctionDefinition {
            name: name.clone(),
            attributes: Attributes::empty(),
            is_unconstrained,
            is_comptime: false,
            visibility: ItemVisibility::Private,
            generics: generics.clone(),
            parameters: p,
            body,
            location: name.location(),
            where_clause,
            return_type: return_type.clone(),
            return_visibility: Visibility::Private,
        }
    }

    pub fn signature(&self) -> String {
        let parameters =
            vecmap(&self.parameters, |Param { visibility, pattern, typ, location: _ }| {
                if *visibility == Visibility::Public {
                    format!("{pattern}: {visibility} {typ}")
                } else {
                    format!("{pattern}: {typ}")
                }
            });

        let where_clause = vecmap(&self.where_clause, ToString::to_string);
        let where_clause_str = if !where_clause.is_empty() {
            format!(" where {}", where_clause.join(", "))
        } else {
            "".to_string()
        };

        let return_type = if matches!(&self.return_type, FunctionReturnType::Default(_)) {
            String::new()
        } else {
            format!(" -> {}", self.return_type)
        };

        format!("fn {}({}){}{}", self.name, parameters.join(", "), return_type, where_clause_str)
    }
}

impl Display for FunctionDefinition {
    fn fmt(&self, f: &mut std::fmt::Formatter<'_>) -> std::fmt::Result {
        writeln!(f, "{:?}", self.attributes)?;
        write!(f, "{} {}", self.signature(), self.body)
    }
}

impl FunctionReturnType {
    pub fn get_type(&self) -> Cow<UnresolvedType> {
        match self {
            FunctionReturnType::Default(location) => {
                Cow::Owned(UnresolvedType { typ: UnresolvedTypeData::Unit, location: *location })
            }
            FunctionReturnType::Ty(typ) => Cow::Borrowed(typ),
        }
    }
}

impl Display for FunctionReturnType {
    fn fmt(&self, f: &mut std::fmt::Formatter<'_>) -> std::fmt::Result {
        match self {
            FunctionReturnType::Default(_) => f.write_str(""),
            FunctionReturnType::Ty(ty) => write!(f, "{ty}"),
        }
    }
}<|MERGE_RESOLUTION|>--- conflicted
+++ resolved
@@ -246,41 +246,23 @@
 }
 
 impl Expression {
-<<<<<<< HEAD
-    pub fn new(kind: ExpressionKind, span: Span) -> Expression {
-        Expression { kind, span }
-    }
-
-    /// Returns the innermost span that gives this expression its type.
-    pub fn type_span(&self) -> Span {
-=======
     pub fn new(kind: ExpressionKind, location: Location) -> Expression {
         Expression { kind, location }
     }
 
     /// Returns the innermost location that gives this expression its type.
     pub fn type_location(&self) -> Location {
->>>>>>> 3cb08f51
         match &self.kind {
             ExpressionKind::Block(block_expression)
             | ExpressionKind::Comptime(block_expression, _)
             | ExpressionKind::Unsafe(block_expression, _) => {
                 if let Some(statement) = block_expression.statements.last() {
-<<<<<<< HEAD
-                    statement.type_span()
-                } else {
-                    self.span
-                }
-            }
-            ExpressionKind::Parenthesized(expression) => expression.type_span(),
-=======
                     statement.type_location()
                 } else {
                     self.location
                 }
             }
             ExpressionKind::Parenthesized(expression) => expression.type_location(),
->>>>>>> 3cb08f51
             ExpressionKind::Literal(..)
             | ExpressionKind::Prefix(..)
             | ExpressionKind::Index(..)
@@ -303,11 +285,7 @@
             | ExpressionKind::Resolved(..)
             | ExpressionKind::Interned(..)
             | ExpressionKind::InternedStatement(..)
-<<<<<<< HEAD
-            | ExpressionKind::Error => self.span,
-=======
             | ExpressionKind::Error => self.location,
->>>>>>> 3cb08f51
         }
     }
 }
@@ -609,11 +587,7 @@
 pub struct ConstrainExpression {
     pub kind: ConstrainKind,
     pub arguments: Vec<Expression>,
-<<<<<<< HEAD
-    pub span: Span,
-=======
     pub location: Location,
->>>>>>> 3cb08f51
 }
 
 impl Display for ConstrainExpression {
