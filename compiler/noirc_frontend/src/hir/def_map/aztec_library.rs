--- conflicted
+++ resolved
@@ -11,16 +11,11 @@
     ParsedModule, Path, PathKind, Pattern, Statement, UnresolvedType, UnresolvedTypeData,
     Visibility,
 };
-<<<<<<< HEAD
 use crate::{
     FunctionDefinition, NoirStruct, PrefixExpression, Signedness, TypeImpl, UnaryOp,
     UnresolvedTypeExpression,
 };
-use noirc_errors::FileDiagnostic;
-=======
-use crate::{PrefixExpression, UnaryOp};
 use fm::FileId;
->>>>>>> 2a339503
 
 //
 //             Helper macros for creating noir ast nodes
@@ -171,19 +166,13 @@
     for submodule in ast.submodules.iter_mut().filter(|submodule| submodule.is_contract) {
         let storage_defined = check_for_storage_definition(&submodule.contents);
 
-<<<<<<< HEAD
         if transform_module(&mut submodule.contents, storage_defined) {
-            check_for_aztec_dependency(crate_id, context, errors);
-            include_relevant_imports(&mut submodule.contents);
-=======
-        if transform_module(&mut submodule.contents.functions, storage_defined) {
             match check_for_aztec_dependency(crate_id, context) {
                 Ok(()) => include_relevant_imports(&mut submodule.contents),
                 Err(file_id) => {
                     return Err((DefCollectorErrorKind::AztecNotFound {}, file_id));
                 }
             }
->>>>>>> 2a339503
         }
     }
     Ok(ast)
@@ -610,9 +599,9 @@
 /// `context.return_values.push_array({push_value}.serialize())`
 fn make_struct_return_type(expression: Expression) -> Statement {
     let serialized_call = method_call(
-        expression.clone(), // variable
-        "serialize",        // method name
-        vec![],             // args
+        expression,  // variable
+        "serialize", // method name
+        vec![],      // args
     );
     make_return_push_array(serialized_call)
 }
@@ -634,7 +623,7 @@
         vec![inner_cast_expression],
     ));
 
-    create_loop_over(expression.clone(), vec![assignment])
+    create_loop_over(expression, vec![assignment])
 }
 
 /// Castable return type
@@ -645,7 +634,7 @@
 /// ```
 fn make_castable_return_type(expression: Expression) -> Statement {
     // Cast these types to a field before pushing
-    let cast_expression = cast(expression.clone(), UnresolvedTypeData::FieldElement);
+    let cast_expression = cast(expression, UnresolvedTypeData::FieldElement);
     make_return_push(cast_expression)
 }
 
@@ -730,9 +719,9 @@
 
     // `array.len()`
     let end_range_expression = method_call(
-        var.clone(), // variable
-        "len",       // method name
-        vec![],      // args
+        var,    // variable
+        "len",  // method name
+        vec![], // args
     );
 
     // What will be looped over
