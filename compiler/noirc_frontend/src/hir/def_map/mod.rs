--- conflicted
+++ resolved
@@ -5,11 +5,7 @@
 use crate::node_interner::{FuncId, NodeInterner};
 use crate::parse_program;
 use crate::parser::{ParsedModule, ParserError};
-<<<<<<< HEAD
-use crate::token::{FunctionAttribute, FuzzingScope, SecondaryAttribute, TestScope};
-=======
-use crate::token::{FunctionAttribute, TestScope};
->>>>>>> 6723aeca
+use crate::token::{FunctionAttribute, FuzzingScope, TestScope};
 use fm::{FileId, FileManager};
 use noirc_arena::{Arena, Index};
 use noirc_errors::Location;
@@ -221,7 +217,6 @@
     }
 
     /// Go through all modules in this crate, and find all functions in
-<<<<<<< HEAD
     /// each module with the #[fuzz] attribute
     pub fn get_all_fuzzing_harnesses<'a>(
         &'a self,
@@ -247,9 +242,6 @@
 
     /// Go through all modules in this crate, and find all functions in
     /// each module with the #[export] attribute
-=======
-    /// each module with the `#[export]` attribute
->>>>>>> 6723aeca
     pub fn get_all_exported_functions<'a>(
         &'a self,
         interner: &'a NodeInterner,
