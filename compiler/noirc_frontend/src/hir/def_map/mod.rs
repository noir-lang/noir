--- conflicted
+++ resolved
@@ -366,15 +366,12 @@
     pub outputs: ContractOutputs,
 }
 
-<<<<<<< HEAD
-=======
 /// Given a FileId, fetch the File, from the FileManager and parse it's content
 pub fn parse_file(fm: &FileManager, file_id: FileId) -> (ParsedModule, Vec<ParserError>) {
     let file_source = fm.fetch_file(file_id).expect("File does not exist");
     parse_program(file_source, file_id)
 }
 
->>>>>>> 826b18a1
 impl std::ops::Index<LocalModuleId> for CrateDefMap {
     type Output = ModuleData;
     fn index(&self, local_module_id: LocalModuleId) -> &ModuleData {
