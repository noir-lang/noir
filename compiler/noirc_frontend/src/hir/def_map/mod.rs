--- conflicted
+++ resolved
@@ -73,11 +73,7 @@
     pub fn collect_defs(
         crate_id: CrateId,
         context: &mut Context,
-<<<<<<< HEAD
-=======
-        use_legacy: bool,
         debug_comptime_in_file: Option<&str>,
->>>>>>> 90b636e7
         macro_processors: &[&dyn MacroProcessor],
     ) -> Vec<(CompilationError, FileId)> {
         // Check if this Crate has already been compiled
@@ -121,19 +117,14 @@
         };
 
         // Now we want to populate the CrateDefMap using the DefCollector
-<<<<<<< HEAD
-        errors.extend(DefCollector::collect(def_map, context, ast, root_file_id, macro_processors));
-=======
         errors.extend(DefCollector::collect(
             def_map,
             context,
             ast,
             root_file_id,
-            use_legacy,
             debug_comptime_in_file,
             macro_processors,
         ));
->>>>>>> 90b636e7
 
         errors.extend(
             parsing_errors.iter().map(|e| (e.clone().into(), root_file_id)).collect::<Vec<_>>(),
