use crate::graph::CrateId;
use crate::hir::def_collector::dc_crate::{CompilationError, DefCollector};
use crate::hir::Context;
use crate::node_interner::{FuncId, NodeInterner};
use crate::parser::{parse_program, ParsedModule, ParserError};
use crate::token::{FunctionAttribute, TestScope};
use arena::{Arena, Index};
use fm::{FileId, FileManager};
use noirc_errors::Location;
use std::collections::BTreeMap;
mod module_def;
pub use module_def::*;
mod item_scope;
pub use item_scope::*;
mod module_data;
pub use module_data::*;
mod namespace;
pub use namespace::*;

#[cfg(feature = "aztec")]
mod aztec_library;

/// The name that is used for a non-contract program's entry-point function.
pub const MAIN_FUNCTION: &str = "main";

// XXX: Ultimately, we want to constrain an index to be of a certain type just like in RA
/// Lets first check if this is offered by any external crate
/// XXX: RA has made this a crate on crates.io
#[derive(Debug, PartialEq, Eq, Copy, Clone, Hash, PartialOrd, Ord)]
pub struct LocalModuleId(pub Index);

impl LocalModuleId {
    pub fn dummy_id() -> LocalModuleId {
        LocalModuleId(Index::from_raw_parts(std::usize::MAX, std::u64::MAX))
    }
}

#[derive(Debug, Copy, Clone, PartialEq, Eq, Hash, PartialOrd, Ord)]
pub struct ModuleId {
    pub krate: CrateId,
    pub local_id: LocalModuleId,
}

impl ModuleId {
    pub fn dummy_id() -> ModuleId {
        ModuleId { krate: CrateId::dummy_id(), local_id: LocalModuleId::dummy_id() }
    }
}

impl ModuleId {
    pub fn module(self, def_maps: &BTreeMap<CrateId, CrateDefMap>) -> &ModuleData {
        &def_maps[&self.krate].modules()[self.local_id.0]
    }
}

/// Map of all modules and scopes defined within a crate.
///
/// The definitions of the crate are accessible indirectly via the scopes of each module.
#[derive(Debug)]
pub struct CrateDefMap {
    pub(crate) root: LocalModuleId,

    pub(crate) modules: Arena<ModuleData>,

    pub(crate) krate: CrateId,

    pub(crate) extern_prelude: BTreeMap<String, ModuleId>,
}

impl CrateDefMap {
    /// Collect all definitions in the crate
    pub fn collect_defs(
        crate_id: CrateId,
        context: &mut Context,
    ) -> Vec<(CompilationError, FileId)> {
        // Check if this Crate has already been compiled
        // XXX: There is probably a better alternative for this.
        // Without this check, the compiler will panic as it does not
        // expect the same crate to be processed twice. It would not
        // make the implementation wrong, if the same crate was processed twice, it just makes it slow.
        let mut errors: Vec<(CompilationError, FileId)> = vec![];
        if context.def_map(&crate_id).is_some() {
            return errors;
        }

        // First parse the root file.
        let root_file_id = context.crate_graph[crate_id].root_file_id;
<<<<<<< HEAD
        let ast = parse_file(&context.file_manager, root_file_id, errors).into_unorder();
=======
        let (ast, parsing_errors) = parse_file(&context.file_manager, root_file_id);
>>>>>>> b8d9c346

        #[cfg(feature = "aztec")]
        let ast = match aztec_library::transform(ast, &crate_id, context) {
            Ok(ast) => ast,
            Err((error, file_id)) => {
                errors.push((error.into(), file_id));
                return errors;
            }
        };

        // Allocate a default Module for the root, giving it a ModuleId
        let mut modules: Arena<ModuleData> = Arena::default();
        let location = Location::new(Default::default(), root_file_id);
        let root = modules.insert(ModuleData::new(None, location, false));

        let def_map = CrateDefMap {
            root: LocalModuleId(root),
            modules,
            krate: crate_id,
            extern_prelude: BTreeMap::new(),
        };

        // Now we want to populate the CrateDefMap using the DefCollector
        errors.extend(DefCollector::collect(def_map, context, ast, root_file_id));
        errors.extend(
            parsing_errors.iter().map(|e| (e.clone().into(), root_file_id)).collect::<Vec<_>>(),
        );
        errors
    }

    pub fn root(&self) -> LocalModuleId {
        self.root
    }
    pub fn modules(&self) -> &Arena<ModuleData> {
        &self.modules
    }
    pub fn krate(&self) -> CrateId {
        self.krate
    }

    /// Find the main function for this crate
    pub fn main_function(&self) -> Option<FuncId> {
        let root_module = &self.modules()[self.root.0];

        // This function accepts an Ident, so we attach a dummy span to
        // "main". Equality is implemented only on the contents.
        root_module.find_func_with_name(&MAIN_FUNCTION.into())
    }

    pub fn file_id(&self, module_id: LocalModuleId) -> FileId {
        self.modules[module_id.0].location.file
    }

    /// Go through all modules in this crate, and find all functions in
    /// each module with the #[test] attribute
    pub fn get_all_test_functions<'a>(
        &'a self,
        interner: &'a NodeInterner,
    ) -> impl Iterator<Item = TestFunction> + 'a {
        self.modules.iter().flat_map(|(_, module)| {
            module.value_definitions().filter_map(|id| {
                if let Some(func_id) = id.as_function() {
                    let attributes = interner.function_attributes(&func_id);
                    match &attributes.function {
                        Some(FunctionAttribute::Test(scope)) => {
                            let location = interner.function_meta(&func_id).name.location;
                            Some(TestFunction::new(func_id, scope.clone(), location))
                        }
                        _ => None,
                    }
                } else {
                    None
                }
            })
        })
    }

    /// Go through all modules in this crate, find all `contract ... { ... }` declarations,
    /// and collect them all into a Vec.
    pub fn get_all_contracts(&self, interner: &NodeInterner) -> Vec<Contract> {
        self.modules
            .iter()
            .filter_map(|(id, module)| {
                if module.is_contract {
                    let functions = module
                        .value_definitions()
                        .filter_map(|id| {
                            id.as_function().map(|function_id| {
                                let is_entry_point = !interner
                                    .function_attributes(&function_id)
                                    .has_contract_library_method();
                                ContractFunctionMeta { function_id, is_entry_point }
                            })
                        })
                        .collect();

                    let name = self.get_module_path(id, module.parent);
                    Some(Contract { name, location: module.location, functions })
                } else {
                    None
                }
            })
            .collect()
    }

    /// Find a child module's name by inspecting its parent.
    /// Currently required as modules do not store their own names.
    pub fn get_module_path(&self, child_id: Index, parent: Option<LocalModuleId>) -> String {
        self.get_module_path_with_separator(child_id, parent, ".")
    }

    pub fn get_module_path_with_separator(
        &self,
        child_id: Index,
        parent: Option<LocalModuleId>,
        separator: &str,
    ) -> String {
        if let Some(id) = parent {
            let parent = &self.modules[id.0];
            let name = parent
                .children
                .iter()
                .find(|(_, id)| id.0 == child_id)
                .map(|(name, _)| &name.0.contents)
                .expect("Child module was not a child of the given parent module");

            let parent_name = self.get_module_path_with_separator(id.0, parent.parent, separator);
            if parent_name.is_empty() {
                name.to_string()
            } else {
                format!("{parent_name}{separator}{name}")
            }
        } else {
            String::new()
        }
    }
}

/// Specifies a contract function and extra metadata that
/// one can use when processing a contract function.
///
/// One of these is whether the contract function is an entry point.
/// The caller should only type-check these functions and not attempt
/// to create a circuit for them.
pub struct ContractFunctionMeta {
    pub function_id: FuncId,
    /// Indicates whether the function is an entry point
    pub is_entry_point: bool,
}

/// A 'contract' in Noir source code with the given name and functions.
/// This is not an AST node, it is just a convenient form to return for CrateDefMap::get_all_contracts.
pub struct Contract {
    /// To keep `name` semi-unique, it is prefixed with the names of parent modules via CrateDefMap::get_module_path
    pub name: String,
    pub location: Location,
    pub functions: Vec<ContractFunctionMeta>,
}

/// Given a FileId, fetch the File, from the FileManager and parse it's content
pub fn parse_file(fm: &FileManager, file_id: FileId) -> (ParsedModule, Vec<ParserError>) {
    let file = fm.fetch_file(file_id);
    let (program, errors) = parse_program(file.source());

    (program, errors)
}

impl std::ops::Index<LocalModuleId> for CrateDefMap {
    type Output = ModuleData;
    fn index(&self, local_module_id: LocalModuleId) -> &ModuleData {
        &self.modules[local_module_id.0]
    }
}
impl std::ops::IndexMut<LocalModuleId> for CrateDefMap {
    fn index_mut(&mut self, local_module_id: LocalModuleId) -> &mut ModuleData {
        &mut self.modules[local_module_id.0]
    }
}

pub struct TestFunction {
    id: FuncId,
    scope: TestScope,
    location: Location,
}

impl TestFunction {
    fn new(id: FuncId, scope: TestScope, location: Location) -> Self {
        TestFunction { id, scope, location }
    }

    /// Returns the function id of the test function
    pub fn get_id(&self) -> FuncId {
        self.id
    }

    pub fn file_id(&self) -> FileId {
        self.location.file
    }

    /// Returns true if the test function has been specified to fail
    /// This is done by annotating the function with `#[test(should_fail)]`
    /// or `#[test(should_fail_with = "reason")]`
    pub fn should_fail(&self) -> bool {
        match self.scope {
            TestScope::ShouldFailWith { .. } => true,
            TestScope::None => false,
        }
    }

    /// Returns the reason for the test function to fail if specified
    /// by the user.
    pub fn failure_reason(&self) -> Option<&str> {
        match &self.scope {
            TestScope::None => None,
            TestScope::ShouldFailWith { reason } => reason.as_deref(),
        }
    }
}<|MERGE_RESOLUTION|>--- conflicted
+++ resolved
@@ -85,11 +85,7 @@
 
         // First parse the root file.
         let root_file_id = context.crate_graph[crate_id].root_file_id;
-<<<<<<< HEAD
-        let ast = parse_file(&context.file_manager, root_file_id, errors).into_unorder();
-=======
-        let (ast, parsing_errors) = parse_file(&context.file_manager, root_file_id);
->>>>>>> b8d9c346
+        let (ast, parsing_errors) = parse_file(&context.file_manager, root_file_id).into_unorder();
 
         #[cfg(feature = "aztec")]
         let ast = match aztec_library::transform(ast, &crate_id, context) {
