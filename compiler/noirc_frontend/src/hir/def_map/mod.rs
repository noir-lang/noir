use crate::graph::{CrateGraph, CrateId};
use crate::hir::def_collector::dc_crate::{CompilationError, DefCollector};
use crate::hir::Context;
use crate::node_interner::{FuncId, GlobalId, NodeInterner, StructId};
use crate::parse_program;
use crate::parser::{ParsedModule, ParserError};
use crate::token::{FunctionAttribute, SecondaryAttribute, TestScope};
use fm::{FileId, FileManager};
use noirc_arena::{Arena, Index};
use noirc_errors::Location;
use std::collections::{BTreeMap, HashMap, HashSet};
mod module_def;
pub use module_def::*;
mod item_scope;
pub use item_scope::*;
mod module_data;
pub use module_data::*;
mod namespace;
pub use namespace::*;

/// The name that is used for a non-contract program's entry-point function.
pub const MAIN_FUNCTION: &str = "main";

// XXX: Ultimately, we want to constrain an index to be of a certain type just like in RA
/// Lets first check if this is offered by any external crate
/// XXX: RA has made this a crate on crates.io
#[derive(Debug, PartialEq, Eq, Copy, Clone, Hash, PartialOrd, Ord)]
pub struct LocalModuleId(pub Index);

impl LocalModuleId {
    pub fn dummy_id() -> LocalModuleId {
        LocalModuleId(Index::dummy())
    }
}

#[derive(Debug, Copy, Clone, PartialEq, Eq, Hash, PartialOrd, Ord)]
pub struct ModuleId {
    pub krate: CrateId,
    pub local_id: LocalModuleId,
}

impl ModuleId {
    pub fn dummy_id() -> ModuleId {
        ModuleId { krate: CrateId::dummy_id(), local_id: LocalModuleId::dummy_id() }
    }

    pub fn module(self, def_maps: &DefMaps) -> &ModuleData {
        &def_maps[&self.krate].modules()[self.local_id.0]
    }

    /// Returns this module's parent, if there's any.
    pub fn parent(self, def_maps: &DefMaps) -> Option<ModuleId> {
        let module_data = &def_maps[&self.krate].modules()[self.local_id.0];
        module_data.parent.map(|local_id| ModuleId { krate: self.krate, local_id })
    }
}

pub type DefMaps = BTreeMap<CrateId, CrateDefMap>;

/// Map of all modules and scopes defined within a crate.
///
/// The definitions of the crate are accessible indirectly via the scopes of each module.
#[derive(Debug)]
pub struct CrateDefMap {
    pub(crate) root: LocalModuleId,

    pub(crate) modules: Arena<ModuleData>,

    pub(crate) krate: CrateId,

    /// Maps an external dependency's name to its root module id.
    pub(crate) extern_prelude: BTreeMap<String, ModuleId>,
}

impl CrateDefMap {
    /// Collect all definitions in the crate
    pub fn collect_defs(
        crate_id: CrateId,
        context: &mut Context,
        debug_comptime_in_file: Option<&str>,
<<<<<<< HEAD
        pedantic_solving: bool,
        error_on_unused_imports: bool,
=======
>>>>>>> 6f086b3c
    ) -> Vec<(CompilationError, FileId)> {
        // Check if this Crate has already been compiled
        // XXX: There is probably a better alternative for this.
        // Without this check, the compiler will panic as it does not
        // expect the same crate to be processed twice. It would not
        // make the implementation wrong, if the same crate was processed twice, it just makes it slow.
        let mut errors: Vec<(CompilationError, FileId)> = vec![];
        if context.def_map(&crate_id).is_some() {
            return errors;
        }

        // First parse the root file.
        let root_file_id = context.crate_graph[crate_id].root_file_id;
        let (ast, parsing_errors) = context.parsed_file_results(root_file_id);
        let ast = ast.into_sorted();

        // Allocate a default Module for the root, giving it a ModuleId
        let mut modules: Arena<ModuleData> = Arena::default();
        let location = Location::new(Default::default(), root_file_id);
        let root = modules.insert(ModuleData::new(
            None,
            location,
            Vec::new(),
            ast.inner_attributes.clone(),
            false, // is contract
            false, // is struct
        ));

        let def_map = CrateDefMap {
            root: LocalModuleId(root),
            modules,
            krate: crate_id,
            extern_prelude: BTreeMap::new(),
        };

        // Now we want to populate the CrateDefMap using the DefCollector
        errors.extend(DefCollector::collect_crate_and_dependencies(
            def_map,
            context,
            ast,
            root_file_id,
            debug_comptime_in_file,
<<<<<<< HEAD
            pedantic_solving,
            error_on_unused_imports,
=======
>>>>>>> 6f086b3c
        ));

        errors.extend(
            parsing_errors.iter().map(|e| (e.clone().into(), root_file_id)).collect::<Vec<_>>(),
        );

        errors
    }

    pub fn root(&self) -> LocalModuleId {
        self.root
    }
    pub fn modules(&self) -> &Arena<ModuleData> {
        &self.modules
    }

    pub fn modules_mut(&mut self) -> &mut Arena<ModuleData> {
        &mut self.modules
    }

    pub fn krate(&self) -> CrateId {
        self.krate
    }

    /// Find the main function for this crate
    pub fn main_function(&self) -> Option<FuncId> {
        let root_module = &self.modules()[self.root.0];

        // This function accepts an Ident, so we attach a dummy span to
        // "main". Equality is implemented only on the contents.
        root_module.find_func_with_name(&MAIN_FUNCTION.into())
    }

    pub fn file_id(&self, module_id: LocalModuleId) -> FileId {
        self.modules[module_id.0].location.file
    }

    pub fn file_ids(&self) -> HashSet<FileId> {
        self.modules.iter().map(|(_, module_data)| module_data.location.file).collect()
    }

    /// Go through all modules in this crate, and find all functions in
    /// each module with the #[test] attribute
    pub fn get_all_test_functions<'a>(
        &'a self,
        interner: &'a NodeInterner,
    ) -> impl Iterator<Item = TestFunction> + 'a {
        self.modules.iter().flat_map(|(_, module)| {
            module.value_definitions().filter_map(|id| {
                if let Some(func_id) = id.as_function() {
                    let attributes = interner.function_attributes(&func_id);
                    match attributes.function() {
                        Some(FunctionAttribute::Test(scope)) => {
                            let location = interner.function_meta(&func_id).name.location;
                            Some(TestFunction::new(func_id, scope.clone(), location))
                        }
                        _ => None,
                    }
                } else {
                    None
                }
            })
        })
    }

    /// Go through all modules in this crate, and find all functions in
    /// each module with the #[export] attribute
    pub fn get_all_exported_functions<'a>(
        &'a self,
        interner: &'a NodeInterner,
    ) -> impl Iterator<Item = FuncId> + 'a {
        self.modules.iter().flat_map(|(_, module)| {
            module.value_definitions().filter_map(|id| {
                if let Some(func_id) = id.as_function() {
                    let attributes = interner.function_attributes(&func_id);
                    attributes.has_export().then_some(func_id)
                } else {
                    None
                }
            })
        })
    }

    /// Go through all modules in this crate, find all `contract ... { ... }` declarations,
    /// and collect them all into a Vec.
    pub fn get_all_contracts(&self, interner: &NodeInterner) -> Vec<Contract> {
        self.modules
            .iter()
            .filter_map(|(id, module)| {
                if module.is_contract {
                    let functions = module
                        .value_definitions()
                        .filter_map(|id| {
                            id.as_function().map(|function_id| {
                                let is_entry_point = interner
                                    .function_attributes(&function_id)
                                    .is_contract_entry_point();
                                ContractFunctionMeta { function_id, is_entry_point }
                            })
                        })
                        .collect();

                    let mut outputs =
                        ContractOutputs { structs: HashMap::new(), globals: HashMap::new() };

                    interner.get_all_globals().iter().for_each(|global_info| {
                        interner.global_attributes(&global_info.id).iter().for_each(|attr| {
                            if let SecondaryAttribute::Abi(tag) = attr {
                                if let Some(tagged) = outputs.globals.get_mut(tag) {
                                    tagged.push(global_info.id);
                                } else {
                                    outputs.globals.insert(tag.to_string(), vec![global_info.id]);
                                }
                            }
                        });
                    });

                    module.type_definitions().for_each(|id| {
                        if let ModuleDefId::TypeId(struct_id) = id {
                            interner.struct_attributes(&struct_id).iter().for_each(|attr| {
                                if let SecondaryAttribute::Abi(tag) = attr {
                                    if let Some(tagged) = outputs.structs.get_mut(tag) {
                                        tagged.push(struct_id);
                                    } else {
                                        outputs.structs.insert(tag.to_string(), vec![struct_id]);
                                    }
                                }
                            });
                        }
                    });

                    let name = self.get_module_path(id, module.parent);
                    Some(Contract { name, location: module.location, functions, outputs })
                } else {
                    None
                }
            })
            .collect()
    }

    /// Find a child module's name by inspecting its parent.
    /// Currently required as modules do not store their own names.
    pub fn get_module_path(&self, child_id: Index, parent: Option<LocalModuleId>) -> String {
        self.get_module_path_with_separator(child_id, parent, ".")
    }

    pub fn get_module_path_with_separator(
        &self,
        child_id: Index,
        parent: Option<LocalModuleId>,
        separator: &str,
    ) -> String {
        if let Some(id) = parent {
            let parent = &self.modules[id.0];
            let name = parent
                .children
                .iter()
                .find(|(_, id)| id.0 == child_id)
                .map(|(name, _)| &name.0.contents)
                .expect("Child module was not a child of the given parent module");

            let parent_name = self.get_module_path_with_separator(id.0, parent.parent, separator);
            if parent_name.is_empty() {
                name.to_string()
            } else {
                format!("{parent_name}{separator}{name}")
            }
        } else {
            String::new()
        }
    }

    /// Return a topological ordering of each module such that any child modules
    /// are before their parent modules. Sibling modules will respect the ordering
    /// declared from their parent module (the `mod foo; mod bar;` declarations).
    pub fn get_module_topological_order(&self) -> HashMap<LocalModuleId, usize> {
        let mut ordering = HashMap::default();
        self.topologically_sort_modules(self.root, &mut 0, &mut ordering);
        ordering
    }

    fn topologically_sort_modules(
        &self,
        current: LocalModuleId,
        index: &mut usize,
        ordering: &mut HashMap<LocalModuleId, usize>,
    ) {
        for child in &self.modules[current.0].child_declaration_order {
            self.topologically_sort_modules(*child, index, ordering);
        }

        ordering.insert(current, *index);
        *index += 1;
    }
}

pub fn fully_qualified_module_path(
    def_maps: &DefMaps,
    crate_graph: &CrateGraph,
    crate_id: &CrateId,
    module_id: ModuleId,
) -> String {
    let child_id = module_id.local_id.0;

    let def_map =
        def_maps.get(&module_id.krate).expect("The local crate should be analyzed already");

    let module = &def_map.modules()[module_id.local_id.0];

    let module_path = def_map.get_module_path_with_separator(child_id, module.parent, "::");

    if &module_id.krate == crate_id {
        module_path
    } else {
        let crates = crate_graph
            .find_dependencies(crate_id, &module_id.krate)
            .expect("The module was supposed to be defined in a dependency");
        crates.join("::") + "::" + &module_path
    }
}

/// Specifies a contract function and extra metadata that
/// one can use when processing a contract function.
///
/// One of these is whether the contract function is an entry point.
/// The caller should only type-check these functions and not attempt
/// to create a circuit for them.
pub struct ContractFunctionMeta {
    pub function_id: FuncId,
    /// Indicates whether the function is an entry point
    pub is_entry_point: bool,
}

pub struct ContractOutputs {
    pub structs: HashMap<String, Vec<StructId>>,
    pub globals: HashMap<String, Vec<GlobalId>>,
}

/// A 'contract' in Noir source code with a given name, functions and events.
/// This is not an AST node, it is just a convenient form to return for CrateDefMap::get_all_contracts.
pub struct Contract {
    /// To keep `name` semi-unique, it is prefixed with the names of parent modules via CrateDefMap::get_module_path
    pub name: String,
    pub location: Location,
    pub functions: Vec<ContractFunctionMeta>,
    pub outputs: ContractOutputs,
}

/// Given a FileId, fetch the File, from the FileManager and parse it's content
pub fn parse_file(fm: &FileManager, file_id: FileId) -> (ParsedModule, Vec<ParserError>) {
    let file_source = fm.fetch_file(file_id).expect("File does not exist");
    parse_program(file_source)
}

impl std::ops::Index<LocalModuleId> for CrateDefMap {
    type Output = ModuleData;
    fn index(&self, local_module_id: LocalModuleId) -> &ModuleData {
        &self.modules[local_module_id.0]
    }
}
impl std::ops::IndexMut<LocalModuleId> for CrateDefMap {
    fn index_mut(&mut self, local_module_id: LocalModuleId) -> &mut ModuleData {
        &mut self.modules[local_module_id.0]
    }
}

pub struct TestFunction {
    id: FuncId,
    scope: TestScope,
    location: Location,
}

impl TestFunction {
    fn new(id: FuncId, scope: TestScope, location: Location) -> Self {
        TestFunction { id, scope, location }
    }

    /// Returns the function id of the test function
    pub fn get_id(&self) -> FuncId {
        self.id
    }

    pub fn file_id(&self) -> FileId {
        self.location.file
    }

    /// Returns true if the test function has been specified to fail
    /// This is done by annotating the function with `#[test(should_fail)]`
    /// or `#[test(should_fail_with = "reason")]`
    pub fn should_fail(&self) -> bool {
        match self.scope {
            TestScope::ShouldFailWith { .. } => true,
            TestScope::None => false,
        }
    }

    /// Returns the reason for the test function to fail if specified
    /// by the user.
    pub fn failure_reason(&self) -> Option<&str> {
        match &self.scope {
            TestScope::None => None,
            TestScope::ShouldFailWith { reason } => reason.as_deref(),
        }
    }
}<|MERGE_RESOLUTION|>--- conflicted
+++ resolved
@@ -78,11 +78,7 @@
         crate_id: CrateId,
         context: &mut Context,
         debug_comptime_in_file: Option<&str>,
-<<<<<<< HEAD
         pedantic_solving: bool,
-        error_on_unused_imports: bool,
-=======
->>>>>>> 6f086b3c
     ) -> Vec<(CompilationError, FileId)> {
         // Check if this Crate has already been compiled
         // XXX: There is probably a better alternative for this.
@@ -125,11 +121,7 @@
             ast,
             root_file_id,
             debug_comptime_in_file,
-<<<<<<< HEAD
             pedantic_solving,
-            error_on_unused_imports,
-=======
->>>>>>> 6f086b3c
         ));
 
         errors.extend(
