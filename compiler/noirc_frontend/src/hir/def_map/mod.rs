use crate::graph::CrateId;
use crate::hir::def_collector::dc_crate::DefCollector;
use crate::hir::Context;
use crate::node_interner::{FuncId, NodeInterner};
use crate::parser::{parse_program, ParsedModule};
use crate::token::{FunctionAttribute, TestScope};
use arena::{Arena, Index};
use fm::{FileId, FileManager};
use noirc_errors::{FileDiagnostic, Location};
use std::collections::BTreeMap;

mod module_def;
pub use module_def::*;
mod item_scope;
pub use item_scope::*;
mod module_data;
pub use module_data::*;
mod namespace;
pub use namespace::*;

#[cfg(feature = "aztec")]
mod aztec_library;

/// The name that is used for a non-contract program's entry-point function.
pub const MAIN_FUNCTION: &str = "main";

// XXX: Ultimately, we want to constrain an index to be of a certain type just like in RA
/// Lets first check if this is offered by any external crate
/// XXX: RA has made this a crate on crates.io
#[derive(Debug, PartialEq, Eq, Copy, Clone, Hash, PartialOrd, Ord)]
pub struct LocalModuleId(pub Index);

impl LocalModuleId {
    pub fn dummy_id() -> LocalModuleId {
        LocalModuleId(Index::from_raw_parts(std::usize::MAX, std::u64::MAX))
    }
}

#[derive(Debug, Copy, Clone, PartialEq, Eq, Hash, PartialOrd, Ord)]
pub struct ModuleId {
    pub krate: CrateId,
    pub local_id: LocalModuleId,
}

impl ModuleId {
    pub fn dummy_id() -> ModuleId {
        ModuleId { krate: CrateId::dummy_id(), local_id: LocalModuleId::dummy_id() }
    }
}

impl ModuleId {
    pub fn module(self, def_maps: &BTreeMap<CrateId, CrateDefMap>) -> &ModuleData {
        &def_maps[&self.krate].modules()[self.local_id.0]
    }
}

/// Map of all modules and scopes defined within a crate.
///
/// The definitions of the crate are accessible indirectly via the scopes of each module.
#[derive(Debug)]
pub struct CrateDefMap {
    pub(crate) root: LocalModuleId,

    pub(crate) modules: Arena<ModuleData>,

    pub(crate) krate: CrateId,

    pub(crate) extern_prelude: BTreeMap<String, ModuleId>,
}

impl CrateDefMap {
    /// Collect all definitions in the crate
    pub fn collect_defs(
        crate_id: CrateId,
        context: &mut Context,
        errors: &mut Vec<FileDiagnostic>,
    ) {
        // Check if this Crate has already been compiled
        // XXX: There is probably a better alternative for this.
        // Without this check, the compiler will panic as it does not
        // expect the same crate to be processed twice. It would not
        // make the implementation wrong, if the same crate was processed twice, it just makes it slow.
        if context.def_map(&crate_id).is_some() {
            return;
        }

        // First parse the root file.
        let root_file_id = context.crate_graph[crate_id].root_file_id;
        let ast = parse_file(&context.file_manager, root_file_id, errors);

        #[cfg(feature = "aztec")]
        let ast = aztec_library::transform(ast, &crate_id, context, errors);

        // Allocate a default Module for the root, giving it a ModuleId
        let mut modules: Arena<ModuleData> = Arena::default();
        let location = Location::new(Default::default(), root_file_id);
        let root = modules.insert(ModuleData::new(None, location, false));

        let def_map = CrateDefMap {
            root: LocalModuleId(root),
            modules,
            krate: crate_id,
            extern_prelude: BTreeMap::new(),
        };

        // Now we want to populate the CrateDefMap using the DefCollector
        DefCollector::collect(def_map, context, ast, root_file_id, errors);
    }

    pub fn root(&self) -> LocalModuleId {
        self.root
    }
    pub fn modules(&self) -> &Arena<ModuleData> {
        &self.modules
    }
    pub fn krate(&self) -> CrateId {
        self.krate
    }

    /// Find the main function for this crate
    pub fn main_function(&self) -> Option<FuncId> {
        let root_module = &self.modules()[self.root.0];

        // This function accepts an Ident, so we attach a dummy span to
        // "main". Equality is implemented only on the contents.
        root_module.find_func_with_name(&MAIN_FUNCTION.into())
    }

    pub fn file_id(&self, module_id: LocalModuleId) -> FileId {
        self.modules[module_id.0].location.file
    }

    /// Go through all modules in this crate, and find all functions in
    /// each module with the #[test] attribute
    pub fn get_all_test_functions<'a>(
        &'a self,
        interner: &'a NodeInterner,
    ) -> impl Iterator<Item = TestFunction> + 'a {
        self.modules.iter().flat_map(|(_, module)| {
            module.value_definitions().filter_map(|id| {
                if let Some(func_id) = id.as_function() {
<<<<<<< HEAD
                    let attributes = interner.function_attributes(&func_id);
                    match &attributes.primary {
                        Some(PrimaryAttribute::Test(scope)) => {
                            let location = interner.function_meta(&func_id).name.location;
                            Some(TestFunction::new(func_id, scope.clone(), location))
=======
                    let func_meta = interner.function_meta(&func_id);
                    match func_meta.attributes.function {
                        Some(FunctionAttribute::Test(scope)) => {
                            Some(TestFunction::new(func_id, scope, func_meta.name.location))
>>>>>>> 2107ebcb
                        }
                        _ => None,
                    }
                } else {
                    None
                }
            })
        })
    }

    /// Go through all modules in this crate, find all `contract ... { ... }` declarations,
    /// and collect them all into a Vec.
    pub fn get_all_contracts(&self, interner: &NodeInterner) -> Vec<Contract> {
        self.modules
            .iter()
            .filter_map(|(id, module)| {
                if module.is_contract {
                    let functions = module
                        .value_definitions()
                        .filter_map(|id| {
                            id.as_function().map(|function_id| {
                                let is_entry_point = !interner
                                    .function_attributes(&function_id)
                                    .has_contract_library_method();
                                ContractFunctionMeta { function_id, is_entry_point }
                            })
                        })
                        .collect();

                    let name = self.get_module_path(id, module.parent);
                    Some(Contract { name, location: module.location, functions })
                } else {
                    None
                }
            })
            .collect()
    }

    /// Find a child module's name by inspecting its parent.
    /// Currently required as modules do not store their own names.
    pub fn get_module_path(&self, child_id: Index, parent: Option<LocalModuleId>) -> String {
        self.get_module_path_with_separator(child_id, parent, ".")
    }

    pub fn get_module_path_with_separator(
        &self,
        child_id: Index,
        parent: Option<LocalModuleId>,
        separator: &str,
    ) -> String {
        if let Some(id) = parent {
            let parent = &self.modules[id.0];
            let name = parent
                .children
                .iter()
                .find(|(_, id)| id.0 == child_id)
                .map(|(name, _)| &name.0.contents)
                .expect("Child module was not a child of the given parent module");

            let parent_name = self.get_module_path_with_separator(id.0, parent.parent, separator);
            if parent_name.is_empty() {
                name.to_string()
            } else {
                format!("{parent_name}{separator}{name}")
            }
        } else {
            String::new()
        }
    }
}

/// Specifies a contract function and extra metadata that
/// one can use when processing a contract function.
///
/// One of these is whether the contract function is an entry point.
/// The caller should only type-check these functions and not attempt
/// to create a circuit for them.
pub struct ContractFunctionMeta {
    pub function_id: FuncId,
    /// Indicates whether the function is an entry point
    pub is_entry_point: bool,
}

/// A 'contract' in Noir source code with the given name and functions.
/// This is not an AST node, it is just a convenient form to return for CrateDefMap::get_all_contracts.
pub struct Contract {
    /// To keep `name` semi-unique, it is prefixed with the names of parent modules via CrateDefMap::get_module_path
    pub name: String,
    pub location: Location,
    pub functions: Vec<ContractFunctionMeta>,
}

/// Given a FileId, fetch the File, from the FileManager and parse it's content
pub fn parse_file(
    fm: &FileManager,
    file_id: FileId,
    all_errors: &mut Vec<FileDiagnostic>,
) -> ParsedModule {
    let file = fm.fetch_file(file_id);
    let (program, errors) = parse_program(file.source());
    all_errors.extend(errors.into_iter().map(|error| error.in_file(file_id)));
    program
}

impl std::ops::Index<LocalModuleId> for CrateDefMap {
    type Output = ModuleData;
    fn index(&self, local_module_id: LocalModuleId) -> &ModuleData {
        &self.modules[local_module_id.0]
    }
}
impl std::ops::IndexMut<LocalModuleId> for CrateDefMap {
    fn index_mut(&mut self, local_module_id: LocalModuleId) -> &mut ModuleData {
        &mut self.modules[local_module_id.0]
    }
}

pub struct TestFunction {
    id: FuncId,
    scope: TestScope,
    location: Location,
}

impl TestFunction {
    fn new(id: FuncId, scope: TestScope, location: Location) -> Self {
        TestFunction { id, scope, location }
    }

    /// Returns the function id of the test function
    pub fn get_id(&self) -> FuncId {
        self.id
    }

    pub fn file_id(&self) -> FileId {
        self.location.file
    }

    /// Returns true if the test function has been specified to fail
    /// This is done by annotating the function with `#[test(should_fail)]`
    /// or `#[test(should_fail_with = "reason")]`
    pub fn should_fail(&self) -> bool {
        match self.scope {
            TestScope::ShouldFailWith { .. } => true,
            TestScope::None => false,
        }
    }

    /// Returns the reason for the test function to fail if specified
    /// by the user.
    pub fn failure_reason(&self) -> Option<&str> {
        match &self.scope {
            TestScope::None => None,
            TestScope::ShouldFailWith { reason } => reason.as_deref(),
        }
    }
}<|MERGE_RESOLUTION|>--- conflicted
+++ resolved
@@ -139,18 +139,11 @@
         self.modules.iter().flat_map(|(_, module)| {
             module.value_definitions().filter_map(|id| {
                 if let Some(func_id) = id.as_function() {
-<<<<<<< HEAD
                     let attributes = interner.function_attributes(&func_id);
-                    match &attributes.primary {
-                        Some(PrimaryAttribute::Test(scope)) => {
+                    match &attributes.function {
+                        Some(FunctionAttribute::Test(scope)) => {
                             let location = interner.function_meta(&func_id).name.location;
                             Some(TestFunction::new(func_id, scope.clone(), location))
-=======
-                    let func_meta = interner.function_meta(&func_id);
-                    match func_meta.attributes.function {
-                        Some(FunctionAttribute::Test(scope)) => {
-                            Some(TestFunction::new(func_id, scope, func_meta.name.location))
->>>>>>> 2107ebcb
                         }
                         _ => None,
                     }
