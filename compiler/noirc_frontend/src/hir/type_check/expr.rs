--- conflicted
+++ resolved
@@ -20,11 +20,7 @@
 
 impl<'interner> TypeChecker<'interner> {
     fn check_if_deprecated(&mut self, expr: &ExprId) {
-<<<<<<< HEAD
-        if let HirExpression::Ident(expr::HirIdent { location, id }, _) =
-=======
-        if let HirExpression::Ident(expr::HirIdent { location, id, impl_kind: _ }) =
->>>>>>> 9c6de4b2
+        if let HirExpression::Ident(expr::HirIdent { location, id, impl_kind: _ }, _) =
             self.interner.expression(expr)
         {
             if let Some(DefinitionKind::Function(func_id)) =
@@ -43,7 +39,7 @@
     }
 
     fn is_unconstrained_call(&self, expr: &ExprId) -> bool {
-        if let HirExpression::Ident(expr::HirIdent { id, .. }) = self.interner.expression(expr) {
+        if let HirExpression::Ident(expr::HirIdent { id, .. }, _) = self.interner.expression(expr) {
             if let Some(DefinitionKind::Function(func_id)) =
                 self.interner.try_definition(id).map(|def| &def.kind)
             {
@@ -107,38 +103,7 @@
     /// function `foo` to refer to.
     pub(crate) fn check_expression(&mut self, expr_id: &ExprId) -> Type {
         let typ = match self.interner.expression(expr_id) {
-<<<<<<< HEAD
-            HirExpression::Ident(ident, generics) => {
-                // An identifiers type may be forall-quantified in the case of generic functions.
-                // E.g. `fn foo<T>(t: T, field: Field) -> T` has type `forall T. fn(T, Field) -> T`.
-                // We must instantiate identifiers at every call site to replace this T with a new type
-                // variable to handle generic functions.
-                let t = self.interner.id_type_substitute_trait_as_type(ident.id);
-                let span = self.interner.expr_span(expr_id);
-
-                let definition = self.interner.try_definition(ident.id);
-                let expected_generic_count =
-                    definition.map_or(0, |definition| match &definition.kind {
-                        DefinitionKind::Function(function) => {
-                            self.interner.function_modifiers(function).generic_count
-                        }
-                        _ => 0,
-                    });
-
-                let (typ, bindings) = self.instantiate(t, generics, expected_generic_count, span);
-
-                // Push any trait constraints required by this definition to the context
-                // to be checked later when the type of this variable is further constrained.
-                if let Some(definition) = self.interner.try_definition(ident.id) {
-                    if let DefinitionKind::Function(function) = definition.kind {
-                        let function = self.interner.function_meta(&function);
-                        for mut constraint in function.trait_constraints.clone() {
-                            constraint.typ = constraint.typ.substitute(&bindings);
-                            self.trait_constraints.push((constraint, *expr_id));
-                        }
-                    }
-=======
-            HirExpression::Ident(ident) => self.check_ident(ident, expr_id),
+            HirExpression::Ident(ident, generics) => self.check_ident(ident, expr_id, generics),
             HirExpression::Literal(literal) => match literal {
                 HirLiteral::Array(hir_array_literal) => {
                     let (length, elem_type) = self.check_hir_array_literal(hir_array_literal);
@@ -149,7 +114,6 @@
                         ),
                         elem_type,
                     )
->>>>>>> 9c6de4b2
                 }
                 HirLiteral::Slice(hir_array_literal) => {
                     let (length_type, elem_type) = self.check_hir_array_literal(hir_array_literal);
@@ -285,14 +249,6 @@
                             }
                         }
 
-<<<<<<< HEAD
-                        let (function_id, function_call, generics) = method_call
-                            .into_function_call(method_ref.clone(), location, self.interner);
-
-                        let span = self.interner.expr_span(expr_id);
-                        let ret =
-                            self.check_method_call(&function_id, method_ref, generics, args, span);
-=======
                         // TODO: update object_type here?
                         let (_, function_call) = method_call.into_function_call(
                             &method_ref,
@@ -302,7 +258,6 @@
                         );
 
                         self.interner.replace_expr(expr_id, HirExpression::Call(function_call));
->>>>>>> 9c6de4b2
 
                         // Type check the new call now that it has been changed from a method call
                         // to a function call. This way we avoid duplicating code.
@@ -394,7 +349,7 @@
     }
 
     /// Returns the type of the given identifier
-    fn check_ident(&mut self, ident: HirIdent, expr_id: &ExprId) -> Type {
+    fn check_ident(&mut self, ident: HirIdent, expr_id: &ExprId, generics: Option<Vec<Type>>) -> Type {
         let mut bindings = TypeBindings::new();
 
         // Add type bindings from any constraints that were used.
@@ -418,11 +373,21 @@
         // We must instantiate identifiers at every call site to replace this T with a new type
         // variable to handle generic functions.
         let t = self.interner.id_type_substitute_trait_as_type(ident.id);
-
+        let span = self.interner.expr_span(expr_id);
+
+        let definition = self.interner.try_definition(ident.id);
+        let expected_generic_count =
+            definition.map_or(0, |definition| match &definition.kind {
+                DefinitionKind::Function(function) => {
+                    self.interner.function_modifiers(function).generic_count
+                }
+                _ => 0,
+            });
         // This instantiates a trait's generics as well which need to be set
         // when the constraint below is later solved for when the function is
         // finished. How to link the two?
-        let (typ, bindings) = t.instantiate_with_bindings(bindings, self.interner);
+        let (typ, bindings) = self.instantiate(t, generics, expected_generic_count, span);
+        // let (typ, bindings) = t.instantiate_with_bindings(bindings, self.interner);
 
         // Push any trait constraints required by this definition to the context
         // to be checked later when the type of this variable is further constrained.
@@ -455,6 +420,30 @@
 
         self.interner.store_instantiation_bindings(*expr_id, bindings);
         typ
+    }
+
+    fn instantiate(
+        &mut self,
+        typ: Type,
+        generics: Option<Vec<Type>>,
+        expected_generic_count: usize,
+        span: Span,
+    ) -> (Type, TypeBindings) {
+        match generics {
+            Some(generics) => {
+                if generics.len() != expected_generic_count {
+                    self.errors.push(TypeCheckError::IncorrectTurbofishGenericCount {
+                        expected_count: expected_generic_count,
+                        actual_count: generics.len(),
+                        span,
+                    });
+                    typ.instantiate(self.interner)
+                } else {
+                    typ.instantiate_with(generics, &self.interner)
+                }
+            }
+            None => typ.instantiate(self.interner),
+        }
     }
 
     pub fn verify_trait_constraint(
@@ -681,80 +670,6 @@
         }
     }
 
-<<<<<<< HEAD
-    // We need a special function to type check method calls since the method
-    // is not a Expression::Ident it must be manually instantiated here
-    fn check_method_call(
-        &mut self,
-        function_ident_id: &ExprId,
-        method_ref: HirMethodReference,
-        // The optional list of generics if the turbofish operator was used
-        generics: Option<Vec<Type>>,
-        arguments: Vec<(Type, ExprId, Span)>,
-        span: Span,
-    ) -> Type {
-        let (fn_typ, param_len, expected_generic_count) = match method_ref {
-            HirMethodReference::FuncId(func_id) => {
-                if func_id == FuncId::dummy_id() {
-                    return Type::Error;
-                }
-
-                let func_meta = self.interner.function_meta(&func_id);
-                let param_len = func_meta.parameters.len();
-                let generic_count = self.interner.function_modifiers(&func_id).generic_count;
-                (func_meta.typ, param_len, generic_count)
-            }
-            HirMethodReference::TraitMethodId(method) => {
-                let the_trait = self.interner.get_trait(method.trait_id);
-                let method = &the_trait.methods[method.method_index];
-                (method.typ.clone(), method.arguments().len(), method.generics().len())
-            }
-        };
-
-        let arg_len = arguments.len();
-
-        if param_len != arg_len {
-            self.errors.push(TypeCheckError::ArityMisMatch {
-                expected: param_len as u16,
-                found: arg_len as u16,
-                span,
-            });
-        }
-
-        let (function_type, instantiation_bindings) =
-            self.instantiate(fn_typ, generics, expected_generic_count, span);
-
-        self.interner.store_instantiation_bindings(*function_ident_id, instantiation_bindings);
-        self.interner.push_expr_type(function_ident_id, function_type.clone());
-        self.bind_function_type(function_type, arguments, span)
-    }
-
-    fn instantiate(
-        &mut self,
-        typ: Type,
-        generics: Option<Vec<Type>>,
-        expected_generic_count: usize,
-        span: Span,
-    ) -> (Type, TypeBindings) {
-        match generics {
-            Some(generics) => {
-                if generics.len() != expected_generic_count {
-                    self.errors.push(TypeCheckError::IncorrectTurbofishGenericCount {
-                        expected_count: expected_generic_count,
-                        actual_count: generics.len(),
-                        span,
-                    });
-                    typ.instantiate(self.interner)
-                } else {
-                    typ.instantiate_with(generics)
-                }
-            }
-            None => typ.instantiate(self.interner),
-        }
-    }
-
-=======
->>>>>>> 9c6de4b2
     fn check_if_expr(&mut self, if_expr: &expr::HirIfExpression, expr_id: &ExprId) -> Type {
         let cond_type = self.check_expression(&if_expr.condition);
         let then_type = self.check_expression(&if_expr.consequence);
