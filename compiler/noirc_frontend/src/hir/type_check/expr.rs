--- conflicted
+++ resolved
@@ -309,11 +309,7 @@
                 Type::Function(params, Box::new(lambda.return_type), Box::new(env_type))
             }
             HirExpression::Quote(_) => Type::Code,
-<<<<<<< HEAD
-            HirExpression::CompTime(block) => self.check_block(block),
-=======
             HirExpression::Comptime(block) => self.check_block(block),
->>>>>>> ce5e1a5f
 
             // Unquote should be inserted & removed by the comptime interpreter.
             // Even if we allowed it here, we wouldn't know what type to give to the result.
