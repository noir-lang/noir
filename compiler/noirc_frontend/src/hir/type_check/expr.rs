use iter_extended::vecmap;
use noirc_errors::Span;

use crate::{
    hir::{resolution::resolver::verify_mutable_reference, type_check::errors::Source},
    hir_def::{
        expr::{
            self, HirArrayLiteral, HirBinaryOp, HirExpression, HirIdent, HirLiteral,
            HirMethodCallExpression, HirMethodReference, HirPrefixExpression, ImplKind,
        },
        types::Type,
    },
    node_interner::{DefinitionKind, ExprId, FuncId, TraitId, TraitImplKind, TraitMethodId},
    BinaryOpKind, TypeBinding, TypeBindings, TypeVariableKind, UnaryOp,
};

use super::{errors::TypeCheckError, TypeChecker};

impl<'interner> TypeChecker<'interner> {
    fn check_if_deprecated(&mut self, expr: &ExprId) {
        if let HirExpression::Ident(expr::HirIdent { location, id, impl_kind: _ }) =
            self.interner.expression(expr)
        {
            if let Some(DefinitionKind::Function(func_id)) =
                self.interner.try_definition(id).map(|def| &def.kind)
            {
                let attributes = self.interner.function_attributes(func_id);
                if let Some(note) = attributes.get_deprecated_note() {
                    self.errors.push(TypeCheckError::CallDeprecated {
                        name: self.interner.definition_name(id).to_string(),
                        note,
                        span: location.span,
                    });
                }
            }
        }
    }

    fn is_unconstrained_call(&self, expr: &ExprId) -> bool {
        if let HirExpression::Ident(expr::HirIdent { id, .. }) = self.interner.expression(expr) {
            if let Some(DefinitionKind::Function(func_id)) =
                self.interner.try_definition(id).map(|def| &def.kind)
            {
                let modifiers = self.interner.function_modifiers(func_id);
                return modifiers.is_unconstrained;
            }
        }
        false
    }

    fn check_hir_array_literal(
        &mut self,
        hir_array_literal: HirArrayLiteral,
    ) -> (Result<u64, Box<Type>>, Box<Type>) {
        match hir_array_literal {
            HirArrayLiteral::Standard(arr) => {
                let elem_types = vecmap(&arr, |arg| self.check_expression(arg));

                let first_elem_type = elem_types
                    .first()
                    .cloned()
                    .unwrap_or_else(|| self.interner.next_type_variable());

                // Check if the array is homogeneous
                for (index, elem_type) in elem_types.iter().enumerate().skip(1) {
                    let location = self.interner.expr_location(&arr[index]);

                    elem_type.unify(&first_elem_type, &mut self.errors, || {
                        TypeCheckError::NonHomogeneousArray {
                            first_span: self.interner.expr_location(&arr[0]).span,
                            first_type: first_elem_type.to_string(),
                            first_index: index,
                            second_span: location.span,
                            second_type: elem_type.to_string(),
                            second_index: index + 1,
                        }
                        .add_context("elements in an array must have the same type")
                    });
                }

                (Ok(arr.len() as u64), Box::new(first_elem_type.clone()))
            }
            HirArrayLiteral::Repeated { repeated_element, length } => {
                let elem_type = self.check_expression(&repeated_element);
                let length = match length {
                    Type::Constant(length) => Ok(length),
                    other => Err(Box::new(other)),
                };
                (length, Box::new(elem_type))
            }
        }
    }

    /// Infers a type for a given expression, and return this type.
    /// As a side-effect, this function will also remember this type in the NodeInterner
    /// for the given expr_id key.
    ///
    /// This function also converts any HirExpression::MethodCalls `a.foo(b, c)` into
    /// an equivalent HirExpression::Call in the form `foo(a, b, c)`. This cannot
    /// be done earlier since we need to know the type of the object `a` to resolve which
    /// function `foo` to refer to.
    pub(crate) fn check_expression(&mut self, expr_id: &ExprId) -> Type {
        let typ = match self.interner.expression(expr_id) {
            HirExpression::Ident(ident) => self.check_ident(ident, expr_id),
            HirExpression::Literal(literal) => match literal {
                HirLiteral::Array(hir_array_literal) => {
                    let (length, elem_type) = self.check_hir_array_literal(hir_array_literal);
                    Type::Array(
                        length.map_or_else(
                            |typ| typ,
                            |constant| Box::new(Type::constant_variable(constant, self.interner)),
                        ),
                        elem_type,
                    )
                }
                HirLiteral::Slice(hir_array_literal) => {
                    let (length_type, elem_type) = self.check_hir_array_literal(hir_array_literal);
                    match length_type {
                        Ok(_length) => Type::Slice(elem_type),
                        Err(_non_constant) => {
                            self.errors.push(TypeCheckError::NonConstantSliceLength {
                                span: self.interner.expr_span(expr_id),
                            });
                            Type::Error
                        }
                    }
                }
                HirLiteral::Bool(_) => Type::Bool,
                HirLiteral::Integer(_, _) => self.polymorphic_integer_or_field(),
                HirLiteral::Str(string) => {
                    let len = Type::Constant(string.len() as u64);
                    Type::String(Box::new(len))
                }
                HirLiteral::FmtStr(string, idents) => {
                    let len = Type::Constant(string.len() as u64);
                    let types = vecmap(&idents, |elem| self.check_expression(elem));
                    Type::FmtString(Box::new(len), Box::new(Type::Tuple(types)))
                }
                HirLiteral::Unit => Type::Unit,
            },
            HirExpression::Infix(infix_expr) => {
                // The type of the infix expression must be looked up from a type table
                let lhs_type = self.check_expression(&infix_expr.lhs);
                let rhs_type = self.check_expression(&infix_expr.rhs);

                let lhs_span = self.interner.expr_span(&infix_expr.lhs);
                let rhs_span = self.interner.expr_span(&infix_expr.rhs);
                let span = lhs_span.merge(rhs_span);

                let operator = &infix_expr.operator;
                match self.infix_operand_type_rules(&lhs_type, operator, &rhs_type, span) {
                    Ok((typ, use_impl)) => {
                        if use_impl {
                            let id = infix_expr.trait_method_id;

                            // Delay checking the trait constraint until the end of the function.
                            // Checking it now could bind an unbound type variable to any type
                            // that implements the trait.
                            let constraint = crate::hir_def::traits::TraitConstraint {
                                typ: lhs_type.clone(),
                                trait_id: id.trait_id,
                                trait_generics: Vec::new(),
                            };
                            self.trait_constraints.push((constraint, *expr_id));
                            self.typecheck_operator_method(*expr_id, id, &lhs_type, span);
                        }
                        typ
                    }
                    Err(error) => {
                        self.errors.push(error);
                        Type::Error
                    }
                }
            }
            HirExpression::Index(index_expr) => self.check_index_expression(expr_id, index_expr),
            HirExpression::Call(call_expr) => {
                // Need to setup these flags here as `self` is borrowed mutably to type check the rest of the call expression
                // These flags are later used to type check calls to unconstrained functions from constrained functions
                let current_func = self.current_function;
                let func_mod = current_func.map(|func| self.interner.function_modifiers(&func));
                let is_current_func_constrained =
                    func_mod.map_or(true, |func_mod| !func_mod.is_unconstrained);
                let is_unconstrained_call = self.is_unconstrained_call(&call_expr.func);

                self.check_if_deprecated(&call_expr.func);

                let function = self.check_expression(&call_expr.func);

                let args = vecmap(&call_expr.arguments, |arg| {
                    let typ = self.check_expression(arg);
                    (typ, *arg, self.interner.expr_span(arg))
                });

                // Check that we are not passing a mutable reference from a constrained runtime to an unconstrained runtime
                if is_current_func_constrained && is_unconstrained_call {
                    for (typ, _, _) in args.iter() {
                        if matches!(&typ.follow_bindings(), Type::MutableReference(_)) {
                            self.errors.push(TypeCheckError::ConstrainedReferenceToUnconstrained {
                                span: self.interner.expr_span(expr_id),
                            });
                            return Type::Error;
                        }
                    }
                }

                let span = self.interner.expr_span(expr_id);
                let return_type = self.bind_function_type(function, args, span);

                // Check that we are not passing a slice from an unconstrained runtime to a constrained runtime
                if is_current_func_constrained && is_unconstrained_call {
                    if return_type.contains_slice() {
                        self.errors.push(TypeCheckError::UnconstrainedSliceReturnToConstrained {
                            span: self.interner.expr_span(expr_id),
                        });
                        return Type::Error;
                    } else if matches!(&return_type.follow_bindings(), Type::MutableReference(_)) {
                        self.errors.push(TypeCheckError::UnconstrainedReferenceToConstrained {
                            span: self.interner.expr_span(expr_id),
                        });
                        return Type::Error;
                    }
                };

                return_type
            }
            HirExpression::MethodCall(mut method_call) => {
                let mut object_type = self.check_expression(&method_call.object).follow_bindings();
                let method_name = method_call.method.0.contents.as_str();
                match self.lookup_method(&object_type, method_name, expr_id) {
                    Some(method_ref) => {
                        // Desugar the method call into a normal, resolved function call
                        // so that the backend doesn't need to worry about methods
                        let location = method_call.location;

                        // Automatically add `&mut` if the method expects a mutable reference and
                        // the object is not already one.
                        if let HirMethodReference::FuncId(func_id) = &method_ref {
                            if *func_id != FuncId::dummy_id() {
                                let function_type =
                                    self.interner.function_meta(func_id).typ.clone();

                                self.try_add_mutable_reference_to_object(
                                    &mut method_call,
                                    &function_type,
                                    &mut object_type,
                                );
                            }
                        }

                        // TODO: update object_type here?
                        let function_call = method_call.into_function_call(
                            &method_ref,
                            object_type,
                            location,
                            self.interner,
                        );

                        self.interner.replace_expr(expr_id, function_call);

                        // Type check the new call now that it has been changed from a method call
                        // to a function call. This way we avoid duplicating code.
                        self.check_expression(expr_id)
                    }
                    None => Type::Error,
                }
            }
            HirExpression::Cast(cast_expr) => {
                // Evaluate the LHS
                let lhs_type = self.check_expression(&cast_expr.lhs);
                let span = self.interner.expr_span(expr_id);
                self.check_cast(lhs_type, cast_expr.r#type, span)
            }
            HirExpression::Block(block_expr) => {
                let mut block_type = Type::Unit;

                let statements = block_expr.statements();
                for (i, stmt) in statements.iter().enumerate() {
                    let expr_type = self.check_statement(stmt);

                    if let crate::hir_def::stmt::HirStatement::Semi(expr) =
                        self.interner.statement(stmt)
                    {
                        let inner_expr_type = self.interner.id_type(expr);
                        let span = self.interner.expr_span(&expr);

                        self.unify(&inner_expr_type, &Type::Unit, || {
                            TypeCheckError::UnusedResultError {
                                expr_type: inner_expr_type.clone(),
                                expr_span: span,
                            }
                        });
                    }

                    if i + 1 == statements.len() {
                        block_type = expr_type;
                    }
                }

                block_type
            }
            HirExpression::Prefix(prefix_expr) => {
                let rhs_type = self.check_expression(&prefix_expr.rhs);
                let span = self.interner.expr_span(&prefix_expr.rhs);
                self.type_check_prefix_operand(&prefix_expr.operator, &rhs_type, span)
            }
            HirExpression::If(if_expr) => self.check_if_expr(&if_expr, expr_id),
            HirExpression::Constructor(constructor) => self.check_constructor(constructor, expr_id),
            HirExpression::MemberAccess(access) => self.check_member_access(access, *expr_id),
            HirExpression::Error => Type::Error,
            HirExpression::Tuple(elements) => {
                Type::Tuple(vecmap(&elements, |elem| self.check_expression(elem)))
            }
            HirExpression::Lambda(lambda) => {
                let captured_vars = vecmap(lambda.captures, |capture| {
                    self.interner.definition_type(capture.ident.id)
                });

                let env_type: Type =
                    if captured_vars.is_empty() { Type::Unit } else { Type::Tuple(captured_vars) };

                let params = vecmap(lambda.parameters, |(pattern, typ)| {
                    self.bind_pattern(&pattern, typ.clone());
                    typ
                });

                let actual_return = self.check_expression(&lambda.body);

                let span = self.interner.expr_span(&lambda.body);
                self.unify(&actual_return, &lambda.return_type, || TypeCheckError::TypeMismatch {
                    expected_typ: lambda.return_type.to_string(),
                    expr_typ: actual_return.to_string(),
                    expr_span: span,
                });

                Type::Function(params, Box::new(lambda.return_type), Box::new(env_type))
            }
            HirExpression::Quote(_) => Type::Code,
        };

        self.interner.push_expr_type(*expr_id, typ.clone());
        typ
    }

    /// Returns the type of the given identifier
    fn check_ident(&mut self, ident: HirIdent, expr_id: &ExprId) -> Type {
        let mut bindings = TypeBindings::new();

        // Add type bindings from any constraints that were used.
        // We need to do this first since otherwise instantiating the type below
        // will replace each trait generic with a fresh type variable, rather than
        // the type used in the trait constraint (if it exists). See #4088.
        if let ImplKind::TraitMethod(_, constraint, _) = &ident.impl_kind {
            let the_trait = self.interner.get_trait(constraint.trait_id);
            assert_eq!(the_trait.generics.len(), constraint.trait_generics.len());

            for (param, arg) in the_trait.generics.iter().zip(&constraint.trait_generics) {
                // Avoid binding t = t
                if !arg.occurs(param.id()) {
                    bindings.insert(param.id(), (param.clone(), arg.clone()));
                }
            }
        }

        // An identifiers type may be forall-quantified in the case of generic functions.
        // E.g. `fn foo<T>(t: T, field: Field) -> T` has type `forall T. fn(T, Field) -> T`.
        // We must instantiate identifiers at every call site to replace this T with a new type
        // variable to handle generic functions.
        let t = self.interner.id_type_substitute_trait_as_type(ident.id);

        // This instantiates a trait's generics as well which need to be set
        // when the constraint below is later solved for when the function is
        // finished. How to link the two?
        let (typ, bindings) = t.instantiate_with_bindings(bindings, self.interner);

        // Push any trait constraints required by this definition to the context
        // to be checked later when the type of this variable is further constrained.
        if let Some(definition) = self.interner.try_definition(ident.id) {
            if let DefinitionKind::Function(function) = definition.kind {
                let function = self.interner.function_meta(&function);

                for mut constraint in function.trait_constraints.clone() {
                    constraint.apply_bindings(&bindings);
                    self.trait_constraints.push((constraint, *expr_id));
                }
            }
        }

        if let ImplKind::TraitMethod(_, mut constraint, assumed) = ident.impl_kind {
            constraint.apply_bindings(&bindings);
            if assumed {
                let trait_impl = TraitImplKind::Assumed {
                    object_type: constraint.typ,
                    trait_generics: constraint.trait_generics,
                };
                self.interner.select_impl_for_expression(*expr_id, trait_impl);
            } else {
                // Currently only one impl can be selected per expr_id, so this
                // constraint needs to be pushed after any other constraints so
                // that monomorphization can resolve this trait method to the correct impl.
                self.trait_constraints.push((constraint, *expr_id));
            }
        }

        self.interner.store_instantiation_bindings(*expr_id, bindings);
        typ
    }

    pub fn verify_trait_constraint(
        &mut self,
        object_type: &Type,
        trait_id: TraitId,
        trait_generics: &[Type],
        function_ident_id: ExprId,
        span: Span,
    ) {
        match self.interner.lookup_trait_implementation(object_type, trait_id, trait_generics) {
            Ok(impl_kind) => {
                self.interner.select_impl_for_expression(function_ident_id, impl_kind);
            }
            Err(erroring_constraints) => {
                if erroring_constraints.is_empty() {
                    self.errors.push(TypeCheckError::TypeAnnotationsNeeded { span });
                } else {
                    // Don't show any errors where try_get_trait returns None.
                    // This can happen if a trait is used that was never declared.
                    let constraints = erroring_constraints
                        .into_iter()
                        .map(|constraint| {
                            let r#trait = self.interner.try_get_trait(constraint.trait_id)?;
                            let mut name = r#trait.name.to_string();
                            if !constraint.trait_generics.is_empty() {
                                let generics = vecmap(&constraint.trait_generics, ToString::to_string);
                                name += &format!("<{}>", generics.join(", "));
                            }
                            Some((constraint.typ, name))
                        })
                        .collect::<Option<Vec<_>>>();

                    if let Some(constraints) = constraints {
                        self.errors.push(TypeCheckError::NoMatchingImplFound { constraints, span });
                    }
                }
            }
        }
    }

    /// Check if the given method type requires a mutable reference to the object type, and check
    /// if the given object type is already a mutable reference. If not, add one.
    /// This is used to automatically transform a method call: `foo.bar()` into a function
    /// call: `bar(&mut foo)`.
    ///
    /// A notable corner case of this function is where it interacts with auto-deref of `.`.
    /// If a field is being mutated e.g. `foo.bar.mutate_bar()` where `foo: &mut Foo`, the compiler
    /// will insert a dereference before bar `(*foo).bar.mutate_bar()` which would cause us to
    /// mutate a copy of bar rather than a reference to it. We must check for this corner case here
    /// and remove the implicitly added dereference operator if we find one.
    fn try_add_mutable_reference_to_object(
        &mut self,
        method_call: &mut HirMethodCallExpression,
        function_type: &Type,
        object_type: &mut Type,
    ) {
        let expected_object_type = match function_type {
            Type::Function(args, _, _) => args.first(),
            Type::Forall(_, typ) => match typ.as_ref() {
                Type::Function(args, _, _) => args.first(),
                typ => unreachable!("Unexpected type for function: {typ}"),
            },
            typ => unreachable!("Unexpected type for function: {typ}"),
        };

        if let Some(expected_object_type) = expected_object_type {
            let actual_type = object_type.follow_bindings();

            if matches!(expected_object_type.follow_bindings(), Type::MutableReference(_)) {
                if !matches!(actual_type, Type::MutableReference(_)) {
                    if let Err(error) = verify_mutable_reference(self.interner, method_call.object)
                    {
                        self.errors.push(TypeCheckError::ResolverError(error));
                    }

                    let new_type = Type::MutableReference(Box::new(actual_type));
                    *object_type = new_type.clone();

                    // First try to remove a dereference operator that may have been implicitly
                    // inserted by a field access expression `foo.bar` on a mutable reference `foo`.
                    let new_object = self.try_remove_implicit_dereference(method_call.object);

                    // If that didn't work, then wrap the whole expression in an `&mut`
                    method_call.object = new_object.unwrap_or_else(|| {
                        let location = self.interner.id_location(method_call.object);

                        let new_object =
                            self.interner.push_expr(HirExpression::Prefix(HirPrefixExpression {
                                operator: UnaryOp::MutableReference,
                                rhs: method_call.object,
                            }));
                        self.interner.push_expr_type(new_object, new_type);
                        self.interner.push_expr_location(new_object, location.span, location.file);
                        new_object
                    });
                }
            // Otherwise if the object type is a mutable reference and the method is not, insert as
            // many dereferences as needed.
            } else if matches!(actual_type, Type::MutableReference(_)) {
                let (object, new_type) =
                    self.insert_auto_dereferences(method_call.object, actual_type);
                *object_type = new_type;
                method_call.object = object;
            }
        }
    }

    /// Insert as many dereference operations as necessary to automatically dereference a method
    /// call object to its base value type T.
    fn insert_auto_dereferences(&mut self, object: ExprId, typ: Type) -> (ExprId, Type) {
        if let Type::MutableReference(element) = typ {
            let location = self.interner.id_location(object);

            let object = self.interner.push_expr(HirExpression::Prefix(HirPrefixExpression {
                operator: UnaryOp::Dereference { implicitly_added: true },
                rhs: object,
            }));
            self.interner.push_expr_type(object, element.as_ref().clone());
            self.interner.push_expr_location(object, location.span, location.file);

            // Recursively dereference to allow for converting &mut &mut T to T
            self.insert_auto_dereferences(object, *element)
        } else {
            (object, typ)
        }
    }

    /// Given a method object: `(*foo).bar` of a method call `(*foo).bar.baz()`, remove the
    /// implicitly added dereference operator if one is found.
    ///
    /// Returns Some(new_expr_id) if a dereference was removed and None otherwise.
    fn try_remove_implicit_dereference(&mut self, object: ExprId) -> Option<ExprId> {
        match self.interner.expression(&object) {
            HirExpression::MemberAccess(mut access) => {
                let new_lhs = self.try_remove_implicit_dereference(access.lhs)?;
                access.lhs = new_lhs;
                access.is_offset = true;

                // `object` will have a different type now, which will be filled in
                // later when type checking the method call as a function call.
                self.interner.replace_expr(&object, HirExpression::MemberAccess(access));
                Some(object)
            }
            HirExpression::Prefix(prefix) => match prefix.operator {
                // Found a dereference we can remove. Now just replace it with its rhs to remove it.
                UnaryOp::Dereference { implicitly_added: true } => Some(prefix.rhs),
                _ => None,
            },
            _ => None,
        }
    }

    fn check_index_expression(
        &mut self,
        id: &ExprId,
        mut index_expr: expr::HirIndexExpression,
    ) -> Type {
        let index_type = self.check_expression(&index_expr.index);
        let span = self.interner.expr_span(&index_expr.index);

        index_type.unify(&self.polymorphic_integer_or_field(), &mut self.errors, || {
            TypeCheckError::TypeMismatch {
                expected_typ: "an integer".to_owned(),
                expr_typ: index_type.to_string(),
                expr_span: span,
            }
        });

        // When writing `a[i]`, if `a : &mut ...` then automatically dereference `a` as many
        // times as needed to get the underlying array.
        let lhs_type = self.check_expression(&index_expr.collection);
        let (new_lhs, lhs_type) = self.insert_auto_dereferences(index_expr.collection, lhs_type);
        index_expr.collection = new_lhs;
        self.interner.replace_expr(id, HirExpression::Index(index_expr));

        match lhs_type.follow_bindings() {
            // XXX: We can check the array bounds here also, but it may be better to constant fold first
            // and have ConstId instead of ExprId for constants
            Type::Array(_, base_type) => *base_type,
            Type::Slice(base_type) => *base_type,
            Type::Error => Type::Error,
            typ => {
                let span = self.interner.expr_span(&new_lhs);
                self.errors.push(TypeCheckError::TypeMismatch {
                    expected_typ: "Array".to_owned(),
                    expr_typ: typ.to_string(),
                    expr_span: span,
                });
                Type::Error
            }
        }
    }

    fn check_cast(&mut self, from: Type, to: Type, span: Span) -> Type {
        match from.follow_bindings() {
            Type::Integer(..)
            | Type::FieldElement
            | Type::TypeVariable(_, TypeVariableKind::IntegerOrField)
            | Type::TypeVariable(_, TypeVariableKind::Integer)
            | Type::Bool => (),

            Type::TypeVariable(_, _) => {
                self.errors.push(TypeCheckError::TypeAnnotationsNeeded { span });
                return Type::Error;
            }
            Type::Error => return Type::Error,
            from => {
                self.errors.push(TypeCheckError::InvalidCast { from, span });
                return Type::Error;
            }
        }

        match to {
            Type::Integer(sign, bits) => Type::Integer(sign, bits),
            Type::FieldElement => Type::FieldElement,
            Type::Bool => Type::Bool,
            Type::Error => Type::Error,
            _ => {
                self.errors.push(TypeCheckError::UnsupportedCast { span });
                Type::Error
            }
        }
    }

    fn check_if_expr(&mut self, if_expr: &expr::HirIfExpression, expr_id: &ExprId) -> Type {
        let cond_type = self.check_expression(&if_expr.condition);
        let then_type = self.check_expression(&if_expr.consequence);

        let expr_span = self.interner.expr_span(&if_expr.condition);

        self.unify(&cond_type, &Type::Bool, || TypeCheckError::TypeMismatch {
            expected_typ: Type::Bool.to_string(),
            expr_typ: cond_type.to_string(),
            expr_span,
        });

        match if_expr.alternative {
            None => Type::Unit,
            Some(alternative) => {
                let else_type = self.check_expression(&alternative);

                let expr_span = self.interner.expr_span(expr_id);
                self.unify(&then_type, &else_type, || {
                    let err = TypeCheckError::TypeMismatch {
                        expected_typ: then_type.to_string(),
                        expr_typ: else_type.to_string(),
                        expr_span,
                    };

                    let context = if then_type == Type::Unit {
                        "Are you missing a semicolon at the end of your 'else' branch?"
                    } else if else_type == Type::Unit {
                        "Are you missing a semicolon at the end of the first block of this 'if'?"
                    } else {
                        "Expected the types of both if branches to be equal"
                    };

                    err.add_context(context)
                });

                then_type
            }
        }
    }

    fn check_constructor(
        &mut self,
        constructor: expr::HirConstructorExpression,
        expr_id: &ExprId,
    ) -> Type {
        let typ = constructor.r#type;
        let generics = constructor.struct_generics;

        // Sort argument types by name so we can zip with the struct type in the same ordering.
        // Note that we use a Vec to store the original arguments (rather than a BTreeMap) to
        // preserve the evaluation order of the source code.
        let mut args = constructor.fields;
        sort_by_key_ref(&mut args, |(name, _)| name);

        let mut fields = typ.borrow().get_fields(&generics);
        sort_by_key_ref(&mut fields, |(name, _)| name);

        for ((param_name, param_type), (arg_ident, arg)) in fields.into_iter().zip(args) {
            // This can be false if the user provided an incorrect field count. That error should
            // be caught during name resolution so it is fine to skip typechecking if there is a
            // mismatch here as long as we continue typechecking the rest of the program to the best
            // of our ability.
            if param_name == arg_ident.0.contents {
                let arg_type = self.check_expression(&arg);

                let span = self.interner.expr_span(expr_id);
                self.unify_with_coercions(&arg_type, &param_type, arg, || {
                    TypeCheckError::TypeMismatch {
                        expected_typ: param_type.to_string(),
                        expr_typ: arg_type.to_string(),
                        expr_span: span,
                    }
                });
            }
        }

        Type::Struct(typ, generics)
    }

    fn check_member_access(&mut self, mut access: expr::HirMemberAccess, expr_id: ExprId) -> Type {
        let lhs_type = self.check_expression(&access.lhs).follow_bindings();
        let span = self.interner.expr_span(&expr_id);
        let access_lhs = &mut access.lhs;

        let dereference_lhs = |this: &mut Self, lhs_type, element| {
            let old_lhs = *access_lhs;
            *access_lhs = this.interner.push_expr(HirExpression::Prefix(HirPrefixExpression {
                operator: crate::UnaryOp::Dereference { implicitly_added: true },
                rhs: old_lhs,
            }));
            this.interner.push_expr_type(old_lhs, lhs_type);
            this.interner.push_expr_type(*access_lhs, element);

            let old_location = this.interner.id_location(old_lhs);
            this.interner.push_expr_location(*access_lhs, span, old_location.file);
        };

        // If this access is just a field offset, we want to avoid dereferencing
        let dereference_lhs = (!access.is_offset).then_some(dereference_lhs);

        match self.check_field_access(&lhs_type, &access.rhs.0.contents, span, dereference_lhs) {
            Some((element_type, index)) => {
                self.interner.set_field_index(expr_id, index);
                // We must update `access` in case we added any dereferences to it
                self.interner.replace_expr(&expr_id, HirExpression::MemberAccess(access));
                element_type
            }
            None => Type::Error,
        }
    }

    /// This will verify that an expression in the form `lhs.rhs_name` has the given field and will push
    /// a type error if it does not. If there is no error, the type of the struct/tuple field is returned
    /// along with the index of the field in question.
    ///
    /// This function is abstracted from check_member_access so that it can be shared between
    /// there and the HirLValue::MemberAccess case of check_lvalue.
    ///
    /// `dereference_lhs` is called when the lhs type is a Type::MutableReference that should be
    /// automatically dereferenced so its field can be extracted. This function is expected to
    /// perform any mutations necessary to wrap the lhs in a UnaryOp::Dereference prefix
    /// expression. The second parameter of this function represents the lhs_type (which should
    /// always be a Type::MutableReference if `dereference_lhs` is called) and the third
    /// represents the element type.
    ///
    /// If `dereference_lhs` is None, this will assume we're taking the offset of a struct field
    /// rather than dereferencing it. So the result of `foo.bar` with a `foo : &mut Foo` will
    /// be a `&mut Bar` rather than just a `Bar`.
    pub(super) fn check_field_access(
        &mut self,
        lhs_type: &Type,
        field_name: &str,
        span: Span,
        dereference_lhs: Option<impl FnMut(&mut Self, Type, Type)>,
    ) -> Option<(Type, usize)> {
        let lhs_type = lhs_type.follow_bindings();

        match &lhs_type {
            Type::Struct(s, args) => {
                let s = s.borrow();
                if let Some((field, index)) = s.get_field(field_name, args) {
                    return Some((field, index));
                }
            }
            Type::Tuple(elements) => {
                if let Ok(index) = field_name.parse::<usize>() {
                    let length = elements.len();
                    if index < length {
                        return Some((elements[index].clone(), index));
                    } else {
                        self.errors.push(TypeCheckError::TupleIndexOutOfBounds {
                            index,
                            lhs_type,
                            length,
                            span,
                        });
                        return None;
                    }
                }
            }
            // If the lhs is a mutable reference we automatically transform
            // lhs.field into (*lhs).field
            Type::MutableReference(element) => {
                if let Some(mut dereference_lhs) = dereference_lhs {
                    dereference_lhs(self, lhs_type.clone(), element.as_ref().clone());
                    return self.check_field_access(
                        element,
                        field_name,
                        span,
                        Some(dereference_lhs),
                    );
                } else {
                    let (element, index) =
                        self.check_field_access(element, field_name, span, dereference_lhs)?;
                    return Some((Type::MutableReference(Box::new(element)), index));
                }
            }
            _ => (),
        }

        // If we get here the type has no field named 'access.rhs'.
        // Now we specialize the error message based on whether we know the object type in question yet.
        if let Type::TypeVariable(..) = &lhs_type {
            self.errors.push(TypeCheckError::TypeAnnotationsNeeded { span });
        } else if lhs_type != Type::Error {
            self.errors.push(TypeCheckError::AccessUnknownMember {
                lhs_type,
                field_name: field_name.to_string(),
                span,
            });
        }

        None
    }

    // Given a binary comparison operator and another type. This method will produce the output type
    // and a boolean indicating whether to use the trait impl corresponding to the operator
    // or not. A value of false indicates the caller to use a primitive operation for this
    // operator, while a true value indicates a user-provided trait impl is required.
    fn comparator_operand_type_rules(
        &mut self,
        lhs_type: &Type,
        rhs_type: &Type,
        op: &HirBinaryOp,
        span: Span,
    ) -> Result<(Type, bool), TypeCheckError> {
        use Type::*;

        match (lhs_type, rhs_type) {
            // Avoid reporting errors multiple times
            (Error, _) | (_, Error) => Ok((Bool, false)),
            (Alias(alias, args), other) | (other, Alias(alias, args)) => {
                let alias = alias.borrow().get_type(args);
                self.comparator_operand_type_rules(&alias, other, op, span)
            }

            // Matches on TypeVariable must be first to follow any type
            // bindings.
            (TypeVariable(var, _), other) | (other, TypeVariable(var, _)) => {
                if let TypeBinding::Bound(binding) = &*var.borrow() {
                    return self.comparator_operand_type_rules(other, binding, op, span);
                }

                let use_impl = self.bind_type_variables_for_infix(lhs_type, op, rhs_type, span);
                Ok((Bool, use_impl))
            }
            (Integer(sign_x, bit_width_x), Integer(sign_y, bit_width_y)) => {
                if sign_x != sign_y {
                    return Err(TypeCheckError::IntegerSignedness {
                        sign_x: *sign_x,
                        sign_y: *sign_y,
                        span,
                    });
                }
                if bit_width_x != bit_width_y {
                    return Err(TypeCheckError::IntegerBitWidth {
                        bit_width_x: *bit_width_x,
                        bit_width_y: *bit_width_y,
                        span,
                    });
                }
                Ok((Bool, false))
            }
            (FieldElement, FieldElement) => {
                if op.kind.is_valid_for_field_type() {
                    Ok((Bool, false))
                } else {
                    Err(TypeCheckError::FieldComparison { span })
                }
            }

            // <= and friends are technically valid for booleans, just not very useful
            (Bool, Bool) => Ok((Bool, false)),

            // Special-case == and != for arrays
            (Array(x_size, x_type), Array(y_size, y_type))
                if matches!(op.kind, BinaryOpKind::Equal | BinaryOpKind::NotEqual) =>
            {
                self.unify(x_size, y_size, || TypeCheckError::TypeMismatchWithSource {
                    expected: lhs_type.clone(),
                    actual: rhs_type.clone(),
                    source: Source::ArrayLen,
                    span: op.location.span,
                });

                let (_, use_impl) = self.comparator_operand_type_rules(x_type, y_type, op, span)?;

                // If the size is not constant, we must fall back to a user-provided impl for
                // equality on slices.
                let size = x_size.follow_bindings();
                let use_impl = use_impl || size.evaluate_to_u64().is_none();
                Ok((Bool, use_impl))
            }

            (String(x_size), String(y_size)) => {
                self.unify(x_size, y_size, || TypeCheckError::TypeMismatchWithSource {
                    expected: *x_size.clone(),
                    actual: *y_size.clone(),
                    span: op.location.span,
                    source: Source::StringLen,
                });

                Ok((Bool, false))
            }
            (lhs, rhs) => {
                self.unify(lhs, rhs, || TypeCheckError::TypeMismatchWithSource {
                    expected: lhs.clone(),
                    actual: rhs.clone(),
                    span: op.location.span,
                    source: Source::Binary,
                });
                Ok((Bool, true))
            }
        }
    }

    fn lookup_method(
        &mut self,
        object_type: &Type,
        method_name: &str,
        expr_id: &ExprId,
    ) -> Option<HirMethodReference> {
        match object_type.follow_bindings() {
            Type::Struct(typ, _args) => {
                let id = typ.borrow().id;
                match self.interner.lookup_method(object_type, id, method_name, false) {
                    Some(method_id) => Some(HirMethodReference::FuncId(method_id)),
                    None => {
                        self.errors.push(TypeCheckError::UnresolvedMethodCall {
                            method_name: method_name.to_string(),
                            object_type: object_type.clone(),
                            span: self.interner.expr_span(expr_id),
                        });
                        None
                    }
                }
            }
            // TODO: We should allow method calls on `impl Trait`s eventually.
            //       For now it is fine since they are only allowed on return types.
            Type::TraitAsType(..) => {
                self.errors.push(TypeCheckError::UnresolvedMethodCall {
                    method_name: method_name.to_string(),
                    object_type: object_type.clone(),
                    span: self.interner.expr_span(expr_id),
                });
                None
            }
            Type::NamedGeneric(_, _) => {
                let func_meta = self.interner.function_meta(
                    &self.current_function.expect("unexpected method outside a function"),
                );

                for constraint in &func_meta.trait_constraints {
                    if *object_type == constraint.typ {
                        if let Some(the_trait) = self.interner.try_get_trait(constraint.trait_id) {
                            for (method_index, method) in the_trait.methods.iter().enumerate() {
                                if method.name.0.contents == method_name {
                                    let trait_method = TraitMethodId {
                                        trait_id: constraint.trait_id,
                                        method_index,
                                    };
                                    return Some(HirMethodReference::TraitMethodId(
                                        trait_method,
                                        constraint.trait_generics.clone(),
                                    ));
                                }
                            }
                        }
                    }
                }

                self.errors.push(TypeCheckError::UnresolvedMethodCall {
                    method_name: method_name.to_string(),
                    object_type: object_type.clone(),
                    span: self.interner.expr_span(expr_id),
                });
                None
            }
            // Mutable references to another type should resolve to methods of their element type.
            // This may be a struct or a primitive type.
            Type::MutableReference(element) => self
                .interner
                .lookup_primitive_trait_method_mut(element.as_ref(), method_name)
                .map(HirMethodReference::FuncId)
                .or_else(|| self.lookup_method(&element, method_name, expr_id)),

            // If we fail to resolve the object to a struct type, we have no way of type
            // checking its arguments as we can't even resolve the name of the function
            Type::Error => None,

            // The type variable must be unbound at this point since follow_bindings was called
            Type::TypeVariable(_, TypeVariableKind::Normal) => {
                let span = self.interner.expr_span(expr_id);
                self.errors.push(TypeCheckError::TypeAnnotationsNeeded { span });
                None
            }

            other => match self.interner.lookup_primitive_method(&other, method_name) {
                Some(method_id) => Some(HirMethodReference::FuncId(method_id)),
                None => {
                    self.errors.push(TypeCheckError::UnresolvedMethodCall {
                        method_name: method_name.to_string(),
                        object_type: object_type.clone(),
                        span: self.interner.expr_span(expr_id),
                    });
                    None
                }
            },
        }
    }

    fn bind_function_type_impl(
        &mut self,
        fn_params: &[Type],
        fn_ret: &Type,
        callsite_args: &[(Type, ExprId, Span)],
        span: Span,
    ) -> Type {
        if fn_params.len() != callsite_args.len() {
            self.errors.push(TypeCheckError::ParameterCountMismatch {
                expected: fn_params.len(),
                found: callsite_args.len(),
                span,
            });
            return Type::Error;
        }

        for (param, (arg, _, arg_span)) in fn_params.iter().zip(callsite_args) {
            self.unify(arg, param, || TypeCheckError::TypeMismatch {
                expected_typ: param.to_string(),
                expr_typ: arg.to_string(),
                expr_span: *arg_span,
            });
        }

        fn_ret.clone()
    }

    fn bind_function_type(
        &mut self,
        function: Type,
        args: Vec<(Type, ExprId, Span)>,
        span: Span,
    ) -> Type {
        // Could do a single unification for the entire function type, but matching beforehand
        // lets us issue a more precise error on the individual argument that fails to type check.
        match function {
            Type::TypeVariable(binding, TypeVariableKind::Normal) => {
                if let TypeBinding::Bound(typ) = &*binding.borrow() {
                    return self.bind_function_type(typ.clone(), args, span);
                }

                let ret = self.interner.next_type_variable();
                let args = vecmap(args, |(arg, _, _)| arg);
                let env_type = self.interner.next_type_variable();
                let expected = Type::Function(args, Box::new(ret.clone()), Box::new(env_type));

                if let Err(error) = binding.try_bind(expected, span) {
                    self.errors.push(error);
                }
                ret
            }
            // ignoring env for subtype on purpose
            Type::Function(parameters, ret, _env) => {
                self.bind_function_type_impl(&parameters, &ret, &args, span)
            }
            Type::Error => Type::Error,
            found => {
                self.errors.push(TypeCheckError::ExpectedFunction { found, span });
                Type::Error
            }
        }
    }

    /// Handles the TypeVariable case for checking binary operators.
    /// Returns true if we should use the impl for the operator instead of the primitive
    /// version of it.
    fn bind_type_variables_for_infix(
        &mut self,
        lhs_type: &Type,
        op: &HirBinaryOp,
        rhs_type: &Type,
        span: Span,
    ) -> bool {
        self.unify(lhs_type, rhs_type, || TypeCheckError::TypeMismatchWithSource {
            expected: lhs_type.clone(),
            actual: rhs_type.clone(),
            source: Source::Binary,
            span,
        });

        let use_impl = !lhs_type.is_numeric();
<<<<<<< HEAD

        // if the type variable is an integer or field we have to narrow it to only an integer
        if !op.kind.is_valid_for_field_type() && lhs_type.is_numeric() {
            // In addition to unifying both types, we also have to bind either
            // the lhs or rhs to an integer type variable. This ensures if both lhs
            // and rhs are type variables, that they will have the correct integer
            // type variable kind instead of TypeVariableKind::Normal.
            let target = self.polymorphic_integer();

            self.unify(lhs_type, &target, || TypeCheckError::TypeMismatchWithSource {
                expected: lhs_type.clone(),
                actual: rhs_type.clone(),
                source: Source::Binary,
                span,
            });
        }

=======

        // If this operator isn't valid for fields we have to possibly narrow
        // TypeVariableKind::IntegerOrField to TypeVariableKind::Integer.
        // Doing so also ensures a type error if Field is used.
        // The is_numeric check is to allow impls for custom types to bypass this.
        if !op.kind.is_valid_for_field_type() && lhs_type.is_numeric() {
            let target = Type::polymorphic_integer(self.interner);

            use BinaryOpKind::*;
            use TypeCheckError::*;
            self.unify(lhs_type, &target, || match op.kind {
                Less | LessEqual | Greater | GreaterEqual => FieldComparison { span },
                And | Or | Xor | ShiftRight | ShiftLeft => FieldBitwiseOp { span },
                Modulo => FieldModulo { span },
                other => unreachable!("Operator {other:?} should be valid for Field"),
            });
        }

>>>>>>> 30c9f315
        use_impl
    }

    // Given a binary operator and another type. This method will produce the output type
    // and a boolean indicating whether to use the trait impl corresponding to the operator
    // or not. A value of false indicates the caller to use a primitive operation for this
    // operator, while a true value indicates a user-provided trait impl is required.
    fn infix_operand_type_rules(
        &mut self,
        lhs_type: &Type,
        op: &HirBinaryOp,
        rhs_type: &Type,
        span: Span,
    ) -> Result<(Type, bool), TypeCheckError> {
        if op.kind.is_comparator() {
            return self.comparator_operand_type_rules(lhs_type, rhs_type, op, span);
        }

        use Type::*;
        match (lhs_type, rhs_type) {
            // An error type on either side will always return an error
            (Error, _) | (_, Error) => Ok((Error, false)),
            (Alias(alias, args), other) | (other, Alias(alias, args)) => {
                let alias = alias.borrow().get_type(args);
                self.infix_operand_type_rules(&alias, op, other, span)
            }

            // Matches on TypeVariable must be first so that we follow any type
            // bindings.
            (TypeVariable(int, _), other) | (other, TypeVariable(int, _)) => {
                if let TypeBinding::Bound(binding) = &*int.borrow() {
                    return self.infix_operand_type_rules(binding, op, other, span);
                }

                let use_impl = self.bind_type_variables_for_infix(lhs_type, op, rhs_type, span);
                Ok((other.clone(), use_impl))
            }
            (Integer(sign_x, bit_width_x), Integer(sign_y, bit_width_y)) => {
                if sign_x != sign_y {
                    return Err(TypeCheckError::IntegerSignedness {
                        sign_x: *sign_x,
                        sign_y: *sign_y,
                        span,
                    });
                }
                if bit_width_x != bit_width_y {
                    return Err(TypeCheckError::IntegerBitWidth {
                        bit_width_x: *bit_width_x,
                        bit_width_y: *bit_width_y,
                        span,
                    });
                }
                Ok((Integer(*sign_x, *bit_width_x), false))
            }
            // The result of two Fields is always a witness
            (FieldElement, FieldElement) => {
                if !op.kind.is_valid_for_field_type() {
                    if op.kind == BinaryOpKind::Modulo {
                        return Err(TypeCheckError::FieldModulo { span });
                    } else {
                        return Err(TypeCheckError::FieldBitwiseOp { span });
                    }
                }
                Ok((FieldElement, false))
            }

            (Bool, Bool) => Ok((Bool, false)),

            (lhs, rhs) => {
                self.unify(lhs, rhs, || TypeCheckError::TypeMismatchWithSource {
                    expected: lhs.clone(),
                    actual: rhs.clone(),
                    span: op.location.span,
                    source: Source::Binary,
                });
                Ok((lhs.clone(), true))
            }
        }
    }

    fn type_check_prefix_operand(
        &mut self,
        op: &crate::UnaryOp,
        rhs_type: &Type,
        span: Span,
    ) -> Type {
        let mut unify = |expected| {
            rhs_type.unify(&expected, &mut self.errors, || TypeCheckError::TypeMismatch {
                expr_typ: rhs_type.to_string(),
                expected_typ: expected.to_string(),
                expr_span: span,
            });
            expected
        };

        match op {
            crate::UnaryOp::Minus => {
                if rhs_type.is_unsigned() {
                    self.errors
                        .push(TypeCheckError::InvalidUnaryOp { kind: rhs_type.to_string(), span });
                }
                let expected = self.polymorphic_integer_or_field();
                rhs_type.unify(&expected, &mut self.errors, || TypeCheckError::InvalidUnaryOp {
                    kind: rhs_type.to_string(),
                    span,
                });
                expected
            }
            crate::UnaryOp::Not => {
                let rhs_type = rhs_type.follow_bindings();

                // `!` can work on booleans or integers
                if matches!(rhs_type, Type::Integer(..)) {
                    return rhs_type;
                }

                unify(Type::Bool)
            }
            crate::UnaryOp::MutableReference => {
                Type::MutableReference(Box::new(rhs_type.follow_bindings()))
            }
            crate::UnaryOp::Dereference { implicitly_added: _ } => {
                let element_type = self.interner.next_type_variable();
                unify(Type::MutableReference(Box::new(element_type.clone())));
                element_type
            }
        }
    }

    /// Prerequisite: verify_trait_constraint of the operator's trait constraint.
    ///
    /// Although by this point the operator is expected to already have a trait impl,
    /// we still need to match the operator's type against the method's instantiated type
    /// to ensure the instantiation bindings are correct and the monomorphizer can
    /// re-apply the needed bindings.
    fn typecheck_operator_method(
        &mut self,
        expr_id: ExprId,
        trait_method_id: TraitMethodId,
        object_type: &Type,
        span: Span,
    ) {
        let the_trait = self.interner.get_trait(trait_method_id.trait_id);

        let method = &the_trait.methods[trait_method_id.method_index];
        let (method_type, mut bindings) = method.typ.instantiate(self.interner);

        match method_type {
            Type::Function(args, _, _) => {
                // We can cheat a bit and match against only the object type here since no operator
                // overload uses other generic parameters or return types aside from the object type.
                let expected_object_type = &args[0];
                self.unify(object_type, expected_object_type, || TypeCheckError::TypeMismatch {
                    expected_typ: expected_object_type.to_string(),
                    expr_typ: object_type.to_string(),
                    expr_span: span,
                });
            }
            other => {
                unreachable!("Expected operator method to have a function type, but found {other}")
            }
        }

        // We must also remember to apply these substitutions to the object_type
        // referenced by the selected trait impl, if one has yet to be selected.
        let impl_kind = self.interner.get_selected_impl_for_expression(expr_id);
        if let Some(TraitImplKind::Assumed { object_type, trait_generics }) = impl_kind {
            let the_trait = self.interner.get_trait(trait_method_id.trait_id);
            let object_type = object_type.substitute(&bindings);
            bindings.insert(
                the_trait.self_type_typevar_id,
                (the_trait.self_type_typevar.clone(), object_type.clone()),
            );
            self.interner.select_impl_for_expression(
                expr_id,
                TraitImplKind::Assumed { object_type, trait_generics },
            );
        }

        self.interner.store_instantiation_bindings(expr_id, bindings);
    }
}

/// Taken from: https://stackoverflow.com/a/47127500
fn sort_by_key_ref<T, F, K>(xs: &mut [T], key: F)
where
    F: Fn(&T) -> &K,
    K: ?Sized + Ord,
{
    xs.sort_by(|x, y| key(x).cmp(key(y)));
}<|MERGE_RESOLUTION|>--- conflicted
+++ resolved
@@ -429,7 +429,8 @@
                             let r#trait = self.interner.try_get_trait(constraint.trait_id)?;
                             let mut name = r#trait.name.to_string();
                             if !constraint.trait_generics.is_empty() {
-                                let generics = vecmap(&constraint.trait_generics, ToString::to_string);
+                                let generics =
+                                    vecmap(&constraint.trait_generics, ToString::to_string);
                                 name += &format!("<{}>", generics.join(", "));
                             }
                             Some((constraint.typ, name))
@@ -1101,25 +1102,6 @@
         });
 
         let use_impl = !lhs_type.is_numeric();
-<<<<<<< HEAD
-
-        // if the type variable is an integer or field we have to narrow it to only an integer
-        if !op.kind.is_valid_for_field_type() && lhs_type.is_numeric() {
-            // In addition to unifying both types, we also have to bind either
-            // the lhs or rhs to an integer type variable. This ensures if both lhs
-            // and rhs are type variables, that they will have the correct integer
-            // type variable kind instead of TypeVariableKind::Normal.
-            let target = self.polymorphic_integer();
-
-            self.unify(lhs_type, &target, || TypeCheckError::TypeMismatchWithSource {
-                expected: lhs_type.clone(),
-                actual: rhs_type.clone(),
-                source: Source::Binary,
-                span,
-            });
-        }
-
-=======
 
         // If this operator isn't valid for fields we have to possibly narrow
         // TypeVariableKind::IntegerOrField to TypeVariableKind::Integer.
@@ -1138,7 +1120,6 @@
             });
         }
 
->>>>>>> 30c9f315
         use_impl
     }
 
