use iter_extended::vecmap;
use noirc_errors::Span;

use crate::ast::{BinaryOpKind, IntegerBitSize, UnaryOp};
use crate::macros_api::Signedness;
use crate::{
    hir::{resolution::resolver::verify_mutable_reference, type_check::errors::Source},
    hir_def::{
        expr::{
            self, HirArrayLiteral, HirBinaryOp, HirBlockExpression, HirExpression, HirIdent,
            HirLiteral, HirMethodCallExpression, HirMethodReference, HirPrefixExpression, ImplKind,
        },
        types::Type,
    },
    node_interner::{DefinitionKind, ExprId, FuncId, TraitId, TraitImplKind, TraitMethodId},
    TypeBinding, TypeBindings, TypeVariableKind,
};

use super::{errors::TypeCheckError, TypeChecker};

impl<'interner> TypeChecker<'interner> {
    fn check_if_deprecated(&mut self, expr: &ExprId) {
        if let HirExpression::Ident(expr::HirIdent { location, id, impl_kind: _ }, _) =
            self.interner.expression(expr)
        {
            if let Some(DefinitionKind::Function(func_id)) =
                self.interner.try_definition(id).map(|def| &def.kind)
            {
                let attributes = self.interner.function_attributes(func_id);
                if let Some(note) = attributes.get_deprecated_note() {
                    self.errors.push(TypeCheckError::CallDeprecated {
                        name: self.interner.definition_name(id).to_string(),
                        note,
                        span: location.span,
                    });
                }
            }
        }
    }

    fn is_unconstrained_call(&self, expr: &ExprId) -> bool {
        if let HirExpression::Ident(expr::HirIdent { id, .. }, _) = self.interner.expression(expr) {
            if let Some(DefinitionKind::Function(func_id)) =
                self.interner.try_definition(id).map(|def| &def.kind)
            {
                let modifiers = self.interner.function_modifiers(func_id);
                return modifiers.is_unconstrained;
            }
        }
        false
    }

    fn check_hir_array_literal(
        &mut self,
        hir_array_literal: HirArrayLiteral,
    ) -> (Result<u64, Box<Type>>, Box<Type>) {
        match hir_array_literal {
            HirArrayLiteral::Standard(arr) => {
                let elem_types = vecmap(&arr, |arg| self.check_expression(arg));

                let first_elem_type = elem_types
                    .first()
                    .cloned()
                    .unwrap_or_else(|| self.interner.next_type_variable());

                // Check if the array is homogeneous
                for (index, elem_type) in elem_types.iter().enumerate().skip(1) {
                    let location = self.interner.expr_location(&arr[index]);

                    elem_type.unify(&first_elem_type, &mut self.errors, || {
                        TypeCheckError::NonHomogeneousArray {
                            first_span: self.interner.expr_location(&arr[0]).span,
                            first_type: first_elem_type.to_string(),
                            first_index: index,
                            second_span: location.span,
                            second_type: elem_type.to_string(),
                            second_index: index + 1,
                        }
                        .add_context("elements in an array must have the same type")
                    });
                }

                (Ok(arr.len() as u64), Box::new(first_elem_type.clone()))
            }
            HirArrayLiteral::Repeated { repeated_element, length } => {
                let elem_type = self.check_expression(&repeated_element);
                let length = match length {
                    Type::Constant(length) => Ok(length),
                    other => Err(Box::new(other)),
                };
                (length, Box::new(elem_type))
            }
        }
    }

    /// Infers a type for a given expression, and return this type.
    /// As a side-effect, this function will also remember this type in the NodeInterner
    /// for the given expr_id key.
    ///
    /// This function also converts any HirExpression::MethodCalls `a.foo(b, c)` into
    /// an equivalent HirExpression::Call in the form `foo(a, b, c)`. This cannot
    /// be done earlier since we need to know the type of the object `a` to resolve which
    /// function `foo` to refer to.
    pub(crate) fn check_expression(&mut self, expr_id: &ExprId) -> Type {
        let typ = match self.interner.expression(expr_id) {
            HirExpression::Ident(ident, generics) => self.check_ident(ident, expr_id, generics),
            HirExpression::Literal(literal) => match literal {
                HirLiteral::Array(hir_array_literal) => {
                    let (length, elem_type) = self.check_hir_array_literal(hir_array_literal);
                    Type::Array(
                        length.map_or_else(
                            |typ| typ,
                            |constant| Box::new(Type::constant_variable(constant, self.interner)),
                        ),
                        elem_type,
                    )
                }
                HirLiteral::Slice(hir_array_literal) => {
                    let (length_type, elem_type) = self.check_hir_array_literal(hir_array_literal);
                    match length_type {
                        Ok(_length) => Type::Slice(elem_type),
                        Err(_non_constant) => {
                            self.errors.push(TypeCheckError::NonConstantSliceLength {
                                span: self.interner.expr_span(expr_id),
                            });
                            Type::Error
                        }
                    }
                }
                HirLiteral::Bool(_) => Type::Bool,
                HirLiteral::Integer(_, _) => self.polymorphic_integer_or_field(),
                HirLiteral::Str(string) => {
                    let len = Type::Constant(string.len() as u64);
                    Type::String(Box::new(len))
                }
                HirLiteral::FmtStr(string, idents) => {
                    let len = Type::Constant(string.len() as u64);
                    let types = vecmap(&idents, |elem| self.check_expression(elem));
                    Type::FmtString(Box::new(len), Box::new(Type::Tuple(types)))
                }
                HirLiteral::Unit => Type::Unit,
            },
            HirExpression::Infix(infix_expr) => {
                // The type of the infix expression must be looked up from a type table
                let lhs_type = self.check_expression(&infix_expr.lhs);
                let rhs_type = self.check_expression(&infix_expr.rhs);

                let lhs_span = self.interner.expr_span(&infix_expr.lhs);
                let rhs_span = self.interner.expr_span(&infix_expr.rhs);
                let span = lhs_span.merge(rhs_span);

                let operator = &infix_expr.operator;
                match self.infix_operand_type_rules(&lhs_type, operator, &rhs_type, span) {
                    Ok((typ, use_impl)) => {
                        if use_impl {
                            let id = infix_expr.trait_method_id;

                            // Delay checking the trait constraint until the end of the function.
                            // Checking it now could bind an unbound type variable to any type
                            // that implements the trait.
                            let constraint = crate::hir_def::traits::TraitConstraint {
                                typ: lhs_type.clone(),
                                trait_id: id.trait_id,
                                trait_generics: Vec::new(),
                            };
                            self.trait_constraints.push((constraint, *expr_id));
                            self.typecheck_operator_method(*expr_id, id, &lhs_type, span);
                        }
                        typ
                    }
                    Err(error) => {
                        self.errors.push(error);
                        Type::Error
                    }
                }
            }
            HirExpression::Index(index_expr) => self.check_index_expression(expr_id, index_expr),
            HirExpression::Call(call_expr) => {
                // Need to setup these flags here as `self` is borrowed mutably to type check the rest of the call expression
                // These flags are later used to type check calls to unconstrained functions from constrained functions
                let current_func = self.current_function;
                let func_mod = current_func.map(|func| self.interner.function_modifiers(&func));
                let is_current_func_constrained =
                    func_mod.map_or(true, |func_mod| !func_mod.is_unconstrained);
                let is_unconstrained_call = self.is_unconstrained_call(&call_expr.func);

                self.check_if_deprecated(&call_expr.func);

                let function = self.check_expression(&call_expr.func);

                let args = vecmap(&call_expr.arguments, |arg| {
                    let typ = self.check_expression(arg);
                    (typ, *arg, self.interner.expr_span(arg))
                });

                // Check that we are not passing a mutable reference from a constrained runtime to an unconstrained runtime
                if is_current_func_constrained && is_unconstrained_call {
                    for (typ, _, _) in args.iter() {
                        if matches!(&typ.follow_bindings(), Type::MutableReference(_)) {
                            self.errors.push(TypeCheckError::ConstrainedReferenceToUnconstrained {
                                span: self.interner.expr_span(expr_id),
                            });
                            return Type::Error;
                        }
                    }
                }

                let span = self.interner.expr_span(expr_id);
                let return_type = self.bind_function_type(function, args, span);

                // Check that we are not passing a slice from an unconstrained runtime to a constrained runtime
                if is_current_func_constrained && is_unconstrained_call {
                    if return_type.contains_slice() {
                        self.errors.push(TypeCheckError::UnconstrainedSliceReturnToConstrained {
                            span: self.interner.expr_span(expr_id),
                        });
                        return Type::Error;
                    } else if matches!(&return_type.follow_bindings(), Type::MutableReference(_)) {
                        self.errors.push(TypeCheckError::UnconstrainedReferenceToConstrained {
                            span: self.interner.expr_span(expr_id),
                        });
                        return Type::Error;
                    }
                };

                return_type
            }
            HirExpression::MethodCall(mut method_call) => {
                let mut object_type = self.check_expression(&method_call.object).follow_bindings();
                let method_name = method_call.method.0.contents.as_str();
                match self.lookup_method(&object_type, method_name, expr_id) {
                    Some(method_ref) => {
                        // Desugar the method call into a normal, resolved function call
                        // so that the backend doesn't need to worry about methods
                        let location = method_call.location;

                        if method_call.generics.is_none() {
                            dbg!(method_ref.clone());
                        }
                        // Automatically add `&mut` if the method expects a mutable reference and
                        // the object is not already one.
                        // if let HirMethodReference::FuncId(func_id) = &method_ref {
                        //     if *func_id != FuncId::dummy_id() {
                        //         let function_type =
                        //             self.interner.function_meta(func_id).typ.clone();
                        //         self.try_add_mutable_reference_to_object(
                        //             &mut method_call,
                        //             &function_type,
                        //             &mut object_type,
                        //         );
                        //     }
                        // }
                        match &method_ref {
                            HirMethodReference::FuncId(func_id) => {
                                if *func_id != FuncId::dummy_id() {
                                    let function_type =
                                        self.interner.function_meta(func_id).typ.clone();
                                    self.try_add_mutable_reference_to_object(
                                        &mut method_call,
                                        &function_type,
                                        &mut object_type,
                                    );
                                }
                            }
                            HirMethodReference::TraitMethodId(method_id, _) => {
                                let id = self.interner.trait_method_id(*method_id);
                                let definition = self.interner.definition(id);
                                match definition.kind {
                                    DefinitionKind::Function(func_id) => {
                                        let function_type =
                                        self.interner.function_meta(&func_id).typ.clone();
                                        dbg!(function_type.clone());
                                        self.try_add_mutable_reference_to_object(
                                            &mut method_call,
                                            &function_type,
                                            &mut object_type,
                                        );
                                    }
                                    _ => {},
                                }
                            }
                        }

                        // Need to borrow `generics` here as `method_call` is moved when calling `into_function_call`
                        // We don't save the expected generic count just yet though as `into_function_call` also accounts
                        // for any implicit generics such as from a generic impl.
                        let has_turbofish_generics = method_call.generics.is_some();
                        // TODO: update object_type here?
                        let (_, function_call, implicit_generics_count) = method_call
                            .into_function_call(&method_ref, object_type, location, self.interner);

                        if has_turbofish_generics {
                            self.method_call_implicit_generic_counts
                                .insert(function_call.func, implicit_generics_count);
                        }

                        self.interner.replace_expr(expr_id, HirExpression::Call(function_call));

                        // Type check the new call now that it has been changed from a method call
                        // to a function call. This way we avoid duplicating code.
                        self.check_expression(expr_id)
                    }
                    None => Type::Error,
                }
            }
            HirExpression::Cast(cast_expr) => {
                // Evaluate the LHS
                let lhs_type = self.check_expression(&cast_expr.lhs);
                let span = self.interner.expr_span(expr_id);
                self.check_cast(lhs_type, cast_expr.r#type, span)
            }
            HirExpression::Block(block_expr) => self.check_block(block_expr),
            HirExpression::Prefix(prefix_expr) => {
                let rhs_type = self.check_expression(&prefix_expr.rhs);
                let span = self.interner.expr_span(&prefix_expr.rhs);
                self.type_check_prefix_operand(&prefix_expr.operator, &rhs_type, span)
            }
            HirExpression::If(if_expr) => self.check_if_expr(&if_expr, expr_id),
            HirExpression::Constructor(constructor) => self.check_constructor(constructor, expr_id),
            HirExpression::MemberAccess(access) => self.check_member_access(access, *expr_id),
            HirExpression::Error => Type::Error,
            HirExpression::Tuple(elements) => {
                Type::Tuple(vecmap(&elements, |elem| self.check_expression(elem)))
            }
            HirExpression::Lambda(lambda) => {
                let captured_vars = vecmap(lambda.captures, |capture| {
                    self.interner.definition_type(capture.ident.id)
                });

                let env_type: Type =
                    if captured_vars.is_empty() { Type::Unit } else { Type::Tuple(captured_vars) };

                let params = vecmap(lambda.parameters, |(pattern, typ)| {
                    self.bind_pattern(&pattern, typ.clone());
                    typ
                });

                let actual_return = self.check_expression(&lambda.body);

                let span = self.interner.expr_span(&lambda.body);
                self.unify(&actual_return, &lambda.return_type, || TypeCheckError::TypeMismatch {
                    expected_typ: lambda.return_type.to_string(),
                    expr_typ: actual_return.to_string(),
                    expr_span: span,
                });

                Type::Function(params, Box::new(lambda.return_type), Box::new(env_type))
            }
            HirExpression::Quote(_) => Type::Code,
            HirExpression::Comptime(block) => self.check_block(block),

            // Unquote should be inserted & removed by the comptime interpreter.
            // Even if we allowed it here, we wouldn't know what type to give to the result.
            HirExpression::Unquote(block) => {
                unreachable!("Unquote remaining during type checking {block}")
            }
        };

        self.interner.push_expr_type(*expr_id, typ.clone());
        typ
    }

    fn check_block(&mut self, block: HirBlockExpression) -> Type {
        let mut block_type = Type::Unit;

        let statements = block.statements();
        for (i, stmt) in statements.iter().enumerate() {
            let expr_type = self.check_statement(stmt);

            if let crate::hir_def::stmt::HirStatement::Semi(expr) = self.interner.statement(stmt) {
                let inner_expr_type = self.interner.id_type(expr);
                let span = self.interner.expr_span(&expr);

                self.unify(&inner_expr_type, &Type::Unit, || TypeCheckError::UnusedResultError {
                    expr_type: inner_expr_type.clone(),
                    expr_span: span,
                });
            }

            if i + 1 == statements.len() {
                block_type = expr_type;
            }
        }

        block_type
    }

    /// Returns the type of the given identifier
    fn check_ident(
        &mut self,
        ident: HirIdent,
        expr_id: &ExprId,
        generics: Option<Vec<Type>>,
    ) -> Type {
        let mut bindings = TypeBindings::new();

        if generics.is_some() {
            dbg!(ident.impl_kind.clone());
        }
        // Add type bindings from any constraints that were used.
        // We need to do this first since otherwise instantiating the type below
        // will replace each trait generic with a fresh type variable, rather than
        // the type used in the trait constraint (if it exists). See #4088.
        if let ImplKind::TraitMethod(_, constraint, _) = &ident.impl_kind {
            let the_trait = self.interner.get_trait(constraint.trait_id);
            assert_eq!(the_trait.generics.len(), constraint.trait_generics.len());

            for (param, arg) in the_trait.generics.iter().zip(&constraint.trait_generics) {
                // Avoid binding t = t
                if !arg.occurs(param.id()) {
                    bindings.insert(param.id(), (param.clone(), arg.clone()));
                }
            }
        }

        // An identifiers type may be forall-quantified in the case of generic functions.
        // E.g. `fn foo<T>(t: T, field: Field) -> T` has type `forall T. fn(T, Field) -> T`.
        // We must instantiate identifiers at every call site to replace this T with a new type
        // variable to handle generic functions.
        let t = self.interner.id_type_substitute_trait_as_type(ident.id);
        let span = self.interner.expr_span(expr_id);

        let definition = self.interner.try_definition(ident.id);
        let function_generic_count = definition.map_or(0, |definition| match &definition.kind {
            DefinitionKind::Function(function) => {
                self.interner.function_modifiers(function).generic_count
            }
            _ => 0,
        });
<<<<<<< HEAD
        if generics.is_some() {
            dbg!(t.clone());
            dbg!(expected_generic_count);
        }
        // This instantiates a trait's generics as well which need to be set
        // when the constraint below is later solved for when the function is
        // finished. How to link the two?
        let (typ, bindings) = self.instantiate(t, bindings, generics.clone(), expected_generic_count, span);
=======

        let implicit_generic_count =
            self.method_call_implicit_generic_counts.get(expr_id).copied().unwrap_or_default();
        // let expected_generic_count = function_generic_count + implicit_generic_count;

        // This instantiates a trait's generics as well which need to be set
        // when the constraint below is later solved for when the function is
        // finished. How to link the two?
        let (typ, bindings) = self.instantiate(
            t,
            bindings,
            generics,
            function_generic_count,
            implicit_generic_count,
            span,
        );
>>>>>>> 8f2be2ea

        // Push any trait constraints required by this definition to the context
        // to be checked later when the type of this variable is further constrained.
        if let Some(definition) = self.interner.try_definition(ident.id) {
            if let DefinitionKind::Function(function) = definition.kind {
                let function = self.interner.function_meta(&function);
                if generics.is_some() {
                    dbg!(function.trait_constraints.clone());
                }
                for mut constraint in function.trait_constraints.clone() {
                    constraint.apply_bindings(&bindings);
                    self.trait_constraints.push((constraint, *expr_id));
                }
            }
        }
        if generics.is_some() {
            dbg!(self.trait_constraints.len());            
        }

        if let ImplKind::TraitMethod(_, mut constraint, assumed) = ident.impl_kind {
            constraint.apply_bindings(&bindings);
            if assumed {
                let trait_impl = TraitImplKind::Assumed {
                    object_type: constraint.typ,
                    trait_generics: constraint.trait_generics,
                };
                self.interner.select_impl_for_expression(*expr_id, trait_impl);
            } else {
                // Currently only one impl can be selected per expr_id, so this
                // constraint needs to be pushed after any other constraints so
                // that monomorphization can resolve this trait method to the correct impl.
                self.trait_constraints.push((constraint, *expr_id));
            }
        }

        self.interner.store_instantiation_bindings(*expr_id, bindings);
        typ
    }

    fn instantiate(
        &mut self,
        typ: Type,
        bindings: TypeBindings,
        generics: Option<Vec<Type>>,
        expected_generic_count: usize,
        implicit_generic_count: usize,
        span: Span,
    ) -> (Type, TypeBindings) {
        match generics {
            Some(generics) => {
                if generics.len() != (expected_generic_count + implicit_generic_count) {
                    // The list of generics as well as the `expected_generic_count` represent
                    // the total number of generics on a function, including implicit generics.
                    // In a user facing error we want to display only the number of function generics though
                    // as this is what the user will actually be specifying.
                    self.errors.push(TypeCheckError::IncorrectTurbofishGenericCount {
                        expected_count: expected_generic_count,
                        actual_count: generics.len() - implicit_generic_count,
                        span,
                    });
                    typ.instantiate_with_bindings(bindings, self.interner)
                } else {
                    dbg!(generics.clone());
                    typ.instantiate_with(generics)
                }
            }
            None => typ.instantiate_with_bindings(bindings, self.interner),
        }
    }

    pub fn verify_trait_constraint(
        &mut self,
        object_type: &Type,
        trait_id: TraitId,
        trait_generics: &[Type],
        function_ident_id: ExprId,
        span: Span,
    ) {
        match self.interner.lookup_trait_implementation(object_type, trait_id, trait_generics) {
            Ok(impl_kind) => {
                self.interner.select_impl_for_expression(function_ident_id, impl_kind);
            }
            Err(erroring_constraints) => {
                if erroring_constraints.is_empty() {
                    self.errors.push(TypeCheckError::TypeAnnotationsNeeded { span });
                } else {
                    // Don't show any errors where try_get_trait returns None.
                    // This can happen if a trait is used that was never declared.
                    let constraints = erroring_constraints
                        .into_iter()
                        .map(|constraint| {
                            let r#trait = self.interner.try_get_trait(constraint.trait_id)?;
                            let mut name = r#trait.name.to_string();
                            if !constraint.trait_generics.is_empty() {
                                let generics =
                                    vecmap(&constraint.trait_generics, ToString::to_string);
                                name += &format!("<{}>", generics.join(", "));
                            }
                            Some((constraint.typ, name))
                        })
                        .collect::<Option<Vec<_>>>();

                    if let Some(constraints) = constraints {
                        self.errors.push(TypeCheckError::NoMatchingImplFound { constraints, span });
                    }
                }
            }
        }
    }

    /// Check if the given method type requires a mutable reference to the object type, and check
    /// if the given object type is already a mutable reference. If not, add one.
    /// This is used to automatically transform a method call: `foo.bar()` into a function
    /// call: `bar(&mut foo)`.
    ///
    /// A notable corner case of this function is where it interacts with auto-deref of `.`.
    /// If a field is being mutated e.g. `foo.bar.mutate_bar()` where `foo: &mut Foo`, the compiler
    /// will insert a dereference before bar `(*foo).bar.mutate_bar()` which would cause us to
    /// mutate a copy of bar rather than a reference to it. We must check for this corner case here
    /// and remove the implicitly added dereference operator if we find one.
    fn try_add_mutable_reference_to_object(
        &mut self,
        method_call: &mut HirMethodCallExpression,
        function_type: &Type,
        object_type: &mut Type,
    ) {
        let expected_object_type = match function_type {
            Type::Function(args, _, _) => args.first(),
            Type::Forall(_, typ) => match typ.as_ref() {
                Type::Function(args, _, _) => args.first(),
                typ => unreachable!("Unexpected type for function: {typ}"),
            },
            typ => unreachable!("Unexpected type for function: {typ}"),
        };
        dbg!(function_type.clone());
        dbg!(expected_object_type.clone());
        if let Some(expected_object_type) = expected_object_type {
            let actual_type = object_type.follow_bindings();

            if matches!(expected_object_type.follow_bindings(), Type::MutableReference(_)) {
                if !matches!(actual_type, Type::MutableReference(_)) {
                    if let Err(error) = verify_mutable_reference(self.interner, method_call.object)
                    {
                        self.errors.push(TypeCheckError::ResolverError(error));
                    }

                    let new_type = Type::MutableReference(Box::new(actual_type));
                    *object_type = new_type.clone();

                    // First try to remove a dereference operator that may have been implicitly
                    // inserted by a field access expression `foo.bar` on a mutable reference `foo`.
                    let new_object = self.try_remove_implicit_dereference(method_call.object);

                    // If that didn't work, then wrap the whole expression in an `&mut`
                    method_call.object = new_object.unwrap_or_else(|| {
                        let location = self.interner.id_location(method_call.object);

                        let new_object =
                            self.interner.push_expr(HirExpression::Prefix(HirPrefixExpression {
                                operator: UnaryOp::MutableReference,
                                rhs: method_call.object,
                            }));
                        self.interner.push_expr_type(new_object, new_type);
                        self.interner.push_expr_location(new_object, location.span, location.file);
                        new_object
                    });
                }
            // Otherwise if the object type is a mutable reference and the method is not, insert as
            // many dereferences as needed.
            } else if matches!(actual_type, Type::MutableReference(_)) {
                let (object, new_type) =
                    self.insert_auto_dereferences(method_call.object, actual_type);
                *object_type = new_type;
                method_call.object = object;
            }
        }
    }

    /// Insert as many dereference operations as necessary to automatically dereference a method
    /// call object to its base value type T.
    fn insert_auto_dereferences(&mut self, object: ExprId, typ: Type) -> (ExprId, Type) {
        if let Type::MutableReference(element) = typ {
            let location = self.interner.id_location(object);

            let object = self.interner.push_expr(HirExpression::Prefix(HirPrefixExpression {
                operator: UnaryOp::Dereference { implicitly_added: true },
                rhs: object,
            }));
            self.interner.push_expr_type(object, element.as_ref().clone());
            self.interner.push_expr_location(object, location.span, location.file);

            // Recursively dereference to allow for converting &mut &mut T to T
            self.insert_auto_dereferences(object, *element)
        } else {
            (object, typ)
        }
    }

    /// Given a method object: `(*foo).bar` of a method call `(*foo).bar.baz()`, remove the
    /// implicitly added dereference operator if one is found.
    ///
    /// Returns Some(new_expr_id) if a dereference was removed and None otherwise.
    fn try_remove_implicit_dereference(&mut self, object: ExprId) -> Option<ExprId> {
        match self.interner.expression(&object) {
            HirExpression::MemberAccess(mut access) => {
                let new_lhs = self.try_remove_implicit_dereference(access.lhs)?;
                access.lhs = new_lhs;
                access.is_offset = true;

                // `object` will have a different type now, which will be filled in
                // later when type checking the method call as a function call.
                self.interner.replace_expr(&object, HirExpression::MemberAccess(access));
                Some(object)
            }
            HirExpression::Prefix(prefix) => match prefix.operator {
                // Found a dereference we can remove. Now just replace it with its rhs to remove it.
                UnaryOp::Dereference { implicitly_added: true } => Some(prefix.rhs),
                _ => None,
            },
            _ => None,
        }
    }

    fn check_index_expression(
        &mut self,
        id: &ExprId,
        mut index_expr: expr::HirIndexExpression,
    ) -> Type {
        let index_type = self.check_expression(&index_expr.index);
        let span = self.interner.expr_span(&index_expr.index);

        index_type.unify(&self.polymorphic_integer_or_field(), &mut self.errors, || {
            TypeCheckError::TypeMismatch {
                expected_typ: "an integer".to_owned(),
                expr_typ: index_type.to_string(),
                expr_span: span,
            }
        });

        // When writing `a[i]`, if `a : &mut ...` then automatically dereference `a` as many
        // times as needed to get the underlying array.
        let lhs_type = self.check_expression(&index_expr.collection);
        let (new_lhs, lhs_type) = self.insert_auto_dereferences(index_expr.collection, lhs_type);
        index_expr.collection = new_lhs;
        self.interner.replace_expr(id, HirExpression::Index(index_expr));

        match lhs_type.follow_bindings() {
            // XXX: We can check the array bounds here also, but it may be better to constant fold first
            // and have ConstId instead of ExprId for constants
            Type::Array(_, base_type) => *base_type,
            Type::Slice(base_type) => *base_type,
            Type::Error => Type::Error,
            typ => {
                let span = self.interner.expr_span(&new_lhs);
                self.errors.push(TypeCheckError::TypeMismatch {
                    expected_typ: "Array".to_owned(),
                    expr_typ: typ.to_string(),
                    expr_span: span,
                });
                Type::Error
            }
        }
    }

    fn check_cast(&mut self, from: Type, to: Type, span: Span) -> Type {
        match from.follow_bindings() {
            Type::Integer(..)
            | Type::FieldElement
            | Type::TypeVariable(_, TypeVariableKind::IntegerOrField)
            | Type::TypeVariable(_, TypeVariableKind::Integer)
            | Type::Bool => (),

            Type::TypeVariable(_, _) => {
                self.errors.push(TypeCheckError::TypeAnnotationsNeeded { span });
                return Type::Error;
            }
            Type::Error => return Type::Error,
            from => {
                self.errors.push(TypeCheckError::InvalidCast { from, span });
                return Type::Error;
            }
        }

        match to {
            Type::Integer(sign, bits) => Type::Integer(sign, bits),
            Type::FieldElement => Type::FieldElement,
            Type::Bool => Type::Bool,
            Type::Error => Type::Error,
            _ => {
                self.errors.push(TypeCheckError::UnsupportedCast { span });
                Type::Error
            }
        }
    }

    fn check_if_expr(&mut self, if_expr: &expr::HirIfExpression, expr_id: &ExprId) -> Type {
        let cond_type = self.check_expression(&if_expr.condition);
        let then_type = self.check_expression(&if_expr.consequence);

        let expr_span = self.interner.expr_span(&if_expr.condition);

        self.unify(&cond_type, &Type::Bool, || TypeCheckError::TypeMismatch {
            expected_typ: Type::Bool.to_string(),
            expr_typ: cond_type.to_string(),
            expr_span,
        });

        match if_expr.alternative {
            None => Type::Unit,
            Some(alternative) => {
                let else_type = self.check_expression(&alternative);

                let expr_span = self.interner.expr_span(expr_id);
                self.unify(&then_type, &else_type, || {
                    let err = TypeCheckError::TypeMismatch {
                        expected_typ: then_type.to_string(),
                        expr_typ: else_type.to_string(),
                        expr_span,
                    };

                    let context = if then_type == Type::Unit {
                        "Are you missing a semicolon at the end of your 'else' branch?"
                    } else if else_type == Type::Unit {
                        "Are you missing a semicolon at the end of the first block of this 'if'?"
                    } else {
                        "Expected the types of both if branches to be equal"
                    };

                    err.add_context(context)
                });

                then_type
            }
        }
    }

    fn check_constructor(
        &mut self,
        constructor: expr::HirConstructorExpression,
        expr_id: &ExprId,
    ) -> Type {
        let typ = constructor.r#type;
        let generics = constructor.struct_generics;

        // Sort argument types by name so we can zip with the struct type in the same ordering.
        // Note that we use a Vec to store the original arguments (rather than a BTreeMap) to
        // preserve the evaluation order of the source code.
        let mut args = constructor.fields;
        sort_by_key_ref(&mut args, |(name, _)| name);

        let mut fields = typ.borrow().get_fields(&generics);
        sort_by_key_ref(&mut fields, |(name, _)| name);

        for ((param_name, param_type), (arg_ident, arg)) in fields.into_iter().zip(args) {
            // This can be false if the user provided an incorrect field count. That error should
            // be caught during name resolution so it is fine to skip typechecking if there is a
            // mismatch here as long as we continue typechecking the rest of the program to the best
            // of our ability.
            if param_name == arg_ident.0.contents {
                let arg_type = self.check_expression(&arg);

                let span = self.interner.expr_span(expr_id);
                self.unify_with_coercions(&arg_type, &param_type, arg, || {
                    TypeCheckError::TypeMismatch {
                        expected_typ: param_type.to_string(),
                        expr_typ: arg_type.to_string(),
                        expr_span: span,
                    }
                });
            }
        }

        Type::Struct(typ, generics)
    }

    fn check_member_access(&mut self, mut access: expr::HirMemberAccess, expr_id: ExprId) -> Type {
        let lhs_type = self.check_expression(&access.lhs).follow_bindings();
        let span = self.interner.expr_span(&expr_id);
        let access_lhs = &mut access.lhs;

        let dereference_lhs = |this: &mut Self, lhs_type, element| {
            let old_lhs = *access_lhs;
            *access_lhs = this.interner.push_expr(HirExpression::Prefix(HirPrefixExpression {
                operator: crate::ast::UnaryOp::Dereference { implicitly_added: true },
                rhs: old_lhs,
            }));
            this.interner.push_expr_type(old_lhs, lhs_type);
            this.interner.push_expr_type(*access_lhs, element);

            let old_location = this.interner.id_location(old_lhs);
            this.interner.push_expr_location(*access_lhs, span, old_location.file);
        };

        // If this access is just a field offset, we want to avoid dereferencing
        let dereference_lhs = (!access.is_offset).then_some(dereference_lhs);

        match self.check_field_access(&lhs_type, &access.rhs.0.contents, span, dereference_lhs) {
            Some((element_type, index)) => {
                self.interner.set_field_index(expr_id, index);
                // We must update `access` in case we added any dereferences to it
                self.interner.replace_expr(&expr_id, HirExpression::MemberAccess(access));
                element_type
            }
            None => Type::Error,
        }
    }

    /// This will verify that an expression in the form `lhs.rhs_name` has the given field and will push
    /// a type error if it does not. If there is no error, the type of the struct/tuple field is returned
    /// along with the index of the field in question.
    ///
    /// This function is abstracted from check_member_access so that it can be shared between
    /// there and the HirLValue::MemberAccess case of check_lvalue.
    ///
    /// `dereference_lhs` is called when the lhs type is a Type::MutableReference that should be
    /// automatically dereferenced so its field can be extracted. This function is expected to
    /// perform any mutations necessary to wrap the lhs in a UnaryOp::Dereference prefix
    /// expression. The second parameter of this function represents the lhs_type (which should
    /// always be a Type::MutableReference if `dereference_lhs` is called) and the third
    /// represents the element type.
    ///
    /// If `dereference_lhs` is None, this will assume we're taking the offset of a struct field
    /// rather than dereferencing it. So the result of `foo.bar` with a `foo : &mut Foo` will
    /// be a `&mut Bar` rather than just a `Bar`.
    pub(super) fn check_field_access(
        &mut self,
        lhs_type: &Type,
        field_name: &str,
        span: Span,
        dereference_lhs: Option<impl FnMut(&mut Self, Type, Type)>,
    ) -> Option<(Type, usize)> {
        let lhs_type = lhs_type.follow_bindings();

        match &lhs_type {
            Type::Struct(s, args) => {
                let s = s.borrow();
                if let Some((field, index)) = s.get_field(field_name, args) {
                    return Some((field, index));
                }
            }
            Type::Tuple(elements) => {
                if let Ok(index) = field_name.parse::<usize>() {
                    let length = elements.len();
                    if index < length {
                        return Some((elements[index].clone(), index));
                    } else {
                        self.errors.push(TypeCheckError::TupleIndexOutOfBounds {
                            index,
                            lhs_type,
                            length,
                            span,
                        });
                        return None;
                    }
                }
            }
            // If the lhs is a mutable reference we automatically transform
            // lhs.field into (*lhs).field
            Type::MutableReference(element) => {
                if let Some(mut dereference_lhs) = dereference_lhs {
                    dereference_lhs(self, lhs_type.clone(), element.as_ref().clone());
                    return self.check_field_access(
                        element,
                        field_name,
                        span,
                        Some(dereference_lhs),
                    );
                } else {
                    let (element, index) =
                        self.check_field_access(element, field_name, span, dereference_lhs)?;
                    return Some((Type::MutableReference(Box::new(element)), index));
                }
            }
            _ => (),
        }

        // If we get here the type has no field named 'access.rhs'.
        // Now we specialize the error message based on whether we know the object type in question yet.
        if let Type::TypeVariable(..) = &lhs_type {
            self.errors.push(TypeCheckError::TypeAnnotationsNeeded { span });
        } else if lhs_type != Type::Error {
            self.errors.push(TypeCheckError::AccessUnknownMember {
                lhs_type,
                field_name: field_name.to_string(),
                span,
            });
        }

        None
    }

    // Given a binary comparison operator and another type. This method will produce the output type
    // and a boolean indicating whether to use the trait impl corresponding to the operator
    // or not. A value of false indicates the caller to use a primitive operation for this
    // operator, while a true value indicates a user-provided trait impl is required.
    fn comparator_operand_type_rules(
        &mut self,
        lhs_type: &Type,
        rhs_type: &Type,
        op: &HirBinaryOp,
        span: Span,
    ) -> Result<(Type, bool), TypeCheckError> {
        use Type::*;

        match (lhs_type, rhs_type) {
            // Avoid reporting errors multiple times
            (Error, _) | (_, Error) => Ok((Bool, false)),
            (Alias(alias, args), other) | (other, Alias(alias, args)) => {
                let alias = alias.borrow().get_type(args);
                self.comparator_operand_type_rules(&alias, other, op, span)
            }

            // Matches on TypeVariable must be first to follow any type
            // bindings.
            (TypeVariable(var, _), other) | (other, TypeVariable(var, _)) => {
                if let TypeBinding::Bound(binding) = &*var.borrow() {
                    return self.comparator_operand_type_rules(other, binding, op, span);
                }

                let use_impl = self.bind_type_variables_for_infix(lhs_type, op, rhs_type, span);
                Ok((Bool, use_impl))
            }
            (Integer(sign_x, bit_width_x), Integer(sign_y, bit_width_y)) => {
                if sign_x != sign_y {
                    return Err(TypeCheckError::IntegerSignedness {
                        sign_x: *sign_x,
                        sign_y: *sign_y,
                        span,
                    });
                }
                if bit_width_x != bit_width_y {
                    return Err(TypeCheckError::IntegerBitWidth {
                        bit_width_x: *bit_width_x,
                        bit_width_y: *bit_width_y,
                        span,
                    });
                }
                Ok((Bool, false))
            }
            (FieldElement, FieldElement) => {
                if op.kind.is_valid_for_field_type() {
                    Ok((Bool, false))
                } else {
                    Err(TypeCheckError::FieldComparison { span })
                }
            }

            // <= and friends are technically valid for booleans, just not very useful
            (Bool, Bool) => Ok((Bool, false)),

            (lhs, rhs) => {
                self.unify(lhs, rhs, || TypeCheckError::TypeMismatchWithSource {
                    expected: lhs.clone(),
                    actual: rhs.clone(),
                    span: op.location.span,
                    source: Source::Binary,
                });
                Ok((Bool, true))
            }
        }
    }

    fn lookup_method(
        &mut self,
        object_type: &Type,
        method_name: &str,
        expr_id: &ExprId,
    ) -> Option<HirMethodReference> {
        match object_type.follow_bindings() {
            Type::Struct(typ, _args) => {
                let id = typ.borrow().id;
                match self.interner.lookup_method(object_type, id, method_name, false) {
                    Some(method_id) => Some(HirMethodReference::FuncId(method_id)),
                    None => {
                        self.errors.push(TypeCheckError::UnresolvedMethodCall {
                            method_name: method_name.to_string(),
                            object_type: object_type.clone(),
                            span: self.interner.expr_span(expr_id),
                        });
                        None
                    }
                }
            }
            // TODO: We should allow method calls on `impl Trait`s eventually.
            //       For now it is fine since they are only allowed on return types.
            Type::TraitAsType(..) => {
                self.errors.push(TypeCheckError::UnresolvedMethodCall {
                    method_name: method_name.to_string(),
                    object_type: object_type.clone(),
                    span: self.interner.expr_span(expr_id),
                });
                None
            }
            Type::NamedGeneric(_, _) => {
                let func_meta = self.interner.function_meta(
                    &self.current_function.expect("unexpected method outside a function"),
                );

                for constraint in &func_meta.trait_constraints {
                    if *object_type == constraint.typ {
                        if let Some(the_trait) = self.interner.try_get_trait(constraint.trait_id) {
                            for (method_index, method) in the_trait.methods.iter().enumerate() {
                                if method.name.0.contents == method_name {
                                    let trait_method = TraitMethodId {
                                        trait_id: constraint.trait_id,
                                        method_index,
                                    };
                                    return Some(HirMethodReference::TraitMethodId(
                                        trait_method,
                                        constraint.trait_generics.clone(),
                                    ));
                                }
                            }
                        }
                    }
                }

                self.errors.push(TypeCheckError::UnresolvedMethodCall {
                    method_name: method_name.to_string(),
                    object_type: object_type.clone(),
                    span: self.interner.expr_span(expr_id),
                });
                None
            }
            // Mutable references to another type should resolve to methods of their element type.
            // This may be a struct or a primitive type.
            Type::MutableReference(element) => self
                .interner
                .lookup_primitive_trait_method_mut(element.as_ref(), method_name)
                .map(HirMethodReference::FuncId)
                .or_else(|| self.lookup_method(&element, method_name, expr_id)),

            // If we fail to resolve the object to a struct type, we have no way of type
            // checking its arguments as we can't even resolve the name of the function
            Type::Error => None,

            // The type variable must be unbound at this point since follow_bindings was called
            Type::TypeVariable(_, TypeVariableKind::Normal) => {
                let span = self.interner.expr_span(expr_id);
                self.errors.push(TypeCheckError::TypeAnnotationsNeeded { span });
                None
            }

            other => match self.interner.lookup_primitive_method(&other, method_name) {
                Some(method_id) => Some(HirMethodReference::FuncId(method_id)),
                None => {
                    self.errors.push(TypeCheckError::UnresolvedMethodCall {
                        method_name: method_name.to_string(),
                        object_type: object_type.clone(),
                        span: self.interner.expr_span(expr_id),
                    });
                    None
                }
            },
        }
    }

    fn bind_function_type_impl(
        &mut self,
        fn_params: &[Type],
        fn_ret: &Type,
        callsite_args: &[(Type, ExprId, Span)],
        span: Span,
    ) -> Type {
        if fn_params.len() != callsite_args.len() {
            self.errors.push(TypeCheckError::ParameterCountMismatch {
                expected: fn_params.len(),
                found: callsite_args.len(),
                span,
            });
            return Type::Error;
        }

        for (param, (arg, _, arg_span)) in fn_params.iter().zip(callsite_args) {
            self.unify(arg, param, || TypeCheckError::TypeMismatch {
                expected_typ: param.to_string(),
                expr_typ: arg.to_string(),
                expr_span: *arg_span,
            });
        }

        fn_ret.clone()
    }

    fn bind_function_type(
        &mut self,
        function: Type,
        args: Vec<(Type, ExprId, Span)>,
        span: Span,
    ) -> Type {
        // Could do a single unification for the entire function type, but matching beforehand
        // lets us issue a more precise error on the individual argument that fails to type check.
        match function {
            Type::TypeVariable(binding, TypeVariableKind::Normal) => {
                if let TypeBinding::Bound(typ) = &*binding.borrow() {
                    return self.bind_function_type(typ.clone(), args, span);
                }

                let ret = self.interner.next_type_variable();
                let args = vecmap(args, |(arg, _, _)| arg);
                let env_type = self.interner.next_type_variable();
                let expected = Type::Function(args, Box::new(ret.clone()), Box::new(env_type));

                if let Err(error) = binding.try_bind(expected, span) {
                    self.errors.push(error);
                }
                ret
            }
            // ignoring env for subtype on purpose
            Type::Function(parameters, ret, _env) => {
                self.bind_function_type_impl(&parameters, &ret, &args, span)
            }
            Type::Error => Type::Error,
            found => {
                self.errors.push(TypeCheckError::ExpectedFunction { found, span });
                Type::Error
            }
        }
    }

    /// Handles the TypeVariable case for checking binary operators.
    /// Returns true if we should use the impl for the operator instead of the primitive
    /// version of it.
    fn bind_type_variables_for_infix(
        &mut self,
        lhs_type: &Type,
        op: &HirBinaryOp,
        rhs_type: &Type,
        span: Span,
    ) -> bool {
        self.unify(lhs_type, rhs_type, || TypeCheckError::TypeMismatchWithSource {
            expected: lhs_type.clone(),
            actual: rhs_type.clone(),
            source: Source::Binary,
            span,
        });

        let use_impl = !lhs_type.is_numeric();

        // If this operator isn't valid for fields we have to possibly narrow
        // TypeVariableKind::IntegerOrField to TypeVariableKind::Integer.
        // Doing so also ensures a type error if Field is used.
        // The is_numeric check is to allow impls for custom types to bypass this.
        if !op.kind.is_valid_for_field_type() && lhs_type.is_numeric() {
            let target = Type::polymorphic_integer(self.interner);

            use crate::ast::BinaryOpKind::*;
            use TypeCheckError::*;
            self.unify(lhs_type, &target, || match op.kind {
                Less | LessEqual | Greater | GreaterEqual => FieldComparison { span },
                And | Or | Xor | ShiftRight | ShiftLeft => FieldBitwiseOp { span },
                Modulo => FieldModulo { span },
                other => unreachable!("Operator {other:?} should be valid for Field"),
            });
        }

        use_impl
    }

    // Given a binary operator and another type. This method will produce the output type
    // and a boolean indicating whether to use the trait impl corresponding to the operator
    // or not. A value of false indicates the caller to use a primitive operation for this
    // operator, while a true value indicates a user-provided trait impl is required.
    fn infix_operand_type_rules(
        &mut self,
        lhs_type: &Type,
        op: &HirBinaryOp,
        rhs_type: &Type,
        span: Span,
    ) -> Result<(Type, bool), TypeCheckError> {
        if op.kind.is_comparator() {
            return self.comparator_operand_type_rules(lhs_type, rhs_type, op, span);
        }

        use Type::*;
        match (lhs_type, rhs_type) {
            // An error type on either side will always return an error
            (Error, _) | (_, Error) => Ok((Error, false)),
            (Alias(alias, args), other) | (other, Alias(alias, args)) => {
                let alias = alias.borrow().get_type(args);
                self.infix_operand_type_rules(&alias, op, other, span)
            }

            // Matches on TypeVariable must be first so that we follow any type
            // bindings.
            (TypeVariable(int, _), other) | (other, TypeVariable(int, _)) => {
                if let TypeBinding::Bound(binding) = &*int.borrow() {
                    return self.infix_operand_type_rules(binding, op, other, span);
                }
                if op.kind == BinaryOpKind::ShiftLeft || op.kind == BinaryOpKind::ShiftRight {
                    self.unify(
                        rhs_type,
                        &Type::Integer(Signedness::Unsigned, IntegerBitSize::Eight),
                        || TypeCheckError::InvalidShiftSize { span },
                    );
                    let use_impl = if lhs_type.is_numeric() {
                        let integer_type = Type::polymorphic_integer(self.interner);
                        self.bind_type_variables_for_infix(lhs_type, op, &integer_type, span)
                    } else {
                        true
                    };
                    return Ok((lhs_type.clone(), use_impl));
                }
                let use_impl = self.bind_type_variables_for_infix(lhs_type, op, rhs_type, span);
                Ok((other.clone(), use_impl))
            }
            (Integer(sign_x, bit_width_x), Integer(sign_y, bit_width_y)) => {
                if op.kind == BinaryOpKind::ShiftLeft || op.kind == BinaryOpKind::ShiftRight {
                    if *sign_y != Signedness::Unsigned || *bit_width_y != IntegerBitSize::Eight {
                        return Err(TypeCheckError::InvalidShiftSize { span });
                    }
                    return Ok((Integer(*sign_x, *bit_width_x), false));
                }
                if sign_x != sign_y {
                    return Err(TypeCheckError::IntegerSignedness {
                        sign_x: *sign_x,
                        sign_y: *sign_y,
                        span,
                    });
                }
                if bit_width_x != bit_width_y {
                    return Err(TypeCheckError::IntegerBitWidth {
                        bit_width_x: *bit_width_x,
                        bit_width_y: *bit_width_y,
                        span,
                    });
                }
                Ok((Integer(*sign_x, *bit_width_x), false))
            }
            // The result of two Fields is always a witness
            (FieldElement, FieldElement) => {
                if !op.kind.is_valid_for_field_type() {
                    if op.kind == BinaryOpKind::Modulo {
                        return Err(TypeCheckError::FieldModulo { span });
                    } else {
                        return Err(TypeCheckError::FieldBitwiseOp { span });
                    }
                }
                Ok((FieldElement, false))
            }

            (Bool, Bool) => Ok((Bool, false)),

            (lhs, rhs) => {
                if op.kind == BinaryOpKind::ShiftLeft || op.kind == BinaryOpKind::ShiftRight {
                    if rhs == &Type::Integer(Signedness::Unsigned, IntegerBitSize::Eight) {
                        return Ok((lhs.clone(), true));
                    }
                    return Err(TypeCheckError::InvalidShiftSize { span });
                }
                self.unify(lhs, rhs, || TypeCheckError::TypeMismatchWithSource {
                    expected: lhs.clone(),
                    actual: rhs.clone(),
                    span: op.location.span,
                    source: Source::Binary,
                });
                Ok((lhs.clone(), true))
            }
        }
    }

    fn type_check_prefix_operand(
        &mut self,
        op: &crate::ast::UnaryOp,
        rhs_type: &Type,
        span: Span,
    ) -> Type {
        let mut unify = |expected| {
            rhs_type.unify(&expected, &mut self.errors, || TypeCheckError::TypeMismatch {
                expr_typ: rhs_type.to_string(),
                expected_typ: expected.to_string(),
                expr_span: span,
            });
            expected
        };

        match op {
            crate::ast::UnaryOp::Minus => {
                if rhs_type.is_unsigned() {
                    self.errors
                        .push(TypeCheckError::InvalidUnaryOp { kind: rhs_type.to_string(), span });
                }
                let expected = self.polymorphic_integer_or_field();
                rhs_type.unify(&expected, &mut self.errors, || TypeCheckError::InvalidUnaryOp {
                    kind: rhs_type.to_string(),
                    span,
                });
                expected
            }
            crate::ast::UnaryOp::Not => {
                let rhs_type = rhs_type.follow_bindings();

                // `!` can work on booleans or integers
                if matches!(rhs_type, Type::Integer(..)) {
                    return rhs_type;
                }

                unify(Type::Bool)
            }
            crate::ast::UnaryOp::MutableReference => {
                Type::MutableReference(Box::new(rhs_type.follow_bindings()))
            }
            crate::ast::UnaryOp::Dereference { implicitly_added: _ } => {
                let element_type = self.interner.next_type_variable();
                unify(Type::MutableReference(Box::new(element_type.clone())));
                element_type
            }
        }
    }

    /// Prerequisite: verify_trait_constraint of the operator's trait constraint.
    ///
    /// Although by this point the operator is expected to already have a trait impl,
    /// we still need to match the operator's type against the method's instantiated type
    /// to ensure the instantiation bindings are correct and the monomorphizer can
    /// re-apply the needed bindings.
    fn typecheck_operator_method(
        &mut self,
        expr_id: ExprId,
        trait_method_id: TraitMethodId,
        object_type: &Type,
        span: Span,
    ) {
        let the_trait = self.interner.get_trait(trait_method_id.trait_id);

        let method = &the_trait.methods[trait_method_id.method_index];
        let (method_type, mut bindings) = method.typ.instantiate(self.interner);

        match method_type {
            Type::Function(args, _, _) => {
                // We can cheat a bit and match against only the object type here since no operator
                // overload uses other generic parameters or return types aside from the object type.
                let expected_object_type = &args[0];
                self.unify(object_type, expected_object_type, || TypeCheckError::TypeMismatch {
                    expected_typ: expected_object_type.to_string(),
                    expr_typ: object_type.to_string(),
                    expr_span: span,
                });
            }
            other => {
                unreachable!("Expected operator method to have a function type, but found {other}")
            }
        }

        // We must also remember to apply these substitutions to the object_type
        // referenced by the selected trait impl, if one has yet to be selected.
        let impl_kind = self.interner.get_selected_impl_for_expression(expr_id);
        if let Some(TraitImplKind::Assumed { object_type, trait_generics }) = impl_kind {
            let the_trait = self.interner.get_trait(trait_method_id.trait_id);
            let object_type = object_type.substitute(&bindings);
            bindings.insert(
                the_trait.self_type_typevar_id,
                (the_trait.self_type_typevar.clone(), object_type.clone()),
            );
            self.interner.select_impl_for_expression(
                expr_id,
                TraitImplKind::Assumed { object_type, trait_generics },
            );
        }

        self.interner.store_instantiation_bindings(expr_id, bindings);
    }
}

/// Taken from: https://stackoverflow.com/a/47127500
fn sort_by_key_ref<T, F, K>(xs: &mut [T], key: F)
where
    F: Fn(&T) -> &K,
    K: ?Sized + Ord,
{
    xs.sort_by(|x, y| key(x).cmp(key(y)));
}<|MERGE_RESOLUTION|>--- conflicted
+++ resolved
@@ -234,9 +234,10 @@
                         // so that the backend doesn't need to worry about methods
                         let location = method_call.location;
 
-                        if method_call.generics.is_none() {
-                            dbg!(method_ref.clone());
-                        }
+                        // if method_call.generics.is_none() {
+                            // dbg!(method_ref.clone());
+                        // }
+                        
                         // Automatically add `&mut` if the method expects a mutable reference and
                         // the object is not already one.
                         // if let HirMethodReference::FuncId(func_id) = &method_ref {
@@ -262,6 +263,7 @@
                                     );
                                 }
                             }
+                            // _ => {},
                             HirMethodReference::TraitMethodId(method_id, _) => {
                                 let id = self.interner.trait_method_id(*method_id);
                                 let definition = self.interner.definition(id);
@@ -269,7 +271,7 @@
                                     DefinitionKind::Function(func_id) => {
                                         let function_type =
                                         self.interner.function_meta(&func_id).typ.clone();
-                                        dbg!(function_type.clone());
+                                        // dbg!(function_type.clone());
                                         self.try_add_mutable_reference_to_object(
                                             &mut method_call,
                                             &function_type,
@@ -427,20 +429,9 @@
             }
             _ => 0,
         });
-<<<<<<< HEAD
-        if generics.is_some() {
-            dbg!(t.clone());
-            dbg!(expected_generic_count);
-        }
-        // This instantiates a trait's generics as well which need to be set
-        // when the constraint below is later solved for when the function is
-        // finished. How to link the two?
-        let (typ, bindings) = self.instantiate(t, bindings, generics.clone(), expected_generic_count, span);
-=======
 
         let implicit_generic_count =
             self.method_call_implicit_generic_counts.get(expr_id).copied().unwrap_or_default();
-        // let expected_generic_count = function_generic_count + implicit_generic_count;
 
         // This instantiates a trait's generics as well which need to be set
         // when the constraint below is later solved for when the function is
@@ -448,12 +439,11 @@
         let (typ, bindings) = self.instantiate(
             t,
             bindings,
-            generics,
+            generics.clone(),
             function_generic_count,
             implicit_generic_count,
             span,
         );
->>>>>>> 8f2be2ea
 
         // Push any trait constraints required by this definition to the context
         // to be checked later when the type of this variable is further constrained.
@@ -470,9 +460,8 @@
             }
         }
         if generics.is_some() {
-            dbg!(self.trait_constraints.len());            
-        }
-
+            dbg!(ident.impl_kind.clone());
+        }
         if let ImplKind::TraitMethod(_, mut constraint, assumed) = ident.impl_kind {
             constraint.apply_bindings(&bindings);
             if assumed {
@@ -516,7 +505,6 @@
                     });
                     typ.instantiate_with_bindings(bindings, self.interner)
                 } else {
-                    dbg!(generics.clone());
                     typ.instantiate_with(generics)
                 }
             }
@@ -588,8 +576,7 @@
             },
             typ => unreachable!("Unexpected type for function: {typ}"),
         };
-        dbg!(function_type.clone());
-        dbg!(expected_object_type.clone());
+
         if let Some(expected_object_type) = expected_object_type {
             let actual_type = object_type.follow_bindings();
 
@@ -634,7 +621,7 @@
 
     /// Insert as many dereference operations as necessary to automatically dereference a method
     /// call object to its base value type T.
-    fn insert_auto_dereferences(&mut self, object: ExprId, typ: Type) -> (ExprId, Type) {
+    pub(crate) fn insert_auto_dereferences(&mut self, object: ExprId, typ: Type) -> (ExprId, Type) {
         if let Type::MutableReference(element) = typ {
             let location = self.interner.id_location(object);
 
