--- conflicted
+++ resolved
@@ -551,11 +551,7 @@
             HirMethodReference::TraitMethodId(method) => {
                 let the_trait = self.interner.get_trait(method.trait_id);
                 let method = &the_trait.methods[method.method_index];
-<<<<<<< HEAD
-                (method.get_type(), method.arguments.len(), method.generics.len())
-=======
-                (method.typ.clone(), method.arguments().len())
->>>>>>> 6076e08a
+                (method.typ.clone(), method.arguments().len(), method.generics().len())
             }
         };
 
