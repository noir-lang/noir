--- conflicted
+++ resolved
@@ -236,14 +236,9 @@
             | TypeCheckError::UnconstrainedReferenceToConstrained { span }
             | TypeCheckError::UnconstrainedSliceReturnToConstrained { span }
             | TypeCheckError::NonConstantSliceLength { span }
-<<<<<<< HEAD
-            | TypeCheckError::StringIndexAssign { span } => {
-                Diagnostic::simple_error(error.to_string(), String::new(), *span)
-=======
             | TypeCheckError::StringIndexAssign { span }
             | TypeCheckError::InvalidShiftSize { span } => {
-                Diagnostic::simple_error(error.to_string(), String::new(), span)
->>>>>>> a2fb3dc7
+                Diagnostic::simple_error(error.to_string(), String::new(), *span)
             }
             TypeCheckError::PublicReturnType { typ, span } => Diagnostic::simple_error(
                 "Functions cannot declare a public return type".to_string(),
