--- conflicted
+++ resolved
@@ -99,13 +99,9 @@
     #[error("Variable `{name}` must be mutable to be assigned to")]
     VariableMustBeMutable { name: String, location: Location },
     #[error("Cannot mutate immutable variable `{name}`")]
-<<<<<<< HEAD
-    CannotMutateImmutableVariable { name: String, span: Span },
+    CannotMutateImmutableVariable { name: String, location: Location },
     #[error("Variable {name} captured in lambda must be a mutable reference")]
-    MutableCaptureWithoutRef { name: String, span: Span },
-=======
-    CannotMutateImmutableVariable { name: String, location: Location },
->>>>>>> b8b0e73e
+    MutableCaptureWithoutRef { name: String, location: Location },
     #[error("No method named '{method_name}' found for type '{object_type}'")]
     UnresolvedMethodCall { method_name: String, object_type: Type, location: Location },
     #[error("Cannot invoke function field '{method_name}' on type '{object_type}' as a method")]
@@ -327,9 +323,12 @@
             | TypeCheckError::CyclicType { location, .. }
             | TypeCheckError::TypeAnnotationsNeededForIndex { location }
             | TypeCheckError::UnnecessaryUnsafeBlock { location }
-            | TypeCheckError::NestedUnsafeBlock { location } => *location,
+            | TypeCheckError::NestedUnsafeBlock { location }
+            | TypeCheckError::MutableCaptureWithoutRef { location, .. } => *location,
+
             TypeCheckError::DuplicateNamedTypeArg { name: ident, .. }
             | TypeCheckError::NoSuchNamedTypeArg { name: ident, .. } => ident.location(),
+
             TypeCheckError::NoMatchingImplFound(no_matching_impl_found_error) => {
                 no_matching_impl_found_error.location
             }
@@ -482,16 +481,12 @@
             | TypeCheckError::InvalidShiftSize { location } => {
                 Diagnostic::simple_error(error.to_string(), String::new(), *location)
             }
-<<<<<<< HEAD
-            TypeCheckError::MutableCaptureWithoutRef { name, span } => Diagnostic::simple_error(
+            TypeCheckError::MutableCaptureWithoutRef { name, location } => Diagnostic::simple_error(
                 format!("Mutable variable {name} captured in lambda must be a mutable reference"),
                 "Use '&mut' instead of 'mut' to capture a mutable variable.".to_string(),
-                *span,
+                *location,
             ),
-            TypeCheckError::PublicReturnType { typ, span } => Diagnostic::simple_error(
-=======
             TypeCheckError::PublicReturnType { typ, location } => Diagnostic::simple_error(
->>>>>>> b8b0e73e
                 "Functions cannot declare a public return type".to_string(),
                 format!("return type is {typ}"),
                 *location,
