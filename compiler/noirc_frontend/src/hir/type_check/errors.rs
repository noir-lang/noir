--- conflicted
+++ resolved
@@ -367,7 +367,6 @@
                 let msg = "turbofish (`::<_>`)  usage at this position isn't supported yet";
                 Diagnostic::simple_error(msg.to_string(), "".to_string(), *span)
             },
-<<<<<<< HEAD
             TypeCheckError::DuplicateNamedTypeArg { name, prev_span } => {
                 let msg = format!("`{name}` has already been specified");
                 let mut error = Diagnostic::simple_error(msg.to_string(), "".to_string(), name.span());
@@ -382,11 +381,9 @@
                 let msg = format!("`{item}` is missing the associated type `{name}`");
                 Diagnostic::simple_error(msg.to_string(), "".to_string(), *span)
             },
-=======
             TypeCheckError::Unsafe { span } => {
                 Diagnostic::simple_warning(error.to_string(), String::new(), *span)
             }
->>>>>>> 4274efad
         }
     }
 }
