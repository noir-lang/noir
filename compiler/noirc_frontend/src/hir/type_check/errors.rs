use acvm::FieldElement;
use noirc_errors::CustomDiagnostic as Diagnostic;
use noirc_errors::Span;
use thiserror::Error;

use crate::ast::{BinaryOpKind, FunctionReturnType, IntegerBitSize, Signedness};
use crate::hir::resolution::errors::ResolverError;
use crate::hir_def::expr::HirBinaryOp;
use crate::hir_def::types::Type;

#[derive(Error, Debug, Clone, PartialEq, Eq)]
pub enum Source {
    #[error("Binary")]
    Binary,
    #[error("Assignment")]
    Assignment,
    #[error("ArrayElements")]
    ArrayElements,
    #[error("ArrayLen")]
    ArrayLen,
    #[error("StringLen")]
    StringLen,
    #[error("Comparison")]
    Comparison,
    #[error("{0}")]
    BinOp(BinaryOpKind),
    #[error("Return")]
    Return(FunctionReturnType, Span),
}

#[derive(Error, Debug, Clone, PartialEq, Eq)]
pub enum TypeCheckError {
    #[error("Operator {op:?} cannot be used in a {place:?}")]
    OpCannotBeUsed { op: HirBinaryOp, place: &'static str, span: Span },
    #[error("The literal `{expr:?}` cannot fit into `{ty}` which has range `{range}`")]
    OverflowingAssignment { expr: FieldElement, ty: Type, range: String, span: Span },
    #[error("Type {typ:?} cannot be used in a {place:?}")]
    TypeCannotBeUsed { typ: Type, place: &'static str, span: Span },
    #[error("Expected type {expected_typ:?} is not the same as {expr_typ:?}")]
    TypeMismatch { expected_typ: String, expr_typ: String, expr_span: Span },
    #[error("Expected type {expected} is not the same as {actual}")]
    TypeMismatchWithSource { expected: Type, actual: Type, span: Span, source: Source },
    #[error("Expected {expected:?} found {found:?}")]
    ArityMisMatch { expected: usize, found: usize, span: Span },
    #[error("Return type in a function cannot be public")]
    PublicReturnType { typ: Type, span: Span },
    #[error("Cannot cast type {from}, 'as' is only for primitive field or integer types")]
    InvalidCast { from: Type, span: Span },
    #[error("Expected a function, but found a(n) {found}")]
    ExpectedFunction { found: Type, span: Span },
    #[error("Type {lhs_type} has no member named {field_name}")]
    AccessUnknownMember { lhs_type: Type, field_name: String, span: Span },
    #[error("Function expects {expected} parameters but {found} were given")]
    ParameterCountMismatch { expected: usize, found: usize, span: Span },
    #[error("{item} expects {expected} generics but {found} were given")]
    GenericCountMismatch { item: String, expected: usize, found: usize, span: Span },
    #[error("Only integer and Field types may be casted to")]
    UnsupportedCast { span: Span },
    #[error("Index {index} is out of bounds for this tuple {lhs_type} of length {length}")]
    TupleIndexOutOfBounds { index: usize, lhs_type: Type, length: usize, span: Span },
    #[error("Variable {name} must be mutable to be assigned to")]
    VariableMustBeMutable { name: String, span: Span },
    #[error("No method named '{method_name}' found for type '{object_type}'")]
    UnresolvedMethodCall { method_name: String, object_type: Type, span: Span },
    #[error("Integers must have the same signedness LHS is {sign_x:?}, RHS is {sign_y:?}")]
    IntegerSignedness { sign_x: Signedness, sign_y: Signedness, span: Span },
    #[error("Integers must have the same bit width LHS is {bit_width_x}, RHS is {bit_width_y}")]
    IntegerBitWidth { bit_width_x: IntegerBitSize, bit_width_y: IntegerBitSize, span: Span },
    #[error("{kind} cannot be used in an infix operation")]
    InvalidInfixOp { kind: &'static str, span: Span },
    #[error("{kind} cannot be used in a unary operation")]
    InvalidUnaryOp { kind: String, span: Span },
    #[error("Bitwise operations are invalid on Field types. Try casting the operands to a sized integer type first.")]
    FieldBitwiseOp { span: Span },
    #[error("Integer cannot be used with type {typ}")]
    IntegerTypeMismatch { typ: Type, span: Span },
    #[error("Cannot use an integer and a Field in a binary operation, try converting the Field into an integer first")]
    IntegerAndFieldBinaryOperation { span: Span },
    #[error("Cannot do modulo on Fields, try casting to an integer first")]
    FieldModulo { span: Span },
    #[error("Fields cannot be compared, try casting to an integer first")]
    FieldComparison { span: Span },
    #[error("The bit count in a bit-shift operation must fit in a u8, try casting the right hand side into a u8 first")]
    InvalidShiftSize { span: Span },
    #[error("The number of bits to use for this bitwise operation is ambiguous. Either the operand's type or return type should be specified")]
    AmbiguousBitWidth { span: Span },
    #[error("Error with additional context")]
    Context { err: Box<TypeCheckError>, ctx: &'static str },
    #[error("Array is not homogeneous")]
    NonHomogeneousArray {
        first_span: Span,
        first_type: String,
        first_index: usize,
        second_span: Span,
        second_type: String,
        second_index: usize,
    },
    #[error("Cannot infer type of expression, type annotations needed before this point")]
    TypeAnnotationsNeeded { span: Span },
    #[error("use of deprecated function {name}")]
    CallDeprecated { name: String, note: Option<String>, span: Span },
    #[error("{0}")]
    ResolverError(ResolverError),
    #[error("Unused expression result of type {expr_type}")]
    UnusedResultError { expr_type: Type, expr_span: Span },
    #[error("Expected type {expected_typ:?} is not the same as {actual_typ:?}")]
    TraitMethodParameterTypeMismatch {
        method_name: String,
        expected_typ: String,
        actual_typ: String,
        parameter_span: Span,
        parameter_index: usize,
    },
    #[error("No matching impl found")]
    NoMatchingImplFound { constraints: Vec<(Type, String)>, span: Span },
    #[error("Constraint for `{typ}: {trait_name}` is not needed, another matching impl is already in scope")]
    UnneededTraitConstraint { trait_name: String, typ: Type, span: Span },
    #[error(
        "Cannot pass a mutable reference from a constrained runtime to an unconstrained runtime"
    )]
    ConstrainedReferenceToUnconstrained { span: Span },
    #[error(
        "Cannot pass a mutable reference from a unconstrained runtime to an constrained runtime"
    )]
    UnconstrainedReferenceToConstrained { span: Span },
    #[error("Slices cannot be returned from an unconstrained runtime to a constrained runtime")]
    UnconstrainedSliceReturnToConstrained { span: Span },
    #[error("Slices must have constant length")]
    NonConstantSliceLength { span: Span },
    #[error("Only sized types may be used in the entry point to a program")]
    InvalidTypeForEntryPoint { span: Span },
    #[error("Mismatched number of parameters in trait implementation")]
    MismatchTraitImplNumParameters {
        actual_num_parameters: usize,
        expected_num_parameters: usize,
        trait_name: String,
        method_name: String,
        span: Span,
    },
    #[error("Strings do not support indexed assignment")]
    StringIndexAssign { span: Span },

    #[error("Expected this macro call to return a `Code` value but found `{typ}` instead")]
    ExpectedMacro { typ: Type, span: Span },
}

impl TypeCheckError {
    pub fn add_context(self, ctx: &'static str) -> Self {
        TypeCheckError::Context { err: Box::new(self), ctx }
    }
}

impl<'a> From<&'a TypeCheckError> for Diagnostic {
    fn from(error: &'a TypeCheckError) -> Diagnostic {
        match error {
            TypeCheckError::TypeCannotBeUsed { typ, place, span } => Diagnostic::simple_error(
                format!("The type {} cannot be used in a {}", &typ, place),
                String::new(),
                *span,
            ),
            TypeCheckError::Context { err, ctx } => {
                let mut diag = Diagnostic::from(err.as_ref());
                diag.add_note(ctx.to_string());
                diag
            }
            TypeCheckError::OpCannotBeUsed { op, place, span } => Diagnostic::simple_error(
                format!("The operator {op:?} cannot be used in a {place}"),
                String::new(),
                *span,
            ),
            TypeCheckError::TypeMismatch { expected_typ, expr_typ, expr_span } => {
                Diagnostic::simple_error(
                    format!("Expected type {expected_typ}, found type {expr_typ}"),
                    String::new(),
                    *expr_span,
                )
            }
            TypeCheckError::TraitMethodParameterTypeMismatch { method_name, expected_typ, actual_typ, parameter_index, parameter_span } => {
                Diagnostic::simple_error(
                    format!("Parameter #{parameter_index} of method `{method_name}` must be of type {expected_typ}, not {actual_typ}"),
                    String::new(),
                    *parameter_span,
                )
            }
            TypeCheckError::NonHomogeneousArray {
                first_span,
                first_type,
                first_index,
                second_span,
                second_type,
                second_index,
            } => {
                let mut diag = Diagnostic::simple_error(
                    format!(
                        "Non homogeneous array, different element types found at indices ({first_index},{second_index})"
                    ),
                    format!("Found type {first_type}"),
                    *first_span,
                );
                diag.add_secondary(format!("but then found type {second_type}"), *second_span);
                diag
            }
            TypeCheckError::ArityMisMatch { expected, found, span } => {
                let plural = if *expected == 1 { "" } else { "s" };
                let msg = format!("Expected {expected} argument{plural}, but found {found}");
                Diagnostic::simple_error(msg, String::new(), *span)
            }
            TypeCheckError::ParameterCountMismatch { expected, found, span } => {
                let empty_or_s = if *expected == 1 { "" } else { "s" };
                let was_or_were = if *found == 1 { "was" } else { "were" };
                let msg = format!("Function expects {expected} parameter{empty_or_s} but {found} {was_or_were} given");
                Diagnostic::simple_error(msg, String::new(), *span)
            }
            TypeCheckError::GenericCountMismatch { item, expected, found, span } => {
                let empty_or_s = if *expected == 1 { "" } else { "s" };
                let was_or_were = if *found == 1 { "was" } else { "were" };
                let msg = format!("{item} expects {expected} generic{empty_or_s} but {found} {was_or_were} given");
                Diagnostic::simple_error(msg, String::new(), *span)
            }
            TypeCheckError::InvalidCast { span, .. }
            | TypeCheckError::ExpectedFunction { span, .. }
            | TypeCheckError::AccessUnknownMember { span, .. }
            | TypeCheckError::UnsupportedCast { span }
            | TypeCheckError::TupleIndexOutOfBounds { span, .. }
            | TypeCheckError::VariableMustBeMutable { span, .. }
            | TypeCheckError::UnresolvedMethodCall { span, .. }
            | TypeCheckError::IntegerSignedness { span, .. }
            | TypeCheckError::IntegerBitWidth { span, .. }
            | TypeCheckError::InvalidInfixOp { span, .. }
            | TypeCheckError::InvalidUnaryOp { span, .. }
            | TypeCheckError::FieldBitwiseOp { span, .. }
            | TypeCheckError::IntegerTypeMismatch { span, .. }
            | TypeCheckError::FieldComparison { span, .. }
            | TypeCheckError::AmbiguousBitWidth { span, .. }
            | TypeCheckError::IntegerAndFieldBinaryOperation { span }
            | TypeCheckError::OverflowingAssignment { span, .. }
            | TypeCheckError::FieldModulo { span }
            | TypeCheckError::ConstrainedReferenceToUnconstrained { span }
            | TypeCheckError::UnconstrainedReferenceToConstrained { span }
            | TypeCheckError::UnconstrainedSliceReturnToConstrained { span }
            | TypeCheckError::NonConstantSliceLength { span }
<<<<<<< HEAD
            | TypeCheckError::StringIndexAssign { span } => {
=======
            | TypeCheckError::StringIndexAssign { span }
            | TypeCheckError::InvalidShiftSize { span } => {
>>>>>>> 8aad2e45
                Diagnostic::simple_error(error.to_string(), String::new(), *span)
            }
            TypeCheckError::PublicReturnType { typ, span } => Diagnostic::simple_error(
                "Functions cannot declare a public return type".to_string(),
                format!("return type is {typ}"),
                *span,
            ),
            TypeCheckError::TypeAnnotationsNeeded { span } => Diagnostic::simple_error(
                "Expression type is ambiguous".to_string(),
                "Type must be known at this point".to_string(),
                *span,
            ),
            TypeCheckError::ResolverError(error) => error.into(),
            TypeCheckError::TypeMismatchWithSource { expected, actual, span, source } => {
                let message = match source {
                    Source::Binary => format!("Types in a binary operation should match, but found {expected} and {actual}"),
                    Source::Assignment => {
                        format!("Cannot assign an expression of type {actual} to a value of type {expected}")
                    }
                    Source::ArrayElements => format!("Cannot compare {expected} and {actual}, the array element types differ"),
                    Source::ArrayLen => format!("Can only compare arrays of the same length. Here LHS is of length {expected}, and RHS is {actual}"),
                    Source::StringLen => format!("Can only compare strings of the same length. Here LHS is of length {expected}, and RHS is {actual}"),
                    Source::Comparison => format!("Unsupported types for comparison: {expected} and {actual}"),
                    Source::BinOp(kind) => format!("Unsupported types for operator `{kind}`: {expected} and {actual}"),
                    Source::Return(ret_ty, expr_span) => {
                        let ret_ty_span = match ret_ty.clone() {
                            FunctionReturnType::Default(span) => span,
                            FunctionReturnType::Ty(ty) => ty.span.unwrap(),
                        };

                        let mut diagnostic = Diagnostic::simple_error(format!("expected type {expected}, found type {actual}"), format!("expected {expected} because of return type"), ret_ty_span);

                        if let FunctionReturnType::Default(_) = ret_ty {
                            diagnostic.add_note(format!("help: try adding a return type: `-> {actual}`"));
                        }

                        diagnostic.add_secondary(format!("{actual} returned here"), *expr_span);

                        return diagnostic
                    },
                };

                Diagnostic::simple_error(message, String::new(), *span)
            }
            TypeCheckError::CallDeprecated { span, ref note, .. } => {
                let primary_message = error.to_string();
                let secondary_message = note.clone().unwrap_or_default();

                Diagnostic::simple_warning(primary_message, secondary_message, *span)
            }
            TypeCheckError::UnusedResultError { expr_type, expr_span } => {
                let msg = format!("Unused expression result of type {expr_type}");
                Diagnostic::simple_warning(msg, String::new(), *expr_span)
            }
            TypeCheckError::NoMatchingImplFound { constraints, span } => {
                assert!(!constraints.is_empty());
                let msg = format!("No matching impl found for `{}: {}`", constraints[0].0, constraints[0].1);
                let mut diagnostic = Diagnostic::from_message(&msg);

                diagnostic.add_secondary(format!("No impl for `{}: {}`", constraints[0].0, constraints[0].1), *span);

                // These must be notes since secondaries are unordered
                for (typ, trait_name) in &constraints[1..] {
                    diagnostic.add_note(format!("Required by `{typ}: {trait_name}`"));
                }

                diagnostic
            }
            TypeCheckError::UnneededTraitConstraint { trait_name, typ, span } => {
                let msg = format!("Constraint for `{typ}: {trait_name}` is not needed, another matching impl is already in scope");
                Diagnostic::simple_warning(msg, "Unnecessary trait constraint in where clause".into(), *span)
            }
            TypeCheckError::InvalidTypeForEntryPoint { span } => Diagnostic::simple_error(
                "Only sized types may be used in the entry point to a program".to_string(),
                "Slices, references, or any type containing them may not be used in main, contract functions, or foldable functions".to_string(), *span),
            TypeCheckError::MismatchTraitImplNumParameters {
                expected_num_parameters,
                actual_num_parameters,
                trait_name,
                method_name,
                span,
            } => {
                let plural = if *expected_num_parameters == 1 { "" } else { "s" };
                let primary_message = format!(
                    "`{trait_name}::{method_name}` expects {expected_num_parameters} parameter{plural}, but this method has {actual_num_parameters}");
                Diagnostic::simple_error(primary_message, "".to_string(), *span)
            }
            TypeCheckError::ExpectedMacro { typ, span } => {
                let primary_message = format!("Expected macro call to return a `Code` value, but this returns `{typ}` instead");
                Diagnostic::simple_error(primary_message, "Macro calls using `!` need to return a `Code` value".to_string(), *span)
            },
        }
    }
}<|MERGE_RESOLUTION|>--- conflicted
+++ resolved
@@ -239,12 +239,8 @@
             | TypeCheckError::UnconstrainedReferenceToConstrained { span }
             | TypeCheckError::UnconstrainedSliceReturnToConstrained { span }
             | TypeCheckError::NonConstantSliceLength { span }
-<<<<<<< HEAD
-            | TypeCheckError::StringIndexAssign { span } => {
-=======
             | TypeCheckError::StringIndexAssign { span }
             | TypeCheckError::InvalidShiftSize { span } => {
->>>>>>> 8aad2e45
                 Diagnostic::simple_error(error.to_string(), String::new(), *span)
             }
             TypeCheckError::PublicReturnType { typ, span } => Diagnostic::simple_error(
