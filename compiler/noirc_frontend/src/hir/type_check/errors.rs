--- conflicted
+++ resolved
@@ -42,15 +42,9 @@
     #[error("Division by zero: {lhs} / {rhs}")]
     DivisionByZero { lhs: FieldElement, rhs: FieldElement, location: Location },
     #[error("Modulo on Field elements: {lhs} % {rhs}")]
-<<<<<<< HEAD
-    ModuloOnFields { lhs: FieldElement, rhs: FieldElement, span: Span },
+    ModuloOnFields { lhs: FieldElement, rhs: FieldElement, location: Location },
     #[error("The value `{expr}` cannot fit into `{ty}` which has range `{range}`")]
-    OverflowingAssignment { expr: SignedField, ty: Type, range: String, span: Span },
-=======
-    ModuloOnFields { lhs: FieldElement, rhs: FieldElement, location: Location },
-    #[error("The value `{expr:?}` cannot fit into `{ty}` which has range `{range}`")]
-    OverflowingAssignment { expr: FieldElement, ty: Type, range: String, location: Location },
->>>>>>> 4fdc7423
+    OverflowingAssignment { expr: SignedField, ty: Type, range: String, location: Location },
     #[error(
         "The value `{value}` cannot fit into `{kind}` which has a maximum size of `{maximum_size}`"
     )]
