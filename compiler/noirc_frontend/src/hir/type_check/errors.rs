use acvm::FieldElement;
use noirc_errors::CustomDiagnostic as Diagnostic;
use noirc_errors::Span;
use thiserror::Error;

use crate::hir::resolution::errors::ResolverError;
use crate::hir_def::expr::HirBinaryOp;
use crate::hir_def::types::Type;
use crate::BinaryOpKind;
use crate::FunctionReturnType;
use crate::IntegerBitSize;
use crate::Signedness;

#[derive(Error, Debug, Clone, PartialEq, Eq)]
pub enum Source {
    #[error("Binary")]
    Binary,
    #[error("Assignment")]
    Assignment,
    #[error("ArrayElements")]
    ArrayElements,
    #[error("ArrayLen")]
    ArrayLen,
    #[error("StringLen")]
    StringLen,
    #[error("Comparison")]
    Comparison,
    #[error("{0}")]
    BinOp(BinaryOpKind),
    #[error("Return")]
    Return(FunctionReturnType, Span),
}

#[derive(Error, Debug, Clone, PartialEq, Eq)]
pub enum TypeCheckError {
    #[error("Operator {op:?} cannot be used in a {place:?}")]
    OpCannotBeUsed { op: HirBinaryOp, place: &'static str, span: Span },
    #[error("The literal `{expr:?}` cannot fit into `{ty}` which has range `{range}`")]
    OverflowingAssignment { expr: FieldElement, ty: Type, range: String, span: Span },
    #[error("Type {typ:?} cannot be used in a {place:?}")]
    TypeCannotBeUsed { typ: Type, place: &'static str, span: Span },
    #[error("Expected type {expected_typ:?} is not the same as {expr_typ:?}")]
    TypeMismatch { expected_typ: String, expr_typ: String, expr_span: Span },
    #[error("Expected type {expected} is not the same as {actual}")]
    TypeMismatchWithSource { expected: Type, actual: Type, span: Span, source: Source },
    #[error("Expected {expected:?} found {found:?}")]
    ArityMisMatch { expected: u16, found: u16, span: Span },
    #[error("Return type in a function cannot be public")]
    PublicReturnType { typ: Type, span: Span },
    #[error("Cannot cast type {from}, 'as' is only for primitive field or integer types")]
    InvalidCast { from: Type, span: Span },
    #[error("Expected a function, but found a(n) {found}")]
    ExpectedFunction { found: Type, span: Span },
    #[error("Type {lhs_type} has no member named {field_name}")]
    AccessUnknownMember { lhs_type: Type, field_name: String, span: Span },
    #[error("Function expects {expected} parameters but {found} given")]
    ParameterCountMismatch { expected: usize, found: usize, span: Span },
    #[error("Only integer and Field types may be casted to")]
    UnsupportedCast { span: Span },
    #[error("Index {index} is out of bounds for this tuple {lhs_type} of length {length}")]
    TupleIndexOutOfBounds { index: usize, lhs_type: Type, length: usize, span: Span },
    #[error("Variable {name} must be mutable to be assigned to")]
    VariableMustBeMutable { name: String, span: Span },
    #[error("No method named '{method_name}' found for type '{object_type}'")]
    UnresolvedMethodCall { method_name: String, object_type: Type, span: Span },
    #[error("Comparisons are invalid on Field types. Try casting the operands to a sized integer type first")]
    InvalidComparisonOnField { span: Span },
    #[error("Integers must have the same signedness LHS is {sign_x:?}, RHS is {sign_y:?}")]
    IntegerSignedness { sign_x: Signedness, sign_y: Signedness, span: Span },
    #[error("Integers must have the same bit width LHS is {bit_width_x}, RHS is {bit_width_y}")]
    IntegerBitWidth { bit_width_x: IntegerBitSize, bit_width_y: IntegerBitSize, span: Span },
    #[error("{kind} cannot be used in an infix operation")]
    InvalidInfixOp { kind: &'static str, span: Span },
    #[error("{kind} cannot be used in a unary operation")]
    InvalidUnaryOp { kind: String, span: Span },
    #[error("Bitwise operations are invalid on Field types. Try casting the operands to a sized integer type first.")]
    InvalidBitwiseOperationOnField { span: Span },
    #[error("Integer cannot be used with type {typ}")]
    IntegerTypeMismatch { typ: Type, span: Span },
    #[error("Cannot use an integer and a Field in a binary operation, try converting the Field into an integer first")]
    IntegerAndFieldBinaryOperation { span: Span },
    #[error("Cannot do modulo on Fields, try casting to an integer first")]
    FieldModulo { span: Span },
    #[error("Fields cannot be compared, try casting to an integer first")]
    FieldComparison { span: Span },
    #[error("The number of bits to use for this bitwise operation is ambiguous. Either the operand's type or return type should be specified")]
    AmbiguousBitWidth { span: Span },
    #[error("Error with additional context")]
    Context { err: Box<TypeCheckError>, ctx: &'static str },
    #[error("Array is not homogeneous")]
    NonHomogeneousArray {
        first_span: Span,
        first_type: String,
        first_index: usize,
        second_span: Span,
        second_type: String,
        second_index: usize,
    },
    #[error("Cannot infer type of expression, type annotations needed before this point")]
    TypeAnnotationsNeeded { span: Span },
    #[error("use of deprecated function {name}")]
    CallDeprecated { name: String, note: Option<String>, span: Span },
    #[error("{0}")]
    ResolverError(ResolverError),
    #[error("Unused expression result of type {expr_type}")]
    UnusedResultError { expr_type: Type, expr_span: Span },
    #[error("Expected type {expected_typ:?} is not the same as {actual_typ:?}")]
    TraitMethodParameterTypeMismatch {
        method_name: String,
        expected_typ: String,
        actual_typ: String,
        parameter_span: Span,
        parameter_index: usize,
    },
    #[error("No matching impl found")]
    NoMatchingImplFound { constraints: Vec<(Type, String)>, span: Span },
    #[error("Constraint for `{typ}: {trait_name}` is not needed, another matching impl is already in scope")]
    UnneededTraitConstraint { trait_name: String, typ: Type, span: Span },
    #[error(
        "Cannot pass a mutable reference from a constrained runtime to an unconstrained runtime"
    )]
    ConstrainedReferenceToUnconstrained { span: Span },
    #[error("Slices cannot be returned from an unconstrained runtime to a constrained runtime")]
    UnconstrainedSliceReturnToConstrained { span: Span },
<<<<<<< HEAD
    #[error("Slices must have constant length")]
    NonConstantSliceLength { span: Span },
=======
    #[error("Only sized types may be used in the entry point to a program")]
    InvalidTypeForEntryPoint { span: Span },
>>>>>>> f988d020
}

impl TypeCheckError {
    pub fn add_context(self, ctx: &'static str) -> Self {
        TypeCheckError::Context { err: Box::new(self), ctx }
    }
}

impl From<TypeCheckError> for Diagnostic {
    fn from(error: TypeCheckError) -> Diagnostic {
        match error {
            TypeCheckError::TypeCannotBeUsed { typ, place, span } => Diagnostic::simple_error(
                format!("The type {} cannot be used in a {}", &typ, place),
                String::new(),
                span,
            ),
            TypeCheckError::Context { err, ctx } => {
                let mut diag = Diagnostic::from(*err);
                diag.add_note(ctx.to_owned());
                diag
            }
            TypeCheckError::OpCannotBeUsed { op, place, span } => Diagnostic::simple_error(
                format!("The operator {op:?} cannot be used in a {place}"),
                String::new(),
                span,
            ),
            TypeCheckError::TypeMismatch { expected_typ, expr_typ, expr_span } => {
                Diagnostic::simple_error(
                    format!("Expected type {expected_typ}, found type {expr_typ}"),
                    String::new(),
                    expr_span,
                )
            }
            TypeCheckError::TraitMethodParameterTypeMismatch { method_name, expected_typ, actual_typ, parameter_index, parameter_span } => {
                Diagnostic::simple_error(
                    format!("Parameter #{parameter_index} of method `{method_name}` must be of type {expected_typ}, not {actual_typ}"),
                    String::new(),
                    parameter_span,
                )
            }
            TypeCheckError::NonHomogeneousArray {
                first_span,
                first_type,
                first_index,
                second_span,
                second_type,
                second_index,
            } => {
                let mut diag = Diagnostic::simple_error(
                    format!(
                        "Non homogeneous array, different element types found at indices ({first_index},{second_index})"
                    ),
                    format!("Found type {first_type}"),
                    first_span,
                );
                diag.add_secondary(format!("but then found type {second_type}"), second_span);
                diag
            }
            TypeCheckError::ArityMisMatch { expected, found, span } => {
                let plural = if expected == 1 { "" } else { "s" };
                let msg = format!("Expected {expected} argument{plural}, but found {found}");
                Diagnostic::simple_error(msg, String::new(), span)
            }
            TypeCheckError::ParameterCountMismatch { expected, found, span } => {
                let empty_or_s = if expected == 1 { "" } else { "s" };
                let was_or_were = if found == 1 { "was" } else { "were" };
                let msg = format!("Function expects {expected} parameter{empty_or_s} but {found} {was_or_were} given");
                Diagnostic::simple_error(msg, String::new(), span)
            }
            TypeCheckError::InvalidCast { span, .. }
            | TypeCheckError::ExpectedFunction { span, .. }
            | TypeCheckError::AccessUnknownMember { span, .. }
            | TypeCheckError::UnsupportedCast { span }
            | TypeCheckError::TupleIndexOutOfBounds { span, .. }
            | TypeCheckError::VariableMustBeMutable { span, .. }
            | TypeCheckError::UnresolvedMethodCall { span, .. }
            | TypeCheckError::InvalidComparisonOnField { span }
            | TypeCheckError::IntegerSignedness { span, .. }
            | TypeCheckError::IntegerBitWidth { span, .. }
            | TypeCheckError::InvalidInfixOp { span, .. }
            | TypeCheckError::InvalidUnaryOp { span, .. }
            | TypeCheckError::InvalidBitwiseOperationOnField { span, .. }
            | TypeCheckError::IntegerTypeMismatch { span, .. }
            | TypeCheckError::FieldComparison { span, .. }
            | TypeCheckError::AmbiguousBitWidth { span, .. }
            | TypeCheckError::IntegerAndFieldBinaryOperation { span }
            | TypeCheckError::OverflowingAssignment { span, .. }
            | TypeCheckError::FieldModulo { span }
            | TypeCheckError::ConstrainedReferenceToUnconstrained { span }
            | TypeCheckError::UnconstrainedSliceReturnToConstrained { span }
            | TypeCheckError::NonConstantSliceLength { span } => {
                Diagnostic::simple_error(error.to_string(), String::new(), span)
            }
            TypeCheckError::PublicReturnType { typ, span } => Diagnostic::simple_error(
                "Functions cannot declare a public return type".to_string(),
                format!("return type is {typ}"),
                span,
            ),
            TypeCheckError::TypeAnnotationsNeeded { span } => Diagnostic::simple_error(
                "Expression type is ambiguous".to_string(),
                "Type must be known at this point".to_string(),
                span,
            ),
            TypeCheckError::ResolverError(error) => error.into(),
            TypeCheckError::TypeMismatchWithSource { expected, actual, span, source } => {
                let message = match source {
                    Source::Binary => format!("Types in a binary operation should match, but found {expected} and {actual}"),
                    Source::Assignment => {
                        format!("Cannot assign an expression of type {actual} to a value of type {expected}")
                    }
                    Source::ArrayElements => format!("Cannot compare {expected} and {actual}, the array element types differ"),
                    Source::ArrayLen => format!("Can only compare arrays of the same length. Here LHS is of length {expected}, and RHS is {actual}"),
                    Source::StringLen => format!("Can only compare strings of the same length. Here LHS is of length {expected}, and RHS is {actual}"),
                    Source::Comparison => format!("Unsupported types for comparison: {expected} and {actual}"),
                    Source::BinOp(kind) => format!("Unsupported types for operator `{kind}`: {expected} and {actual}"),
                    Source::Return(ret_ty, expr_span) => {
                        let ret_ty_span = match ret_ty.clone() {
                            FunctionReturnType::Default(span) => span,
                            FunctionReturnType::Ty(ty) => ty.span.unwrap(),
                        };

                        let mut diagnostic = Diagnostic::simple_error(format!("expected type {expected}, found type {actual}"), format!("expected {expected} because of return type"), ret_ty_span);

                        if let FunctionReturnType::Default(_) = ret_ty {
                            diagnostic.add_note(format!("help: try adding a return type: `-> {actual}`"));
                        }

                        diagnostic.add_secondary(format!("{actual} returned here"), expr_span);

                        return diagnostic
                    },
                };

                Diagnostic::simple_error(message, String::new(), span)
            }
            TypeCheckError::CallDeprecated { span, ref note, .. } => {
                let primary_message = error.to_string();
                let secondary_message = note.clone().unwrap_or_default();

                Diagnostic::simple_warning(primary_message, secondary_message, span)
            }
            TypeCheckError::UnusedResultError { expr_type, expr_span } => {
                let msg = format!("Unused expression result of type {expr_type}");
                Diagnostic::simple_warning(msg, String::new(), expr_span)
            }
            TypeCheckError::NoMatchingImplFound { constraints, span } => {
                assert!(!constraints.is_empty());
                let msg = format!("No matching impl found for `{}: {}`", constraints[0].0, constraints[0].1);
                let mut diagnostic = Diagnostic::from_message(&msg);

                diagnostic.add_secondary(format!("No impl for `{}: {}`", constraints[0].0, constraints[0].1), span);

                // These must be notes since secondaries are unordered
                for (typ, trait_name) in &constraints[1..] {
                    diagnostic.add_note(format!("Required by `{typ}: {trait_name}`"));
                }

                diagnostic
            }
            TypeCheckError::UnneededTraitConstraint { trait_name, typ, span } => {
                let msg = format!("Constraint for `{typ}: {trait_name}` is not needed, another matching impl is already in scope");
                Diagnostic::simple_warning(msg, "Unnecessary trait constraint in where clause".into(), span)
            }
            TypeCheckError::InvalidTypeForEntryPoint { span } => Diagnostic::simple_error(
                "Only sized types may be used in the entry point to a program".to_string(),
                "Slices, references, or any type containing them may not be used in main or a contract function".to_string(), span),
        }
    }
}<|MERGE_RESOLUTION|>--- conflicted
+++ resolved
@@ -122,13 +122,10 @@
     ConstrainedReferenceToUnconstrained { span: Span },
     #[error("Slices cannot be returned from an unconstrained runtime to a constrained runtime")]
     UnconstrainedSliceReturnToConstrained { span: Span },
-<<<<<<< HEAD
     #[error("Slices must have constant length")]
     NonConstantSliceLength { span: Span },
-=======
     #[error("Only sized types may be used in the entry point to a program")]
     InvalidTypeForEntryPoint { span: Span },
->>>>>>> f988d020
 }
 
 impl TypeCheckError {
