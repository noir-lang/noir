//! This file contains type_check_func, the entry point to the type checking pass (for each function).
//!
//! The pass structure of type checking is relatively straightforward. It is a single pass through
//! the HIR of each function and outputs the inferred type of each HIR node into the NodeInterner,
//! keyed by the ID of the node.
//!
//! Although this algorithm features inference via TypeVariables, there is no generalization step
//! as all functions are required to give their full signatures. Closures are inferred but are
//! never generalized and thus cannot be used polymorphically.
mod errors;
mod expr;
mod stmt;

pub use errors::TypeCheckError;

use crate::{
    hir_def::{expr::HirExpression, function::Param, stmt::HirStatement, traits::TraitConstraint},
    node_interner::{ExprId, FuncId, GlobalId, NodeInterner},
    Type, TypeBindings,
};

use self::errors::Source;

pub struct TypeChecker<'interner> {
    interner: &'interner mut NodeInterner,
    errors: Vec<TypeCheckError>,
    current_function: Option<FuncId>,

    /// Trait constraints are collected during type checking until they are
    /// verified at the end of a function. This is because constraints arise
    /// on each variable, but it is only until function calls when the types
    /// needed for the trait constraint may become known.
    trait_constraints: Vec<(TraitConstraint, ExprId)>,
}

/// Type checks a function and assigns the
/// appropriate types to expressions in a side table
pub fn type_check_func(interner: &mut NodeInterner, func_id: FuncId) -> Vec<TypeCheckError> {
    let meta = interner.function_meta(&func_id);
    let declared_return_type = meta.return_type().clone();
    let can_ignore_ret = meta.can_ignore_return_type();

    let function_body = interner.function(&func_id);
    let function_body_id = function_body.as_expr();

    let mut type_checker = TypeChecker::new(interner);
    type_checker.current_function = Some(func_id);

    let meta = type_checker.interner.function_meta(&func_id);
    let parameters = meta.parameters.clone();
    let expected_return_type = meta.return_type.clone();
    let expected_trait_constraints = meta.trait_constraints.clone();
    let name_span = meta.name.location.span;

    let mut errors = Vec::new();

    // Temporarily add any impls in this function's `where` clause to scope
    for constraint in &expected_trait_constraints {
        let object = constraint.typ.clone();
        let trait_id = constraint.trait_id;
        let generics = constraint.trait_generics.clone();

        if !type_checker.interner.add_assumed_trait_implementation(object, trait_id, generics) {
            if let Some(the_trait) = type_checker.interner.try_get_trait(trait_id) {
                let trait_name = the_trait.name.to_string();
                let typ = constraint.typ.clone();
                let span = name_span;
                errors.push(TypeCheckError::UnneededTraitConstraint { trait_name, typ, span });
            }
        }
    }

    // Bind each parameter to its annotated type.
    // This is locally obvious, but it must be bound here so that the
    // Definition object of the parameter in the NodeInterner is given the correct type.
    for param in parameters {
        check_if_type_is_valid_for_program_input(&type_checker, func_id, &param, &mut errors);
        type_checker.bind_pattern(&param.0, param.1);
    }

    let function_last_type = type_checker.check_function_body(function_body_id);

    // Verify any remaining trait constraints arising from the function body
    for (constraint, expr_id) in std::mem::take(&mut type_checker.trait_constraints) {
        let span = type_checker.interner.expr_span(&expr_id);
        type_checker.verify_trait_constraint(
            &constraint.typ,
            constraint.trait_id,
            &constraint.trait_generics,
            expr_id,
            span,
        );
    }

    errors.append(&mut type_checker.errors);

    // Now remove all the `where` clause constraints we added
    for constraint in &expected_trait_constraints {
        interner.remove_assumed_trait_implementations_for_trait(constraint.trait_id);
    }

    // Check declared return type and actual return type
    if !can_ignore_ret {
        let (expr_span, empty_function) = function_info(interner, function_body_id);
        let func_span = interner.expr_span(function_body_id); // XXX: We could be more specific and return the span of the last stmt, however stmts do not have spans yet
        if let Type::TraitAsType(trait_id, _, generics) = &declared_return_type {
            if interner
                .lookup_trait_implementation(&function_last_type, *trait_id, generics)
                .is_err()
            {
                let error = TypeCheckError::TypeMismatchWithSource {
                    expected: declared_return_type.clone(),
                    actual: function_last_type,
                    span: func_span,
                    source: Source::Return(expected_return_type, expr_span),
                };
                errors.push(error);
            }
        } else {
            function_last_type.unify_with_coercions(
                &declared_return_type,
                *function_body_id,
                interner,
                &mut errors,
                || {
                    let mut error = TypeCheckError::TypeMismatchWithSource {
                        expected: declared_return_type.clone(),
                        actual: function_last_type.clone(),
                        span: func_span,
                        source: Source::Return(expected_return_type, expr_span),
                    };

                    if empty_function {
                        error = error.add_context(
                        "implicitly returns `()` as its body has no tail or `return` expression",
                    );
                    }
                    error
                },
            );
        }
    }

    errors
}

/// Only sized types are valid to be used as main's parameters or the parameters to a contract
/// function. If the given type is not sized (e.g. contains a slice or NamedGeneric type), an
/// error is issued.
fn check_if_type_is_valid_for_program_input(
    type_checker: &TypeChecker<'_>,
    func_id: FuncId,
    param: &Param,
    errors: &mut Vec<TypeCheckError>,
) {
    let meta = type_checker.interner.function_meta(&func_id);
    if meta.is_entry_point && !param.1.is_valid_for_program_input() {
        let span = param.0.span();
        errors.push(TypeCheckError::InvalidTypeForEntryPoint { span });
    }
}

fn function_info(interner: &NodeInterner, function_body_id: &ExprId) -> (noirc_errors::Span, bool) {
    let (expr_span, empty_function) =
        if let HirExpression::Block(block) = interner.expression(function_body_id) {
            let last_stmt = block.statements().last();
            let mut span = interner.expr_span(function_body_id);

            if let Some(last_stmt) = last_stmt {
                if let HirStatement::Expression(expr) = interner.statement(last_stmt) {
                    span = interner.expr_span(&expr);
                }
            }

            (span, last_stmt.is_none())
        } else {
            (interner.expr_span(function_body_id), false)
        };
    (expr_span, empty_function)
}

/// Checks that the type of a function in a trait impl matches the type
/// of the corresponding function declaration in the trait itself.
///
/// To do this, given a trait such as:
/// `trait Foo<A> { fn foo<B>(...); }`
///
/// And an impl such as:
/// `impl<C> Foo<D> for Bar<E> { fn foo<F>(...); } `
///
/// We have to substitute:
/// - Self for Bar<E>
/// - A for D
/// - B for F
///
/// Before we can type check. Finally, we must also check that the unification
/// result does not introduce any new bindings. This can happen if the impl
/// function's type is more general than that of the trait function. E.g.
/// `fn baz<A, B>(a: A, b: B)` when the impl required `fn baz<A>(a: A, b: A)`.
///
/// This does not type check the body of the impl function.
pub(crate) fn check_trait_impl_method_matches_declaration(
    interner: &mut NodeInterner,
    function: FuncId,
) -> Vec<TypeCheckError> {
    let meta = interner.function_meta(&function);
    let n = interner.function_name(&function);
    let mut errors = Vec::new();

    let definition_type = meta.typ.as_monotype();

    let impl_ =
        meta.trait_impl.expect("Trait impl function should have a corresponding trait impl");
    let impl_ = interner.get_trait_implementation(impl_);
    let impl_ = impl_.borrow();
    let tmeta = interner.get_trait(impl_.trait_id);

    let mut bindings = TypeBindings::new();
    bindings
        .insert(tmeta.self_type_typevar_id, (tmeta.self_type_typevar.clone(), impl_.typ.clone()));

    if tmeta.generics.len() != impl_.trait_generics.len() {
        let expected = tmeta.generics.len();
        let found = impl_.trait_generics.len();
        let span = impl_.ident.span();
        let item = tmeta.name.to_string();
        errors.push(TypeCheckError::GenericCountMismatch { item, expected, found, span });
    }

    // Substitute each generic on the trait with the corresponding generic on the impl
    for (generic, arg) in tmeta.generics.iter().zip(&impl_.trait_generics) {
        bindings.insert(generic.id(), (generic.clone(), arg.clone()));
    }

    // If this is None, the trait does not have the corresponding function.
    // This error should have been caught in name resolution already so we don't
    // issue an error for it here.
    if let Some(tfn_id) = tmeta.method_ids.get(n) {
        let tfn_meta = interner.function_meta(tfn_id);

        if tfn_meta.direct_generics.len() != meta.direct_generics.len() {
            let expected = tfn_meta.direct_generics.len();
            let found = meta.direct_generics.len();
            let span = meta.name.location.span;
            let item = interner.function_name(tfn_id).to_string();
            errors.push(TypeCheckError::GenericCountMismatch { item, expected, found, span });
        }

        // Substitute each generic on the trait function with the corresponding generic on the impl function
        for ((name, trait_fn_generic), (_, impl_fn_generic)) in
            tfn_meta.direct_generics.iter().zip(&meta.direct_generics)
        {
            let arg = Type::NamedGeneric(impl_fn_generic.clone(), name.clone());
            bindings.insert(trait_fn_generic.id(), (trait_fn_generic.clone(), arg));
        }

        let (declaration_type, _) = tfn_meta.typ.instantiate_with_bindings(bindings, interner);

        let mut result_bindings = TypeBindings::new();
        let result = definition_type.try_unify(&declaration_type, &mut result_bindings);

        // If result bindings is not empty, a type variable was bound which means the two
        // signatures were not a perfect match. Note that this relies on us already binding
        // all the expected generics to each other prior to this check.
        if result.is_err() || !result_bindings.is_empty() {
            let expected_typ = declaration_type.to_string();
            let expr_typ = definition_type.to_string();
            let expr_span = meta.name.location.span;
            errors.push(TypeCheckError::TypeMismatch { expected_typ, expr_typ, expr_span });
        }
    }

    errors
}

impl<'interner> TypeChecker<'interner> {
    fn new(interner: &'interner mut NodeInterner) -> Self {
        Self { interner, errors: Vec::new(), trait_constraints: Vec::new(), current_function: None }
    }

    fn check_function_body(&mut self, body: &ExprId) -> Type {
        self.check_expression(body)
    }

    pub fn check_global(
        id: GlobalId,
        interner: &'interner mut NodeInterner,
    ) -> Vec<TypeCheckError> {
        let mut this = Self {
            interner,
            errors: Vec::new(),
            trait_constraints: Vec::new(),
            current_function: None,
        };
        let statement = this.interner.get_global(id).let_statement;
        this.check_statement(&statement);
        this.errors
    }

    /// Wrapper of Type::unify using self.errors
    fn unify(
        &mut self,
        actual: &Type,
        expected: &Type,
        make_error: impl FnOnce() -> TypeCheckError,
    ) {
        actual.unify(expected, &mut self.errors, make_error);
    }

    /// Wrapper of Type::unify_with_coercions using self.errors
    fn unify_with_coercions(
        &mut self,
        actual: &Type,
        expected: &Type,
        expression: ExprId,
        make_error: impl FnOnce() -> TypeCheckError,
    ) {
        actual.unify_with_coercions(
            expected,
            expression,
            self.interner,
            &mut self.errors,
            make_error,
        );
    }
}

// XXX: These tests are all manual currently.
/// We can either build a test apparatus or pass raw code through the resolver
#[cfg(test)]
mod test {
    use std::collections::{BTreeMap, HashMap};
    use std::vec;

    use fm::FileId;
    use iter_extended::vecmap;
    use noirc_errors::{Location, Span};

    use crate::graph::CrateId;
    use crate::hir::def_map::{ModuleData, ModuleId};
    use crate::hir::resolution::import::PathResolutionError;
    use crate::hir_def::expr::HirIdent;
    use crate::hir_def::stmt::HirLetStatement;
    use crate::hir_def::stmt::HirPattern::Identifier;
    use crate::hir_def::types::Type;
    use crate::hir_def::{
        expr::{HirBinaryOp, HirBlockExpression, HirExpression, HirInfixExpression},
        function::{FuncMeta, HirFunction},
        stmt::HirStatement,
    };
    use crate::node_interner::{DefinitionKind, FuncId, NodeInterner, TraitId, TraitMethodId};
    use crate::{
        hir::{
            def_map::{CrateDefMap, LocalModuleId, ModuleDefId},
            resolution::{path_resolver::PathResolver, resolver::Resolver},
        },
        parse_program, FunctionKind, Path,
    };
    use crate::{BinaryOpKind, Distinctness, FunctionReturnType, Visibility};

    #[test]
    fn basic_let() {
        let mut interner = NodeInterner::default();
        interner.populate_dummy_operator_traits();

        // Safety: The FileId in a location isn't used for tests
        let file = FileId::default();
        let location = Location::new(Span::default(), file);

        // Add a simple let Statement into the interner
        // let z = x + y;
        //
        // Push x variable
        let x_id =
            interner.push_definition("x".into(), false, DefinitionKind::Local(None), location);

        let x = HirIdent::non_trait_method(x_id, location);

        // Push y variable
        let y_id =
            interner.push_definition("y".into(), false, DefinitionKind::Local(None), location);
        let y = HirIdent::non_trait_method(y_id, location);

        // Push z variable
        let z_id =
            interner.push_definition("z".into(), false, DefinitionKind::Local(None), location);
        let z = HirIdent::non_trait_method(z_id, location);

        // Push x and y as expressions
        let x_expr_id = interner.push_expr(HirExpression::Ident(x.clone()));
        let y_expr_id = interner.push_expr(HirExpression::Ident(y.clone()));

        // Create Infix
        let operator = HirBinaryOp { location, kind: BinaryOpKind::Add };
        let trait_id = TraitId(ModuleId::dummy_id());
        let trait_method_id = TraitMethodId { trait_id, method_index: 0 };
        let expr = HirInfixExpression { lhs: x_expr_id, operator, rhs: y_expr_id, trait_method_id };
        let expr_id = interner.push_expr(HirExpression::Infix(expr));
        interner.push_expr_location(expr_id, Span::single_char(0), file);

        interner.push_expr_location(x_expr_id, Span::single_char(0), file);
        interner.push_expr_location(y_expr_id, Span::single_char(0), file);

        // Create let statement
        let let_stmt = HirLetStatement {
            pattern: Identifier(z),
            r#type: Type::FieldElement,
            expression: expr_id,
        };
        let stmt_id = interner.push_stmt(HirStatement::Let(let_stmt));
        let expr_id = interner.push_expr(HirExpression::Block(HirBlockExpression(vec![stmt_id])));
        interner.push_expr_location(expr_id, Span::single_char(0), file);

        // Create function to enclose the let statement
        let func = HirFunction::unchecked_from_expr(expr_id);
        let func_id = interner.push_fn(func);

        let definition = DefinitionKind::Local(None);
        let id = interner.push_definition("test_func".into(), false, definition, location);
        let name = HirIdent::non_trait_method(id, location);

        // Add function meta
        let func_meta = FuncMeta {
            name,
            kind: FunctionKind::Normal,
            location,
            typ: Type::Function(
                vec![Type::FieldElement, Type::FieldElement],
                Box::new(Type::Unit),
                Box::new(Type::Unit),
            ),
            parameters: vec![
                (Identifier(x), Type::FieldElement, Visibility::Private),
                (Identifier(y), Type::FieldElement, Visibility::Private),
            ]
            .into(),
            return_visibility: Visibility::Private,
            return_distinctness: Distinctness::DuplicationAllowed,
            has_body: true,
            trait_impl: None,
            return_type: FunctionReturnType::Default(Span::default()),
            trait_constraints: Vec::new(),
<<<<<<< HEAD
            direct_generics: Vec::new(),
=======
            is_entry_point: true,
>>>>>>> f988d020
        };
        interner.push_fn_meta(func_meta, func_id);

        let errors = super::type_check_func(&mut interner, func_id);
        assert!(errors.is_empty());
    }

    #[test]
    #[should_panic]
    fn basic_let_stmt() {
        let src = r#"
            fn main(x : Field) {
                let k = [x,x];
                let _z = x + k;
            }
        "#;

        type_check_src_code(src, vec![String::from("main")]);
    }

    #[test]
    fn basic_index_expr() {
        let src = r#"
            fn main(x : Field) {
                let k = [x,x];
                let _z = x + k[0];
            }
        "#;

        type_check_src_code(src, vec![String::from("main")]);
    }
    #[test]
    fn basic_call_expr() {
        let src = r#"
            fn main(x : Field) {
                let _z = x + foo(x);
            }

            fn foo(x : Field) -> Field {
                x
            }
        "#;

        type_check_src_code(src, vec![String::from("main"), String::from("foo")]);
    }
    #[test]
    fn basic_for_expr() {
        let src = r#"
            fn main(_x : Field) {
                for _i in 0..10 {
                    for _k in 0..100 {

                    }
                }
            }

        "#;

        let expected_num_errors = 0;
        type_check_src_code_errors_expected(
            src,
            expected_num_errors,
            vec![String::from("main"), String::from("foo")],
        );
    }
    #[test]
    fn basic_closure() {
        let src = r#"
            fn main(x : Field) -> pub Field {
                let closure = |y| y + x;
                closure(x)
            }
        "#;

        type_check_src_code(src, vec![String::from("main"), String::from("foo")]);
    }

    #[test]
    fn closure_with_no_args() {
        let src = r#"
        fn main(x : Field) -> pub Field {
            let closure = || x;
            closure()
        }
       "#;

        type_check_src_code(src, vec![String::from("main")]);
    }
    // This is the same Stub that is in the resolver, maybe we can pull this out into a test module and re-use?
    struct TestPathResolver(HashMap<String, ModuleDefId>);

    impl PathResolver for TestPathResolver {
        fn resolve(
            &self,
            _def_maps: &BTreeMap<CrateId, CrateDefMap>,
            path: Path,
        ) -> Result<ModuleDefId, PathResolutionError> {
            // Not here that foo::bar and hello::foo::bar would fetch the same thing
            let name = path.segments.last().unwrap();
            self.0
                .get(&name.0.contents)
                .cloned()
                .ok_or_else(move || PathResolutionError::Unresolved(name.clone()))
        }

        fn local_module_id(&self) -> LocalModuleId {
            LocalModuleId(arena::Index::unsafe_zeroed())
        }

        fn module_id(&self) -> ModuleId {
            ModuleId { krate: CrateId::dummy_id(), local_id: self.local_module_id() }
        }
    }

    impl TestPathResolver {
        fn insert_func(&mut self, name: String, func_id: FuncId) {
            self.0.insert(name, func_id.into());
        }
    }

    fn type_check_src_code(src: &str, func_namespace: Vec<String>) {
        type_check_src_code_errors_expected(src, 0, func_namespace);
    }

    // This function assumes that there is only one function and this is the
    // func id that is returned
    fn type_check_src_code_errors_expected(
        src: &str,
        expected_number_errors: usize,
        func_namespace: Vec<String>,
    ) {
        let (program, errors) = parse_program(src);
        let mut interner = NodeInterner::default();
        interner.populate_dummy_operator_traits();

        assert_eq!(
            errors.len(),
            expected_number_errors,
            "expected {} errors, but got {}, errors: {:?}",
            expected_number_errors,
            errors.len(),
            errors
        );

        let main_id = interner.push_test_function_definition("main".into());

        let func_ids =
            vecmap(&func_namespace, |name| interner.push_test_function_definition(name.into()));

        let mut path_resolver = TestPathResolver(HashMap::new());
        for (name, id) in func_namespace.into_iter().zip(func_ids.clone()) {
            path_resolver.insert_func(name.to_owned(), id);
        }

        let mut def_maps = BTreeMap::new();
        let file = FileId::default();

        let mut modules = arena::Arena::default();
        let location = Location::new(Default::default(), file);
        modules.insert(ModuleData::new(None, location, false));

        def_maps.insert(
            CrateId::dummy_id(),
            CrateDefMap {
                root: path_resolver.local_module_id(),
                modules,
                krate: CrateId::dummy_id(),
                extern_prelude: BTreeMap::new(),
            },
        );

        let func_meta = vecmap(program.into_sorted().functions, |nf| {
            let resolver = Resolver::new(&mut interner, &path_resolver, &def_maps, file);
            let (hir_func, func_meta, resolver_errors) = resolver.resolve_function(nf, main_id);
            assert_eq!(resolver_errors, vec![]);
            (hir_func, func_meta)
        });

        for ((hir_func, meta), func_id) in func_meta.into_iter().zip(func_ids.clone()) {
            interner.update_fn(func_id, hir_func);
            interner.push_fn_meta(meta, func_id);
        }

        // Type check section
        let errors = super::type_check_func(&mut interner, func_ids.first().cloned().unwrap());
        assert_eq!(errors, vec![]);
    }
}<|MERGE_RESOLUTION|>--- conflicted
+++ resolved
@@ -440,11 +440,8 @@
             trait_impl: None,
             return_type: FunctionReturnType::Default(Span::default()),
             trait_constraints: Vec::new(),
-<<<<<<< HEAD
             direct_generics: Vec::new(),
-=======
             is_entry_point: true,
->>>>>>> f988d020
         };
         interner.push_fn_meta(func_meta, func_id);
 
