--- conflicted
+++ resolved
@@ -92,13 +92,6 @@
         check_if_type_is_valid_for_program_input(&type_checker, func_id, &param, &mut errors);
         type_checker.bind_pattern(&param.0, param.1);
     }
-<<<<<<< HEAD
-    if !type_checker.errors.is_empty() {
-        dbg!("After checking params");
-        dbg!(type_checker.errors.len());
-    }
-=======
->>>>>>> 8f2be2ea
 
     let function_last_type = type_checker.check_function_body(function_body_id);
     // Check declared return type and actual return type
@@ -155,8 +148,14 @@
         dbg!(type_checker.errors.len());
     }
     // Verify any remaining trait constraints arising from the function body
-    for (constraint, expr_id) in std::mem::take(&mut type_checker.trait_constraints) {
+    for (mut constraint, mut expr_id) in std::mem::take(&mut type_checker.trait_constraints) {
         let span = type_checker.interner.expr_span(&expr_id);
+
+        if matches!(&constraint.typ, Type::MutableReference(_)) {
+            let (_, dereferenced_typ) = type_checker.insert_auto_dereferences(expr_id, constraint.typ.clone());
+            constraint.typ = dereferenced_typ;
+        }
+
         type_checker.verify_trait_constraint(
             &constraint.typ,
             constraint.trait_id,
