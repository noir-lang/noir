use crate::hir::resolution::import::PathResolutionError;
use crate::Ident;
<<<<<<< HEAD
use crate::Path;

=======
>>>>>>> 207f30a8
use noirc_errors::CustomDiagnostic as Diagnostic;
use noirc_errors::FileDiagnostic;
use noirc_errors::Span;
use thiserror::Error;

use std::fmt;

#[derive(Debug, Eq, PartialEq)]
pub enum DuplicateType {
    Function,
    Module,
    Global,
    TypeDefinition,
    Import,
    Trait,
    TraitImplementation,
}

#[derive(Error, Debug)]
pub enum DefCollectorErrorKind {
    #[error("duplicate {typ} found in namespace")]
    Duplicate { typ: DuplicateType, first_def: Ident, second_def: Ident },
    #[error("unresolved import")]
    UnresolvedModuleDecl { mod_name: Ident, expected_path: String },
    #[error("path resolution error")]
    PathResolutionError(PathResolutionError),
    #[error("Non-struct type used in impl")]
    NonStructTypeInImpl { span: Span },
    #[error("Non-struct type used in trait impl")]
    NonStructTraitImpl { trait_path: Path, span: Span },
    #[error("Cannot `impl` a type defined outside the current crate")]
    ForeignImpl { span: Span, type_name: String },
    #[error("Mismatch number of parameters in of trait implementation")]
    MismatchTraitImplementationNumParameters {
        actual_num_parameters: usize,
        expected_num_parameters: usize,
        trait_name: String,
        method_name: String,
        span: Span,
    },
    #[error("Method is not defined in trait")]
    MethodNotInTrait { trait_name: Ident, impl_method: Ident },
    #[error("Only traits can be implemented")]
    NotATrait { not_a_trait_name: Path },
    #[error("Trait not found")]
    TraitNotFound { trait_path: Path },
    #[error("Missing Trait method implementation")]
    TraitMissingMethod { trait_name: Ident, method_name: Ident, trait_impl_span: Span },
<<<<<<< HEAD
    #[error(
        "Either the type or the trait must be from the same crate as the trait implementation"
    )]
    TraitImplOrphaned { span: Span },
=======
    #[error("Module is already part of the crate")]
    ModuleAlreadyPartOfCrate { mod_name: Ident, span: Span },
    #[error("Module was originally declared here")]
    ModuleOrignallyDefined { mod_name: Ident, span: Span },
    #[cfg(feature = "aztec")]
    #[error("Aztec dependency not found. Please add aztec as a dependency in your Cargo.toml")]
    AztecNotFound {},
>>>>>>> 207f30a8
}

impl DefCollectorErrorKind {
    pub fn into_file_diagnostic(self, file: fm::FileId) -> FileDiagnostic {
        Diagnostic::from(self).in_file(file)
    }
}

impl fmt::Display for DuplicateType {
    fn fmt(&self, f: &mut fmt::Formatter) -> fmt::Result {
        match *self {
            DuplicateType::Function => write!(f, "function"),
            DuplicateType::Module => write!(f, "module"),
            DuplicateType::Global => write!(f, "global"),
            DuplicateType::TypeDefinition => write!(f, "type definition"),
            DuplicateType::Trait => write!(f, "trait definition"),
            DuplicateType::TraitImplementation => write!(f, "trait implementation"),
            DuplicateType::Import => write!(f, "import"),
        }
    }
}

impl From<DefCollectorErrorKind> for Diagnostic {
    fn from(error: DefCollectorErrorKind) -> Diagnostic {
        match error {
            DefCollectorErrorKind::Duplicate { typ, first_def, second_def } => {
                let primary_message = format!(
                    "Duplicate definitions of {} with name {} found",
                    &typ, &first_def.0.contents
                );
                {
                    let first_span = first_def.0.span();
                    let second_span = second_def.0.span();
                    let mut diag = Diagnostic::simple_error(
                        primary_message,
                        format!("First {} found here", &typ),
                        first_span,
                    );
                    diag.add_secondary(format!("Second {} found here", &typ), second_span);
                    diag
                }
            }
            DefCollectorErrorKind::UnresolvedModuleDecl { mod_name, expected_path } => {
                let span = mod_name.0.span();
                let mod_name = &mod_name.0.contents;

                Diagnostic::simple_error(
                    format!("No module `{mod_name}` at path `{expected_path}`"),
                    String::new(),
                    span,
                )
            }
            DefCollectorErrorKind::PathResolutionError(error) => error.into(),
            DefCollectorErrorKind::NonStructTypeInImpl { span } => Diagnostic::simple_error(
                "Non-struct type used in impl".into(),
                "Only struct types may have implementation methods".into(),
                span,
            ),
            DefCollectorErrorKind::NonStructTraitImpl { trait_path, span } => {
                Diagnostic::simple_error(
                    format!("Only struct types may implement trait `{trait_path}`"),
                    "Only struct types may implement traits".into(),
                    span,
                )
            }
            DefCollectorErrorKind::ForeignImpl { span, type_name } => Diagnostic::simple_error(
                "Cannot `impl` a type that was defined outside the current crate".into(),
                format!("{type_name} was defined outside the current crate"),
                span,
            ),
            DefCollectorErrorKind::TraitNotFound { trait_path } => Diagnostic::simple_error(
                format!("Trait {trait_path} not found"),
                "".to_string(),
                trait_path.span(),
            ),
            DefCollectorErrorKind::MismatchTraitImplementationNumParameters {
                expected_num_parameters,
                actual_num_parameters,
                trait_name,
                method_name,
                span,
            } => {
                let primary_message = format!(
                    "Method `{method_name}` of trait `{trait_name}` needs {expected_num_parameters} parameters, but has {actual_num_parameters}");
                Diagnostic::simple_error(primary_message, "".to_string(), span)
            }
            DefCollectorErrorKind::MethodNotInTrait { trait_name, impl_method } => {
                let trait_name = trait_name.0.contents;
                let impl_method_span = impl_method.span();
                let impl_method_name = impl_method.0.contents;
                let primary_message = format!("Method with name `{impl_method_name}` is not part of trait `{trait_name}`, therefore it can't be implemented");
                Diagnostic::simple_error(primary_message, "".to_owned(), impl_method_span)
            }
            DefCollectorErrorKind::TraitMissingMethod {
                trait_name,
                method_name,
                trait_impl_span,
            } => {
                let trait_name = trait_name.0.contents;
                let impl_method_name = method_name.0.contents;
                let primary_message = format!(
                    "Method `{impl_method_name}` from trait `{trait_name}` is not implemented"
                );
                Diagnostic::simple_error(
                    primary_message,
                    format!("Please implement {impl_method_name} here"),
                    trait_impl_span,
                )
            }
            DefCollectorErrorKind::NotATrait { not_a_trait_name } => {
                let span = not_a_trait_name.span();
                Diagnostic::simple_error(
                    format!("{not_a_trait_name} is not a trait, therefore it can't be implemented"),
                    String::new(),
                    span,
                )
            }
<<<<<<< HEAD
            DefCollectorErrorKind::TraitImplOrphaned { span } => Diagnostic::simple_error(
                "Orphaned trait implementation".into(),
                "Either the type or the trait must be from the same crate as the trait implementation".into(),
                span,
=======
            DefCollectorErrorKind::ModuleAlreadyPartOfCrate { mod_name, span } => {
                let message = format!("Module '{mod_name}' is already part of the crate");
                let secondary = String::new();
                Diagnostic::simple_error(message, secondary, span)
            }
            DefCollectorErrorKind::ModuleOrignallyDefined { mod_name, span } => {
                let message = format!("Note: {mod_name} was originally declared here");
                let secondary = String::new();
                Diagnostic::simple_error(message, secondary, span)
            }
            #[cfg(feature = "aztec")]
            DefCollectorErrorKind::AztecNotFound {} => Diagnostic::from_message(
                "Aztec dependency not found. Please add aztec as a dependency in your Cargo.toml",
>>>>>>> 207f30a8
            ),
        }
    }
}<|MERGE_RESOLUTION|>--- conflicted
+++ resolved
@@ -1,10 +1,7 @@
 use crate::hir::resolution::import::PathResolutionError;
 use crate::Ident;
-<<<<<<< HEAD
 use crate::Path;
 
-=======
->>>>>>> 207f30a8
 use noirc_errors::CustomDiagnostic as Diagnostic;
 use noirc_errors::FileDiagnostic;
 use noirc_errors::Span;
@@ -12,7 +9,7 @@
 
 use std::fmt;
 
-#[derive(Debug, Eq, PartialEq)]
+#[derive(Debug, Clone, Eq, PartialEq)]
 pub enum DuplicateType {
     Function,
     Module,
@@ -23,7 +20,7 @@
     TraitImplementation,
 }
 
-#[derive(Error, Debug)]
+#[derive(Error, Debug, Clone)]
 pub enum DefCollectorErrorKind {
     #[error("duplicate {typ} found in namespace")]
     Duplicate { typ: DuplicateType, first_def: Ident, second_def: Ident },
@@ -53,12 +50,6 @@
     TraitNotFound { trait_path: Path },
     #[error("Missing Trait method implementation")]
     TraitMissingMethod { trait_name: Ident, method_name: Ident, trait_impl_span: Span },
-<<<<<<< HEAD
-    #[error(
-        "Either the type or the trait must be from the same crate as the trait implementation"
-    )]
-    TraitImplOrphaned { span: Span },
-=======
     #[error("Module is already part of the crate")]
     ModuleAlreadyPartOfCrate { mod_name: Ident, span: Span },
     #[error("Module was originally declared here")]
@@ -66,7 +57,10 @@
     #[cfg(feature = "aztec")]
     #[error("Aztec dependency not found. Please add aztec as a dependency in your Cargo.toml")]
     AztecNotFound {},
->>>>>>> 207f30a8
+    #[error(
+        "Either the type or the trait must be from the same crate as the trait implementation"
+    )]
+    TraitImplOrphaned { span: Span },
 }
 
 impl DefCollectorErrorKind {
@@ -184,12 +178,6 @@
                     span,
                 )
             }
-<<<<<<< HEAD
-            DefCollectorErrorKind::TraitImplOrphaned { span } => Diagnostic::simple_error(
-                "Orphaned trait implementation".into(),
-                "Either the type or the trait must be from the same crate as the trait implementation".into(),
-                span,
-=======
             DefCollectorErrorKind::ModuleAlreadyPartOfCrate { mod_name, span } => {
                 let message = format!("Module '{mod_name}' is already part of the crate");
                 let secondary = String::new();
@@ -203,7 +191,11 @@
             #[cfg(feature = "aztec")]
             DefCollectorErrorKind::AztecNotFound {} => Diagnostic::from_message(
                 "Aztec dependency not found. Please add aztec as a dependency in your Cargo.toml",
->>>>>>> 207f30a8
+            ),
+            DefCollectorErrorKind::TraitImplOrphaned { span } => Diagnostic::simple_error(
+                "Orphaned trait implementation".into(),
+                "Either the type or the trait must be from the same crate as the trait implementation".into(),
+                span,
             ),
         }
     }
