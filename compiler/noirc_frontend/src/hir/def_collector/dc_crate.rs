--- conflicted
+++ resolved
@@ -303,16 +303,9 @@
         context: &mut Context,
         ast: SortedModule,
         root_file_id: FileId,
-<<<<<<< HEAD
-        debug_comptime_in_file: Option<&str>,
-        pedantic_solving: bool,
+        options: FrontendOptions,
     ) -> Vec<CompilationError> {
         let mut errors: Vec<CompilationError> = vec![];
-=======
-        options: FrontendOptions,
-    ) -> Vec<(CompilationError, FileId)> {
-        let mut errors: Vec<(CompilationError, FileId)> = vec![];
->>>>>>> 1dfe4722
         let crate_id = def_map.krate;
 
         // Recursively resolve the dependencies
