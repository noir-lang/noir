use super::dc_mod::collect_defs;
use super::errors::{DefCollectorErrorKind, DuplicateType};
use crate::graph::CrateId;
use crate::hir::def_map::{CrateDefMap, LocalModuleId, ModuleDefId, ModuleId};
use crate::hir::resolution::errors::ResolverError;
use crate::hir::resolution::import::PathResolutionError;
use crate::hir::resolution::path_resolver::PathResolver;
use crate::hir::resolution::resolver::Resolver;
use crate::hir::resolution::{
    import::{resolve_imports, ImportDirective},
    path_resolver::StandardPathResolver,
};
use crate::hir::type_check::{type_check_func, TypeCheckError, TypeChecker};
use crate::hir::Context;
use crate::hir_def::traits::{Trait, TraitConstant, TraitFunction, TraitImpl, TraitType};
use crate::node_interner::{
    FuncId, NodeInterner, StmtId, StructId, TraitId, TraitImplKey, TypeAliasId,
};

use crate::parser::{ParserError, UnorderParsedModule};
use crate::{
    ExpressionKind, Generics, Ident, LetStatement, Literal, NoirFunction, NoirStruct, NoirTrait,
<<<<<<< HEAD
    NoirTypeAlias, Shared, StructType, TraitItem, Type, TypeBinding, TypeVariableKind,
    UnresolvedGenerics, UnresolvedType,
=======
    NoirTypeAlias, ParsedModule, Path, Shared, StructType, TraitItem, Type, TypeBinding,
    TypeVariableKind, UnresolvedGenerics, UnresolvedType,
>>>>>>> 6a2cd789
};
use fm::FileId;
use iter_extended::vecmap;
use noirc_errors::{CustomDiagnostic, Span};
use std::collections::{BTreeMap, HashMap, HashSet};
use std::rc::Rc;
use std::vec;

/// Stores all of the unresolved functions in a particular file/mod
#[derive(Clone)]
pub struct UnresolvedFunctions {
    pub file_id: FileId,
    pub functions: Vec<(LocalModuleId, FuncId, NoirFunction)>,
}

impl UnresolvedFunctions {
    pub fn push_fn(&mut self, mod_id: LocalModuleId, func_id: FuncId, func: NoirFunction) {
        self.functions.push((mod_id, func_id, func));
    }

    pub fn resolve_trait_bounds_trait_ids(
        &mut self,
        def_maps: &BTreeMap<CrateId, CrateDefMap>,
        crate_id: CrateId,
    ) -> Vec<DefCollectorErrorKind> {
        let mut errors = Vec::new();

        for (local_id, _, func) in &mut self.functions {
            let module = ModuleId { krate: crate_id, local_id: *local_id };

            for bound in &mut func.def.where_clause {
                match resolve_trait_by_path(def_maps, module, bound.trait_bound.trait_path.clone())
                {
                    Ok(trait_id) => {
                        bound.trait_bound.trait_id = Some(trait_id);
                    }
                    Err(err) => {
                        errors.push(err);
                    }
                }
            }
        }

        errors
    }
}

pub struct UnresolvedStruct {
    pub file_id: FileId,
    pub module_id: LocalModuleId,
    pub struct_def: NoirStruct,
}

#[derive(Clone)]
pub struct UnresolvedTrait {
    pub file_id: FileId,
    pub module_id: LocalModuleId,
    pub crate_id: CrateId,
    pub trait_def: NoirTrait,
    pub fns_with_default_impl: UnresolvedFunctions,
}

pub struct UnresolvedTraitImpl {
    pub file_id: FileId,
    pub module_id: LocalModuleId,
    pub trait_id: Option<TraitId>,
    pub trait_path: Path,
    pub object_type: UnresolvedType,
    pub methods: UnresolvedFunctions,
}

#[derive(Clone)]
pub struct UnresolvedTypeAlias {
    pub file_id: FileId,
    pub module_id: LocalModuleId,
    pub type_alias_def: NoirTypeAlias,
}

#[derive(Clone)]
pub struct UnresolvedGlobal {
    pub file_id: FileId,
    pub module_id: LocalModuleId,
    pub stmt_id: StmtId,
    pub stmt_def: LetStatement,
}

/// Given a Crate root, collect all definitions in that crate
pub struct DefCollector {
    pub(crate) def_map: CrateDefMap,
    pub(crate) collected_imports: Vec<ImportDirective>,
    pub(crate) collected_functions: Vec<UnresolvedFunctions>,
    pub(crate) collected_types: BTreeMap<StructId, UnresolvedStruct>,
    pub(crate) collected_type_aliases: BTreeMap<TypeAliasId, UnresolvedTypeAlias>,
    pub(crate) collected_traits: BTreeMap<TraitId, UnresolvedTrait>,
    pub(crate) collected_globals: Vec<UnresolvedGlobal>,
    pub(crate) collected_impls: ImplMap,
    pub(crate) collected_traits_impls: Vec<UnresolvedTraitImpl>,
}

pub enum CompilationError {
    ParseError(ParserError),
    DefinitionError(DefCollectorErrorKind),
    ResolveError(ResolverError),
    TypeError(TypeCheckError),
}

impl From<CompilationError> for CustomDiagnostic {
    fn from(value: CompilationError) -> Self {
        match value {
            CompilationError::ParseError(error) => error.into(),
            CompilationError::DefinitionError(error) => error.into(),
            CompilationError::ResolveError(error) => error.into(),
            CompilationError::TypeError(error) => error.into(),
        }
    }
}

impl From<ParserError> for CompilationError {
    fn from(value: ParserError) -> Self {
        CompilationError::ParseError(value)
    }
}

impl From<DefCollectorErrorKind> for CompilationError {
    fn from(value: DefCollectorErrorKind) -> Self {
        CompilationError::DefinitionError(value)
    }
}

impl From<ResolverError> for CompilationError {
    fn from(value: ResolverError) -> Self {
        CompilationError::ResolveError(value)
    }
}
impl From<TypeCheckError> for CompilationError {
    fn from(value: TypeCheckError) -> Self {
        CompilationError::TypeError(value)
    }
}

/// Maps the type and the module id in which the impl is defined to the functions contained in that
/// impl along with the generics declared on the impl itself. This also contains the Span
/// of the object_type of the impl, used to issue an error if the object type fails to resolve.
///
/// Note that because these are keyed by unresolved types, the impl map is one of the few instances
/// of HashMap rather than BTreeMap. For this reason, we should be careful not to iterate over it
/// since it would be non-deterministic.
type ImplMap =
    HashMap<(UnresolvedType, LocalModuleId), Vec<(UnresolvedGenerics, Span, UnresolvedFunctions)>>;

impl DefCollector {
    fn new(def_map: CrateDefMap) -> DefCollector {
        DefCollector {
            def_map,
            collected_imports: vec![],
            collected_functions: vec![],
            collected_types: BTreeMap::new(),
            collected_type_aliases: BTreeMap::new(),
            collected_traits: BTreeMap::new(),
            collected_impls: HashMap::new(),
            collected_globals: vec![],
            collected_traits_impls: vec![],
        }
    }

    /// Collect all of the definitions in a given crate into a CrateDefMap
    /// Modules which are not a part of the module hierarchy starting with
    /// the root module, will be ignored.
    pub fn collect(
        mut def_map: CrateDefMap,
        context: &mut Context,
        ast: UnorderParsedModule,
        root_file_id: FileId,
    ) -> Vec<(CompilationError, FileId)> {
        let mut errors: Vec<(CompilationError, FileId)> = vec![];
        let crate_id = def_map.krate;

        // Recursively resolve the dependencies
        //
        // Dependencies are fetched from the crate graph
        // Then added these to the context of DefMaps once they are resolved
        //
        let crate_graph = &context.crate_graph[crate_id];

        for dep in crate_graph.dependencies.clone() {
            errors.extend(CrateDefMap::collect_defs(dep.crate_id, context));

            let dep_def_root =
                context.def_map(&dep.crate_id).expect("ice: def map was just created").root;
            let module_id = ModuleId { krate: dep.crate_id, local_id: dep_def_root };
            // Add this crate as a dependency by linking it's root module
            def_map.extern_prelude.insert(dep.as_name(), module_id);
        }

        // At this point, all dependencies are resolved and type checked.
        //
        // It is now possible to collect all of the definitions of this crate.
        let crate_root = def_map.root;
        let mut def_collector = DefCollector::new(def_map);

        // Collecting module declarations with ModCollector
        // and lowering the functions
        // i.e. Use a mod collector to collect the nodes at the root module
        // and process them
        errors.extend(collect_defs(
            &mut def_collector,
            ast,
            root_file_id,
            crate_root,
            crate_id,
            context,
        ));

        // Add the current crate to the collection of DefMaps
        context.def_maps.insert(crate_id, def_collector.def_map);

        // Resolve unresolved imports collected from the crate
        let (resolved, unresolved_imports) =
            resolve_imports(crate_id, def_collector.collected_imports, &context.def_maps);

        {
            let current_def_map = context.def_maps.get(&crate_id).unwrap();
            errors.extend(vecmap(unresolved_imports, |(error, module_id)| {
                let file_id = current_def_map.file_id(module_id);
                let error = DefCollectorErrorKind::PathResolutionError(error);
                (error.into(), file_id)
            }));
        };

        // Populate module namespaces according to the imports used
        let current_def_map = context.def_maps.get_mut(&crate_id).unwrap();
        for resolved_import in resolved {
            let name = resolved_import.name;
            for ns in resolved_import.resolved_namespace.iter_defs() {
                let result = current_def_map.modules[resolved_import.module_scope.0]
                    .import(name.clone(), ns);

                if let Err((first_def, second_def)) = result {
                    let err = DefCollectorErrorKind::Duplicate {
                        typ: DuplicateType::Import,
                        first_def,
                        second_def,
                    };
                    errors.push((err.into(), root_file_id));
                }
            }
        }

        // We must first resolve and intern the globals before we can resolve any stmts inside each function.
        // Each function uses its own resolver with a newly created ScopeForest, and must be resolved again to be within a function's scope
        //
        // Additionally, we must resolve integer globals before structs since structs may refer to
        // the values of integer globals as numeric generics.
        let (literal_globals, other_globals) =
            filter_literal_globals(def_collector.collected_globals);

        let mut resolved_globals = resolve_globals(context, literal_globals, crate_id);

        errors.extend(resolve_type_aliases(
            context,
            def_collector.collected_type_aliases,
            crate_id,
        ));

        errors.extend(resolve_traits(context, def_collector.collected_traits, crate_id));
        // Must resolve structs before we resolve globals.
        errors.extend(resolve_structs(context, def_collector.collected_types, crate_id));

        // We must wait to resolve non-integer globals until after we resolve structs since structs
        // globals will need to reference the struct type they're initialized to to ensure they are valid.
        resolved_globals.extend(resolve_globals(context, other_globals, crate_id));

        // Before we resolve any function symbols we must go through our impls and
        // re-collect the methods within into their proper module. This cannot be
        // done before resolution since we need to be able to resolve the type of the
        // impl since that determines the module we should collect into.
        errors.extend(collect_impls(context, crate_id, &def_collector.collected_impls));

        // Bind trait impls to their trait. Collect trait functions, that have a
        // default implementation, which hasn't been overriden.
        errors.extend(collect_trait_impls(
            context,
            crate_id,
            &mut def_collector.collected_traits_impls,
        ));

        // Lower each function in the crate. This is now possible since imports have been resolved
        let file_func_ids = resolve_free_functions(
            &mut context.def_interner,
            crate_id,
            &context.def_maps,
            def_collector.collected_functions,
            None,
            &mut errors,
        );

        let file_method_ids = resolve_impls(
            &mut context.def_interner,
            crate_id,
            &context.def_maps,
            def_collector.collected_impls,
            &mut errors,
        );
        // resolve_trait_impls can fill different type of errors, therefore we pass errors by mut ref
        let file_trait_impls_ids = resolve_trait_impls(
            context,
            def_collector.collected_traits_impls,
            crate_id,
            &mut errors,
        );

        errors.extend(resolved_globals.errors);
        errors.extend(type_check_globals(&mut context.def_interner, resolved_globals.globals));

        // Type check all of the functions in the crate
        errors.extend(type_check_functions(&mut context.def_interner, file_func_ids));
        errors.extend(type_check_functions(&mut context.def_interner, file_method_ids));
        errors.extend(type_check_functions(&mut context.def_interner, file_trait_impls_ids));
        errors
    }
}

/// Go through the list of impls and add each function within to the scope
/// of the module defined by its type.
fn collect_impls(
    context: &mut Context,
    crate_id: CrateId,
    collected_impls: &ImplMap,
) -> Vec<(CompilationError, FileId)> {
    let interner = &mut context.def_interner;
    let def_maps = &mut context.def_maps;
    let mut errors: Vec<(CompilationError, FileId)> = vec![];

    for ((unresolved_type, module_id), methods) in collected_impls {
        let path_resolver =
            StandardPathResolver::new(ModuleId { local_id: *module_id, krate: crate_id });

        let file = def_maps[&crate_id].file_id(*module_id);

        for (generics, span, unresolved) in methods {
            let mut resolver = Resolver::new(interner, &path_resolver, def_maps, file);
            resolver.add_generics(generics);
            let typ = resolver.resolve_type(unresolved_type.clone());

            errors.extend(take_errors(unresolved.file_id, resolver));

            if let Some(struct_type) = get_struct_type(&typ) {
                let struct_type = struct_type.borrow();
                let type_module = struct_type.id.local_module_id();

                // `impl`s are only allowed on types defined within the current crate
                if struct_type.id.krate() != crate_id {
                    let span = *span;
                    let type_name = struct_type.name.to_string();
                    let error = DefCollectorErrorKind::ForeignImpl { span, type_name };
                    errors.push((error.into(), unresolved.file_id));
                    continue;
                }

                // Grab the module defined by the struct type. Note that impls are a case
                // where the module the methods are added to is not the same as the module
                // they are resolved in.
                let module = &mut def_maps.get_mut(&crate_id).unwrap().modules[type_module.0];

                for (_, method_id, method) in &unresolved.functions {
                    let result = module.declare_function(method.name_ident().clone(), *method_id);

                    if let Err((first_def, second_def)) = result {
                        let error = DefCollectorErrorKind::Duplicate {
                            typ: DuplicateType::Function,
                            first_def,
                            second_def,
                        };
                        errors.push((error.into(), unresolved.file_id));
                    }
                }
            // Prohibit defining impls for primitive types if we're not in the stdlib
            } else if typ != Type::Error && !crate_id.is_stdlib() {
                let span = *span;
                let error = DefCollectorErrorKind::NonStructTypeInImpl { span };
                errors.push((error.into(), unresolved.file_id));
            }
        }
    }
    errors
}

fn collect_trait_impl_methods(
    interner: &mut NodeInterner,
    def_maps: &mut BTreeMap<CrateId, CrateDefMap>,
    crate_id: CrateId,
    trait_id: TraitId,
    trait_impl: &mut UnresolvedTraitImpl,
) -> Vec<(CompilationError, FileId)> {
    // In this Vec methods[i] corresponds to trait.methods[i]. If the impl has no implementation
    // for a particular method, the default implementation will be added at that slot.
    let mut ordered_methods = Vec::new();

    let the_trait = interner.get_trait(trait_id);

    // check whether the trait implementation is in the same crate as either the trait or the type
    let mut errors =
        check_trait_impl_crate_coherence(interner, &the_trait, trait_impl, crate_id, def_maps);
    // set of function ids that have a corresponding method in the trait
    let mut func_ids_in_trait = HashSet::new();

    for method in &the_trait.methods {
        let overrides: Vec<_> = trait_impl
            .methods
            .functions
            .iter()
            .filter(|(_, _, f)| f.name() == method.name.0.contents)
            .collect();

        if overrides.is_empty() {
            if let Some(default_impl) = &method.default_impl {
                let func_id = interner.push_empty_fn();
                let module = ModuleId { local_id: trait_impl.module_id, krate: crate_id };
                interner.push_function(func_id, &default_impl.def, module);
                func_ids_in_trait.insert(func_id);
                ordered_methods.push((
                    method.default_impl_module_id,
                    func_id,
                    *default_impl.clone(),
                ));
            } else {
                let error = DefCollectorErrorKind::TraitMissingMethod {
                    trait_name: the_trait.name.clone(),
                    method_name: method.name.clone(),
                    trait_impl_span: trait_impl.object_type.span.expect("type must have a span"),
                };
                errors.push((error.into(), trait_impl.file_id));
            }
        } else {
            for (_, func_id, _) in &overrides {
                func_ids_in_trait.insert(*func_id);
            }

            if overrides.len() > 1 {
                let error = DefCollectorErrorKind::Duplicate {
                    typ: DuplicateType::Function,
                    first_def: overrides[0].2.name_ident().clone(),
                    second_def: overrides[1].2.name_ident().clone(),
                };
                errors.push((error.into(), trait_impl.file_id));
            }

            ordered_methods.push(overrides[0].clone());
        }
    }

    // Emit MethodNotInTrait error for methods in the impl block that
    // don't have a corresponding method signature defined in the trait
    for (_, func_id, func) in &trait_impl.methods.functions {
        if !func_ids_in_trait.contains(func_id) {
            let error = DefCollectorErrorKind::MethodNotInTrait {
                trait_name: the_trait.name.clone(),
                impl_method: func.name_ident().clone(),
            };
            errors.push((error.into(), trait_impl.file_id));
        }
    }
    trait_impl.methods.functions = ordered_methods;
    errors
}

fn add_method_to_struct_namespace(
    current_def_map: &mut CrateDefMap,
    struct_type: &Shared<StructType>,
    func_id: FuncId,
    name_ident: &Ident,
) -> Result<(), DefCollectorErrorKind> {
    let struct_type = struct_type.borrow();
    let type_module = struct_type.id.local_module_id();
    let module = &mut current_def_map.modules[type_module.0];
    module.declare_function(name_ident.clone(), func_id).map_err(|(first_def, second_def)| {
        DefCollectorErrorKind::Duplicate { typ: DuplicateType::Function, first_def, second_def }
    })
}

fn collect_trait_impl(
    context: &mut Context,
    crate_id: CrateId,
    trait_impl: &mut UnresolvedTraitImpl,
) -> Vec<(CompilationError, FileId)> {
    let interner = &mut context.def_interner;
    let def_maps = &mut context.def_maps;
    let mut errors: Vec<(CompilationError, FileId)> = vec![];
    let unresolved_type = trait_impl.object_type.clone();
    let module = ModuleId { local_id: trait_impl.module_id, krate: crate_id };
    trait_impl.trait_id =
        match resolve_trait_by_path(def_maps, module, trait_impl.trait_path.clone()) {
            Ok(trait_id) => Some(trait_id),
            Err(error) => {
                errors.push((error.into(), trait_impl.file_id));
                None
            }
        };

    if let Some(trait_id) = trait_impl.trait_id {
        errors
            .extend(collect_trait_impl_methods(interner, def_maps, crate_id, trait_id, trait_impl));
        for (_, func_id, ast) in &trait_impl.methods.functions {
            let file = def_maps[&crate_id].file_id(trait_impl.module_id);

            let path_resolver = StandardPathResolver::new(module);
            let mut resolver = Resolver::new(interner, &path_resolver, def_maps, file);
            resolver.add_generics(&ast.def.generics);
            let typ = resolver.resolve_type(unresolved_type.clone());

            if let Some(struct_type) = get_struct_type(&typ) {
                errors.extend(take_errors(trait_impl.file_id, resolver));
                let current_def_map = def_maps.get_mut(&crate_id).unwrap();
                match add_method_to_struct_namespace(
                    current_def_map,
                    struct_type,
                    *func_id,
                    ast.name_ident(),
                ) {
                    Ok(()) => {}
                    Err(err) => {
                        errors.push((err.into(), trait_impl.file_id));
                    }
                }
            } else {
                let error = DefCollectorErrorKind::NonStructTraitImpl {
                    trait_path: trait_impl.trait_path.clone(),
                    span: trait_impl.trait_path.span(),
                };
                errors.push((error.into(), trait_impl.file_id));
            }
        }
    }
    errors
}

fn collect_trait_impls(
    context: &mut Context,
    crate_id: CrateId,
    collected_impls: &mut [UnresolvedTraitImpl],
) -> Vec<(CompilationError, FileId)> {
    collected_impls
        .iter_mut()
        .flat_map(|trait_impl| collect_trait_impl(context, crate_id, trait_impl))
        .collect()
}

fn check_trait_impl_crate_coherence(
    interner: &mut NodeInterner,
    the_trait: &Trait,
    trait_impl: &UnresolvedTraitImpl,
    current_crate: CrateId,
    def_maps: &BTreeMap<CrateId, CrateDefMap>,
) -> Vec<(CompilationError, FileId)> {
    let mut errors: Vec<(CompilationError, FileId)> = vec![];

    let module = ModuleId { krate: current_crate, local_id: trait_impl.module_id };
    let file = def_maps[&current_crate].file_id(trait_impl.module_id);
    let path_resolver = StandardPathResolver::new(module);
    let mut resolver = Resolver::new(interner, &path_resolver, def_maps, file);

    let object_crate = match resolver.resolve_type(trait_impl.object_type.clone()) {
        Type::Struct(struct_type, _) => struct_type.borrow().id.krate(),
        _ => CrateId::Dummy,
    };

    if current_crate != the_trait.crate_id && current_crate != object_crate {
        let error = DefCollectorErrorKind::TraitImplOrphaned {
            span: trait_impl.object_type.span.expect("object type must have a span"),
        };
        errors.push((error.into(), trait_impl.file_id));
    }

    errors
}

fn resolve_trait_by_path(
    def_maps: &BTreeMap<CrateId, CrateDefMap>,
    module: ModuleId,
    path: Path,
) -> Result<TraitId, DefCollectorErrorKind> {
    let path_resolver = StandardPathResolver::new(module);

    match path_resolver.resolve(def_maps, path.clone()) {
        Ok(ModuleDefId::TraitId(trait_id)) => Ok(trait_id),
        Ok(_) => Err(DefCollectorErrorKind::NotATrait { not_a_trait_name: path }),
        Err(_) => Err(DefCollectorErrorKind::TraitNotFound { trait_path: path }),
    }
}

fn get_struct_type(typ: &Type) -> Option<&Shared<StructType>> {
    match typ {
        Type::Struct(definition, _) => Some(definition),
        _ => None,
    }
}

/// Separate the globals Vec into two. The first element in the tuple will be the
/// literal globals, except for arrays, and the second will be all other globals.
/// We exclude array literals as they can contain complex types
fn filter_literal_globals(
    globals: Vec<UnresolvedGlobal>,
) -> (Vec<UnresolvedGlobal>, Vec<UnresolvedGlobal>) {
    globals.into_iter().partition(|global| match &global.stmt_def.expression.kind {
        ExpressionKind::Literal(literal) => !matches!(literal, Literal::Array(_)),
        _ => false,
    })
}

pub struct ResolvedGlobals {
    pub globals: Vec<(FileId, StmtId)>,
    pub errors: Vec<(CompilationError, FileId)>,
}

impl ResolvedGlobals {
    pub fn extend(&mut self, oth: Self) {
        self.globals.extend(oth.globals);
        self.errors.extend(oth.errors);
    }
}

fn resolve_globals(
    context: &mut Context,
    globals: Vec<UnresolvedGlobal>,
    crate_id: CrateId,
) -> ResolvedGlobals {
    let mut errors: Vec<(CompilationError, FileId)> = vec![];
    let globals = vecmap(globals, |global| {
        let module_id = ModuleId { local_id: global.module_id, krate: crate_id };
        let path_resolver = StandardPathResolver::new(module_id);
        let storage_slot = context.next_storage_slot(module_id);

        let mut resolver = Resolver::new(
            &mut context.def_interner,
            &path_resolver,
            &context.def_maps,
            global.file_id,
        );

        let name = global.stmt_def.pattern.name_ident().clone();

        let hir_stmt = resolver.resolve_global_let(global.stmt_def);
        errors.extend(take_errors(global.file_id, resolver));

        context.def_interner.update_global(global.stmt_id, hir_stmt);

        context.def_interner.push_global(global.stmt_id, name, global.module_id, storage_slot);

        (global.file_id, global.stmt_id)
    });
    ResolvedGlobals { globals, errors }
}

fn type_check_globals(
    interner: &mut NodeInterner,
    global_ids: Vec<(FileId, StmtId)>,
) -> Vec<(CompilationError, fm::FileId)> {
    global_ids
        .iter()
        .flat_map(|(file_id, stmt_id)| {
            TypeChecker::check_global(stmt_id, interner)
                .iter()
                .cloned()
                .map(|e| (e.into(), *file_id))
                .collect::<Vec<_>>()
        })
        .collect()
}

fn type_check_functions(
    interner: &mut NodeInterner,
    file_func_ids: Vec<(FileId, FuncId)>,
) -> Vec<(CompilationError, fm::FileId)> {
    file_func_ids
        .iter()
        .flat_map(|(file, func)| {
            type_check_func(interner, *func)
                .iter()
                .cloned()
                .map(|e| (e.into(), *file))
                .collect::<Vec<_>>()
        })
        .collect()
}

/// Create the mappings from TypeId -> StructType
/// so that expressions can access the fields of structs
fn resolve_structs(
    context: &mut Context,
    structs: BTreeMap<StructId, UnresolvedStruct>,
    crate_id: CrateId,
) -> Vec<(CompilationError, FileId)> {
    let mut errors: Vec<(CompilationError, FileId)> = vec![];
    // Resolve each field in each struct.
    // Each struct should already be present in the NodeInterner after def collection.
    for (type_id, typ) in structs {
        let file_id = typ.file_id;
        let (generics, fields, resolver_errors) = resolve_struct_fields(context, crate_id, typ);
        errors.extend(vecmap(resolver_errors, |err| (err.into(), file_id)));
        context.def_interner.update_struct(type_id, |struct_def| {
            struct_def.set_fields(fields);
            struct_def.generics = generics;
        });
    }
    errors
}

fn resolve_trait_types(
    _context: &mut Context,
    _crate_id: CrateId,
    _unresolved_trait: &UnresolvedTrait,
) -> (Vec<TraitType>, Vec<(CompilationError, FileId)>) {
    // TODO
    (vec![], vec![])
}
fn resolve_trait_constants(
    _context: &mut Context,
    _crate_id: CrateId,
    _unresolved_trait: &UnresolvedTrait,
) -> (Vec<TraitConstant>, Vec<(CompilationError, FileId)>) {
    // TODO
    (vec![], vec![])
}

fn resolve_trait_methods(
    context: &mut Context,
    trait_id: TraitId,
    crate_id: CrateId,
    unresolved_trait: &UnresolvedTrait,
) -> (Vec<TraitFunction>, Vec<(CompilationError, FileId)>) {
    let interner = &mut context.def_interner;
    let def_maps = &mut context.def_maps;

    let path_resolver = StandardPathResolver::new(ModuleId {
        local_id: unresolved_trait.module_id,
        krate: crate_id,
    });
    let file = def_maps[&crate_id].file_id(unresolved_trait.module_id);

    let mut res = vec![];
    let mut resolver_errors = vec![];
    for item in &unresolved_trait.trait_def.items {
        if let TraitItem::Function {
            name,
            generics: _,
            parameters,
            return_type,
            where_clause: _,
            body: _,
        } = item
        {
            let the_trait = interner.get_trait(trait_id);
            let self_type =
                Type::TypeVariable(the_trait.self_type_typevar.clone(), TypeVariableKind::Normal);

            let mut resolver = Resolver::new(interner, &path_resolver, def_maps, file);
            resolver.set_self_type(Some(self_type));

            let arguments = vecmap(parameters, |param| resolver.resolve_type(param.1.clone()));
            let resolved_return_type = resolver.resolve_type(return_type.get_type().into_owned());

            let name = name.clone();
            // TODO
            let generics: Generics = vec![];
            let span: Span = name.span();
            let default_impl_list: Vec<_> = unresolved_trait
                .fns_with_default_impl
                .functions
                .iter()
                .filter(|(_, _, q)| q.name() == name.0.contents)
                .collect();
            let default_impl = if !default_impl_list.is_empty() {
                if default_impl_list.len() > 1 {
                    // TODO(nickysn): Add check for method duplicates in the trait and emit proper error messages. This is planned in a future PR.
                    panic!("Too many functions with the same name!");
                }
                Some(Box::new(default_impl_list[0].2.clone()))
            } else {
                None
            };

            let f = TraitFunction {
                name,
                generics,
                arguments,
                return_type: resolved_return_type,
                span,
                default_impl,
                default_impl_file_id: unresolved_trait.file_id,
                default_impl_module_id: unresolved_trait.module_id,
            };
            res.push(f);
            resolver_errors.extend(take_errors_filter_self_not_resolved(file, resolver));
        }
    }
    (res, resolver_errors)
}

fn take_errors_filter_self_not_resolved(
    file_id: FileId,
    resolver: Resolver<'_>,
) -> Vec<(CompilationError, FileId)> {
    resolver
        .take_errors()
        .iter()
        .filter(|resolution_error| match resolution_error {
            ResolverError::PathResolutionError(PathResolutionError::Unresolved(ident)) => {
                &ident.0.contents != "Self"
            }
            _ => true,
        })
        .cloned()
        .map(|resolution_error| (resolution_error.into(), file_id))
        .collect()
}

fn take_errors(file_id: FileId, resolver: Resolver<'_>) -> Vec<(CompilationError, FileId)> {
    resolver.take_errors().iter().cloned().map(|e| (e.into(), file_id)).collect()
}

/// Create the mappings from TypeId -> TraitType
/// so that expressions can access the elements of traits
fn resolve_traits(
    context: &mut Context,
    traits: BTreeMap<TraitId, UnresolvedTrait>,
    crate_id: CrateId,
) -> Vec<(CompilationError, FileId)> {
    for (trait_id, unresolved_trait) in &traits {
        context.def_interner.push_empty_trait(*trait_id, unresolved_trait);
    }
    let mut res: Vec<(CompilationError, FileId)> = vec![];
    for (trait_id, unresolved_trait) in traits {
        // Resolve order
        // 1. Trait Types ( Trait constants can have a trait type, therefore types before constants)
        let _ = resolve_trait_types(context, crate_id, &unresolved_trait);
        // 2. Trait Constants ( Trait's methods can use trait types & constants, therefore they should be after)
        let _ = resolve_trait_constants(context, crate_id, &unresolved_trait);
        // 3. Trait Methods
        let (methods, errors) =
            resolve_trait_methods(context, trait_id, crate_id, &unresolved_trait);
        res.extend(errors);
        context.def_interner.update_trait(trait_id, |trait_def| {
            trait_def.set_methods(methods);
        });
    }
    res
}

fn resolve_struct_fields(
    context: &mut Context,
    krate: CrateId,
    unresolved: UnresolvedStruct,
) -> (Generics, Vec<(Ident, Type)>, Vec<ResolverError>) {
    let path_resolver =
        StandardPathResolver::new(ModuleId { local_id: unresolved.module_id, krate });
    let file_id = unresolved.file_id;
    let (generics, fields, errors) =
        Resolver::new(&mut context.def_interner, &path_resolver, &context.def_maps, file_id)
            .resolve_struct_fields(unresolved.struct_def);
    (generics, fields, errors)
}

fn resolve_type_aliases(
    context: &mut Context,
    type_aliases: BTreeMap<TypeAliasId, UnresolvedTypeAlias>,
    crate_id: CrateId,
) -> Vec<(CompilationError, FileId)> {
    let mut errors: Vec<(CompilationError, FileId)> = vec![];
    for (type_id, unresolved_typ) in type_aliases {
        let path_resolver = StandardPathResolver::new(ModuleId {
            local_id: unresolved_typ.module_id,
            krate: crate_id,
        });
        let file = unresolved_typ.file_id;
        let (typ, generics, resolver_errors) =
            Resolver::new(&mut context.def_interner, &path_resolver, &context.def_maps, file)
                .resolve_type_aliases(unresolved_typ.type_alias_def);
        errors.extend(resolver_errors.iter().cloned().map(|e| (e.into(), file)));
        context.def_interner.set_type_alias(type_id, typ, generics);
    }
    errors
}

fn resolve_impls(
    interner: &mut NodeInterner,
    crate_id: CrateId,
    def_maps: &BTreeMap<CrateId, CrateDefMap>,
    collected_impls: ImplMap,
    errors: &mut Vec<(CompilationError, FileId)>,
) -> Vec<(FileId, FuncId)> {
    let mut file_method_ids = Vec::new();

    for ((unresolved_type, module_id), methods) in collected_impls {
        let path_resolver =
            StandardPathResolver::new(ModuleId { local_id: module_id, krate: crate_id });

        let file = def_maps[&crate_id].file_id(module_id);

        for (generics, _, functions) in methods {
            let mut resolver = Resolver::new(interner, &path_resolver, def_maps, file);
            resolver.add_generics(&generics);
            let generics = resolver.get_generics().to_vec();
            let self_type = resolver.resolve_type(unresolved_type.clone());

            let mut file_func_ids = resolve_function_set(
                interner,
                crate_id,
                def_maps,
                functions,
                Some(self_type.clone()),
                generics,
                errors,
            );
            if self_type != Type::Error {
                for (file_id, method_id) in &file_func_ids {
                    let method_name = interner.function_name(method_id).to_owned();

                    if let Some(first_fn) =
                        interner.add_method(&self_type, method_name.clone(), *method_id)
                    {
                        let error = ResolverError::DuplicateDefinition {
                            name: method_name,
                            first_span: interner.function_ident(&first_fn).span(),
                            second_span: interner.function_ident(method_id).span(),
                        };
                        errors.push((error.into(), *file_id));
                    }
                }
            }
            file_method_ids.append(&mut file_func_ids);
        }
    }

    file_method_ids
}

fn resolve_trait_impls(
    context: &mut Context,
    traits: Vec<UnresolvedTraitImpl>,
    crate_id: CrateId,
    errors: &mut Vec<(CompilationError, FileId)>,
) -> Vec<(FileId, FuncId)> {
    let interner = &mut context.def_interner;
    let mut methods = Vec::<(FileId, FuncId)>::new();

    for trait_impl in traits {
        let unresolved_type = trait_impl.object_type;
        let local_mod_id = trait_impl.module_id;
        let module_id = ModuleId { krate: crate_id, local_id: local_mod_id };
        let path_resolver = StandardPathResolver::new(module_id);
        let trait_definition_ident = trait_impl.trait_path.last_segment();

        let self_type = {
            let mut resolver =
                Resolver::new(interner, &path_resolver, &context.def_maps, trait_impl.file_id);
            resolver.resolve_type(unresolved_type.clone())
        };

        let maybe_trait_id = trait_impl.trait_id;

        let mut impl_methods = resolve_function_set(
            interner,
            crate_id,
            &context.def_maps,
            trait_impl.methods.clone(),
            Some(self_type.clone()),
            vec![], // TODO
            errors,
        );

        let mut new_resolver =
            Resolver::new(interner, &path_resolver, &context.def_maps, trait_impl.file_id);
        new_resolver.set_self_type(Some(self_type.clone()));

        if let Some(trait_id) = maybe_trait_id {
            check_methods_signatures(&mut new_resolver, &impl_methods, trait_id, errors);

            let key = TraitImplKey { typ: self_type.clone(), trait_id };
            if let Some(prev_trait_impl_ident) = interner.get_trait_implementation(&key) {
                let err = DefCollectorErrorKind::Duplicate {
                    typ: DuplicateType::TraitImplementation,
                    first_def: prev_trait_impl_ident.borrow().ident.clone(),
                    second_def: trait_definition_ident.clone(),
                };
                errors.push((err.into(), trait_impl.methods.file_id));
            } else {
                let resolved_trait_impl = Shared::new(TraitImpl {
                    ident: trait_impl.trait_path.last_segment().clone(),
                    typ: self_type.clone(),
                    trait_id,
                    methods: vecmap(&impl_methods, |(_, func_id)| *func_id),
                });
                interner.add_trait_implementation(&key, resolved_trait_impl.clone());
            }

            methods.append(&mut impl_methods);
        }
    }

    methods
}

// TODO(vitkov): Move this out of here and into type_check
fn check_methods_signatures(
    resolver: &mut Resolver,
    impl_methods: &Vec<(FileId, FuncId)>,
    trait_id: TraitId,
    errors: &mut Vec<(CompilationError, FileId)>,
) {
    let the_trait = resolver.interner.get_trait(trait_id);

    let self_type = resolver.get_self_type().expect("trait impl must have a Self type");

    // Temporarily bind the trait's Self type to self_type so we can type check
    let _ = the_trait.self_type_typevar.borrow_mut().bind_to(self_type.clone(), the_trait.span);

    for (file_id, func_id) in impl_methods {
        let meta = resolver.interner.function_meta(func_id);
        let func_name = resolver.interner.function_name(func_id).to_owned();

        let mut typecheck_errors = Vec::new();

        // `method` is None in the case where the impl block has a method that's not part of the trait.
        // If that's the case, a `MethodNotInTrait` error has already been thrown, and we can ignore
        // the impl method, since there's nothing in the trait to match its signature against.
        if let Some(method) =
            the_trait.methods.iter().find(|method| method.name.0.contents == func_name)
        {
            let function_typ = meta.typ.instantiate(resolver.interner);

            if let Type::Function(params, _, _) = function_typ.0 {
                if method.arguments.len() == params.len() {
                    // Check the parameters of the impl method against the parameters of the trait method
                    for (parameter_index, ((expected, actual), (hir_pattern, _, _))) in
                        method.arguments.iter().zip(&params).zip(&meta.parameters.0).enumerate()
                    {
                        expected.unify(actual, &mut typecheck_errors, || {
                            TypeCheckError::TraitMethodParameterTypeMismatch {
                                method_name: func_name.to_string(),
                                expected_typ: expected.to_string(),
                                actual_typ: actual.to_string(),
                                parameter_span: hir_pattern.span(),
                                parameter_index: parameter_index + 1,
                            }
                        });
                    }
                } else {
                    errors.push((
                        DefCollectorErrorKind::MismatchTraitImplementationNumParameters {
                            actual_num_parameters: meta.parameters.0.len(),
                            expected_num_parameters: method.arguments.len(),
                            trait_name: the_trait.name.to_string(),
                            method_name: func_name.to_string(),
                            span: meta.location.span,
                        }
                        .into(),
                        *file_id,
                    ));
                }
            }

            // Check that impl method return type matches trait return type:
            let resolved_return_type =
                resolver.resolve_type(meta.return_type.get_type().into_owned());

            method.return_type.unify(&resolved_return_type, &mut typecheck_errors, || {
                let ret_type_span =
                    meta.return_type.get_type().span.expect("return type must always have a span");

                TypeCheckError::TypeMismatch {
                    expected_typ: method.return_type.to_string(),
                    expr_typ: meta.return_type().to_string(),
                    expr_span: ret_type_span,
                }
            });

            errors.extend(typecheck_errors.iter().cloned().map(|e| (e.into(), *file_id)));
        }
    }

    the_trait.self_type_typevar.borrow_mut().unbind(the_trait.self_type_typevar_id);
}

fn resolve_free_functions(
    interner: &mut NodeInterner,
    crate_id: CrateId,
    def_maps: &BTreeMap<CrateId, CrateDefMap>,
    collected_functions: Vec<UnresolvedFunctions>,
    self_type: Option<Type>,
    errors: &mut Vec<(CompilationError, FileId)>,
) -> Vec<(FileId, FuncId)> {
    // Lower each function in the crate. This is now possible since imports have been resolved
    collected_functions
        .into_iter()
        .flat_map(|unresolved_functions| {
            resolve_function_set(
                interner,
                crate_id,
                def_maps,
                unresolved_functions,
                self_type.clone(),
                vec![], // no impl generics
                errors,
            )
        })
        .collect()
}

fn resolve_function_set(
    interner: &mut NodeInterner,
    crate_id: CrateId,
    def_maps: &BTreeMap<CrateId, CrateDefMap>,
    mut unresolved_functions: UnresolvedFunctions,
    self_type: Option<Type>,
    impl_generics: Vec<(Rc<String>, Shared<TypeBinding>, Span)>,
    errors: &mut Vec<(CompilationError, FileId)>,
) -> Vec<(FileId, FuncId)> {
    let file_id = unresolved_functions.file_id;

    let where_clause_errors =
        unresolved_functions.resolve_trait_bounds_trait_ids(def_maps, crate_id);
    errors.extend(where_clause_errors.iter().cloned().map(|e| (e.into(), file_id)));

    vecmap(unresolved_functions.functions, |(mod_id, func_id, func)| {
        let module_id = ModuleId { krate: crate_id, local_id: mod_id };
        let path_resolver = StandardPathResolver::new(module_id);

        let mut resolver = Resolver::new(interner, &path_resolver, def_maps, file_id);
        // Must use set_generics here to ensure we re-use the same generics from when
        // the impl was originally collected. Otherwise the function will be using different
        // TypeVariables for the same generic, causing it to instantiate incorrectly.
        resolver.set_generics(impl_generics.clone());
        resolver.set_self_type(self_type.clone());

        let (hir_func, func_meta, errs) = resolver.resolve_function(func, func_id);
        interner.push_fn_meta(func_meta, func_id);
        interner.update_fn(func_id, hir_func);
        errors.extend(errs.iter().cloned().map(|e| (e.into(), file_id)));
        (file_id, func_id)
    })
}<|MERGE_RESOLUTION|>--- conflicted
+++ resolved
@@ -20,13 +20,8 @@
 use crate::parser::{ParserError, UnorderParsedModule};
 use crate::{
     ExpressionKind, Generics, Ident, LetStatement, Literal, NoirFunction, NoirStruct, NoirTrait,
-<<<<<<< HEAD
-    NoirTypeAlias, Shared, StructType, TraitItem, Type, TypeBinding, TypeVariableKind,
+    NoirTypeAlias, Path, Shared, StructType, TraitItem, Type, TypeBinding, TypeVariableKind,
     UnresolvedGenerics, UnresolvedType,
-=======
-    NoirTypeAlias, ParsedModule, Path, Shared, StructType, TraitItem, Type, TypeBinding,
-    TypeVariableKind, UnresolvedGenerics, UnresolvedType,
->>>>>>> 6a2cd789
 };
 use fm::FileId;
 use iter_extended::vecmap;
