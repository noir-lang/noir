--- conflicted
+++ resolved
@@ -5,25 +5,17 @@
 use crate::hir::comptime::InterpreterError;
 use crate::hir::def_map::{CrateDefMap, LocalModuleId, ModuleId};
 use crate::hir::resolution::errors::ResolverError;
-<<<<<<< HEAD
 use crate::hir::resolution::path_resolver;
 use crate::hir::type_check::TypeCheckError;
-use crate::{Type, TypeVariable};
-=======
 use crate::{ResolvedGeneric, Type};
->>>>>>> 90b636e7
 
 use crate::hir::resolution::import::{resolve_import, ImportDirective, PathResolution};
 use crate::hir::Context;
 
 use crate::macros_api::{MacroError, MacroProcessor};
-<<<<<<< HEAD
-use crate::node_interner::{FuncId, GlobalId, StructId, TraitId, TraitImplId, TypeAliasId};
-=======
 use crate::node_interner::{
     FuncId, GlobalId, NodeInterner, ReferenceId, StructId, TraitId, TraitImplId, TypeAliasId,
 };
->>>>>>> 90b636e7
 
 use crate::ast::{
     ExpressionKind, Ident, LetStatement, Literal, NoirFunction, NoirStruct, NoirTrait,
@@ -41,19 +33,6 @@
 use std::path::PathBuf;
 use std::vec;
 
-<<<<<<< HEAD
-=======
-#[derive(Default)]
-pub struct ResolvedModule {
-    pub globals: Vec<(FileId, GlobalId)>,
-    pub functions: Vec<(FileId, FuncId)>,
-    pub trait_impl_functions: Vec<(FileId, FuncId)>,
-    pub debug_comptime_in_file: Option<FileId>,
-
-    pub errors: Vec<(CompilationError, FileId)>,
-}
-
->>>>>>> 90b636e7
 /// Stores all of the unresolved functions in a particular file/mod
 #[derive(Clone)]
 pub struct UnresolvedFunctions {
@@ -253,11 +232,7 @@
         context: &mut Context,
         ast: SortedModule,
         root_file_id: FileId,
-<<<<<<< HEAD
-=======
-        use_legacy: bool,
         debug_comptime_in_file: Option<&str>,
->>>>>>> 90b636e7
         macro_processors: &[&dyn MacroProcessor],
     ) -> Vec<(CompilationError, FileId)> {
         let mut errors: Vec<(CompilationError, FileId)> = vec![];
@@ -271,17 +246,12 @@
         let crate_graph = &context.crate_graph[crate_id];
 
         for dep in crate_graph.dependencies.clone() {
-<<<<<<< HEAD
-            errors.extend(CrateDefMap::collect_defs(dep.crate_id, context, macro_processors));
-=======
             errors.extend(CrateDefMap::collect_defs(
                 dep.crate_id,
                 context,
-                use_legacy,
                 debug_comptime_in_file,
                 macro_processors,
             ));
->>>>>>> 90b636e7
 
             let dep_def_root =
                 context.def_map(&dep.crate_id).expect("ice: def map was just created").root;
@@ -390,11 +360,6 @@
             }
         }
 
-<<<<<<< HEAD
-        let mut more_errors = Elaborator::elaborate(context, crate_id, def_collector.items);
-        errors.append(&mut more_errors);
-        errors
-=======
         let debug_comptime_in_file = debug_comptime_in_file.and_then(|debug_comptime_in_file| {
             let file = context.file_manager.find_by_path_suffix(debug_comptime_in_file);
             file.unwrap_or_else(|error| {
@@ -403,122 +368,18 @@
             })
         });
 
-        if !use_legacy {
-            let mut more_errors = Elaborator::elaborate(
-                context,
-                crate_id,
-                def_collector.items,
-                debug_comptime_in_file,
-            );
-            errors.append(&mut more_errors);
-
-            for macro_processor in macro_processors {
-                macro_processor.process_typed_ast(&crate_id, context).unwrap_or_else(
-                    |(macro_err, file_id)| {
-                        errors.push((macro_err.into(), file_id));
-                    },
-                );
-            }
-            return errors;
-        }
-
-        let mut resolved_module =
-            ResolvedModule { errors, debug_comptime_in_file, ..Default::default() };
-
-        // We must first resolve and intern the globals before we can resolve any stmts inside each function.
-        // Each function uses its own resolver with a newly created ScopeForest, and must be resolved again to be within a function's scope
-        //
-        // Additionally, we must resolve integer globals before structs since structs may refer to
-        // the values of integer globals as numeric generics.
-        let (literal_globals, other_globals) = filter_literal_globals(def_collector.items.globals);
-
-        resolved_module.resolve_globals(context, literal_globals, crate_id);
-
-        resolved_module.errors.extend(resolve_type_aliases(
-            context,
-            def_collector.items.type_aliases,
-            crate_id,
-        ));
-
-        resolved_module.errors.extend(resolve_traits(
-            context,
-            def_collector.items.traits,
-            crate_id,
-        ));
-
-        // Must resolve structs before we resolve globals.
-        resolved_module.errors.extend(resolve_structs(
-            context,
-            def_collector.items.types,
-            crate_id,
-        ));
-
-        // Bind trait impls to their trait. Collect trait functions, that have a
-        // default implementation, which hasn't been overridden.
-        resolved_module.errors.extend(collect_trait_impls(
-            context,
-            crate_id,
-            &mut def_collector.items.trait_impls,
-        ));
-
-        // Before we resolve any function symbols we must go through our impls and
-        // re-collect the methods within into their proper module. This cannot be
-        // done before resolution since we need to be able to resolve the type of the
-        // impl since that determines the module we should collect into.
-        //
-        // These are resolved after trait impls so that struct methods are chosen
-        // over trait methods if there are name conflicts.
-        resolved_module.errors.extend(collect_impls(context, crate_id, &def_collector.items.impls));
-
-        // We must wait to resolve non-integer globals until after we resolve structs since struct
-        // globals will need to reference the struct type they're initialized to ensure they are valid.
-        resolved_module.resolve_globals(context, other_globals, crate_id);
-
-        // Resolve each function in the crate. This is now possible since imports have been resolved
-        resolved_module.functions = resolve_free_functions(
-            &mut context.def_interner,
-            crate_id,
-            &context.def_maps,
-            def_collector.items.functions,
-            None,
-            &mut resolved_module.errors,
-        );
-
-        resolved_module.functions.extend(resolve_impls(
-            &mut context.def_interner,
-            crate_id,
-            &context.def_maps,
-            def_collector.items.impls,
-            &mut resolved_module.errors,
-        ));
-
-        resolved_module.trait_impl_functions = resolve_trait_impls(
-            context,
-            def_collector.items.trait_impls,
-            crate_id,
-            &mut resolved_module.errors,
-        );
+        let mut more_errors = Elaborator::elaborate(context, crate_id, def_collector.items, debug_comptime_in_file);
+        errors.append(&mut more_errors);
 
         for macro_processor in macro_processors {
             macro_processor.process_typed_ast(&crate_id, context).unwrap_or_else(
                 |(macro_err, file_id)| {
-                    resolved_module.errors.push((macro_err.into(), file_id));
+                    errors.push((macro_err.into(), file_id));
                 },
             );
         }
 
-        let cycle_errors = context.def_interner.check_for_dependency_cycles();
-        let cycles_present = !cycle_errors.is_empty();
-        resolved_module.errors.extend(cycle_errors);
-
-        resolved_module.type_check(context);
-
-        if !cycles_present {
-            resolved_module.evaluate_comptime(&mut context.def_interner, crate_id);
-        }
-
-        resolved_module.errors
->>>>>>> 90b636e7
+        errors
     }
 }
 
@@ -613,90 +474,4 @@
         ExpressionKind::Literal(literal) => !matches!(literal, Literal::Array(_)),
         _ => false,
     })
-<<<<<<< HEAD
-=======
-}
-
-impl ResolvedModule {
-    fn type_check(&mut self, context: &mut Context) {
-        self.type_check_globals(&mut context.def_interner);
-        self.type_check_functions(&mut context.def_interner);
-        self.type_check_trait_impl_function(&mut context.def_interner);
-    }
-
-    fn type_check_globals(&mut self, interner: &mut NodeInterner) {
-        for (file_id, global_id) in self.globals.iter() {
-            for error in TypeChecker::check_global(*global_id, interner) {
-                self.errors.push((error.into(), *file_id));
-            }
-        }
-    }
-
-    fn type_check_functions(&mut self, interner: &mut NodeInterner) {
-        for (file, func) in self.functions.iter() {
-            for error in type_check_func(interner, *func) {
-                self.errors.push((error.into(), *file));
-            }
-        }
-    }
-
-    fn type_check_trait_impl_function(&mut self, interner: &mut NodeInterner) {
-        for (file, func) in self.trait_impl_functions.iter() {
-            for error in check_trait_impl_method_matches_declaration(interner, *func) {
-                self.errors.push((error.into(), *file));
-            }
-            for error in type_check_func(interner, *func) {
-                self.errors.push((error.into(), *file));
-            }
-        }
-    }
-
-    /// Evaluate all `comptime` expressions in this module
-    fn evaluate_comptime(&mut self, interner: &mut NodeInterner, crate_id: CrateId) {
-        if self.count_errors() == 0 {
-            let mut scopes = vec![HashMap::default()];
-            let mut interpreter_errors = vec![];
-            let mut interpreter = Interpreter::new(
-                interner,
-                &mut scopes,
-                crate_id,
-                self.debug_comptime_in_file,
-                &mut interpreter_errors,
-            );
-
-            for (_file, global) in &self.globals {
-                if let Err(error) = interpreter.scan_global(*global) {
-                    self.errors.push(error.into_compilation_error_pair());
-                }
-            }
-
-            for (_file, function) in &self.functions {
-                // The file returned by the error may be different than the file the
-                // function is in so only use the error's file id.
-                if let Err(error) = interpreter.scan_function(*function) {
-                    self.errors.push(error.into_compilation_error_pair());
-                }
-            }
-            self.errors.extend(
-                interpreter_errors.into_iter().map(InterpreterError::into_compilation_error_pair),
-            );
-        }
-    }
-
-    fn resolve_globals(
-        &mut self,
-        context: &mut Context,
-        literal_globals: Vec<UnresolvedGlobal>,
-        crate_id: CrateId,
-    ) {
-        let globals = resolve_globals(context, literal_globals, crate_id);
-        self.globals.extend(globals.globals);
-        self.errors.extend(globals.errors);
-    }
-
-    /// Counts the number of errors (minus warnings) this program currently has
-    fn count_errors(&self) -> usize {
-        self.errors.iter().filter(|(error, _)| error.is_error()).count()
-    }
->>>>>>> 90b636e7
 }