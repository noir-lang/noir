use super::dc_mod::collect_defs;
use super::errors::{DefCollectorErrorKind, DuplicateType};
use crate::elaborator::Elaborator;
use crate::graph::CrateId;
use crate::hir::comptime::InterpreterError;
use crate::hir::def_map::{CrateDefMap, LocalModuleId, ModuleId};
use crate::hir::resolution::errors::ResolverError;
use crate::hir::resolution::path_resolver;
use crate::hir::type_check::TypeCheckError;
use crate::{ResolvedGeneric, Type};

use crate::hir::resolution::import::{resolve_import, ImportDirective, PathResolution};
use crate::hir::Context;

use crate::macros_api::{MacroError, MacroProcessor};
use crate::node_interner::{
    FuncId, GlobalId, NodeInterner, ReferenceId, StructId, TraitId, TraitImplId, TypeAliasId,
};

use crate::ast::{
    ExpressionKind, Ident, LetStatement, Literal, NoirFunction, NoirStruct, NoirTrait,
    NoirTypeAlias, Path, PathKind, UnresolvedGenerics, UnresolvedTraitConstraint, UnresolvedType,
};

use crate::parser::{ParserError, SortedModule};
use noirc_errors::{CustomDiagnostic, Location, Span};

use fm::FileId;
use iter_extended::vecmap;
use rustc_hash::FxHashMap as HashMap;
use std::collections::BTreeMap;
use std::fmt::Write;
use std::path::PathBuf;
use std::vec;

/// Stores all of the unresolved functions in a particular file/mod
#[derive(Clone)]
pub struct UnresolvedFunctions {
    pub file_id: FileId,
    pub functions: Vec<(LocalModuleId, FuncId, NoirFunction)>,
    pub trait_id: Option<TraitId>,

    // The object type this set of functions was declared on, if there is one.
    pub self_type: Option<Type>,
}

impl UnresolvedFunctions {
    pub fn push_fn(&mut self, mod_id: LocalModuleId, func_id: FuncId, func: NoirFunction) {
        self.functions.push((mod_id, func_id, func));
    }

    pub fn function_ids(&self) -> Vec<FuncId> {
        vecmap(&self.functions, |(_, id, _)| *id)
    }
}

pub struct UnresolvedStruct {
    pub file_id: FileId,
    pub module_id: LocalModuleId,
    pub struct_def: NoirStruct,
}

#[derive(Clone)]
pub struct UnresolvedTrait {
    pub file_id: FileId,
    pub module_id: LocalModuleId,
    pub crate_id: CrateId,
    pub trait_def: NoirTrait,
    pub method_ids: HashMap<String, FuncId>,
    pub fns_with_default_impl: UnresolvedFunctions,
}

pub struct UnresolvedTraitImpl {
    pub file_id: FileId,
    pub module_id: LocalModuleId,
    pub trait_generics: Vec<UnresolvedType>,
    pub trait_path: Path,
    pub object_type: UnresolvedType,
    pub methods: UnresolvedFunctions,
    pub generics: UnresolvedGenerics,
    pub where_clause: Vec<UnresolvedTraitConstraint>,

    // Every field after this line is filled in later in the elaborator
    pub trait_id: Option<TraitId>,
    pub impl_id: Option<TraitImplId>,
    pub resolved_object_type: Option<Type>,
    pub resolved_generics: Vec<ResolvedGeneric>,

    // The resolved generic on the trait itself. E.g. it is the `<C, D>` in
    // `impl<A, B> Foo<C, D> for Bar<E, F> { ... }`
    pub resolved_trait_generics: Vec<Type>,
}

#[derive(Clone)]
pub struct UnresolvedTypeAlias {
    pub file_id: FileId,
    pub module_id: LocalModuleId,
    pub type_alias_def: NoirTypeAlias,
}

#[derive(Debug, Clone)]
pub struct UnresolvedGlobal {
    pub file_id: FileId,
    pub module_id: LocalModuleId,
    pub global_id: GlobalId,
    pub stmt_def: LetStatement,
}

/// Given a Crate root, collect all definitions in that crate
pub struct DefCollector {
    pub(crate) def_map: CrateDefMap,
    pub(crate) imports: Vec<ImportDirective>,
    pub(crate) items: CollectedItems,
}

#[derive(Default)]
pub struct CollectedItems {
    pub(crate) functions: Vec<UnresolvedFunctions>,
    pub(crate) types: BTreeMap<StructId, UnresolvedStruct>,
    pub(crate) type_aliases: BTreeMap<TypeAliasId, UnresolvedTypeAlias>,
    pub(crate) traits: BTreeMap<TraitId, UnresolvedTrait>,
    pub(crate) globals: Vec<UnresolvedGlobal>,
    pub(crate) impls: ImplMap,
    pub(crate) trait_impls: Vec<UnresolvedTraitImpl>,
}

impl CollectedItems {
    pub fn is_empty(&self) -> bool {
        self.functions.is_empty()
            && self.types.is_empty()
            && self.type_aliases.is_empty()
            && self.traits.is_empty()
            && self.globals.is_empty()
            && self.impls.is_empty()
            && self.trait_impls.is_empty()
    }
}

/// Maps the type and the module id in which the impl is defined to the functions contained in that
/// impl along with the generics declared on the impl itself. This also contains the Span
/// of the object_type of the impl, used to issue an error if the object type fails to resolve.
///
/// Note that because these are keyed by unresolved types, the impl map is one of the few instances
/// of HashMap rather than BTreeMap. For this reason, we should be careful not to iterate over it
/// since it would be non-deterministic.
pub(crate) type ImplMap =
    HashMap<(UnresolvedType, LocalModuleId), Vec<(UnresolvedGenerics, Span, UnresolvedFunctions)>>;

#[derive(Debug, Clone)]
pub enum CompilationError {
    ParseError(ParserError),
    DefinitionError(DefCollectorErrorKind),
    ResolverError(ResolverError),
    TypeError(TypeCheckError),
    InterpreterError(InterpreterError),
    DebugComptimeScopeNotFound(Vec<PathBuf>),
}

<<<<<<< HEAD
=======
impl CompilationError {
    pub fn is_error(&self) -> bool {
        let diagnostic = CustomDiagnostic::from(self);
        diagnostic.is_error()
    }
}

>>>>>>> af7d4815
impl<'a> From<&'a CompilationError> for CustomDiagnostic {
    fn from(value: &'a CompilationError) -> Self {
        match value {
            CompilationError::ParseError(error) => error.into(),
            CompilationError::DefinitionError(error) => error.into(),
            CompilationError::ResolverError(error) => error.into(),
            CompilationError::TypeError(error) => error.into(),
            CompilationError::InterpreterError(error) => error.into(),
            CompilationError::DebugComptimeScopeNotFound(error) => {
                let msg = "multiple files found matching --debug-comptime path".into();
                let secondary = error.iter().fold(String::new(), |mut output, path| {
                    let _ = writeln!(output, "    {}", path.display());
                    output
                });
                // NOTE: this span is empty as it is not expected to be displayed
                let dummy_span = Span::default();
                CustomDiagnostic::simple_error(msg, secondary, dummy_span)
            }
        }
    }
}

impl From<MacroError> for CompilationError {
    fn from(value: MacroError) -> Self {
        CompilationError::DefinitionError(DefCollectorErrorKind::MacroError(value))
    }
}

impl From<ParserError> for CompilationError {
    fn from(value: ParserError) -> Self {
        CompilationError::ParseError(value)
    }
}

impl From<DefCollectorErrorKind> for CompilationError {
    fn from(value: DefCollectorErrorKind) -> Self {
        CompilationError::DefinitionError(value)
    }
}

impl From<ResolverError> for CompilationError {
    fn from(value: ResolverError) -> Self {
        CompilationError::ResolverError(value)
    }
}
impl From<TypeCheckError> for CompilationError {
    fn from(value: TypeCheckError) -> Self {
        CompilationError::TypeError(value)
    }
}

impl DefCollector {
    fn new(def_map: CrateDefMap) -> DefCollector {
        DefCollector {
            def_map,
            imports: vec![],
            items: CollectedItems {
                functions: vec![],
                types: BTreeMap::new(),
                type_aliases: BTreeMap::new(),
                traits: BTreeMap::new(),
                impls: HashMap::default(),
                globals: vec![],
                trait_impls: vec![],
            },
        }
    }

    /// Collect all of the definitions in a given crate into a CrateDefMap
    /// Modules which are not a part of the module hierarchy starting with
    /// the root module, will be ignored.
    pub fn collect(
        mut def_map: CrateDefMap,
        context: &mut Context,
        ast: SortedModule,
        root_file_id: FileId,
        debug_comptime_in_file: Option<&str>,
        macro_processors: &[&dyn MacroProcessor],
    ) -> Vec<(CompilationError, FileId)> {
        let mut errors: Vec<(CompilationError, FileId)> = vec![];
        let crate_id = def_map.krate;

        // Recursively resolve the dependencies
        //
        // Dependencies are fetched from the crate graph
        // Then added these to the context of DefMaps once they are resolved
        //
        let crate_graph = &context.crate_graph[crate_id];

        for dep in crate_graph.dependencies.clone() {
            errors.extend(CrateDefMap::collect_defs(
                dep.crate_id,
                context,
                debug_comptime_in_file,
                macro_processors,
            ));

            let dep_def_root =
                context.def_map(&dep.crate_id).expect("ice: def map was just created").root;
            let module_id = ModuleId { krate: dep.crate_id, local_id: dep_def_root };
            // Add this crate as a dependency by linking it's root module
            def_map.extern_prelude.insert(dep.as_name(), module_id);
        }

        // At this point, all dependencies are resolved and type checked.
        //
        // It is now possible to collect all of the definitions of this crate.
        let crate_root = def_map.root;
        let mut def_collector = DefCollector::new(def_map);

        // Collecting module declarations with ModCollector
        // and lowering the functions
        // i.e. Use a mod collector to collect the nodes at the root module
        // and process them
        errors.extend(collect_defs(
            &mut def_collector,
            ast,
            root_file_id,
            crate_root,
            crate_id,
            context,
            macro_processors,
        ));

        let submodules = vecmap(def_collector.def_map.modules().iter(), |(index, _)| index);
        // Add the current crate to the collection of DefMaps
        context.def_maps.insert(crate_id, def_collector.def_map);

        inject_prelude(crate_id, context, crate_root, &mut def_collector.imports);
        for submodule in submodules {
            inject_prelude(crate_id, context, LocalModuleId(submodule), &mut def_collector.imports);
        }

        // Resolve unresolved imports collected from the crate, one by one.
        for collected_import in std::mem::take(&mut def_collector.imports) {
            let module_id = collected_import.module_id;
            let resolved_import = if context.def_interner.track_references {
                let mut references: Vec<Option<ReferenceId>> = Vec::new();
                let resolved_import = resolve_import(
                    crate_id,
                    &collected_import,
                    &context.def_maps,
                    &mut Some(&mut references),
                );

                let current_def_map = context.def_maps.get(&crate_id).unwrap();
                let file_id = current_def_map.file_id(module_id);

                for (referenced, ident) in references.iter().zip(&collected_import.path.segments) {
                    let Some(referenced) = referenced else {
                        continue;
                    };
                    context.def_interner.add_reference(
                        *referenced,
                        Location::new(ident.span(), file_id),
                        false,
                    );
                }

                resolved_import
            } else {
                resolve_import(crate_id, &collected_import, &context.def_maps, &mut None)
            };
            match resolved_import {
                Ok(resolved_import) => {
                    if let Some(error) = resolved_import.error {
                        errors.push((
                            DefCollectorErrorKind::PathResolutionError(error).into(),
                            root_file_id,
                        ));
                    }

                    // Populate module namespaces according to the imports used
                    let current_def_map = context.def_maps.get_mut(&crate_id).unwrap();

                    let name = resolved_import.name;
                    for ns in resolved_import.resolved_namespace.iter_defs() {
                        let result = current_def_map.modules[resolved_import.module_scope.0]
                            .import(name.clone(), ns, resolved_import.is_prelude);

                        let file_id = current_def_map.file_id(module_id);
                        let last_segment = collected_import.path.last_segment();

                        add_import_reference(ns, &last_segment, &mut context.def_interner, file_id);
                        if let Some(ref alias) = collected_import.alias {
                            add_import_reference(ns, alias, &mut context.def_interner, file_id);
                        }

                        if let Err((first_def, second_def)) = result {
                            let err = DefCollectorErrorKind::Duplicate {
                                typ: DuplicateType::Import,
                                first_def,
                                second_def,
                            };
                            errors.push((err.into(), root_file_id));
                        }
                    }
                }
                Err(error) => {
                    let current_def_map = context.def_maps.get(&crate_id).unwrap();
                    let file_id = current_def_map.file_id(collected_import.module_id);
                    let error = DefCollectorErrorKind::PathResolutionError(error);
                    errors.push((error.into(), file_id));
                }
            }
        }

        let debug_comptime_in_file = debug_comptime_in_file.and_then(|debug_comptime_in_file| {
            let file = context.file_manager.find_by_path_suffix(debug_comptime_in_file);
            file.unwrap_or_else(|error| {
                errors.push((CompilationError::DebugComptimeScopeNotFound(error), root_file_id));
                None
            })
        });

        let mut more_errors =
            Elaborator::elaborate(context, crate_id, def_collector.items, debug_comptime_in_file);
        errors.append(&mut more_errors);

        for macro_processor in macro_processors {
            macro_processor.process_typed_ast(&crate_id, context).unwrap_or_else(
                |(macro_err, file_id)| {
                    errors.push((macro_err.into(), file_id));
                },
            );
        }

        errors
    }
}

fn add_import_reference(
    def_id: crate::macros_api::ModuleDefId,
    name: &Ident,
    interner: &mut NodeInterner,
    file_id: FileId,
) {
    if name.span() == Span::empty(0) {
        // We ignore empty spans at 0 location, this must be Stdlib
        return;
    }

    let location = Location::new(name.span(), file_id);
    interner.add_module_def_id_reference(def_id, location, false);
}

fn inject_prelude(
    crate_id: CrateId,
    context: &Context,
    crate_root: LocalModuleId,
    collected_imports: &mut Vec<ImportDirective>,
) {
    if !crate_id.is_stdlib() {
        let segments: Vec<_> = "std::prelude"
            .split("::")
            .map(|segment| crate::ast::Ident::new(segment.into(), Span::default()))
            .collect();

        let path = Path {
            segments: segments.clone(),
            kind: crate::ast::PathKind::Plain,
            span: Span::default(),
        };

        if let Ok(PathResolution { module_def_id, error }) = path_resolver::resolve_path(
            &context.def_maps,
            ModuleId { krate: crate_id, local_id: crate_root },
            path,
            &mut None,
        ) {
            assert!(error.is_none(), "Tried to add private item to prelude");
            let module_id = module_def_id.as_module().expect("std::prelude should be a module");
            let prelude = context.module(module_id).scope().names();

            for path in prelude {
                let mut segments = segments.clone();
                segments.push(Ident::new(path.to_string(), Span::default()));

                collected_imports.insert(
                    0,
                    ImportDirective {
                        module_id: crate_root,
                        path: Path { segments, kind: PathKind::Plain, span: Span::default() },
                        alias: None,
                        is_prelude: true,
                    },
                );
            }
        }
    }
}

/// Separate the globals Vec into two. The first element in the tuple will be the
/// literal globals, except for arrays, and the second will be all other globals.
/// We exclude array literals as they can contain complex types
pub fn filter_literal_globals(
    globals: Vec<UnresolvedGlobal>,
) -> (Vec<UnresolvedGlobal>, Vec<UnresolvedGlobal>) {
    globals.into_iter().partition(|global| match &global.stmt_def.expression.kind {
        ExpressionKind::Literal(literal) => !matches!(literal, Literal::Array(_)),
        _ => false,
    })
}<|MERGE_RESOLUTION|>--- conflicted
+++ resolved
@@ -156,16 +156,6 @@
     DebugComptimeScopeNotFound(Vec<PathBuf>),
 }
 
-<<<<<<< HEAD
-=======
-impl CompilationError {
-    pub fn is_error(&self) -> bool {
-        let diagnostic = CustomDiagnostic::from(self);
-        diagnostic.is_error()
-    }
-}
-
->>>>>>> af7d4815
 impl<'a> From<&'a CompilationError> for CustomDiagnostic {
     fn from(value: &'a CompilationError) -> Self {
         match value {
