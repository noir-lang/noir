use super::dc_mod::collect_defs;
use super::errors::{DefCollectorErrorKind, DuplicateType};
use crate::graph::CrateId;
use crate::hir::def_map::{CrateDefMap, LocalModuleId, ModuleId};
use crate::hir::resolution::errors::ResolverError;
use crate::hir::resolution::import::PathResolutionError;
use crate::hir::resolution::resolver::Resolver;
use crate::hir::resolution::{
    import::{resolve_imports, ImportDirective},
    path_resolver::StandardPathResolver,
};
use crate::hir::type_check::{type_check_func, TypeCheckError, TypeChecker};
use crate::hir::Context;
<<<<<<< HEAD
use crate::node_interner::{FuncId, NodeInterner, StmtId, StructId, TraitId, TypeAliasId};
use crate::parser::LegacyParsedModule;
use crate::{
    ExpressionKind, FunctionReturnType, Generics, Ident, LetStatement, Literal, NoirFunction,
    NoirStruct, NoirTrait, NoirTypeAlias, Shared, StructType, TraitItem, TraitItemType, Type,
    TypeBinding, UnresolvedGenerics, UnresolvedType,
=======
use crate::hir_def::traits::{TraitConstant, TraitFunction, TraitImpl, TraitType};
use crate::node_interner::{
    FuncId, NodeInterner, StmtId, StructId, TraitId, TraitImplKey, TypeAliasId,
};
use crate::{
    ExpressionKind, Generics, Ident, LetStatement, Literal, NoirFunction, NoirStruct, NoirTrait,
    NoirTypeAlias, ParsedModule, Shared, StructType, TraitItem, Type, TypeBinding,
    TypeVariableKind, UnresolvedGenerics, UnresolvedType,
>>>>>>> 78fe2e3b
};
use fm::FileId;
use iter_extended::vecmap;
use noirc_errors::Span;
use noirc_errors::{CustomDiagnostic, FileDiagnostic};
use std::collections::{BTreeMap, HashMap};
use std::rc::Rc;
use std::vec;

/// Stores all of the unresolved functions in a particular file/mod
#[derive(Clone)]
pub struct UnresolvedFunctions {
    pub file_id: FileId,
    pub functions: Vec<(LocalModuleId, FuncId, NoirFunction)>,
}

impl UnresolvedFunctions {
    pub fn push_fn(&mut self, mod_id: LocalModuleId, func_id: FuncId, func: NoirFunction) {
        self.functions.push((mod_id, func_id, func));
    }
}

pub struct UnresolvedStruct {
    pub file_id: FileId,
    pub module_id: LocalModuleId,
    pub struct_def: NoirStruct,
}

#[derive(Clone)]
pub struct UnresolvedTrait {
    pub file_id: FileId,
    pub module_id: LocalModuleId,
    pub trait_def: NoirTrait,
}

pub struct UnresolvedTraitImpl {
    pub file_id: FileId,
    pub module_id: LocalModuleId,
    pub the_trait: UnresolvedTrait,
    pub methods: UnresolvedFunctions,
    pub trait_impl_ident: Ident, // for error reporting
}

#[derive(Clone)]
pub struct UnresolvedTypeAlias {
    pub file_id: FileId,
    pub module_id: LocalModuleId,
    pub type_alias_def: NoirTypeAlias,
}

#[derive(Clone)]
pub struct UnresolvedGlobal {
    pub file_id: FileId,
    pub module_id: LocalModuleId,
    pub stmt_id: StmtId,
    pub stmt_def: LetStatement,
}

/// Given a Crate root, collect all definitions in that crate
pub struct DefCollector {
    pub(crate) def_map: CrateDefMap,
    pub(crate) collected_imports: Vec<ImportDirective>,
    pub(crate) collected_functions: Vec<UnresolvedFunctions>,
    pub(crate) collected_types: BTreeMap<StructId, UnresolvedStruct>,
    pub(crate) collected_type_aliases: BTreeMap<TypeAliasId, UnresolvedTypeAlias>,
    pub(crate) collected_traits: BTreeMap<TraitId, UnresolvedTrait>,
    pub(crate) collected_globals: Vec<UnresolvedGlobal>,
    pub(crate) collected_impls: ImplMap,
    pub(crate) collected_traits_impls: TraitImplMap,
}

/// Maps the type and the module id in which the impl is defined to the functions contained in that
/// impl along with the generics declared on the impl itself. This also contains the Span
/// of the object_type of the impl, used to issue an error if the object type fails to resolve.
///
/// Note that because these are keyed by unresolved types, the impl map is one of the few instances
/// of HashMap rather than BTreeMap. For this reason, we should be careful not to iterate over it
/// since it would be non-deterministic.
type ImplMap =
    HashMap<(UnresolvedType, LocalModuleId), Vec<(UnresolvedGenerics, Span, UnresolvedFunctions)>>;

type TraitImplMap = HashMap<(UnresolvedType, LocalModuleId, TraitId), UnresolvedTraitImpl>;

impl DefCollector {
    fn new(def_map: CrateDefMap) -> DefCollector {
        DefCollector {
            def_map,
            collected_imports: vec![],
            collected_functions: vec![],
            collected_types: BTreeMap::new(),
            collected_type_aliases: BTreeMap::new(),
            collected_traits: BTreeMap::new(),
            collected_impls: HashMap::new(),
            collected_globals: vec![],
            collected_traits_impls: HashMap::new(),
        }
    }

    /// Collect all of the definitions in a given crate into a CrateDefMap
    /// Modules which are not a part of the module hierarchy starting with
    /// the root module, will be ignored.
    pub fn collect(
        mut def_map: CrateDefMap,
        context: &mut Context,
        ast: LegacyParsedModule,
        root_file_id: FileId,
        errors: &mut Vec<FileDiagnostic>,
    ) {
        let crate_id = def_map.krate;

        // Recursively resolve the dependencies
        //
        // Dependencies are fetched from the crate graph
        // Then added these to the context of DefMaps once they are resolved
        //
        let crate_graph = &context.crate_graph[crate_id];

        for dep in crate_graph.dependencies.clone() {
            CrateDefMap::collect_defs(dep.crate_id, context, errors);

            let dep_def_root =
                context.def_map(&dep.crate_id).expect("ice: def map was just created").root;
            let module_id = ModuleId { krate: dep.crate_id, local_id: dep_def_root };
            // Add this crate as a dependency by linking it's root module
            def_map.extern_prelude.insert(dep.as_name(), module_id);
        }

        // At this point, all dependencies are resolved and type checked.
        //
        // It is now possible to collect all of the definitions of this crate.
        let crate_root = def_map.root;
        let mut def_collector = DefCollector::new(def_map);

        // Collecting module declarations with ModCollector
        // and lowering the functions
        // i.e. Use a mod collector to collect the nodes at the root module
        // and process them
        collect_defs(&mut def_collector, ast, root_file_id, crate_root, crate_id, context, errors);

        // Add the current crate to the collection of DefMaps
        context.def_maps.insert(crate_id, def_collector.def_map);

        // Resolve unresolved imports collected from the crate
        let (resolved, unresolved_imports) =
            resolve_imports(crate_id, def_collector.collected_imports, &context.def_maps);

        let current_def_map = context.def_maps.get(&crate_id).unwrap();

        errors.extend(vecmap(unresolved_imports, |(error, module_id)| {
            let file_id = current_def_map.file_id(module_id);
            let error = DefCollectorErrorKind::PathResolutionError(error);
            error.into_file_diagnostic(file_id)
        }));

        // Populate module namespaces according to the imports used
        let current_def_map = context.def_maps.get_mut(&crate_id).unwrap();
        for resolved_import in resolved {
            let name = resolved_import.name;
            for ns in resolved_import.resolved_namespace.iter_defs() {
                let result = current_def_map.modules[resolved_import.module_scope.0]
                    .import(name.clone(), ns);

                if let Err((first_def, second_def)) = result {
                    let err = DefCollectorErrorKind::Duplicate {
                        typ: DuplicateType::Import,
                        first_def,
                        second_def,
                    };
                    errors.push(err.into_file_diagnostic(root_file_id));
                }
            }
        }

        // We must first resolve and intern the globals before we can resolve any stmts inside each function.
        // Each function uses its own resolver with a newly created ScopeForest, and must be resolved again to be within a function's scope
        //
        // Additionally, we must resolve integer globals before structs since structs may refer to
        // the values of integer globals as numeric generics.
        let (literal_globals, other_globals) =
            filter_literal_globals(def_collector.collected_globals);

        let mut file_global_ids = resolve_globals(context, literal_globals, crate_id, errors);

        resolve_type_aliases(context, def_collector.collected_type_aliases, crate_id, errors);

        resolve_traits(context, def_collector.collected_traits, crate_id, errors);
        // Must resolve structs before we resolve globals.
        resolve_structs(context, def_collector.collected_types, crate_id, errors);

        // We must wait to resolve non-integer globals until after we resolve structs since structs
        // globals will need to reference the struct type they're initialized to to ensure they are valid.
        let mut more_global_ids = resolve_globals(context, other_globals, crate_id, errors);

        file_global_ids.append(&mut more_global_ids);

        // Before we resolve any function symbols we must go through our impls and
        // re-collect the methods within into their proper module. This cannot be
        // done before resolution since we need to be able to resolve the type of the
        // impl since that determines the module we should collect into.
        collect_impls(context, crate_id, &def_collector.collected_impls, errors);

        collect_trait_impls(context, crate_id, &def_collector.collected_traits_impls, errors);

        // Lower each function in the crate. This is now possible since imports have been resolved
        let file_func_ids = resolve_free_functions(
            &mut context.def_interner,
            crate_id,
            &context.def_maps,
            def_collector.collected_functions,
            None,
            errors,
        );

        let file_method_ids = resolve_impls(
            &mut context.def_interner,
            crate_id,
            &context.def_maps,
            def_collector.collected_impls,
            errors,
        );

        let file_trait_impls_ids =
            resolve_trait_impls(context, def_collector.collected_traits_impls, crate_id, errors);

        type_check_globals(&mut context.def_interner, file_global_ids, errors);

        // Type check all of the functions in the crate
        type_check_functions(&mut context.def_interner, file_func_ids, errors);
        type_check_functions(&mut context.def_interner, file_method_ids, errors);
        type_check_functions(&mut context.def_interner, file_trait_impls_ids, errors);
    }
}

/// Go through the list of impls and add each function within to the scope
/// of the module defined by its type.
fn collect_impls(
    context: &mut Context,
    crate_id: CrateId,
    collected_impls: &ImplMap,
    errors: &mut Vec<FileDiagnostic>,
) {
    let interner = &mut context.def_interner;
    let def_maps = &mut context.def_maps;

    for ((unresolved_type, module_id), methods) in collected_impls {
        let path_resolver =
            StandardPathResolver::new(ModuleId { local_id: *module_id, krate: crate_id });

        let file = def_maps[&crate_id].file_id(*module_id);

        for (generics, span, unresolved) in methods {
            let mut resolver = Resolver::new(interner, &path_resolver, def_maps, file);
            resolver.add_generics(generics);
            let typ = resolver.resolve_type(unresolved_type.clone());

            extend_errors(errors, unresolved.file_id, resolver.take_errors());

            if let Some(struct_type) = get_struct_type(&typ) {
                let struct_type = struct_type.borrow();
                let type_module = struct_type.id.local_module_id();

                // `impl`s are only allowed on types defined within the current crate
                if struct_type.id.krate() != crate_id {
                    let span = *span;
                    let type_name = struct_type.name.to_string();
                    let error = DefCollectorErrorKind::ForeignImpl { span, type_name };
                    errors.push(error.into_file_diagnostic(unresolved.file_id));
                    continue;
                }

                // Grab the module defined by the struct type. Note that impls are a case
                // where the module the methods are added to is not the same as the module
                // they are resolved in.
                let module = &mut def_maps.get_mut(&crate_id).unwrap().modules[type_module.0];

                for (_, method_id, method) in &unresolved.functions {
                    let result = module.declare_function(method.name_ident().clone(), *method_id);

                    if let Err((first_def, second_def)) = result {
                        let err = DefCollectorErrorKind::Duplicate {
                            typ: DuplicateType::Function,
                            first_def,
                            second_def,
                        };
                        errors.push(err.into_file_diagnostic(unresolved.file_id));
                    }
                }
            // Prohibit defining impls for primitive types if we're not in the stdlib
            } else if typ != Type::Error && !crate_id.is_stdlib() {
                let span = *span;
                let error = DefCollectorErrorKind::NonStructTypeInImpl { span };
                errors.push(error.into_file_diagnostic(unresolved.file_id));
            }
        }
    }
}

fn collect_trait_impls(
    context: &mut Context,
    crate_id: CrateId,
    collected_impls: &TraitImplMap,
    errors: &mut Vec<FileDiagnostic>,
) {
    let interner = &mut context.def_interner;
    let def_maps = &mut context.def_maps;

    // TODO: To follow the semantics of Rust, we must allow the impl if either
    //     1. The type is a struct and it's defined in the current crate
    //     2. The trait is defined in the current crate
    for ((unresolved_type, module_id, _), trait_impl) in collected_impls {
        let path_resolver =
            StandardPathResolver::new(ModuleId { local_id: *module_id, krate: crate_id });

        for (_, func_id, ast) in &trait_impl.methods.functions {
            let file = def_maps[&crate_id].file_id(*module_id);

            let mut resolver = Resolver::new(interner, &path_resolver, def_maps, file);
            resolver.add_generics(&ast.def.generics);
            let typ = resolver.resolve_type(unresolved_type.clone());

            // Add the method to the struct's namespace
            if let Some(struct_type) = get_struct_type(&typ) {
                extend_errors(errors, trait_impl.file_id, resolver.take_errors());

                let struct_type = struct_type.borrow();
                let type_module = struct_type.id.local_module_id();

                let module = &mut def_maps.get_mut(&crate_id).unwrap().modules[type_module.0];

                let result = module.declare_function(ast.name_ident().clone(), *func_id);

                if let Err((first_def, second_def)) = result {
                    let err = DefCollectorErrorKind::Duplicate {
                        typ: DuplicateType::Function,
                        first_def,
                        second_def,
                    };
                    errors.push(err.into_file_diagnostic(trait_impl.file_id));
                }
            } else {
                let span = trait_impl.trait_impl_ident.span();
                let trait_ident = trait_impl.the_trait.trait_def.name.clone();
                let error = DefCollectorErrorKind::NonStructTraitImpl { trait_ident, span };
                errors.push(error.into_file_diagnostic(trait_impl.file_id));
            }
        }
    }
}

fn get_struct_type(typ: &Type) -> Option<&Shared<StructType>> {
    match typ {
        Type::Struct(definition, _) => Some(definition),
        _ => None,
    }
}

fn extend_errors<Err, Errs>(errors: &mut Vec<FileDiagnostic>, file: fm::FileId, new_errors: Errs)
where
    Errs: IntoIterator<Item = Err>,
    Err: Into<CustomDiagnostic>,
{
    errors.extend(new_errors.into_iter().map(|err| err.into().in_file(file)));
}

/// Separate the globals Vec into two. The first element in the tuple will be the
/// literal globals, except for arrays, and the second will be all other globals.
/// We exclude array literals as they can contain complex types
fn filter_literal_globals(
    globals: Vec<UnresolvedGlobal>,
) -> (Vec<UnresolvedGlobal>, Vec<UnresolvedGlobal>) {
    globals.into_iter().partition(|global| match &global.stmt_def.expression.kind {
        ExpressionKind::Literal(literal) => !matches!(literal, Literal::Array(_)),
        _ => false,
    })
}

fn resolve_globals(
    context: &mut Context,
    globals: Vec<UnresolvedGlobal>,
    crate_id: CrateId,
    errors: &mut Vec<FileDiagnostic>,
) -> Vec<(FileId, StmtId)> {
    vecmap(globals, |global| {
        let module_id = ModuleId { local_id: global.module_id, krate: crate_id };
        let path_resolver = StandardPathResolver::new(module_id);
        let storage_slot = context.next_storage_slot(module_id);

        let mut resolver = Resolver::new(
            &mut context.def_interner,
            &path_resolver,
            &context.def_maps,
            global.file_id,
        );

        let name = global.stmt_def.pattern.name_ident().clone();

        let hir_stmt = resolver.resolve_global_let(global.stmt_def);
        extend_errors(errors, global.file_id, resolver.take_errors());

        context.def_interner.update_global(global.stmt_id, hir_stmt);

        context.def_interner.push_global(global.stmt_id, name, global.module_id, storage_slot);

        (global.file_id, global.stmt_id)
    })
}

fn type_check_globals(
    interner: &mut NodeInterner,
    global_ids: Vec<(FileId, StmtId)>,
    all_errors: &mut Vec<FileDiagnostic>,
) {
    for (file_id, stmt_id) in global_ids {
        let errors = TypeChecker::check_global(&stmt_id, interner);
        extend_errors(all_errors, file_id, errors);
    }
}

/// Create the mappings from TypeId -> StructType
/// so that expressions can access the fields of structs
fn resolve_structs(
    context: &mut Context,
    structs: BTreeMap<StructId, UnresolvedStruct>,
    crate_id: CrateId,
    errors: &mut Vec<FileDiagnostic>,
) {
    // Resolve each field in each struct.
    // Each struct should already be present in the NodeInterner after def collection.
    for (type_id, typ) in structs {
        let (generics, fields) = resolve_struct_fields(context, crate_id, typ, errors);
        context.def_interner.update_struct(type_id, |struct_def| {
            struct_def.set_fields(fields);
            struct_def.generics = generics;
        });
    }
}

fn resolve_trait_types(
    _context: &mut Context,
    _crate_id: CrateId,
    _unresolved_trait: &UnresolvedTrait,
    _errors: &mut [FileDiagnostic],
) -> Vec<TraitType> {
    // TODO
    vec![]
}
fn resolve_trait_constants(
    _context: &mut Context,
    _crate_id: CrateId,
    _unresolved_trait: &UnresolvedTrait,
    _errors: &mut [FileDiagnostic],
) -> Vec<TraitConstant> {
    // TODO
    vec![]
}

fn resolve_trait_methods(
    context: &mut Context,
    trait_id: TraitId,
    crate_id: CrateId,
    unresolved_trait: &UnresolvedTrait,
    errors: &mut Vec<FileDiagnostic>,
) -> Vec<TraitFunction> {
    let interner = &mut context.def_interner;
    let def_maps = &mut context.def_maps;

    let path_resolver = StandardPathResolver::new(ModuleId {
        local_id: unresolved_trait.module_id,
        krate: crate_id,
    });
    let file = def_maps[&crate_id].file_id(unresolved_trait.module_id);

    let mut res = vec![];

    for item in &unresolved_trait.trait_def.items {
        if let TraitItem::Function {
            name,
            generics: _,
            parameters,
            return_type,
            where_clause: _,
            body: _,
        } = item
        {
            let the_trait = interner.get_trait(trait_id);
            let self_type = Type::TypeVariable(
                the_trait.borrow().self_type_typevar.clone(),
                TypeVariableKind::Normal,
            );

            let mut resolver = Resolver::new(interner, &path_resolver, def_maps, file);
            resolver.set_self_type(Some(self_type));

            let arguments = vecmap(parameters, |param| resolver.resolve_type(param.1.clone()));
            let resolved_return_type = resolver.resolve_type(return_type.get_type().into_owned());

            let name = name.clone();
            // TODO
            let generics: Generics = vec![];
            let span: Span = name.span();
            let f = TraitFunction {
                name,
                generics,
                arguments,
                return_type: resolved_return_type,
                span,
            };
            res.push(f);
            let new_errors = take_errors_filter_self_not_resolved(resolver);
            extend_errors(errors, file, new_errors);
        }
    }
    res
}

fn take_errors_filter_self_not_resolved(resolver: Resolver<'_>) -> Vec<ResolverError> {
    resolver
        .take_errors()
        .iter()
        .filter(|resolution_error| match resolution_error {
            ResolverError::PathResolutionError(PathResolutionError::Unresolved(ident)) => {
                &ident.0.contents != "Self"
            }
            _ => true,
        })
        .cloned()
        .collect()
}

/// Create the mappings from TypeId -> TraitType
/// so that expressions can access the elements of traits
fn resolve_traits(
    context: &mut Context,
    traits: BTreeMap<TraitId, UnresolvedTrait>,
    crate_id: CrateId,
    errors: &mut Vec<FileDiagnostic>,
) {
    for (trait_id, unresolved_trait) in &traits {
        context.def_interner.push_empty_trait(*trait_id, unresolved_trait);
    }
    for (trait_id, unresolved_trait) in traits {
        // Resolve order
        // 1. Trait Types ( Trait constants can have a trait type, therefore types before constants)
        let _ = resolve_trait_types(context, crate_id, &unresolved_trait, errors);
        // 2. Trait Constants ( Trait's methods can use trait types & constants, therefore they should be after)
        let _ = resolve_trait_constants(context, crate_id, &unresolved_trait, errors);
        // 3. Trait Methods
        let methods = resolve_trait_methods(context, trait_id, crate_id, &unresolved_trait, errors);

        context.def_interner.update_trait(trait_id, |trait_def| {
            trait_def.set_methods(methods);
        });
    }
}

fn resolve_struct_fields(
    context: &mut Context,
    krate: CrateId,
    unresolved: UnresolvedStruct,
    all_errors: &mut Vec<FileDiagnostic>,
) -> (Generics, Vec<(Ident, Type)>) {
    let path_resolver =
        StandardPathResolver::new(ModuleId { local_id: unresolved.module_id, krate });

    let file = unresolved.file_id;

    let (generics, fields, errors) =
        Resolver::new(&mut context.def_interner, &path_resolver, &context.def_maps, file)
            .resolve_struct_fields(unresolved.struct_def);

    extend_errors(all_errors, unresolved.file_id, errors);
    (generics, fields)
}

fn resolve_type_aliases(
    context: &mut Context,
    type_aliases: BTreeMap<TypeAliasId, UnresolvedTypeAlias>,
    crate_id: CrateId,
    all_errors: &mut Vec<FileDiagnostic>,
) {
    for (type_id, unresolved_typ) in type_aliases {
        let path_resolver = StandardPathResolver::new(ModuleId {
            local_id: unresolved_typ.module_id,
            krate: crate_id,
        });
        let file = unresolved_typ.file_id;
        let (typ, generics, errors) =
            Resolver::new(&mut context.def_interner, &path_resolver, &context.def_maps, file)
                .resolve_type_aliases(unresolved_typ.type_alias_def);
        extend_errors(all_errors, file, errors);

        context.def_interner.set_type_alias(type_id, typ, generics);
    }
}

fn resolve_impls(
    interner: &mut NodeInterner,
    crate_id: CrateId,
    def_maps: &BTreeMap<CrateId, CrateDefMap>,
    collected_impls: ImplMap,
    errors: &mut Vec<FileDiagnostic>,
) -> Vec<(FileId, FuncId)> {
    let mut file_method_ids = Vec::new();

    for ((unresolved_type, module_id), methods) in collected_impls {
        let path_resolver =
            StandardPathResolver::new(ModuleId { local_id: module_id, krate: crate_id });

        let file = def_maps[&crate_id].file_id(module_id);

        for (generics, _, functions) in methods {
            let mut resolver = Resolver::new(interner, &path_resolver, def_maps, file);
            resolver.add_generics(&generics);
            let generics = resolver.get_generics().to_vec();
            let self_type = resolver.resolve_type(unresolved_type.clone());

            let mut file_func_ids = resolve_function_set(
                interner,
                crate_id,
                def_maps,
                functions,
                Some(self_type.clone()),
                generics,
                errors,
            );
            if self_type != Type::Error {
                for (file_id, method_id) in &file_func_ids {
                    let method_name = interner.function_name(method_id).to_owned();

                    if let Some(first_fn) =
                        interner.add_method(&self_type, method_name.clone(), *method_id)
                    {
                        let error = ResolverError::DuplicateDefinition {
                            name: method_name,
                            first_span: interner.function_ident(&first_fn).span(),
                            second_span: interner.function_ident(method_id).span(),
                        };

                        errors.push(error.into_file_diagnostic(*file_id));
                    }
                }
            }
            file_method_ids.append(&mut file_func_ids);
        }
    }

    file_method_ids
}

fn resolve_trait_impls(
    context: &mut Context,
    traits: TraitImplMap,
    crate_id: CrateId,
    errors: &mut Vec<FileDiagnostic>,
) -> Vec<(FileId, FuncId)> {
    let interner = &mut context.def_interner;
    let mut methods = Vec::<(FileId, FuncId)>::new();

    for ((unresolved_type, _, trait_id), trait_impl) in traits {
        let local_mod_id = trait_impl.module_id;
        let module_id = ModuleId { krate: crate_id, local_id: local_mod_id };
        let path_resolver = StandardPathResolver::new(module_id);

        let self_type = {
            let mut resolver =
                Resolver::new(interner, &path_resolver, &context.def_maps, trait_impl.file_id);
            resolver.resolve_type(unresolved_type.clone())
        };

        let mut impl_methods = resolve_function_set(
            interner,
            crate_id,
            &context.def_maps,
            trait_impl.methods.clone(),
            Some(self_type.clone()),
            vec![], // TODO
            errors,
        );

        let resolved_trait_impl = Shared::new(TraitImpl {
            ident: trait_impl.trait_impl_ident.clone(),
            typ: self_type.clone(),
            trait_id,
            methods: vecmap(&impl_methods, |(_, func_id)| *func_id),
        });

        let mut new_resolver =
            Resolver::new(interner, &path_resolver, &context.def_maps, trait_impl.file_id);
        new_resolver.set_self_type(Some(self_type.clone()));

        check_methods_signatures(&mut new_resolver, &impl_methods, trait_id, errors);

        let trait_definition_ident = &trait_impl.trait_impl_ident;
        let key = TraitImplKey { typ: self_type.clone(), trait_id };

        if let Some(prev_trait_impl_ident) = interner.get_trait_implementation(&key) {
            let err = DefCollectorErrorKind::Duplicate {
                typ: DuplicateType::TraitImplementation,
                first_def: prev_trait_impl_ident.borrow().ident.clone(),
                second_def: trait_definition_ident.clone(),
            };
            errors.push(err.into_file_diagnostic(trait_impl.methods.file_id));
        } else {
            interner.add_trait_implementation(&key, resolved_trait_impl);
        }

        methods.append(&mut impl_methods);
    }

    methods
}

// TODO(vitkov): Move this out of here and into type_check
fn check_methods_signatures(
    resolver: &mut Resolver,
    impl_methods: &Vec<(FileId, FuncId)>,
    trait_id: TraitId,
    errors: &mut Vec<FileDiagnostic>,
) {
    let the_trait_shared = resolver.interner.get_trait(trait_id);
    let the_trait = the_trait_shared.borrow();

    let self_type = resolver.get_self_type().expect("trait impl must have a Self type");

    // Temporarily bind the trait's Self type to self_type so we can type check
    let _ = the_trait.self_type_typevar.borrow_mut().bind_to(self_type.clone(), the_trait.span);

    for (file_id, func_id) in impl_methods {
        let meta = resolver.interner.function_meta(func_id);
        let func_name = resolver.interner.function_name(func_id).to_owned();

        let mut typecheck_errors = Vec::new();

        // `method` is None in the case where the impl block has a method that's not part of the trait.
        // If that's the case, a `MethodNotInTrait` error has already been thrown, and we can ignore
        // the impl method, since there's nothing in the trait to match its signature against.
        if let Some(method) =
            the_trait.methods.iter().find(|method| method.name.0.contents == func_name)
        {
            let function_typ = meta.typ.instantiate(resolver.interner);

            if let Type::Function(params, _, _) = function_typ.0 {
                if method.arguments.len() == params.len() {
                    // Check the parameters of the impl method against the parameters of the trait method
                    for (parameter_index, ((expected, actual), (hir_pattern, _, _))) in
                        method.arguments.iter().zip(&params).zip(&meta.parameters.0).enumerate()
                    {
                        expected.unify(actual, &mut typecheck_errors, || {
                            TypeCheckError::TraitMethodParameterTypeMismatch {
                                method_name: func_name.to_string(),
                                expected_typ: expected.to_string(),
                                actual_typ: actual.to_string(),
                                parameter_span: hir_pattern.span(),
                                parameter_index: parameter_index + 1,
                            }
                        });
                    }
                } else {
                    errors.push(
                        DefCollectorErrorKind::MismatchTraitImplementationNumParameters {
                            actual_num_parameters: meta.parameters.0.len(),
                            expected_num_parameters: method.arguments.len(),
                            trait_name: the_trait.name.to_string(),
                            method_name: func_name.to_string(),
                            span: meta.location.span,
                        }
                        .into_file_diagnostic(*file_id),
                    );
                }
            }

            // Check that impl method return type matches trait return type:
            let resolved_return_type =
                resolver.resolve_type(meta.return_type.get_type().into_owned());

            method.return_type.unify(&resolved_return_type, &mut typecheck_errors, || {
                let ret_type_span =
                    meta.return_type.get_type().span.expect("return type must always have a span");

                TypeCheckError::TypeMismatch {
                    expected_typ: method.return_type.to_string(),
                    expr_typ: meta.return_type().to_string(),
                    expr_span: ret_type_span,
                }
            });

            extend_errors(errors, *file_id, typecheck_errors);
        }
    }

    the_trait.self_type_typevar.borrow_mut().unbind(the_trait.self_type_typevar_id);
}

fn resolve_free_functions(
    interner: &mut NodeInterner,
    crate_id: CrateId,
    def_maps: &BTreeMap<CrateId, CrateDefMap>,
    collected_functions: Vec<UnresolvedFunctions>,
    self_type: Option<Type>,
    errors: &mut Vec<FileDiagnostic>,
) -> Vec<(FileId, FuncId)> {
    // Lower each function in the crate. This is now possible since imports have been resolved
    collected_functions
        .into_iter()
        .flat_map(|unresolved_functions| {
            resolve_function_set(
                interner,
                crate_id,
                def_maps,
                unresolved_functions,
                self_type.clone(),
                vec![], // no impl generics
                errors,
            )
        })
        .collect()
}

fn resolve_function_set(
    interner: &mut NodeInterner,
    crate_id: CrateId,
    def_maps: &BTreeMap<CrateId, CrateDefMap>,
    unresolved_functions: UnresolvedFunctions,
    self_type: Option<Type>,
    impl_generics: Vec<(Rc<String>, Shared<TypeBinding>, Span)>,
    errors: &mut Vec<FileDiagnostic>,
) -> Vec<(FileId, FuncId)> {
    let file_id = unresolved_functions.file_id;

    vecmap(unresolved_functions.functions, |(mod_id, func_id, func)| {
        let module_id = ModuleId { krate: crate_id, local_id: mod_id };
        let path_resolver = StandardPathResolver::new(module_id);

        let mut resolver = Resolver::new(interner, &path_resolver, def_maps, file_id);
        // Must use set_generics here to ensure we re-use the same generics from when
        // the impl was originally collected. Otherwise the function will be using different
        // TypeVariables for the same generic, causing it to instantiate incorrectly.
        resolver.set_generics(impl_generics.clone());
        resolver.set_self_type(self_type.clone());

        let (hir_func, func_meta, errs) = resolver.resolve_function(func, func_id);
        interner.push_fn_meta(func_meta, func_id);
        interner.update_fn(func_id, hir_func);
        extend_errors(errors, file_id, errs);
        (file_id, func_id)
    })
}

fn type_check_functions(
    interner: &mut NodeInterner,
    file_func_ids: Vec<(FileId, FuncId)>,
    errors: &mut Vec<FileDiagnostic>,
) {
    for (file, func) in file_func_ids {
        extend_errors(errors, file, type_check_func(interner, func));
    }
}<|MERGE_RESOLUTION|>--- conflicted
+++ resolved
@@ -11,23 +11,15 @@
 };
 use crate::hir::type_check::{type_check_func, TypeCheckError, TypeChecker};
 use crate::hir::Context;
-<<<<<<< HEAD
-use crate::node_interner::{FuncId, NodeInterner, StmtId, StructId, TraitId, TypeAliasId};
-use crate::parser::LegacyParsedModule;
-use crate::{
-    ExpressionKind, FunctionReturnType, Generics, Ident, LetStatement, Literal, NoirFunction,
-    NoirStruct, NoirTrait, NoirTypeAlias, Shared, StructType, TraitItem, TraitItemType, Type,
-    TypeBinding, UnresolvedGenerics, UnresolvedType,
-=======
 use crate::hir_def::traits::{TraitConstant, TraitFunction, TraitImpl, TraitType};
 use crate::node_interner::{
     FuncId, NodeInterner, StmtId, StructId, TraitId, TraitImplKey, TypeAliasId,
 };
+use crate::parser::LegacyParsedModule;
 use crate::{
     ExpressionKind, Generics, Ident, LetStatement, Literal, NoirFunction, NoirStruct, NoirTrait,
     NoirTypeAlias, ParsedModule, Shared, StructType, TraitItem, Type, TypeBinding,
     TypeVariableKind, UnresolvedGenerics, UnresolvedType,
->>>>>>> 78fe2e3b
 };
 use fm::FileId;
 use iter_extended::vecmap;
