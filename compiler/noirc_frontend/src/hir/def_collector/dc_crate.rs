--- conflicted
+++ resolved
@@ -216,17 +216,16 @@
         CustomDiagnostic::from(self).is_error()
     }
 
-<<<<<<< HEAD
     pub(crate) fn is_expecting_other_error_error(&self) -> bool {
         matches!(self, CompilationError::TypeError(TypeCheckError::ExpectingOtherError { .. }))
-=======
+    }
+
     pub(crate) fn should_be_filtered(&self) -> bool {
         let CompilationError::InterpreterError(error) = self else {
             return false;
         };
 
         error.should_be_filtered()
->>>>>>> dc216010
     }
 }
 
