--- conflicted
+++ resolved
@@ -1,8 +1,5 @@
-<<<<<<< HEAD
-=======
-use std::{collections::HashSet, vec};
-
->>>>>>> 207f30a8
+use std::vec;
+
 use fm::FileId;
 use noirc_errors::Location;
 
@@ -65,11 +62,7 @@
 
     errors.extend(collector.collect_globals(context, ast.globals));
 
-<<<<<<< HEAD
-    collector.collect_traits(context, ast.traits, crate_id, errors);
-=======
-    errors.extend(collector.collect_traits(ast.traits, crate_id));
->>>>>>> 207f30a8
+    errors.extend(collector.collect_traits(context, ast.traits, crate_id));
 
     errors.extend(collector.collect_structs(context, ast.types, crate_id));
 
@@ -77,11 +70,7 @@
 
     errors.extend(collector.collect_functions(context, ast.functions, crate_id));
 
-<<<<<<< HEAD
-    collector.collect_trait_impls(context, ast.trait_impls, crate_id);
-=======
     errors.extend(collector.collect_trait_impls(context, ast.trait_impls, crate_id));
->>>>>>> 207f30a8
 
     collector.collect_impls(context, ast.impls, crate_id);
 
@@ -149,8 +138,7 @@
         context: &mut Context,
         impls: Vec<NoirTraitImpl>,
         krate: CrateId,
-<<<<<<< HEAD
-    ) {
+    ) -> Vec<(CompilationError, fm::FileId)> {
         for trait_impl in impls {
             let trait_name = trait_impl.trait_name.clone();
 
@@ -187,67 +175,8 @@
             };
 
             self.def_collector.collected_traits_impls.push(unresolved_trait_impl);
-=======
-    ) -> Vec<(CompilationError, fm::FileId)> {
-        let module_id = ModuleId { krate, local_id: self.module_id };
-        let mut diagnostics: Vec<(CompilationError, fm::FileId)> = vec![];
-
-        for trait_impl in impls {
-            let trait_name = &trait_impl.trait_name;
-            let module = &self.def_collector.def_map.modules[self.module_id.0];
-
-            match self.find_trait_or_emit_error(module, trait_name) {
-                Ok(trait_id) => {
-                    let collected_trait =
-                        self.def_collector.collected_traits.get(&trait_id).cloned().unwrap();
-                    let unresolved_functions = self.collect_trait_implementations(
-                        context,
-                        &trait_impl,
-                        &collected_trait.trait_def,
-                        krate,
-                        &mut diagnostics,
-                    );
-
-                    for (_, func_id, noir_function) in &unresolved_functions.functions {
-                        let function = &noir_function.def;
-                        context.def_interner.push_function(*func_id, function, module_id);
-                    }
-
-                    let unresolved_trait_impl = UnresolvedTraitImpl {
-                        file_id: self.file_id,
-                        module_id: self.module_id,
-                        the_trait: collected_trait,
-                        methods: unresolved_functions,
-                        trait_impl_ident: trait_impl.trait_name.clone(),
-                    };
-
-                    let key = (trait_impl.object_type, self.module_id, trait_id);
-                    self.def_collector.collected_traits_impls.insert(key, unresolved_trait_impl);
-                }
-                Err((err, file_id)) => diagnostics.push((err.into(), file_id)),
-            }
-        }
-
-        diagnostics
-    }
-
-    fn find_trait_or_emit_error(
-        &self,
-        module: &ModuleData,
-        trait_name: &Ident,
-    ) -> Result<TraitId, (DefCollectorErrorKind, FileId)> {
-        match module.find_trait_with_name(trait_name) {
-            Ok(trait_id) => Ok(trait_id),
-            Err(ScopeResolveError::WrongKind) => Err((
-                DefCollectorErrorKind::NotATrait { not_a_trait_name: trait_name.clone() },
-                self.file_id,
-            )),
-            Err(ScopeResolveError::NotFound) => Err((
-                DefCollectorErrorKind::TraitNotFound { trait_ident: trait_name.clone() },
-                self.file_id,
-            )),
->>>>>>> 207f30a8
-        }
+        }
+        vec![]
     }
 
     fn collect_trait_impl_function_overrides(
@@ -255,10 +184,6 @@
         context: &mut Context,
         trait_impl: &NoirTraitImpl,
         krate: CrateId,
-<<<<<<< HEAD
-=======
-        diagnostics: &mut Vec<(CompilationError, FileId)>,
->>>>>>> 207f30a8
     ) -> UnresolvedFunctions {
         let mut unresolved_functions =
             UnresolvedFunctions { file_id: self.file_id, functions: Vec::new() };
@@ -273,94 +198,6 @@
             }
         }
 
-<<<<<<< HEAD
-=======
-        // set of function ids that have a corresponding method in the trait
-        let mut func_ids_in_trait = HashSet::new();
-
-        for item in &trait_def.items {
-            // TODO(Maddiaa): Investigate trait implementations with attributes see: https://github.com/noir-lang/noir/issues/2629
-            if let TraitItem::Function {
-                name,
-                generics,
-                parameters,
-                return_type,
-                where_clause,
-                body,
-            } = item
-            {
-                // List of functions in the impl block with the same name as the method
-                //  `matching_fns.len() == 0`  => missing method impl
-                //  `matching_fns.len() > 1`   => duplicate definition (collect_functions will throw a Duplicate error)
-                let matching_fns: Vec<_> = unresolved_functions
-                    .functions
-                    .iter()
-                    .filter(|(_, _, func_impl)| func_impl.name() == name.0.contents)
-                    .collect();
-
-                if matching_fns.is_empty() {
-                    match body {
-                        Some(body) => {
-                            // if there's a default implementation for the method, use it
-                            let method_name = name.0.contents.clone();
-                            let func_id = context.def_interner.push_empty_fn();
-                            let modifiers = FunctionModifiers {
-                                name: name.0.contents.clone(),
-                                // trait functions are always public
-                                visibility: crate::Visibility::Public,
-                                attributes: Attributes::empty(),
-                                is_unconstrained: false,
-                                contract_function_type: None,
-                                is_internal: None,
-                            };
-
-                            context.def_interner.push_function_definition(
-                                method_name,
-                                func_id,
-                                modifiers,
-                                module,
-                            );
-                            let impl_method = NoirFunction::normal(FunctionDefinition::normal(
-                                name,
-                                generics,
-                                parameters,
-                                body,
-                                where_clause,
-                                return_type,
-                            ));
-                            func_ids_in_trait.insert(func_id);
-                            unresolved_functions.push_fn(self.module_id, func_id, impl_method);
-                        }
-                        None => {
-                            let error = DefCollectorErrorKind::TraitMissingMethod {
-                                trait_name: trait_def.name.clone(),
-                                method_name: name.clone(),
-                                trait_impl_span: trait_impl.object_type_span,
-                            };
-                            diagnostics.push((error.into(), self.file_id));
-                        }
-                    }
-                } else {
-                    for (_, func_id, _) in &matching_fns {
-                        func_ids_in_trait.insert(*func_id);
-                    }
-                }
-            }
-        }
-
-        // Emit MethodNotInTrait error for methods in the impl block that
-        // don't have a corresponding method signature defined in the trait
-        for (_, func_id, func) in &unresolved_functions.functions {
-            if !func_ids_in_trait.contains(func_id) {
-                let error = DefCollectorErrorKind::MethodNotInTrait {
-                    trait_name: trait_def.name.clone(),
-                    impl_method: func.name_ident().clone(),
-                };
-                diagnostics.push((error.into(), self.file_id));
-            }
-        }
-
->>>>>>> 207f30a8
         unresolved_functions
     }
 
@@ -384,20 +221,6 @@
             // So that we can get a FuncId
             context.def_interner.push_function(func_id, &function.def, module);
 
-<<<<<<< HEAD
-=======
-            // Then go over the where clause and assign trait_ids to the constraints
-            for constraint in &mut function.def.where_clause {
-                let module = &self.def_collector.def_map.modules[self.module_id.0];
-                match self.find_trait_or_emit_error(module, &constraint.trait_bound.trait_name) {
-                    Ok(trait_id) => {
-                        constraint.trait_bound.trait_id = Some(trait_id);
-                    }
-                    Err((err, file_id)) => errors.push((err.into(), file_id)),
-                }
-            }
-
->>>>>>> 207f30a8
             // Now link this func_id to a crate level map with the noir function and the module id
             // Encountering a NoirFunction, we retrieve it's module_data to get the namespace
             // Once we have lowered it to a HirFunction, we retrieve it's Id from the DefInterner
@@ -540,6 +363,34 @@
                     second_def,
                 };
                 errors.push((error.into(), self.file_id));
+            }
+
+            // Add all functions that have a default implementation in the trait
+            let mut unresolved_functions =
+                UnresolvedFunctions { file_id: self.file_id, functions: Vec::new() };
+            for trait_item in &trait_definition.items {
+                // TODO(Maddiaa): Investigate trait implementations with attributes see: https://github.com/noir-lang/noir/issues/2629
+                if let TraitItem::Function {
+                    name,
+                    generics,
+                    parameters,
+                    return_type,
+                    where_clause,
+                    body: Some(body),
+                } = trait_item
+                {
+                    let func_id = context.def_interner.push_empty_fn();
+
+                    let impl_method = NoirFunction::normal(FunctionDefinition::normal(
+                        name,
+                        generics,
+                        parameters,
+                        body,
+                        where_clause,
+                        return_type,
+                    ));
+                    unresolved_functions.push_fn(self.module_id, func_id, impl_method);
+                }
             }
 
             // Add all functions that have a default implementation in the trait
