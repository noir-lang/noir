use std::{collections::HashMap, path::Path, vec};

use acvm::acir::acir_field::FieldOptions;
use fm::{FileId, FileManager, FILE_EXTENSION};
use noirc_errors::Location;

use crate::{
    graph::CrateId,
    hir::def_collector::dc_crate::{UnresolvedStruct, UnresolvedTrait},
    node_interner::{FunctionModifiers, TraitId, TypeAliasId},
    parser::{SortedModule, SortedSubModule},
<<<<<<< HEAD
    FunctionDefinition, Ident, ItemVisibility, LetStatement, NoirFunction, NoirStruct, NoirTrait,
    NoirTraitImpl, NoirTypeAlias, TraitImplItem, TraitItem, TypeImpl,
=======
    FunctionDefinition, Ident, LetStatement, ModuleDeclaration, NoirFunction, NoirStruct,
    NoirTrait, NoirTraitImpl, NoirTypeAlias, TraitImplItem, TraitItem, TypeImpl,
>>>>>>> 480bd251
};

use super::{
    dc_crate::{
        CompilationError, DefCollector, UnresolvedFunctions, UnresolvedGlobal, UnresolvedTraitImpl,
        UnresolvedTypeAlias,
    },
    errors::{DefCollectorErrorKind, DuplicateType},
};
use crate::hir::def_map::{LocalModuleId, ModuleData, ModuleId};
use crate::hir::resolution::import::ImportDirective;
use crate::hir::Context;

/// Given a module collect all definitions into ModuleData
struct ModCollector<'a> {
    pub(crate) def_collector: &'a mut DefCollector,
    pub(crate) file_id: FileId,
    pub(crate) module_id: LocalModuleId,
}

/// Walk a module and collect its definitions.
///
/// This performs the entirety of the definition collection phase of the name resolution pass.
pub fn collect_defs(
    def_collector: &mut DefCollector,
    ast: SortedModule,
    file_id: FileId,
    module_id: LocalModuleId,
    crate_id: CrateId,
    context: &mut Context,
) -> Vec<(CompilationError, FileId)> {
    let mut collector = ModCollector { def_collector, file_id, module_id };
    let mut errors: Vec<(CompilationError, FileId)> = vec![];

    // First resolve the module declarations
    for decl in ast.module_decls {
        errors.extend(collector.parse_module_declaration(context, &decl, crate_id));
    }

    errors.extend(collector.collect_submodules(context, crate_id, ast.submodules, file_id));

    // Then add the imports to defCollector to resolve once all modules in the hierarchy have been resolved
    for import in ast.imports {
        collector.def_collector.collected_imports.push(ImportDirective {
            module_id: collector.module_id,
            path: import.path,
            alias: import.alias,
            is_prelude: false,
        });
    }

    errors.extend(collector.collect_globals(context, ast.globals));

    errors.extend(collector.collect_traits(context, ast.traits, crate_id));

    errors.extend(collector.collect_structs(context, ast.types, crate_id));

    errors.extend(collector.collect_type_aliases(context, ast.type_aliases));

    errors.extend(collector.collect_functions(context, ast.functions, crate_id));

    collector.collect_trait_impls(context, ast.trait_impls, crate_id);

    collector.collect_impls(context, ast.impls, crate_id);

    errors
}

impl<'a> ModCollector<'a> {
    fn collect_globals(
        &mut self,
        context: &mut Context,
        globals: Vec<LetStatement>,
    ) -> Vec<(CompilationError, fm::FileId)> {
        let mut errors = vec![];
        for global in globals {
            let name = global.pattern.name_ident().clone();

            let global_id =
                context.def_interner.push_empty_global(name.clone(), self.module_id, self.file_id);

            // Add the statement to the scope so its path can be looked up later
            let result = self.def_collector.def_map.modules[self.module_id.0]
                .declare_global(name, global_id);

            if let Err((first_def, second_def)) = result {
                let err = DefCollectorErrorKind::Duplicate {
                    typ: DuplicateType::Global,
                    first_def,
                    second_def,
                };
                errors.push((err.into(), self.file_id));
            }

            self.def_collector.collected_globals.push(UnresolvedGlobal {
                file_id: self.file_id,
                module_id: self.module_id,
                global_id,
                stmt_def: global,
            });
        }
        errors
    }

    fn collect_impls(&mut self, context: &mut Context, impls: Vec<TypeImpl>, krate: CrateId) {
        let module_id = ModuleId { krate, local_id: self.module_id };

        for r#impl in impls {
            let mut unresolved_functions = UnresolvedFunctions {
                file_id: self.file_id,
                functions: Vec::new(),
                trait_id: None,
            };

            for (method, _) in r#impl.methods {
                let func_id = context.def_interner.push_empty_fn();
                let location = Location::new(method.span(), self.file_id);
                context.def_interner.push_function(func_id, &method.def, module_id, location);
                unresolved_functions.push_fn(self.module_id, func_id, method);
            }

            let key = (r#impl.object_type, self.module_id);
            let methods = self.def_collector.collected_impls.entry(key).or_default();
            methods.push((r#impl.generics, r#impl.type_span, unresolved_functions));
        }
    }

    fn collect_trait_impls(
        &mut self,
        context: &mut Context,
        impls: Vec<NoirTraitImpl>,
        krate: CrateId,
    ) {
        for trait_impl in impls {
            let trait_name = trait_impl.trait_name.clone();

            let mut unresolved_functions =
                self.collect_trait_impl_function_overrides(context, &trait_impl, krate);

            let module = ModuleId { krate, local_id: self.module_id };

            for (_, func_id, noir_function) in &mut unresolved_functions.functions {
                noir_function.def.where_clause.append(&mut trait_impl.where_clause.clone());
                let location = Location::new(noir_function.def.span, self.file_id);
                context.def_interner.push_function(*func_id, &noir_function.def, module, location);
            }

            let unresolved_trait_impl = UnresolvedTraitImpl {
                file_id: self.file_id,
                module_id: self.module_id,
                trait_path: trait_name,
                methods: unresolved_functions,
                object_type: trait_impl.object_type,
                generics: trait_impl.impl_generics,
                where_clause: trait_impl.where_clause,
                trait_id: None, // will be filled later
                trait_generics: trait_impl.trait_generics,
            };

            self.def_collector.collected_traits_impls.push(unresolved_trait_impl);
        }
    }

    fn collect_trait_impl_function_overrides(
        &mut self,
        context: &mut Context,
        trait_impl: &NoirTraitImpl,
        krate: CrateId,
    ) -> UnresolvedFunctions {
        let mut unresolved_functions =
            UnresolvedFunctions { file_id: self.file_id, functions: Vec::new(), trait_id: None };

        let module = ModuleId { krate, local_id: self.module_id };

        for item in &trait_impl.items {
            if let TraitImplItem::Function(impl_method) = item {
                let func_id = context.def_interner.push_empty_fn();
                let location = Location::new(impl_method.span(), self.file_id);
                context.def_interner.push_function(func_id, &impl_method.def, module, location);
                unresolved_functions.push_fn(self.module_id, func_id, impl_method.clone());
            }
        }

        unresolved_functions
    }

    fn collect_functions(
        &mut self,
        context: &mut Context,
        functions: Vec<NoirFunction>,
        krate: CrateId,
    ) -> Vec<(CompilationError, FileId)> {
        let mut unresolved_functions =
            UnresolvedFunctions { file_id: self.file_id, functions: Vec::new(), trait_id: None };
        let mut errors = vec![];

        let module = ModuleId { krate, local_id: self.module_id };

        for function in functions {
            // check if optional field attribute is compatible with native field
            if let Some(field) = function.attributes().get_field_attribute() {
                if !FieldOptions::is_native_field(&field) {
                    continue;
                }
            }

            let name = function.name_ident().clone();
            let func_id = context.def_interner.push_empty_fn();
            let visibility = function.def.visibility;

            // First create dummy function in the DefInterner
            // So that we can get a FuncId
            let location = Location::new(function.span(), self.file_id);
            context.def_interner.push_function(func_id, &function.def, module, location);

            // Now link this func_id to a crate level map with the noir function and the module id
            // Encountering a NoirFunction, we retrieve it's module_data to get the namespace
            // Once we have lowered it to a HirFunction, we retrieve it's Id from the DefInterner
            // and replace it
            // With this method we iterate each function in the Crate and not each module
            // This may not be great because we have to pull the module_data for each function
            unresolved_functions.push_fn(self.module_id, func_id, function);

            // Add function to scope/ns of the module
            let result = self.def_collector.def_map.modules[self.module_id.0]
                .declare_function(visibility, name, func_id);

            if let Err((first_def, second_def)) = result {
                let error = DefCollectorErrorKind::Duplicate {
                    typ: DuplicateType::Function,
                    first_def,
                    second_def,
                };
                errors.push((error.into(), self.file_id));
            }
        }

        self.def_collector.collected_functions.push(unresolved_functions);
        errors
    }

    /// Collect any struct definitions declared within the ast.
    /// Returns a vector of errors if any structs were already defined.
    fn collect_structs(
        &mut self,
        context: &mut Context,
        types: Vec<NoirStruct>,
        krate: CrateId,
    ) -> Vec<(CompilationError, FileId)> {
        let mut definition_errors = vec![];
        for struct_definition in types {
            let name = struct_definition.name.clone();

            let unresolved = UnresolvedStruct {
                file_id: self.file_id,
                module_id: self.module_id,
                struct_def: struct_definition,
            };

            // Create the corresponding module for the struct namespace
            let id = match self.push_child_module(&name, self.file_id, false, false) {
                Ok(local_id) => {
                    context.def_interner.new_struct(&unresolved, krate, local_id, self.file_id)
                }
                Err(error) => {
                    definition_errors.push((error.into(), self.file_id));
                    continue;
                }
            };

            // Add the struct to scope so its path can be looked up later
            let result =
                self.def_collector.def_map.modules[self.module_id.0].declare_struct(name, id);

            if let Err((first_def, second_def)) = result {
                let error = DefCollectorErrorKind::Duplicate {
                    typ: DuplicateType::TypeDefinition,
                    first_def,
                    second_def,
                };
                definition_errors.push((error.into(), self.file_id));
            }

            // And store the TypeId -> StructType mapping somewhere it is reachable
            self.def_collector.collected_types.insert(id, unresolved);
        }
        definition_errors
    }

    /// Collect any type aliases definitions declared within the ast.
    /// Returns a vector of errors if any type aliases were already defined.
    fn collect_type_aliases(
        &mut self,
        context: &mut Context,
        type_aliases: Vec<NoirTypeAlias>,
    ) -> Vec<(CompilationError, FileId)> {
        let mut errors: Vec<(CompilationError, FileId)> = vec![];
        for type_alias in type_aliases {
            let name = type_alias.name.clone();

            // And store the TypeId -> TypeAlias mapping somewhere it is reachable
            let unresolved = UnresolvedTypeAlias {
                file_id: self.file_id,
                module_id: self.module_id,
                type_alias_def: type_alias,
            };

            let type_alias_id = context.def_interner.push_type_alias(&unresolved);

            // Add the type alias to scope so its path can be looked up later
            let result = self.def_collector.def_map.modules[self.module_id.0]
                .declare_type_alias(name, type_alias_id);

            if let Err((first_def, second_def)) = result {
                let err = DefCollectorErrorKind::Duplicate {
                    typ: DuplicateType::Function,
                    first_def,
                    second_def,
                };
                errors.push((err.into(), self.file_id));
            }

            self.def_collector.collected_type_aliases.insert(type_alias_id, unresolved);
        }
        errors
    }

    /// Collect any traits definitions declared within the ast.
    /// Returns a vector of errors if any traits were already defined.
    fn collect_traits(
        &mut self,
        context: &mut Context,
        traits: Vec<NoirTrait>,
        krate: CrateId,
    ) -> Vec<(CompilationError, FileId)> {
        let mut errors: Vec<(CompilationError, FileId)> = vec![];
        for trait_definition in traits {
            let name = trait_definition.name.clone();

            // Create the corresponding module for the trait namespace
            let trait_id = match self.push_child_module(&name, self.file_id, false, false) {
                Ok(local_id) => TraitId(ModuleId { krate, local_id }),
                Err(error) => {
                    errors.push((error.into(), self.file_id));
                    continue;
                }
            };

            // Add the trait to scope so its path can be looked up later
            let result =
                self.def_collector.def_map.modules[self.module_id.0].declare_trait(name, trait_id);

            if let Err((first_def, second_def)) = result {
                let error = DefCollectorErrorKind::Duplicate {
                    typ: DuplicateType::Trait,
                    first_def,
                    second_def,
                };
                errors.push((error.into(), self.file_id));
            }

            // Add all functions that have a default implementation in the trait
            let mut unresolved_functions = UnresolvedFunctions {
                file_id: self.file_id,
                functions: Vec::new(),
                trait_id: None,
            };

            let mut method_ids = HashMap::new();
            for trait_item in &trait_definition.items {
                match trait_item {
                    TraitItem::Function {
                        name,
                        generics,
                        parameters,
                        return_type,
                        where_clause,
                        body,
                    } => {
                        let func_id = context.def_interner.push_empty_fn();
                        method_ids.insert(name.to_string(), func_id);

                        let modifiers = FunctionModifiers {
                            name: name.to_string(),
                            visibility: ItemVisibility::Public,
                            // TODO(Maddiaa): Investigate trait implementations with attributes see: https://github.com/noir-lang/noir/issues/2629
                            attributes: crate::token::Attributes::empty(),
                            is_unconstrained: false,
                            contract_function_type: None,
                            is_internal: None,
                        };

                        let location = Location::new(name.span(), self.file_id);
                        context
                            .def_interner
                            .push_function_definition(func_id, modifiers, trait_id.0, location);

                        match self.def_collector.def_map.modules[trait_id.0.local_id.0]
                            .declare_function(ItemVisibility::Public, name.clone(), func_id)
                        {
                            Ok(()) => {
                                if let Some(body) = body {
                                    let impl_method =
                                        NoirFunction::normal(FunctionDefinition::normal(
                                            name,
                                            generics,
                                            parameters,
                                            body,
                                            where_clause,
                                            return_type,
                                        ));
                                    unresolved_functions.push_fn(
                                        self.module_id,
                                        func_id,
                                        impl_method,
                                    );
                                }
                            }
                            Err((first_def, second_def)) => {
                                let error = DefCollectorErrorKind::Duplicate {
                                    typ: DuplicateType::TraitAssociatedFunction,
                                    first_def,
                                    second_def,
                                };
                                errors.push((error.into(), self.file_id));
                            }
                        }
                    }
                    TraitItem::Constant { name, .. } => {
                        let global_id = context.def_interner.push_empty_global(
                            name.clone(),
                            trait_id.0.local_id,
                            self.file_id,
                        );

                        if let Err((first_def, second_def)) = self.def_collector.def_map.modules
                            [trait_id.0.local_id.0]
                            .declare_global(name.clone(), global_id)
                        {
                            let error = DefCollectorErrorKind::Duplicate {
                                typ: DuplicateType::TraitAssociatedConst,
                                first_def,
                                second_def,
                            };
                            errors.push((error.into(), self.file_id));
                        }
                    }
                    TraitItem::Type { name } => {
                        // TODO(nickysn or alexvitkov): implement context.def_interner.push_empty_type_alias and get an id, instead of using TypeAliasId::dummy_id()
                        if let Err((first_def, second_def)) = self.def_collector.def_map.modules
                            [trait_id.0.local_id.0]
                            .declare_type_alias(name.clone(), TypeAliasId::dummy_id())
                        {
                            let error = DefCollectorErrorKind::Duplicate {
                                typ: DuplicateType::TraitAssociatedType,
                                first_def,
                                second_def,
                            };
                            errors.push((error.into(), self.file_id));
                        }
                    }
                }
            }

            // And store the TraitId -> TraitType mapping somewhere it is reachable
            let unresolved = UnresolvedTrait {
                file_id: self.file_id,
                module_id: self.module_id,
                crate_id: krate,
                trait_def: trait_definition,
                method_ids,
                fns_with_default_impl: unresolved_functions,
            };
            self.def_collector.collected_traits.insert(trait_id, unresolved);
        }
        errors
    }

    fn collect_submodules(
        &mut self,
        context: &mut Context,
        crate_id: CrateId,
        submodules: Vec<SortedSubModule>,
        file_id: FileId,
    ) -> Vec<(CompilationError, FileId)> {
        let mut errors: Vec<(CompilationError, FileId)> = vec![];
        for submodule in submodules {
            match self.push_child_module(&submodule.name, file_id, true, submodule.is_contract) {
                Ok(child) => {
                    errors.extend(collect_defs(
                        self.def_collector,
                        submodule.contents,
                        file_id,
                        child,
                        crate_id,
                        context,
                    ));
                }
                Err(error) => {
                    errors.push((error.into(), file_id));
                }
            };
        }
        errors
    }

    /// Search for a module named `mod_name`
    /// Parse it, add it as a child to the parent module in which it was declared
    /// and then collect all definitions of the child module
    fn parse_module_declaration(
        &mut self,
        context: &mut Context,
        mod_decl: &ModuleDeclaration,
        crate_id: CrateId,
    ) -> Vec<(CompilationError, FileId)> {
        let mut errors: Vec<(CompilationError, FileId)> = vec![];
        let child_file_id =
            match find_module(&context.file_manager, self.file_id, &mod_decl.ident.0.contents) {
                Ok(child_file_id) => child_file_id,
                Err(expected_path) => {
                    let mod_name = mod_decl.ident.clone();
                    let err =
                        DefCollectorErrorKind::UnresolvedModuleDecl { mod_name, expected_path };
                    errors.push((err.into(), self.file_id));
                    return errors;
                }
            };

        let location = Location { file: self.file_id, span: mod_decl.ident.span() };

        if let Some(old_location) = context.visited_files.get(&child_file_id) {
            let error = DefCollectorErrorKind::ModuleAlreadyPartOfCrate {
                mod_name: mod_decl.ident.clone(),
                span: location.span,
            };
            errors.push((error.into(), location.file));

            let error = DefCollectorErrorKind::ModuleOriginallyDefined {
                mod_name: mod_decl.ident.clone(),
                span: old_location.span,
            };
            errors.push((error.into(), old_location.file));
            return errors;
        }

        context.visited_files.insert(child_file_id, location);

        // Parse the AST for the module we just found and then recursively look for it's defs
        let (ast, parsing_errors) = context.parsed_file_results(child_file_id);
        let ast = ast.into_sorted();

        errors.extend(
            parsing_errors.iter().map(|e| (e.clone().into(), child_file_id)).collect::<Vec<_>>(),
        );

        // Add module into def collector and get a ModuleId
        match self.push_child_module(&mod_decl.ident, child_file_id, true, false) {
            Ok(child_mod_id) => {
                errors.extend(collect_defs(
                    self.def_collector,
                    ast,
                    child_file_id,
                    child_mod_id,
                    crate_id,
                    context,
                ));
            }
            Err(error) => {
                errors.push((error.into(), child_file_id));
            }
        }
        errors
    }

    /// Add a child module to the current def_map.
    /// On error this returns None and pushes to `errors`
    fn push_child_module(
        &mut self,
        mod_name: &Ident,
        file_id: FileId,
        add_to_parent_scope: bool,
        is_contract: bool,
    ) -> Result<LocalModuleId, DefCollectorErrorKind> {
        let parent = Some(self.module_id);
        let location = Location::new(mod_name.span(), file_id);
        let new_module = ModuleData::new(parent, location, is_contract);
        let module_id = self.def_collector.def_map.modules.insert(new_module);

        let modules = &mut self.def_collector.def_map.modules;

        // Update the parent module to reference the child
        modules[self.module_id.0].children.insert(mod_name.clone(), LocalModuleId(module_id));

        // Add this child module into the scope of the parent module as a module definition
        // module definitions are definitions which can only exist at the module level.
        // ModuleDefinitionIds can be used across crates since they contain the CrateId
        //
        // We do not want to do this in the case of struct modules (each struct type corresponds
        // to a child module containing its methods) since the module name should not shadow
        // the struct name.
        if add_to_parent_scope {
            let mod_id = ModuleId {
                krate: self.def_collector.def_map.krate,
                local_id: LocalModuleId(module_id),
            };

            if let Err((first_def, second_def)) =
                modules[self.module_id.0].declare_child_module(mod_name.to_owned(), mod_id)
            {
                let err = DefCollectorErrorKind::Duplicate {
                    typ: DuplicateType::Module,
                    first_def,
                    second_def,
                };
                return Err(err);
            }
        }

        Ok(LocalModuleId(module_id))
    }
}

fn find_module(
    file_manager: &FileManager,
    anchor: FileId,
    mod_name: &str,
) -> Result<FileId, String> {
    let anchor_path = file_manager
        .path(anchor)
        .expect("File must exist in file manager in order for us to be resolving its imports.")
        .with_extension("");
    let anchor_dir = anchor_path.parent().unwrap();

    // if `anchor` is a `main.nr`, `lib.nr`, `mod.nr` or `{mod_name}.nr`, we check siblings of
    // the anchor at `base/mod_name.nr`.
    let candidate = if should_check_siblings_for_module(&anchor_path, anchor_dir) {
        anchor_dir.join(format!("{mod_name}.{FILE_EXTENSION}"))
    } else {
        // Otherwise, we check for children of the anchor at `base/anchor/mod_name.nr`
        anchor_path.join(format!("{mod_name}.{FILE_EXTENSION}"))
    };

    file_manager
        .name_to_id(candidate.clone())
        .ok_or_else(|| candidate.as_os_str().to_string_lossy().to_string())
}

/// Returns true if a module's child modules are expected to be in the same directory.
/// Returns false if they are expected to be in a subdirectory matching the name of the module.
fn should_check_siblings_for_module(module_path: &Path, parent_path: &Path) -> bool {
    if let Some(filename) = module_path.file_stem() {
        // This check also means a `main.nr` or `lib.nr` file outside of the crate root would
        // check its same directory for child modules instead of a subdirectory. Should we prohibit
        // `main.nr` and `lib.nr` files outside of the crate root?
        filename == "main"
            || filename == "lib"
            || filename == "mod"
            || Some(filename) == parent_path.file_stem()
    } else {
        // If there's no filename, we arbitrarily return true.
        // Alternatively, we could panic, but this is left to a different step where we
        // ideally have some source location to issue an error.
        true
    }
}

#[cfg(test)]
mod tests {
    use super::*;

    use std::path::PathBuf;
    use tempfile::{tempdir, TempDir};

    // Returns the absolute path to the file
    fn create_dummy_file(dir: &TempDir, file_name: &Path) -> PathBuf {
        let file_path = dir.path().join(file_name);
        let _file = std::fs::File::create(&file_path).unwrap();
        file_path
    }

    #[test]
    fn path_resolve_file_module() {
        let dir = tempdir().unwrap();

        let entry_file_name = Path::new("my_dummy_file.nr");
        create_dummy_file(&dir, entry_file_name);

        let mut fm = FileManager::new(dir.path());

        let file_id = fm.add_file_with_source(entry_file_name, "fn foo() {}".to_string()).unwrap();

        let dep_file_name = Path::new("foo.nr");
        create_dummy_file(&dir, dep_file_name);
        find_module(&fm, file_id, "foo").unwrap_err();
    }

    #[test]
    fn path_resolve_sub_module() {
        let dir = tempdir().unwrap();
        let mut fm = FileManager::new(dir.path());

        // Create a lib.nr file at the root.
        // we now have dir/lib.nr
        let lib_nr_path = create_dummy_file(&dir, Path::new("lib.nr"));
        let file_id = fm
            .add_file_with_source(lib_nr_path.as_path(), "fn foo() {}".to_string())
            .expect("could not add file to file manager and obtain a FileId");

        // Create a sub directory
        // we now have:
        // - dir/lib.nr
        // - dir/sub_dir
        let sub_dir = TempDir::new_in(&dir).unwrap();
        let sub_dir_name = sub_dir.path().file_name().unwrap().to_str().unwrap();

        // Add foo.nr to the subdirectory
        // we no have:
        // - dir/lib.nr
        // - dir/sub_dir/foo.nr
        let foo_nr_path = create_dummy_file(&sub_dir, Path::new("foo.nr"));
        fm.add_file_with_source(foo_nr_path.as_path(), "fn foo() {}".to_string());

        // Add a parent module for the sub_dir
        // we no have:
        // - dir/lib.nr
        // - dir/sub_dir.nr
        // - dir/sub_dir/foo.nr
        let sub_dir_nr_path = create_dummy_file(&dir, Path::new(&format!("{sub_dir_name}.nr")));
        fm.add_file_with_source(sub_dir_nr_path.as_path(), "fn foo() {}".to_string());

        // First check for the sub_dir.nr file and add it to the FileManager
        let sub_dir_file_id = find_module(&fm, file_id, sub_dir_name).unwrap();

        // Now check for files in it's subdirectory
        find_module(&fm, sub_dir_file_id, "foo").unwrap();
    }
}<|MERGE_RESOLUTION|>--- conflicted
+++ resolved
@@ -9,13 +9,8 @@
     hir::def_collector::dc_crate::{UnresolvedStruct, UnresolvedTrait},
     node_interner::{FunctionModifiers, TraitId, TypeAliasId},
     parser::{SortedModule, SortedSubModule},
-<<<<<<< HEAD
-    FunctionDefinition, Ident, ItemVisibility, LetStatement, NoirFunction, NoirStruct, NoirTrait,
-    NoirTraitImpl, NoirTypeAlias, TraitImplItem, TraitItem, TypeImpl,
-=======
-    FunctionDefinition, Ident, LetStatement, ModuleDeclaration, NoirFunction, NoirStruct,
-    NoirTrait, NoirTraitImpl, NoirTypeAlias, TraitImplItem, TraitItem, TypeImpl,
->>>>>>> 480bd251
+    FunctionDefinition, Ident, ItemVisibility, LetStatement, ModuleDeclaration, NoirFunction,
+    NoirStruct, NoirTrait, NoirTraitImpl, NoirTypeAlias, TraitImplItem, TraitItem, TypeImpl,
 };
 
 use super::{
