--- conflicted
+++ resolved
@@ -966,11 +966,7 @@
         interner.register_function(func_id, &function.def);
     }
 
-<<<<<<< HEAD
-    if !is_test && !is_fuzzing_harness && !is_entry_point_function {
-=======
-    if !is_test && !is_entry_point_function && !has_export {
->>>>>>> bbdf1a29
+    if !is_test && !is_fuzzing_harness && !is_entry_point_function && !has_export {
         let item = UnusedItem::Function(func_id);
         usage_tracker.add_unused_item(module, name.clone(), item, visibility);
     }
