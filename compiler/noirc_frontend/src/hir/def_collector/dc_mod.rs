--- conflicted
+++ resolved
@@ -143,12 +143,8 @@
     fn collect_trait_impls(
         &mut self,
         context: &mut Context,
-<<<<<<< HEAD
-        impls: Vec<TraitImpl>,
+        impls: Vec<NoirTraitImpl>,
         krate: CrateId,
-=======
-        impls: Vec<NoirTraitImpl>,
->>>>>>> e5087a6a
         errors: &mut Vec<FileDiagnostic>,
     ) {
         let module_id = ModuleId { krate, local_id: self.module_id };
@@ -156,29 +152,6 @@
         for trait_impl in impls {
             let trait_name = &trait_impl.trait_name;
             let module = &self.def_collector.def_map.modules[self.module_id.0];
-<<<<<<< HEAD
-
-            match module.find_name(&trait_name).types {
-                Some((module_def_id, _visibility)) => {
-                    if let Some(collected_trait) = self.get_unresolved_trait(module_def_id) {
-                        let unresolved_functions = self.collect_trait_implementations(
-                            context,
-                            &trait_impl,
-                            &collected_trait.trait_def,
-                            krate,
-                            errors,
-                        );
-
-                        for (_, func_id, noir_function) in &unresolved_functions.functions {
-                            let name = noir_function.name().to_owned();
-                            let is_public = noir_function.def.is_public;
-
-                            context
-                                .def_interner
-                                .push_function_definition(name, *func_id, is_public, module_id);
-                        }
-=======
->>>>>>> e5087a6a
 
             if let Some(trait_id) = self.find_trait_or_emit_error(module, trait_name, errors) {
                 let collected_trait =
@@ -188,13 +161,17 @@
                     context,
                     &trait_impl,
                     &collected_trait.trait_def,
+                    krate,
                     errors,
                 );
 
                 for (_, func_id, noir_function) in &unresolved_functions.functions {
                     let name = noir_function.name().to_owned();
-
-                    context.def_interner.push_function_definition(name, *func_id);
+                    let is_public = noir_function.def.is_public;
+
+                    context
+                        .def_interner
+                        .push_function_definition(name, *func_id, is_public, module_id);
                 }
 
                 let unresolved_trait_impl = UnresolvedTraitImpl {
@@ -349,13 +326,9 @@
         let mut unresolved_functions =
             UnresolvedFunctions { file_id: self.file_id, functions: Vec::new() };
 
-<<<<<<< HEAD
         let module = ModuleId { krate, local_id: self.module_id };
 
-        for function in functions {
-=======
         for mut function in functions {
->>>>>>> e5087a6a
             let name = function.name_ident().clone();
             let func_id = context.def_interner.push_empty_fn();
             let is_public = function.def.is_public;
