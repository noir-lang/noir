use std::{collections::HashMap, path::Path, vec};

use acvm::{AcirField, FieldElement};
use fm::{FileId, FileManager, FILE_EXTENSION};
use noirc_errors::Location;
use num_bigint::BigUint;
use num_traits::Num;

use crate::ast::{
    FunctionDefinition, Ident, ItemVisibility, LetStatement, ModuleDeclaration, NoirFunction,
    NoirStruct, NoirTrait, NoirTraitImpl, NoirTypeAlias, Pattern, TraitImplItem, TraitItem,
    TypeImpl,
};
use crate::{
    graph::CrateId,
    hir::def_collector::dc_crate::{UnresolvedStruct, UnresolvedTrait},
    macros_api::MacroProcessor,
    node_interner::{FunctionModifiers, TraitId, TypeAliasId},
    parser::{SortedModule, SortedSubModule},
};

use super::{
    dc_crate::{
        CompilationError, DefCollector, UnresolvedFunctions, UnresolvedGlobal, UnresolvedTraitImpl,
        UnresolvedTypeAlias,
    },
    errors::{DefCollectorErrorKind, DuplicateType},
};
use crate::hir::def_map::{LocalModuleId, ModuleData, ModuleId};
use crate::hir::resolution::import::ImportDirective;
use crate::hir::Context;

/// Given a module collect all definitions into ModuleData
struct ModCollector<'a> {
    pub(crate) def_collector: &'a mut DefCollector,
    pub(crate) file_id: FileId,
    pub(crate) module_id: LocalModuleId,
}

/// Walk a module and collect its definitions.
///
/// This performs the entirety of the definition collection phase of the name resolution pass.
pub fn collect_defs(
    def_collector: &mut DefCollector,
    ast: SortedModule,
    file_id: FileId,
    module_id: LocalModuleId,
    crate_id: CrateId,
    context: &mut Context,
    macro_processors: &[&dyn MacroProcessor],
) -> Vec<(CompilationError, FileId)> {
    let mut collector = ModCollector { def_collector, file_id, module_id };
    let mut errors: Vec<(CompilationError, FileId)> = vec![];

    // First resolve the module declarations
    for decl in ast.module_decls {
        errors.extend(collector.parse_module_declaration(
            context,
            &decl,
            crate_id,
            macro_processors,
        ));
    }

    errors.extend(collector.collect_submodules(
        context,
        crate_id,
        ast.submodules,
        file_id,
        macro_processors,
    ));

    // Then add the imports to defCollector to resolve once all modules in the hierarchy have been resolved
    for import in ast.imports {
        collector.def_collector.imports.push(ImportDirective {
            module_id: collector.module_id,
            path: import.path,
            alias: import.alias,
            is_prelude: false,
        });
    }

    errors.extend(collector.collect_globals(context, ast.globals));

    errors.extend(collector.collect_traits(context, ast.traits, crate_id));

    errors.extend(collector.collect_structs(context, ast.types, crate_id));

    errors.extend(collector.collect_type_aliases(context, ast.type_aliases));

    errors.extend(collector.collect_functions(context, ast.functions, crate_id));

    collector.collect_trait_impls(context, ast.trait_impls, crate_id);

    collector.collect_impls(context, ast.impls, crate_id);

    errors
}

impl<'a> ModCollector<'a> {
    fn collect_globals(
        &mut self,
        context: &mut Context,
        globals: Vec<LetStatement>,
    ) -> Vec<(CompilationError, fm::FileId)> {
        let mut errors = vec![];
        for global in globals {
            let name = global.pattern.name_ident().clone();

            let global_id = context.def_interner.push_empty_global(
                name.clone(),
                self.module_id,
                self.file_id,
                global.attributes.clone(),
                matches!(global.pattern, Pattern::Mutable { .. }),
            );

            // Add the statement to the scope so its path can be looked up later
            let result = self.def_collector.def_map.modules[self.module_id.0]
                .declare_global(name, global_id);

            if let Err((first_def, second_def)) = result {
                let err = DefCollectorErrorKind::Duplicate {
                    typ: DuplicateType::Global,
                    first_def,
                    second_def,
                };
                errors.push((err.into(), self.file_id));
            }

            self.def_collector.items.globals.push(UnresolvedGlobal {
                file_id: self.file_id,
                module_id: self.module_id,
                global_id,
                stmt_def: global,
            });
        }
        errors
    }

    fn collect_impls(&mut self, context: &mut Context, impls: Vec<TypeImpl>, krate: CrateId) {
        let module_id = ModuleId { krate, local_id: self.module_id };

        for r#impl in impls {
            let mut unresolved_functions = UnresolvedFunctions {
                file_id: self.file_id,
                functions: Vec::new(),
                trait_id: None,
                self_type: None,
            };

            for (method, _) in r#impl.methods {
                let func_id = context.def_interner.push_empty_fn();
                let location = Location::new(method.span(), self.file_id);
                context.def_interner.push_function(func_id, &method.def, module_id, location);
                unresolved_functions.push_fn(self.module_id, func_id, method);
            }

            let key = (r#impl.object_type, self.module_id);
            let methods = self.def_collector.items.impls.entry(key).or_default();
            methods.push((r#impl.generics, r#impl.type_span, unresolved_functions));
        }
    }

    fn collect_trait_impls(
        &mut self,
        context: &mut Context,
        impls: Vec<NoirTraitImpl>,
        krate: CrateId,
    ) {
        for trait_impl in impls {
            let trait_name = trait_impl.trait_name.clone();

            let mut unresolved_functions =
                self.collect_trait_impl_function_overrides(context, &trait_impl, krate);

            let module = ModuleId { krate, local_id: self.module_id };

            for (_, func_id, noir_function) in &mut unresolved_functions.functions {
                noir_function.def.where_clause.append(&mut trait_impl.where_clause.clone());
                let location = Location::new(noir_function.def.span, self.file_id);
                context.def_interner.push_function(*func_id, &noir_function.def, module, location);
            }

            let unresolved_trait_impl = UnresolvedTraitImpl {
                file_id: self.file_id,
                module_id: self.module_id,
                trait_path: trait_name,
                methods: unresolved_functions,
                object_type: trait_impl.object_type,
                generics: trait_impl.impl_generics,
                where_clause: trait_impl.where_clause,
                trait_generics: trait_impl.trait_generics,

                // These last fields are filled later on
                trait_id: None,
                impl_id: None,
                resolved_object_type: None,
                resolved_generics: Vec::new(),
                resolved_trait_generics: Vec::new(),
            };

            self.def_collector.items.trait_impls.push(unresolved_trait_impl);
        }
    }

    fn collect_trait_impl_function_overrides(
        &mut self,
        context: &mut Context,
        trait_impl: &NoirTraitImpl,
        krate: CrateId,
    ) -> UnresolvedFunctions {
        let mut unresolved_functions = UnresolvedFunctions {
            file_id: self.file_id,
            functions: Vec::new(),
            trait_id: None,
            self_type: None,
        };

        let module = ModuleId { krate, local_id: self.module_id };

        for item in &trait_impl.items {
            if let TraitImplItem::Function(impl_method) = item {
                let func_id = context.def_interner.push_empty_fn();
                let location = Location::new(impl_method.span(), self.file_id);
                context.def_interner.push_function(func_id, &impl_method.def, module, location);
                unresolved_functions.push_fn(self.module_id, func_id, impl_method.clone());
            }
        }

        unresolved_functions
    }

    fn collect_functions(
        &mut self,
        context: &mut Context,
        functions: Vec<NoirFunction>,
        krate: CrateId,
    ) -> Vec<(CompilationError, FileId)> {
        let mut unresolved_functions = UnresolvedFunctions {
            file_id: self.file_id,
            functions: Vec::new(),
            trait_id: None,
            self_type: None,
        };
        let mut errors = vec![];

        let module = ModuleId { krate, local_id: self.module_id };

        for function in functions {
            // check if optional field attribute is compatible with native field
            if let Some(field) = function.attributes().get_field_attribute() {
                if !is_native_field(&field) {
                    continue;
                }
            }

            let name = function.name_ident().clone();
            let func_id = context.def_interner.push_empty_fn();
            let visibility = function.def.visibility;

            // First create dummy function in the DefInterner
            // So that we can get a FuncId
            let location = Location::new(function.span(), self.file_id);
            context.def_interner.push_function(func_id, &function.def, module, location);

            // Now link this func_id to a crate level map with the noir function and the module id
            // Encountering a NoirFunction, we retrieve it's module_data to get the namespace
            // Once we have lowered it to a HirFunction, we retrieve it's Id from the DefInterner
            // and replace it
            // With this method we iterate each function in the Crate and not each module
            // This may not be great because we have to pull the module_data for each function
            unresolved_functions.push_fn(self.module_id, func_id, function);

            // Add function to scope/ns of the module
            let result = self.def_collector.def_map.modules[self.module_id.0]
                .declare_function(name, visibility, func_id);

            if let Err((first_def, second_def)) = result {
                let error = DefCollectorErrorKind::Duplicate {
                    typ: DuplicateType::Function,
                    first_def,
                    second_def,
                };
                errors.push((error.into(), self.file_id));
            }
        }

        self.def_collector.items.functions.push(unresolved_functions);
        errors
    }

    /// Collect any struct definitions declared within the ast.
    /// Returns a vector of errors if any structs were already defined.
    fn collect_structs(
        &mut self,
        context: &mut Context,
        types: Vec<NoirStruct>,
        krate: CrateId,
    ) -> Vec<(CompilationError, FileId)> {
        let mut definition_errors = vec![];
        for struct_definition in types {
            let name = struct_definition.name.clone();

            let unresolved = UnresolvedStruct {
                file_id: self.file_id,
                module_id: self.module_id,
                struct_def: struct_definition,
            };

<<<<<<< HEAD
            let generic_results = context.resolve_generics(&unresolved.struct_def.generics);
            let mut resolved_generics = Vec::new();
            for generic_result in generic_results.into_iter() {
                match generic_result {
                    Ok(resolved_generic) => resolved_generics.push(resolved_generic),
                    Err((bad_generic, bad_type)) => {
                        let err = DefCollectorErrorKind::UnsupportedNumericGenericType {
                            ident: Ident::new(bad_generic.name.to_string(), bad_generic.span),
                            typ: bad_type.clone(),
                        };
                        definition_errors.push((err.into(), self.file_id));
                        // We still push the ill-formed generic as to continue definition collection and elaboration
                        // without triggering any other compiler errors.
                        resolved_generics.push(bad_generic);
                    }
                }
            }
=======
            let resolved_generics = context.resolve_generics(
                &unresolved.struct_def.generics,
                &mut definition_errors,
                self.file_id,
            );
>>>>>>> f87bc32a

            // Create the corresponding module for the struct namespace
            let id = match self.push_child_module(&name, self.file_id, false, false) {
                Ok(local_id) => context.def_interner.new_struct(
                    &unresolved,
                    resolved_generics,
                    krate,
                    local_id,
                    self.file_id,
                ),
                Err(error) => {
                    definition_errors.push((error.into(), self.file_id));
                    continue;
                }
            };

            // Add the struct to scope so its path can be looked up later
            let result =
                self.def_collector.def_map.modules[self.module_id.0].declare_struct(name, id);

            if let Err((first_def, second_def)) = result {
                let error = DefCollectorErrorKind::Duplicate {
                    typ: DuplicateType::TypeDefinition,
                    first_def,
                    second_def,
                };
                definition_errors.push((error.into(), self.file_id));
            }

            // And store the TypeId -> StructType mapping somewhere it is reachable
            self.def_collector.items.types.insert(id, unresolved);
        }
        definition_errors
    }

    /// Collect any type aliases definitions declared within the ast.
    /// Returns a vector of errors if any type aliases were already defined.
    fn collect_type_aliases(
        &mut self,
        context: &mut Context,
        type_aliases: Vec<NoirTypeAlias>,
    ) -> Vec<(CompilationError, FileId)> {
        let mut errors: Vec<(CompilationError, FileId)> = vec![];
        for type_alias in type_aliases {
            let name = type_alias.name.clone();

            // And store the TypeId -> TypeAlias mapping somewhere it is reachable
            let unresolved = UnresolvedTypeAlias {
                file_id: self.file_id,
                module_id: self.module_id,
                type_alias_def: type_alias,
            };

            let resolved_generics = context.resolve_generics(
                &unresolved.type_alias_def.generics,
                &mut errors,
                self.file_id,
            );

            let type_alias_id =
                context.def_interner.push_type_alias(&unresolved, resolved_generics);

            // Add the type alias to scope so its path can be looked up later
            let result = self.def_collector.def_map.modules[self.module_id.0]
                .declare_type_alias(name, type_alias_id);

            if let Err((first_def, second_def)) = result {
                let err = DefCollectorErrorKind::Duplicate {
                    typ: DuplicateType::Function,
                    first_def,
                    second_def,
                };
                errors.push((err.into(), self.file_id));
            }

            self.def_collector.items.type_aliases.insert(type_alias_id, unresolved);
        }
        errors
    }

    /// Collect any traits definitions declared within the ast.
    /// Returns a vector of errors if any traits were already defined.
    fn collect_traits(
        &mut self,
        context: &mut Context,
        traits: Vec<NoirTrait>,
        krate: CrateId,
    ) -> Vec<(CompilationError, FileId)> {
        let mut errors: Vec<(CompilationError, FileId)> = vec![];
        for trait_definition in traits {
            let name = trait_definition.name.clone();

            // Create the corresponding module for the trait namespace
            let trait_id = match self.push_child_module(&name, self.file_id, false, false) {
                Ok(local_id) => TraitId(ModuleId { krate, local_id }),
                Err(error) => {
                    errors.push((error.into(), self.file_id));
                    continue;
                }
            };

            // Add the trait to scope so its path can be looked up later
            let result =
                self.def_collector.def_map.modules[self.module_id.0].declare_trait(name, trait_id);

            if let Err((first_def, second_def)) = result {
                let error = DefCollectorErrorKind::Duplicate {
                    typ: DuplicateType::Trait,
                    first_def,
                    second_def,
                };
                errors.push((error.into(), self.file_id));
            }

            // Add all functions that have a default implementation in the trait
            let mut unresolved_functions = UnresolvedFunctions {
                file_id: self.file_id,
                functions: Vec::new(),
                trait_id: None,
                self_type: None,
            };

            let mut method_ids = HashMap::new();
            for trait_item in &trait_definition.items {
                match trait_item {
                    TraitItem::Function {
                        name,
                        generics,
                        parameters,
                        return_type,
                        where_clause,
                        body,
                    } => {
                        let func_id = context.def_interner.push_empty_fn();
                        method_ids.insert(name.to_string(), func_id);

                        let modifiers = FunctionModifiers {
                            name: name.to_string(),
                            visibility: ItemVisibility::Public,
                            // TODO(Maddiaa): Investigate trait implementations with attributes see: https://github.com/noir-lang/noir/issues/2629
                            attributes: crate::token::Attributes::empty(),
                            is_unconstrained: false,
                            generic_count: generics.len(),
                            is_comptime: false,
                        };

                        let location = Location::new(name.span(), self.file_id);
                        context
                            .def_interner
                            .push_function_definition(func_id, modifiers, trait_id.0, location);

                        match self.def_collector.def_map.modules[trait_id.0.local_id.0]
                            .declare_function(name.clone(), ItemVisibility::Public, func_id)
                        {
                            Ok(()) => {
                                if let Some(body) = body {
                                    let impl_method =
                                        NoirFunction::normal(FunctionDefinition::normal(
                                            name,
                                            generics,
                                            parameters,
                                            body,
                                            where_clause,
                                            return_type,
                                        ));
                                    unresolved_functions.push_fn(
                                        self.module_id,
                                        func_id,
                                        impl_method,
                                    );
                                }
                            }
                            Err((first_def, second_def)) => {
                                let error = DefCollectorErrorKind::Duplicate {
                                    typ: DuplicateType::TraitAssociatedFunction,
                                    first_def,
                                    second_def,
                                };
                                errors.push((error.into(), self.file_id));
                            }
                        }
                    }
                    TraitItem::Constant { name, .. } => {
                        let global_id = context.def_interner.push_empty_global(
                            name.clone(),
                            trait_id.0.local_id,
                            self.file_id,
                            vec![],
                            false,
                        );

                        if let Err((first_def, second_def)) = self.def_collector.def_map.modules
                            [trait_id.0.local_id.0]
                            .declare_global(name.clone(), global_id)
                        {
                            let error = DefCollectorErrorKind::Duplicate {
                                typ: DuplicateType::TraitAssociatedConst,
                                first_def,
                                second_def,
                            };
                            errors.push((error.into(), self.file_id));
                        }
                    }
                    TraitItem::Type { name } => {
                        // TODO(nickysn or alexvitkov): implement context.def_interner.push_empty_type_alias and get an id, instead of using TypeAliasId::dummy_id()
                        if let Err((first_def, second_def)) = self.def_collector.def_map.modules
                            [trait_id.0.local_id.0]
                            .declare_type_alias(name.clone(), TypeAliasId::dummy_id())
                        {
                            let error = DefCollectorErrorKind::Duplicate {
                                typ: DuplicateType::TraitAssociatedType,
                                first_def,
                                second_def,
                            };
                            errors.push((error.into(), self.file_id));
                        }
                    }
                }
            }

            let resolved_generics =
                context.resolve_generics(&trait_definition.generics, &mut errors, self.file_id);

            // And store the TraitId -> TraitType mapping somewhere it is reachable
            let unresolved = UnresolvedTrait {
                file_id: self.file_id,
                module_id: self.module_id,
                crate_id: krate,
                trait_def: trait_definition,
                method_ids,
                fns_with_default_impl: unresolved_functions,
            };
            context.def_interner.push_empty_trait(trait_id, &unresolved, resolved_generics);

            self.def_collector.items.traits.insert(trait_id, unresolved);
        }
        errors
    }

    fn collect_submodules(
        &mut self,
        context: &mut Context,
        crate_id: CrateId,
        submodules: Vec<SortedSubModule>,
        file_id: FileId,
        macro_processors: &[&dyn MacroProcessor],
    ) -> Vec<(CompilationError, FileId)> {
        let mut errors: Vec<(CompilationError, FileId)> = vec![];
        for submodule in submodules {
            match self.push_child_module(&submodule.name, file_id, true, submodule.is_contract) {
                Ok(child) => {
                    errors.extend(collect_defs(
                        self.def_collector,
                        submodule.contents,
                        file_id,
                        child,
                        crate_id,
                        context,
                        macro_processors,
                    ));
                }
                Err(error) => {
                    errors.push((error.into(), file_id));
                }
            };
        }
        errors
    }

    /// Search for a module named `mod_name`
    /// Parse it, add it as a child to the parent module in which it was declared
    /// and then collect all definitions of the child module
    fn parse_module_declaration(
        &mut self,
        context: &mut Context,
        mod_decl: &ModuleDeclaration,
        crate_id: CrateId,
        macro_processors: &[&dyn MacroProcessor],
    ) -> Vec<(CompilationError, FileId)> {
        let mut errors: Vec<(CompilationError, FileId)> = vec![];
        let child_file_id =
            match find_module(&context.file_manager, self.file_id, &mod_decl.ident.0.contents) {
                Ok(child_file_id) => child_file_id,
                Err(expected_path) => {
                    let mod_name = mod_decl.ident.clone();
                    let err =
                        DefCollectorErrorKind::UnresolvedModuleDecl { mod_name, expected_path };
                    errors.push((err.into(), self.file_id));
                    return errors;
                }
            };

        let location = Location { file: self.file_id, span: mod_decl.ident.span() };

        if let Some(old_location) = context.visited_files.get(&child_file_id) {
            let error = DefCollectorErrorKind::ModuleAlreadyPartOfCrate {
                mod_name: mod_decl.ident.clone(),
                span: location.span,
            };
            errors.push((error.into(), location.file));

            let error = DefCollectorErrorKind::ModuleOriginallyDefined {
                mod_name: mod_decl.ident.clone(),
                span: old_location.span,
            };
            errors.push((error.into(), old_location.file));
            return errors;
        }

        context.visited_files.insert(child_file_id, location);

        // Parse the AST for the module we just found and then recursively look for it's defs
        let (ast, parsing_errors) = context.parsed_file_results(child_file_id);
        let mut ast = ast.into_sorted();

        for macro_processor in macro_processors {
            match macro_processor.process_untyped_ast(
                ast.clone(),
                &crate_id,
                child_file_id,
                context,
            ) {
                Ok(processed_ast) => {
                    ast = processed_ast;
                }
                Err((error, file_id)) => {
                    let def_error = DefCollectorErrorKind::MacroError(error);
                    errors.push((def_error.into(), file_id));
                }
            }
        }

        errors.extend(
            parsing_errors.iter().map(|e| (e.clone().into(), child_file_id)).collect::<Vec<_>>(),
        );

        // Add module into def collector and get a ModuleId
        match self.push_child_module(&mod_decl.ident, child_file_id, true, false) {
            Ok(child_mod_id) => {
                errors.extend(collect_defs(
                    self.def_collector,
                    ast,
                    child_file_id,
                    child_mod_id,
                    crate_id,
                    context,
                    macro_processors,
                ));
            }
            Err(error) => {
                errors.push((error.into(), child_file_id));
            }
        }
        errors
    }

    /// Add a child module to the current def_map.
    /// On error this returns None and pushes to `errors`
    fn push_child_module(
        &mut self,
        mod_name: &Ident,
        file_id: FileId,
        add_to_parent_scope: bool,
        is_contract: bool,
    ) -> Result<LocalModuleId, DefCollectorErrorKind> {
        let parent = Some(self.module_id);
        let location = Location::new(mod_name.span(), file_id);
        let new_module = ModuleData::new(parent, location, is_contract);
        let module_id = self.def_collector.def_map.modules.insert(new_module);

        let modules = &mut self.def_collector.def_map.modules;

        // Update the parent module to reference the child
        modules[self.module_id.0].children.insert(mod_name.clone(), LocalModuleId(module_id));

        // Add this child module into the scope of the parent module as a module definition
        // module definitions are definitions which can only exist at the module level.
        // ModuleDefinitionIds can be used across crates since they contain the CrateId
        //
        // We do not want to do this in the case of struct modules (each struct type corresponds
        // to a child module containing its methods) since the module name should not shadow
        // the struct name.
        if add_to_parent_scope {
            let mod_id = ModuleId {
                krate: self.def_collector.def_map.krate,
                local_id: LocalModuleId(module_id),
            };

            if let Err((first_def, second_def)) =
                modules[self.module_id.0].declare_child_module(mod_name.to_owned(), mod_id)
            {
                let err = DefCollectorErrorKind::Duplicate {
                    typ: DuplicateType::Module,
                    first_def,
                    second_def,
                };
                return Err(err);
            }
        }

        Ok(LocalModuleId(module_id))
    }
}

fn find_module(
    file_manager: &FileManager,
    anchor: FileId,
    mod_name: &str,
) -> Result<FileId, String> {
    let anchor_path = file_manager
        .path(anchor)
        .expect("File must exist in file manager in order for us to be resolving its imports.")
        .with_extension("");
    let anchor_dir = anchor_path.parent().unwrap();

    // if `anchor` is a `main.nr`, `lib.nr`, `mod.nr` or `{mod_name}.nr`, we check siblings of
    // the anchor at `base/mod_name.nr`.
    let candidate = if should_check_siblings_for_module(&anchor_path, anchor_dir) {
        anchor_dir.join(format!("{mod_name}.{FILE_EXTENSION}"))
    } else {
        // Otherwise, we check for children of the anchor at `base/anchor/mod_name.nr`
        anchor_path.join(format!("{mod_name}.{FILE_EXTENSION}"))
    };

    file_manager
        .name_to_id(candidate.clone())
        .ok_or_else(|| candidate.as_os_str().to_string_lossy().to_string())
}

/// Returns true if a module's child modules are expected to be in the same directory.
/// Returns false if they are expected to be in a subdirectory matching the name of the module.
fn should_check_siblings_for_module(module_path: &Path, parent_path: &Path) -> bool {
    if let Some(filename) = module_path.file_stem() {
        // This check also means a `main.nr` or `lib.nr` file outside of the crate root would
        // check its same directory for child modules instead of a subdirectory. Should we prohibit
        // `main.nr` and `lib.nr` files outside of the crate root?
        filename == "main"
            || filename == "lib"
            || filename == "mod"
            || Some(filename) == parent_path.file_stem()
    } else {
        // If there's no filename, we arbitrarily return true.
        // Alternatively, we could panic, but this is left to a different step where we
        // ideally have some source location to issue an error.
        true
    }
}

cfg_if::cfg_if! {
    if #[cfg(feature = "bls12_381")] {
        pub const CHOSEN_FIELD: &str = "bls12_381";
    } else {
        pub const CHOSEN_FIELD: &str = "bn254";
    }
}

fn is_native_field(str: &str) -> bool {
    let big_num = if let Some(hex) = str.strip_prefix("0x") {
        BigUint::from_str_radix(hex, 16)
    } else {
        BigUint::from_str_radix(str, 10)
    };
    if let Ok(big_num) = big_num {
        big_num == FieldElement::modulus()
    } else {
        CHOSEN_FIELD == str
    }
}

#[cfg(test)]
mod tests {
    use super::*;

    use std::path::PathBuf;
    use tempfile::{tempdir, TempDir};

    // Returns the absolute path to the file
    fn create_dummy_file(dir: &TempDir, file_name: &Path) -> PathBuf {
        let file_path = dir.path().join(file_name);
        let _file = std::fs::File::create(&file_path).unwrap();
        file_path
    }

    #[test]
    fn path_resolve_file_module() {
        let dir = tempdir().unwrap();

        let entry_file_name = Path::new("my_dummy_file.nr");
        create_dummy_file(&dir, entry_file_name);

        let mut fm = FileManager::new(dir.path());

        let file_id = fm.add_file_with_source(entry_file_name, "fn foo() {}".to_string()).unwrap();

        let dep_file_name = Path::new("foo.nr");
        create_dummy_file(&dir, dep_file_name);
        find_module(&fm, file_id, "foo").unwrap_err();
    }

    #[test]
    fn path_resolve_sub_module() {
        let dir = tempdir().unwrap();
        let mut fm = FileManager::new(dir.path());

        // Create a lib.nr file at the root.
        // we now have dir/lib.nr
        let lib_nr_path = create_dummy_file(&dir, Path::new("lib.nr"));
        let file_id = fm
            .add_file_with_source(lib_nr_path.as_path(), "fn foo() {}".to_string())
            .expect("could not add file to file manager and obtain a FileId");

        // Create a sub directory
        // we now have:
        // - dir/lib.nr
        // - dir/sub_dir
        let sub_dir = TempDir::new_in(&dir).unwrap();
        let sub_dir_name = sub_dir.path().file_name().unwrap().to_str().unwrap();

        // Add foo.nr to the subdirectory
        // we no have:
        // - dir/lib.nr
        // - dir/sub_dir/foo.nr
        let foo_nr_path = create_dummy_file(&sub_dir, Path::new("foo.nr"));
        fm.add_file_with_source(foo_nr_path.as_path(), "fn foo() {}".to_string());

        // Add a parent module for the sub_dir
        // we no have:
        // - dir/lib.nr
        // - dir/sub_dir.nr
        // - dir/sub_dir/foo.nr
        let sub_dir_nr_path = create_dummy_file(&dir, Path::new(&format!("{sub_dir_name}.nr")));
        fm.add_file_with_source(sub_dir_nr_path.as_path(), "fn foo() {}".to_string());

        // First check for the sub_dir.nr file and add it to the FileManager
        let sub_dir_file_id = find_module(&fm, file_id, sub_dir_name).unwrap();

        // Now check for files in it's subdirectory
        find_module(&fm, sub_dir_file_id, "foo").unwrap();
    }
}<|MERGE_RESOLUTION|>--- conflicted
+++ resolved
@@ -308,31 +308,11 @@
                 struct_def: struct_definition,
             };
 
-<<<<<<< HEAD
-            let generic_results = context.resolve_generics(&unresolved.struct_def.generics);
-            let mut resolved_generics = Vec::new();
-            for generic_result in generic_results.into_iter() {
-                match generic_result {
-                    Ok(resolved_generic) => resolved_generics.push(resolved_generic),
-                    Err((bad_generic, bad_type)) => {
-                        let err = DefCollectorErrorKind::UnsupportedNumericGenericType {
-                            ident: Ident::new(bad_generic.name.to_string(), bad_generic.span),
-                            typ: bad_type.clone(),
-                        };
-                        definition_errors.push((err.into(), self.file_id));
-                        // We still push the ill-formed generic as to continue definition collection and elaboration
-                        // without triggering any other compiler errors.
-                        resolved_generics.push(bad_generic);
-                    }
-                }
-            }
-=======
             let resolved_generics = context.resolve_generics(
                 &unresolved.struct_def.generics,
                 &mut definition_errors,
                 self.file_id,
             );
->>>>>>> f87bc32a
 
             // Create the corresponding module for the struct namespace
             let id = match self.push_child_module(&name, self.file_id, false, false) {
