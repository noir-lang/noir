use std::{collections::HashMap, path::Path, vec};

use acvm::{AcirField, FieldElement};
use fm::{FileId, FileManager, FILE_EXTENSION};
use noirc_errors::Location;
use num_bigint::BigUint;
use num_traits::Num;

use crate::ast::{
    FunctionDefinition, Ident, ItemVisibility, LetStatement, ModuleDeclaration, NoirFunction,
    NoirStruct, NoirTrait, NoirTraitImpl, NoirTypeAlias, Pattern, TraitImplItem, TraitItem,
    TypeImpl,
};
use crate::{
    graph::CrateId,
    hir::def_collector::dc_crate::{UnresolvedStruct, UnresolvedTrait},
    macros_api::MacroProcessor,
    node_interner::{FunctionModifiers, TraitId, TypeAliasId},
    parser::{SortedModule, SortedSubModule},
};

use super::{
    dc_crate::{
        CompilationError, DefCollector, UnresolvedFunctions, UnresolvedGlobal, UnresolvedTraitImpl,
        UnresolvedTypeAlias,
    },
    errors::{DefCollectorErrorKind, DuplicateType},
};
use crate::hir::def_map::{LocalModuleId, ModuleData, ModuleId};
use crate::hir::resolution::import::ImportDirective;
use crate::hir::Context;

/// Given a module collect all definitions into ModuleData
struct ModCollector<'a> {
    pub(crate) def_collector: &'a mut DefCollector,
    pub(crate) file_id: FileId,
    pub(crate) module_id: LocalModuleId,
}

/// Walk a module and collect its definitions.
///
/// This performs the entirety of the definition collection phase of the name resolution pass.
pub fn collect_defs(
    def_collector: &mut DefCollector,
    ast: SortedModule,
    file_id: FileId,
    module_id: LocalModuleId,
    crate_id: CrateId,
    context: &mut Context,
    macro_processors: &[&dyn MacroProcessor],
) -> Vec<(CompilationError, FileId)> {
    let mut collector = ModCollector { def_collector, file_id, module_id };
    let mut errors: Vec<(CompilationError, FileId)> = vec![];

    // First resolve the module declarations
    for decl in ast.module_decls {
        errors.extend(collector.parse_module_declaration(
            context,
            &decl,
            crate_id,
            macro_processors,
        ));
    }

    errors.extend(collector.collect_submodules(
        context,
        crate_id,
        ast.submodules,
        file_id,
        macro_processors,
    ));

    // Then add the imports to defCollector to resolve once all modules in the hierarchy have been resolved
    for import in ast.imports {
        collector.def_collector.imports.push(ImportDirective {
            module_id: collector.module_id,
            path: import.path,
            alias: import.alias,
            is_prelude: false,
        });
    }

    errors.extend(collector.collect_globals(context, ast.globals));

    errors.extend(collector.collect_traits(context, ast.traits, crate_id));

    errors.extend(collector.collect_structs(context, ast.types, crate_id));

    errors.extend(collector.collect_type_aliases(context, ast.type_aliases));

    errors.extend(collector.collect_functions(context, ast.functions, crate_id));

    collector.collect_trait_impls(context, ast.trait_impls, crate_id);

    collector.collect_impls(context, ast.impls, crate_id);

    errors
}

impl<'a> ModCollector<'a> {
    fn collect_globals(
        &mut self,
        context: &mut Context,
        globals: Vec<LetStatement>,
    ) -> Vec<(CompilationError, fm::FileId)> {
        let mut errors = vec![];
        for global in globals {
            let name = global.pattern.name_ident().clone();

            let global_id = context.def_interner.push_empty_global(
                name.clone(),
                self.module_id,
                self.file_id,
                global.attributes.clone(),
                matches!(global.pattern, Pattern::Mutable { .. }),
            );

            // Add the statement to the scope so its path can be looked up later
            let result = self.def_collector.def_map.modules[self.module_id.0]
                .declare_global(name, global_id);

            if let Err((first_def, second_def)) = result {
                let err = DefCollectorErrorKind::Duplicate {
                    typ: DuplicateType::Global,
                    first_def,
                    second_def,
                };
                errors.push((err.into(), self.file_id));
            }

            self.def_collector.items.globals.push(UnresolvedGlobal {
                file_id: self.file_id,
                module_id: self.module_id,
                global_id,
                stmt_def: global,
            });
        }
        errors
    }

    fn collect_impls(&mut self, context: &mut Context, impls: Vec<TypeImpl>, krate: CrateId) {
        let module_id = ModuleId { krate, local_id: self.module_id };

        for r#impl in impls {
            let mut unresolved_functions = UnresolvedFunctions {
                file_id: self.file_id,
                functions: Vec::new(),
                trait_id: None,
                self_type: None,
            };

            for (method, _) in r#impl.methods {
                let func_id = context.def_interner.push_empty_fn();
                let location = Location::new(method.span(), self.file_id);
                context.def_interner.push_function(func_id, &method.def, module_id, location);
                unresolved_functions.push_fn(self.module_id, func_id, method);
            }

            let key = (r#impl.object_type, self.module_id);
            let methods = self.def_collector.items.impls.entry(key).or_default();
            methods.push((r#impl.generics, r#impl.type_span, unresolved_functions));
        }
    }

    fn collect_trait_impls(
        &mut self,
        context: &mut Context,
        impls: Vec<NoirTraitImpl>,
        krate: CrateId,
    ) {
        for trait_impl in impls {
            let trait_name = trait_impl.trait_name.clone();

            let mut unresolved_functions =
                self.collect_trait_impl_function_overrides(context, &trait_impl, krate);

            let module = ModuleId { krate, local_id: self.module_id };

            for (_, func_id, noir_function) in &mut unresolved_functions.functions {
                noir_function.def.where_clause.append(&mut trait_impl.where_clause.clone());
                let location = Location::new(noir_function.def.span, self.file_id);
                context.def_interner.push_function(*func_id, &noir_function.def, module, location);
            }

            let unresolved_trait_impl = UnresolvedTraitImpl {
                file_id: self.file_id,
                module_id: self.module_id,
                trait_path: trait_name,
                methods: unresolved_functions,
                object_type: trait_impl.object_type,
                generics: trait_impl.impl_generics,
                where_clause: trait_impl.where_clause,
                trait_generics: trait_impl.trait_generics,

                // These last fields are filled later on
                trait_id: None,
                impl_id: None,
                resolved_object_type: None,
<<<<<<< HEAD
                resolved_generics: Vec::new(),
=======
>>>>>>> ffcb4109
            };

            self.def_collector.items.trait_impls.push(unresolved_trait_impl);
        }
    }

    fn collect_trait_impl_function_overrides(
        &mut self,
        context: &mut Context,
        trait_impl: &NoirTraitImpl,
        krate: CrateId,
    ) -> UnresolvedFunctions {
        let mut unresolved_functions = UnresolvedFunctions {
            file_id: self.file_id,
            functions: Vec::new(),
            trait_id: None,
            self_type: None,
        };

        let module = ModuleId { krate, local_id: self.module_id };

        for item in &trait_impl.items {
            if let TraitImplItem::Function(impl_method) = item {
                let func_id = context.def_interner.push_empty_fn();
                let location = Location::new(impl_method.span(), self.file_id);
                context.def_interner.push_function(func_id, &impl_method.def, module, location);
                unresolved_functions.push_fn(self.module_id, func_id, impl_method.clone());
            }
        }

        unresolved_functions
    }

    fn collect_functions(
        &mut self,
        context: &mut Context,
        functions: Vec<NoirFunction>,
        krate: CrateId,
    ) -> Vec<(CompilationError, FileId)> {
        let mut unresolved_functions = UnresolvedFunctions {
            file_id: self.file_id,
            functions: Vec::new(),
            trait_id: None,
            self_type: None,
        };
        let mut errors = vec![];

        let module = ModuleId { krate, local_id: self.module_id };

        for function in functions {
            // check if optional field attribute is compatible with native field
            if let Some(field) = function.attributes().get_field_attribute() {
                if !is_native_field(&field) {
                    continue;
                }
            }

            let name = function.name_ident().clone();
            let func_id = context.def_interner.push_empty_fn();
            let visibility = function.def.visibility;

            // First create dummy function in the DefInterner
            // So that we can get a FuncId
            let location = Location::new(function.span(), self.file_id);
            context.def_interner.push_function(func_id, &function.def, module, location);

            // Now link this func_id to a crate level map with the noir function and the module id
            // Encountering a NoirFunction, we retrieve it's module_data to get the namespace
            // Once we have lowered it to a HirFunction, we retrieve it's Id from the DefInterner
            // and replace it
            // With this method we iterate each function in the Crate and not each module
            // This may not be great because we have to pull the module_data for each function
            unresolved_functions.push_fn(self.module_id, func_id, function);

            // Add function to scope/ns of the module
            let result = self.def_collector.def_map.modules[self.module_id.0]
                .declare_function(name, visibility, func_id);

            if let Err((first_def, second_def)) = result {
                let error = DefCollectorErrorKind::Duplicate {
                    typ: DuplicateType::Function,
                    first_def,
                    second_def,
                };
                errors.push((error.into(), self.file_id));
            }
        }

        self.def_collector.items.functions.push(unresolved_functions);
        errors
    }

    /// Collect any struct definitions declared within the ast.
    /// Returns a vector of errors if any structs were already defined.
    fn collect_structs(
        &mut self,
        context: &mut Context,
        types: Vec<NoirStruct>,
        krate: CrateId,
    ) -> Vec<(CompilationError, FileId)> {
        let mut definition_errors = vec![];
        for struct_definition in types {
            let name = struct_definition.name.clone();

            let unresolved = UnresolvedStruct {
                file_id: self.file_id,
                module_id: self.module_id,
                struct_def: struct_definition,
            };

            // Create the corresponding module for the struct namespace
            let id = match self.push_child_module(&name, self.file_id, false, false) {
                Ok(local_id) => {
                    context.def_interner.new_struct(&unresolved, krate, local_id, self.file_id)
                }
                Err(error) => {
                    definition_errors.push((error.into(), self.file_id));
                    continue;
                }
            };

            // Add the struct to scope so its path can be looked up later
            let result =
                self.def_collector.def_map.modules[self.module_id.0].declare_struct(name, id);

            if let Err((first_def, second_def)) = result {
                let error = DefCollectorErrorKind::Duplicate {
                    typ: DuplicateType::TypeDefinition,
                    first_def,
                    second_def,
                };
                definition_errors.push((error.into(), self.file_id));
            }

            // And store the TypeId -> StructType mapping somewhere it is reachable
            self.def_collector.items.types.insert(id, unresolved);
        }
        definition_errors
    }

    /// Collect any type aliases definitions declared within the ast.
    /// Returns a vector of errors if any type aliases were already defined.
    fn collect_type_aliases(
        &mut self,
        context: &mut Context,
        type_aliases: Vec<NoirTypeAlias>,
    ) -> Vec<(CompilationError, FileId)> {
        let mut errors: Vec<(CompilationError, FileId)> = vec![];
        for type_alias in type_aliases {
            let name = type_alias.name.clone();

            // And store the TypeId -> TypeAlias mapping somewhere it is reachable
            let unresolved = UnresolvedTypeAlias {
                file_id: self.file_id,
                module_id: self.module_id,
                type_alias_def: type_alias,
            };

            let type_alias_id = context.def_interner.push_type_alias(&unresolved);

            // Add the type alias to scope so its path can be looked up later
            let result = self.def_collector.def_map.modules[self.module_id.0]
                .declare_type_alias(name, type_alias_id);

            if let Err((first_def, second_def)) = result {
                let err = DefCollectorErrorKind::Duplicate {
                    typ: DuplicateType::Function,
                    first_def,
                    second_def,
                };
                errors.push((err.into(), self.file_id));
            }

            self.def_collector.items.type_aliases.insert(type_alias_id, unresolved);
        }
        errors
    }

    /// Collect any traits definitions declared within the ast.
    /// Returns a vector of errors if any traits were already defined.
    fn collect_traits(
        &mut self,
        context: &mut Context,
        traits: Vec<NoirTrait>,
        krate: CrateId,
    ) -> Vec<(CompilationError, FileId)> {
        let mut errors: Vec<(CompilationError, FileId)> = vec![];
        for trait_definition in traits {
            let name = trait_definition.name.clone();

            // Create the corresponding module for the trait namespace
            let trait_id = match self.push_child_module(&name, self.file_id, false, false) {
                Ok(local_id) => TraitId(ModuleId { krate, local_id }),
                Err(error) => {
                    errors.push((error.into(), self.file_id));
                    continue;
                }
            };

            // Add the trait to scope so its path can be looked up later
            let result =
                self.def_collector.def_map.modules[self.module_id.0].declare_trait(name, trait_id);

            if let Err((first_def, second_def)) = result {
                let error = DefCollectorErrorKind::Duplicate {
                    typ: DuplicateType::Trait,
                    first_def,
                    second_def,
                };
                errors.push((error.into(), self.file_id));
            }

            // Add all functions that have a default implementation in the trait
            let mut unresolved_functions = UnresolvedFunctions {
                file_id: self.file_id,
                functions: Vec::new(),
                trait_id: None,
                self_type: None,
            };

            let mut method_ids = HashMap::new();
            for trait_item in &trait_definition.items {
                match trait_item {
                    TraitItem::Function {
                        name,
                        generics,
                        parameters,
                        return_type,
                        where_clause,
                        body,
                    } => {
                        let func_id = context.def_interner.push_empty_fn();
                        method_ids.insert(name.to_string(), func_id);

                        let modifiers = FunctionModifiers {
                            name: name.to_string(),
                            visibility: ItemVisibility::Public,
                            // TODO(Maddiaa): Investigate trait implementations with attributes see: https://github.com/noir-lang/noir/issues/2629
                            attributes: crate::token::Attributes::empty(),
                            is_unconstrained: false,
                            generic_count: generics.len(),
                            is_comptime: false,
                        };

                        let location = Location::new(name.span(), self.file_id);
                        context
                            .def_interner
                            .push_function_definition(func_id, modifiers, trait_id.0, location);

                        match self.def_collector.def_map.modules[trait_id.0.local_id.0]
                            .declare_function(name.clone(), ItemVisibility::Public, func_id)
                        {
                            Ok(()) => {
                                if let Some(body) = body {
                                    let impl_method =
                                        NoirFunction::normal(FunctionDefinition::normal(
                                            name,
                                            generics,
                                            parameters,
                                            body,
                                            where_clause,
                                            return_type,
                                        ));
                                    unresolved_functions.push_fn(
                                        self.module_id,
                                        func_id,
                                        impl_method,
                                    );
                                }
                            }
                            Err((first_def, second_def)) => {
                                let error = DefCollectorErrorKind::Duplicate {
                                    typ: DuplicateType::TraitAssociatedFunction,
                                    first_def,
                                    second_def,
                                };
                                errors.push((error.into(), self.file_id));
                            }
                        }
                    }
                    TraitItem::Constant { name, .. } => {
                        let global_id = context.def_interner.push_empty_global(
                            name.clone(),
                            trait_id.0.local_id,
                            self.file_id,
                            vec![],
                            false,
                        );

                        if let Err((first_def, second_def)) = self.def_collector.def_map.modules
                            [trait_id.0.local_id.0]
                            .declare_global(name.clone(), global_id)
                        {
                            let error = DefCollectorErrorKind::Duplicate {
                                typ: DuplicateType::TraitAssociatedConst,
                                first_def,
                                second_def,
                            };
                            errors.push((error.into(), self.file_id));
                        }
                    }
                    TraitItem::Type { name } => {
                        // TODO(nickysn or alexvitkov): implement context.def_interner.push_empty_type_alias and get an id, instead of using TypeAliasId::dummy_id()
                        if let Err((first_def, second_def)) = self.def_collector.def_map.modules
                            [trait_id.0.local_id.0]
                            .declare_type_alias(name.clone(), TypeAliasId::dummy_id())
                        {
                            let error = DefCollectorErrorKind::Duplicate {
                                typ: DuplicateType::TraitAssociatedType,
                                first_def,
                                second_def,
                            };
                            errors.push((error.into(), self.file_id));
                        }
                    }
                }
            }

            // And store the TraitId -> TraitType mapping somewhere it is reachable
            let unresolved = UnresolvedTrait {
                file_id: self.file_id,
                module_id: self.module_id,
                crate_id: krate,
                trait_def: trait_definition,
                method_ids,
                fns_with_default_impl: unresolved_functions,
            };
            context.def_interner.push_empty_trait(trait_id, &unresolved);
            self.def_collector.items.traits.insert(trait_id, unresolved);
        }
        errors
    }

    fn collect_submodules(
        &mut self,
        context: &mut Context,
        crate_id: CrateId,
        submodules: Vec<SortedSubModule>,
        file_id: FileId,
        macro_processors: &[&dyn MacroProcessor],
    ) -> Vec<(CompilationError, FileId)> {
        let mut errors: Vec<(CompilationError, FileId)> = vec![];
        for submodule in submodules {
            match self.push_child_module(&submodule.name, file_id, true, submodule.is_contract) {
                Ok(child) => {
                    errors.extend(collect_defs(
                        self.def_collector,
                        submodule.contents,
                        file_id,
                        child,
                        crate_id,
                        context,
                        macro_processors,
                    ));
                }
                Err(error) => {
                    errors.push((error.into(), file_id));
                }
            };
        }
        errors
    }

    /// Search for a module named `mod_name`
    /// Parse it, add it as a child to the parent module in which it was declared
    /// and then collect all definitions of the child module
    fn parse_module_declaration(
        &mut self,
        context: &mut Context,
        mod_decl: &ModuleDeclaration,
        crate_id: CrateId,
        macro_processors: &[&dyn MacroProcessor],
    ) -> Vec<(CompilationError, FileId)> {
        let mut errors: Vec<(CompilationError, FileId)> = vec![];
        let child_file_id =
            match find_module(&context.file_manager, self.file_id, &mod_decl.ident.0.contents) {
                Ok(child_file_id) => child_file_id,
                Err(expected_path) => {
                    let mod_name = mod_decl.ident.clone();
                    let err =
                        DefCollectorErrorKind::UnresolvedModuleDecl { mod_name, expected_path };
                    errors.push((err.into(), self.file_id));
                    return errors;
                }
            };

        let location = Location { file: self.file_id, span: mod_decl.ident.span() };

        if let Some(old_location) = context.visited_files.get(&child_file_id) {
            let error = DefCollectorErrorKind::ModuleAlreadyPartOfCrate {
                mod_name: mod_decl.ident.clone(),
                span: location.span,
            };
            errors.push((error.into(), location.file));

            let error = DefCollectorErrorKind::ModuleOriginallyDefined {
                mod_name: mod_decl.ident.clone(),
                span: old_location.span,
            };
            errors.push((error.into(), old_location.file));
            return errors;
        }

        context.visited_files.insert(child_file_id, location);

        // Parse the AST for the module we just found and then recursively look for it's defs
        let (ast, parsing_errors) = context.parsed_file_results(child_file_id);
        let mut ast = ast.into_sorted();

        for macro_processor in macro_processors {
            match macro_processor.process_untyped_ast(
                ast.clone(),
                &crate_id,
                child_file_id,
                context,
            ) {
                Ok(processed_ast) => {
                    ast = processed_ast;
                }
                Err((error, file_id)) => {
                    let def_error = DefCollectorErrorKind::MacroError(error);
                    errors.push((def_error.into(), file_id));
                }
            }
        }

        errors.extend(
            parsing_errors.iter().map(|e| (e.clone().into(), child_file_id)).collect::<Vec<_>>(),
        );

        // Add module into def collector and get a ModuleId
        match self.push_child_module(&mod_decl.ident, child_file_id, true, false) {
            Ok(child_mod_id) => {
                errors.extend(collect_defs(
                    self.def_collector,
                    ast,
                    child_file_id,
                    child_mod_id,
                    crate_id,
                    context,
                    macro_processors,
                ));
            }
            Err(error) => {
                errors.push((error.into(), child_file_id));
            }
        }
        errors
    }

    /// Add a child module to the current def_map.
    /// On error this returns None and pushes to `errors`
    fn push_child_module(
        &mut self,
        mod_name: &Ident,
        file_id: FileId,
        add_to_parent_scope: bool,
        is_contract: bool,
    ) -> Result<LocalModuleId, DefCollectorErrorKind> {
        let parent = Some(self.module_id);
        let location = Location::new(mod_name.span(), file_id);
        let new_module = ModuleData::new(parent, location, is_contract);
        let module_id = self.def_collector.def_map.modules.insert(new_module);

        let modules = &mut self.def_collector.def_map.modules;

        // Update the parent module to reference the child
        modules[self.module_id.0].children.insert(mod_name.clone(), LocalModuleId(module_id));

        // Add this child module into the scope of the parent module as a module definition
        // module definitions are definitions which can only exist at the module level.
        // ModuleDefinitionIds can be used across crates since they contain the CrateId
        //
        // We do not want to do this in the case of struct modules (each struct type corresponds
        // to a child module containing its methods) since the module name should not shadow
        // the struct name.
        if add_to_parent_scope {
            let mod_id = ModuleId {
                krate: self.def_collector.def_map.krate,
                local_id: LocalModuleId(module_id),
            };

            if let Err((first_def, second_def)) =
                modules[self.module_id.0].declare_child_module(mod_name.to_owned(), mod_id)
            {
                let err = DefCollectorErrorKind::Duplicate {
                    typ: DuplicateType::Module,
                    first_def,
                    second_def,
                };
                return Err(err);
            }
        }

        Ok(LocalModuleId(module_id))
    }
}

fn find_module(
    file_manager: &FileManager,
    anchor: FileId,
    mod_name: &str,
) -> Result<FileId, String> {
    let anchor_path = file_manager
        .path(anchor)
        .expect("File must exist in file manager in order for us to be resolving its imports.")
        .with_extension("");
    let anchor_dir = anchor_path.parent().unwrap();

    // if `anchor` is a `main.nr`, `lib.nr`, `mod.nr` or `{mod_name}.nr`, we check siblings of
    // the anchor at `base/mod_name.nr`.
    let candidate = if should_check_siblings_for_module(&anchor_path, anchor_dir) {
        anchor_dir.join(format!("{mod_name}.{FILE_EXTENSION}"))
    } else {
        // Otherwise, we check for children of the anchor at `base/anchor/mod_name.nr`
        anchor_path.join(format!("{mod_name}.{FILE_EXTENSION}"))
    };

    file_manager
        .name_to_id(candidate.clone())
        .ok_or_else(|| candidate.as_os_str().to_string_lossy().to_string())
}

/// Returns true if a module's child modules are expected to be in the same directory.
/// Returns false if they are expected to be in a subdirectory matching the name of the module.
fn should_check_siblings_for_module(module_path: &Path, parent_path: &Path) -> bool {
    if let Some(filename) = module_path.file_stem() {
        // This check also means a `main.nr` or `lib.nr` file outside of the crate root would
        // check its same directory for child modules instead of a subdirectory. Should we prohibit
        // `main.nr` and `lib.nr` files outside of the crate root?
        filename == "main"
            || filename == "lib"
            || filename == "mod"
            || Some(filename) == parent_path.file_stem()
    } else {
        // If there's no filename, we arbitrarily return true.
        // Alternatively, we could panic, but this is left to a different step where we
        // ideally have some source location to issue an error.
        true
    }
}

cfg_if::cfg_if! {
    if #[cfg(feature = "bn254")] {
        pub const CHOSEN_FIELD: &str = "bn254";
    } else if #[cfg(feature = "bls12_381")] {
        pub const CHOSEN_FIELD: &str = "bls12_381";
    } else {
        compile_error!("please specify a field to compile with");
    }
}

fn is_native_field(str: &str) -> bool {
    let big_num = if let Some(hex) = str.strip_prefix("0x") {
        BigUint::from_str_radix(hex, 16)
    } else {
        BigUint::from_str_radix(str, 10)
    };
    if let Ok(big_num) = big_num {
        big_num == FieldElement::modulus()
    } else {
        CHOSEN_FIELD == str
    }
}

#[cfg(test)]
mod tests {
    use super::*;

    use std::path::PathBuf;
    use tempfile::{tempdir, TempDir};

    // Returns the absolute path to the file
    fn create_dummy_file(dir: &TempDir, file_name: &Path) -> PathBuf {
        let file_path = dir.path().join(file_name);
        let _file = std::fs::File::create(&file_path).unwrap();
        file_path
    }

    #[test]
    fn path_resolve_file_module() {
        let dir = tempdir().unwrap();

        let entry_file_name = Path::new("my_dummy_file.nr");
        create_dummy_file(&dir, entry_file_name);

        let mut fm = FileManager::new(dir.path());

        let file_id = fm.add_file_with_source(entry_file_name, "fn foo() {}".to_string()).unwrap();

        let dep_file_name = Path::new("foo.nr");
        create_dummy_file(&dir, dep_file_name);
        find_module(&fm, file_id, "foo").unwrap_err();
    }

    #[test]
    fn path_resolve_sub_module() {
        let dir = tempdir().unwrap();
        let mut fm = FileManager::new(dir.path());

        // Create a lib.nr file at the root.
        // we now have dir/lib.nr
        let lib_nr_path = create_dummy_file(&dir, Path::new("lib.nr"));
        let file_id = fm
            .add_file_with_source(lib_nr_path.as_path(), "fn foo() {}".to_string())
            .expect("could not add file to file manager and obtain a FileId");

        // Create a sub directory
        // we now have:
        // - dir/lib.nr
        // - dir/sub_dir
        let sub_dir = TempDir::new_in(&dir).unwrap();
        let sub_dir_name = sub_dir.path().file_name().unwrap().to_str().unwrap();

        // Add foo.nr to the subdirectory
        // we no have:
        // - dir/lib.nr
        // - dir/sub_dir/foo.nr
        let foo_nr_path = create_dummy_file(&sub_dir, Path::new("foo.nr"));
        fm.add_file_with_source(foo_nr_path.as_path(), "fn foo() {}".to_string());

        // Add a parent module for the sub_dir
        // we no have:
        // - dir/lib.nr
        // - dir/sub_dir.nr
        // - dir/sub_dir/foo.nr
        let sub_dir_nr_path = create_dummy_file(&dir, Path::new(&format!("{sub_dir_name}.nr")));
        fm.add_file_with_source(sub_dir_nr_path.as_path(), "fn foo() {}".to_string());

        // First check for the sub_dir.nr file and add it to the FileManager
        let sub_dir_file_id = find_module(&fm, file_id, sub_dir_name).unwrap();

        // Now check for files in it's subdirectory
        find_module(&fm, sub_dir_file_id, "foo").unwrap();
    }
}<|MERGE_RESOLUTION|>--- conflicted
+++ resolved
@@ -196,10 +196,7 @@
                 trait_id: None,
                 impl_id: None,
                 resolved_object_type: None,
-<<<<<<< HEAD
                 resolved_generics: Vec::new(),
-=======
->>>>>>> ffcb4109
             };
 
             self.def_collector.items.trait_impls.push(unresolved_trait_impl);
