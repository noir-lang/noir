use std::path::Path;
use std::rc::Rc;
use std::vec;

use acvm::{AcirField, FieldElement};
use fm::{FileId, FileManager, FILE_EXTENSION};
use noirc_errors::{Location, Span};
use num_bigint::BigUint;
use num_traits::Num;
use rustc_hash::FxHashMap as HashMap;

use crate::ast::{
    FunctionDefinition, Ident, ItemVisibility, LetStatement, ModuleDeclaration, NoirFunction,
    NoirStruct, NoirTrait, NoirTraitImpl, NoirTypeAlias, Pattern, TraitImplItem, TraitItem,
    TypeImpl,
};
use crate::hir::resolution::errors::ResolverError;
use crate::macros_api::{Expression, NodeInterner, StructId, UnresolvedType, UnresolvedTypeData};
use crate::node_interner::ModuleAttributes;
use crate::token::SecondaryAttribute;
use crate::usage_tracker::UnusedItem;
use crate::{
    graph::CrateId,
    hir::def_collector::dc_crate::{UnresolvedStruct, UnresolvedTrait},
    macros_api::MacroProcessor,
    node_interner::{FunctionModifiers, TraitId, TypeAliasId},
    parser::{SortedModule, SortedSubModule},
};
use crate::{Generics, Kind, ResolvedGeneric, Type, TypeVariable};

use super::dc_crate::CollectedItems;
use super::dc_crate::ModuleAttribute;
use super::{
    dc_crate::{
        CompilationError, DefCollector, UnresolvedFunctions, UnresolvedGlobal, UnresolvedTraitImpl,
        UnresolvedTypeAlias,
    },
    errors::{DefCollectorErrorKind, DuplicateType},
};
use crate::hir::def_map::{CrateDefMap, LocalModuleId, ModuleData, ModuleId, MAIN_FUNCTION};
use crate::hir::resolution::import::ImportDirective;
use crate::hir::Context;

/// Given a module collect all definitions into ModuleData
struct ModCollector<'a> {
    pub(crate) def_collector: &'a mut DefCollector,
    pub(crate) file_id: FileId,
    pub(crate) module_id: LocalModuleId,
}

/// Walk a module and collect its definitions.
///
/// This performs the entirety of the definition collection phase of the name resolution pass.
pub fn collect_defs(
    def_collector: &mut DefCollector,
    ast: SortedModule,
    file_id: FileId,
    module_id: LocalModuleId,
    crate_id: CrateId,
    context: &mut Context,
    macro_processors: &[&dyn MacroProcessor],
) -> Vec<(CompilationError, FileId)> {
    let mut collector = ModCollector { def_collector, file_id, module_id };
    let mut errors: Vec<(CompilationError, FileId)> = vec![];

    // First resolve the module declarations
    for decl in ast.module_decls {
        errors.extend(collector.parse_module_declaration(
            context,
            decl,
            crate_id,
            file_id,
            module_id,
            macro_processors,
        ));
    }

    errors.extend(collector.collect_submodules(
        context,
        crate_id,
        module_id,
        ast.submodules,
        file_id,
        macro_processors,
    ));

    // Then add the imports to defCollector to resolve once all modules in the hierarchy have been resolved
    for import in ast.imports {
        collector.def_collector.imports.push(ImportDirective {
            visibility: import.visibility,
            module_id: collector.module_id,
            path: import.path,
            alias: import.alias,
            is_prelude: false,
        });
    }

    errors.extend(collector.collect_globals(context, ast.globals, crate_id));

    errors.extend(collector.collect_traits(context, ast.traits, crate_id));

    errors.extend(collector.collect_structs(context, ast.types, crate_id));

    errors.extend(collector.collect_type_aliases(context, ast.type_aliases, crate_id));

    errors.extend(collector.collect_functions(context, ast.functions, crate_id));

    collector.collect_trait_impls(context, ast.trait_impls, crate_id);

    collector.collect_impls(context, ast.impls, crate_id);

    collector.collect_attributes(
        ast.inner_attributes,
        file_id,
        module_id,
        file_id,
        module_id,
        true,
    );

    errors
}

impl<'a> ModCollector<'a> {
    fn collect_attributes(
        &mut self,
        attributes: Vec<SecondaryAttribute>,
        file_id: FileId,
        module_id: LocalModuleId,
        attribute_file_id: FileId,
        attribute_module_id: LocalModuleId,
        is_inner: bool,
    ) {
        for attribute in attributes {
            self.def_collector.items.module_attributes.push(ModuleAttribute {
                file_id,
                module_id,
                attribute_file_id,
                attribute_module_id,
                attribute,
                is_inner,
            });
        }
    }

    fn collect_globals(
        &mut self,
        context: &mut Context,
        globals: Vec<LetStatement>,
        crate_id: CrateId,
    ) -> Vec<(CompilationError, fm::FileId)> {
        let mut errors = vec![];
        for global in globals {
            let (global, error) = collect_global(
                &mut context.def_interner,
                &mut self.def_collector.def_map,
                global,
                self.file_id,
                self.module_id,
                crate_id,
            );

            if let Some(error) = error {
                errors.push(error);
            }

            self.def_collector.items.globals.push(global);
        }
        errors
    }

    fn collect_impls(&mut self, context: &mut Context, impls: Vec<TypeImpl>, krate: CrateId) {
        let module_id = ModuleId { krate, local_id: self.module_id };

        for r#impl in impls {
            collect_impl(
                &mut context.def_interner,
                &mut self.def_collector.items,
                r#impl,
                self.file_id,
                module_id,
            );
        }
    }

    fn collect_trait_impls(
        &mut self,
        context: &mut Context,
        impls: Vec<NoirTraitImpl>,
        krate: CrateId,
    ) {
        for mut trait_impl in impls {
            let trait_name = trait_impl.trait_name.clone();

            let (mut unresolved_functions, associated_types, associated_constants) =
                collect_trait_impl_items(
                    &mut context.def_interner,
                    &mut trait_impl,
                    krate,
                    self.file_id,
                    self.module_id,
                );

            let module = ModuleId { krate, local_id: self.module_id };

            for (_, func_id, noir_function) in &mut unresolved_functions.functions {
                let location = Location::new(noir_function.def.span, self.file_id);
                context.def_interner.push_function(*func_id, &noir_function.def, module, location);
            }

            let unresolved_trait_impl = UnresolvedTraitImpl {
                file_id: self.file_id,
                module_id: self.module_id,
                trait_path: trait_name,
                methods: unresolved_functions,
                object_type: trait_impl.object_type,
                generics: trait_impl.impl_generics,
                where_clause: trait_impl.where_clause,
                trait_generics: trait_impl.trait_generics,
                associated_constants,
                associated_types,

                // These last fields are filled later on
                trait_id: None,
                impl_id: None,
                resolved_object_type: None,
                resolved_generics: Vec::new(),
                resolved_trait_generics: Vec::new(),
            };

            self.def_collector.items.trait_impls.push(unresolved_trait_impl);
        }
    }

    fn collect_functions(
        &mut self,
        context: &mut Context,
        functions: Vec<NoirFunction>,
        krate: CrateId,
    ) -> Vec<(CompilationError, FileId)> {
        let mut unresolved_functions = UnresolvedFunctions {
            file_id: self.file_id,
            functions: Vec::new(),
            trait_id: None,
            self_type: None,
        };
        let mut errors = vec![];

        let module = ModuleId { krate, local_id: self.module_id };

        for function in functions {
            let Some(func_id) = collect_function(
                &mut context.def_interner,
                &mut self.def_collector.def_map,
                &function,
                module,
                self.file_id,
                &mut errors,
            ) else {
                continue;
            };

            let module_data = &mut self.def_collector.def_map.modules[self.module_id.0];

            let is_test = function.def.attributes.is_test_function();
            let is_entry_point_function = if module_data.is_contract {
                function.attributes().is_contract_entry_point()
            } else {
                function.name() == MAIN_FUNCTION
            };

            // Now link this func_id to a crate level map with the noir function and the module id
            // Encountering a NoirFunction, we retrieve it's module_data to get the namespace
            // Once we have lowered it to a HirFunction, we retrieve it's Id from the DefInterner
            // and replace it
            // With this method we iterate each function in the Crate and not each module
            // This may not be great because we have to pull the module_data for each function
            unresolved_functions.push_fn(self.module_id, func_id, function);
<<<<<<< HEAD

            // Add function to scope/ns of the module
            let result = module_data.declare_function(name.clone(), visibility, func_id);

            if !is_test && !is_entry_point_function {
                let module_id = ModuleId { krate, local_id: self.module_id };
                let item = UnusedItem::Function(func_id);
                context
                    .def_interner
                    .usage_tracker
                    .add_unused_item(module_id, name, item, visibility);
            }

            if let Err((first_def, second_def)) = result {
                let error = DefCollectorErrorKind::Duplicate {
                    typ: DuplicateType::Function,
                    first_def,
                    second_def,
                };
                errors.push((error.into(), self.file_id));
            }
=======
>>>>>>> 2c22fe55
        }

        self.def_collector.items.functions.push(unresolved_functions);
        errors
    }

    /// Collect any struct definitions declared within the ast.
    /// Returns a vector of errors if any structs were already defined,
    /// or if a struct has duplicate fields in it.
    fn collect_structs(
        &mut self,
        context: &mut Context,
        types: Vec<NoirStruct>,
        krate: CrateId,
    ) -> Vec<(CompilationError, FileId)> {
        let mut definition_errors = vec![];
        for struct_definition in types {
            if let Some((id, the_struct)) = collect_struct(
                &mut context.def_interner,
                &mut self.def_collector.def_map,
                struct_definition,
                self.file_id,
                self.module_id,
                krate,
                &mut definition_errors,
            ) {
                self.def_collector.items.types.insert(id, the_struct);
            }
        }
        definition_errors
    }

    /// Collect any type aliases definitions declared within the ast.
    /// Returns a vector of errors if any type aliases were already defined.
    fn collect_type_aliases(
        &mut self,
        context: &mut Context,
        type_aliases: Vec<NoirTypeAlias>,
        krate: CrateId,
    ) -> Vec<(CompilationError, FileId)> {
        let mut errors: Vec<(CompilationError, FileId)> = vec![];
        for type_alias in type_aliases {
            let name = type_alias.name.clone();

            // And store the TypeId -> TypeAlias mapping somewhere it is reachable
            let unresolved = UnresolvedTypeAlias {
                file_id: self.file_id,
                module_id: self.module_id,
                type_alias_def: type_alias,
            };

            let resolved_generics = Context::resolve_generics(
                &context.def_interner,
                &unresolved.type_alias_def.generics,
                &mut errors,
                self.file_id,
            );

            let type_alias_id =
                context.def_interner.push_type_alias(&unresolved, resolved_generics);

            // Add the type alias to scope so its path can be looked up later
            let result = self.def_collector.def_map.modules[self.module_id.0]
                .declare_type_alias(name.clone(), type_alias_id);

            if let Err((first_def, second_def)) = result {
                let err = DefCollectorErrorKind::Duplicate {
                    typ: DuplicateType::Function,
                    first_def,
                    second_def,
                };
                errors.push((err.into(), self.file_id));
            }

            self.def_collector.items.type_aliases.insert(type_alias_id, unresolved);

            if context.def_interner.is_in_lsp_mode() {
                let parent_module_id = ModuleId { krate, local_id: self.module_id };
                let name = name.to_string();
                context.def_interner.register_type_alias(type_alias_id, name, parent_module_id);
            }
        }
        errors
    }

    /// Collect any traits definitions declared within the ast.
    /// Returns a vector of errors if any traits were already defined.
    fn collect_traits(
        &mut self,
        context: &mut Context,
        traits: Vec<NoirTrait>,
        krate: CrateId,
    ) -> Vec<(CompilationError, FileId)> {
        let mut errors: Vec<(CompilationError, FileId)> = vec![];
        for trait_definition in traits {
            let name = trait_definition.name.clone();

            // Create the corresponding module for the trait namespace
            let trait_id = match self.push_child_module(
                context,
                &name,
                Location::new(name.span(), self.file_id),
                Vec::new(),
                Vec::new(),
                false,
                false,
            ) {
                Ok(module_id) => TraitId(ModuleId { krate, local_id: module_id.local_id }),
                Err(error) => {
                    errors.push((error.into(), self.file_id));
                    continue;
                }
            };

            // Add the trait to scope so its path can be looked up later
            let result = self.def_collector.def_map.modules[self.module_id.0]
                .declare_trait(name.clone(), trait_id);

            if let Err((first_def, second_def)) = result {
                let error = DefCollectorErrorKind::Duplicate {
                    typ: DuplicateType::Trait,
                    first_def,
                    second_def,
                };
                errors.push((error.into(), self.file_id));
            }

            // Add all functions that have a default implementation in the trait
            let mut unresolved_functions = UnresolvedFunctions {
                file_id: self.file_id,
                functions: Vec::new(),
                trait_id: None,
                self_type: None,
            };

            let mut method_ids = HashMap::default();
            let mut associated_types = Generics::new();

            for trait_item in &trait_definition.items {
                match trait_item {
                    TraitItem::Function {
                        name,
                        generics,
                        parameters,
                        return_type,
                        where_clause,
                        body,
                    } => {
                        let func_id = context.def_interner.push_empty_fn();
                        method_ids.insert(name.to_string(), func_id);

                        let location = Location::new(name.span(), self.file_id);
                        let modifiers = FunctionModifiers {
                            name: name.to_string(),
                            visibility: ItemVisibility::Public,
                            // TODO(Maddiaa): Investigate trait implementations with attributes see: https://github.com/noir-lang/noir/issues/2629
                            attributes: crate::token::Attributes::empty(),
                            is_unconstrained: false,
                            generic_count: generics.len(),
                            is_comptime: false,
                            name_location: location,
                        };

                        context
                            .def_interner
                            .push_function_definition(func_id, modifiers, trait_id.0, location);

                        match self.def_collector.def_map.modules[trait_id.0.local_id.0]
                            .declare_function(name.clone(), ItemVisibility::Public, func_id)
                        {
                            Ok(()) => {
                                if let Some(body) = body {
                                    let impl_method =
                                        NoirFunction::normal(FunctionDefinition::normal(
                                            name,
                                            generics,
                                            parameters,
                                            body,
                                            where_clause,
                                            return_type,
                                        ));
                                    unresolved_functions.push_fn(
                                        self.module_id,
                                        func_id,
                                        impl_method,
                                    );
                                }
                            }
                            Err((first_def, second_def)) => {
                                let error = DefCollectorErrorKind::Duplicate {
                                    typ: DuplicateType::TraitAssociatedFunction,
                                    first_def,
                                    second_def,
                                };
                                errors.push((error.into(), self.file_id));
                            }
                        }
                    }
                    TraitItem::Constant { name, typ, default_value: _ } => {
                        let global_id = context.def_interner.push_empty_global(
                            name.clone(),
                            trait_id.0.local_id,
                            krate,
                            self.file_id,
                            vec![],
                            false,
                            false,
                        );

                        if let Err((first_def, second_def)) = self.def_collector.def_map.modules
                            [trait_id.0.local_id.0]
                            .declare_global(name.clone(), global_id)
                        {
                            let error = DefCollectorErrorKind::Duplicate {
                                typ: DuplicateType::TraitAssociatedConst,
                                first_def,
                                second_def,
                            };
                            errors.push((error.into(), self.file_id));
                        } else {
                            let type_variable_id = context.def_interner.next_type_variable_id();
                            let typ = self.resolve_associated_constant_type(typ, &mut errors);

                            associated_types.push(ResolvedGeneric {
                                name: Rc::new(name.to_string()),
                                type_var: TypeVariable::unbound(type_variable_id),
                                kind: Kind::Numeric(Box::new(typ)),
                                span: name.span(),
                            });
                        }
                    }
                    TraitItem::Type { name } => {
                        if let Err((first_def, second_def)) = self.def_collector.def_map.modules
                            [trait_id.0.local_id.0]
                            .declare_type_alias(name.clone(), TypeAliasId::dummy_id())
                        {
                            let error = DefCollectorErrorKind::Duplicate {
                                typ: DuplicateType::TraitAssociatedType,
                                first_def,
                                second_def,
                            };
                            errors.push((error.into(), self.file_id));
                        } else {
                            let type_variable_id = context.def_interner.next_type_variable_id();
                            associated_types.push(ResolvedGeneric {
                                name: Rc::new(name.to_string()),
                                type_var: TypeVariable::unbound(type_variable_id),
                                kind: Kind::Normal,
                                span: name.span(),
                            });
                        }
                    }
                }
            }

            let resolved_generics = Context::resolve_generics(
                &context.def_interner,
                &trait_definition.generics,
                &mut errors,
                self.file_id,
            );

            let unresolved = UnresolvedTrait {
                file_id: self.file_id,
                module_id: self.module_id,
                crate_id: krate,
                trait_def: trait_definition,
                method_ids,
                fns_with_default_impl: unresolved_functions,
            };
            context.def_interner.push_empty_trait(
                trait_id,
                &unresolved,
                resolved_generics,
                associated_types,
            );

            if context.def_interner.is_in_lsp_mode() {
                let parent_module_id = ModuleId { krate, local_id: self.module_id };
                context.def_interner.register_trait(trait_id, name.to_string(), parent_module_id);
            }

            self.def_collector.items.traits.insert(trait_id, unresolved);
        }
        errors
    }

    fn collect_submodules(
        &mut self,
        context: &mut Context,
        crate_id: CrateId,
        parent_module_id: LocalModuleId,
        submodules: Vec<SortedSubModule>,
        file_id: FileId,
        macro_processors: &[&dyn MacroProcessor],
    ) -> Vec<(CompilationError, FileId)> {
        let mut errors: Vec<(CompilationError, FileId)> = vec![];
        for submodule in submodules {
            match self.push_child_module(
                context,
                &submodule.name,
                Location::new(submodule.name.span(), file_id),
                submodule.outer_attributes.clone(),
                submodule.contents.inner_attributes.clone(),
                true,
                submodule.is_contract,
            ) {
                Ok(child) => {
                    self.collect_attributes(
                        submodule.outer_attributes,
                        file_id,
                        child.local_id,
                        file_id,
                        parent_module_id,
                        false,
                    );

                    errors.extend(collect_defs(
                        self.def_collector,
                        submodule.contents,
                        file_id,
                        child.local_id,
                        crate_id,
                        context,
                        macro_processors,
                    ));
                }
                Err(error) => {
                    errors.push((error.into(), file_id));
                }
            };
        }
        errors
    }

    /// Search for a module named `mod_name`
    /// Parse it, add it as a child to the parent module in which it was declared
    /// and then collect all definitions of the child module
    fn parse_module_declaration(
        &mut self,
        context: &mut Context,
        mod_decl: ModuleDeclaration,
        crate_id: CrateId,
        parent_file_id: FileId,
        parent_module_id: LocalModuleId,
        macro_processors: &[&dyn MacroProcessor],
    ) -> Vec<(CompilationError, FileId)> {
        let mut errors: Vec<(CompilationError, FileId)> = vec![];
        let child_file_id = match find_module(&context.file_manager, self.file_id, &mod_decl.ident)
        {
            Ok(child_file_id) => child_file_id,
            Err(err) => {
                errors.push((err.into(), self.file_id));
                return errors;
            }
        };

        let location = Location { file: self.file_id, span: mod_decl.ident.span() };

        if let Some(old_location) = context.visited_files.get(&child_file_id) {
            let error = DefCollectorErrorKind::ModuleAlreadyPartOfCrate {
                mod_name: mod_decl.ident.clone(),
                span: location.span,
            };
            errors.push((error.into(), location.file));

            let error = DefCollectorErrorKind::ModuleOriginallyDefined {
                mod_name: mod_decl.ident.clone(),
                span: old_location.span,
            };
            errors.push((error.into(), old_location.file));
            return errors;
        }

        context.visited_files.insert(child_file_id, location);

        // Parse the AST for the module we just found and then recursively look for it's defs
        let (ast, parsing_errors) = context.parsed_file_results(child_file_id);
        let mut ast = ast.into_sorted();

        for macro_processor in macro_processors {
            match macro_processor.process_untyped_ast(
                ast.clone(),
                &crate_id,
                child_file_id,
                context,
            ) {
                Ok(processed_ast) => {
                    ast = processed_ast;
                }
                Err((error, file_id)) => {
                    let def_error = DefCollectorErrorKind::MacroError(error);
                    errors.push((def_error.into(), file_id));
                }
            }
        }

        errors.extend(
            parsing_errors.iter().map(|e| (e.clone().into(), child_file_id)).collect::<Vec<_>>(),
        );

        // Add module into def collector and get a ModuleId
        match self.push_child_module(
            context,
            &mod_decl.ident,
            Location::new(Span::empty(0), child_file_id),
            mod_decl.outer_attributes.clone(),
            ast.inner_attributes.clone(),
            true,
            false,
        ) {
            Ok(child_mod_id) => {
                self.collect_attributes(
                    mod_decl.outer_attributes,
                    child_file_id,
                    child_mod_id.local_id,
                    parent_file_id,
                    parent_module_id,
                    false,
                );

                // Track that the "foo" in `mod foo;` points to the module "foo"
                context.def_interner.add_module_reference(child_mod_id, location);

                errors.extend(collect_defs(
                    self.def_collector,
                    ast,
                    child_file_id,
                    child_mod_id.local_id,
                    crate_id,
                    context,
                    macro_processors,
                ));
            }
            Err(error) => {
                errors.push((error.into(), child_file_id));
            }
        }
        errors
    }

    /// Add a child module to the current def_map.
    /// On error this returns None and pushes to `errors`
    #[allow(clippy::too_many_arguments)]
    fn push_child_module(
        &mut self,
        context: &mut Context,
        mod_name: &Ident,
        mod_location: Location,
        outer_attributes: Vec<SecondaryAttribute>,
        inner_attributes: Vec<SecondaryAttribute>,
        add_to_parent_scope: bool,
        is_contract: bool,
    ) -> Result<ModuleId, DefCollectorErrorKind> {
        push_child_module(
            &mut context.def_interner,
            &mut self.def_collector.def_map,
            self.module_id,
            mod_name,
            mod_location,
            outer_attributes,
            inner_attributes,
            add_to_parent_scope,
            is_contract,
        )
    }

    fn resolve_associated_constant_type(
        &self,
        typ: &UnresolvedType,
        errors: &mut Vec<(CompilationError, FileId)>,
    ) -> Type {
        match &typ.typ {
            UnresolvedTypeData::FieldElement => Type::FieldElement,
            UnresolvedTypeData::Integer(sign, bits) => Type::Integer(*sign, *bits),
            _ => {
                let span = typ.span;
                let error = ResolverError::AssociatedConstantsMustBeNumeric { span };
                errors.push((error.into(), self.file_id));
                Type::Error
            }
        }
    }
}

/// Add a child module to the current def_map.
/// On error this returns None and pushes to `errors`
#[allow(clippy::too_many_arguments)]
fn push_child_module(
    interner: &mut NodeInterner,
    def_map: &mut CrateDefMap,
    parent: LocalModuleId,
    mod_name: &Ident,
    mod_location: Location,
    outer_attributes: Vec<SecondaryAttribute>,
    inner_attributes: Vec<SecondaryAttribute>,
    add_to_parent_scope: bool,
    is_contract: bool,
) -> Result<ModuleId, DefCollectorErrorKind> {
    // Note: the difference between `location` and `mod_location` is:
    // - `mod_location` will point to either the token "foo" in `mod foo { ... }`
    //   if it's an inline module, or the first char of a the file if it's an external module.
    // - `location` will always point to the token "foo" in `mod foo` regardless of whether
    //   it's inline or external.
    // Eventually the location put in `ModuleData` is used for codelenses about `contract`s,
    // so we keep using `location` so that it continues to work as usual.
    let location = Location::new(mod_name.span(), mod_location.file);
    let new_module =
        ModuleData::new(Some(parent), location, outer_attributes, inner_attributes, is_contract);

    let module_id = def_map.modules.insert(new_module);
    let modules = &mut def_map.modules;

    // Update the parent module to reference the child
    modules[parent.0].children.insert(mod_name.clone(), LocalModuleId(module_id));

    let mod_id = ModuleId { krate: def_map.krate, local_id: LocalModuleId(module_id) };

    // Add this child module into the scope of the parent module as a module definition
    // module definitions are definitions which can only exist at the module level.
    // ModuleDefinitionIds can be used across crates since they contain the CrateId
    //
    // We do not want to do this in the case of struct modules (each struct type corresponds
    // to a child module containing its methods) since the module name should not shadow
    // the struct name.
    if add_to_parent_scope {
        if let Err((first_def, second_def)) =
            modules[parent.0].declare_child_module(mod_name.to_owned(), mod_id)
        {
            let err = DefCollectorErrorKind::Duplicate {
                typ: DuplicateType::Module,
                first_def,
                second_def,
            };
            return Err(err);
        }

        interner.add_module_attributes(
            mod_id,
            ModuleAttributes {
                name: mod_name.0.contents.clone(),
                location: mod_location,
                parent: Some(parent),
            },
        );

        if interner.is_in_lsp_mode() {
            interner.register_module(mod_id, mod_name.0.contents.clone());
        }
    }

    Ok(mod_id)
}

pub fn collect_function(
    interner: &mut NodeInterner,
    def_map: &mut CrateDefMap,
    function: &NoirFunction,
    module: ModuleId,
    file: FileId,
    errors: &mut Vec<(CompilationError, FileId)>,
) -> Option<crate::node_interner::FuncId> {
    if let Some(field) = function.attributes().get_field_attribute() {
        if !is_native_field(&field) {
            return None;
        }
    }
    let name = function.name_ident().clone();
    let func_id = interner.push_empty_fn();
    let visibility = function.def.visibility;
    let location = Location::new(function.span(), file);
    interner.push_function(func_id, &function.def, module, location);
    if interner.is_in_lsp_mode() && !function.def.is_test() {
        interner.register_function(func_id, &function.def);
    }
    let result = def_map.modules[module.local_id.0].declare_function(name, visibility, func_id);
    if let Err((first_def, second_def)) = result {
        let error = DefCollectorErrorKind::Duplicate {
            typ: DuplicateType::Function,
            first_def,
            second_def,
        };
        errors.push((error.into(), file));
    }
    Some(func_id)
}

pub fn collect_struct(
    interner: &mut NodeInterner,
    def_map: &mut CrateDefMap,
    struct_definition: NoirStruct,
    file_id: FileId,
    module_id: LocalModuleId,
    krate: CrateId,
    definition_errors: &mut Vec<(CompilationError, FileId)>,
) -> Option<(StructId, UnresolvedStruct)> {
    check_duplicate_field_names(&struct_definition, file_id, definition_errors);

    let name = struct_definition.name.clone();

    let unresolved = UnresolvedStruct { file_id, module_id, struct_def: struct_definition };

    let resolved_generics = Context::resolve_generics(
        interner,
        &unresolved.struct_def.generics,
        definition_errors,
        file_id,
    );

    // Create the corresponding module for the struct namespace
    let location = Location::new(name.span(), file_id);
    let id = match push_child_module(
        interner,
        def_map,
        module_id,
        &name,
        location,
        Vec::new(),
        Vec::new(),
        false,
        false,
    ) {
        Ok(module_id) => {
            interner.new_struct(&unresolved, resolved_generics, krate, module_id.local_id, file_id)
        }
        Err(error) => {
            definition_errors.push((error.into(), file_id));
            return None;
        }
    };

    // Add the struct to scope so its path can be looked up later
    let result = def_map.modules[module_id.0].declare_struct(name.clone(), id);

    if let Err((first_def, second_def)) = result {
        let error = DefCollectorErrorKind::Duplicate {
            typ: DuplicateType::TypeDefinition,
            first_def,
            second_def,
        };
        definition_errors.push((error.into(), file_id));
    }

    if interner.is_in_lsp_mode() {
        let parent_module_id = ModuleId { krate, local_id: module_id };
        interner.register_struct(id, name.to_string(), parent_module_id);
    }

    Some((id, unresolved))
}

pub fn collect_impl(
    interner: &mut NodeInterner,
    items: &mut CollectedItems,
    r#impl: TypeImpl,
    file_id: FileId,
    module_id: ModuleId,
) {
    let mut unresolved_functions =
        UnresolvedFunctions { file_id, functions: Vec::new(), trait_id: None, self_type: None };

    for (mut method, _) in r#impl.methods {
        let func_id = interner.push_empty_fn();
        method.def.where_clause.extend(r#impl.where_clause.clone());
        let location = Location::new(method.span(), file_id);
        interner.push_function(func_id, &method.def, module_id, location);
        unresolved_functions.push_fn(module_id.local_id, func_id, method);
    }

    let key = (r#impl.object_type, module_id.local_id);
    let methods = items.impls.entry(key).or_default();
    methods.push((r#impl.generics, r#impl.type_span, unresolved_functions));
}

fn find_module(
    file_manager: &FileManager,
    anchor: FileId,
    mod_name: &Ident,
) -> Result<FileId, DefCollectorErrorKind> {
    let anchor_path = file_manager
        .path(anchor)
        .expect("File must exist in file manager in order for us to be resolving its imports.")
        .with_extension("");
    let anchor_dir = anchor_path.parent().unwrap();

    // Assuming anchor is called "anchor.nr" and we are looking up a module named "mod_name"...
    // This is "mod_name"
    let mod_name_str = &mod_name.0.contents;

    // If we are in a special name like "main.nr", "lib.nr", "mod.nr" or "{mod_name}.nr",
    // the search starts at the same directory, otherwise it starts in a nested directory.
    let start_dir = if should_check_siblings_for_module(&anchor_path, anchor_dir) {
        anchor_dir
    } else {
        anchor_path.as_path()
    };

    // Check "mod_name.nr"
    let mod_name_candidate = start_dir.join(format!("{mod_name_str}.{FILE_EXTENSION}"));
    let mod_name_result = file_manager.name_to_id(mod_name_candidate.clone());

    // Check "mod_name/mod.nr"
    let mod_nr_candidate = start_dir.join(mod_name_str).join(format!("mod.{FILE_EXTENSION}"));
    let mod_nr_result = file_manager.name_to_id(mod_nr_candidate.clone());

    match (mod_nr_result, mod_name_result) {
        (Some(_), Some(_)) => Err(DefCollectorErrorKind::OverlappingModuleDecls {
            mod_name: mod_name.clone(),
            expected_path: mod_name_candidate.as_os_str().to_string_lossy().to_string(),
            alternative_path: mod_nr_candidate.as_os_str().to_string_lossy().to_string(),
        }),
        (Some(id), None) | (None, Some(id)) => Ok(id),
        (None, None) => Err(DefCollectorErrorKind::UnresolvedModuleDecl {
            mod_name: mod_name.clone(),
            expected_path: mod_name_candidate.as_os_str().to_string_lossy().to_string(),
            alternative_path: mod_nr_candidate.as_os_str().to_string_lossy().to_string(),
        }),
    }
}

/// Returns true if a module's child modules are expected to be in the same directory.
/// Returns false if they are expected to be in a subdirectory matching the name of the module.
fn should_check_siblings_for_module(module_path: &Path, parent_path: &Path) -> bool {
    if let Some(filename) = module_path.file_stem() {
        // This check also means a `main.nr` or `lib.nr` file outside of the crate root would
        // check its same directory for child modules instead of a subdirectory. Should we prohibit
        // `main.nr` and `lib.nr` files outside of the crate root?
        filename == "main"
            || filename == "lib"
            || filename == "mod"
            || Some(filename) == parent_path.file_stem()
    } else {
        // If there's no filename, we arbitrarily return true.
        // Alternatively, we could panic, but this is left to a different step where we
        // ideally have some source location to issue an error.
        true
    }
}

cfg_if::cfg_if! {
    if #[cfg(feature = "bls12_381")] {
        pub const CHOSEN_FIELD: &str = "bls12_381";
    } else {
        pub const CHOSEN_FIELD: &str = "bn254";
    }
}

fn is_native_field(str: &str) -> bool {
    let big_num = if let Some(hex) = str.strip_prefix("0x") {
        BigUint::from_str_radix(hex, 16)
    } else {
        BigUint::from_str_radix(str, 10)
    };
    if let Ok(big_num) = big_num {
        big_num == FieldElement::modulus()
    } else {
        CHOSEN_FIELD == str
    }
}

type AssociatedTypes = Vec<(Ident, UnresolvedType)>;
type AssociatedConstants = Vec<(Ident, UnresolvedType, Expression)>;

/// Returns a tuple of (methods, associated types, associated constants)
pub(crate) fn collect_trait_impl_items(
    interner: &mut NodeInterner,
    trait_impl: &mut NoirTraitImpl,
    krate: CrateId,
    file_id: FileId,
    local_id: LocalModuleId,
) -> (UnresolvedFunctions, AssociatedTypes, AssociatedConstants) {
    let mut unresolved_functions =
        UnresolvedFunctions { file_id, functions: Vec::new(), trait_id: None, self_type: None };

    let mut associated_types = Vec::new();
    let mut associated_constants = Vec::new();

    let module = ModuleId { krate, local_id };

    for item in std::mem::take(&mut trait_impl.items) {
        match item {
            TraitImplItem::Function(impl_method) => {
                let func_id = interner.push_empty_fn();
                let location = Location::new(impl_method.span(), file_id);
                interner.push_function(func_id, &impl_method.def, module, location);
                unresolved_functions.push_fn(local_id, func_id, impl_method);
            }
            TraitImplItem::Constant(name, typ, expr) => {
                associated_constants.push((name, typ, expr));
            }
            TraitImplItem::Type { name, alias } => {
                associated_types.push((name, alias));
            }
        }
    }

    (unresolved_functions, associated_types, associated_constants)
}

pub(crate) fn collect_global(
    interner: &mut NodeInterner,
    def_map: &mut CrateDefMap,
    global: LetStatement,
    file_id: FileId,
    module_id: LocalModuleId,
    crate_id: CrateId,
) -> (UnresolvedGlobal, Option<(CompilationError, FileId)>) {
    let name = global.pattern.name_ident().clone();

    let global_id = interner.push_empty_global(
        name.clone(),
        module_id,
        crate_id,
        file_id,
        global.attributes.clone(),
        matches!(global.pattern, Pattern::Mutable { .. }),
        global.comptime,
    );

    // Add the statement to the scope so its path can be looked up later
    let result = def_map.modules[module_id.0].declare_global(name, global_id);

    let error = result.err().map(|(first_def, second_def)| {
        let err =
            DefCollectorErrorKind::Duplicate { typ: DuplicateType::Global, first_def, second_def };
        (err.into(), file_id)
    });

    let global = UnresolvedGlobal { file_id, module_id, global_id, stmt_def: global };
    (global, error)
}

fn check_duplicate_field_names(
    struct_definition: &NoirStruct,
    file: FileId,
    definition_errors: &mut Vec<(CompilationError, FileId)>,
) {
    let mut seen_field_names = std::collections::HashSet::new();
    for (field_name, _) in &struct_definition.fields {
        if seen_field_names.insert(field_name) {
            continue;
        }

        let previous_field_name = *seen_field_names.get(field_name).unwrap();
        definition_errors.push((
            DefCollectorErrorKind::DuplicateField {
                first_def: previous_field_name.clone(),
                second_def: field_name.clone(),
            }
            .into(),
            file,
        ));
    }
}

#[cfg(test)]
mod find_module_tests {
    use super::*;

    use noirc_errors::Spanned;
    use std::path::{Path, PathBuf};

    fn add_file(file_manager: &mut FileManager, dir: &Path, file_name: &str) -> FileId {
        let mut target_filename = PathBuf::from(&dir);
        for path in file_name.split('/') {
            target_filename = target_filename.join(path);
        }

        file_manager
            .add_file_with_source(&target_filename, "fn foo() {}".to_string())
            .expect("could not add file to file manager and obtain a FileId")
    }

    fn find_module(
        file_manager: &FileManager,
        anchor: FileId,
        mod_name: &str,
    ) -> Result<FileId, DefCollectorErrorKind> {
        let mod_name = Ident(Spanned::from_position(0, 1, mod_name.to_string()));
        super::find_module(file_manager, anchor, &mod_name)
    }

    #[test]
    fn errors_if_cannot_find_file() {
        let dir = PathBuf::new();
        let mut fm = FileManager::new(&PathBuf::new());

        let file_id = add_file(&mut fm, &dir, "my_dummy_file.nr");

        let result = find_module(&fm, file_id, "foo");
        assert!(matches!(result, Err(DefCollectorErrorKind::UnresolvedModuleDecl { .. })));
    }

    #[test]
    fn errors_because_cannot_find_mod_relative_to_main() {
        let dir = PathBuf::new();
        let mut fm = FileManager::new(&dir);

        let main_file_id = add_file(&mut fm, &dir, "main.nr");
        add_file(&mut fm, &dir, "main/foo.nr");

        let result = find_module(&fm, main_file_id, "foo");
        assert!(matches!(result, Err(DefCollectorErrorKind::UnresolvedModuleDecl { .. })));
    }

    #[test]
    fn errors_because_cannot_find_mod_relative_to_lib() {
        let dir = PathBuf::new();
        let mut fm = FileManager::new(&dir);

        let lib_file_id = add_file(&mut fm, &dir, "lib.nr");
        add_file(&mut fm, &dir, "lib/foo.nr");

        let result = find_module(&fm, lib_file_id, "foo");
        assert!(matches!(result, Err(DefCollectorErrorKind::UnresolvedModuleDecl { .. })));
    }

    #[test]
    fn errors_because_cannot_find_sibling_mod_for_regular_name() {
        let dir = PathBuf::new();
        let mut fm = FileManager::new(&dir);

        let foo_file_id = add_file(&mut fm, &dir, "foo.nr");
        add_file(&mut fm, &dir, "bar.nr");

        let result = find_module(&fm, foo_file_id, "bar");
        assert!(matches!(result, Err(DefCollectorErrorKind::UnresolvedModuleDecl { .. })));
    }

    #[test]
    fn cannot_find_module_in_the_same_directory_for_regular_name() {
        let dir = PathBuf::new();
        let mut fm = FileManager::new(&dir);

        let lib_file_id = add_file(&mut fm, &dir, "lib.nr");
        add_file(&mut fm, &dir, "bar.nr");
        add_file(&mut fm, &dir, "foo.nr");

        // `mod bar` from `lib.nr` should find `bar.nr`
        let bar_file_id = find_module(&fm, lib_file_id, "bar").unwrap();

        // `mod foo` from `bar.nr` should fail to find `foo.nr`
        let result = find_module(&fm, bar_file_id, "foo");
        assert!(matches!(result, Err(DefCollectorErrorKind::UnresolvedModuleDecl { .. })));
    }

    #[test]
    fn finds_module_in_sibling_dir_for_regular_name() {
        let dir = PathBuf::new();
        let mut fm = FileManager::new(&dir);

        let sub_dir_file_id = add_file(&mut fm, &dir, "sub_dir.nr");
        add_file(&mut fm, &dir, "sub_dir/foo.nr");

        // `mod foo` from `sub_dir.nr` should find `sub_dir/foo.nr`
        find_module(&fm, sub_dir_file_id, "foo").unwrap();
    }

    #[test]
    fn finds_module_in_sibling_dir_mod_nr_for_regular_name() {
        let dir = PathBuf::new();
        let mut fm = FileManager::new(&dir);

        let sub_dir_file_id = add_file(&mut fm, &dir, "sub_dir.nr");
        add_file(&mut fm, &dir, "sub_dir/foo/mod.nr");

        // `mod foo` from `sub_dir.nr` should find `sub_dir/foo.nr`
        find_module(&fm, sub_dir_file_id, "foo").unwrap();
    }

    #[test]
    fn finds_module_in_sibling_dir_for_special_name() {
        let dir = PathBuf::new();
        let mut fm = FileManager::new(&dir);

        let lib_file_id = add_file(&mut fm, &dir, "lib.nr");
        add_file(&mut fm, &dir, "sub_dir.nr");
        add_file(&mut fm, &dir, "sub_dir/foo.nr");

        // `mod sub_dir` from `lib.nr` should find `sub_dir.nr`
        let sub_dir_file_id = find_module(&fm, lib_file_id, "sub_dir").unwrap();

        // `mod foo` from `sub_dir.nr` should find `sub_dir/foo.nr`
        find_module(&fm, sub_dir_file_id, "foo").unwrap();
    }

    #[test]
    fn finds_mod_dot_nr_for_special_name() {
        let dir = PathBuf::new();
        let mut fm = FileManager::new(&dir);

        let lib_file_id = add_file(&mut fm, &dir, "lib.nr");
        add_file(&mut fm, &dir, "foo/mod.nr");

        // Check that searching "foo" finds the mod.nr file
        find_module(&fm, lib_file_id, "foo").unwrap();
    }

    #[test]
    fn errors_mod_dot_nr_in_same_directory() {
        let dir = PathBuf::new();
        let mut fm = FileManager::new(&dir);

        let lib_file_id = add_file(&mut fm, &dir, "lib.nr");
        add_file(&mut fm, &dir, "mod.nr");

        // Check that searching "foo" does not pick up the mod.nr file
        let result = find_module(&fm, lib_file_id, "foo");
        assert!(matches!(result, Err(DefCollectorErrorKind::UnresolvedModuleDecl { .. })));
    }

    #[test]
    fn errors_if_file_exists_at_both_potential_module_locations_for_regular_name() {
        let dir = PathBuf::new();
        let mut fm = FileManager::new(&dir);

        let foo_file_id = add_file(&mut fm, &dir, "foo.nr");
        add_file(&mut fm, &dir, "foo/bar.nr");
        add_file(&mut fm, &dir, "foo/bar/mod.nr");

        // Check that `mod bar` from `foo` gives an error
        let result = find_module(&fm, foo_file_id, "bar");
        assert!(matches!(result, Err(DefCollectorErrorKind::OverlappingModuleDecls { .. })));
    }

    #[test]
    fn errors_if_file_exists_at_both_potential_module_locations_for_special_name() {
        let dir = PathBuf::new();
        let mut fm = FileManager::new(&dir);

        let lib_file_id = add_file(&mut fm, &dir, "lib.nr");
        add_file(&mut fm, &dir, "foo.nr");
        add_file(&mut fm, &dir, "foo/mod.nr");

        // Check that searching "foo" gives an error
        let result = find_module(&fm, lib_file_id, "foo");
        assert!(matches!(result, Err(DefCollectorErrorKind::OverlappingModuleDecls { .. })));
    }
}<|MERGE_RESOLUTION|>--- conflicted
+++ resolved
@@ -260,15 +260,6 @@
                 continue;
             };
 
-            let module_data = &mut self.def_collector.def_map.modules[self.module_id.0];
-
-            let is_test = function.def.attributes.is_test_function();
-            let is_entry_point_function = if module_data.is_contract {
-                function.attributes().is_contract_entry_point()
-            } else {
-                function.name() == MAIN_FUNCTION
-            };
-
             // Now link this func_id to a crate level map with the noir function and the module id
             // Encountering a NoirFunction, we retrieve it's module_data to get the namespace
             // Once we have lowered it to a HirFunction, we retrieve it's Id from the DefInterner
@@ -276,30 +267,6 @@
             // With this method we iterate each function in the Crate and not each module
             // This may not be great because we have to pull the module_data for each function
             unresolved_functions.push_fn(self.module_id, func_id, function);
-<<<<<<< HEAD
-
-            // Add function to scope/ns of the module
-            let result = module_data.declare_function(name.clone(), visibility, func_id);
-
-            if !is_test && !is_entry_point_function {
-                let module_id = ModuleId { krate, local_id: self.module_id };
-                let item = UnusedItem::Function(func_id);
-                context
-                    .def_interner
-                    .usage_tracker
-                    .add_unused_item(module_id, name, item, visibility);
-            }
-
-            if let Err((first_def, second_def)) = result {
-                let error = DefCollectorErrorKind::Duplicate {
-                    typ: DuplicateType::Function,
-                    first_def,
-                    second_def,
-                };
-                errors.push((error.into(), self.file_id));
-            }
-=======
->>>>>>> 2c22fe55
         }
 
         self.def_collector.items.functions.push(unresolved_functions);
@@ -867,6 +834,16 @@
             return None;
         }
     }
+
+    let module_data = &mut def_map.modules[module.local_id.0];
+
+    let is_test = function.def.attributes.is_test_function();
+    let is_entry_point_function = if module_data.is_contract {
+        function.attributes().is_contract_entry_point()
+    } else {
+        function.name() == MAIN_FUNCTION
+    };
+
     let name = function.name_ident().clone();
     let func_id = interner.push_empty_fn();
     let visibility = function.def.visibility;
@@ -875,6 +852,13 @@
     if interner.is_in_lsp_mode() && !function.def.is_test() {
         interner.register_function(func_id, &function.def);
     }
+
+    if !is_test && !is_entry_point_function {
+        let item = UnusedItem::Function(func_id);
+        interner.usage_tracker.add_unused_item(module, name.clone(), item, visibility);
+    }
+
+    // Add function to scope/ns of the module
     let result = def_map.modules[module.local_id.0].declare_function(name, visibility, func_id);
     if let Err((first_def, second_def)) = result {
         let error = DefCollectorErrorKind::Duplicate {
