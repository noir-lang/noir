--- conflicted
+++ resolved
@@ -5,19 +5,9 @@
 
 use crate::{
     graph::CrateId,
-<<<<<<< HEAD
-    hir::{
-        def_collector::dc_crate::{UnresolvedStruct, UnresolvedTrait},
-        def_map::ScopeResolveError,
-    },
-    node_interner::{FunctionModifiers, TraitId},
-    parser::{SubModule, UnorderParsedModule},
-    token::Attributes,
-=======
     hir::def_collector::dc_crate::{UnresolvedStruct, UnresolvedTrait},
     node_interner::TraitId,
-    parser::SubModule,
->>>>>>> 6a2cd789
+    parser::{SubModule, UnorderParsedModule},
     FunctionDefinition, Ident, LetStatement, NoirFunction, NoirStruct, NoirTrait, NoirTraitImpl,
     NoirTypeAlias, TraitImplItem, TraitItem, TypeImpl,
 };
