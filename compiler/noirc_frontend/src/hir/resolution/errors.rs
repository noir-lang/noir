pub use noirc_errors::Span;
use noirc_errors::{CustomDiagnostic as Diagnostic, FileDiagnostic};
use thiserror::Error;

use crate::{ast::Ident, hir::comptime::InterpreterError, parser::ParserError, Type};

use super::import::PathResolutionError;

#[derive(Error, Debug, Clone, PartialEq, Eq)]
pub enum PubPosition {
    #[error("parameter")]
    Parameter,
    #[error("return type")]
    ReturnType,
}

#[derive(Error, Debug, Clone, PartialEq, Eq)]
pub enum ResolverError {
    #[error("Duplicate definition")]
    DuplicateDefinition { name: String, first_span: Span, second_span: Span },
    #[error("Unused variable")]
    UnusedVariable { ident: Ident },
    #[error("Unused {item_type}")]
    UnusedItem { ident: Ident, item_type: &'static str },
    #[error("Could not find variable in this scope")]
    VariableNotDeclared { name: String, span: Span },
    #[error("path is not an identifier")]
    PathIsNotIdent { span: Span },
    #[error("could not resolve path")]
    PathResolutionError(#[from] PathResolutionError),
    #[error("Expected")]
    Expected { span: Span, expected: String, got: String },
    #[error("Duplicate field in constructor")]
    DuplicateField { field: Ident },
    #[error("No such field in struct")]
    NoSuchField { field: Ident, struct_definition: Ident },
    #[error("Missing fields from struct")]
    MissingFields { span: Span, missing_fields: Vec<String>, struct_definition: Ident },
    #[error("Unneeded 'mut', pattern is already marked as mutable")]
    UnnecessaryMut { first_mut: Span, second_mut: Span },
    #[error("Unneeded 'pub', function is not the main method")]
    UnnecessaryPub { ident: Ident, position: PubPosition },
    #[error("Required 'pub', main function must return public value")]
    NecessaryPub { ident: Ident },
    #[error("Missing expression for declared constant")]
    MissingRhsExpr { name: String, span: Span },
    #[error("Expression invalid in an array length context")]
    InvalidArrayLengthExpr { span: Span },
    #[error("Integer too large to be evaluated in an array length context")]
    IntegerTooLarge { span: Span },
    #[error("No global or generic type parameter found with the given name")]
    NoSuchNumericTypeVariable { path: crate::ast::Path },
    #[error("Closures cannot capture mutable variables")]
    CapturedMutableVariable { span: Span },
    #[error("Test functions are not allowed to have any parameters")]
    TestFunctionHasParameters { span: Span },
    #[error("Only struct types can be used in constructor expressions")]
    NonStructUsedInConstructor { typ: Type, span: Span },
    #[error("Only struct types can have generics")]
    NonStructWithGenerics { span: Span },
    #[error("Cannot apply generics on Self type")]
    GenericsOnSelfType { span: Span },
    #[error("Cannot apply generics on an associated type")]
    GenericsOnAssociatedType { span: Span },
    #[error("{0}")]
    ParserError(Box<ParserError>),
    #[error("Cannot create a mutable reference to {variable}, it was declared to be immutable")]
    MutableReferenceToImmutableVariable { variable: String, span: Span },
    #[error("Mutable references to array indices are unsupported")]
    MutableReferenceToArrayElement { span: Span },
    #[error("Numeric constants should be printed without formatting braces")]
    NumericConstantInFormatString { name: String, span: Span },
    #[error("Closure environment must be a tuple or unit type")]
    InvalidClosureEnvironment { typ: Type, span: Span },
    #[error("Nested slices, i.e. slices within an array or slice, are not supported")]
    NestedSlices { span: Span },
    #[error("#[recursive] attribute is only allowed on entry points to a program")]
    MisplacedRecursiveAttribute { ident: Ident },
    #[error("#[abi(tag)] attribute is only allowed in contracts")]
    AbiAttributeOutsideContract { span: Span },
    #[error("Usage of the `#[foreign]` or `#[builtin]` function attributes are not allowed outside of the Noir standard library")]
    LowLevelFunctionOutsideOfStdlib { ident: Ident },
    #[error(
        "Usage of the `#[oracle]` function attribute is only valid on unconstrained functions"
    )]
    OracleMarkedAsConstrained { ident: Ident },
    #[error("Oracle functions cannot be called directly from constrained functions")]
    UnconstrainedOracleReturnToConstrained { span: Span },
    #[error("Dependency cycle found, '{item}' recursively depends on itself: {cycle} ")]
    DependencyCycle { span: Span, item: String, cycle: String },
    #[error("break/continue are only allowed in unconstrained functions")]
    JumpInConstrainedFn { is_break: bool, span: Span },
    #[error("break/continue are only allowed within loops")]
    JumpOutsideLoop { is_break: bool, span: Span },
    #[error("Only `comptime` globals can be mutable")]
    MutableGlobal { span: Span },
    #[error("Self-referential structs are not supported")]
    SelfReferentialStruct { span: Span },
    #[error("#[no_predicates] attribute is only allowed on constrained functions")]
    NoPredicatesAttributeOnUnconstrained { ident: Ident },
    #[error("#[fold] attribute is only allowed on constrained functions")]
    FoldAttributeOnUnconstrained { ident: Ident },
    #[error("The only supported types of numeric generics are integers, fields, and booleans")]
    UnsupportedNumericGenericType { ident: Ident, typ: Type },
    #[error("Numeric generics should be explicit")]
    UseExplicitNumericGeneric { ident: Ident },
    #[error("expected type, found numeric generic parameter")]
    NumericGenericUsedForType { name: String, span: Span },
    #[error("Invalid array length construction")]
    ArrayLengthInterpreter { error: InterpreterError },
    #[error("The unquote operator '$' can only be used within a quote expression")]
    UnquoteUsedOutsideQuote { span: Span },
    #[error("Invalid syntax in macro call")]
    InvalidSyntaxInMacroCall { span: Span },
    #[error("Macros must be comptime functions")]
    MacroIsNotComptime { span: Span },
    #[error("Annotation name must refer to a comptime function")]
    NonFunctionInAnnotation { span: Span },
    #[error("Type `{typ}` was inserted into the generics list from a macro, but is not a generic")]
    MacroResultInGenericsListNotAGeneric { span: Span, typ: Type },
    #[error("Named type arguments aren't allowed in a {item_kind}")]
    NamedTypeArgs { span: Span, item_kind: &'static str },
    #[error("Associated constants may only be a field or integer type")]
    AssociatedConstantsMustBeNumeric { span: Span },
    #[error("Overflow in `{lhs} {op} {rhs}`")]
    OverflowInType { lhs: u32, op: crate::BinaryTypeOperator, rhs: u32, span: Span },
    #[error("`quote` cannot be used in runtime code")]
    QuoteInRuntimeCode { span: Span },
<<<<<<< HEAD
=======
    #[error("Comptime-only type `{typ}` cannot be used in runtime code")]
    ComptimeTypeInRuntimeCode { typ: String, span: Span },
>>>>>>> e84f7d2e
}

impl ResolverError {
    pub fn into_file_diagnostic(&self, file: fm::FileId) -> FileDiagnostic {
        Diagnostic::from(self).in_file(file)
    }
}

impl<'a> From<&'a ResolverError> for Diagnostic {
    /// Only user errors can be transformed into a Diagnostic
    /// ICEs will make the compiler panic, as they could affect the
    /// soundness of the generated program
    fn from(error: &'a ResolverError) -> Diagnostic {
        match error {
            ResolverError::DuplicateDefinition { name, first_span, second_span } => {
                let mut diag = Diagnostic::simple_error(
                    format!("duplicate definitions of {name} found"),
                    "first definition found here".to_string(),
                    *first_span,
                );
                diag.add_secondary("second definition found here".to_string(), *second_span);
                diag
            }
            ResolverError::UnusedVariable { ident } => {
                let name = &ident.0.contents;

                let mut diagnostic = Diagnostic::simple_warning(
                    format!("unused variable {name}"),
                    "unused variable ".to_string(),
                    ident.span(),
                );
                diagnostic.unnecessary = true;
                diagnostic
            }
            ResolverError::UnusedItem { ident, item_type } => {
                let name = &ident.0.contents;

                let mut diagnostic = Diagnostic::simple_warning(
                    format!("unused {item_type} {name}"),
                    format!("unused {item_type}"),
                    ident.span(),
                );
                diagnostic.unnecessary = true;
                diagnostic
            }
            ResolverError::VariableNotDeclared { name, span } => Diagnostic::simple_error(
                format!("cannot find `{name}` in this scope "),
                "not found in this scope".to_string(),
                *span,
            ),
            ResolverError::PathIsNotIdent { span } => Diagnostic::simple_error(
                "cannot use path as an identifier".to_string(),
                String::new(),
                *span,
            ),
            ResolverError::PathResolutionError(error) => error.into(),
            ResolverError::Expected { span, expected, got } => Diagnostic::simple_error(
                format!("expected {expected} got {got}"),
                String::new(),
                *span,
            ),
            ResolverError::DuplicateField { field } => Diagnostic::simple_error(
                format!("duplicate field {field}"),
                String::new(),
                field.span(),
            ),
            ResolverError::NoSuchField { field, struct_definition } => {
                Diagnostic::simple_error(
                    format!("no such field {field} defined in struct {struct_definition}"),
                    String::new(),
                    field.span(),
                )
            }
            ResolverError::MissingFields { span, missing_fields, struct_definition } => {
                let plural = if missing_fields.len() != 1 { "s" } else { "" };
                let remaining_fields_names = match &missing_fields[..] {
                    [field1] => field1.clone(),
                    [field1, field2] => format!("{field1} and {field2}"),
                    [field1, field2, field3] => format!("{field1}, {field2} and {field3}"),
                    _ => {
                        let len = missing_fields.len() - 3;
                        let len_plural = if len != 1 {"s"} else {""};

                        let truncated_fields = format!(" and {len} other field{len_plural}");
                        let missing_fields = &missing_fields[0..3];
                        format!("{}{truncated_fields}", missing_fields.join(", "))
                    }
                };

                Diagnostic::simple_error(
                    format!("missing field{plural} {remaining_fields_names} in struct {struct_definition}"),
                    String::new(),
                    *span,
                )
            }
            ResolverError::UnnecessaryMut { first_mut, second_mut } => {
                let mut error = Diagnostic::simple_error(
                    "'mut' here is not necessary".to_owned(),
                    "".to_owned(),
                    *second_mut,
                );
                error.add_secondary(
                    "Pattern was already made mutable from this 'mut'".to_owned(),
                    *first_mut,
                );
                error
            }
            ResolverError::UnnecessaryPub { ident, position } => {
                let name = &ident.0.contents;

                let mut diag = Diagnostic::simple_warning(
                    format!("unnecessary pub keyword on {position} for function {name}"),
                    format!("unnecessary pub {position}"),
                    ident.0.span(),
                );

                diag.add_note("The `pub` keyword only has effects on arguments to the entry-point function of a program. Thus, adding it to other function parameters can be deceiving and should be removed".to_owned());
                diag
            }
            ResolverError::NecessaryPub { ident } => {
                let name = &ident.0.contents;

                let mut diag = Diagnostic::simple_error(
                    format!("missing pub keyword on return type of function {name}"),
                    "missing pub on return type".to_string(),
                    ident.0.span(),
                );

                diag.add_note("The `pub` keyword is mandatory for the entry-point function return type because the verifier cannot retrieve private witness and thus the function will not be able to return a 'priv' value".to_owned());
                diag
            }
            ResolverError::MissingRhsExpr { name, span } => Diagnostic::simple_error(
                format!(
                    "no expression specifying the value stored by the constant variable {name}"
                ),
                "expected expression to be stored for let statement".to_string(),
                *span,
            ),
            ResolverError::InvalidArrayLengthExpr { span } => Diagnostic::simple_error(
                "Expression invalid in an array-length context".into(),
                "Array-length expressions can only have simple integer operations and any variables used must be global constants".into(),
                *span,
            ),
            ResolverError::IntegerTooLarge { span } => Diagnostic::simple_error(
                "Integer too large to be evaluated to an array-length".into(),
                "Array-lengths may be a maximum size of usize::MAX, including intermediate calculations".into(),
                *span,
            ),
            ResolverError::NoSuchNumericTypeVariable { path } => Diagnostic::simple_error(
                format!("Cannot find a global or generic type parameter named `{path}`"),
                "Only globals or generic type parameters are allowed to be used as an array type's length".to_string(),
                path.span(),
            ),
            ResolverError::CapturedMutableVariable { span } => Diagnostic::simple_error(
                "Closures cannot capture mutable variables".into(),
                "Mutable variable".into(),
                *span,
            ),
            ResolverError::TestFunctionHasParameters { span } => Diagnostic::simple_error(
                "Test functions cannot have any parameters".into(),
                "Try removing the parameters or moving the test into a wrapper function".into(),
                *span,
            ),
            ResolverError::NonStructUsedInConstructor { typ, span } => Diagnostic::simple_error(
                "Only struct types can be used in constructor expressions".into(),
                format!("{typ} has no fields to construct it with"),
                *span,
            ),
            ResolverError::NonStructWithGenerics { span } => Diagnostic::simple_error(
                "Only struct types can have generic arguments".into(),
                "Try removing the generic arguments".into(),
                *span,
            ),
            ResolverError::GenericsOnSelfType { span } => Diagnostic::simple_error(
                "Cannot apply generics to Self type".into(),
                "Use an explicit type name or apply the generics at the start of the impl instead".into(),
                *span,
            ),
            ResolverError::GenericsOnAssociatedType { span } => Diagnostic::simple_error(
                "Generic Associated Types (GATs) are currently unsupported in Noir".into(),
                "Cannot apply generics to an associated type".into(),
                *span,
            ),
            ResolverError::ParserError(error) => error.as_ref().into(),
            ResolverError::MutableReferenceToImmutableVariable { variable, span } => {
                Diagnostic::simple_error(format!("Cannot mutably reference the immutable variable {variable}"), format!("{variable} is immutable"), *span)
            },
            ResolverError::MutableReferenceToArrayElement { span } => {
                Diagnostic::simple_error("Mutable references to array elements are currently unsupported".into(), "Try storing the element in a fresh variable first".into(), *span)
            },
            ResolverError::NumericConstantInFormatString { name, span } => Diagnostic::simple_error(
                format!("cannot find `{name}` in this scope "),
                "Numeric constants should be printed without formatting braces".to_string(),
                *span,
            ),
            ResolverError::InvalidClosureEnvironment { span, typ } => Diagnostic::simple_error(
                format!("{typ} is not a valid closure environment type"),
                "Closure environment must be a tuple or unit type".to_string(), *span),
            ResolverError::NestedSlices { span } => Diagnostic::simple_error(
                "Nested slices, i.e. slices within an array or slice, are not supported".into(),
                "Try to use a constant sized array or BoundedVec instead".into(),
                *span,
            ),
            ResolverError::MisplacedRecursiveAttribute { ident } => {
                let name = &ident.0.contents;

                let mut diag = Diagnostic::simple_error(
                    format!("misplaced #[recursive] attribute on function {name} rather than the main function"),
                    "misplaced #[recursive] attribute".to_string(),
                    ident.0.span(),
                );

                diag.add_note("The `#[recursive]` attribute specifies to the backend whether it should use a prover which generates proofs that are friendly for recursive verification in another circuit".to_owned());
                diag
            }
            ResolverError::AbiAttributeOutsideContract { span } => {
                Diagnostic::simple_error(
                    "#[abi(tag)] attributes can only be used in contracts".to_string(),
                    "misplaced #[abi(tag)] attribute".to_string(),
                    *span,
                )
            },
            ResolverError::LowLevelFunctionOutsideOfStdlib { ident } => Diagnostic::simple_error(
                "Definition of low-level function outside of standard library".into(),
                "Usage of the `#[foreign]` or `#[builtin]` function attributes are not allowed outside of the Noir standard library".into(),
                ident.span(),
            ),
            ResolverError::OracleMarkedAsConstrained { ident } => Diagnostic::simple_warning(
                error.to_string(),
                "Oracle functions must have the `unconstrained` keyword applied".into(),
                ident.span(),
            ),
            ResolverError::UnconstrainedOracleReturnToConstrained { span } => Diagnostic::simple_error(
                error.to_string(),
                "This oracle call must be wrapped in a call to another unconstrained function before being returned to a constrained runtime".into(),
                *span,
            ),
            ResolverError::DependencyCycle { span, item, cycle } => {
                Diagnostic::simple_error(
                    "Dependency cycle found".into(),
                    format!("'{item}' recursively depends on itself: {cycle}"),
                    *span,
                )
            },
            ResolverError::JumpInConstrainedFn { is_break, span } => {
                let item = if *is_break { "break" } else { "continue" };
                Diagnostic::simple_error(
                    format!("{item} is only allowed in unconstrained functions"),
                    "Constrained code must always have a known number of loop iterations".into(),
                    *span,
                )
            },
            ResolverError::JumpOutsideLoop { is_break, span } => {
                let item = if *is_break { "break" } else { "continue" };
                Diagnostic::simple_error(
                    format!("{item} is only allowed within loops"),
                    "".into(),
                    *span,
                )
            },
            ResolverError::MutableGlobal { span } => {
                Diagnostic::simple_error(
                    "Only `comptime` globals may be mutable".into(),
                    String::new(),
                    *span,
                )
            },
            ResolverError::SelfReferentialStruct { span } => {
                Diagnostic::simple_error(
                    "Self-referential structs are not supported".into(),
                    "".into(),
                    *span,
                )
            },
            ResolverError::NoPredicatesAttributeOnUnconstrained { ident } => {
                let name = &ident.0.contents;

                let mut diag = Diagnostic::simple_error(
                    format!("misplaced #[no_predicates] attribute on unconstrained function {name}. Only allowed on constrained functions"),
                    "misplaced #[no_predicates] attribute".to_string(),
                    ident.0.span(),
                );

                diag.add_note("The `#[no_predicates]` attribute specifies to the compiler whether it should diverge from auto-inlining constrained functions".to_owned());
                diag
            }
            ResolverError::FoldAttributeOnUnconstrained { ident } => {
                let name = &ident.0.contents;

                let mut diag = Diagnostic::simple_error(
                    format!("misplaced #[fold] attribute on unconstrained function {name}. Only allowed on constrained functions"),
                    "misplaced #[fold] attribute".to_string(),
                    ident.0.span(),
                );

                diag.add_note("The `#[fold]` attribute specifies whether a constrained function should be treated as a separate circuit rather than inlined into the program entry point".to_owned());
                diag
            }
            ResolverError::UnsupportedNumericGenericType { ident , typ } => {
                let name = &ident.0.contents;

                Diagnostic::simple_error(
                    format!("{name} has a type of {typ}. The only supported types of numeric generics are integers, fields, and booleans."),
                    "Unsupported numeric generic type".to_string(),
                    ident.0.span(),
                )
            }
            ResolverError::UseExplicitNumericGeneric { ident } => {
                let name = &ident.0.contents;

                Diagnostic::simple_warning(
                    String::from("Noir now supports explicit numeric generics. Support for implicit numeric generics will be removed in the following release."), 
                format!("Numeric generic `{name}` should now be specified with `let {name}: <annotated type>`"), 
                ident.0.span(),
                )
            }
            ResolverError::NumericGenericUsedForType { name, span } => {
                Diagnostic::simple_error(
                    format!("expected type, found numeric generic parameter {name}"),
                    String::from("not a type"),
                    *span,
                )
            }
            ResolverError::ArrayLengthInterpreter { error } => Diagnostic::from(error),
            ResolverError::UnquoteUsedOutsideQuote { span } => {
                Diagnostic::simple_error(
                    "The unquote operator '$' can only be used within a quote expression".into(),
                    "".into(),
                    *span,
                )
            },
            ResolverError::InvalidSyntaxInMacroCall { span } => {
                Diagnostic::simple_error(
                    "Invalid syntax in macro call".into(),
                    "Macro calls must call a comptime function directly, they cannot use higher-order functions".into(),
                    *span,
                )
            },
            ResolverError::MacroIsNotComptime { span } => {
                Diagnostic::simple_error(
                    "This macro call is to a non-comptime function".into(),
                    "Macro calls must be to comptime functions".into(),
                    *span,
                )
            },
            ResolverError::NonFunctionInAnnotation { span } => {
                Diagnostic::simple_error(
                    "Unknown annotation".into(),
                    "The name of an annotation must refer to a comptime function".into(),
                    *span,
                )
            },
            ResolverError::MacroResultInGenericsListNotAGeneric { span, typ } => {
                Diagnostic::simple_error(
                    format!("Type `{typ}` was inserted into a generics list from a macro, but it is not a generic"),
                    format!("Type `{typ}` is not a generic"),
                    *span,
                )
            }
            ResolverError::NamedTypeArgs { span, item_kind } => {
                Diagnostic::simple_error(
                    format!("Named type arguments aren't allowed on a {item_kind}"),
                    "Named type arguments are only allowed for associated types on traits".to_string(),
                    *span,
                )
            }
            ResolverError::AssociatedConstantsMustBeNumeric { span } => {
                Diagnostic::simple_error(
                    "Associated constants may only be a field or integer type".to_string(),
                    "Only numeric constants are allowed".to_string(),
                    *span,
                )
            }
            ResolverError::OverflowInType { lhs, op, rhs, span } => {
                Diagnostic::simple_error(
                    format!("Overflow in `{lhs} {op} {rhs}`"),
                    "Overflow here".to_string(),
                    *span,
                )
            }
            ResolverError::QuoteInRuntimeCode { span } => {
                Diagnostic::simple_error(
                    "`quote` cannot be used in runtime code".to_string(),
                    "Wrap this in a `comptime` block or function to use it".to_string(),
                    *span,
                )
            },
<<<<<<< HEAD
=======
            ResolverError::ComptimeTypeInRuntimeCode { typ, span } => {
                Diagnostic::simple_error(
                    format!("Comptime-only type `{typ}` cannot be used in runtime code"),
                    "Comptime-only type used here".to_string(),
                    *span,
                )
            },
>>>>>>> e84f7d2e
        }
    }
}<|MERGE_RESOLUTION|>--- conflicted
+++ resolved
@@ -126,11 +126,8 @@
     OverflowInType { lhs: u32, op: crate::BinaryTypeOperator, rhs: u32, span: Span },
     #[error("`quote` cannot be used in runtime code")]
     QuoteInRuntimeCode { span: Span },
-<<<<<<< HEAD
-=======
     #[error("Comptime-only type `{typ}` cannot be used in runtime code")]
     ComptimeTypeInRuntimeCode { typ: String, span: Span },
->>>>>>> e84f7d2e
 }
 
 impl ResolverError {
@@ -518,8 +515,6 @@
                     *span,
                 )
             },
-<<<<<<< HEAD
-=======
             ResolverError::ComptimeTypeInRuntimeCode { typ, span } => {
                 Diagnostic::simple_error(
                     format!("Comptime-only type `{typ}` cannot be used in runtime code"),
@@ -527,7 +522,6 @@
                     *span,
                 )
             },
->>>>>>> e84f7d2e
         }
     }
 }