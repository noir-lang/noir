pub use noirc_errors::Span;
use noirc_errors::{CustomDiagnostic as Diagnostic, FileDiagnostic};
use thiserror::Error;

use crate::{ast::Ident, parser::ParserError, Type};

use super::import::PathResolutionError;

#[derive(Error, Debug, Clone, PartialEq, Eq)]
pub enum PubPosition {
    #[error("parameter")]
    Parameter,
    #[error("return type")]
    ReturnType,
}

#[derive(Error, Debug, Clone, PartialEq, Eq)]
pub enum ResolverError {
    #[error("Duplicate definition")]
    DuplicateDefinition { name: String, first_span: Span, second_span: Span },
    #[error("Unused variable")]
    UnusedVariable { ident: Ident },
    #[error("Could not find variable in this scope")]
    VariableNotDeclared { name: String, span: Span },
    #[error("path is not an identifier")]
    PathIsNotIdent { span: Span },
    #[error("could not resolve path")]
    PathResolutionError(#[from] PathResolutionError),
    #[error("Expected")]
    Expected { span: Span, expected: String, got: String },
    #[error("Duplicate field in constructor")]
    DuplicateField { field: Ident },
    #[error("No such field in struct")]
    NoSuchField { field: Ident, struct_definition: Ident },
    #[error("Missing fields from struct")]
    MissingFields { span: Span, missing_fields: Vec<String>, struct_definition: Ident },
    #[error("Unneeded 'mut', pattern is already marked as mutable")]
    UnnecessaryMut { first_mut: Span, second_mut: Span },
    #[error("Unneeded 'pub', function is not the main method")]
    UnnecessaryPub { ident: Ident, position: PubPosition },
    #[error("Required 'pub', main function must return public value")]
    NecessaryPub { ident: Ident },
    #[error("'distinct' keyword can only be used with main method")]
    DistinctNotAllowed { ident: Ident },
    #[error("Missing expression for declared constant")]
    MissingRhsExpr { name: String, span: Span },
    #[error("Expression invalid in an array length context")]
    InvalidArrayLengthExpr { span: Span },
    #[error("Integer too large to be evaluated in an array length context")]
    IntegerTooLarge { span: Span },
    #[error("No global or generic type parameter found with the given name")]
    NoSuchNumericTypeVariable { path: crate::ast::Path },
    #[error("Closures cannot capture mutable variables")]
    CapturedMutableVariable { span: Span },
    #[error("Test functions are not allowed to have any parameters")]
    TestFunctionHasParameters { span: Span },
    #[error("Only struct types can be used in constructor expressions")]
    NonStructUsedInConstructor { typ: Type, span: Span },
    #[error("Only struct types can have generics")]
    NonStructWithGenerics { span: Span },
    #[error("Cannot apply generics on Self type")]
    GenericsOnSelfType { span: Span },
    #[error("Incorrect amount of arguments to {item_name}")]
    IncorrectGenericCount { span: Span, item_name: String, actual: usize, expected: usize },
    #[error("{0}")]
    ParserError(Box<ParserError>),
    #[error("Cannot create a mutable reference to {variable}, it was declared to be immutable")]
    MutableReferenceToImmutableVariable { variable: String, span: Span },
    #[error("Mutable references to array indices are unsupported")]
    MutableReferenceToArrayElement { span: Span },
    #[error("Numeric constants should be printed without formatting braces")]
    NumericConstantInFormatString { name: String, span: Span },
    #[error("Closure environment must be a tuple or unit type")]
    InvalidClosureEnvironment { typ: Type, span: Span },
    #[error("Nested slices are not supported")]
    NestedSlices { span: Span },
    #[error("#[recursive] attribute is only allowed on entry points to a program")]
    MisplacedRecursiveAttribute { ident: Ident },
    #[error("#[abi(tag)] attribute is only allowed in contracts")]
    AbiAttributeOusideContract { span: Span },
    #[error("Usage of the `#[foreign]` or `#[builtin]` function attributes are not allowed outside of the Noir standard library")]
    LowLevelFunctionOutsideOfStdlib { ident: Ident },
    #[error("Dependency cycle found, '{item}' recursively depends on itself: {cycle} ")]
    DependencyCycle { span: Span, item: String, cycle: String },
    #[error("break/continue are only allowed in unconstrained functions")]
    JumpInConstrainedFn { is_break: bool, span: Span },
    #[error("break/continue are only allowed within loops")]
    JumpOutsideLoop { is_break: bool, span: Span },
<<<<<<< HEAD
    #[error("Self-referential structs are not supported")]
    SelfReferentialStruct { span: Span },
=======
    #[error("#[inline(tag)] attribute is only allowed on constrained functions")]
    InlineAttributeOnUnconstrained { ident: Ident },
    #[error("#[fold] attribute is only allowed on constrained functions")]
    FoldAttributeOnUnconstrained { ident: Ident },
>>>>>>> 1ec9cdc7
}

impl ResolverError {
    pub fn into_file_diagnostic(self, file: fm::FileId) -> FileDiagnostic {
        Diagnostic::from(self).in_file(file)
    }
}

impl From<ResolverError> for Diagnostic {
    /// Only user errors can be transformed into a Diagnostic
    /// ICEs will make the compiler panic, as they could affect the
    /// soundness of the generated program
    fn from(error: ResolverError) -> Diagnostic {
        match error {
            ResolverError::DuplicateDefinition { name, first_span, second_span } => {
                let mut diag = Diagnostic::simple_error(
                    format!("duplicate definitions of {name} found"),
                    "first definition found here".to_string(),
                    first_span,
                );
                diag.add_secondary("second definition found here".to_string(), second_span);
                diag
            }
            ResolverError::UnusedVariable { ident } => {
                let name = &ident.0.contents;

                Diagnostic::simple_warning(
                    format!("unused variable {name}"),
                    "unused variable ".to_string(),
                    ident.span(),
                )
            }
            ResolverError::VariableNotDeclared { name, span } => Diagnostic::simple_error(
                format!("cannot find `{name}` in this scope "),
                "not found in this scope".to_string(),
                span,
            ),
            ResolverError::PathIsNotIdent { span } => Diagnostic::simple_error(
                "cannot use path as an identifier".to_string(),
                String::new(),
                span,
            ),
            ResolverError::PathResolutionError(error) => error.into(),
            ResolverError::Expected { span, expected, got } => Diagnostic::simple_error(
                format!("expected {expected} got {got}"),
                String::new(),
                span,
            ),
            ResolverError::DuplicateField { field } => Diagnostic::simple_error(
                format!("duplicate field {field}"),
                String::new(),
                field.span(),
            ),
            ResolverError::NoSuchField { field, struct_definition } => {
                Diagnostic::simple_error(
                    format!("no such field {field} defined in struct {struct_definition}"),
                    String::new(),
                    field.span(),
                )
            }
            ResolverError::MissingFields { span, mut missing_fields, struct_definition } => {
                let plural = if missing_fields.len() != 1 { "s" } else { "" };
                let remaining_fields_names = match &missing_fields[..] {
                    [field1] => field1.clone(),
                    [field1, field2] => format!("{field1} and {field2}"),
                    [field1, field2, field3] => format!("{field1}, {field2} and {field3}"),
                    _ => {
                        let len = missing_fields.len() - 3;
                        let len_plural = if len != 1 {"s"} else {""};

                        let truncated_fields = format!(" and {len} other field{len_plural}");
                        missing_fields.truncate(3);
                        format!("{}{truncated_fields}", missing_fields.join(", "))
                    }
                };

                Diagnostic::simple_error(
                    format!("missing field{plural} {remaining_fields_names} in struct {struct_definition}"),
                    String::new(),
                    span,
                )
            }
            ResolverError::UnnecessaryMut { first_mut, second_mut } => {
                let mut error = Diagnostic::simple_error(
                    "'mut' here is not necessary".to_owned(),
                    "".to_owned(),
                    second_mut,
                );
                error.add_secondary(
                    "Pattern was already made mutable from this 'mut'".to_owned(),
                    first_mut,
                );
                error
            }
            ResolverError::UnnecessaryPub { ident, position } => {
                let name = &ident.0.contents;

                let mut diag = Diagnostic::simple_warning(
                    format!("unnecessary pub keyword on {position} for function {name}"),
                    format!("unnecessary pub {position}"),
                    ident.0.span(),
                );

                diag.add_note("The `pub` keyword only has effects on arguments to the entry-point function of a program. Thus, adding it to other function parameters can be deceiving and should be removed".to_owned());
                diag
            }
            ResolverError::NecessaryPub { ident } => {
                let name = &ident.0.contents;

                let mut diag = Diagnostic::simple_error(
                    format!("missing pub keyword on return type of function {name}"),
                    "missing pub on return type".to_string(),
                    ident.0.span(),
                );

                diag.add_note("The `pub` keyword is mandatory for the entry-point function return type because the verifier cannot retrieve private witness and thus the function will not be able to return a 'priv' value".to_owned());
                diag
            }
            ResolverError::DistinctNotAllowed { ident } => {
                let name = &ident.0.contents;

                let mut diag = Diagnostic::simple_error(
                    format!("Invalid `distinct` keyword on return type of function {name}"),
                    "Invalid distinct on return type".to_string(),
                    ident.0.span(),
                );

                diag.add_note("The `distinct` keyword is only valid when used on the main function of a program, as its only purpose is to ensure that all witness indices that occur in the abi are unique".to_owned());
                diag
            }
            ResolverError::MissingRhsExpr { name, span } => Diagnostic::simple_error(
                format!(
                    "no expression specifying the value stored by the constant variable {name}"
                ),
                "expected expression to be stored for let statement".to_string(),
                span,
            ),
            ResolverError::InvalidArrayLengthExpr { span } => Diagnostic::simple_error(
                "Expression invalid in an array-length context".into(),
                "Array-length expressions can only have simple integer operations and any variables used must be global constants".into(),
                span,
            ),
            ResolverError::IntegerTooLarge { span } => Diagnostic::simple_error(
                "Integer too large to be evaluated to an array-length".into(),
                "Array-lengths may be a maximum size of usize::MAX, including intermediate calculations".into(),
                span,
            ),
            ResolverError::NoSuchNumericTypeVariable { path } => Diagnostic::simple_error(
                format!("Cannot find a global or generic type parameter named `{path}`"),
                "Only globals or generic type parameters are allowed to be used as an array type's length".to_string(),
                path.span(),
            ),
            ResolverError::CapturedMutableVariable { span } => Diagnostic::simple_error(
                "Closures cannot capture mutable variables".into(),
                "Mutable variable".into(),
                span,
            ),
            ResolverError::TestFunctionHasParameters { span } => Diagnostic::simple_error(
                "Test functions cannot have any parameters".into(),
                "Try removing the parameters or moving the test into a wrapper function".into(),
                span,
            ),
            ResolverError::NonStructUsedInConstructor { typ, span } => Diagnostic::simple_error(
                "Only struct types can be used in constructor expressions".into(),
                format!("{typ} has no fields to construct it with"),
                span,
            ),
            ResolverError::NonStructWithGenerics { span } => Diagnostic::simple_error(
                "Only struct types can have generic arguments".into(),
                "Try removing the generic arguments".into(),
                span,
            ),
            ResolverError::GenericsOnSelfType { span } => Diagnostic::simple_error(
                "Cannot apply generics to Self type".into(),
                "Use an explicit type name or apply the generics at the start of the impl instead".into(),
                span,
            ),
            ResolverError::IncorrectGenericCount { span, item_name, actual, expected } => {
                let expected_plural = if expected == 1 { "" } else { "s" };
                let actual_plural = if actual == 1 { "is" } else { "are" };

                Diagnostic::simple_error(
                    format!("`{item_name}` has {expected} generic argument{expected_plural} but {actual} {actual_plural} given here"),
                    "Incorrect number of generic arguments".into(),
                    span,
                )
            }
            ResolverError::ParserError(error) => (*error).into(),
            ResolverError::MutableReferenceToImmutableVariable { variable, span } => {
                Diagnostic::simple_error(format!("Cannot mutably reference the immutable variable {variable}"), format!("{variable} is immutable"), span)
            },
            ResolverError::MutableReferenceToArrayElement { span } => {
                Diagnostic::simple_error("Mutable references to array elements are currently unsupported".into(), "Try storing the element in a fresh variable first".into(), span)
            },
            ResolverError::NumericConstantInFormatString { name, span } => Diagnostic::simple_error(
                format!("cannot find `{name}` in this scope "),
                "Numeric constants should be printed without formatting braces".to_string(),
                span,
            ),
            ResolverError::InvalidClosureEnvironment { span, typ } => Diagnostic::simple_error(
                format!("{typ} is not a valid closure environment type"),
                "Closure environment must be a tuple or unit type".to_string(), span),
            ResolverError::NestedSlices { span } => Diagnostic::simple_error(
                "Nested slices are not supported".into(),
                "Try to use a constant sized array instead".into(),
                span,
            ),
            ResolverError::MisplacedRecursiveAttribute { ident } => {
                let name = &ident.0.contents;

                let mut diag = Diagnostic::simple_error(
                    format!("misplaced #[recursive] attribute on function {name} rather than the main function"),
                    "misplaced #[recursive] attribute".to_string(),
                    ident.0.span(),
                );

                diag.add_note("The `#[recursive]` attribute specifies to the backend whether it should use a prover which generates proofs that are friendly for recursive verification in another circuit".to_owned());
                diag
            }
            ResolverError::AbiAttributeOusideContract { span } => {
                Diagnostic::simple_error(
                    "#[abi(tag)] attributes can only be used in contracts".to_string(),
                    "misplaced #[abi(tag)] attribute".to_string(),
                    span,
                )
            },
            ResolverError::LowLevelFunctionOutsideOfStdlib { ident } => Diagnostic::simple_error(
                "Definition of low-level function outside of standard library".into(),
                "Usage of the `#[foreign]` or `#[builtin]` function attributes are not allowed outside of the Noir standard library".into(),
                ident.span(),
            ),
            ResolverError::DependencyCycle { span, item, cycle } => {
                Diagnostic::simple_error(
                    "Dependency cycle found".into(),
                    format!("'{item}' recursively depends on itself: {cycle}"),
                    span,
                )
            },
            ResolverError::JumpInConstrainedFn { is_break, span } => {
                let item = if is_break { "break" } else { "continue" };
                Diagnostic::simple_error(
                    format!("{item} is only allowed in unconstrained functions"),
                    "Constrained code must always have a known number of loop iterations".into(),
                    span,
                )
            },
            ResolverError::JumpOutsideLoop { is_break, span } => {
                let item = if is_break { "break" } else { "continue" };
                Diagnostic::simple_error(
                    format!("{item} is only allowed within loops"),
                    "".into(),
                    span,
                )
            },
<<<<<<< HEAD
            ResolverError::SelfReferentialStruct { span } => {
                Diagnostic::simple_error(
                    "Self-referential structs are not supported".into(),
                    "".into(),
                    span,
                )
            },
=======
            ResolverError::InlineAttributeOnUnconstrained { ident } => {
                let name = &ident.0.contents;

                let mut diag = Diagnostic::simple_error(
                    format!("misplaced #[inline(tag)] attribute on unconstrained function {name}. Only allowed on constrained functions"),
                    "misplaced #[inline(tag)] attribute".to_string(),
                    ident.0.span(),
                );

                diag.add_note("The `#[inline(tag)]` attribute specifies to the compiler whether it should diverge from auto-inlining constrained functions".to_owned());
                diag
            }
            ResolverError::FoldAttributeOnUnconstrained { ident } => {
                let name = &ident.0.contents;

                let mut diag = Diagnostic::simple_error(
                    format!("misplaced #[fold] attribute on unconstrained function {name}. Only allowed on constrained functions"),
                    "misplaced #[fold] attribute".to_string(),
                    ident.0.span(),
                );

                diag.add_note("The `#[fold]` attribute specifies whether a constrained function should be treated as a separate circuit rather than inlined into the program entry point".to_owned());
                diag
            }
>>>>>>> 1ec9cdc7
        }
    }
}<|MERGE_RESOLUTION|>--- conflicted
+++ resolved
@@ -86,15 +86,12 @@
     JumpInConstrainedFn { is_break: bool, span: Span },
     #[error("break/continue are only allowed within loops")]
     JumpOutsideLoop { is_break: bool, span: Span },
-<<<<<<< HEAD
     #[error("Self-referential structs are not supported")]
     SelfReferentialStruct { span: Span },
-=======
     #[error("#[inline(tag)] attribute is only allowed on constrained functions")]
     InlineAttributeOnUnconstrained { ident: Ident },
     #[error("#[fold] attribute is only allowed on constrained functions")]
     FoldAttributeOnUnconstrained { ident: Ident },
->>>>>>> 1ec9cdc7
 }
 
 impl ResolverError {
@@ -349,7 +346,6 @@
                     span,
                 )
             },
-<<<<<<< HEAD
             ResolverError::SelfReferentialStruct { span } => {
                 Diagnostic::simple_error(
                     "Self-referential structs are not supported".into(),
@@ -357,7 +353,6 @@
                     span,
                 )
             },
-=======
             ResolverError::InlineAttributeOnUnconstrained { ident } => {
                 let name = &ident.0.contents;
 
@@ -382,7 +377,6 @@
                 diag.add_note("The `#[fold]` attribute specifies whether a constrained function should be treated as a separate circuit rather than inlined into the program entry point".to_owned());
                 diag
             }
->>>>>>> 1ec9cdc7
         }
     }
 }