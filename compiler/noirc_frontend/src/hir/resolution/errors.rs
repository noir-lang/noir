use acvm::FieldElement;
pub use noirc_errors::Span;
use noirc_errors::{CustomDiagnostic as Diagnostic, FileDiagnostic, Location};
use thiserror::Error;

use crate::{
    ast::{Ident, UnsupportedNumericGenericType},
    hir::{
        comptime::{InterpreterError, Value},
        type_check::TypeCheckError,
    },
    parser::ParserError,
    usage_tracker::UnusedItem,
    Kind, Type,
};

use super::import::PathResolutionError;

#[derive(Error, Debug, Clone, PartialEq, Eq)]
pub enum PubPosition {
    #[error("parameter")]
    Parameter,
    #[error("return type")]
    ReturnType,
}

#[derive(Error, Debug, Clone, PartialEq, Eq)]
pub enum ResolverError {
    #[error("Duplicate definition")]
    DuplicateDefinition { name: String, first_location: Location, second_location: Location },
    #[error("Unused variable")]
    UnusedVariable { ident: Ident },
    #[error("Unused {}", item.item_type())]
    UnusedItem { ident: Ident, item: UnusedItem },
    #[error("Unconditional recursion")]
    UnconditionalRecursion { name: String, location: Location },
    #[error("Could not find variable in this scope")]
    VariableNotDeclared { name: String, location: Location },
    #[error("path is not an identifier")]
    PathIsNotIdent { location: Location },
    #[error("could not resolve path")]
    PathResolutionError(#[from] PathResolutionError),
    #[error("Expected")]
    Expected { location: Location, expected: &'static str, got: &'static str },
    #[error("Duplicate field in constructor")]
    DuplicateField { field: Ident },
    #[error("No such field in struct")]
    NoSuchField { field: Ident, struct_definition: Ident },
    #[error("Missing fields from struct")]
    MissingFields { location: Location, missing_fields: Vec<String>, struct_definition: Ident },
    #[error("Unneeded 'mut', pattern is already marked as mutable")]
    UnnecessaryMut { first_mut: Location, second_mut: Location },
    #[error("Unneeded 'pub', function is not the main method")]
    UnnecessaryPub { ident: Ident, position: PubPosition },
    #[error("Required 'pub', main function must return public value")]
    NecessaryPub { ident: Ident },
    #[error("Missing expression for declared constant")]
    MissingRhsExpr { name: String, location: Location },
    #[error("Expression invalid in an array length context")]
    InvalidArrayLengthExpr { location: Location },
    #[error("Integer too large to be evaluated in an array length context")]
    IntegerTooLarge { location: Location },
    #[error("No global or generic type parameter found with the given name")]
    NoSuchNumericTypeVariable { path: crate::ast::Path },
    #[error("Closures cannot capture mutable variables")]
    CapturedMutableVariable { location: Location },
    #[error("Test functions are not allowed to have any parameters")]
    TestFunctionHasParameters { location: Location },
    #[error("Only struct types can be used in constructor expressions")]
    NonStructUsedInConstructor { typ: String, location: Location },
    #[error("Only struct types can have generics")]
    NonStructWithGenerics { location: Location },
    #[error("Cannot apply generics on Self type")]
    GenericsOnSelfType { location: Location },
    #[error("Cannot apply generics on an associated type")]
    GenericsOnAssociatedType { location: Location },
    #[error("{0}")]
    ParserError(Box<ParserError>),
    #[error("Cannot create a mutable reference to {variable}, it was declared to be immutable")]
    MutableReferenceToImmutableVariable { variable: String, location: Location },
    #[error("Mutable references to array indices are unsupported")]
    MutableReferenceToArrayElement { location: Location },
    #[error("Closure environment must be a tuple or unit type")]
    InvalidClosureEnvironment { typ: Type, location: Location },
    #[error("Nested slices, i.e. slices within an array or slice, are not supported")]
    NestedSlices { location: Location },
    #[error("#[abi(tag)] attribute is only allowed in contracts")]
    AbiAttributeOutsideContract { location: Location },
    #[error("Usage of the `#[foreign]` or `#[builtin]` function attributes are not allowed outside of the Noir standard library")]
    LowLevelFunctionOutsideOfStdlib { ident: Ident },
    #[error(
        "Usage of the `#[oracle]` function attribute is only valid on unconstrained functions"
    )]
    OracleMarkedAsConstrained { ident: Ident },
    #[error("Oracle functions cannot be called directly from constrained functions")]
    UnconstrainedOracleReturnToConstrained { location: Location },
    #[error("Dependency cycle found, '{item}' recursively depends on itself: {cycle} ")]
    DependencyCycle { location: Location, item: String, cycle: String },
    #[error("break/continue are only allowed in unconstrained functions")]
    JumpInConstrainedFn { is_break: bool, location: Location },
    #[error("`loop` is only allowed in unconstrained functions")]
    LoopInConstrainedFn { location: Location },
    #[error("`loop` must have at least one `break` in it")]
    LoopWithoutBreak { location: Location },
    #[error("`while` is only allowed in unconstrained functions")]
    WhileInConstrainedFn { location: Location },
    #[error("break/continue are only allowed within loops")]
    JumpOutsideLoop { is_break: bool, location: Location },
    #[error("Only `comptime` globals can be mutable")]
    MutableGlobal { location: Location },
    #[error("Globals must have a specified type")]
    UnspecifiedGlobalType { location: Location, expected_type: Type },
    #[error("Global failed to evaluate")]
    UnevaluatedGlobalType { location: Location },
    #[error("Globals used in a type position must be non-negative")]
    NegativeGlobalType { location: Location, global_value: Value },
    #[error("Globals used in a type position must be integers")]
    NonIntegralGlobalType { location: Location, global_value: Value },
    #[error("Global value `{global_value}` is larger than its kind's maximum value")]
    GlobalLargerThanKind { location: Location, global_value: FieldElement, kind: Kind },
    #[error("Self-referential types are not supported")]
    SelfReferentialType { location: Location },
    #[error("#[no_predicates] attribute is only allowed on constrained functions")]
    NoPredicatesAttributeOnUnconstrained { ident: Ident },
    #[error("#[fold] attribute is only allowed on constrained functions")]
    FoldAttributeOnUnconstrained { ident: Ident },
    #[error("expected type, found numeric generic parameter")]
    NumericGenericUsedForType { name: String, location: Location },
    #[error("Invalid array length construction")]
    ArrayLengthInterpreter { error: InterpreterError },
    #[error("The unquote operator '$' can only be used within a quote expression")]
    UnquoteUsedOutsideQuote { location: Location },
    #[error("\"as trait path\" not yet implemented")]
    AsTraitPathNotYetImplemented { location: Location },
    #[error("Invalid syntax in macro call")]
    InvalidSyntaxInMacroCall { location: Location },
    #[error("Macros must be comptime functions")]
    MacroIsNotComptime { location: Location },
    #[error("Annotation name must refer to a comptime function")]
    NonFunctionInAnnotation { location: Location },
    #[error("Type `{typ}` was inserted into the generics list from a macro, but is not a generic")]
    MacroResultInGenericsListNotAGeneric { location: Location, typ: Type },
    #[error("Named type arguments aren't allowed in a {item_kind}")]
    NamedTypeArgs { location: Location, item_kind: &'static str },
    #[error("Associated constants may only be a field or integer type")]
    AssociatedConstantsMustBeNumeric { location: Location },
    #[error("Computing `{lhs} {op} {rhs}` failed with error {err}")]
    BinaryOpError {
        lhs: FieldElement,
        op: crate::BinaryTypeOperator,
        rhs: FieldElement,
        err: Box<TypeCheckError>,
        location: Location,
    },
    #[error("`quote` cannot be used in runtime code")]
    QuoteInRuntimeCode { location: Location },
    #[error("Comptime-only type `{typ}` cannot be used in runtime code")]
    ComptimeTypeInRuntimeCode { typ: String, location: Location },
    #[error("Comptime variable `{name}` cannot be mutated in a non-comptime context")]
    MutatingComptimeInNonComptimeContext { name: String, location: Location },
    #[error("Failed to parse `{statement}` as an expression")]
    InvalidInternedStatementInExpr { statement: String, location: Location },
    #[error("{0}")]
    UnsupportedNumericGenericType(#[from] UnsupportedNumericGenericType),
    #[error("Type `{typ}` is more private than item `{item}`")]
    TypeIsMorePrivateThenItem { typ: String, item: String, location: Location },
    #[error("Unable to parse attribute `{attribute}`")]
    UnableToParseAttribute { attribute: String, location: Location },
    #[error("Attribute function `{function}` is not a path")]
    AttributeFunctionIsNotAPath { function: String, location: Location },
    #[error("Attribute function `{name}` is not in scope")]
    AttributeFunctionNotInScope { name: String, location: Location },
    #[error("The trait `{missing_trait}` is not implemented for `{type_missing_trait}")]
    TraitNotImplemented {
        impl_trait: String,
        missing_trait: String,
        type_missing_trait: String,
        location: Location,
        missing_trait_location: Location,
    },
    #[error("`loop` statements are not yet implemented")]
    LoopNotYetSupported { location: Location },
    #[error("Expected a trait but found {found}")]
<<<<<<< HEAD
    ExpectedTrait { found: String, location: Location },
=======
    ExpectedTrait { found: String, span: Span },
    #[error("Invalid syntax in match pattern")]
    InvalidSyntaxInPattern { span: Span },
    #[error("Variable '{existing}' was already defined in the same match pattern")]
    VariableAlreadyDefinedInPattern { existing: Ident, new_span: Span },
>>>>>>> 7aa23ec6
}

impl ResolverError {
    pub fn into_file_diagnostic(&self, file: fm::FileId) -> FileDiagnostic {
        Diagnostic::from(self).in_file(file)
    }

    pub fn location(&self) -> Location {
        match self {
            ResolverError::DuplicateDefinition { first_location: location, .. }
            | ResolverError::UnconditionalRecursion { location, .. }
            | ResolverError::PathIsNotIdent { location }
            | ResolverError::Expected { location, .. }
            | ResolverError::VariableNotDeclared { location, .. }
            | ResolverError::MissingFields { location, .. }
            | ResolverError::UnnecessaryMut { second_mut: location, .. }
            | ResolverError::TypeIsMorePrivateThenItem { location, .. }
            | ResolverError::UnableToParseAttribute { location, .. }
            | ResolverError::AttributeFunctionIsNotAPath { location, .. }
            | ResolverError::AttributeFunctionNotInScope { location, .. }
            | ResolverError::TraitNotImplemented { location, .. }
            | ResolverError::LoopNotYetSupported { location }
            | ResolverError::ExpectedTrait { location, .. }
            | ResolverError::MissingRhsExpr { location, .. }
            | ResolverError::InvalidArrayLengthExpr { location }
            | ResolverError::IntegerTooLarge { location }
            | ResolverError::CapturedMutableVariable { location }
            | ResolverError::TestFunctionHasParameters { location }
            | ResolverError::NonStructUsedInConstructor { location, .. }
            | ResolverError::NonStructWithGenerics { location }
            | ResolverError::GenericsOnSelfType { location }
            | ResolverError::GenericsOnAssociatedType { location }
            | ResolverError::MutableReferenceToImmutableVariable { location, .. }
            | ResolverError::MutableReferenceToArrayElement { location }
            | ResolverError::InvalidClosureEnvironment { location, .. }
            | ResolverError::NestedSlices { location }
            | ResolverError::AbiAttributeOutsideContract { location }
            | ResolverError::UnconstrainedOracleReturnToConstrained { location }
            | ResolverError::DependencyCycle { location, .. }
            | ResolverError::JumpInConstrainedFn { location, .. }
            | ResolverError::LoopInConstrainedFn { location }
            | ResolverError::LoopWithoutBreak { location }
            | ResolverError::WhileInConstrainedFn { location }
            | ResolverError::JumpOutsideLoop { location, .. }
            | ResolverError::MutableGlobal { location }
            | ResolverError::UnspecifiedGlobalType { location, .. }
            | ResolverError::UnevaluatedGlobalType { location }
            | ResolverError::NegativeGlobalType { location, .. }
            | ResolverError::NonIntegralGlobalType { location, .. }
            | ResolverError::GlobalLargerThanKind { location, .. }
            | ResolverError::SelfReferentialType { location }
            | ResolverError::NumericGenericUsedForType { location, .. }
            | ResolverError::UnquoteUsedOutsideQuote { location }
            | ResolverError::AsTraitPathNotYetImplemented { location }
            | ResolverError::InvalidSyntaxInMacroCall { location }
            | ResolverError::MacroIsNotComptime { location }
            | ResolverError::NonFunctionInAnnotation { location }
            | ResolverError::MacroResultInGenericsListNotAGeneric { location, .. }
            | ResolverError::NamedTypeArgs { location, .. }
            | ResolverError::AssociatedConstantsMustBeNumeric { location }
            | ResolverError::BinaryOpError { location, .. }
            | ResolverError::QuoteInRuntimeCode { location }
            | ResolverError::ComptimeTypeInRuntimeCode { location, .. }
            | ResolverError::MutatingComptimeInNonComptimeContext { location, .. }
            | ResolverError::InvalidInternedStatementInExpr { location, .. } => *location,
            ResolverError::UnusedVariable { ident }
            | ResolverError::UnusedItem { ident, .. }
            | ResolverError::DuplicateField { field: ident }
            | ResolverError::NoSuchField { field: ident, .. }
            | ResolverError::UnnecessaryPub { ident, .. }
            | ResolverError::NecessaryPub { ident }
            | ResolverError::LowLevelFunctionOutsideOfStdlib { ident }
            | ResolverError::OracleMarkedAsConstrained { ident }
            | ResolverError::NoPredicatesAttributeOnUnconstrained { ident }
            | ResolverError::FoldAttributeOnUnconstrained { ident } => ident.location(),
            ResolverError::ArrayLengthInterpreter { error } => error.location(),
            ResolverError::PathResolutionError(path_resolution_error) => {
                path_resolution_error.location()
            }
            ResolverError::NoSuchNumericTypeVariable { path } => path.location,
            ResolverError::ParserError(parser_error) => parser_error.location(),
            ResolverError::UnsupportedNumericGenericType(unsupported_numeric_generic_type) => {
                unsupported_numeric_generic_type.ident.location()
            }
        }
    }
}

impl<'a> From<&'a ResolverError> for Diagnostic {
    /// Only user errors can be transformed into a Diagnostic
    /// ICEs will make the compiler panic, as they could affect the
    /// soundness of the generated program
    fn from(error: &'a ResolverError) -> Diagnostic {
        match error {
            ResolverError::DuplicateDefinition { name, first_location, second_location} => {
                let mut diag = Diagnostic::simple_error(
                    format!("duplicate definitions of {name} found"),
                    "first definition found here".to_string(),
                    *first_location,
                );
                diag.add_secondary("second definition found here".to_string(), *second_location);
                diag
            }
            ResolverError::UnusedVariable { ident } => {
                let name = &ident.0.contents;

                let mut diagnostic = Diagnostic::simple_warning(
                    format!("unused variable {name}"),
                    "unused variable ".to_string(),
                    ident.location(),
                );
                diagnostic.unnecessary = true;
                diagnostic
            }
            ResolverError::UnusedItem { ident, item} => {
                let name = &ident.0.contents;
                let item_type = item.item_type();

                let mut diagnostic =
                    if let UnusedItem::Struct(..) = item {
                        Diagnostic::simple_warning(
                            format!("{item_type} `{name}` is never constructed"),
                            format!("{item_type} is never constructed"),
                            ident.location(),
                        )
                    } else {
                        Diagnostic::simple_warning(
                            format!("unused {item_type} {name}"),
                            format!("unused {item_type}"),
                            ident.location(),
                        )
                    };
                diagnostic.unnecessary = true;
                diagnostic
            }
            ResolverError::UnconditionalRecursion { name, location} => {
                Diagnostic::simple_warning(
                    format!("function `{name}` cannot return without recursing"),
                    "function cannot return without recursing".to_string(),
                    *location,
                )
            }
            ResolverError::VariableNotDeclared { name, location } =>  {
                if name == "_" {
                    Diagnostic::simple_error(
                        "in expressions, `_` can only be used on the left-hand side of an assignment".to_string(),
                        "`_` not allowed here".to_string(),
                        *location,
                    )
                } else {
                    Diagnostic::simple_error(
                        format!("cannot find `{name}` in this scope"),
                        "not found in this scope".to_string(),
                        *location,
                    )
                }
            },
            ResolverError::PathIsNotIdent { location } => Diagnostic::simple_error(
                "cannot use path as an identifier".to_string(),
                String::new(),
                *location,
            ),
            ResolverError::PathResolutionError(error) => error.into(),
            ResolverError::Expected { location, expected, got } => Diagnostic::simple_error(
                format!("expected {expected} got {got}"),
                String::new(),
                *location,
            ),
            ResolverError::DuplicateField { field } => Diagnostic::simple_error(
                format!("duplicate field {field}"),
                String::new(),
                field.location(),
            ),
            ResolverError::NoSuchField { field, struct_definition } => {
                Diagnostic::simple_error(
                    format!("no such field {field} defined in struct {struct_definition}"),
                    String::new(),
                    field.location(),
                )
            }
            ResolverError::MissingFields { location, missing_fields, struct_definition } => {
                let plural = if missing_fields.len() != 1 { "s" } else { "" };
                let remaining_fields_names = match &missing_fields[..] {
                    [field1] => field1.clone(),
                    [field1, field2] => format!("{field1} and {field2}"),
                    [field1, field2, field3] => format!("{field1}, {field2} and {field3}"),
                    _ => {
                        let len = missing_fields.len() - 3;
                        let len_plural = if len != 1 {"s"} else {""};

                        let truncated_fields = format!(" and {len} other field{len_plural}");
                        let missing_fields = &missing_fields[0..3];
                        format!("{}{truncated_fields}", missing_fields.join(", "))
                    }
                };

                Diagnostic::simple_error(
                    format!("missing field{plural} {remaining_fields_names} in struct {struct_definition}"),
                    String::new(),
                    *location,
                )
            }
            ResolverError::UnnecessaryMut { first_mut, second_mut } => {
                let mut error = Diagnostic::simple_error(
                    "'mut' here is not necessary".to_owned(),
                    "".to_owned(),
                    *second_mut,
                );
                error.add_secondary(
                    "Pattern was already made mutable from this 'mut'".to_owned(),
                    *first_mut,
                );
                error
            }
            ResolverError::UnnecessaryPub { ident, position } => {
                let name = &ident.0.contents;

                let mut diag = Diagnostic::simple_warning(
                    format!("unnecessary pub keyword on {position} for function {name}"),
                    format!("unnecessary pub {position}"),
                    ident.0.location(),
                );

                diag.add_note("The `pub` keyword only has effects on arguments to the entry-point function of a program. Thus, adding it to other function parameters can be deceiving and should be removed".to_owned());
                diag
            }
            ResolverError::NecessaryPub { ident } => {
                let name = &ident.0.contents;

                let mut diag = Diagnostic::simple_error(
                    format!("missing pub keyword on return type of function {name}"),
                    "missing pub on return type".to_string(),
                    ident.0.location(),
                );

                diag.add_note("The `pub` keyword is mandatory for the entry-point function return type because the verifier cannot retrieve private witness and thus the function will not be able to return a 'priv' value".to_owned());
                diag
            }
            ResolverError::MissingRhsExpr { name, location } => Diagnostic::simple_error(
                format!(
                    "no expression specifying the value stored by the constant variable {name}"
                ),
                "expected expression to be stored for let statement".to_string(),
                *location,
            ),
            ResolverError::InvalidArrayLengthExpr { location } => Diagnostic::simple_error(
                "Expression invalid in an array-length context".into(),
                "Array-length expressions can only have simple integer operations and any variables used must be global constants".into(),
                *location,
            ),
            ResolverError::IntegerTooLarge { location } => Diagnostic::simple_error(
                "Integer too large to be evaluated to an array-length".into(),
                "Array-lengths may be a maximum size of usize::MAX, including intermediate calculations".into(),
                *location,
            ),
            ResolverError::NoSuchNumericTypeVariable { path } => Diagnostic::simple_error(
                format!("Cannot find a global or generic type parameter named `{path}`"),
                "Only globals or generic type parameters are allowed to be used as an array type's length".to_string(),
                path.location,
            ),
            ResolverError::CapturedMutableVariable { location } => Diagnostic::simple_error(
                "Closures cannot capture mutable variables".into(),
                "Mutable variable".into(),
                *location,
            ),
            ResolverError::TestFunctionHasParameters { location } => Diagnostic::simple_error(
                "Test functions cannot have any parameters".into(),
                "Try removing the parameters or moving the test into a wrapper function".into(),
                *location,
            ),
            ResolverError::NonStructUsedInConstructor { typ, location } => Diagnostic::simple_error(
                "Only struct types can be used in constructor expressions".into(),
                format!("{typ} has no fields to construct it with"),
                *location,
            ),
            ResolverError::NonStructWithGenerics { location } => Diagnostic::simple_error(
                "Only struct types can have generic arguments".into(),
                "Try removing the generic arguments".into(),
                *location,
            ),
            ResolverError::GenericsOnSelfType { location } => Diagnostic::simple_error(
                "Cannot apply generics to Self type".into(),
                "Use an explicit type name or apply the generics at the start of the impl instead".into(),
                *location,
            ),
            ResolverError::GenericsOnAssociatedType { location } => Diagnostic::simple_error(
                "Generic Associated Types (GATs) are currently unsupported in Noir".into(),
                "Cannot apply generics to an associated type".into(),
                *location,
            ),
            ResolverError::ParserError(error) => error.as_ref().into(),
            ResolverError::MutableReferenceToImmutableVariable { variable, location } => {
                Diagnostic::simple_error(format!("Cannot mutably reference the immutable variable {variable}"), format!("{variable} is immutable"), *location)
            },
            ResolverError::MutableReferenceToArrayElement { location } => {
                Diagnostic::simple_error("Mutable references to array elements are currently unsupported".into(), "Try storing the element in a fresh variable first".into(), *location)
            },
            ResolverError::InvalidClosureEnvironment { location, typ } => Diagnostic::simple_error(
                format!("{typ} is not a valid closure environment type"),
                "Closure environment must be a tuple or unit type".to_string(), *location),
            ResolverError::NestedSlices { location } => Diagnostic::simple_error(
                "Nested slices, i.e. slices within an array or slice, are not supported".into(),
                "Try to use a constant sized array or BoundedVec instead".into(),
                *location,
            ),
            ResolverError::AbiAttributeOutsideContract { location } => {
                Diagnostic::simple_error(
                    "#[abi(tag)] attributes can only be used in contracts".to_string(),
                    "misplaced #[abi(tag)] attribute".to_string(),
                    *location,
                )
            },
            ResolverError::LowLevelFunctionOutsideOfStdlib { ident } => Diagnostic::simple_error(
                "Definition of low-level function outside of standard library".into(),
                "Usage of the `#[foreign]` or `#[builtin]` function attributes are not allowed outside of the Noir standard library".into(),
                ident.location(),
            ),
            ResolverError::OracleMarkedAsConstrained { ident } => Diagnostic::simple_error(
                error.to_string(),
                "Oracle functions must have the `unconstrained` keyword applied".into(),
                ident.location(),
            ),
            ResolverError::UnconstrainedOracleReturnToConstrained { location } => Diagnostic::simple_error(
                error.to_string(),
                "This oracle call must be wrapped in a call to another unconstrained function before being returned to a constrained runtime".into(),
                *location,
            ),
            ResolverError::DependencyCycle { location, item, cycle } => {
                Diagnostic::simple_error(
                    "Dependency cycle found".into(),
                    format!("'{item}' recursively depends on itself: {cycle}"),
                    *location,
                )
            },
            ResolverError::JumpInConstrainedFn { is_break, location } => {
                let item = if *is_break { "break" } else { "continue" };
                Diagnostic::simple_error(
                    format!("{item} is only allowed in unconstrained functions"),
                    "Constrained code must always have a known number of loop iterations".into(),
                    *location,
                )
            },
            ResolverError::LoopInConstrainedFn { location } => {
                Diagnostic::simple_error(
                    "`loop` is only allowed in unconstrained functions".into(),
                    "Constrained code must always have a known number of loop iterations".into(),
                    *location,
                )
            },
            ResolverError::LoopWithoutBreak { location } => {
                Diagnostic::simple_error(
                    "`loop` must have at least one `break` in it".into(),
                    "Infinite loops are disallowed".into(),
                    *location,
                )
            },
            ResolverError::WhileInConstrainedFn { location } => {
                Diagnostic::simple_error(
                    "`while` is only allowed in unconstrained functions".into(),
                    "Constrained code must always have a known number of loop iterations".into(),
                    *location,
                )
            },
            ResolverError::JumpOutsideLoop { is_break, location } => {
                let item = if *is_break { "break" } else { "continue" };
                Diagnostic::simple_error(
                    format!("{item} is only allowed within loops"),
                    "".into(),
                    *location,
                )
            },
            ResolverError::MutableGlobal { location } => {
                Diagnostic::simple_error(
                    "Only `comptime` globals may be mutable".into(),
                    String::new(),
                    *location,
                )
            },
            ResolverError::UnspecifiedGlobalType { location, expected_type } => {
                Diagnostic::simple_error(
                    "Globals must have a specified type".to_string(),
                    format!("Inferred type is `{expected_type}`"),
                    *location,
                )
            },
            ResolverError::UnevaluatedGlobalType { location } => {
                Diagnostic::simple_error(
                    "Global failed to evaluate".to_string(),
                    String::new(),
                    *location,
                )
            }
            ResolverError::NegativeGlobalType { location, global_value } => {
                Diagnostic::simple_error(
                    "Globals used in a type position must be non-negative".to_string(),
                    format!("But found value `{global_value:?}`"),
                    *location,
                )
            }
            ResolverError::NonIntegralGlobalType { location, global_value } => {
                Diagnostic::simple_error(
                    "Globals used in a type position must be integers".to_string(),
                    format!("But found value `{global_value:?}`"),
                    *location,
                )
            }
            ResolverError::GlobalLargerThanKind { location, global_value, kind } => {
                Diagnostic::simple_error(
                    format!("Global value `{global_value}` is larger than its kind's maximum value"),
                    format!("Global's kind inferred to be `{kind}`"),
                    *location,
                )
            }
            ResolverError::SelfReferentialType { location } => {
                Diagnostic::simple_error(
                    "Self-referential types are not supported".into(),
                    "".into(),
                    *location,
                )
            },
            ResolverError::NoPredicatesAttributeOnUnconstrained { ident } => {
                let name = &ident.0.contents;

                let mut diag = Diagnostic::simple_error(
                    format!("misplaced #[no_predicates] attribute on unconstrained function {name}. Only allowed on constrained functions"),
                    "misplaced #[no_predicates] attribute".to_string(),
                    ident.0.location(),
                );

                diag.add_note("The `#[no_predicates]` attribute specifies to the compiler whether it should diverge from auto-inlining constrained functions".to_owned());
                diag
            }
            ResolverError::FoldAttributeOnUnconstrained { ident } => {
                let name = &ident.0.contents;

                let mut diag = Diagnostic::simple_error(
                    format!("misplaced #[fold] attribute on unconstrained function {name}. Only allowed on constrained functions"),
                    "misplaced #[fold] attribute".to_string(),
                    ident.0.location(),
                );

                diag.add_note("The `#[fold]` attribute specifies whether a constrained function should be treated as a separate circuit rather than inlined into the program entry point".to_owned());
                diag
            }
            ResolverError::NumericGenericUsedForType { name, location } => {
                Diagnostic::simple_error(
                    format!("expected type, found numeric generic parameter {name}"),
                    String::from("not a type"),
                    *location,
                )
            }
            ResolverError::ArrayLengthInterpreter { error } => Diagnostic::from(error),
            ResolverError::UnquoteUsedOutsideQuote { location } => {
                Diagnostic::simple_error(
                    "The unquote operator '$' can only be used within a quote expression".into(),
                    "".into(),
                    *location,
                )
            },
            ResolverError::AsTraitPathNotYetImplemented { location } => {
                Diagnostic::simple_error(
                    "\"as trait path\" not yet implemented".into(),
                    "".into(),
                    *location,
                )
            },
            ResolverError::InvalidSyntaxInMacroCall { location } => {
                Diagnostic::simple_error(
                    "Invalid syntax in macro call".into(),
                    "Macro calls must call a comptime function directly, they cannot use higher-order functions".into(),
                    *location,
                )
            },
            ResolverError::MacroIsNotComptime { location } => {
                Diagnostic::simple_error(
                    "This macro call is to a non-comptime function".into(),
                    "Macro calls must be to comptime functions".into(),
                    *location,
                )
            },
            ResolverError::NonFunctionInAnnotation { location } => {
                Diagnostic::simple_error(
                    "Unknown annotation".into(),
                    "The name of an annotation must refer to a comptime function".into(),
                    *location,
                )
            },
            ResolverError::MacroResultInGenericsListNotAGeneric { location, typ } => {
                Diagnostic::simple_error(
                    format!("Type `{typ}` was inserted into a generics list from a macro, but it is not a generic"),
                    format!("Type `{typ}` is not a generic"),
                    *location,
                )
            }
            ResolverError::NamedTypeArgs { location, item_kind } => {
                Diagnostic::simple_error(
                    format!("Named type arguments aren't allowed on a {item_kind}"),
                    "Named type arguments are only allowed for associated types on traits".to_string(),
                    *location,
                )
            }
            ResolverError::AssociatedConstantsMustBeNumeric { location } => {
                Diagnostic::simple_error(
                    "Associated constants may only be a field or integer type".to_string(),
                    "Only numeric constants are allowed".to_string(),
                    *location,
                )
            }
            ResolverError::BinaryOpError { lhs, op, rhs, err, location } => {
                Diagnostic::simple_error(
                    format!("Computing `{lhs} {op} {rhs}` failed with error {err}"),
                    String::new(),
                    *location,
                )
            }
            ResolverError::QuoteInRuntimeCode { location } => {
                Diagnostic::simple_error(
                    "`quote` cannot be used in runtime code".to_string(),
                    "Wrap this in a `comptime` block or function to use it".to_string(),
                    *location,
                )
            },
            ResolverError::ComptimeTypeInRuntimeCode { typ, location } => {
                Diagnostic::simple_error(
                    format!("Comptime-only type `{typ}` cannot be used in runtime code"),
                    "Comptime-only type used here".to_string(),
                    *location,
                )
            },
            ResolverError::MutatingComptimeInNonComptimeContext { name, location } => {
                Diagnostic::simple_error(
                    format!("Comptime variable `{name}` cannot be mutated in a non-comptime context"),
                    format!("`{name}` mutated here"),
                    *location,
                )
            },
            ResolverError::InvalidInternedStatementInExpr { statement, location } => {
                Diagnostic::simple_error(
                    format!("Failed to parse `{statement}` as an expression"),
                    "The statement was used from a macro here".to_string(),
                    *location,
                )
            },
            ResolverError::UnsupportedNumericGenericType(err) => err.into(),
            ResolverError::TypeIsMorePrivateThenItem { typ, item, location } => {
                Diagnostic::simple_error(
                    format!("Type `{typ}` is more private than item `{item}`"),
                    String::new(),
                    *location,
                )
            },
            ResolverError::UnableToParseAttribute { attribute, location } => {
                Diagnostic::simple_error(
                    format!("Unable to parse attribute `{attribute}`"),
                    "Attribute should be a function or function call".into(),
                    *location,
                )
            },
            ResolverError::AttributeFunctionIsNotAPath { function, location } => {
                Diagnostic::simple_error(
                    format!("Attribute function `{function}` is not a path"),
                    "An attribute's function should be a single identifier or a path".into(),
                    *location,
                )
            },
            ResolverError::AttributeFunctionNotInScope { name, location } => {
                Diagnostic::simple_error(
                    format!("Attribute function `{name}` is not in scope"),
                    String::new(),
                    *location,
                )
            },
            ResolverError::TraitNotImplemented { impl_trait, missing_trait: the_trait, type_missing_trait: typ, location, missing_trait_location} => {
                let mut diagnostic = Diagnostic::simple_error(
                    format!("The trait bound `{typ}: {the_trait}` is not satisfied"), 
                    format!("The trait `{the_trait}` is not implemented for `{typ}")
                    , *location);
                diagnostic.add_secondary(format!("required by this bound in `{impl_trait}"), *missing_trait_location);
                diagnostic
            },
            ResolverError::LoopNotYetSupported { location  } => {
                let msg = "`loop` statements are not yet implemented".to_string();
                Diagnostic::simple_error(msg, String::new(), *location)
            }
            ResolverError::ExpectedTrait { found, location  } => {
                Diagnostic::simple_error(
                    format!("Expected a trait, found {found}"), 
                    String::new(),
<<<<<<< HEAD
                    *location)

=======
                    *span)
>>>>>>> 7aa23ec6
            }
            ResolverError::InvalidSyntaxInPattern { span } => {
                Diagnostic::simple_error(
                    "Invalid syntax in match pattern".into(), 
                    "Only literal, constructor, and variable patterns are allowed".into(),
                    *span)
            },
            ResolverError::VariableAlreadyDefinedInPattern { existing, new_span } => {
                let message = format!("Variable `{existing}` was already defined in the same match pattern");
                let secondary = format!("`{existing}` redefined here");
                let mut error = Diagnostic::simple_error(message, secondary, *new_span);
                error.add_secondary(format!("`{existing}` was previously defined here"), existing.span());
                error
            },
        }
    }
}<|MERGE_RESOLUTION|>--- conflicted
+++ resolved
@@ -181,15 +181,11 @@
     #[error("`loop` statements are not yet implemented")]
     LoopNotYetSupported { location: Location },
     #[error("Expected a trait but found {found}")]
-<<<<<<< HEAD
     ExpectedTrait { found: String, location: Location },
-=======
-    ExpectedTrait { found: String, span: Span },
     #[error("Invalid syntax in match pattern")]
-    InvalidSyntaxInPattern { span: Span },
+    InvalidSyntaxInPattern { location: Location },
     #[error("Variable '{existing}' was already defined in the same match pattern")]
-    VariableAlreadyDefinedInPattern { existing: Ident, new_span: Span },
->>>>>>> 7aa23ec6
+    VariableAlreadyDefinedInPattern { existing: Ident, new_location: Location },
 }
 
 impl ResolverError {
@@ -254,7 +250,11 @@
             | ResolverError::QuoteInRuntimeCode { location }
             | ResolverError::ComptimeTypeInRuntimeCode { location, .. }
             | ResolverError::MutatingComptimeInNonComptimeContext { location, .. }
-            | ResolverError::InvalidInternedStatementInExpr { location, .. } => *location,
+            | ResolverError::InvalidInternedStatementInExpr { location, .. }
+            | ResolverError::InvalidSyntaxInPattern { location }
+            | ResolverError::VariableAlreadyDefinedInPattern { new_location: location, .. } => {
+                *location
+            }
             ResolverError::UnusedVariable { ident }
             | ResolverError::UnusedItem { ident, .. }
             | ResolverError::DuplicateField { field: ident }
@@ -778,24 +778,20 @@
                 Diagnostic::simple_error(
                     format!("Expected a trait, found {found}"), 
                     String::new(),
-<<<<<<< HEAD
                     *location)
 
-=======
-                    *span)
->>>>>>> 7aa23ec6
-            }
-            ResolverError::InvalidSyntaxInPattern { span } => {
+            }
+            ResolverError::InvalidSyntaxInPattern { location } => {
                 Diagnostic::simple_error(
                     "Invalid syntax in match pattern".into(), 
                     "Only literal, constructor, and variable patterns are allowed".into(),
-                    *span)
-            },
-            ResolverError::VariableAlreadyDefinedInPattern { existing, new_span } => {
+                    *location)
+            },
+            ResolverError::VariableAlreadyDefinedInPattern { existing, new_location } => {
                 let message = format!("Variable `{existing}` was already defined in the same match pattern");
                 let secondary = format!("`{existing}` redefined here");
-                let mut error = Diagnostic::simple_error(message, secondary, *new_span);
-                error.add_secondary(format!("`{existing}` was previously defined here"), existing.span());
+                let mut error = Diagnostic::simple_error(message, secondary, *new_location);
+                error.add_secondary(format!("`{existing}` was previously defined here"), existing.location());
                 error
             },
         }
