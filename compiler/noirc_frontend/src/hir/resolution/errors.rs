--- conflicted
+++ resolved
@@ -3,14 +3,10 @@
 use thiserror::Error;
 
 use crate::{
-<<<<<<< HEAD
-    ast::Ident, hir::comptime::InterpreterError, parser::ParserError, usage_tracker::UnusedItem,
-=======
     ast::{Ident, UnsupportedNumericGenericType},
     hir::comptime::InterpreterError,
     parser::ParserError,
     usage_tracker::UnusedItem,
->>>>>>> 76eec710
     Type,
 };
 
@@ -138,11 +134,8 @@
     MutatingComptimeInNonComptimeContext { name: String, span: Span },
     #[error("Failed to parse `{statement}` as an expression")]
     InvalidInternedStatementInExpr { statement: String, span: Span },
-<<<<<<< HEAD
-=======
     #[error("{0}")]
     UnsupportedNumericGenericType(#[from] UnsupportedNumericGenericType),
->>>>>>> 76eec710
     #[error("Type `{typ}` is more private than item `{item}`")]
     TypeIsMorePrivateThenItem { typ: String, item: String, span: Span },
 }
@@ -545,10 +538,7 @@
                     *span,
                 )
             },
-<<<<<<< HEAD
-=======
             ResolverError::UnsupportedNumericGenericType(err) => err.into(),
->>>>>>> 76eec710
             ResolverError::TypeIsMorePrivateThenItem { typ, item, span } => {
                 Diagnostic::simple_warning(
                     format!("Type `{typ}` is more private than item `{item}`"),
