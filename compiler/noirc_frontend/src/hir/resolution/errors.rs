--- conflicted
+++ resolved
@@ -94,17 +94,14 @@
     NoPredicatesAttributeOnUnconstrained { ident: Ident },
     #[error("#[fold] attribute is only allowed on constrained functions")]
     FoldAttributeOnUnconstrained { ident: Ident },
-<<<<<<< HEAD
     #[error("The only supported types of numeric generics are integers, fields, and booleans")]
     UnsupportedNumericGenericType { ident: Ident, typ: Type },
     #[error("Numeric generics should be explicit")]
     UseExplicitNumericGeneric { ident: Ident },
     #[error("expected type, found numeric generic parameter")]
     NumericGenericUsedForType { name: String, span: Span },
-=======
     #[error("Invalid array length construction")]
     ArrayLengthInterpreter { error: InterpreterError },
->>>>>>> 967c0fa7
 }
 
 impl ResolverError {
@@ -397,7 +394,6 @@
                 diag.add_note("The `#[fold]` attribute specifies whether a constrained function should be treated as a separate circuit rather than inlined into the program entry point".to_owned());
                 diag
             }
-<<<<<<< HEAD
             ResolverError::UnsupportedNumericGenericType { ident , typ } => {
                 let name = &ident.0.contents;
 
@@ -423,9 +419,7 @@
                     *span,
                 )
             }
-=======
             ResolverError::ArrayLengthInterpreter { error } => Diagnostic::from(error),
->>>>>>> 967c0fa7
         }
     }
 }