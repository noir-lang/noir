pub use noirc_errors::Span;
use noirc_errors::{CustomDiagnostic as Diagnostic, FileDiagnostic};
use thiserror::Error;

use crate::{ast::Ident, parser::ParserError, Type};

use super::import::PathResolutionError;

#[derive(Error, Debug, Clone, PartialEq, Eq)]
pub enum PubPosition {
    #[error("parameter")]
    Parameter,
    #[error("return type")]
    ReturnType,
}

#[derive(Error, Debug, Clone, PartialEq, Eq)]
pub enum ResolverError {
    #[error("Duplicate definition")]
    DuplicateDefinition { name: String, first_span: Span, second_span: Span },
    #[error("Unused variable")]
    UnusedVariable { ident: Ident },
    #[error("Could not find variable in this scope")]
    VariableNotDeclared { name: String, span: Span },
    #[error("path is not an identifier")]
    PathIsNotIdent { span: Span },
    #[error("could not resolve path")]
    PathResolutionError(#[from] PathResolutionError),
    #[error("Expected")]
    Expected { span: Span, expected: String, got: String },
    #[error("Duplicate field in constructor")]
    DuplicateField { field: Ident },
    #[error("No such field in struct")]
    NoSuchField { field: Ident, struct_definition: Ident },
    #[error("Missing fields from struct")]
    MissingFields { span: Span, missing_fields: Vec<String>, struct_definition: Ident },
    #[error("Unneeded 'mut', pattern is already marked as mutable")]
    UnnecessaryMut { first_mut: Span, second_mut: Span },
    #[error("Unneeded 'pub', function is not the main method")]
    UnnecessaryPub { ident: Ident, position: PubPosition },
    #[error("Required 'pub', main function must return public value")]
    NecessaryPub { ident: Ident },
    #[error("'distinct' keyword can only be used with main method")]
    DistinctNotAllowed { ident: Ident },
    #[error("Missing expression for declared constant")]
    MissingRhsExpr { name: String, span: Span },
    #[error("Expression invalid in an array length context")]
    InvalidArrayLengthExpr { span: Span },
    #[error("Integer too large to be evaluated in an array length context")]
    IntegerTooLarge { span: Span },
    #[error("No global or generic type parameter found with the given name")]
    NoSuchNumericTypeVariable { path: crate::ast::Path },
    #[error("Closures cannot capture mutable variables")]
    CapturedMutableVariable { span: Span },
    #[error("Test functions are not allowed to have any parameters")]
    TestFunctionHasParameters { span: Span },
    #[error("Only struct types can be used in constructor expressions")]
    NonStructUsedInConstructor { typ: Type, span: Span },
    #[error("Only struct types can have generics")]
    NonStructWithGenerics { span: Span },
    #[error("Cannot apply generics on Self type")]
    GenericsOnSelfType { span: Span },
    #[error("Incorrect amount of arguments to {item_name}")]
    IncorrectGenericCount { span: Span, item_name: String, actual: usize, expected: usize },
    #[error("{0}")]
    ParserError(Box<ParserError>),
    #[error("Cannot create a mutable reference to {variable}, it was declared to be immutable")]
    MutableReferenceToImmutableVariable { variable: String, span: Span },
    #[error("Mutable references to array indices are unsupported")]
    MutableReferenceToArrayElement { span: Span },
    #[error("Numeric constants should be printed without formatting braces")]
    NumericConstantInFormatString { name: String, span: Span },
    #[error("Closure environment must be a tuple or unit type")]
    InvalidClosureEnvironment { typ: Type, span: Span },
    #[error("Nested slices are not supported")]
    NestedSlices { span: Span },
    #[error("#[recursive] attribute is only allowed on entry points to a program")]
    MisplacedRecursiveAttribute { ident: Ident },
    #[error("#[abi(tag)] attribute is only allowed in contracts")]
    AbiAttributeOusideContract { span: Span },
    #[error("Usage of the `#[foreign]` or `#[builtin]` function attributes are not allowed outside of the Noir standard library")]
    LowLevelFunctionOutsideOfStdlib { ident: Ident },
    #[error("Dependency cycle found, '{item}' recursively depends on itself: {cycle} ")]
    DependencyCycle { span: Span, item: String, cycle: String },
    #[error("break/continue are only allowed in unconstrained functions")]
    JumpInConstrainedFn { is_break: bool, span: Span },
    #[error("break/continue are only allowed within loops")]
    JumpOutsideLoop { is_break: bool, span: Span },
<<<<<<< HEAD
    #[error("Only `comptime` globals can be mutable")]
    MutableGlobal { span: Span },
=======
    #[error("Self-referential structs are not supported")]
    SelfReferentialStruct { span: Span },
    #[error("#[inline(tag)] attribute is only allowed on constrained functions")]
    InlineAttributeOnUnconstrained { ident: Ident },
    #[error("#[fold] attribute is only allowed on constrained functions")]
    FoldAttributeOnUnconstrained { ident: Ident },
>>>>>>> cfc2bef9
}

impl ResolverError {
    pub fn into_file_diagnostic(&self, file: fm::FileId) -> FileDiagnostic {
        Diagnostic::from(self).in_file(file)
    }
}

impl<'a> From<&'a ResolverError> for Diagnostic {
    /// Only user errors can be transformed into a Diagnostic
    /// ICEs will make the compiler panic, as they could affect the
    /// soundness of the generated program
    fn from(error: &'a ResolverError) -> Diagnostic {
        match error {
            ResolverError::DuplicateDefinition { name, first_span, second_span } => {
                let mut diag = Diagnostic::simple_error(
                    format!("duplicate definitions of {name} found"),
                    "first definition found here".to_string(),
                    *first_span,
                );
                diag.add_secondary("second definition found here".to_string(), *second_span);
                diag
            }
            ResolverError::UnusedVariable { ident } => {
                let name = &ident.0.contents;

                Diagnostic::simple_warning(
                    format!("unused variable {name}"),
                    "unused variable ".to_string(),
                    ident.span(),
                )
            }
            ResolverError::VariableNotDeclared { name, span } => Diagnostic::simple_error(
                format!("cannot find `{name}` in this scope "),
                "not found in this scope".to_string(),
                *span,
            ),
            ResolverError::PathIsNotIdent { span } => Diagnostic::simple_error(
                "cannot use path as an identifier".to_string(),
                String::new(),
                *span,
            ),
            ResolverError::PathResolutionError(error) => error.into(),
            ResolverError::Expected { span, expected, got } => Diagnostic::simple_error(
                format!("expected {expected} got {got}"),
                String::new(),
                *span,
            ),
            ResolverError::DuplicateField { field } => Diagnostic::simple_error(
                format!("duplicate field {field}"),
                String::new(),
                field.span(),
            ),
            ResolverError::NoSuchField { field, struct_definition } => {
                Diagnostic::simple_error(
                    format!("no such field {field} defined in struct {struct_definition}"),
                    String::new(),
                    field.span(),
                )
            }
            ResolverError::MissingFields { span, missing_fields, struct_definition } => {
                let plural = if missing_fields.len() != 1 { "s" } else { "" };
                let remaining_fields_names = match &missing_fields[..] {
                    [field1] => field1.clone(),
                    [field1, field2] => format!("{field1} and {field2}"),
                    [field1, field2, field3] => format!("{field1}, {field2} and {field3}"),
                    _ => {
                        let len = missing_fields.len() - 3;
                        let len_plural = if len != 1 {"s"} else {""};

                        let truncated_fields = format!(" and {len} other field{len_plural}");
                        let missing_fields = &missing_fields[0..3];
                        format!("{}{truncated_fields}", missing_fields.join(", "))
                    }
                };

                Diagnostic::simple_error(
                    format!("missing field{plural} {remaining_fields_names} in struct {struct_definition}"),
                    String::new(),
                    *span,
                )
            }
            ResolverError::UnnecessaryMut { first_mut, second_mut } => {
                let mut error = Diagnostic::simple_error(
                    "'mut' here is not necessary".to_owned(),
                    "".to_owned(),
                    *second_mut,
                );
                error.add_secondary(
                    "Pattern was already made mutable from this 'mut'".to_owned(),
                    *first_mut,
                );
                error
            }
            ResolverError::UnnecessaryPub { ident, position } => {
                let name = &ident.0.contents;

                let mut diag = Diagnostic::simple_warning(
                    format!("unnecessary pub keyword on {position} for function {name}"),
                    format!("unnecessary pub {position}"),
                    ident.0.span(),
                );

                diag.add_note("The `pub` keyword only has effects on arguments to the entry-point function of a program. Thus, adding it to other function parameters can be deceiving and should be removed".to_owned());
                diag
            }
            ResolverError::NecessaryPub { ident } => {
                let name = &ident.0.contents;

                let mut diag = Diagnostic::simple_error(
                    format!("missing pub keyword on return type of function {name}"),
                    "missing pub on return type".to_string(),
                    ident.0.span(),
                );

                diag.add_note("The `pub` keyword is mandatory for the entry-point function return type because the verifier cannot retrieve private witness and thus the function will not be able to return a 'priv' value".to_owned());
                diag
            }
            ResolverError::DistinctNotAllowed { ident } => {
                let name = &ident.0.contents;

                let mut diag = Diagnostic::simple_error(
                    format!("Invalid `distinct` keyword on return type of function {name}"),
                    "Invalid distinct on return type".to_string(),
                    ident.0.span(),
                );

                diag.add_note("The `distinct` keyword is only valid when used on the main function of a program, as its only purpose is to ensure that all witness indices that occur in the abi are unique".to_owned());
                diag
            }
            ResolverError::MissingRhsExpr { name, span } => Diagnostic::simple_error(
                format!(
                    "no expression specifying the value stored by the constant variable {name}"
                ),
                "expected expression to be stored for let statement".to_string(),
                *span,
            ),
            ResolverError::InvalidArrayLengthExpr { span } => Diagnostic::simple_error(
                "Expression invalid in an array-length context".into(),
                "Array-length expressions can only have simple integer operations and any variables used must be global constants".into(),
                *span,
            ),
            ResolverError::IntegerTooLarge { span } => Diagnostic::simple_error(
                "Integer too large to be evaluated to an array-length".into(),
                "Array-lengths may be a maximum size of usize::MAX, including intermediate calculations".into(),
                *span,
            ),
            ResolverError::NoSuchNumericTypeVariable { path } => Diagnostic::simple_error(
                format!("Cannot find a global or generic type parameter named `{path}`"),
                "Only globals or generic type parameters are allowed to be used as an array type's length".to_string(),
                path.span(),
            ),
            ResolverError::CapturedMutableVariable { span } => Diagnostic::simple_error(
                "Closures cannot capture mutable variables".into(),
                "Mutable variable".into(),
                *span,
            ),
            ResolverError::TestFunctionHasParameters { span } => Diagnostic::simple_error(
                "Test functions cannot have any parameters".into(),
                "Try removing the parameters or moving the test into a wrapper function".into(),
                *span,
            ),
            ResolverError::NonStructUsedInConstructor { typ, span } => Diagnostic::simple_error(
                "Only struct types can be used in constructor expressions".into(),
                format!("{typ} has no fields to construct it with"),
                *span,
            ),
            ResolverError::NonStructWithGenerics { span } => Diagnostic::simple_error(
                "Only struct types can have generic arguments".into(),
                "Try removing the generic arguments".into(),
                *span,
            ),
            ResolverError::GenericsOnSelfType { span } => Diagnostic::simple_error(
                "Cannot apply generics to Self type".into(),
                "Use an explicit type name or apply the generics at the start of the impl instead".into(),
                *span,
            ),
            ResolverError::IncorrectGenericCount { span, item_name, actual, expected } => {
                let expected_plural = if *expected == 1 { "" } else { "s" };
                let actual_plural = if *actual == 1 { "is" } else { "are" };

                Diagnostic::simple_error(
                    format!("`{item_name}` has {expected} generic argument{expected_plural} but {actual} {actual_plural} given here"),
                    "Incorrect number of generic arguments".into(),
                    *span,
                )
            }
            ResolverError::ParserError(error) => error.as_ref().into(),
            ResolverError::MutableReferenceToImmutableVariable { variable, span } => {
                Diagnostic::simple_error(format!("Cannot mutably reference the immutable variable {variable}"), format!("{variable} is immutable"), *span)
            },
            ResolverError::MutableReferenceToArrayElement { span } => {
                Diagnostic::simple_error("Mutable references to array elements are currently unsupported".into(), "Try storing the element in a fresh variable first".into(), *span)
            },
            ResolverError::NumericConstantInFormatString { name, span } => Diagnostic::simple_error(
                format!("cannot find `{name}` in this scope "),
                "Numeric constants should be printed without formatting braces".to_string(),
                *span,
            ),
            ResolverError::InvalidClosureEnvironment { span, typ } => Diagnostic::simple_error(
                format!("{typ} is not a valid closure environment type"),
                "Closure environment must be a tuple or unit type".to_string(), *span),
            ResolverError::NestedSlices { span } => Diagnostic::simple_error(
                "Nested slices are not supported".into(),
                "Try to use a constant sized array instead".into(),
                *span,
            ),
            ResolverError::MisplacedRecursiveAttribute { ident } => {
                let name = &ident.0.contents;

                let mut diag = Diagnostic::simple_error(
                    format!("misplaced #[recursive] attribute on function {name} rather than the main function"),
                    "misplaced #[recursive] attribute".to_string(),
                    ident.0.span(),
                );

                diag.add_note("The `#[recursive]` attribute specifies to the backend whether it should use a prover which generates proofs that are friendly for recursive verification in another circuit".to_owned());
                diag
            }
            ResolverError::AbiAttributeOusideContract { span } => {
                Diagnostic::simple_error(
                    "#[abi(tag)] attributes can only be used in contracts".to_string(),
                    "misplaced #[abi(tag)] attribute".to_string(),
                    *span,
                )
            },
            ResolverError::LowLevelFunctionOutsideOfStdlib { ident } => Diagnostic::simple_error(
                "Definition of low-level function outside of standard library".into(),
                "Usage of the `#[foreign]` or `#[builtin]` function attributes are not allowed outside of the Noir standard library".into(),
                ident.span(),
            ),
            ResolverError::DependencyCycle { span, item, cycle } => {
                Diagnostic::simple_error(
                    "Dependency cycle found".into(),
                    format!("'{item}' recursively depends on itself: {cycle}"),
                    *span,
                )
            },
            ResolverError::JumpInConstrainedFn { is_break, span } => {
                let item = if *is_break { "break" } else { "continue" };
                Diagnostic::simple_error(
                    format!("{item} is only allowed in unconstrained functions"),
                    "Constrained code must always have a known number of loop iterations".into(),
                    *span,
                )
            },
            ResolverError::JumpOutsideLoop { is_break, span } => {
                let item = if *is_break { "break" } else { "continue" };
                Diagnostic::simple_error(
                    format!("{item} is only allowed within loops"),
                    "".into(),
                    *span,
                )
            },
<<<<<<< HEAD
            ResolverError::MutableGlobal { span } => {
                Diagnostic::simple_error(
                    "Only `comptime` globals may be mutable".into(),
                    String::new(),
                    *span,
                )
            },
=======
            ResolverError::SelfReferentialStruct { span } => {
                Diagnostic::simple_error(
                    "Self-referential structs are not supported".into(),
                    "".into(),
                    *span,
                )
            },
            ResolverError::InlineAttributeOnUnconstrained { ident } => {
                let name = &ident.0.contents;

                let mut diag = Diagnostic::simple_error(
                    format!("misplaced #[inline(tag)] attribute on unconstrained function {name}. Only allowed on constrained functions"),
                    "misplaced #[inline(tag)] attribute".to_string(),
                    ident.0.span(),
                );

                diag.add_note("The `#[inline(tag)]` attribute specifies to the compiler whether it should diverge from auto-inlining constrained functions".to_owned());
                diag
            }
            ResolverError::FoldAttributeOnUnconstrained { ident } => {
                let name = &ident.0.contents;

                let mut diag = Diagnostic::simple_error(
                    format!("misplaced #[fold] attribute on unconstrained function {name}. Only allowed on constrained functions"),
                    "misplaced #[fold] attribute".to_string(),
                    ident.0.span(),
                );

                diag.add_note("The `#[fold]` attribute specifies whether a constrained function should be treated as a separate circuit rather than inlined into the program entry point".to_owned());
                diag
            }
>>>>>>> cfc2bef9
        }
    }
}<|MERGE_RESOLUTION|>--- conflicted
+++ resolved
@@ -86,17 +86,14 @@
     JumpInConstrainedFn { is_break: bool, span: Span },
     #[error("break/continue are only allowed within loops")]
     JumpOutsideLoop { is_break: bool, span: Span },
-<<<<<<< HEAD
     #[error("Only `comptime` globals can be mutable")]
     MutableGlobal { span: Span },
-=======
     #[error("Self-referential structs are not supported")]
     SelfReferentialStruct { span: Span },
     #[error("#[inline(tag)] attribute is only allowed on constrained functions")]
     InlineAttributeOnUnconstrained { ident: Ident },
     #[error("#[fold] attribute is only allowed on constrained functions")]
     FoldAttributeOnUnconstrained { ident: Ident },
->>>>>>> cfc2bef9
 }
 
 impl ResolverError {
@@ -351,7 +348,6 @@
                     *span,
                 )
             },
-<<<<<<< HEAD
             ResolverError::MutableGlobal { span } => {
                 Diagnostic::simple_error(
                     "Only `comptime` globals may be mutable".into(),
@@ -359,7 +355,6 @@
                     *span,
                 )
             },
-=======
             ResolverError::SelfReferentialStruct { span } => {
                 Diagnostic::simple_error(
                     "Self-referential structs are not supported".into(),
@@ -391,7 +386,6 @@
                 diag.add_note("The `#[fold]` attribute specifies whether a constrained function should be treated as a separate circuit rather than inlined into the program entry point".to_owned());
                 diag
             }
->>>>>>> cfc2bef9
         }
     }
 }