use acvm::FieldElement;
pub use noirc_errors::Span;
use noirc_errors::{CustomDiagnostic as Diagnostic, FileDiagnostic, Location};
use thiserror::Error;

use crate::{
    ast::{Ident, UnsupportedNumericGenericType},
    hir::{
        comptime::{InterpreterError, Value},
        type_check::TypeCheckError,
    },
    parser::ParserError,
    usage_tracker::UnusedItem,
    Kind, Type,
};

use super::import::PathResolutionError;

#[derive(Error, Debug, Clone, PartialEq, Eq)]
pub enum PubPosition {
    #[error("parameter")]
    Parameter,
    #[error("return type")]
    ReturnType,
}

#[derive(Error, Debug, Clone, PartialEq, Eq)]
pub enum ResolverError {
    #[error("Duplicate definition")]
    DuplicateDefinition { name: String, first_span: Span, second_span: Span },
    #[error("Unused variable")]
    UnusedVariable { ident: Ident },
    #[error("Unused {}", item.item_type())]
    UnusedItem { ident: Ident, item: UnusedItem },
    #[error("Unconditional recursion")]
    UnconditionalRecursion { name: String, span: Span },
    #[error("Could not find variable in this scope")]
    VariableNotDeclared { name: String, span: Span },
    #[error("path is not an identifier")]
    PathIsNotIdent { span: Span },
    #[error("could not resolve path")]
    PathResolutionError(#[from] PathResolutionError),
    #[error("Expected")]
    Expected { span: Span, expected: &'static str, got: &'static str },
    #[error("Duplicate field in constructor")]
    DuplicateField { field: Ident },
    #[error("No such field in struct")]
    NoSuchField { field: Ident, struct_definition: Ident },
    #[error("Missing fields from struct")]
    MissingFields { span: Span, missing_fields: Vec<String>, struct_definition: Ident },
    #[error("Unneeded 'mut', pattern is already marked as mutable")]
    UnnecessaryMut { first_mut: Span, second_mut: Span },
    #[error("Unneeded 'pub', function is not the main method")]
    UnnecessaryPub { ident: Ident, position: PubPosition },
    #[error("Required 'pub', main function must return public value")]
    NecessaryPub { ident: Ident },
    #[error("Missing expression for declared constant")]
    MissingRhsExpr { name: String, span: Span },
    #[error("Expression invalid in an array length context")]
    InvalidArrayLengthExpr { span: Span },
    #[error("Integer too large to be evaluated in an array length context")]
    IntegerTooLarge { span: Span },
    #[error("No global or generic type parameter found with the given name")]
    NoSuchNumericTypeVariable { path: crate::ast::Path },
    #[error("Closures cannot capture mutable variables")]
    CapturedMutableVariable { span: Span },
    #[error("Test functions are not allowed to have any parameters")]
    TestFunctionHasParameters { span: Span },
    #[error("Only struct types can be used in constructor expressions")]
    NonStructUsedInConstructor { typ: String, span: Span },
    #[error("Only struct types can have generics")]
    NonStructWithGenerics { span: Span },
    #[error("Cannot apply generics on Self type")]
    GenericsOnSelfType { span: Span },
    #[error("Cannot apply generics on an associated type")]
    GenericsOnAssociatedType { span: Span },
    #[error("{0}")]
    ParserError(Box<ParserError>),
    #[error("Cannot create a mutable reference to {variable}, it was declared to be immutable")]
    MutableReferenceToImmutableVariable { variable: String, span: Span },
    #[error("Mutable references to array indices are unsupported")]
    MutableReferenceToArrayElement { span: Span },
    #[error("Closure environment must be a tuple or unit type")]
    InvalidClosureEnvironment { typ: Type, span: Span },
    #[error("Nested slices, i.e. slices within an array or slice, are not supported")]
    NestedSlices { span: Span },
    #[error("#[abi(tag)] attribute is only allowed in contracts")]
    AbiAttributeOutsideContract { span: Span },
    #[error("Usage of the `#[foreign]` or `#[builtin]` function attributes are not allowed outside of the Noir standard library")]
    LowLevelFunctionOutsideOfStdlib { ident: Ident },
    #[error(
        "Usage of the `#[oracle]` function attribute is only valid on unconstrained functions"
    )]
    OracleMarkedAsConstrained { ident: Ident },
    #[error("Oracle functions cannot be called directly from constrained functions")]
    UnconstrainedOracleReturnToConstrained { span: Span },
    #[error("Dependency cycle found, '{item}' recursively depends on itself: {cycle} ")]
    DependencyCycle { span: Span, item: String, cycle: String },
    #[error("break/continue are only allowed in unconstrained functions")]
    JumpInConstrainedFn { is_break: bool, span: Span },
    #[error("`loop` is only allowed in unconstrained functions")]
    LoopInConstrainedFn { span: Span },
    #[error("`loop` must have at least one `break` in it")]
    LoopWithoutBreak { span: Span },
    #[error("`while` is only allowed in unconstrained functions")]
    WhileInConstrainedFn { span: Span },
    #[error("break/continue are only allowed within loops")]
    JumpOutsideLoop { is_break: bool, span: Span },
    #[error("Only `comptime` globals can be mutable")]
    MutableGlobal { span: Span },
    #[error("Globals must have a specified type")]
    UnspecifiedGlobalType { span: Span, expected_type: Type },
    #[error("Global failed to evaluate")]
    UnevaluatedGlobalType { span: Span },
    #[error("Globals used in a type position must be non-negative")]
    NegativeGlobalType { span: Span, global_value: Value },
    #[error("Globals used in a type position must be integers")]
    NonIntegralGlobalType { span: Span, global_value: Value },
    #[error("Global value `{global_value}` is larger than its kind's maximum value")]
    GlobalLargerThanKind { span: Span, global_value: FieldElement, kind: Kind },
    #[error("Self-referential types are not supported")]
    SelfReferentialType { span: Span },
    #[error("#[no_predicates] attribute is only allowed on constrained functions")]
    NoPredicatesAttributeOnUnconstrained { ident: Ident },
    #[error("#[fold] attribute is only allowed on constrained functions")]
    FoldAttributeOnUnconstrained { ident: Ident },
    #[error("expected type, found numeric generic parameter")]
    NumericGenericUsedForType { name: String, span: Span },
    #[error("Invalid array length construction")]
    ArrayLengthInterpreter { error: InterpreterError },
    #[error("The unquote operator '$' can only be used within a quote expression")]
    UnquoteUsedOutsideQuote { span: Span },
    #[error("\"as trait path\" not yet implemented")]
    AsTraitPathNotYetImplemented { span: Span },
    #[error("Invalid syntax in macro call")]
    InvalidSyntaxInMacroCall { span: Span },
    #[error("Macros must be comptime functions")]
    MacroIsNotComptime { span: Span },
    #[error("Annotation name must refer to a comptime function")]
    NonFunctionInAnnotation { span: Span },
    #[error("Type `{typ}` was inserted into the generics list from a macro, but is not a generic")]
    MacroResultInGenericsListNotAGeneric { span: Span, typ: Type },
    #[error("Named type arguments aren't allowed in a {item_kind}")]
    NamedTypeArgs { span: Span, item_kind: &'static str },
    #[error("Associated constants may only be a field or integer type")]
    AssociatedConstantsMustBeNumeric { span: Span },
    #[error("Computing `{lhs} {op} {rhs}` failed with error {err}")]
    BinaryOpError {
        lhs: FieldElement,
        op: crate::BinaryTypeOperator,
        rhs: FieldElement,
        err: Box<TypeCheckError>,
        span: Span,
    },
    #[error("`quote` cannot be used in runtime code")]
    QuoteInRuntimeCode { span: Span },
    #[error("Comptime-only type `{typ}` cannot be used in runtime code")]
    ComptimeTypeInRuntimeCode { typ: String, span: Span },
    #[error("Comptime variable `{name}` cannot be mutated in a non-comptime context")]
    MutatingComptimeInNonComptimeContext { name: String, span: Span },
    #[error("Failed to parse `{statement}` as an expression")]
    InvalidInternedStatementInExpr { statement: String, span: Span },
    #[error("{0}")]
    UnsupportedNumericGenericType(#[from] UnsupportedNumericGenericType),
    #[error("Type `{typ}` is more private than item `{item}`")]
    TypeIsMorePrivateThenItem { typ: String, item: String, span: Span },
    #[error("Unable to parse attribute `{attribute}`")]
    UnableToParseAttribute { attribute: String, span: Span },
    #[error("Attribute function `{function}` is not a path")]
    AttributeFunctionIsNotAPath { function: String, span: Span },
    #[error("Attribute function `{name}` is not in scope")]
    AttributeFunctionNotInScope { name: String, span: Span },
    #[error("The trait `{missing_trait}` is not implemented for `{type_missing_trait}")]
    TraitNotImplemented {
        impl_trait: String,
        missing_trait: String,
        type_missing_trait: String,
        span: Span,
        missing_trait_location: Location,
    },
    #[error("`loop` statements are not yet implemented")]
    LoopNotYetSupported { span: Span },
    #[error("Expected a trait but found {found}")]
    ExpectedTrait { found: String, span: Span },
<<<<<<< HEAD
    #[error("Invalid syntax in match pattern")]
    InvalidSyntaxInPattern { span: Span },
=======
    #[error("Variable '{existing}' was already defined in the same match pattern")]
    VariableAlreadyDefinedInPattern { existing: Ident, new_span: Span },
>>>>>>> 8e68ce64
}

impl ResolverError {
    pub fn into_file_diagnostic(&self, file: fm::FileId) -> FileDiagnostic {
        Diagnostic::from(self).in_file(file)
    }
}

impl<'a> From<&'a ResolverError> for Diagnostic {
    /// Only user errors can be transformed into a Diagnostic
    /// ICEs will make the compiler panic, as they could affect the
    /// soundness of the generated program
    fn from(error: &'a ResolverError) -> Diagnostic {
        match error {
            ResolverError::DuplicateDefinition { name, first_span, second_span } => {
                let mut diag = Diagnostic::simple_error(
                    format!("duplicate definitions of {name} found"),
                    "first definition found here".to_string(),
                    *first_span,
                );
                diag.add_secondary("second definition found here".to_string(), *second_span);
                diag
            }
            ResolverError::UnusedVariable { ident } => {
                let name = &ident.0.contents;

                let mut diagnostic = Diagnostic::simple_warning(
                    format!("unused variable {name}"),
                    "unused variable ".to_string(),
                    ident.span(),
                );
                diagnostic.unnecessary = true;
                diagnostic
            }
            ResolverError::UnusedItem { ident, item} => {
                let name = &ident.0.contents;
                let item_type = item.item_type();

                let mut diagnostic =
                    if let UnusedItem::Struct(..) = item {
                        Diagnostic::simple_warning(
                            format!("{item_type} `{name}` is never constructed"),
                            format!("{item_type} is never constructed"),
                            ident.span(),
                        )
                    } else {
                        Diagnostic::simple_warning(
                            format!("unused {item_type} {name}"),
                            format!("unused {item_type}"),
                            ident.span(),
                        )
                    };
                diagnostic.unnecessary = true;
                diagnostic
            }
            ResolverError::UnconditionalRecursion { name, span} => {
                Diagnostic::simple_warning(
                    format!("function `{name}` cannot return without recursing"),
                    "function cannot return without recursing".to_string(),
                    *span,
                )
            }
            ResolverError::VariableNotDeclared { name, span } =>  {
                if name == "_" {
                    Diagnostic::simple_error(
                        "in expressions, `_` can only be used on the left-hand side of an assignment".to_string(),
                        "`_` not allowed here".to_string(),
                        *span,
                    )
                } else {
                    Diagnostic::simple_error(
                        format!("cannot find `{name}` in this scope"),
                        "not found in this scope".to_string(),
                        *span,
                    )
                }
            },
            ResolverError::PathIsNotIdent { span } => Diagnostic::simple_error(
                "cannot use path as an identifier".to_string(),
                String::new(),
                *span,
            ),
            ResolverError::PathResolutionError(error) => error.into(),
            ResolverError::Expected { span, expected, got } => Diagnostic::simple_error(
                format!("expected {expected} got {got}"),
                String::new(),
                *span,
            ),
            ResolverError::DuplicateField { field } => Diagnostic::simple_error(
                format!("duplicate field {field}"),
                String::new(),
                field.span(),
            ),
            ResolverError::NoSuchField { field, struct_definition } => {
                Diagnostic::simple_error(
                    format!("no such field {field} defined in struct {struct_definition}"),
                    String::new(),
                    field.span(),
                )
            }
            ResolverError::MissingFields { span, missing_fields, struct_definition } => {
                let plural = if missing_fields.len() != 1 { "s" } else { "" };
                let remaining_fields_names = match &missing_fields[..] {
                    [field1] => field1.clone(),
                    [field1, field2] => format!("{field1} and {field2}"),
                    [field1, field2, field3] => format!("{field1}, {field2} and {field3}"),
                    _ => {
                        let len = missing_fields.len() - 3;
                        let len_plural = if len != 1 {"s"} else {""};

                        let truncated_fields = format!(" and {len} other field{len_plural}");
                        let missing_fields = &missing_fields[0..3];
                        format!("{}{truncated_fields}", missing_fields.join(", "))
                    }
                };

                Diagnostic::simple_error(
                    format!("missing field{plural} {remaining_fields_names} in struct {struct_definition}"),
                    String::new(),
                    *span,
                )
            }
            ResolverError::UnnecessaryMut { first_mut, second_mut } => {
                let mut error = Diagnostic::simple_error(
                    "'mut' here is not necessary".to_owned(),
                    "".to_owned(),
                    *second_mut,
                );
                error.add_secondary(
                    "Pattern was already made mutable from this 'mut'".to_owned(),
                    *first_mut,
                );
                error
            }
            ResolverError::UnnecessaryPub { ident, position } => {
                let name = &ident.0.contents;

                let mut diag = Diagnostic::simple_warning(
                    format!("unnecessary pub keyword on {position} for function {name}"),
                    format!("unnecessary pub {position}"),
                    ident.0.span(),
                );

                diag.add_note("The `pub` keyword only has effects on arguments to the entry-point function of a program. Thus, adding it to other function parameters can be deceiving and should be removed".to_owned());
                diag
            }
            ResolverError::NecessaryPub { ident } => {
                let name = &ident.0.contents;

                let mut diag = Diagnostic::simple_error(
                    format!("missing pub keyword on return type of function {name}"),
                    "missing pub on return type".to_string(),
                    ident.0.span(),
                );

                diag.add_note("The `pub` keyword is mandatory for the entry-point function return type because the verifier cannot retrieve private witness and thus the function will not be able to return a 'priv' value".to_owned());
                diag
            }
            ResolverError::MissingRhsExpr { name, span } => Diagnostic::simple_error(
                format!(
                    "no expression specifying the value stored by the constant variable {name}"
                ),
                "expected expression to be stored for let statement".to_string(),
                *span,
            ),
            ResolverError::InvalidArrayLengthExpr { span } => Diagnostic::simple_error(
                "Expression invalid in an array-length context".into(),
                "Array-length expressions can only have simple integer operations and any variables used must be global constants".into(),
                *span,
            ),
            ResolverError::IntegerTooLarge { span } => Diagnostic::simple_error(
                "Integer too large to be evaluated to an array-length".into(),
                "Array-lengths may be a maximum size of usize::MAX, including intermediate calculations".into(),
                *span,
            ),
            ResolverError::NoSuchNumericTypeVariable { path } => Diagnostic::simple_error(
                format!("Cannot find a global or generic type parameter named `{path}`"),
                "Only globals or generic type parameters are allowed to be used as an array type's length".to_string(),
                path.span(),
            ),
            ResolverError::CapturedMutableVariable { span } => Diagnostic::simple_error(
                "Closures cannot capture mutable variables".into(),
                "Mutable variable".into(),
                *span,
            ),
            ResolverError::TestFunctionHasParameters { span } => Diagnostic::simple_error(
                "Test functions cannot have any parameters".into(),
                "Try removing the parameters or moving the test into a wrapper function".into(),
                *span,
            ),
            ResolverError::NonStructUsedInConstructor { typ, span } => Diagnostic::simple_error(
                "Only struct types can be used in constructor expressions".into(),
                format!("{typ} has no fields to construct it with"),
                *span,
            ),
            ResolverError::NonStructWithGenerics { span } => Diagnostic::simple_error(
                "Only struct types can have generic arguments".into(),
                "Try removing the generic arguments".into(),
                *span,
            ),
            ResolverError::GenericsOnSelfType { span } => Diagnostic::simple_error(
                "Cannot apply generics to Self type".into(),
                "Use an explicit type name or apply the generics at the start of the impl instead".into(),
                *span,
            ),
            ResolverError::GenericsOnAssociatedType { span } => Diagnostic::simple_error(
                "Generic Associated Types (GATs) are currently unsupported in Noir".into(),
                "Cannot apply generics to an associated type".into(),
                *span,
            ),
            ResolverError::ParserError(error) => error.as_ref().into(),
            ResolverError::MutableReferenceToImmutableVariable { variable, span } => {
                Diagnostic::simple_error(format!("Cannot mutably reference the immutable variable {variable}"), format!("{variable} is immutable"), *span)
            },
            ResolverError::MutableReferenceToArrayElement { span } => {
                Diagnostic::simple_error("Mutable references to array elements are currently unsupported".into(), "Try storing the element in a fresh variable first".into(), *span)
            },
            ResolverError::InvalidClosureEnvironment { span, typ } => Diagnostic::simple_error(
                format!("{typ} is not a valid closure environment type"),
                "Closure environment must be a tuple or unit type".to_string(), *span),
            ResolverError::NestedSlices { span } => Diagnostic::simple_error(
                "Nested slices, i.e. slices within an array or slice, are not supported".into(),
                "Try to use a constant sized array or BoundedVec instead".into(),
                *span,
            ),
            ResolverError::AbiAttributeOutsideContract { span } => {
                Diagnostic::simple_error(
                    "#[abi(tag)] attributes can only be used in contracts".to_string(),
                    "misplaced #[abi(tag)] attribute".to_string(),
                    *span,
                )
            },
            ResolverError::LowLevelFunctionOutsideOfStdlib { ident } => Diagnostic::simple_error(
                "Definition of low-level function outside of standard library".into(),
                "Usage of the `#[foreign]` or `#[builtin]` function attributes are not allowed outside of the Noir standard library".into(),
                ident.span(),
            ),
            ResolverError::OracleMarkedAsConstrained { ident } => Diagnostic::simple_error(
                error.to_string(),
                "Oracle functions must have the `unconstrained` keyword applied".into(),
                ident.span(),
            ),
            ResolverError::UnconstrainedOracleReturnToConstrained { span } => Diagnostic::simple_error(
                error.to_string(),
                "This oracle call must be wrapped in a call to another unconstrained function before being returned to a constrained runtime".into(),
                *span,
            ),
            ResolverError::DependencyCycle { span, item, cycle } => {
                Diagnostic::simple_error(
                    "Dependency cycle found".into(),
                    format!("'{item}' recursively depends on itself: {cycle}"),
                    *span,
                )
            },
            ResolverError::JumpInConstrainedFn { is_break, span } => {
                let item = if *is_break { "break" } else { "continue" };
                Diagnostic::simple_error(
                    format!("{item} is only allowed in unconstrained functions"),
                    "Constrained code must always have a known number of loop iterations".into(),
                    *span,
                )
            },
            ResolverError::LoopInConstrainedFn { span } => {
                Diagnostic::simple_error(
                    "`loop` is only allowed in unconstrained functions".into(),
                    "Constrained code must always have a known number of loop iterations".into(),
                    *span,
                )
            },
            ResolverError::LoopWithoutBreak { span } => {
                Diagnostic::simple_error(
                    "`loop` must have at least one `break` in it".into(),
                    "Infinite loops are disallowed".into(),
                    *span,
                )
            },
            ResolverError::WhileInConstrainedFn { span } => {
                Diagnostic::simple_error(
                    "`while` is only allowed in unconstrained functions".into(),
                    "Constrained code must always have a known number of loop iterations".into(),
                    *span,
                )
            },
            ResolverError::JumpOutsideLoop { is_break, span } => {
                let item = if *is_break { "break" } else { "continue" };
                Diagnostic::simple_error(
                    format!("{item} is only allowed within loops"),
                    "".into(),
                    *span,
                )
            },
            ResolverError::MutableGlobal { span } => {
                Diagnostic::simple_error(
                    "Only `comptime` globals may be mutable".into(),
                    String::new(),
                    *span,
                )
            },
            ResolverError::UnspecifiedGlobalType { span, expected_type } => {
                Diagnostic::simple_error(
                    "Globals must have a specified type".to_string(),
                    format!("Inferred type is `{expected_type}`"),
                    *span,
                )
            },
            ResolverError::UnevaluatedGlobalType { span } => {
                Diagnostic::simple_error(
                    "Global failed to evaluate".to_string(),
                    String::new(),
                    *span,
                )
            }
            ResolverError::NegativeGlobalType { span, global_value } => {
                Diagnostic::simple_error(
                    "Globals used in a type position must be non-negative".to_string(),
                    format!("But found value `{global_value:?}`"),
                    *span,
                )
            }
            ResolverError::NonIntegralGlobalType { span, global_value } => {
                Diagnostic::simple_error(
                    "Globals used in a type position must be integers".to_string(),
                    format!("But found value `{global_value:?}`"),
                    *span,
                )
            }
            ResolverError::GlobalLargerThanKind { span, global_value, kind } => {
                Diagnostic::simple_error(
                    format!("Global value `{global_value}` is larger than its kind's maximum value"),
                    format!("Global's kind inferred to be `{kind}`"),
                    *span,
                )
            }
            ResolverError::SelfReferentialType { span } => {
                Diagnostic::simple_error(
                    "Self-referential types are not supported".into(),
                    "".into(),
                    *span,
                )
            },
            ResolverError::NoPredicatesAttributeOnUnconstrained { ident } => {
                let name = &ident.0.contents;

                let mut diag = Diagnostic::simple_error(
                    format!("misplaced #[no_predicates] attribute on unconstrained function {name}. Only allowed on constrained functions"),
                    "misplaced #[no_predicates] attribute".to_string(),
                    ident.0.span(),
                );

                diag.add_note("The `#[no_predicates]` attribute specifies to the compiler whether it should diverge from auto-inlining constrained functions".to_owned());
                diag
            }
            ResolverError::FoldAttributeOnUnconstrained { ident } => {
                let name = &ident.0.contents;

                let mut diag = Diagnostic::simple_error(
                    format!("misplaced #[fold] attribute on unconstrained function {name}. Only allowed on constrained functions"),
                    "misplaced #[fold] attribute".to_string(),
                    ident.0.span(),
                );

                diag.add_note("The `#[fold]` attribute specifies whether a constrained function should be treated as a separate circuit rather than inlined into the program entry point".to_owned());
                diag
            }
            ResolverError::NumericGenericUsedForType { name, span } => {
                Diagnostic::simple_error(
                    format!("expected type, found numeric generic parameter {name}"),
                    String::from("not a type"),
                    *span,
                )
            }
            ResolverError::ArrayLengthInterpreter { error } => Diagnostic::from(error),
            ResolverError::UnquoteUsedOutsideQuote { span } => {
                Diagnostic::simple_error(
                    "The unquote operator '$' can only be used within a quote expression".into(),
                    "".into(),
                    *span,
                )
            },
            ResolverError::AsTraitPathNotYetImplemented { span } => {
                Diagnostic::simple_error(
                    "\"as trait path\" not yet implemented".into(),
                    "".into(),
                    *span,
                )
            },
            ResolverError::InvalidSyntaxInMacroCall { span } => {
                Diagnostic::simple_error(
                    "Invalid syntax in macro call".into(),
                    "Macro calls must call a comptime function directly, they cannot use higher-order functions".into(),
                    *span,
                )
            },
            ResolverError::MacroIsNotComptime { span } => {
                Diagnostic::simple_error(
                    "This macro call is to a non-comptime function".into(),
                    "Macro calls must be to comptime functions".into(),
                    *span,
                )
            },
            ResolverError::NonFunctionInAnnotation { span } => {
                Diagnostic::simple_error(
                    "Unknown annotation".into(),
                    "The name of an annotation must refer to a comptime function".into(),
                    *span,
                )
            },
            ResolverError::MacroResultInGenericsListNotAGeneric { span, typ } => {
                Diagnostic::simple_error(
                    format!("Type `{typ}` was inserted into a generics list from a macro, but it is not a generic"),
                    format!("Type `{typ}` is not a generic"),
                    *span,
                )
            }
            ResolverError::NamedTypeArgs { span, item_kind } => {
                Diagnostic::simple_error(
                    format!("Named type arguments aren't allowed on a {item_kind}"),
                    "Named type arguments are only allowed for associated types on traits".to_string(),
                    *span,
                )
            }
            ResolverError::AssociatedConstantsMustBeNumeric { span } => {
                Diagnostic::simple_error(
                    "Associated constants may only be a field or integer type".to_string(),
                    "Only numeric constants are allowed".to_string(),
                    *span,
                )
            }
            ResolverError::BinaryOpError { lhs, op, rhs, err, span } => {
                Diagnostic::simple_error(
                    format!("Computing `{lhs} {op} {rhs}` failed with error {err}"),
                    String::new(),
                    *span,
                )
            }
            ResolverError::QuoteInRuntimeCode { span } => {
                Diagnostic::simple_error(
                    "`quote` cannot be used in runtime code".to_string(),
                    "Wrap this in a `comptime` block or function to use it".to_string(),
                    *span,
                )
            },
            ResolverError::ComptimeTypeInRuntimeCode { typ, span } => {
                Diagnostic::simple_error(
                    format!("Comptime-only type `{typ}` cannot be used in runtime code"),
                    "Comptime-only type used here".to_string(),
                    *span,
                )
            },
            ResolverError::MutatingComptimeInNonComptimeContext { name, span } => {
                Diagnostic::simple_error(
                    format!("Comptime variable `{name}` cannot be mutated in a non-comptime context"),
                    format!("`{name}` mutated here"),
                    *span,
                )
            },
            ResolverError::InvalidInternedStatementInExpr { statement, span } => {
                Diagnostic::simple_error(
                    format!("Failed to parse `{statement}` as an expression"),
                    "The statement was used from a macro here".to_string(),
                    *span,
                )
            },
            ResolverError::UnsupportedNumericGenericType(err) => err.into(),
            ResolverError::TypeIsMorePrivateThenItem { typ, item, span } => {
                Diagnostic::simple_error(
                    format!("Type `{typ}` is more private than item `{item}`"),
                    String::new(),
                    *span,
                )
            },
            ResolverError::UnableToParseAttribute { attribute, span } => {
                Diagnostic::simple_error(
                    format!("Unable to parse attribute `{attribute}`"),
                    "Attribute should be a function or function call".into(),
                    *span,
                )
            },
            ResolverError::AttributeFunctionIsNotAPath { function, span } => {
                Diagnostic::simple_error(
                    format!("Attribute function `{function}` is not a path"),
                    "An attribute's function should be a single identifier or a path".into(),
                    *span,
                )
            },
            ResolverError::AttributeFunctionNotInScope { name, span } => {
                Diagnostic::simple_error(
                    format!("Attribute function `{name}` is not in scope"),
                    String::new(),
                    *span,
                )
            },
            ResolverError::TraitNotImplemented { impl_trait, missing_trait: the_trait, type_missing_trait: typ, span, missing_trait_location} => {
                let mut diagnostic = Diagnostic::simple_error(
                    format!("The trait bound `{typ}: {the_trait}` is not satisfied"), 
                    format!("The trait `{the_trait}` is not implemented for `{typ}")
                    , *span);
                diagnostic.add_secondary_with_file(format!("required by this bound in `{impl_trait}"), missing_trait_location.span, missing_trait_location.file);
                diagnostic
            },
            ResolverError::LoopNotYetSupported { span  } => {
                let msg = "`loop` statements are not yet implemented".to_string();
                Diagnostic::simple_error(msg, String::new(), *span)
            }
            ResolverError::ExpectedTrait { found, span  } => {
                Diagnostic::simple_error(
                    format!("Expected a trait, found {found}"), 
                    String::new(),
                    *span)
            }
<<<<<<< HEAD
            ResolverError::InvalidSyntaxInPattern { span } => {
                Diagnostic::simple_error(
                    "Invalid syntax in match pattern".into(), 
                    "Only literal, constructor, and variable patterns are allowed".into(),
                    *span)
=======
            ResolverError::VariableAlreadyDefinedInPattern { existing, new_span } => {
                let message = format!("Variable `{existing}` was already defined in the same match pattern");
                let secondary = format!("`{existing}` redefined here");
                let mut error = Diagnostic::simple_error(message, secondary, *new_span);
                error.add_secondary(format!("`{existing}` was previously defined here"), existing.span());
                error
>>>>>>> 8e68ce64
            },
        }
    }
}<|MERGE_RESOLUTION|>--- conflicted
+++ resolved
@@ -182,13 +182,10 @@
     LoopNotYetSupported { span: Span },
     #[error("Expected a trait but found {found}")]
     ExpectedTrait { found: String, span: Span },
-<<<<<<< HEAD
     #[error("Invalid syntax in match pattern")]
     InvalidSyntaxInPattern { span: Span },
-=======
     #[error("Variable '{existing}' was already defined in the same match pattern")]
     VariableAlreadyDefinedInPattern { existing: Ident, new_span: Span },
->>>>>>> 8e68ce64
 }
 
 impl ResolverError {
@@ -699,20 +696,18 @@
                     String::new(),
                     *span)
             }
-<<<<<<< HEAD
             ResolverError::InvalidSyntaxInPattern { span } => {
                 Diagnostic::simple_error(
                     "Invalid syntax in match pattern".into(), 
                     "Only literal, constructor, and variable patterns are allowed".into(),
                     *span)
-=======
+            },
             ResolverError::VariableAlreadyDefinedInPattern { existing, new_span } => {
                 let message = format!("Variable `{existing}` was already defined in the same match pattern");
                 let secondary = format!("`{existing}` redefined here");
                 let mut error = Diagnostic::simple_error(message, secondary, *new_span);
                 error.add_secondary(format!("`{existing}` was previously defined here"), existing.span());
                 error
->>>>>>> 8e68ce64
             },
         }
     }
