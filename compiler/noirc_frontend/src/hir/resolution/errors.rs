--- conflicted
+++ resolved
@@ -176,10 +176,6 @@
         location: Location,
         missing_trait_location: Location,
     },
-<<<<<<< HEAD
-    #[error("The type parameter `{ident}` is not constrained by the impl trait, self type, or predicates")]
-    UnconstrainedTypeParameter { ident: Ident },
-=======
     #[error("`loop` statements are not yet implemented")]
     LoopNotYetSupported { location: Location },
     #[error("Expected a trait but found {found}")]
@@ -200,7 +196,10 @@
         "Indexing an array or slice with a type other than `u32` is deprecated and will soon be an error"
     )]
     NonU32Index { location: Location },
->>>>>>> 053ac2b2
+    #[error(
+        "The type parameter `{ident}` is not constrained by the impl trait, self type, or predicates"
+    )]
+    UnconstrainedTypeParameter { ident: Ident },
 }
 
 impl ResolverError {
@@ -275,7 +274,8 @@
             | ResolverError::LowLevelFunctionOutsideOfStdlib { ident }
             | ResolverError::OracleMarkedAsConstrained { ident }
             | ResolverError::NoPredicatesAttributeOnUnconstrained { ident }
-            | ResolverError::FoldAttributeOnUnconstrained { ident } => ident.location(),
+            | ResolverError::FoldAttributeOnUnconstrained { ident }
+            | ResolverError::UnconstrainedTypeParameter { ident } => ident.location(),
             ResolverError::ArrayLengthInterpreter { error } => error.location(),
             ResolverError::PathResolutionError(path_resolution_error) => {
                 path_resolution_error.location()
@@ -759,13 +759,6 @@
                 diagnostic.add_secondary(format!("required by this bound in `{impl_trait}`"), *missing_trait_location);
                 diagnostic
             },
-<<<<<<< HEAD
-            ResolverError::UnconstrainedTypeParameter { ident} => {
-                Diagnostic::simple_error(
-                    format!("The type parameter `{ident}` is not constrained by the impl trait, self type, or predicates"),
-                    format!("Hint: remove the `{ident}` type parameter"),
-                    ident.span(),
-=======
             ResolverError::LoopNotYetSupported { location  } => {
                 let msg = "`loop` statements are not yet implemented".to_string();
                 Diagnostic::simple_error(msg, String::new(), *location)
@@ -821,9 +814,15 @@
                     "Indexing an array or slice with a type other than `u32` is deprecated and will soon be an error".to_string(), 
                     String::new(),
                     *location,
->>>>>>> 053ac2b2
-                )
-            },
+                )
+            },
+            ResolverError::UnconstrainedTypeParameter { ident} => {
+                Diagnostic::simple_error(
+                    format!("The type parameter `{ident}` is not constrained by the impl trait, self type, or predicates"),
+                    format!("Hint: remove the `{ident}` type parameter"),
+                    ident.location(),
+                )
+            }
         }
     }
 }