--- conflicted
+++ resolved
@@ -88,15 +88,6 @@
     import_directive: &ImportDirective,
     def_maps: &BTreeMap<CrateId, CrateDefMap>,
 ) -> Result<ResolvedImport, PathResolutionError> {
-<<<<<<< HEAD
-    // // TODO cleanup
-    // dbg!("resolve_import", crate_id, import_directive, def_maps.keys().collect::<Vec<_>>());
-
-    let allow_contracts =
-        allow_referencing_contracts(def_maps, crate_id, import_directive.module_id);
-
-=======
->>>>>>> ef442705
     let module_scope = import_directive.module_id;
     let NamespaceResolution {
         module_id: resolved_module,
