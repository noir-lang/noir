--- conflicted
+++ resolved
@@ -1602,11 +1602,7 @@
 
             // The quoted expression isn't resolved since we don't want errors if variables aren't defined
             ExpressionKind::Quote(block) => HirExpression::Quote(block),
-<<<<<<< HEAD
-            ExpressionKind::CompTime(block) => HirExpression::CompTime(self.resolve_block(block)),
-=======
             ExpressionKind::Comptime(block) => HirExpression::Comptime(self.resolve_block(block)),
->>>>>>> ce5e1a5f
         };
 
         // If these lines are ever changed, make sure to change the early return
