// Fix usage of intern and resolve
// In some places, we do intern, however in others we are resolving and interning
// Ideally, I want to separate the interning and resolving abstractly
// so separate functions, but combine them naturally
// This could be possible, if lowering, is given a mutable map/scope as a parameter.
// So that it can match Idents to Ids. This is close to what the Scope map looks like
// Except for the num_times_used parameter.
// We can instead have a map from Ident to Into<IdentId> and implement that trait on ResolverMeta
//
//
// XXX: Change mentions of intern to resolve. In regards to the above comment
//
// XXX: Resolver does not check for unused functions
use crate::hir_def::expr::{
    HirArrayLiteral, HirBinaryOp, HirBlockExpression, HirCallExpression, HirCapturedVar,
    HirCastExpression, HirConstructorExpression, HirExpression, HirIdent, HirIfExpression,
    HirIndexExpression, HirInfixExpression, HirLambda, HirLiteral, HirMemberAccess,
    HirMethodCallExpression, HirPrefixExpression, ImplKind,
};

use crate::hir_def::traits::{Trait, TraitConstraint};
use crate::macros_api::SecondaryAttribute;
use crate::token::{Attributes, FunctionAttribute};
use regex::Regex;
use std::collections::{BTreeMap, BTreeSet, HashSet};
use std::rc::Rc;

use crate::ast::{
    ArrayLiteral, BinaryOpKind, BlockExpression, Distinctness, Expression, ExpressionKind,
    ForRange, FunctionDefinition, FunctionKind, FunctionReturnType, Ident, ItemVisibility, LValue,
    LetStatement, Literal, NoirFunction, NoirStruct, NoirTypeAlias, Param, Path, PathKind, Pattern,
    Statement, StatementKind, TraitBound, UnaryOp, UnresolvedGenerics, UnresolvedTraitConstraint,
    UnresolvedType, UnresolvedTypeData, UnresolvedTypeExpression, Visibility, ERROR_IDENT,
};
use crate::graph::CrateId;
use crate::hir::def_map::{ModuleDefId, TryFromModuleDefId, MAIN_FUNCTION};
use crate::hir::{def_map::CrateDefMap, resolution::path_resolver::PathResolver};
use crate::hir_def::stmt::{HirAssignStatement, HirForStatement, HirLValue, HirPattern};
use crate::node_interner::{
    DefinitionId, DefinitionKind, DependencyId, ExprId, FuncId, GlobalId, NodeInterner, StmtId,
    StructId, TraitId, TraitImplId, TraitMethodId, TypeAliasId,
};
use crate::{Generics, Shared, StructType, Type, TypeAlias, TypeVariable, TypeVariableKind};
use fm::FileId;
use iter_extended::vecmap;
use noirc_errors::{Location, Span, Spanned};

use crate::hir::scope::{
    Scope as GenericScope, ScopeForest as GenericScopeForest, ScopeTree as GenericScopeTree,
};
use crate::hir_def::{
    function::{FuncMeta, HirFunction},
    stmt::{HirConstrainStatement, HirLetStatement, HirStatement},
};

use super::errors::{PubPosition, ResolverError};
use super::import::PathResolution;

const SELF_TYPE_NAME: &str = "Self";

type Scope = GenericScope<String, ResolverMeta>;
type ScopeTree = GenericScopeTree<String, ResolverMeta>;
type ScopeForest = GenericScopeForest<String, ResolverMeta>;

pub struct LambdaContext {
    captures: Vec<HirCapturedVar>,
    /// the index in the scope tree
    /// (sometimes being filled by ScopeTree's find method)
    scope_index: usize,
}

/// The primary jobs of the Resolver are to validate that every variable found refers to exactly 1
/// definition in scope, and to convert the AST into the HIR.
///
/// A Resolver is a short-lived struct created to resolve a top-level definition.
/// One of these is created for each function definition and struct definition.
/// This isn't strictly necessary to its function, it could be refactored out in the future.
pub struct Resolver<'a> {
    scopes: ScopeForest,
    path_resolver: &'a dyn PathResolver,
    def_maps: &'a BTreeMap<CrateId, CrateDefMap>,
    trait_id: Option<TraitId>,
    trait_bounds: Vec<UnresolvedTraitConstraint>,
    pub interner: &'a mut NodeInterner,
    errors: Vec<ResolverError>,
    file: FileId,

    /// Set to the current type if we're resolving an impl
    self_type: Option<Type>,

    /// If we're currently resolving methods within a trait impl, this will be set
    /// to the corresponding trait impl ID.
    current_trait_impl: Option<TraitImplId>,

    /// The current dependency item we're resolving.
    /// Used to link items to their dependencies in the dependency graph
    current_item: Option<DependencyId>,

    /// In-resolution names
    ///
    /// This needs to be a set because we can have multiple in-resolution
    /// names when resolving structs that are declared in reverse order of their
    /// dependencies, such as in the following case:
    ///
    /// ```
    /// struct Wrapper {
    ///     value: Wrapped
    /// }
    /// struct Wrapped {
    /// }
    /// ```
    resolving_ids: BTreeSet<StructId>,

    /// True if the current module is a contract.
    /// This is usually determined by self.path_resolver.module_id(), but it can
    /// be overridden for impls. Impls are an odd case since the methods within resolve
    /// as if they're in the parent module, but should be placed in a child module.
    /// Since they should be within a child module, in_contract is manually set to false
    /// for these so we can still resolve them in the parent module without them being in a contract.
    in_contract: bool,

    /// Contains a mapping of the current struct or functions's generics to
    /// unique type variables if we're resolving a struct. Empty otherwise.
    /// This is a Vec rather than a map to preserve the order a functions generics
    /// were declared in.
    generics: Vec<(Rc<String>, TypeVariable, Span)>,

    /// When resolving lambda expressions, we need to keep track of the variables
    /// that are captured. We do this in order to create the hidden environment
    /// parameter for the lambda function.
    lambda_stack: Vec<LambdaContext>,

    /// True if we're currently resolving an unconstrained function
    in_unconstrained_fn: bool,

    /// How many loops we're currently within.
    /// This increases by 1 at the start of a loop, and decreases by 1 when it ends.
    nested_loops: u32,
}

/// ResolverMetas are tagged onto each definition to track how many times they are used
#[derive(Debug, PartialEq, Eq)]
struct ResolverMeta {
    num_times_used: usize,
    ident: HirIdent,
    warn_if_unused: bool,
}

pub enum ResolvePathError {
    WrongKind,
    NotFound,
}

impl<'a> Resolver<'a> {
    pub fn new(
        interner: &'a mut NodeInterner,
        path_resolver: &'a dyn PathResolver,
        def_maps: &'a BTreeMap<CrateId, CrateDefMap>,
        file: FileId,
    ) -> Resolver<'a> {
        let module_id = path_resolver.module_id();
        let in_contract = module_id.module(def_maps).is_contract;

        Self {
            path_resolver,
            def_maps,
            trait_id: None,
            trait_bounds: Vec::new(),
            scopes: ScopeForest::default(),
            interner,
            self_type: None,
            generics: Vec::new(),
            errors: Vec::new(),
            lambda_stack: Vec::new(),
            current_trait_impl: None,
            current_item: None,
            resolving_ids: BTreeSet::new(),
            file,
            in_contract,
            in_unconstrained_fn: false,
            nested_loops: 0,
        }
    }

    pub fn set_self_type(&mut self, self_type: Option<Type>) {
        self.self_type = self_type;
    }

    pub fn set_trait_id(&mut self, trait_id: Option<TraitId>) {
        self.trait_id = trait_id;
    }

    pub fn set_trait_impl_id(&mut self, impl_id: Option<TraitImplId>) {
        self.current_trait_impl = impl_id;
    }

    pub fn get_self_type(&mut self) -> Option<&Type> {
        self.self_type.as_ref()
    }

    fn push_err(&mut self, err: ResolverError) {
        self.errors.push(err);
    }

    /// This turns function parameters of the form:
    /// fn foo(x: impl Bar)
    ///
    /// into
    /// fn foo<T0_impl_Bar>(x: T0_impl_Bar) where T0_impl_Bar: Bar
    fn desugar_impl_trait_args(&mut self, func: &mut NoirFunction, func_id: FuncId) {
        let mut impl_trait_generics = HashSet::new();
        let mut counter: usize = 0;
        for parameter in func.def.parameters.iter_mut() {
            if let UnresolvedTypeData::TraitAsType(path, args) = &parameter.typ.typ {
                let mut new_generic_ident: Ident =
                    format!("T{}_impl_{}", func_id, path.as_string()).into();
                let mut new_generic_path = Path::from_ident(new_generic_ident.clone());
                while impl_trait_generics.contains(&new_generic_ident)
                    || self.lookup_generic_or_global_type(&new_generic_path).is_some()
                {
                    new_generic_ident =
                        format!("T{}_impl_{}_{}", func_id, path.as_string(), counter).into();
                    new_generic_path = Path::from_ident(new_generic_ident.clone());
                    counter += 1;
                }
                impl_trait_generics.insert(new_generic_ident.clone());

                let is_synthesized = true;
                let new_generic_type_data =
                    UnresolvedTypeData::Named(new_generic_path, vec![], is_synthesized);
                let new_generic_type =
                    UnresolvedType { typ: new_generic_type_data.clone(), span: None };
                let new_trait_bound = TraitBound {
                    trait_path: path.clone(),
                    trait_id: None,
                    trait_generics: args.to_vec(),
                };
                let new_trait_constraint = UnresolvedTraitConstraint {
                    typ: new_generic_type,
                    trait_bound: new_trait_bound,
                };

                parameter.typ.typ = new_generic_type_data;
                func.def.generics.push(new_generic_ident);
                func.def.where_clause.push(new_trait_constraint);
            }
        }
        self.add_generics(&impl_trait_generics.into_iter().collect());
    }

    /// Resolving a function involves interning the metadata
    /// interning any statements inside of the function
    /// and interning the function itself
    /// We resolve and lower the function at the same time
    /// Since lowering would require scope data, unless we add an extra resolution field to the AST
    pub fn resolve_function(
        mut self,
        mut func: NoirFunction,
        func_id: FuncId,
    ) -> (HirFunction, FuncMeta, Vec<ResolverError>) {
        self.scopes.start_function();
        self.current_item = Some(DependencyId::Function(func_id));

        // Check whether the function has globals in the local module and add them to the scope
        self.resolve_local_globals();
        self.add_generics(&func.def.generics);

        self.desugar_impl_trait_args(&mut func, func_id);
        self.trait_bounds = func.def.where_clause.clone();

        let is_low_level_or_oracle = func
            .attributes()
            .function
            .as_ref()
            .map_or(false, |func| func.is_low_level() || func.is_oracle());
        let (hir_func, func_meta) = self.intern_function(func, func_id);
        let func_scope_tree = self.scopes.end_function();

        // The arguments to low-level and oracle functions are always unused so we do not produce warnings for them.
        if !is_low_level_or_oracle {
            self.check_for_unused_variables_in_scope_tree(func_scope_tree);
        }

        self.trait_bounds.clear();
        (hir_func, func_meta, self.errors)
    }

    pub fn resolve_trait_function(
        &mut self,
        name: &Ident,
        generics: &UnresolvedGenerics,
        parameters: &[(Ident, UnresolvedType)],
        return_type: &FunctionReturnType,
        where_clause: &[UnresolvedTraitConstraint],
        func_id: FuncId,
    ) -> (HirFunction, FuncMeta) {
        self.scopes.start_function();

        // Check whether the function has globals in the local module and add them to the scope
        self.resolve_local_globals();

        self.trait_bounds = where_clause.to_vec();

        let kind = FunctionKind::Normal;
        let def = FunctionDefinition {
            name: name.clone(),
            attributes: Attributes::empty(),
            is_unconstrained: false,
            is_comptime: false,
            visibility: ItemVisibility::Public, // Trait functions are always public
            generics: generics.clone(),
            parameters: vecmap(parameters, |(name, typ)| Param {
                visibility: Visibility::Private,
                pattern: Pattern::Identifier(name.clone()),
                typ: typ.clone(),
                span: name.span(),
            }),
            body: BlockExpression { statements: Vec::new() },
            span: name.span(),
            where_clause: where_clause.to_vec(),
            return_type: return_type.clone(),
            return_visibility: Visibility::Private,
            return_distinctness: Distinctness::DuplicationAllowed,
        };

        let (hir_func, func_meta) = self.intern_function(NoirFunction { kind, def }, func_id);
        let _ = self.scopes.end_function();
        // Don't check the scope tree for unused variables, they can't be used in a declaration anyway.
        self.trait_bounds.clear();
        (hir_func, func_meta)
    }

    fn check_for_unused_variables_in_scope_tree(&mut self, scope_decls: ScopeTree) {
        let mut unused_vars = Vec::new();
        for scope in scope_decls.0.into_iter() {
            Resolver::check_for_unused_variables_in_local_scope(scope, &mut unused_vars);
        }

        for unused_var in unused_vars.iter() {
            if let Some(definition_info) = self.interner.try_definition(unused_var.id) {
                let name = &definition_info.name;
                if name != ERROR_IDENT && !definition_info.is_global() {
                    let ident = Ident(Spanned::from(unused_var.location.span, name.to_owned()));
                    self.push_err(ResolverError::UnusedVariable { ident });
                }
            }
        }
    }

    fn check_for_unused_variables_in_local_scope(decl_map: Scope, unused_vars: &mut Vec<HirIdent>) {
        let unused_variables = decl_map.filter(|(variable_name, metadata)| {
            let has_underscore_prefix = variable_name.starts_with('_'); // XXX: This is used for development mode, and will be removed
            metadata.warn_if_unused && metadata.num_times_used == 0 && !has_underscore_prefix
        });
        unused_vars.extend(unused_variables.map(|(_, meta)| meta.ident.clone()));
    }

    /// Run the given function in a new scope.
    fn in_new_scope<T, F: FnOnce(&mut Self) -> T>(&mut self, f: F) -> T {
        self.scopes.start_scope();
        let ret = f(self);
        let scope = self.scopes.end_scope();
        self.check_for_unused_variables_in_scope_tree(scope.into());
        ret
    }

    fn add_variable_decl(
        &mut self,
        name: Ident,
        mutable: bool,
        allow_shadowing: bool,
        definition: DefinitionKind,
    ) -> HirIdent {
        self.add_variable_decl_inner(name, mutable, allow_shadowing, true, definition)
    }

    fn add_variable_decl_inner(
        &mut self,
        name: Ident,
        mutable: bool,
        allow_shadowing: bool,
        warn_if_unused: bool,
        definition: DefinitionKind,
    ) -> HirIdent {
        if definition.is_global() {
            return self.add_global_variable_decl(name, definition);
        }

        let location = Location::new(name.span(), self.file);
        let id =
            self.interner.push_definition(name.0.contents.clone(), mutable, definition, location);
        let ident = HirIdent::non_trait_method(id, location);
        let resolver_meta =
            ResolverMeta { num_times_used: 0, ident: ident.clone(), warn_if_unused };

        let scope = self.scopes.get_mut_scope();
        let old_value = scope.add_key_value(name.0.contents.clone(), resolver_meta);

        if !allow_shadowing {
            if let Some(old_value) = old_value {
                self.push_err(ResolverError::DuplicateDefinition {
                    name: name.0.contents,
                    first_span: old_value.ident.location.span,
                    second_span: location.span,
                });
            }
        }

        ident
    }

    fn add_global_variable_decl(&mut self, name: Ident, definition: DefinitionKind) -> HirIdent {
        let scope = self.scopes.get_mut_scope();

        // This check is necessary to maintain the same definition ids in the interner. Currently, each function uses a new resolver that has its own ScopeForest and thus global scope.
        // We must first check whether an existing definition ID has been inserted as otherwise there will be multiple definitions for the same global statement.
        // This leads to an error in evaluation where the wrong definition ID is selected when evaluating a statement using the global. The check below prevents this error.
        let mut global_id = None;
        let global = self.interner.get_all_globals();
        for global_info in global {
            if global_info.ident == name
                && global_info.local_id == self.path_resolver.local_module_id()
            {
                global_id = Some(global_info.id);
            }
        }

        let (ident, resolver_meta) = if let Some(id) = global_id {
            let global = self.interner.get_global(id);
            let hir_ident = HirIdent::non_trait_method(global.definition_id, global.location);
            let ident = hir_ident.clone();
            let resolver_meta = ResolverMeta { num_times_used: 0, ident, warn_if_unused: true };
            (hir_ident, resolver_meta)
        } else {
            let location = Location::new(name.span(), self.file);
            let id =
                self.interner.push_definition(name.0.contents.clone(), false, definition, location);
            let ident = HirIdent::non_trait_method(id, location);
            let resolver_meta =
                ResolverMeta { num_times_used: 0, ident: ident.clone(), warn_if_unused: true };
            (ident, resolver_meta)
        };

        let old_global_value = scope.add_key_value(name.0.contents.clone(), resolver_meta);
        if let Some(old_global_value) = old_global_value {
            self.push_err(ResolverError::DuplicateDefinition {
                name: name.0.contents.clone(),
                first_span: old_global_value.ident.location.span,
                second_span: name.span(),
            });
        }
        ident
    }

    // Checks for a variable having been declared before
    // variable declaration and definition cannot be separate in Noir
    // Once the variable has been found, intern and link `name` to this definition
    // return the IdentId of `name`
    //
    // If a variable is not found, then an error is logged and a dummy id
    // is returned, for better error reporting UX
    fn find_variable_or_default(&mut self, name: &Ident) -> (HirIdent, usize) {
        self.find_variable(name).unwrap_or_else(|error| {
            self.push_err(error);
            let id = DefinitionId::dummy_id();
            let location = Location::new(name.span(), self.file);
            (HirIdent::non_trait_method(id, location), 0)
        })
    }

    fn find_variable(&mut self, name: &Ident) -> Result<(HirIdent, usize), ResolverError> {
        // Find the definition for this Ident
        let scope_tree = self.scopes.current_scope_tree();
        let variable = scope_tree.find(&name.0.contents);

        let location = Location::new(name.span(), self.file);
        if let Some((variable_found, scope)) = variable {
            variable_found.num_times_used += 1;
            let id = variable_found.ident.id;
            Ok((HirIdent::non_trait_method(id, location), scope))
        } else {
            Err(ResolverError::VariableNotDeclared {
                name: name.0.contents.clone(),
                span: name.0.span(),
            })
        }
    }

    fn intern_function(&mut self, func: NoirFunction, id: FuncId) -> (HirFunction, FuncMeta) {
        let func_meta = self.extract_meta(&func, id);

        if func.def.is_unconstrained {
            self.in_unconstrained_fn = true;
        }

        let hir_func = match func.kind {
            FunctionKind::Builtin | FunctionKind::LowLevel | FunctionKind::Oracle => {
                HirFunction::empty()
            }
            FunctionKind::Normal | FunctionKind::Recursive => {
                let expr_id = self.intern_block(func.def.body);
                self.interner.push_expr_location(expr_id, func.def.span, self.file);
                HirFunction::unchecked_from_expr(expr_id)
            }
        };

        (hir_func, func_meta)
    }

    pub fn resolve_trait_constraint(
        &mut self,
        constraint: UnresolvedTraitConstraint,
    ) -> Option<TraitConstraint> {
        let typ = self.resolve_type(constraint.typ);
        let trait_generics =
            vecmap(constraint.trait_bound.trait_generics, |typ| self.resolve_type(typ));

        let span = constraint.trait_bound.trait_path.span();
        let the_trait = self.lookup_trait_or_error(constraint.trait_bound.trait_path)?;
        let trait_id = the_trait.id;

        let expected_generics = the_trait.generics.len();
        let actual_generics = trait_generics.len();

        if actual_generics != expected_generics {
            let item_name = the_trait.name.to_string();
            self.push_err(ResolverError::IncorrectGenericCount {
                span,
                item_name,
                actual: actual_generics,
                expected: expected_generics,
            });
        }

        Some(TraitConstraint { typ, trait_id, trait_generics })
    }

    /// Translates an UnresolvedType into a Type and appends any
    /// freshly created TypeVariables created to new_variables.
    fn resolve_type_inner(&mut self, typ: UnresolvedType, new_variables: &mut Generics) -> Type {
        use crate::ast::UnresolvedTypeData::*;

        let resolved_type = match typ.typ {
            FieldElement => Type::FieldElement,
            Array(size, elem) => {
                let elem = Box::new(self.resolve_type_inner(*elem, new_variables));
                let size = self.resolve_array_size(Some(size), new_variables);
                Type::Array(Box::new(size), elem)
            }
            Slice(elem) => {
                let elem = Box::new(self.resolve_type_inner(*elem, new_variables));
                Type::Slice(elem)
            }
            Expression(expr) => self.convert_expression_type(expr),
            Integer(sign, bits) => Type::Integer(sign, bits),
            Bool => Type::Bool,
            String(size) => {
                let resolved_size = self.resolve_array_size(size, new_variables);
                Type::String(Box::new(resolved_size))
            }
            FormatString(size, fields) => {
                let resolved_size = self.convert_expression_type(size);
                let fields = self.resolve_type_inner(*fields, new_variables);
                Type::FmtString(Box::new(resolved_size), Box::new(fields))
            }
            Code => Type::Code,
            Unit => Type::Unit,
            Unspecified => Type::Error,
            Error => Type::Error,
            Named(path, args, _) => self.resolve_named_type(path, args, new_variables),
            TraitAsType(path, args) => self.resolve_trait_as_type(path, args, new_variables),

            Tuple(fields) => {
                Type::Tuple(vecmap(fields, |field| self.resolve_type_inner(field, new_variables)))
            }
            Function(args, ret, env) => {
                let args = vecmap(args, |arg| self.resolve_type_inner(arg, new_variables));
                let ret = Box::new(self.resolve_type_inner(*ret, new_variables));

                // expect() here is valid, because the only places we don't have a span are omitted types
                // e.g. a function without return type implicitly has a spanless UnresolvedType::Unit return type
                // To get an invalid env type, the user must explicitly specify the type, which will have a span
                let env_span =
                    env.span.expect("Unexpected missing span for closure environment type");

                let env = Box::new(self.resolve_type_inner(*env, new_variables));

                match *env {
                    Type::Unit | Type::Tuple(_) | Type::NamedGeneric(_, _) => {
                        Type::Function(args, ret, env)
                    }
                    _ => {
                        self.push_err(ResolverError::InvalidClosureEnvironment {
                            typ: *env,
                            span: env_span,
                        });
                        Type::Error
                    }
                }
            }
            MutableReference(element) => {
                Type::MutableReference(Box::new(self.resolve_type_inner(*element, new_variables)))
            }
            Parenthesized(typ) => self.resolve_type_inner(*typ, new_variables),
        };

        if let Type::Struct(_, _) = resolved_type {
            if let Some(unresolved_span) = typ.span {
                // Record the location of the type reference
                self.interner.push_type_ref_location(
                    resolved_type.clone(),
                    Location::new(unresolved_span, self.file),
                );
            }
        }
        resolved_type
    }

    fn find_generic(&self, target_name: &str) -> Option<&(Rc<String>, TypeVariable, Span)> {
        self.generics.iter().find(|(name, _, _)| name.as_ref() == target_name)
    }

    fn resolve_named_type(
        &mut self,
        path: Path,
        args: Vec<UnresolvedType>,
        new_variables: &mut Generics,
    ) -> Type {
        if args.is_empty() {
            if let Some(typ) = self.lookup_generic_or_global_type(&path) {
                return typ;
            }
        }

        // Check if the path is a type variable first. We currently disallow generics on type
        // variables since we do not support higher-kinded types.
        if path.segments.len() == 1 {
            let name = &path.last_segment().0.contents;

            if name == SELF_TYPE_NAME {
                if let Some(self_type) = self.self_type.clone() {
                    if !args.is_empty() {
                        self.push_err(ResolverError::GenericsOnSelfType { span: path.span() });
                    }
                    return self_type;
                }
            }
        }

        let span = path.span();
        let mut args = vecmap(args, |arg| self.resolve_type_inner(arg, new_variables));

        if let Some(type_alias) = self.lookup_type_alias(path.clone()) {
            let type_alias = type_alias.borrow();
            let expected_generic_count = type_alias.generics.len();
            let type_alias_string = type_alias.to_string();
            let id = type_alias.id;

            self.verify_generics_count(expected_generic_count, &mut args, span, || {
                type_alias_string
            });

            if let Some(item) = self.current_item {
                self.interner.add_type_alias_dependency(item, id);
            }

            // Collecting Type Alias references [Location]s to be used by LSP in order
            // to resolve the definition of the type alias
            self.interner.add_type_alias_ref(id, Location::new(span, self.file));

            // Because there is no ordering to when type aliases (and other globals) are resolved,
            // it is possible for one to refer to an Error type and issue no error if it is set
            // equal to another type alias. Fixing this fully requires an analysis to create a DFG
            // of definition ordering, but for now we have an explicit check here so that we at
            // least issue an error that the type was not found instead of silently passing.
            let alias = self.interner.get_type_alias(id);
            return Type::Alias(alias, args);
        }

        match self.lookup_struct_or_error(path) {
            Some(struct_type) => {
                if self.resolving_ids.contains(&struct_type.borrow().id) {
                    self.push_err(ResolverError::SelfReferentialStruct {
                        span: struct_type.borrow().name.span(),
                    });

                    return Type::Error;
                }

                let expected_generic_count = struct_type.borrow().generics.len();
                if !self.in_contract
                    && self
                        .interner
                        .struct_attributes(&struct_type.borrow().id)
                        .iter()
                        .any(|attr| matches!(attr, SecondaryAttribute::Abi(_)))
                {
                    self.push_err(ResolverError::AbiAttributeOutsideContract {
                        span: struct_type.borrow().name.span(),
                    });
                }
                self.verify_generics_count(expected_generic_count, &mut args, span, || {
                    struct_type.borrow().to_string()
                });

                if let Some(current_item) = self.current_item {
                    let dependency_id = struct_type.borrow().id;
                    self.interner.add_type_dependency(current_item, dependency_id);
                }

                Type::Struct(struct_type, args)
            }
            None => Type::Error,
        }
    }

    fn resolve_trait_as_type(
        &mut self,
        path: Path,
        args: Vec<UnresolvedType>,
        new_variables: &mut Generics,
    ) -> Type {
        let args = vecmap(args, |arg| self.resolve_type_inner(arg, new_variables));

        if let Some(t) = self.lookup_trait_or_error(path) {
            Type::TraitAsType(t.id, Rc::new(t.name.to_string()), args)
        } else {
            Type::Error
        }
    }

    fn verify_generics_count(
        &mut self,
        expected_count: usize,
        args: &mut Vec<Type>,
        span: Span,
        type_name: impl FnOnce() -> String,
    ) {
        if args.len() != expected_count {
            self.errors.push(ResolverError::IncorrectGenericCount {
                span,
                item_name: type_name(),
                actual: args.len(),
                expected: expected_count,
            });

            // Fix the generic count so we can continue typechecking
            args.resize_with(expected_count, || Type::Error);
        }
    }

    fn lookup_generic_or_global_type(&mut self, path: &Path) -> Option<Type> {
        if path.segments.len() == 1 {
            let name = &path.last_segment().0.contents;
            if let Some((name, var, _)) = self.find_generic(name) {
                return Some(Type::NamedGeneric(var.clone(), name.clone()));
            }
        }

        // If we cannot find a local generic of the same name, try to look up a global
        match self.path_resolver.resolve(self.def_maps, path.clone()) {
            Ok(PathResolution { module_def_id: ModuleDefId::GlobalId(id), error }) => {
                if let Some(current_item) = self.current_item {
                    self.interner.add_global_dependency(current_item, id);
                }

                if let Some(error) = error {
                    self.push_err(error.into());
                }
                Some(Type::Constant(self.eval_global_as_array_length(id, path)))
            }
            _ => None,
        }
    }

    fn resolve_array_size(
        &mut self,
        length: Option<UnresolvedTypeExpression>,
        new_variables: &mut Generics,
    ) -> Type {
        match length {
            None => {
                let id = self.interner.next_type_variable_id();
                let typevar = TypeVariable::unbound(id);
                new_variables.push(typevar.clone());

                // 'Named'Generic is a bit of a misnomer here, we want a type variable that
                // wont be bound over but this one has no name since we do not currently
                // require users to explicitly be generic over array lengths.
                Type::NamedGeneric(typevar, Rc::new("".into()))
            }
            Some(length) => self.convert_expression_type(length),
        }
    }

    fn convert_expression_type(&mut self, length: UnresolvedTypeExpression) -> Type {
        match length {
            UnresolvedTypeExpression::Variable(path) => {
                self.lookup_generic_or_global_type(&path).unwrap_or_else(|| {
                    self.push_err(ResolverError::NoSuchNumericTypeVariable { path });
                    Type::Constant(0)
                })
            }
            UnresolvedTypeExpression::Constant(int, _) => Type::Constant(int),
            UnresolvedTypeExpression::BinaryOperation(lhs, op, rhs, _) => {
                let (lhs_span, rhs_span) = (lhs.span(), rhs.span());
                let lhs = self.convert_expression_type(*lhs);
                let rhs = self.convert_expression_type(*rhs);

                match (lhs, rhs) {
                    (Type::Constant(lhs), Type::Constant(rhs)) => {
                        Type::Constant(op.function()(lhs, rhs))
                    }
                    (lhs, _) => {
                        let span =
                            if !matches!(lhs, Type::Constant(_)) { lhs_span } else { rhs_span };
                        self.push_err(ResolverError::InvalidArrayLengthExpr { span });
                        Type::Constant(0)
                    }
                }
            }
        }
    }

    fn get_ident_from_path(&mut self, path: Path) -> (HirIdent, usize) {
        let location = Location::new(path.span(), self.file);

        let error = match path.as_ident().map(|ident| self.find_variable(ident)) {
            Some(Ok(found)) => return found,
            // Try to look it up as a global, but still issue the first error if we fail
            Some(Err(error)) => match self.lookup_global(path) {
                Ok(id) => return (HirIdent::non_trait_method(id, location), 0),
                Err(_) => error,
            },
            None => match self.lookup_global(path) {
                Ok(id) => return (HirIdent::non_trait_method(id, location), 0),
                Err(error) => error,
            },
        };
        self.push_err(error);
        let id = DefinitionId::dummy_id();
        (HirIdent::non_trait_method(id, location), 0)
    }

    /// Translates an UnresolvedType to a Type
    pub fn resolve_type(&mut self, typ: UnresolvedType) -> Type {
        let span = typ.span;
        let resolved_type = self.resolve_type_inner(typ, &mut vec![]);
        if resolved_type.is_nested_slice() {
            self.errors.push(ResolverError::NestedSlices { span: span.unwrap() });
        }

        resolved_type
    }

    pub fn resolve_type_alias(
        mut self,
        unresolved: NoirTypeAlias,
        alias_id: TypeAliasId,
    ) -> (Type, Generics, Vec<ResolverError>) {
        let generics = self.add_generics(&unresolved.generics);
        self.resolve_local_globals();

        self.current_item = Some(DependencyId::Alias(alias_id));
        let typ = self.resolve_type(unresolved.typ);

        (typ, generics, self.errors)
    }

    pub fn take_errors(self) -> Vec<ResolverError> {
        self.errors
    }

    /// Return the current generics.
    /// Needed to keep referring to the same type variables across many
    /// methods in a single impl.
    pub fn get_generics(&self) -> &[(Rc<String>, TypeVariable, Span)] {
        &self.generics
    }

    /// Set the current generics that are in scope.
    /// Unlike add_generics, this function will not create any new type variables,
    /// opting to reuse the existing ones it is directly given.
    pub fn set_generics(&mut self, generics: Vec<(Rc<String>, TypeVariable, Span)>) {
        self.generics = generics;
    }

    /// Translates a (possibly Unspecified) UnresolvedType to a Type.
    /// Any UnresolvedType::Unspecified encountered are replaced with fresh type variables.
    fn resolve_inferred_type(&mut self, typ: UnresolvedType) -> Type {
        match &typ.typ {
            UnresolvedTypeData::Unspecified => self.interner.next_type_variable(),
            _ => self.resolve_type_inner(typ, &mut vec![]),
        }
    }

    /// Add the given generics to scope.
    /// Each generic will have a fresh Shared<TypeBinding> associated with it.
    pub fn add_generics(&mut self, generics: &UnresolvedGenerics) -> Generics {
        vecmap(generics, |generic| {
            // Map the generic to a fresh type variable
            let id = self.interner.next_type_variable_id();
            let typevar = TypeVariable::unbound(id);
            let span = generic.0.span();

            // Check for name collisions of this generic
            let name = Rc::new(generic.0.contents.clone());

            if let Some((_, _, first_span)) = self.find_generic(&name) {
                self.errors.push(ResolverError::DuplicateDefinition {
                    name: generic.0.contents.clone(),
                    first_span: *first_span,
                    second_span: span,
                });
            } else {
                self.generics.push((name, typevar.clone(), span));
            }

            typevar
        })
    }

    /// Add the given existing generics to scope.
    /// This is useful for adding the same generics to many items. E.g. apply impl generics
    /// to each function in the impl or trait generics to each item in the trait.
    pub fn add_existing_generics(&mut self, names: &UnresolvedGenerics, generics: &Generics) {
        assert_eq!(names.len(), generics.len());

        for (name, typevar) in names.iter().zip(generics) {
            self.add_existing_generic(&name.0.contents, name.0.span(), typevar.clone());
        }
    }

    pub fn add_existing_generic(&mut self, name: &str, span: Span, typevar: TypeVariable) {
        // Check for name collisions of this generic
        let rc_name = Rc::new(name.to_owned());

        if let Some((_, _, first_span)) = self.find_generic(&rc_name) {
            self.errors.push(ResolverError::DuplicateDefinition {
                name: name.to_owned(),
                first_span: *first_span,
                second_span: span,
            });
        } else {
            self.generics.push((rc_name, typevar, span));
        }
    }

    pub fn resolve_struct_fields(
        mut self,
        unresolved: NoirStruct,
        struct_id: StructId,
    ) -> (Generics, Vec<(Ident, Type)>, Vec<ResolverError>) {
        let generics = self.add_generics(&unresolved.generics);

        // Check whether the struct definition has globals in the local module and add them to the scope
        self.resolve_local_globals();

        self.current_item = Some(DependencyId::Struct(struct_id));

        self.resolving_ids.insert(struct_id);
        let fields = vecmap(unresolved.fields, |(ident, typ)| (ident, self.resolve_type(typ)));
        self.resolving_ids.remove(&struct_id);

        (generics, fields, self.errors)
    }

    fn resolve_local_globals(&mut self) {
        let globals = vecmap(self.interner.get_all_globals(), |global| {
            (global.id, global.local_id, global.ident.clone())
        });
        for (id, local_module_id, name) in globals {
            if local_module_id == self.path_resolver.local_module_id() {
                let definition = DefinitionKind::Global(id);
                self.add_global_variable_decl(name, definition);
            }
        }
    }

    /// TODO: This is currently only respected for generic free functions
    /// there's a bunch of other places where trait constraints can pop up
    fn resolve_trait_constraints(
        &mut self,
        where_clause: &[UnresolvedTraitConstraint],
    ) -> Vec<TraitConstraint> {
        where_clause
            .iter()
            .cloned()
            .filter_map(|constraint| self.resolve_trait_constraint(constraint))
            .collect()
    }

    /// Extract metadata from a NoirFunction
    /// to be used in analysis and intern the function parameters
    /// Prerequisite: self.add_generics() has already been called with the given
    /// function's generics, including any generics from the impl, if any.
    fn extract_meta(&mut self, func: &NoirFunction, func_id: FuncId) -> FuncMeta {
        let location = Location::new(func.name_ident().span(), self.file);
        let id = self.interner.function_definition_id(func_id);
        let name_ident = HirIdent::non_trait_method(id, location);

        let attributes = func.attributes().clone();
        let has_inline_attribute = attributes.is_inline();
        let should_fold = attributes.is_foldable();
        if !self.inline_attribute_allowed(func) {
            if has_inline_attribute {
                self.push_err(ResolverError::InlineAttributeOnUnconstrained {
                    ident: func.name_ident().clone(),
                });
            } else if should_fold {
                self.push_err(ResolverError::FoldAttributeOnUnconstrained {
                    ident: func.name_ident().clone(),
                });
            }
        }
        // Both the #[fold] and #[inline(tag)] alter a function's inline type and code generation in similar ways.
        // In certain cases such as type checking (for which the following flag will be used) both attributes
        // indicate we should code generate in the same way. Thus, we unify the attributes into one flag here.
        let has_inline_or_fold_attribute = has_inline_attribute || should_fold;

        let mut generics = vecmap(&self.generics, |(_, typevar, _)| typevar.clone());
        let mut parameters = vec![];
        let mut parameter_types = vec![];

        for Param { visibility, pattern, typ, span: _ } in func.parameters().iter().cloned() {
            if visibility == Visibility::Public && !self.pub_allowed(func) {
                self.push_err(ResolverError::UnnecessaryPub {
                    ident: func.name_ident().clone(),
                    position: PubPosition::Parameter,
                });
            }

            let pattern = self.resolve_pattern(pattern, DefinitionKind::Local(None));
            let typ = self.resolve_type_inner(typ, &mut generics);

            parameters.push((pattern, typ.clone(), visibility));
            parameter_types.push(typ);
        }

        let return_type = Box::new(self.resolve_type(func.return_type()));

        self.declare_numeric_generics(&parameter_types, &return_type);

        if !self.pub_allowed(func) && func.def.return_visibility == Visibility::Public {
            self.push_err(ResolverError::UnnecessaryPub {
                ident: func.name_ident().clone(),
                position: PubPosition::ReturnType,
            });
        }
        let is_low_level_function =
            attributes.function.as_ref().map_or(false, |func| func.is_low_level());
        if !self.path_resolver.module_id().krate.is_stdlib() && is_low_level_function {
            let error =
                ResolverError::LowLevelFunctionOutsideOfStdlib { ident: func.name_ident().clone() };
            self.push_err(error);
        }

        // 'pub' is required on return types for entry point functions
        if self.is_entry_point_function(func)
            && return_type.as_ref() != &Type::Unit
            && func.def.return_visibility == Visibility::Private
        {
            self.push_err(ResolverError::NecessaryPub { ident: func.name_ident().clone() });
        }
        // '#[recursive]' attribute is only allowed for entry point functions
        if !self.is_entry_point_function(func) && func.kind == FunctionKind::Recursive {
            self.push_err(ResolverError::MisplacedRecursiveAttribute {
                ident: func.name_ident().clone(),
            });
        }

        if !self.distinct_allowed(func)
            && func.def.return_distinctness != Distinctness::DuplicationAllowed
        {
            self.push_err(ResolverError::DistinctNotAllowed { ident: func.name_ident().clone() });
        }

        if matches!(attributes.function, Some(FunctionAttribute::Test { .. }))
            && !parameters.is_empty()
        {
            self.push_err(ResolverError::TestFunctionHasParameters {
                span: func.name_ident().span(),
            });
        }

        let mut typ = Type::Function(parameter_types, return_type, Box::new(Type::Unit));

        if !generics.is_empty() {
            typ = Type::Forall(generics, Box::new(typ));
        }

        self.interner.push_definition_type(name_ident.id, typ.clone());

        let direct_generics = func.def.generics.iter();
        let direct_generics = direct_generics
            .filter_map(|generic| self.find_generic(&generic.0.contents))
            .map(|(name, typevar, _span)| (name.clone(), typevar.clone()))
            .collect();

        FuncMeta {
            name: name_ident,
            kind: func.kind,
            location,
            typ,
            direct_generics,
            trait_impl: self.current_trait_impl,
            parameters: parameters.into(),
            return_type: func.def.return_type.clone(),
            return_visibility: func.def.return_visibility,
            return_distinctness: func.def.return_distinctness,
            has_body: !func.def.body.is_empty(),
            trait_constraints: self.resolve_trait_constraints(&func.def.where_clause),
            is_entry_point: self.is_entry_point_function(func),
            has_inline_or_fold_attribute,
        }
    }

    /// Override whether this name resolver is within a contract or not.
    /// This will affect which types are allowed as parameters to methods as well
    /// as which modifiers are allowed on a function.
    pub(crate) fn set_in_contract(&mut self, in_contract: bool) {
        self.in_contract = in_contract;
    }

    /// True if the 'pub' keyword is allowed on parameters in this function
    /// 'pub' on function parameters is only allowed for entry point functions
    fn pub_allowed(&self, func: &NoirFunction) -> bool {
        self.is_entry_point_function(func) || func.attributes().is_foldable()
    }

    fn is_entry_point_function(&self, func: &NoirFunction) -> bool {
        if self.in_contract {
            func.attributes().is_contract_entry_point()
        } else {
            func.name() == MAIN_FUNCTION
        }
    }

    /// True if the `distinct` keyword is allowed on a function's return type
    fn distinct_allowed(&self, func: &NoirFunction) -> bool {
        if self.in_contract {
            // "unconstrained" functions are compiled to brillig and thus duplication of
            // witness indices in their abis is not a concern.
            !func.def.is_unconstrained
        } else {
            func.name() == MAIN_FUNCTION
        }
    }

    fn inline_attribute_allowed(&self, func: &NoirFunction) -> bool {
        // Inline attributes are only relevant for constrained functions
        // as all unconstrained functions are not inlined
        !func.def.is_unconstrained
    }

    fn declare_numeric_generics(&mut self, params: &[Type], return_type: &Type) {
        if self.generics.is_empty() {
            return;
        }

        for (name_to_find, type_variable) in Self::find_numeric_generics(params, return_type) {
            // Declare any generics to let users use numeric generics in scope.
            // Don't issue a warning if these are unused
            //
            // We can fail to find the generic in self.generics if it is an implicit one created
            // by the compiler. This can happen when, e.g. eliding array lengths using the slice
            // syntax [T].
            if let Some((name, _, span)) =
                self.generics.iter().find(|(name, _, _)| name.as_ref() == &name_to_find)
            {
                let ident = Ident::new(name.to_string(), *span);
                let definition = DefinitionKind::GenericType(type_variable);
                self.add_variable_decl_inner(ident, false, false, false, definition);
            }
        }
    }

    fn find_numeric_generics(
        parameters: &[Type],
        return_type: &Type,
    ) -> Vec<(String, TypeVariable)> {
        let mut found = BTreeMap::new();
        for parameter in parameters {
            Self::find_numeric_generics_in_type(parameter, &mut found);
        }
        Self::find_numeric_generics_in_type(return_type, &mut found);
        found.into_iter().collect()
    }

    fn find_numeric_generics_in_type(typ: &Type, found: &mut BTreeMap<String, TypeVariable>) {
        match typ {
            Type::FieldElement
            | Type::Integer(_, _)
            | Type::Bool
            | Type::Unit
            | Type::Error
            | Type::TypeVariable(_, _)
            | Type::Constant(_)
            | Type::NamedGeneric(_, _)
            | Type::Code
            | Type::Forall(_, _) => (),

            Type::TraitAsType(_, _, args) => {
                for arg in args {
                    Self::find_numeric_generics_in_type(arg, found);
                }
            }

            Type::Array(length, element_type) => {
                if let Type::NamedGeneric(type_variable, name) = length.as_ref() {
                    found.insert(name.to_string(), type_variable.clone());
                }
                Self::find_numeric_generics_in_type(element_type, found);
            }

            Type::Slice(element_type) => {
                Self::find_numeric_generics_in_type(element_type, found);
            }

            Type::Tuple(fields) => {
                for field in fields {
                    Self::find_numeric_generics_in_type(field, found);
                }
            }

            Type::Function(parameters, return_type, _env) => {
                for parameter in parameters {
                    Self::find_numeric_generics_in_type(parameter, found);
                }
                Self::find_numeric_generics_in_type(return_type, found);
            }

            Type::Struct(struct_type, generics) => {
                for (i, generic) in generics.iter().enumerate() {
                    if let Type::NamedGeneric(type_variable, name) = generic {
                        if struct_type.borrow().generic_is_numeric(i) {
                            found.insert(name.to_string(), type_variable.clone());
                        }
                    } else {
                        Self::find_numeric_generics_in_type(generic, found);
                    }
                }
            }
            Type::Alias(alias, generics) => {
                for (i, generic) in generics.iter().enumerate() {
                    if let Type::NamedGeneric(type_variable, name) = generic {
                        if alias.borrow().generic_is_numeric(i) {
                            found.insert(name.to_string(), type_variable.clone());
                        }
                    } else {
                        Self::find_numeric_generics_in_type(generic, found);
                    }
                }
            }
            Type::MutableReference(element) => Self::find_numeric_generics_in_type(element, found),
            Type::String(length) => {
                if let Type::NamedGeneric(type_variable, name) = length.as_ref() {
                    found.insert(name.to_string(), type_variable.clone());
                }
            }
            Type::FmtString(length, fields) => {
                if let Type::NamedGeneric(type_variable, name) = length.as_ref() {
                    found.insert(name.to_string(), type_variable.clone());
                }
                Self::find_numeric_generics_in_type(fields, found);
            }
        }
    }

    pub fn resolve_global_let(
        &mut self,
        let_stmt: LetStatement,
        global_id: GlobalId,
    ) -> HirStatement {
        self.current_item = Some(DependencyId::Global(global_id));
        let expression = self.resolve_expression(let_stmt.expression);
        let definition = DefinitionKind::Global(global_id);

        if !self.in_contract
            && let_stmt.attributes.iter().any(|attr| matches!(attr, SecondaryAttribute::Abi(_)))
        {
<<<<<<< HEAD
            self.push_err(ResolverError::AbiAttributeOutsideContract {
                span: let_stmt.pattern.span(),
            });
=======
            let span = let_stmt.pattern.span();
            self.push_err(ResolverError::AbiAttributeOusideContract { span });
        }

        if !let_stmt.comptime && matches!(let_stmt.pattern, Pattern::Mutable(..)) {
            let span = let_stmt.pattern.span();
            self.push_err(ResolverError::MutableGlobal { span });
>>>>>>> 9d53496d
        }

        HirStatement::Let(HirLetStatement {
            pattern: self.resolve_pattern(let_stmt.pattern, definition),
            r#type: self.resolve_type(let_stmt.r#type),
            expression,
            attributes: let_stmt.attributes,
            comptime: let_stmt.comptime,
        })
    }

    pub fn resolve_stmt(&mut self, stmt: StatementKind, span: Span) -> HirStatement {
        match stmt {
            StatementKind::Let(let_stmt) => {
                let expression = self.resolve_expression(let_stmt.expression);
                let definition = DefinitionKind::Local(Some(expression));
                HirStatement::Let(HirLetStatement {
                    pattern: self.resolve_pattern(let_stmt.pattern, definition),
                    r#type: self.resolve_type(let_stmt.r#type),
                    expression,
                    attributes: let_stmt.attributes,
                    comptime: let_stmt.comptime,
                })
            }
            StatementKind::Constrain(constrain_stmt) => {
                let span = constrain_stmt.0.span;
                let assert_msg_call_expr_id =
                    self.resolve_assert_message(constrain_stmt.1, span, constrain_stmt.0.clone());
                let expr_id = self.resolve_expression(constrain_stmt.0);

                HirStatement::Constrain(HirConstrainStatement(
                    expr_id,
                    self.file,
                    assert_msg_call_expr_id,
                ))
            }
            StatementKind::Expression(expr) => {
                HirStatement::Expression(self.resolve_expression(expr))
            }
            StatementKind::Semi(expr) => HirStatement::Semi(self.resolve_expression(expr)),
            StatementKind::Assign(assign_stmt) => {
                let identifier = self.resolve_lvalue(assign_stmt.lvalue);
                let expression = self.resolve_expression(assign_stmt.expression);
                let stmt = HirAssignStatement { lvalue: identifier, expression };
                HirStatement::Assign(stmt)
            }
            StatementKind::For(for_loop) => {
                match for_loop.range {
                    ForRange::Range(start_range, end_range) => {
                        let start_range = self.resolve_expression(start_range);
                        let end_range = self.resolve_expression(end_range);
                        let (identifier, block) = (for_loop.identifier, for_loop.block);

                        self.nested_loops += 1;

                        // TODO: For loop variables are currently mutable by default since we haven't
                        //       yet implemented syntax for them to be optionally mutable.
                        let (identifier, block) = self.in_new_scope(|this| {
                            let decl = this.add_variable_decl(
                                identifier,
                                false,
                                true,
                                DefinitionKind::Local(None),
                            );
                            (decl, this.resolve_expression(block))
                        });

                        self.nested_loops -= 1;

                        HirStatement::For(HirForStatement {
                            start_range,
                            end_range,
                            block,
                            identifier,
                        })
                    }
                    range @ ForRange::Array(_) => {
                        let for_stmt =
                            range.into_for(for_loop.identifier, for_loop.block, for_loop.span);
                        self.resolve_stmt(for_stmt, for_loop.span)
                    }
                }
            }
            StatementKind::Break => {
                self.check_break_continue(true, span);
                HirStatement::Break
            }
            StatementKind::Continue => {
                self.check_break_continue(false, span);
                HirStatement::Continue
            }
            StatementKind::Error => HirStatement::Error,
            StatementKind::Comptime(statement) => {
                let hir_statement = self.resolve_stmt(statement.kind, statement.span);
                let statement_id = self.interner.push_stmt(hir_statement);
                self.interner.push_statement_location(statement_id, statement.span, self.file);
                HirStatement::Comptime(statement_id)
            }
        }
    }

    fn resolve_assert_message(
        &mut self,
        assert_message_expr: Option<Expression>,
        span: Span,
        condition: Expression,
    ) -> Option<ExprId> {
        let assert_message_expr = assert_message_expr?;

        if matches!(
            assert_message_expr,
            Expression { kind: ExpressionKind::Literal(Literal::Str(..)), .. }
        ) {
            return Some(self.resolve_expression(assert_message_expr));
        }

        let is_in_stdlib = self.path_resolver.module_id().krate.is_stdlib();
        let assert_msg_call_path = if is_in_stdlib {
            ExpressionKind::Variable(Path {
                segments: vec![Ident::from("internal"), Ident::from("resolve_assert_message")],
                kind: PathKind::Crate,
                span,
            })
        } else {
            ExpressionKind::Variable(Path {
                segments: vec![
                    Ident::from("std"),
                    Ident::from("internal"),
                    Ident::from("resolve_assert_message"),
                ],
                kind: PathKind::Dep,
                span,
            })
        };
        let assert_msg_call_args = vec![assert_message_expr.clone(), condition];
        let assert_msg_call_expr = Expression::call(
            Expression { kind: assert_msg_call_path, span },
            assert_msg_call_args,
            span,
        );
        Some(self.resolve_expression(assert_msg_call_expr))
    }

    pub fn intern_stmt(&mut self, stmt: Statement) -> StmtId {
        let hir_stmt = self.resolve_stmt(stmt.kind, stmt.span);
        let id = self.interner.push_stmt(hir_stmt);
        self.interner.push_statement_location(id, stmt.span, self.file);
        id
    }

    fn resolve_lvalue(&mut self, lvalue: LValue) -> HirLValue {
        match lvalue {
            LValue::Ident(ident) => {
                let ident = self.find_variable_or_default(&ident);
                self.resolve_local_variable(ident.0.clone(), ident.1);

                HirLValue::Ident(ident.0, Type::Error)
            }
            LValue::MemberAccess { object, field_name, span } => HirLValue::MemberAccess {
                object: Box::new(self.resolve_lvalue(*object)),
                field_name,
                location: Location::new(span, self.file),
                field_index: None,
                typ: Type::Error,
            },
            LValue::Index { array, index, span } => {
                let array = Box::new(self.resolve_lvalue(*array));
                let index = self.resolve_expression(index);
                let location = Location::new(span, self.file);
                HirLValue::Index { array, index, location, typ: Type::Error }
            }
            LValue::Dereference(lvalue, span) => {
                let lvalue = Box::new(self.resolve_lvalue(*lvalue));
                let location = Location::new(span, self.file);
                HirLValue::Dereference { lvalue, location, element_type: Type::Error }
            }
        }
    }

    fn resolve_local_variable(&mut self, hir_ident: HirIdent, var_scope_index: usize) {
        let mut transitive_capture_index: Option<usize> = None;

        for lambda_index in 0..self.lambda_stack.len() {
            if self.lambda_stack[lambda_index].scope_index > var_scope_index {
                // Beware: the same variable may be captured multiple times, so we check
                // for its presence before adding the capture below.
                let pos = self.lambda_stack[lambda_index]
                    .captures
                    .iter()
                    .position(|capture| capture.ident.id == hir_ident.id);

                if pos.is_none() {
                    self.lambda_stack[lambda_index].captures.push(HirCapturedVar {
                        ident: hir_ident.clone(),
                        transitive_capture_index,
                    });
                }

                if lambda_index + 1 < self.lambda_stack.len() {
                    // There is more than one closure between the current scope and
                    // the scope of the variable, so this is a propagated capture.
                    // We need to track the transitive capture index as we go up in
                    // the closure stack.
                    transitive_capture_index = Some(pos.unwrap_or(
                        // If this was a fresh capture, we added it to the end of
                        // the captures vector:
                        self.lambda_stack[lambda_index].captures.len() - 1,
                    ));
                }
            }
        }
    }

    fn resolve_array_literal(&mut self, array_literal: ArrayLiteral) -> HirArrayLiteral {
        match array_literal {
            ArrayLiteral::Standard(elements) => {
                let elements = vecmap(elements, |elem| self.resolve_expression(elem));
                HirArrayLiteral::Standard(elements)
            }
            ArrayLiteral::Repeated { repeated_element, length } => {
                let span = length.span;
                let length =
                    UnresolvedTypeExpression::from_expr(*length, span).unwrap_or_else(|error| {
                        self.errors.push(ResolverError::ParserError(Box::new(error)));
                        UnresolvedTypeExpression::Constant(0, span)
                    });

                let length = self.convert_expression_type(length);
                let repeated_element = self.resolve_expression(*repeated_element);

                HirArrayLiteral::Repeated { repeated_element, length }
            }
        }
    }

    pub fn resolve_expression(&mut self, expr: Expression) -> ExprId {
        let hir_expr = match expr.kind {
            ExpressionKind::Literal(literal) => HirExpression::Literal(match literal {
                Literal::Bool(b) => HirLiteral::Bool(b),
                Literal::Array(array_literal) => {
                    HirLiteral::Array(self.resolve_array_literal(array_literal))
                }
                Literal::Slice(array_literal) => {
                    HirLiteral::Slice(self.resolve_array_literal(array_literal))
                }
                Literal::Integer(integer, sign) => HirLiteral::Integer(integer, sign),
                Literal::Str(str) => HirLiteral::Str(str),
                Literal::RawStr(str, _) => HirLiteral::Str(str),
                Literal::FmtStr(str) => self.resolve_fmt_str_literal(str, expr.span),
                Literal::Unit => HirLiteral::Unit,
            }),
            ExpressionKind::Variable(path) => {
                if let Some((method, constraint, assumed)) = self.resolve_trait_generic_path(&path)
                {
                    HirExpression::Ident(HirIdent {
                        location: Location::new(expr.span, self.file),
                        id: self.interner.trait_method_id(method),
                        impl_kind: ImplKind::TraitMethod(method, constraint, assumed),
                    })
                } else {
                    // If the Path is being used as an Expression, then it is referring to a global from a separate module
                    // Otherwise, then it is referring to an Identifier
                    // This lookup allows support of such statements: let x = foo::bar::SOME_GLOBAL + 10;
                    // If the expression is a singular indent, we search the resolver's current scope as normal.
                    let (hir_ident, var_scope_index) = self.get_ident_from_path(path);

                    if hir_ident.id != DefinitionId::dummy_id() {
                        match self.interner.definition(hir_ident.id).kind {
                            DefinitionKind::Function(id) => {
                                if let Some(current_item) = self.current_item {
                                    self.interner.add_function_dependency(current_item, id);
                                }
                            }
                            DefinitionKind::Global(global_id) => {
                                if let Some(current_item) = self.current_item {
                                    self.interner.add_global_dependency(current_item, global_id);
                                }
                            }
                            DefinitionKind::GenericType(_) => {
                                // Initialize numeric generics to a polymorphic integer type in case
                                // they're used in expressions. We must do this here since the type
                                // checker does not check definition kinds and otherwise expects
                                // parameters to already be typed.
                                if self.interner.definition_type(hir_ident.id) == Type::Error {
                                    let typ = Type::polymorphic_integer_or_field(self.interner);
                                    self.interner.push_definition_type(hir_ident.id, typ);
                                }
                            }
                            DefinitionKind::Local(_) => {
                                // only local variables can be captured by closures.
                                self.resolve_local_variable(hir_ident.clone(), var_scope_index);
                            }
                        }
                    }

                    HirExpression::Ident(hir_ident)
                }
            }
            ExpressionKind::Prefix(prefix) => {
                let operator = prefix.operator;
                let rhs = self.resolve_expression(prefix.rhs);

                if operator == UnaryOp::MutableReference {
                    if let Err(error) = verify_mutable_reference(self.interner, rhs) {
                        self.errors.push(error);
                    }
                }

                HirExpression::Prefix(HirPrefixExpression { operator, rhs })
            }
            ExpressionKind::Infix(infix) => {
                let lhs = self.resolve_expression(infix.lhs);
                let rhs = self.resolve_expression(infix.rhs);
                let trait_id = self.interner.get_operator_trait_method(infix.operator.contents);

                HirExpression::Infix(HirInfixExpression {
                    lhs,
                    operator: HirBinaryOp::new(infix.operator, self.file),
                    trait_method_id: trait_id,
                    rhs,
                })
            }
            ExpressionKind::Call(call_expr) => {
                // Get the span and name of path for error reporting
                let func = self.resolve_expression(*call_expr.func);

                let arguments = vecmap(call_expr.arguments, |arg| self.resolve_expression(arg));
                let location = Location::new(expr.span, self.file);
                HirExpression::Call(HirCallExpression { func, arguments, location })
            }
            ExpressionKind::MethodCall(call_expr) => {
                let method = call_expr.method_name;
                let object = self.resolve_expression(call_expr.object);
                let arguments = vecmap(call_expr.arguments, |arg| self.resolve_expression(arg));
                let location = Location::new(expr.span, self.file);
                HirExpression::MethodCall(HirMethodCallExpression {
                    arguments,
                    method,
                    object,
                    location,
                })
            }
            ExpressionKind::Cast(cast_expr) => HirExpression::Cast(HirCastExpression {
                lhs: self.resolve_expression(cast_expr.lhs),
                r#type: self.resolve_type(cast_expr.r#type),
            }),
            ExpressionKind::If(if_expr) => HirExpression::If(HirIfExpression {
                condition: self.resolve_expression(if_expr.condition),
                consequence: self.resolve_expression(if_expr.consequence),
                alternative: if_expr.alternative.map(|e| self.resolve_expression(e)),
            }),
            ExpressionKind::Index(indexed_expr) => HirExpression::Index(HirIndexExpression {
                collection: self.resolve_expression(indexed_expr.collection),
                index: self.resolve_expression(indexed_expr.index),
            }),
            ExpressionKind::Block(block_expr) => {
                HirExpression::Block(self.resolve_block(block_expr))
            }
            ExpressionKind::Constructor(constructor) => {
                let span = constructor.type_name.span();

                match self.lookup_type_or_error(constructor.type_name) {
                    Some(Type::Struct(r#type, struct_generics)) => {
                        let typ = r#type.clone();
                        let fields = constructor.fields;
                        let resolve_expr = Resolver::resolve_expression;
                        let fields =
                            self.resolve_constructor_fields(typ, fields, span, resolve_expr);
                        HirExpression::Constructor(HirConstructorExpression {
                            fields,
                            r#type,
                            struct_generics,
                        })
                    }
                    Some(typ) => {
                        self.push_err(ResolverError::NonStructUsedInConstructor { typ, span });
                        HirExpression::Error
                    }
                    None => HirExpression::Error,
                }
            }
            ExpressionKind::MemberAccess(access) => {
                // Validating whether the lhs actually has the rhs as a field
                // needs to wait until type checking when we know the type of the lhs
                HirExpression::MemberAccess(HirMemberAccess {
                    lhs: self.resolve_expression(access.lhs),
                    rhs: access.rhs,
                    // This is only used when lhs is a reference and we want to return a reference to rhs
                    is_offset: false,
                })
            }
            ExpressionKind::Error => HirExpression::Error,
            ExpressionKind::Tuple(elements) => {
                let elements = vecmap(elements, |elem| self.resolve_expression(elem));
                HirExpression::Tuple(elements)
            }
            // We must stay in the same function scope as the parent function to allow for closures
            // to capture variables. This is currently limited to immutable variables.
            ExpressionKind::Lambda(lambda) => self.in_new_scope(|this| {
                let scope_index = this.scopes.current_scope_index();

                this.lambda_stack.push(LambdaContext { captures: Vec::new(), scope_index });

                let parameters = vecmap(lambda.parameters, |(pattern, typ)| {
                    let parameter = DefinitionKind::Local(None);
                    (this.resolve_pattern(pattern, parameter), this.resolve_inferred_type(typ))
                });

                let return_type = this.resolve_inferred_type(lambda.return_type);
                let body = this.resolve_expression(lambda.body);

                let lambda_context = this.lambda_stack.pop().unwrap();

                HirExpression::Lambda(HirLambda {
                    parameters,
                    return_type,
                    body,
                    captures: lambda_context.captures,
                })
            }),
            ExpressionKind::Parenthesized(sub_expr) => return self.resolve_expression(*sub_expr),

            // The quoted expression isn't resolved since we don't want errors if variables aren't defined
            ExpressionKind::Quote(block) => HirExpression::Quote(block),
            ExpressionKind::Comptime(block) => HirExpression::Comptime(self.resolve_block(block)),
        };

        // If these lines are ever changed, make sure to change the early return
        // in the ExpressionKind::Variable case as well
        let expr_id = self.interner.push_expr(hir_expr);
        self.interner.push_expr_location(expr_id, expr.span, self.file);
        expr_id
    }

    fn resolve_pattern(&mut self, pattern: Pattern, definition: DefinitionKind) -> HirPattern {
        self.resolve_pattern_mutable(pattern, None, definition)
    }

    fn resolve_pattern_mutable(
        &mut self,
        pattern: Pattern,
        mutable: Option<Span>,
        definition: DefinitionKind,
    ) -> HirPattern {
        match pattern {
            Pattern::Identifier(name) => {
                // If this definition is mutable, do not store the rhs because it will
                // not always refer to the correct value of the variable
                let definition = match (mutable, definition) {
                    (Some(_), DefinitionKind::Local(_)) => DefinitionKind::Local(None),
                    (_, other) => other,
                };
                let id = self.add_variable_decl(name, mutable.is_some(), true, definition);
                HirPattern::Identifier(id)
            }
            Pattern::Mutable(pattern, span, _) => {
                if let Some(first_mut) = mutable {
                    self.push_err(ResolverError::UnnecessaryMut { first_mut, second_mut: span });
                }

                let pattern = self.resolve_pattern_mutable(*pattern, Some(span), definition);
                let location = Location::new(span, self.file);
                HirPattern::Mutable(Box::new(pattern), location)
            }
            Pattern::Tuple(fields, span) => {
                let fields = vecmap(fields, |field| {
                    self.resolve_pattern_mutable(field, mutable, definition.clone())
                });
                let location = Location::new(span, self.file);
                HirPattern::Tuple(fields, location)
            }
            Pattern::Struct(name, fields, span) => {
                let error_identifier = |this: &mut Self| {
                    // Must create a name here to return a HirPattern::Identifier. Allowing
                    // shadowing here lets us avoid further errors if we define ERROR_IDENT
                    // multiple times.
                    let name = ERROR_IDENT.into();
                    let identifier = this.add_variable_decl(name, false, true, definition.clone());
                    HirPattern::Identifier(identifier)
                };

                let (struct_type, generics) = match self.lookup_type_or_error(name) {
                    Some(Type::Struct(struct_type, generics)) => (struct_type, generics),
                    None => return error_identifier(self),
                    Some(typ) => {
                        self.push_err(ResolverError::NonStructUsedInConstructor { typ, span });
                        return error_identifier(self);
                    }
                };

                let resolve_field = |this: &mut Self, pattern| {
                    this.resolve_pattern_mutable(pattern, mutable, definition.clone())
                };

                let typ = struct_type.clone();
                let fields = self.resolve_constructor_fields(typ, fields, span, resolve_field);

                let typ = Type::Struct(struct_type, generics);
                let location = Location::new(span, self.file);
                HirPattern::Struct(typ, fields, location)
            }
        }
    }

    /// Resolve all the fields of a struct constructor expression.
    /// Ensures all fields are present, none are repeated, and all
    /// are part of the struct.
    ///
    /// This is generic to allow it to work for constructor expressions
    /// and constructor patterns.
    fn resolve_constructor_fields<T, U>(
        &mut self,
        struct_type: Shared<StructType>,
        fields: Vec<(Ident, T)>,
        span: Span,
        mut resolve_function: impl FnMut(&mut Self, T) -> U,
    ) -> Vec<(Ident, U)> {
        let mut ret = Vec::with_capacity(fields.len());
        let mut seen_fields = HashSet::new();
        let mut unseen_fields = struct_type.borrow().field_names();

        for (field, expr) in fields {
            let resolved = resolve_function(self, expr);

            if unseen_fields.contains(&field) {
                unseen_fields.remove(&field);
                seen_fields.insert(field.clone());
            } else if seen_fields.contains(&field) {
                // duplicate field
                self.push_err(ResolverError::DuplicateField { field: field.clone() });
            } else {
                // field not required by struct
                self.push_err(ResolverError::NoSuchField {
                    field: field.clone(),
                    struct_definition: struct_type.borrow().name.clone(),
                });
            }

            ret.push((field, resolved));
        }

        if !unseen_fields.is_empty() {
            self.push_err(ResolverError::MissingFields {
                span,
                missing_fields: unseen_fields.into_iter().map(|field| field.to_string()).collect(),
                struct_definition: struct_type.borrow().name.clone(),
            });
        }

        ret
    }

    pub fn get_struct(&self, type_id: StructId) -> Shared<StructType> {
        self.interner.get_struct(type_id)
    }

    pub fn get_trait_mut(&mut self, trait_id: TraitId) -> &mut Trait {
        self.interner.get_trait_mut(trait_id)
    }

    fn lookup<T: TryFromModuleDefId>(&mut self, path: Path) -> Result<T, ResolverError> {
        let span = path.span();
        let id = self.resolve_path(path)?;
        T::try_from(id).ok_or_else(|| ResolverError::Expected {
            expected: T::description(),
            got: id.as_str().to_owned(),
            span,
        })
    }

    fn lookup_global(&mut self, path: Path) -> Result<DefinitionId, ResolverError> {
        let span = path.span();
        let id = self.resolve_path(path)?;

        if let Some(function) = TryFromModuleDefId::try_from(id) {
            return Ok(self.interner.function_definition_id(function));
        }

        if let Some(global) = TryFromModuleDefId::try_from(id) {
            let global = self.interner.get_global(global);
            return Ok(global.definition_id);
        }

        let expected = "global variable".into();
        let got = "local variable".into();
        Err(ResolverError::Expected { span, expected, got })
    }

    /// Lookup a given struct type by name.
    fn lookup_struct_or_error(&mut self, path: Path) -> Option<Shared<StructType>> {
        match self.lookup(path) {
            Ok(struct_id) => Some(self.get_struct(struct_id)),
            Err(error) => {
                self.push_err(error);
                None
            }
        }
    }

    /// Lookup a given trait by name/path.
    fn lookup_trait_or_error(&mut self, path: Path) -> Option<&mut Trait> {
        match self.lookup(path) {
            Ok(trait_id) => Some(self.get_trait_mut(trait_id)),
            Err(error) => {
                self.push_err(error);
                None
            }
        }
    }

    /// Looks up a given type by name.
    /// This will also instantiate any struct types found.
    fn lookup_type_or_error(&mut self, path: Path) -> Option<Type> {
        let ident = path.as_ident();
        if ident.map_or(false, |i| i == SELF_TYPE_NAME) {
            if let Some(typ) = &self.self_type {
                return Some(typ.clone());
            }
        }

        match self.lookup(path) {
            Ok(struct_id) => {
                let struct_type = self.get_struct(struct_id);
                let generics = struct_type.borrow().instantiate(self.interner);
                Some(Type::Struct(struct_type, generics))
            }
            Err(error) => {
                self.push_err(error);
                None
            }
        }
    }

    fn lookup_type_alias(&mut self, path: Path) -> Option<Shared<TypeAlias>> {
        self.lookup(path).ok().map(|id| self.interner.get_type_alias(id))
    }

    // this resolves Self::some_static_method, inside an impl block (where we don't have a concrete self_type)
    fn resolve_trait_static_method_by_self(
        &mut self,
        path: &Path,
    ) -> Option<(TraitMethodId, TraitConstraint, bool)> {
        let trait_id = self.trait_id?;

        if path.kind == PathKind::Plain && path.segments.len() == 2 {
            let name = &path.segments[0].0.contents;
            let method = &path.segments[1];

            if name == SELF_TYPE_NAME {
                let the_trait = self.interner.get_trait(trait_id);
                let method = the_trait.find_method(method.0.contents.as_str())?;

                let constraint = TraitConstraint {
                    typ: self.self_type.clone()?,
                    trait_generics: Type::from_generics(&the_trait.generics),
                    trait_id,
                };
                return Some((method, constraint, false));
            }
        }
        None
    }

    // this resolves TraitName::some_static_method
    fn resolve_trait_static_method(
        &mut self,
        path: &Path,
    ) -> Option<(TraitMethodId, TraitConstraint, bool)> {
        if path.kind == PathKind::Plain && path.segments.len() == 2 {
            let method = &path.segments[1];

            let mut trait_path = path.clone();
            trait_path.pop();
            let trait_id = self.lookup(trait_path).ok()?;
            let the_trait = self.interner.get_trait(trait_id);

            let method = the_trait.find_method(method.0.contents.as_str())?;
            let constraint = TraitConstraint {
                typ: Type::TypeVariable(
                    the_trait.self_type_typevar.clone(),
                    TypeVariableKind::Normal,
                ),
                trait_generics: Type::from_generics(&the_trait.generics),
                trait_id,
            };
            return Some((method, constraint, false));
        }
        None
    }

    // This resolves a static trait method T::trait_method by iterating over the where clause
    //
    // Returns the trait method, trait constraint, and whether the impl is assumed from a where
    // clause. This is always true since this helper searches where clauses for a generic constraint.
    // E.g. `t.method()` with `where T: Foo<Bar>` in scope will return `(Foo::method, T, vec![Bar])`
    fn resolve_trait_method_by_named_generic(
        &mut self,
        path: &Path,
    ) -> Option<(TraitMethodId, TraitConstraint, bool)> {
        if path.segments.len() != 2 {
            return None;
        }

        for UnresolvedTraitConstraint { typ, trait_bound } in self.trait_bounds.clone() {
            if let UnresolvedTypeData::Named(constraint_path, _, _) = &typ.typ {
                // if `path` is `T::method_name`, we're looking for constraint of the form `T: SomeTrait`
                if constraint_path.segments.len() == 1
                    && path.segments[0] != constraint_path.last_segment()
                {
                    continue;
                }

                if let Ok(ModuleDefId::TraitId(trait_id)) =
                    self.resolve_path(trait_bound.trait_path.clone())
                {
                    let the_trait = self.interner.get_trait(trait_id);
                    if let Some(method) =
                        the_trait.find_method(path.segments.last().unwrap().0.contents.as_str())
                    {
                        let constraint = TraitConstraint {
                            trait_id,
                            typ: self.resolve_type(typ.clone()),
                            trait_generics: vecmap(trait_bound.trait_generics, |typ| {
                                self.resolve_type(typ)
                            }),
                        };
                        return Some((method, constraint, true));
                    }
                }
            }
        }
        None
    }

    // Try to resolve the given trait method path.
    //
    // Returns the trait method, trait constraint, and whether the impl is assumed to exist by a where clause or not
    // E.g. `t.method()` with `where T: Foo<Bar>` in scope will return `(Foo::method, T, vec![Bar])`
    fn resolve_trait_generic_path(
        &mut self,
        path: &Path,
    ) -> Option<(TraitMethodId, TraitConstraint, bool)> {
        self.resolve_trait_static_method_by_self(path)
            .or_else(|| self.resolve_trait_static_method(path))
            .or_else(|| self.resolve_trait_method_by_named_generic(path))
    }

    fn resolve_path(&mut self, path: Path) -> Result<ModuleDefId, ResolverError> {
        let path_resolution = self.path_resolver.resolve(self.def_maps, path)?;

        if let Some(error) = path_resolution.error {
            self.push_err(error.into());
        }

        Ok(path_resolution.module_def_id)
    }

    fn resolve_block(&mut self, block_expr: BlockExpression) -> HirBlockExpression {
        let statements =
            self.in_new_scope(|this| vecmap(block_expr.statements, |stmt| this.intern_stmt(stmt)));
        HirBlockExpression { statements }
    }

    pub fn intern_block(&mut self, block: BlockExpression) -> ExprId {
        let hir_block = HirExpression::Block(self.resolve_block(block));
        self.interner.push_expr(hir_block)
    }

    fn eval_global_as_array_length(&mut self, global: GlobalId, path: &Path) -> u64 {
        let Some(stmt) = self.interner.get_global_let_statement(global) else {
            let path = path.clone();
            self.push_err(ResolverError::NoSuchNumericTypeVariable { path });
            return 0;
        };

        let length = stmt.expression;
        let span = self.interner.expr_span(&length);
        let result = self.try_eval_array_length_id(length, span);

        match result.map(|length| length.try_into()) {
            Ok(Ok(length_value)) => return length_value,
            Ok(Err(_cast_err)) => self.push_err(ResolverError::IntegerTooLarge { span }),
            Err(Some(error)) => self.push_err(error),
            Err(None) => (),
        }
        0
    }

    fn try_eval_array_length_id(
        &self,
        rhs: ExprId,
        span: Span,
    ) -> Result<u128, Option<ResolverError>> {
        // Arbitrary amount of recursive calls to try before giving up
        let fuel = 100;
        self.try_eval_array_length_id_with_fuel(rhs, span, fuel)
    }

    fn try_eval_array_length_id_with_fuel(
        &self,
        rhs: ExprId,
        span: Span,
        fuel: u32,
    ) -> Result<u128, Option<ResolverError>> {
        if fuel == 0 {
            // If we reach here, it is likely from evaluating cyclic globals. We expect an error to
            // be issued for them after name resolution so issue no error now.
            return Err(None);
        }

        match self.interner.expression(&rhs) {
            HirExpression::Literal(HirLiteral::Integer(int, false)) => {
                int.try_into_u128().ok_or(Some(ResolverError::IntegerTooLarge { span }))
            }
            HirExpression::Ident(ident) => {
                let definition = self.interner.definition(ident.id);
                match definition.kind {
                    DefinitionKind::Global(global_id) => {
                        let let_statement = self.interner.get_global_let_statement(global_id);
                        if let Some(let_statement) = let_statement {
                            let expression = let_statement.expression;
                            self.try_eval_array_length_id_with_fuel(expression, span, fuel - 1)
                        } else {
                            Err(Some(ResolverError::InvalidArrayLengthExpr { span }))
                        }
                    }
                    _ => Err(Some(ResolverError::InvalidArrayLengthExpr { span })),
                }
            }
            HirExpression::Infix(infix) => {
                let lhs = self.try_eval_array_length_id_with_fuel(infix.lhs, span, fuel - 1)?;
                let rhs = self.try_eval_array_length_id_with_fuel(infix.rhs, span, fuel - 1)?;

                match infix.operator.kind {
                    BinaryOpKind::Add => Ok(lhs + rhs),
                    BinaryOpKind::Subtract => Ok(lhs - rhs),
                    BinaryOpKind::Multiply => Ok(lhs * rhs),
                    BinaryOpKind::Divide => Ok(lhs / rhs),
                    BinaryOpKind::Equal => Ok((lhs == rhs) as u128),
                    BinaryOpKind::NotEqual => Ok((lhs != rhs) as u128),
                    BinaryOpKind::Less => Ok((lhs < rhs) as u128),
                    BinaryOpKind::LessEqual => Ok((lhs <= rhs) as u128),
                    BinaryOpKind::Greater => Ok((lhs > rhs) as u128),
                    BinaryOpKind::GreaterEqual => Ok((lhs >= rhs) as u128),
                    BinaryOpKind::And => Ok(lhs & rhs),
                    BinaryOpKind::Or => Ok(lhs | rhs),
                    BinaryOpKind::Xor => Ok(lhs ^ rhs),
                    BinaryOpKind::ShiftRight => Ok(lhs >> rhs),
                    BinaryOpKind::ShiftLeft => Ok(lhs << rhs),
                    BinaryOpKind::Modulo => Ok(lhs % rhs),
                }
            }
            _other => Err(Some(ResolverError::InvalidArrayLengthExpr { span })),
        }
    }

    fn resolve_fmt_str_literal(&mut self, str: String, call_expr_span: Span) -> HirLiteral {
        let re = Regex::new(r"\{([a-zA-Z0-9_]+)\}")
            .expect("ICE: an invalid regex pattern was used for checking format strings");
        let mut fmt_str_idents = Vec::new();
        for field in re.find_iter(&str) {
            let matched_str = field.as_str();
            let ident_name = &matched_str[1..(matched_str.len() - 1)];

            let scope_tree = self.scopes.current_scope_tree();
            let variable = scope_tree.find(ident_name);
            if let Some((old_value, _)) = variable {
                old_value.num_times_used += 1;
                let ident = HirExpression::Ident(old_value.ident.clone());
                let expr_id = self.interner.push_expr(ident);
                self.interner.push_expr_location(expr_id, call_expr_span, self.file);
                fmt_str_idents.push(expr_id);
            } else if ident_name.parse::<usize>().is_ok() {
                self.errors.push(ResolverError::NumericConstantInFormatString {
                    name: ident_name.to_owned(),
                    span: call_expr_span,
                });
            } else {
                self.errors.push(ResolverError::VariableNotDeclared {
                    name: ident_name.to_owned(),
                    span: call_expr_span,
                });
            }
        }
        HirLiteral::FmtStr(str, fmt_str_idents)
    }

    fn check_break_continue(&mut self, is_break: bool, span: Span) {
        if !self.in_unconstrained_fn {
            self.push_err(ResolverError::JumpInConstrainedFn { is_break, span });
        }
        if self.nested_loops == 0 {
            self.push_err(ResolverError::JumpOutsideLoop { is_break, span });
        }
    }
}

/// Gives an error if a user tries to create a mutable reference
/// to an immutable variable.
pub fn verify_mutable_reference(interner: &NodeInterner, rhs: ExprId) -> Result<(), ResolverError> {
    match interner.expression(&rhs) {
        HirExpression::MemberAccess(member_access) => {
            verify_mutable_reference(interner, member_access.lhs)
        }
        HirExpression::Index(_) => {
            let span = interner.expr_span(&rhs);
            Err(ResolverError::MutableReferenceToArrayElement { span })
        }
        HirExpression::Ident(ident) => {
            if let Some(definition) = interner.try_definition(ident.id) {
                if !definition.mutable {
                    return Err(ResolverError::MutableReferenceToImmutableVariable {
                        span: interner.expr_span(&rhs),
                        variable: definition.name.clone(),
                    });
                }
            }
            Ok(())
        }
        _ => Ok(()),
    }
}<|MERGE_RESOLUTION|>--- conflicted
+++ resolved
@@ -1279,19 +1279,13 @@
         if !self.in_contract
             && let_stmt.attributes.iter().any(|attr| matches!(attr, SecondaryAttribute::Abi(_)))
         {
-<<<<<<< HEAD
-            self.push_err(ResolverError::AbiAttributeOutsideContract {
-                span: let_stmt.pattern.span(),
-            });
-=======
             let span = let_stmt.pattern.span();
-            self.push_err(ResolverError::AbiAttributeOusideContract { span });
+            self.push_err(ResolverError::AbiAttributeOutsideContract { span });
         }
 
         if !let_stmt.comptime && matches!(let_stmt.pattern, Pattern::Mutable(..)) {
             let span = let_stmt.pattern.span();
             self.push_err(ResolverError::MutableGlobal { span });
->>>>>>> 9d53496d
         }
 
         HirStatement::Let(HirLetStatement {
