// Fix usage of intern and resolve
// In some places, we do intern, however in others we are resolving and interning
// Ideally, I want to separate the interning and resolving abstractly
// so separate functions, but combine them naturally
// This could be possible, if lowering, is given a mutable map/scope as a parameter.
// So that it can match Idents to Ids. This is close to what the Scope map looks like
// Except for the num_times_used parameter.
// We can instead have a map from Ident to Into<IdentId> and implement that trait on ResolverMeta
//
//
// XXX: Change mentions of intern to resolve. In regards to the above comment
//
// XXX: Resolver does not check for unused functions
use crate::hir_def::expr::{
    HirArrayLiteral, HirBinaryOp, HirBlockExpression, HirCallExpression, HirCapturedVar,
    HirCastExpression, HirConstructorExpression, HirExpression, HirIdent, HirIfExpression,
    HirIndexExpression, HirInfixExpression, HirLambda, HirLiteral, HirMemberAccess,
    HirMethodCallExpression, HirPrefixExpression, ImplKind,
};

use crate::hir_def::traits::{Trait, TraitConstraint};
use crate::token::{Attributes, FunctionAttribute};
use regex::Regex;
use std::collections::{BTreeMap, HashSet};
use std::rc::Rc;

use crate::graph::CrateId;
use crate::hir::def_map::{LocalModuleId, ModuleDefId, TryFromModuleDefId, MAIN_FUNCTION};
use crate::hir_def::stmt::{HirAssignStatement, HirForStatement, HirLValue, HirPattern};
use crate::node_interner::{
    DefinitionId, DefinitionKind, DependencyId, ExprId, FuncId, GlobalId, NodeInterner, StmtId,
    StructId, TraitId, TraitImplId, TraitMethodId, TypeAliasId,
};
use crate::{
    hir::{def_map::CrateDefMap, resolution::path_resolver::PathResolver},
    BlockExpression, Expression, ExpressionKind, FunctionKind, Ident, Literal, NoirFunction,
    StatementKind,
};
use crate::{
<<<<<<< HEAD
    ArrayLiteral, BinaryOpKind, ContractFunctionType, Distinctness, ForRange, FunctionDefinition,
    FunctionReturnType, Generics, ItemVisibility, LValue, NoirStruct, NoirTypeAlias, Param, Path,
    PathKind, Pattern, Shared, StructType, Type, TypeAlias, TypeVariable, TypeVariableKind,
    UnaryOp, UnresolvedGenerics, UnresolvedTraitConstraint, UnresolvedType, UnresolvedTypeData,
    UnresolvedTypeExpression, Visibility, ERROR_IDENT,
=======
    ArrayLiteral, Distinctness, ForRange, FunctionDefinition, FunctionReturnType, Generics,
    ItemVisibility, LValue, NoirStruct, NoirTypeAlias, Param, Path, PathKind, Pattern, Shared,
    StructType, Type, TypeAlias, TypeVariable, TypeVariableKind, UnaryOp, UnresolvedGenerics,
    UnresolvedTraitConstraint, UnresolvedType, UnresolvedTypeData, UnresolvedTypeExpression,
    Visibility, ERROR_IDENT,
>>>>>>> 9ca1a60f
};
use fm::FileId;
use iter_extended::vecmap;
use noirc_errors::{Location, Span, Spanned};

use crate::hir::scope::{
    Scope as GenericScope, ScopeForest as GenericScopeForest, ScopeTree as GenericScopeTree,
};
use crate::hir_def::{
    function::{FuncMeta, HirFunction},
    stmt::{HirConstrainStatement, HirLetStatement, HirStatement},
};

use super::errors::{PubPosition, ResolverError};

const SELF_TYPE_NAME: &str = "Self";

type Scope = GenericScope<String, ResolverMeta>;
type ScopeTree = GenericScopeTree<String, ResolverMeta>;
type ScopeForest = GenericScopeForest<String, ResolverMeta>;

pub struct LambdaContext {
    captures: Vec<HirCapturedVar>,
    /// the index in the scope tree
    /// (sometimes being filled by ScopeTree's find method)
    scope_index: usize,
}

/// The primary jobs of the Resolver are to validate that every variable found refers to exactly 1
/// definition in scope, and to convert the AST into the HIR.
///
/// A Resolver is a short-lived struct created to resolve a top-level definition.
/// One of these is created for each function definition and struct definition.
/// This isn't strictly necessary to its function, it could be refactored out in the future.
pub struct Resolver<'a> {
    scopes: ScopeForest,
    path_resolver: &'a dyn PathResolver,
    def_maps: &'a BTreeMap<CrateId, CrateDefMap>,
    trait_id: Option<TraitId>,
    trait_bounds: Vec<UnresolvedTraitConstraint>,
    pub interner: &'a mut NodeInterner,
    errors: Vec<ResolverError>,
    file: FileId,

    /// Set to the current type if we're resolving an impl
    self_type: Option<Type>,

    /// If we're currently resolving methods within a trait impl, this will be set
    /// to the corresponding trait impl ID.
    current_trait_impl: Option<TraitImplId>,

    /// The current dependency item we're resolving.
    /// Used to link items to their dependencies in the dependency graph
    current_item: Option<DependencyId>,

    /// True if the current module is a contract.
    /// This is usually determined by self.path_resolver.module_id(), but it can
    /// be overridden for impls. Impls are an odd case since the methods within resolve
    /// as if they're in the parent module, but should be placed in a child module.
    /// Since they should be within a child module, in_contract is manually set to false
    /// for these so we can still resolve them in the parent module without them being in a contract.
    in_contract: bool,

    /// Contains a mapping of the current struct or functions's generics to
    /// unique type variables if we're resolving a struct. Empty otherwise.
    /// This is a Vec rather than a map to preserve the order a functions generics
    /// were declared in.
    generics: Vec<(Rc<String>, TypeVariable, Span)>,

    /// When resolving lambda expressions, we need to keep track of the variables
    /// that are captured. We do this in order to create the hidden environment
    /// parameter for the lambda function.
    lambda_stack: Vec<LambdaContext>,
}

/// ResolverMetas are tagged onto each definition to track how many times they are used
#[derive(Debug, PartialEq, Eq)]
struct ResolverMeta {
    num_times_used: usize,
    ident: HirIdent,
    warn_if_unused: bool,
}

pub enum ResolvePathError {
    WrongKind,
    NotFound,
}

impl<'a> Resolver<'a> {
    pub fn new(
        interner: &'a mut NodeInterner,
        path_resolver: &'a dyn PathResolver,
        def_maps: &'a BTreeMap<CrateId, CrateDefMap>,
        file: FileId,
    ) -> Resolver<'a> {
        let module_id = path_resolver.module_id();
        let in_contract = module_id.module(def_maps).is_contract;

        Self {
            path_resolver,
            def_maps,
            trait_id: None,
            trait_bounds: Vec::new(),
            scopes: ScopeForest::default(),
            interner,
            self_type: None,
            generics: Vec::new(),
            errors: Vec::new(),
            lambda_stack: Vec::new(),
            current_trait_impl: None,
            current_item: None,
            file,
            in_contract,
        }
    }

    pub fn set_self_type(&mut self, self_type: Option<Type>) {
        self.self_type = self_type;
    }

    pub fn set_trait_id(&mut self, trait_id: Option<TraitId>) {
        self.trait_id = trait_id;
    }

    pub fn set_trait_impl_id(&mut self, impl_id: Option<TraitImplId>) {
        self.current_trait_impl = impl_id;
    }

    pub fn get_self_type(&mut self) -> Option<&Type> {
        self.self_type.as_ref()
    }

    fn push_err(&mut self, err: ResolverError) {
        self.errors.push(err);
    }

    /// Resolving a function involves interning the metadata
    /// interning any statements inside of the function
    /// and interning the function itself
    /// We resolve and lower the function at the same time
    /// Since lowering would require scope data, unless we add an extra resolution field to the AST
    pub fn resolve_function(
        mut self,
        func: NoirFunction,
        func_id: FuncId,
    ) -> (HirFunction, FuncMeta, Vec<ResolverError>) {
        self.scopes.start_function();
        self.current_item = Some(DependencyId::Function(func_id));

        // Check whether the function has globals in the local module and add them to the scope
        self.resolve_local_globals();

        self.add_generics(&func.def.generics);
        self.trait_bounds = func.def.where_clause.clone();

        let is_low_level_or_oracle = func
            .attributes()
            .function
            .as_ref()
            .map_or(false, |func| func.is_low_level() || func.is_oracle());
        let (hir_func, func_meta) = self.intern_function(func, func_id);
        let func_scope_tree = self.scopes.end_function();

        // The arguments to low-level and oracle functions are always unused so we do not produce warnings for them.
        if !is_low_level_or_oracle {
            self.check_for_unused_variables_in_scope_tree(func_scope_tree);
        }

        self.trait_bounds.clear();
        (hir_func, func_meta, self.errors)
    }

    pub fn resolve_trait_function(
        &mut self,
        name: &Ident,
        generics: &UnresolvedGenerics,
        parameters: &[(Ident, UnresolvedType)],
        return_type: &FunctionReturnType,
        where_clause: &[UnresolvedTraitConstraint],
        func_id: FuncId,
    ) -> (HirFunction, FuncMeta) {
        self.scopes.start_function();

        // Check whether the function has globals in the local module and add them to the scope
        self.resolve_local_globals();

        self.trait_bounds = where_clause.to_vec();

        let kind = FunctionKind::Normal;
        let def = FunctionDefinition {
            name: name.clone(),
            attributes: Attributes::empty(),
            is_unconstrained: false,
            visibility: ItemVisibility::Public, // Trait functions are always public
            generics: generics.clone(),
            parameters: vecmap(parameters, |(name, typ)| Param {
                visibility: Visibility::Private,
                pattern: Pattern::Identifier(name.clone()),
                typ: typ.clone(),
                span: name.span(),
            }),
            body: BlockExpression(Vec::new()),
            span: name.span(),
            where_clause: where_clause.to_vec(),
            return_type: return_type.clone(),
            return_visibility: Visibility::Private,
            return_distinctness: Distinctness::DuplicationAllowed,
        };

        let (hir_func, func_meta) = self.intern_function(NoirFunction { kind, def }, func_id);
        let _ = self.scopes.end_function();
        // Don't check the scope tree for unused variables, they can't be used in a declaration anyway.
        self.trait_bounds.clear();
        (hir_func, func_meta)
    }

    fn check_for_unused_variables_in_scope_tree(&mut self, scope_decls: ScopeTree) {
        let mut unused_vars = Vec::new();
        for scope in scope_decls.0.into_iter() {
            Resolver::check_for_unused_variables_in_local_scope(scope, &mut unused_vars);
        }

        for unused_var in unused_vars.iter() {
            if let Some(definition_info) = self.interner.try_definition(unused_var.id) {
                let name = &definition_info.name;
                if name != ERROR_IDENT && !definition_info.is_global() {
                    let ident = Ident(Spanned::from(unused_var.location.span, name.to_owned()));
                    self.push_err(ResolverError::UnusedVariable { ident });
                }
            }
        }
    }

    fn check_for_unused_variables_in_local_scope(decl_map: Scope, unused_vars: &mut Vec<HirIdent>) {
        let unused_variables = decl_map.filter(|(variable_name, metadata)| {
            let has_underscore_prefix = variable_name.starts_with('_'); // XXX: This is used for development mode, and will be removed
            metadata.warn_if_unused && metadata.num_times_used == 0 && !has_underscore_prefix
        });
        unused_vars.extend(unused_variables.map(|(_, meta)| meta.ident.clone()));
    }

    /// Run the given function in a new scope.
    fn in_new_scope<T, F: FnOnce(&mut Self) -> T>(&mut self, f: F) -> T {
        self.scopes.start_scope();
        let ret = f(self);
        let scope = self.scopes.end_scope();
        self.check_for_unused_variables_in_scope_tree(scope.into());
        ret
    }

    fn add_variable_decl(
        &mut self,
        name: Ident,
        mutable: bool,
        allow_shadowing: bool,
        definition: DefinitionKind,
    ) -> HirIdent {
        self.add_variable_decl_inner(name, mutable, allow_shadowing, true, definition)
    }

    fn add_variable_decl_inner(
        &mut self,
        name: Ident,
        mutable: bool,
        allow_shadowing: bool,
        warn_if_unused: bool,
        definition: DefinitionKind,
    ) -> HirIdent {
        if definition.is_global() {
            return self.add_global_variable_decl(name, definition);
        }

        let location = Location::new(name.span(), self.file);
        let id =
            self.interner.push_definition(name.0.contents.clone(), mutable, definition, location);
        let ident = HirIdent::non_trait_method(id, location);
        let resolver_meta =
            ResolverMeta { num_times_used: 0, ident: ident.clone(), warn_if_unused };

        let scope = self.scopes.get_mut_scope();
        let old_value = scope.add_key_value(name.0.contents.clone(), resolver_meta);

        if !allow_shadowing {
            if let Some(old_value) = old_value {
                self.push_err(ResolverError::DuplicateDefinition {
                    name: name.0.contents,
                    first_span: old_value.ident.location.span,
                    second_span: location.span,
                });
            }
        }

        ident
    }

    fn add_global_variable_decl(&mut self, name: Ident, definition: DefinitionKind) -> HirIdent {
        let scope = self.scopes.get_mut_scope();

        // This check is necessary to maintain the same definition ids in the interner. Currently, each function uses a new resolver that has its own ScopeForest and thus global scope.
        // We must first check whether an existing definition ID has been inserted as otherwise there will be multiple definitions for the same global statement.
        // This leads to an error in evaluation where the wrong definition ID is selected when evaluating a statement using the global. The check below prevents this error.
        let mut global_id = None;
        let global = self.interner.get_all_globals();
        for global_info in global {
            if global_info.ident == name
                && global_info.local_id == self.path_resolver.local_module_id()
            {
                global_id = Some(global_info.id);
            }
        }

        let (ident, resolver_meta) = if let Some(id) = global_id {
            let global = self.interner.get_global(id);
            let hir_ident = HirIdent::non_trait_method(global.definition_id, global.location);
            let ident = hir_ident.clone();
            let resolver_meta = ResolverMeta { num_times_used: 0, ident, warn_if_unused: true };
            (hir_ident, resolver_meta)
        } else {
            let location = Location::new(name.span(), self.file);
            let id =
                self.interner.push_definition(name.0.contents.clone(), false, definition, location);
            let ident = HirIdent::non_trait_method(id, location);
            let resolver_meta =
                ResolverMeta { num_times_used: 0, ident: ident.clone(), warn_if_unused: true };
            (ident, resolver_meta)
        };

        let old_global_value = scope.add_key_value(name.0.contents.clone(), resolver_meta);
        if let Some(old_global_value) = old_global_value {
            self.push_err(ResolverError::DuplicateDefinition {
                name: name.0.contents.clone(),
                first_span: old_global_value.ident.location.span,
                second_span: name.span(),
            });
        }
        ident
    }

    // Checks for a variable having been declared before
    // variable declaration and definition cannot be separate in Noir
    // Once the variable has been found, intern and link `name` to this definition
    // return the IdentId of `name`
    //
    // If a variable is not found, then an error is logged and a dummy id
    // is returned, for better error reporting UX
    fn find_variable_or_default(&mut self, name: &Ident) -> (HirIdent, usize) {
        self.find_variable(name).unwrap_or_else(|error| {
            self.push_err(error);
            let id = DefinitionId::dummy_id();
            let location = Location::new(name.span(), self.file);
            (HirIdent::non_trait_method(id, location), 0)
        })
    }

    fn find_variable(&mut self, name: &Ident) -> Result<(HirIdent, usize), ResolverError> {
        // Find the definition for this Ident
        let scope_tree = self.scopes.current_scope_tree();
        let variable = scope_tree.find(&name.0.contents);

        let location = Location::new(name.span(), self.file);
        if let Some((variable_found, scope)) = variable {
            variable_found.num_times_used += 1;
            let id = variable_found.ident.id;
            Ok((HirIdent::non_trait_method(id, location), scope))
        } else {
            Err(ResolverError::VariableNotDeclared {
                name: name.0.contents.clone(),
                span: name.0.span(),
            })
        }
    }

    fn intern_function(&mut self, func: NoirFunction, id: FuncId) -> (HirFunction, FuncMeta) {
        let func_meta = self.extract_meta(&func, id);
        let hir_func = match func.kind {
            FunctionKind::Builtin | FunctionKind::LowLevel | FunctionKind::Oracle => {
                HirFunction::empty()
            }
            FunctionKind::Normal | FunctionKind::Recursive => {
                let expr_id = self.intern_block(func.def.body);
                self.interner.push_expr_location(expr_id, func.def.span, self.file);
                HirFunction::unchecked_from_expr(expr_id)
            }
        };

        (hir_func, func_meta)
    }

    pub fn resolve_trait_constraint(
        &mut self,
        constraint: UnresolvedTraitConstraint,
    ) -> Option<TraitConstraint> {
        let typ = self.resolve_type(constraint.typ);
        let trait_generics =
            vecmap(constraint.trait_bound.trait_generics, |typ| self.resolve_type(typ));

        let span = constraint.trait_bound.trait_path.span();
        let the_trait = self.lookup_trait_or_error(constraint.trait_bound.trait_path)?;
        let trait_id = the_trait.id;

        let expected_generics = the_trait.generics.len();
        let actual_generics = trait_generics.len();

        if actual_generics != expected_generics {
            let item_name = the_trait.name.to_string();
            self.push_err(ResolverError::IncorrectGenericCount {
                span,
                item_name,
                actual: actual_generics,
                expected: expected_generics,
            });
        }

        Some(TraitConstraint { typ, trait_id, trait_generics })
    }

    /// Translates an UnresolvedType into a Type and appends any
    /// freshly created TypeVariables created to new_variables.
    fn resolve_type_inner(&mut self, typ: UnresolvedType, new_variables: &mut Generics) -> Type {
        use UnresolvedTypeData::*;

        let resolved_type = match typ.typ {
            FieldElement => Type::FieldElement,
            Array(size, elem) => {
                let elem = Box::new(self.resolve_type_inner(*elem, new_variables));
                let size = if size.is_none() {
                    Type::NotConstant
                } else {
                    self.resolve_array_size(size, new_variables)
                };
                Type::Array(Box::new(size), elem)
            }
            Expression(expr) => self.convert_expression_type(expr),
            Integer(sign, bits) => Type::Integer(sign, bits),
            Bool => Type::Bool,
            String(size) => {
                let resolved_size = self.resolve_array_size(size, new_variables);
                Type::String(Box::new(resolved_size))
            }
            FormatString(size, fields) => {
                let resolved_size = self.convert_expression_type(size);
                let fields = self.resolve_type_inner(*fields, new_variables);
                Type::FmtString(Box::new(resolved_size), Box::new(fields))
            }
            Unit => Type::Unit,
            Unspecified => Type::Error,
            Error => Type::Error,
            Named(path, args, _) => self.resolve_named_type(path, args, new_variables),
            TraitAsType(path, args) => self.resolve_trait_as_type(path, args, new_variables),

            Tuple(fields) => {
                Type::Tuple(vecmap(fields, |field| self.resolve_type_inner(field, new_variables)))
            }
            Function(args, ret, env) => {
                let args = vecmap(args, |arg| self.resolve_type_inner(arg, new_variables));
                let ret = Box::new(self.resolve_type_inner(*ret, new_variables));

                // expect() here is valid, because the only places we don't have a span are omitted types
                // e.g. a function without return type implicitly has a spanless UnresolvedType::Unit return type
                // To get an invalid env type, the user must explicitly specify the type, which will have a span
                let env_span =
                    env.span.expect("Unexpected missing span for closure environment type");

                let env = Box::new(self.resolve_type_inner(*env, new_variables));

                match *env {
                    Type::Unit | Type::Tuple(_) | Type::NamedGeneric(_, _) => {
                        Type::Function(args, ret, env)
                    }
                    _ => {
                        self.push_err(ResolverError::InvalidClosureEnvironment {
                            typ: *env,
                            span: env_span,
                        });
                        Type::Error
                    }
                }
            }
            MutableReference(element) => {
                Type::MutableReference(Box::new(self.resolve_type_inner(*element, new_variables)))
            }
            Parenthesized(typ) => self.resolve_type_inner(*typ, new_variables),
        };

        if let Type::Struct(_, _) = resolved_type {
            if let Some(unresolved_span) = typ.span {
                // Record the location of the type reference
                self.interner.push_type_ref_location(
                    resolved_type.clone(),
                    Location::new(unresolved_span, self.file),
                );
            }
        }
        resolved_type
    }

    fn find_generic(&self, target_name: &str) -> Option<&(Rc<String>, TypeVariable, Span)> {
        self.generics.iter().find(|(name, _, _)| name.as_ref() == target_name)
    }

    fn resolve_named_type(
        &mut self,
        path: Path,
        args: Vec<UnresolvedType>,
        new_variables: &mut Generics,
    ) -> Type {
        if args.is_empty() {
            if let Some(typ) = self.lookup_generic_or_global_type(&path) {
                return typ;
            }
        }

        // Check if the path is a type variable first. We currently disallow generics on type
        // variables since we do not support higher-kinded types.
        if path.segments.len() == 1 {
            let name = &path.last_segment().0.contents;

            if name == SELF_TYPE_NAME {
                if let Some(self_type) = self.self_type.clone() {
                    if !args.is_empty() {
                        self.push_err(ResolverError::GenericsOnSelfType { span: path.span() });
                    }
                    return self_type;
                }
            }
        }

        let span = path.span();
        let mut args = vecmap(args, |arg| self.resolve_type_inner(arg, new_variables));

        if let Some(type_alias) = self.lookup_type_alias(path.clone()) {
            let type_alias = type_alias.borrow();
            let expected_generic_count = type_alias.generics.len();
            let type_alias_string = type_alias.to_string();
            let id = type_alias.id;

            self.verify_generics_count(expected_generic_count, &mut args, span, || {
                type_alias_string
            });

            if let Some(item) = self.current_item {
                self.interner.add_type_alias_dependency(item, id);
            }

            // Collecting Type Alias references [Location]s to be used by LSP in order
            // to resolve the definition of the type alias
            self.interner.add_type_alias_ref(id, Location::new(span, self.file));

            // Because there is no ordering to when type aliases (and other globals) are resolved,
            // it is possible for one to refer to an Error type and issue no error if it is set
            // equal to another type alias. Fixing this fully requires an analysis to create a DFG
            // of definition ordering, but for now we have an explicit check here so that we at
            // least issue an error that the type was not found instead of silently passing.
            let alias = self.interner.get_type_alias(id);
            return Type::Alias(alias, args);
        }

        match self.lookup_struct_or_error(path) {
            Some(struct_type) => {
                let expected_generic_count = struct_type.borrow().generics.len();

                self.verify_generics_count(expected_generic_count, &mut args, span, || {
                    struct_type.borrow().to_string()
                });

                if let Some(current_item) = self.current_item {
                    let dependency_id = struct_type.borrow().id;
                    self.interner.add_type_dependency(current_item, dependency_id);
                }

                Type::Struct(struct_type, args)
            }
            None => Type::Error,
        }
    }

    fn resolve_trait_as_type(
        &mut self,
        path: Path,
        args: Vec<UnresolvedType>,
        new_variables: &mut Generics,
    ) -> Type {
        let args = vecmap(args, |arg| self.resolve_type_inner(arg, new_variables));

        if let Some(t) = self.lookup_trait_or_error(path) {
            Type::TraitAsType(t.id, Rc::new(t.name.to_string()), args)
        } else {
            Type::Error
        }
    }

    fn verify_generics_count(
        &mut self,
        expected_count: usize,
        args: &mut Vec<Type>,
        span: Span,
        type_name: impl FnOnce() -> String,
    ) {
        if args.len() != expected_count {
            self.errors.push(ResolverError::IncorrectGenericCount {
                span,
                item_name: type_name(),
                actual: args.len(),
                expected: expected_count,
            });

            // Fix the generic count so we can continue typechecking
            args.resize_with(expected_count, || Type::Error);
        }
    }

    fn lookup_generic_or_global_type(&mut self, path: &Path) -> Option<Type> {
        if path.segments.len() == 1 {
            let name = &path.last_segment().0.contents;
            if let Some((name, var, _)) = self.find_generic(name) {
                return Some(Type::NamedGeneric(var.clone(), name.clone()));
            }
        }

        // If we cannot find a local generic of the same name, try to look up a global
        match self.path_resolver.resolve(self.def_maps, path.clone()) {
            Ok(ModuleDefId::GlobalId(id)) => {
                if let Some(current_item) = self.current_item {
                    self.interner.add_global_dependency(current_item, id);
                }
                Some(Type::Constant(self.eval_global_as_array_length(id, path)))
            }
            _ => None,
        }
    }

    fn resolve_array_size(
        &mut self,
        length: Option<UnresolvedTypeExpression>,
        new_variables: &mut Generics,
    ) -> Type {
        match length {
            None => {
                let id = self.interner.next_type_variable_id();
                let typevar = TypeVariable::unbound(id);
                new_variables.push(typevar.clone());

                // 'Named'Generic is a bit of a misnomer here, we want a type variable that
                // wont be bound over but this one has no name since we do not currently
                // require users to explicitly be generic over array lengths.
                Type::NamedGeneric(typevar, Rc::new("".into()))
            }
            Some(length) => self.convert_expression_type(length),
        }
    }

    fn convert_expression_type(&mut self, length: UnresolvedTypeExpression) -> Type {
        match length {
            UnresolvedTypeExpression::Variable(path) => {
                self.lookup_generic_or_global_type(&path).unwrap_or_else(|| {
                    self.push_err(ResolverError::NoSuchNumericTypeVariable { path });
                    Type::Constant(0)
                })
            }
            UnresolvedTypeExpression::Constant(int, _) => Type::Constant(int),
            UnresolvedTypeExpression::BinaryOperation(lhs, op, rhs, _) => {
                let (lhs_span, rhs_span) = (lhs.span(), rhs.span());
                let lhs = self.convert_expression_type(*lhs);
                let rhs = self.convert_expression_type(*rhs);

                match (lhs, rhs) {
                    (Type::Constant(lhs), Type::Constant(rhs)) => {
                        Type::Constant(op.function()(lhs, rhs))
                    }
                    (lhs, _) => {
                        let span =
                            if !matches!(lhs, Type::Constant(_)) { lhs_span } else { rhs_span };
                        self.push_err(ResolverError::InvalidArrayLengthExpr { span });
                        Type::Constant(0)
                    }
                }
            }
        }
    }

    fn get_ident_from_path(&mut self, path: Path) -> (HirIdent, usize) {
        let location = Location::new(path.span(), self.file);

        let error = match path.as_ident().map(|ident| self.find_variable(ident)) {
            Some(Ok(found)) => return found,
            // Try to look it up as a global, but still issue the first error if we fail
            Some(Err(error)) => match self.lookup_global(path) {
                Ok(id) => return (HirIdent::non_trait_method(id, location), 0),
                Err(_) => error,
            },
            None => match self.lookup_global(path) {
                Ok(id) => return (HirIdent::non_trait_method(id, location), 0),
                Err(error) => error,
            },
        };
        self.push_err(error);
        let id = DefinitionId::dummy_id();
        (HirIdent::non_trait_method(id, location), 0)
    }

    /// Translates an UnresolvedType to a Type
    pub fn resolve_type(&mut self, typ: UnresolvedType) -> Type {
        let span = typ.span;
        let resolved_type = self.resolve_type_inner(typ, &mut vec![]);
        if resolved_type.is_nested_slice() {
            self.errors.push(ResolverError::NestedSlices { span: span.unwrap() });
        }

        resolved_type
    }

    pub fn resolve_type_alias(
        mut self,
        unresolved: NoirTypeAlias,
        alias_id: TypeAliasId,
    ) -> (Type, Generics, Vec<ResolverError>) {
        let generics = self.add_generics(&unresolved.generics);
        self.resolve_local_globals();

        self.current_item = Some(DependencyId::Alias(alias_id));
        let typ = self.resolve_type(unresolved.typ);

        (typ, generics, self.errors)
    }

    pub fn take_errors(self) -> Vec<ResolverError> {
        self.errors
    }

    /// Return the current generics.
    /// Needed to keep referring to the same type variables across many
    /// methods in a single impl.
    pub fn get_generics(&self) -> &[(Rc<String>, TypeVariable, Span)] {
        &self.generics
    }

    /// Set the current generics that are in scope.
    /// Unlike add_generics, this function will not create any new type variables,
    /// opting to reuse the existing ones it is directly given.
    pub fn set_generics(&mut self, generics: Vec<(Rc<String>, TypeVariable, Span)>) {
        self.generics = generics;
    }

    /// Translates a (possibly Unspecified) UnresolvedType to a Type.
    /// Any UnresolvedType::Unspecified encountered are replaced with fresh type variables.
    fn resolve_inferred_type(&mut self, typ: UnresolvedType) -> Type {
        match &typ.typ {
            UnresolvedTypeData::Unspecified => self.interner.next_type_variable(),
            _ => self.resolve_type_inner(typ, &mut vec![]),
        }
    }

    /// Add the given generics to scope.
    /// Each generic will have a fresh Shared<TypeBinding> associated with it.
    pub fn add_generics(&mut self, generics: &UnresolvedGenerics) -> Generics {
        vecmap(generics, |generic| {
            // Map the generic to a fresh type variable
            let id = self.interner.next_type_variable_id();
            let typevar = TypeVariable::unbound(id);
            let span = generic.0.span();

            // Check for name collisions of this generic
            let name = Rc::new(generic.0.contents.clone());

            if let Some((_, _, first_span)) = self.find_generic(&name) {
                self.errors.push(ResolverError::DuplicateDefinition {
                    name: generic.0.contents.clone(),
                    first_span: *first_span,
                    second_span: span,
                });
            } else {
                self.generics.push((name, typevar.clone(), span));
            }

            typevar
        })
    }

    /// Add the given existing generics to scope.
    /// This is useful for adding the same generics to many items. E.g. apply impl generics
    /// to each function in the impl or trait generics to each item in the trait.
    pub fn add_existing_generics(&mut self, names: &UnresolvedGenerics, generics: &Generics) {
        assert_eq!(names.len(), generics.len());

        for (name, typevar) in names.iter().zip(generics) {
            self.add_existing_generic(&name.0.contents, name.0.span(), typevar.clone());
        }
    }

    pub fn add_existing_generic(&mut self, name: &str, span: Span, typevar: TypeVariable) {
        // Check for name collisions of this generic
        let rc_name = Rc::new(name.to_owned());

        if let Some((_, _, first_span)) = self.find_generic(&rc_name) {
            self.errors.push(ResolverError::DuplicateDefinition {
                name: name.to_owned(),
                first_span: *first_span,
                second_span: span,
            });
        } else {
            self.generics.push((rc_name, typevar, span));
        }
    }

    pub fn resolve_struct_fields(
        mut self,
        unresolved: NoirStruct,
        struct_id: StructId,
    ) -> (Generics, Vec<(Ident, Type)>, Vec<ResolverError>) {
        let generics = self.add_generics(&unresolved.generics);

        // Check whether the struct definition has globals in the local module and add them to the scope
        self.resolve_local_globals();

        self.current_item = Some(DependencyId::Struct(struct_id));
        let fields = vecmap(unresolved.fields, |(ident, typ)| (ident, self.resolve_type(typ)));

        (generics, fields, self.errors)
    }

    fn resolve_local_globals(&mut self) {
        let globals = vecmap(self.interner.get_all_globals(), |global| {
            (global.id, global.local_id, global.ident.clone())
        });
        for (id, local_module_id, name) in globals {
            if local_module_id == self.path_resolver.local_module_id() {
                let definition = DefinitionKind::Global(id);
                self.add_global_variable_decl(name, definition);
            }
        }
    }

    /// TODO: This is currently only respected for generic free functions
    /// there's a bunch of other places where trait constraints can pop up
    fn resolve_trait_constraints(
        &mut self,
        where_clause: &[UnresolvedTraitConstraint],
    ) -> Vec<TraitConstraint> {
        where_clause
            .iter()
            .cloned()
            .filter_map(|constraint| self.resolve_trait_constraint(constraint))
            .collect()
    }

    /// Extract metadata from a NoirFunction
    /// to be used in analysis and intern the function parameters
    /// Prerequisite: self.add_generics() has already been called with the given
    /// function's generics, including any generics from the impl, if any.
    fn extract_meta(&mut self, func: &NoirFunction, func_id: FuncId) -> FuncMeta {
        let location = Location::new(func.name_ident().span(), self.file);
        let id = self.interner.function_definition_id(func_id);
        let name_ident = HirIdent::non_trait_method(id, location);

        let attributes = func.attributes().clone();

        let mut generics = vecmap(&self.generics, |(_, typevar, _)| typevar.clone());
        let mut parameters = vec![];
        let mut parameter_types = vec![];

        for Param { visibility, pattern, typ, span: _ } in func.parameters().iter().cloned() {
            if visibility == Visibility::Public && !self.pub_allowed(func) {
                self.push_err(ResolverError::UnnecessaryPub {
                    ident: func.name_ident().clone(),
                    position: PubPosition::Parameter,
                });
            }

            let pattern = self.resolve_pattern(pattern, DefinitionKind::Local(None));
            let typ = self.resolve_type_inner(typ, &mut generics);

            parameters.push((pattern, typ.clone(), visibility));
            parameter_types.push(typ);
        }

        let return_type = Box::new(self.resolve_type(func.return_type()));

        self.declare_numeric_generics(&parameter_types, &return_type);

        if !self.pub_allowed(func) && func.def.return_visibility == Visibility::Public {
            self.push_err(ResolverError::UnnecessaryPub {
                ident: func.name_ident().clone(),
                position: PubPosition::ReturnType,
            });
        }
        let is_low_level_function =
            func.attributes().function.as_ref().map_or(false, |func| func.is_low_level());
        if !self.path_resolver.module_id().krate.is_stdlib() && is_low_level_function {
            let error =
                ResolverError::LowLevelFunctionOutsideOfStdlib { ident: func.name_ident().clone() };
            self.push_err(error);
        }

        // 'pub' is required on return types for entry point functions
        if self.is_entry_point_function(func)
            && return_type.as_ref() != &Type::Unit
            && func.def.return_visibility == Visibility::Private
        {
            self.push_err(ResolverError::NecessaryPub { ident: func.name_ident().clone() });
        }
        // '#[recursive]' attribute is only allowed for entry point functions
        if !self.is_entry_point_function(func) && func.kind == FunctionKind::Recursive {
            self.push_err(ResolverError::MisplacedRecursiveAttribute {
                ident: func.name_ident().clone(),
            });
        }

        if !self.distinct_allowed(func)
            && func.def.return_distinctness != Distinctness::DuplicationAllowed
        {
            self.push_err(ResolverError::DistinctNotAllowed { ident: func.name_ident().clone() });
        }

        if matches!(attributes.function, Some(FunctionAttribute::Test { .. }))
            && !parameters.is_empty()
        {
            self.push_err(ResolverError::TestFunctionHasParameters {
                span: func.name_ident().span(),
            });
        }

        let mut typ = Type::Function(parameter_types, return_type, Box::new(Type::Unit));

        if !generics.is_empty() {
            typ = Type::Forall(generics, Box::new(typ));
        }

        self.interner.push_definition_type(name_ident.id, typ.clone());

        let direct_generics = func.def.generics.iter();
        let direct_generics = direct_generics
            .filter_map(|generic| self.find_generic(&generic.0.contents))
            .map(|(name, typevar, _span)| (name.clone(), typevar.clone()))
            .collect();

        FuncMeta {
            name: name_ident,
            kind: func.kind,
            location,
            typ,
            direct_generics,
            trait_impl: self.current_trait_impl,
            parameters: parameters.into(),
            return_type: func.def.return_type.clone(),
            return_visibility: func.def.return_visibility,
            return_distinctness: func.def.return_distinctness,
            has_body: !func.def.body.is_empty(),
            trait_constraints: self.resolve_trait_constraints(&func.def.where_clause),
            is_entry_point: self.is_entry_point_function(func),
        }
    }

    /// Override whether this name resolver is within a contract or not.
    /// This will affect which types are allowed as parameters to methods as well
    /// as which modifiers are allowed on a function.
    pub(crate) fn set_in_contract(&mut self, in_contract: bool) {
        self.in_contract = in_contract;
    }

    /// True if the 'pub' keyword is allowed on parameters in this function
    /// 'pub' on function parameters is only allowed for entry point functions
    fn pub_allowed(&self, func: &NoirFunction) -> bool {
        self.is_entry_point_function(func)
    }

    fn is_entry_point_function(&self, func: &NoirFunction) -> bool {
        if self.in_contract {
            func.attributes().is_contract_entry_point()
        } else {
            func.name() == MAIN_FUNCTION
        }
    }

    /// True if the `distinct` keyword is allowed on a function's return type
    fn distinct_allowed(&self, func: &NoirFunction) -> bool {
        if self.in_contract {
            // "unconstrained" functions are compiled to brillig and thus duplication of
            // witness indices in their abis is not a concern.
            !func.def.is_unconstrained
        } else {
            func.name() == MAIN_FUNCTION
        }
    }

    fn declare_numeric_generics(&mut self, params: &[Type], return_type: &Type) {
        if self.generics.is_empty() {
            return;
        }

        for (name_to_find, type_variable) in Self::find_numeric_generics(params, return_type) {
            // Declare any generics to let users use numeric generics in scope.
            // Don't issue a warning if these are unused
            //
            // We can fail to find the generic in self.generics if it is an implicit one created
            // by the compiler. This can happen when, e.g. eliding array lengths using the slice
            // syntax [T].
            if let Some((name, _, span)) =
                self.generics.iter().find(|(name, _, _)| name.as_ref() == &name_to_find)
            {
                let ident = Ident::new(name.to_string(), *span);
                let definition = DefinitionKind::GenericType(type_variable);
                self.add_variable_decl_inner(ident, false, false, false, definition);
            }
        }
    }

    fn find_numeric_generics(
        parameters: &[Type],
        return_type: &Type,
    ) -> Vec<(String, TypeVariable)> {
        let mut found = BTreeMap::new();
        for parameter in parameters {
            Self::find_numeric_generics_in_type(parameter, &mut found);
        }
        Self::find_numeric_generics_in_type(return_type, &mut found);
        found.into_iter().collect()
    }

    fn find_numeric_generics_in_type(typ: &Type, found: &mut BTreeMap<String, TypeVariable>) {
        match typ {
            Type::FieldElement
            | Type::Integer(_, _)
            | Type::Bool
            | Type::Unit
            | Type::Error
            | Type::TypeVariable(_, _)
            | Type::Constant(_)
            | Type::NamedGeneric(_, _)
            | Type::NotConstant
            | Type::TraitAsType(..)
            | Type::Forall(_, _) => (),

            Type::Array(length, element_type) => {
                if let Type::NamedGeneric(type_variable, name) = length.as_ref() {
                    found.insert(name.to_string(), type_variable.clone());
                }
                Self::find_numeric_generics_in_type(element_type, found);
            }

            Type::Tuple(fields) => {
                for field in fields {
                    Self::find_numeric_generics_in_type(field, found);
                }
            }

            Type::Function(parameters, return_type, _env) => {
                for parameter in parameters {
                    Self::find_numeric_generics_in_type(parameter, found);
                }
                Self::find_numeric_generics_in_type(return_type, found);
            }

            Type::Struct(struct_type, generics) => {
                for (i, generic) in generics.iter().enumerate() {
                    if let Type::NamedGeneric(type_variable, name) = generic {
                        if struct_type.borrow().generic_is_numeric(i) {
                            found.insert(name.to_string(), type_variable.clone());
                        }
                    } else {
                        Self::find_numeric_generics_in_type(generic, found);
                    }
                }
            }
            Type::Alias(alias, generics) => {
                for (i, generic) in generics.iter().enumerate() {
                    if let Type::NamedGeneric(type_variable, name) = generic {
                        if alias.borrow().generic_is_numeric(i) {
                            found.insert(name.to_string(), type_variable.clone());
                        }
                    } else {
                        Self::find_numeric_generics_in_type(generic, found);
                    }
                }
            }
            Type::MutableReference(element) => Self::find_numeric_generics_in_type(element, found),
            Type::String(length) => {
                if let Type::NamedGeneric(type_variable, name) = length.as_ref() {
                    found.insert(name.to_string(), type_variable.clone());
                }
            }
            Type::FmtString(length, fields) => {
                if let Type::NamedGeneric(type_variable, name) = length.as_ref() {
                    found.insert(name.to_string(), type_variable.clone());
                }
                Self::find_numeric_generics_in_type(fields, found);
            }
        }
    }

    pub fn resolve_global_let(
        &mut self,
        let_stmt: crate::LetStatement,
        global_id: GlobalId,
    ) -> HirStatement {
        self.current_item = Some(DependencyId::Global(global_id));
        let expression = self.resolve_expression(let_stmt.expression);
        let global_id = self.interner.next_global_id();
        let definition = DefinitionKind::Global(global_id);

        HirStatement::Let(HirLetStatement {
            pattern: self.resolve_pattern(let_stmt.pattern, definition),
            r#type: self.resolve_type(let_stmt.r#type),
            expression,
        })
    }

    pub fn resolve_stmt(&mut self, stmt: StatementKind) -> HirStatement {
        match stmt {
            StatementKind::Let(let_stmt) => {
                let expression = self.resolve_expression(let_stmt.expression);
                let definition = DefinitionKind::Local(Some(expression));
                HirStatement::Let(HirLetStatement {
                    pattern: self.resolve_pattern(let_stmt.pattern, definition),
                    r#type: self.resolve_type(let_stmt.r#type),
                    expression,
                })
            }
            StatementKind::Constrain(constrain_stmt) => {
                let span = constrain_stmt.0.span;
                let assert_msg_call_expr_id =
                    self.resolve_assert_message(constrain_stmt.1, span, constrain_stmt.0.clone());
                let expr_id = self.resolve_expression(constrain_stmt.0);

                HirStatement::Constrain(HirConstrainStatement(
                    expr_id,
                    self.file,
                    assert_msg_call_expr_id,
                ))
            }
            StatementKind::Expression(expr) => {
                HirStatement::Expression(self.resolve_expression(expr))
            }
            StatementKind::Semi(expr) => HirStatement::Semi(self.resolve_expression(expr)),
            StatementKind::Assign(assign_stmt) => {
                let identifier = self.resolve_lvalue(assign_stmt.lvalue);
                let expression = self.resolve_expression(assign_stmt.expression);
                let stmt = HirAssignStatement { lvalue: identifier, expression };
                HirStatement::Assign(stmt)
            }
            StatementKind::For(for_loop) => {
                match for_loop.range {
                    ForRange::Range(start_range, end_range) => {
                        let start_range = self.resolve_expression(start_range);
                        let end_range = self.resolve_expression(end_range);
                        let (identifier, block) = (for_loop.identifier, for_loop.block);

                        // TODO: For loop variables are currently mutable by default since we haven't
                        //       yet implemented syntax for them to be optionally mutable.
                        let (identifier, block) = self.in_new_scope(|this| {
                            let decl = this.add_variable_decl(
                                identifier,
                                false,
                                true,
                                DefinitionKind::Local(None),
                            );
                            (decl, this.resolve_expression(block))
                        });

                        HirStatement::For(HirForStatement {
                            start_range,
                            end_range,
                            block,
                            identifier,
                        })
                    }
                    range @ ForRange::Array(_) => {
                        let for_stmt =
                            range.into_for(for_loop.identifier, for_loop.block, for_loop.span);
                        self.resolve_stmt(for_stmt)
                    }
                }
            }
            StatementKind::Error => HirStatement::Error,
        }
    }

    fn resolve_assert_message(
        &mut self,
        assert_message_expr: Option<Expression>,
        span: Span,
        condition: Expression,
    ) -> Option<ExprId> {
        let assert_message_expr = assert_message_expr?;

        if matches!(
            assert_message_expr,
            Expression { kind: ExpressionKind::Literal(Literal::Str(..)), .. }
        ) {
            return Some(self.resolve_expression(assert_message_expr));
        }

        let is_in_stdlib = self.path_resolver.module_id().krate.is_stdlib();
        let assert_msg_call_path = if is_in_stdlib {
            ExpressionKind::Variable(Path {
                segments: vec![Ident::from("internal"), Ident::from("resolve_assert_message")],
                kind: PathKind::Crate,
                span,
            })
        } else {
            ExpressionKind::Variable(Path {
                segments: vec![
                    Ident::from("std"),
                    Ident::from("internal"),
                    Ident::from("resolve_assert_message"),
                ],
                kind: PathKind::Dep,
                span,
            })
        };
        let assert_msg_call_args = vec![assert_message_expr.clone(), condition];
        let assert_msg_call_expr = Expression::call(
            Expression { kind: assert_msg_call_path, span },
            assert_msg_call_args,
            span,
        );
        Some(self.resolve_expression(assert_msg_call_expr))
    }

    pub fn intern_stmt(&mut self, stmt: StatementKind) -> StmtId {
        let hir_stmt = self.resolve_stmt(stmt);
        self.interner.push_stmt(hir_stmt)
    }

    fn resolve_lvalue(&mut self, lvalue: LValue) -> HirLValue {
        match lvalue {
            LValue::Ident(ident) => {
                let ident = self.find_variable_or_default(&ident);
                self.resolve_local_variable(ident.0.clone(), ident.1);

                HirLValue::Ident(ident.0, Type::Error)
            }
            LValue::MemberAccess { object, field_name } => {
                let object = Box::new(self.resolve_lvalue(*object));
                HirLValue::MemberAccess { object, field_name, field_index: None, typ: Type::Error }
            }
            LValue::Index { array, index } => {
                let array = Box::new(self.resolve_lvalue(*array));
                let index = self.resolve_expression(index);
                HirLValue::Index { array, index, typ: Type::Error }
            }
            LValue::Dereference(lvalue) => {
                let lvalue = Box::new(self.resolve_lvalue(*lvalue));
                HirLValue::Dereference { lvalue, element_type: Type::Error }
            }
        }
    }

    // Issue an error if the given private function is being called from a non-child module, or
    // if the given pub(crate) function is being called from another crate
    fn check_can_reference_function(
        &mut self,
        func: FuncId,
        span: Span,
        visibility: ItemVisibility,
    ) {
        let function_module = self.interner.function_module(func);
        let current_module = self.path_resolver.module_id();

        let same_crate = function_module.krate == current_module.krate;
        let krate = function_module.krate;
        let current_module = current_module.local_id;
        let name = self.interner.function_name(&func).to_string();
        match visibility {
            ItemVisibility::Public => (),
            ItemVisibility::Private => {
                if !same_crate
                    || !self.module_descendent_of_target(
                        krate,
                        function_module.local_id,
                        current_module,
                    )
                {
                    self.errors.push(ResolverError::PrivateFunctionCalled { span, name });
                }
            }
            ItemVisibility::PublicCrate => {
                if !same_crate {
                    self.errors.push(ResolverError::NonCrateFunctionCalled { span, name });
                }
            }
        }
    }

    // Returns true if `current` is a (potentially nested) child module of `target`.
    // This is also true if `current == target`.
    fn module_descendent_of_target(
        &self,
        krate: CrateId,
        target: LocalModuleId,
        current: LocalModuleId,
    ) -> bool {
        if current == target {
            return true;
        }

        self.def_maps[&krate].modules[current.0]
            .parent
            .map_or(false, |parent| self.module_descendent_of_target(krate, target, parent))
    }

    fn resolve_local_variable(&mut self, hir_ident: HirIdent, var_scope_index: usize) {
        let mut transitive_capture_index: Option<usize> = None;

        for lambda_index in 0..self.lambda_stack.len() {
            if self.lambda_stack[lambda_index].scope_index > var_scope_index {
                // Beware: the same variable may be captured multiple times, so we check
                // for its presence before adding the capture below.
                let pos = self.lambda_stack[lambda_index]
                    .captures
                    .iter()
                    .position(|capture| capture.ident.id == hir_ident.id);

                if pos.is_none() {
                    self.lambda_stack[lambda_index].captures.push(HirCapturedVar {
                        ident: hir_ident.clone(),
                        transitive_capture_index,
                    });
                }

                if lambda_index + 1 < self.lambda_stack.len() {
                    // There is more than one closure between the current scope and
                    // the scope of the variable, so this is a propagated capture.
                    // We need to track the transitive capture index as we go up in
                    // the closure stack.
                    transitive_capture_index = Some(pos.unwrap_or(
                        // If this was a fresh capture, we added it to the end of
                        // the captures vector:
                        self.lambda_stack[lambda_index].captures.len() - 1,
                    ));
                }
            }
        }
    }

    pub fn resolve_expression(&mut self, expr: Expression) -> ExprId {
        let hir_expr = match expr.kind {
            ExpressionKind::Literal(literal) => HirExpression::Literal(match literal {
                Literal::Bool(b) => HirLiteral::Bool(b),
                Literal::Array(ArrayLiteral::Standard(elements)) => {
                    let elements = vecmap(elements, |elem| self.resolve_expression(elem));
                    HirLiteral::Array(HirArrayLiteral::Standard(elements))
                }
                Literal::Array(ArrayLiteral::Repeated { repeated_element, length }) => {
                    let span = length.span;
                    let length = UnresolvedTypeExpression::from_expr(*length, span).unwrap_or_else(
                        |error| {
                            self.errors.push(ResolverError::ParserError(Box::new(error)));
                            UnresolvedTypeExpression::Constant(0, span)
                        },
                    );

                    let length = self.convert_expression_type(length);
                    let repeated_element = self.resolve_expression(*repeated_element);

                    HirLiteral::Array(HirArrayLiteral::Repeated { repeated_element, length })
                }
                Literal::Integer(integer, sign) => HirLiteral::Integer(integer, sign),
                Literal::Str(str) => HirLiteral::Str(str),
                Literal::RawStr(str, _) => HirLiteral::Str(str),
                Literal::FmtStr(str) => self.resolve_fmt_str_literal(str, expr.span),
                Literal::Unit => HirLiteral::Unit,
            }),
            ExpressionKind::Variable(path) => {
                if let Some((method, constraint, assumed)) = self.resolve_trait_generic_path(&path)
                {
                    HirExpression::Ident(HirIdent {
                        location: Location::new(expr.span, self.file),
                        id: self.interner.trait_method_id(method),
                        impl_kind: ImplKind::TraitMethod(method, constraint, assumed),
                    })
                } else {
                    // If the Path is being used as an Expression, then it is referring to a global from a separate module
                    // Otherwise, then it is referring to an Identifier
                    // This lookup allows support of such statements: let x = foo::bar::SOME_GLOBAL + 10;
                    // If the expression is a singular indent, we search the resolver's current scope as normal.
                    let (hir_ident, var_scope_index) = self.get_ident_from_path(path);

                    if hir_ident.id != DefinitionId::dummy_id() {
                        match self.interner.definition(hir_ident.id).kind {
                            DefinitionKind::Function(id) => {
                                if let Some(current_item) = self.current_item {
                                    self.interner.add_function_dependency(current_item, id);
                                }

                                if self.interner.function_visibility(id) != ItemVisibility::Public {
                                    let span = hir_ident.location.span;
                                    self.check_can_reference_function(
                                        id,
                                        span,
                                        self.interner.function_visibility(id),
                                    );
                                }
                            }
                            DefinitionKind::Global(global_id) => {
                                if let Some(current_item) = self.current_item {
                                    self.interner.add_global_dependency(current_item, global_id);
                                }
                            }
                            DefinitionKind::GenericType(_) => {
                                // Initialize numeric generics to a polymorphic integer type in case
                                // they're used in expressions. We must do this here since the type
                                // checker does not check definition kinds and otherwise expects
                                // parameters to already be typed.
                                if self.interner.definition_type(hir_ident.id) == Type::Error {
                                    let typ = Type::polymorphic_integer_or_field(self.interner);
                                    self.interner.push_definition_type(hir_ident.id, typ);
                                }
                            }
                            DefinitionKind::Local(_) => {
                                // only local variables can be captured by closures.
                                self.resolve_local_variable(hir_ident.clone(), var_scope_index);
                            }
                        }
                    }

                    HirExpression::Ident(hir_ident)
                }
            }
            ExpressionKind::Prefix(prefix) => {
                let operator = prefix.operator;
                let rhs = self.resolve_expression(prefix.rhs);

                if operator == UnaryOp::MutableReference {
                    if let Err(error) = verify_mutable_reference(self.interner, rhs) {
                        self.errors.push(error);
                    }
                }

                HirExpression::Prefix(HirPrefixExpression { operator, rhs })
            }
            ExpressionKind::Infix(infix) => {
                let lhs = self.resolve_expression(infix.lhs);
                let rhs = self.resolve_expression(infix.rhs);
                let trait_id = self.interner.get_operator_trait_method(infix.operator.contents);

                HirExpression::Infix(HirInfixExpression {
                    lhs,
                    operator: HirBinaryOp::new(infix.operator, self.file),
                    trait_method_id: trait_id,
                    rhs,
                })
            }
            ExpressionKind::Call(call_expr) => {
                // Get the span and name of path for error reporting
                let func = self.resolve_expression(*call_expr.func);

                let arguments = vecmap(call_expr.arguments, |arg| self.resolve_expression(arg));
                let location = Location::new(expr.span, self.file);
                HirExpression::Call(HirCallExpression { func, arguments, location })
            }
            ExpressionKind::MethodCall(call_expr) => {
                let method = call_expr.method_name;
                let object = self.resolve_expression(call_expr.object);
                let arguments = vecmap(call_expr.arguments, |arg| self.resolve_expression(arg));
                let location = Location::new(expr.span, self.file);
                HirExpression::MethodCall(HirMethodCallExpression {
                    arguments,
                    method,
                    object,
                    location,
                })
            }
            ExpressionKind::Cast(cast_expr) => HirExpression::Cast(HirCastExpression {
                lhs: self.resolve_expression(cast_expr.lhs),
                r#type: self.resolve_type(cast_expr.r#type),
            }),
            ExpressionKind::If(if_expr) => HirExpression::If(HirIfExpression {
                condition: self.resolve_expression(if_expr.condition),
                consequence: self.resolve_expression(if_expr.consequence),
                alternative: if_expr.alternative.map(|e| self.resolve_expression(e)),
            }),
            ExpressionKind::Index(indexed_expr) => HirExpression::Index(HirIndexExpression {
                collection: self.resolve_expression(indexed_expr.collection),
                index: self.resolve_expression(indexed_expr.index),
            }),
            ExpressionKind::Block(block_expr) => self.resolve_block(block_expr),
            ExpressionKind::Constructor(constructor) => {
                let span = constructor.type_name.span();

                match self.lookup_type_or_error(constructor.type_name) {
                    Some(Type::Struct(r#type, struct_generics)) => {
                        let typ = r#type.clone();
                        let fields = constructor.fields;
                        let resolve_expr = Resolver::resolve_expression;
                        let fields =
                            self.resolve_constructor_fields(typ, fields, span, resolve_expr);
                        HirExpression::Constructor(HirConstructorExpression {
                            fields,
                            r#type,
                            struct_generics,
                        })
                    }
                    Some(typ) => {
                        self.push_err(ResolverError::NonStructUsedInConstructor { typ, span });
                        HirExpression::Error
                    }
                    None => HirExpression::Error,
                }
            }
            ExpressionKind::MemberAccess(access) => {
                // Validating whether the lhs actually has the rhs as a field
                // needs to wait until type checking when we know the type of the lhs
                HirExpression::MemberAccess(HirMemberAccess {
                    lhs: self.resolve_expression(access.lhs),
                    rhs: access.rhs,
                    // This is only used when lhs is a reference and we want to return a reference to rhs
                    is_offset: false,
                })
            }
            ExpressionKind::Error => HirExpression::Error,
            ExpressionKind::Tuple(elements) => {
                let elements = vecmap(elements, |elem| self.resolve_expression(elem));
                HirExpression::Tuple(elements)
            }
            // We must stay in the same function scope as the parent function to allow for closures
            // to capture variables. This is currently limited to immutable variables.
            ExpressionKind::Lambda(lambda) => self.in_new_scope(|this| {
                let scope_index = this.scopes.current_scope_index();

                this.lambda_stack.push(LambdaContext { captures: Vec::new(), scope_index });

                let parameters = vecmap(lambda.parameters, |(pattern, typ)| {
                    let parameter = DefinitionKind::Local(None);
                    (this.resolve_pattern(pattern, parameter), this.resolve_inferred_type(typ))
                });

                let return_type = this.resolve_inferred_type(lambda.return_type);
                let body = this.resolve_expression(lambda.body);

                let lambda_context = this.lambda_stack.pop().unwrap();

                HirExpression::Lambda(HirLambda {
                    parameters,
                    return_type,
                    body,
                    captures: lambda_context.captures,
                })
            }),
            ExpressionKind::Parenthesized(sub_expr) => return self.resolve_expression(*sub_expr),
        };

        // If these lines are ever changed, make sure to change the early return
        // in the ExpressionKind::Variable case as well
        let expr_id = self.interner.push_expr(hir_expr);
        self.interner.push_expr_location(expr_id, expr.span, self.file);
        expr_id
    }

    fn resolve_pattern(&mut self, pattern: Pattern, definition: DefinitionKind) -> HirPattern {
        self.resolve_pattern_mutable(pattern, None, definition)
    }

    fn resolve_pattern_mutable(
        &mut self,
        pattern: Pattern,
        mutable: Option<Span>,
        definition: DefinitionKind,
    ) -> HirPattern {
        match pattern {
            Pattern::Identifier(name) => {
                // If this definition is mutable, do not store the rhs because it will
                // not always refer to the correct value of the variable
                let definition = match (mutable, definition) {
                    (Some(_), DefinitionKind::Local(_)) => DefinitionKind::Local(None),
                    (_, other) => other,
                };
                let id = self.add_variable_decl(name, mutable.is_some(), true, definition);
                HirPattern::Identifier(id)
            }
            Pattern::Mutable(pattern, span, _) => {
                if let Some(first_mut) = mutable {
                    self.push_err(ResolverError::UnnecessaryMut { first_mut, second_mut: span });
                }

                let pattern = self.resolve_pattern_mutable(*pattern, Some(span), definition);
                let location = Location::new(span, self.file);
                HirPattern::Mutable(Box::new(pattern), location)
            }
            Pattern::Tuple(fields, span) => {
                let fields = vecmap(fields, |field| {
                    self.resolve_pattern_mutable(field, mutable, definition.clone())
                });
                let location = Location::new(span, self.file);
                HirPattern::Tuple(fields, location)
            }
            Pattern::Struct(name, fields, span) => {
                let error_identifier = |this: &mut Self| {
                    // Must create a name here to return a HirPattern::Identifier. Allowing
                    // shadowing here lets us avoid further errors if we define ERROR_IDENT
                    // multiple times.
                    let name = ERROR_IDENT.into();
                    let identifier = this.add_variable_decl(name, false, true, definition.clone());
                    HirPattern::Identifier(identifier)
                };

                let (struct_type, generics) = match self.lookup_type_or_error(name) {
                    Some(Type::Struct(struct_type, generics)) => (struct_type, generics),
                    None => return error_identifier(self),
                    Some(typ) => {
                        self.push_err(ResolverError::NonStructUsedInConstructor { typ, span });
                        return error_identifier(self);
                    }
                };

                let resolve_field = |this: &mut Self, pattern| {
                    this.resolve_pattern_mutable(pattern, mutable, definition.clone())
                };

                let typ = struct_type.clone();
                let fields = self.resolve_constructor_fields(typ, fields, span, resolve_field);

                let typ = Type::Struct(struct_type, generics);
                let location = Location::new(span, self.file);
                HirPattern::Struct(typ, fields, location)
            }
        }
    }

    /// Resolve all the fields of a struct constructor expression.
    /// Ensures all fields are present, none are repeated, and all
    /// are part of the struct.
    ///
    /// This is generic to allow it to work for constructor expressions
    /// and constructor patterns.
    fn resolve_constructor_fields<T, U>(
        &mut self,
        struct_type: Shared<StructType>,
        fields: Vec<(Ident, T)>,
        span: Span,
        mut resolve_function: impl FnMut(&mut Self, T) -> U,
    ) -> Vec<(Ident, U)> {
        let mut ret = Vec::with_capacity(fields.len());
        let mut seen_fields = HashSet::new();
        let mut unseen_fields = struct_type.borrow().field_names();

        for (field, expr) in fields {
            let resolved = resolve_function(self, expr);

            if unseen_fields.contains(&field) {
                unseen_fields.remove(&field);
                seen_fields.insert(field.clone());
            } else if seen_fields.contains(&field) {
                // duplicate field
                self.push_err(ResolverError::DuplicateField { field: field.clone() });
            } else {
                // field not required by struct
                self.push_err(ResolverError::NoSuchField {
                    field: field.clone(),
                    struct_definition: struct_type.borrow().name.clone(),
                });
            }

            ret.push((field, resolved));
        }

        if !unseen_fields.is_empty() {
            self.push_err(ResolverError::MissingFields {
                span,
                missing_fields: unseen_fields.into_iter().map(|field| field.to_string()).collect(),
                struct_definition: struct_type.borrow().name.clone(),
            });
        }

        ret
    }

    pub fn get_struct(&self, type_id: StructId) -> Shared<StructType> {
        self.interner.get_struct(type_id)
    }

    pub fn get_trait_mut(&mut self, trait_id: TraitId) -> &mut Trait {
        self.interner.get_trait_mut(trait_id)
    }

    fn lookup<T: TryFromModuleDefId>(&mut self, path: Path) -> Result<T, ResolverError> {
        let span = path.span();
        let id = self.resolve_path(path)?;
        T::try_from(id).ok_or_else(|| ResolverError::Expected {
            expected: T::description(),
            got: id.as_str().to_owned(),
            span,
        })
    }

    fn lookup_global(&mut self, path: Path) -> Result<DefinitionId, ResolverError> {
        let span = path.span();
        let id = self.resolve_path(path)?;

        if let Some(function) = TryFromModuleDefId::try_from(id) {
            return Ok(self.interner.function_definition_id(function));
        }

        if let Some(global) = TryFromModuleDefId::try_from(id) {
            let global = self.interner.get_global(global);
            return Ok(global.definition_id);
        }

        let expected = "global variable".into();
        let got = "local variable".into();
        Err(ResolverError::Expected { span, expected, got })
    }

    /// Lookup a given struct type by name.
    fn lookup_struct_or_error(&mut self, path: Path) -> Option<Shared<StructType>> {
        match self.lookup(path) {
            Ok(struct_id) => Some(self.get_struct(struct_id)),
            Err(error) => {
                self.push_err(error);
                None
            }
        }
    }

    /// Lookup a given trait by name/path.
    fn lookup_trait_or_error(&mut self, path: Path) -> Option<&mut Trait> {
        match self.lookup(path) {
            Ok(trait_id) => Some(self.get_trait_mut(trait_id)),
            Err(error) => {
                self.push_err(error);
                None
            }
        }
    }

    /// Looks up a given type by name.
    /// This will also instantiate any struct types found.
    fn lookup_type_or_error(&mut self, path: Path) -> Option<Type> {
        let ident = path.as_ident();
        if ident.map_or(false, |i| i == SELF_TYPE_NAME) {
            if let Some(typ) = &self.self_type {
                return Some(typ.clone());
            }
        }

        match self.lookup(path) {
            Ok(struct_id) => {
                let struct_type = self.get_struct(struct_id);
                let generics = struct_type.borrow().instantiate(self.interner);
                Some(Type::Struct(struct_type, generics))
            }
            Err(error) => {
                self.push_err(error);
                None
            }
        }
    }

    fn lookup_type_alias(&mut self, path: Path) -> Option<Shared<TypeAlias>> {
        self.lookup(path).ok().map(|id| self.interner.get_type_alias(id))
    }

    // this resolves Self::some_static_method, inside an impl block (where we don't have a concrete self_type)
    fn resolve_trait_static_method_by_self(
        &mut self,
        path: &Path,
    ) -> Option<(TraitMethodId, TraitConstraint, bool)> {
        let trait_id = self.trait_id?;

        if path.kind == PathKind::Plain && path.segments.len() == 2 {
            let name = &path.segments[0].0.contents;
            let method = &path.segments[1];

            if name == SELF_TYPE_NAME {
                let the_trait = self.interner.get_trait(trait_id);
                let method = the_trait.find_method(method.0.contents.as_str())?;

                let constraint = TraitConstraint {
                    typ: self.self_type.clone()?,
                    trait_generics: Type::from_generics(&the_trait.generics),
                    trait_id,
                };
                return Some((method, constraint, false));
            }
        }
        None
    }

    // this resolves TraitName::some_static_method
    fn resolve_trait_static_method(
        &mut self,
        path: &Path,
    ) -> Option<(TraitMethodId, TraitConstraint, bool)> {
        if path.kind == PathKind::Plain && path.segments.len() == 2 {
            let method = &path.segments[1];

            let mut trait_path = path.clone();
            trait_path.pop();
            let trait_id = self.lookup(trait_path).ok()?;
            let the_trait = self.interner.get_trait(trait_id);

            let method = the_trait.find_method(method.0.contents.as_str())?;
            let constraint = TraitConstraint {
                typ: Type::TypeVariable(
                    the_trait.self_type_typevar.clone(),
                    TypeVariableKind::Normal,
                ),
                trait_generics: Type::from_generics(&the_trait.generics),
                trait_id,
            };
            return Some((method, constraint, false));
        }
        None
    }

    // This resolves a static trait method T::trait_method by iterating over the where clause
    //
    // Returns the trait method, trait constraint, and whether the impl is assumed from a where
    // clause. This is always true since this helper searches where clauses for a generic constraint.
    // E.g. `t.method()` with `where T: Foo<Bar>` in scope will return `(Foo::method, T, vec![Bar])`
    fn resolve_trait_method_by_named_generic(
        &mut self,
        path: &Path,
    ) -> Option<(TraitMethodId, TraitConstraint, bool)> {
        if path.segments.len() != 2 {
            return None;
        }

        for UnresolvedTraitConstraint { typ, trait_bound } in self.trait_bounds.clone() {
            if let UnresolvedTypeData::Named(constraint_path, _, _) = &typ.typ {
                // if `path` is `T::method_name`, we're looking for constraint of the form `T: SomeTrait`
                if constraint_path.segments.len() == 1
                    && path.segments[0] != constraint_path.last_segment()
                {
                    continue;
                }

                if let Ok(ModuleDefId::TraitId(trait_id)) =
                    self.path_resolver.resolve(self.def_maps, trait_bound.trait_path.clone())
                {
                    let the_trait = self.interner.get_trait(trait_id);
                    if let Some(method) =
                        the_trait.find_method(path.segments.last().unwrap().0.contents.as_str())
                    {
                        let constraint = TraitConstraint {
                            trait_id,
                            typ: self.resolve_type(typ.clone()),
                            trait_generics: vecmap(trait_bound.trait_generics, |typ| {
                                self.resolve_type(typ)
                            }),
                        };
                        return Some((method, constraint, true));
                    }
                }
            }
        }
        None
    }

    // Try to resolve the given trait method path.
    //
    // Returns the trait method, trait constraint, and whether the impl is assumed to exist by a where clause or not
    // E.g. `t.method()` with `where T: Foo<Bar>` in scope will return `(Foo::method, T, vec![Bar])`
    fn resolve_trait_generic_path(
        &mut self,
        path: &Path,
    ) -> Option<(TraitMethodId, TraitConstraint, bool)> {
        self.resolve_trait_static_method_by_self(path)
            .or_else(|| self.resolve_trait_static_method(path))
            .or_else(|| self.resolve_trait_method_by_named_generic(path))
    }

    fn resolve_path(&mut self, path: Path) -> Result<ModuleDefId, ResolverError> {
        self.path_resolver.resolve(self.def_maps, path).map_err(ResolverError::PathResolutionError)
    }

    fn resolve_block(&mut self, block_expr: BlockExpression) -> HirExpression {
        let statements =
            self.in_new_scope(|this| vecmap(block_expr.0, |stmt| this.intern_stmt(stmt.kind)));
        HirExpression::Block(HirBlockExpression(statements))
    }

    pub fn intern_block(&mut self, block: BlockExpression) -> ExprId {
        let hir_block = self.resolve_block(block);
        self.interner.push_expr(hir_block)
    }

    fn eval_global_as_array_length(&mut self, global: GlobalId, path: &Path) -> u64 {
        let Some(stmt) = self.interner.get_global_let_statement(global) else {
            let path = path.clone();
            self.push_err(ResolverError::NoSuchNumericTypeVariable { path });
            return 0;
        };

        let length = stmt.expression;
        let span = self.interner.expr_span(&length);
        let result = self.try_eval_array_length_id(length, span);

        match result.map(|length| length.try_into()) {
            Ok(Ok(length_value)) => return length_value,
            Ok(Err(_cast_err)) => self.push_err(ResolverError::IntegerTooLarge { span }),
            Err(Some(error)) => self.push_err(error),
            Err(None) => (),
        }
        0
    }

    fn try_eval_array_length_id(
        &self,
        rhs: ExprId,
        span: Span,
    ) -> Result<u128, Option<ResolverError>> {
        match self.interner.expression(&rhs) {
            HirExpression::Literal(HirLiteral::Integer(int, false)) => {
                int.try_into_u128().ok_or(Some(ResolverError::IntegerTooLarge { span }))
            }
            HirExpression::Infix(infix) => {
                let lhs = self.try_eval_array_length_id(infix.lhs, span)?;
                let rhs = self.try_eval_array_length_id(infix.rhs, span)?;

                match infix.operator.kind {
                    BinaryOpKind::Add => Ok(lhs + rhs),
                    BinaryOpKind::Subtract => Ok(lhs - rhs),
                    BinaryOpKind::Multiply => Ok(lhs * rhs),
                    BinaryOpKind::Divide => Ok(lhs / rhs),
                    BinaryOpKind::Equal => Ok((lhs == rhs) as u128),
                    BinaryOpKind::NotEqual => Ok((lhs != rhs) as u128),
                    BinaryOpKind::Less => Ok((lhs < rhs) as u128),
                    BinaryOpKind::LessEqual => Ok((lhs <= rhs) as u128),
                    BinaryOpKind::Greater => Ok((lhs > rhs) as u128),
                    BinaryOpKind::GreaterEqual => Ok((lhs >= rhs) as u128),
                    BinaryOpKind::And => Ok(lhs & rhs),
                    BinaryOpKind::Or => Ok(lhs | rhs),
                    BinaryOpKind::Xor => Ok(lhs ^ rhs),
                    BinaryOpKind::ShiftRight => Ok(lhs >> rhs),
                    BinaryOpKind::ShiftLeft => Ok(lhs << rhs),
                    BinaryOpKind::Modulo => Ok(lhs % rhs),
                }
            }
            _other => Err(Some(ResolverError::InvalidArrayLengthExpr { span })),
        }
    }

    fn resolve_fmt_str_literal(&mut self, str: String, call_expr_span: Span) -> HirLiteral {
        let re = Regex::new(r"\{([a-zA-Z0-9_]+)\}")
            .expect("ICE: an invalid regex pattern was used for checking format strings");
        let mut fmt_str_idents = Vec::new();
        for field in re.find_iter(&str) {
            let matched_str = field.as_str();
            let ident_name = &matched_str[1..(matched_str.len() - 1)];

            let scope_tree = self.scopes.current_scope_tree();
            let variable = scope_tree.find(ident_name);
            if let Some((old_value, _)) = variable {
                old_value.num_times_used += 1;
                let ident = HirExpression::Ident(old_value.ident.clone());
                let expr_id = self.interner.push_expr(ident);
                self.interner.push_expr_location(expr_id, call_expr_span, self.file);
                fmt_str_idents.push(expr_id);
            } else if ident_name.parse::<usize>().is_ok() {
                self.errors.push(ResolverError::NumericConstantInFormatString {
                    name: ident_name.to_owned(),
                    span: call_expr_span,
                });
            } else {
                self.errors.push(ResolverError::VariableNotDeclared {
                    name: ident_name.to_owned(),
                    span: call_expr_span,
                });
            }
        }
        HirLiteral::FmtStr(str, fmt_str_idents)
    }
}

/// Gives an error if a user tries to create a mutable reference
/// to an immutable variable.
pub fn verify_mutable_reference(interner: &NodeInterner, rhs: ExprId) -> Result<(), ResolverError> {
    match interner.expression(&rhs) {
        HirExpression::MemberAccess(member_access) => {
            verify_mutable_reference(interner, member_access.lhs)
        }
        HirExpression::Index(_) => {
            let span = interner.expr_span(&rhs);
            Err(ResolverError::MutableReferenceToArrayElement { span })
        }
        HirExpression::Ident(ident) => {
            if let Some(definition) = interner.try_definition(ident.id) {
                if !definition.mutable {
                    return Err(ResolverError::MutableReferenceToImmutableVariable {
                        span: interner.expr_span(&rhs),
                        variable: definition.name.clone(),
                    });
                }
            }
            Ok(())
        }
        _ => Ok(()),
    }
}<|MERGE_RESOLUTION|>--- conflicted
+++ resolved
@@ -37,19 +37,11 @@
     StatementKind,
 };
 use crate::{
-<<<<<<< HEAD
-    ArrayLiteral, BinaryOpKind, ContractFunctionType, Distinctness, ForRange, FunctionDefinition,
-    FunctionReturnType, Generics, ItemVisibility, LValue, NoirStruct, NoirTypeAlias, Param, Path,
-    PathKind, Pattern, Shared, StructType, Type, TypeAlias, TypeVariable, TypeVariableKind,
-    UnaryOp, UnresolvedGenerics, UnresolvedTraitConstraint, UnresolvedType, UnresolvedTypeData,
-    UnresolvedTypeExpression, Visibility, ERROR_IDENT,
-=======
     ArrayLiteral, Distinctness, ForRange, FunctionDefinition, FunctionReturnType, Generics,
     ItemVisibility, LValue, NoirStruct, NoirTypeAlias, Param, Path, PathKind, Pattern, Shared,
     StructType, Type, TypeAlias, TypeVariable, TypeVariableKind, UnaryOp, UnresolvedGenerics,
     UnresolvedTraitConstraint, UnresolvedType, UnresolvedTypeData, UnresolvedTypeExpression,
-    Visibility, ERROR_IDENT,
->>>>>>> 9ca1a60f
+    Visibility, ERROR_IDENT, BinaryOpKind,
 };
 use fm::FileId;
 use iter_extended::vecmap;
