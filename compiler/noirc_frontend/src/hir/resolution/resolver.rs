// Fix usage of intern and resolve
// In some places, we do intern, however in others we are resolving and interning
// Ideally, I want to separate the interning and resolving abstractly
// so separate functions, but combine them naturally
// This could be possible, if lowering, is given a mutable map/scope as a parameter.
// So that it can match Idents to Ids. This is close to what the Scope map looks like
// Except for the num_times_used parameter.
// We can instead have a map from Ident to Into<IdentId> and implement that trait on ResolverMeta
//
//
// XXX: Change mentions of intern to resolve. In regards to the above comment
//
// XXX: Resolver does not check for unused functions
use crate::hir_def::expr::{
    HirArrayLiteral, HirBinaryOp, HirBlockExpression, HirCallExpression, HirCapturedVar,
    HirCastExpression, HirConstructorExpression, HirExpression, HirIdent, HirIfExpression,
    HirIndexExpression, HirInfixExpression, HirLambda, HirLiteral, HirMemberAccess,
    HirMethodCallExpression, HirPrefixExpression, ImplKind,
};

use crate::hir_def::traits::{Trait, TraitConstraint};
use crate::macros_api::SecondaryAttribute;
use crate::token::{Attributes, FunctionAttribute};
use regex::Regex;
use std::collections::{BTreeMap, HashSet};
use std::rc::Rc;

use crate::ast::{
    ArrayLiteral, BinaryOpKind, BlockExpression, Distinctness, Expression, ExpressionKind,
    ForRange, FunctionDefinition, FunctionKind, FunctionReturnType, Ident, ItemVisibility, LValue,
    LetStatement, Literal, NoirFunction, NoirStruct, NoirTypeAlias, Param, Path, PathKind, Pattern,
    Statement, StatementKind, UnaryOp, UnresolvedGenerics, UnresolvedTraitConstraint,
    UnresolvedType, UnresolvedTypeData, UnresolvedTypeExpression, Visibility, ERROR_IDENT,
};
use crate::graph::CrateId;
use crate::hir::def_map::{ModuleDefId, TryFromModuleDefId, MAIN_FUNCTION};
use crate::hir::{def_map::CrateDefMap, resolution::path_resolver::PathResolver};
use crate::hir_def::stmt::{HirAssignStatement, HirForStatement, HirLValue, HirPattern};
use crate::node_interner::{
    DefinitionId, DefinitionKind, DependencyId, ExprId, FuncId, GlobalId, NodeInterner, StmtId,
    StructId, TraitId, TraitImplId, TraitMethodId, TypeAliasId,
};
use crate::{Generics, Shared, StructType, Type, TypeAlias, TypeVariable, TypeVariableKind};
use fm::FileId;
use iter_extended::vecmap;
use noirc_errors::{Location, Span, Spanned};

use crate::hir::scope::{
    Scope as GenericScope, ScopeForest as GenericScopeForest, ScopeTree as GenericScopeTree,
};
use crate::hir_def::{
    function::{FuncMeta, HirFunction},
    stmt::{HirConstrainStatement, HirLetStatement, HirStatement},
};

use super::errors::{PubPosition, ResolverError};
use super::import::PathResolution;

const SELF_TYPE_NAME: &str = "Self";

type Scope = GenericScope<String, ResolverMeta>;
type ScopeTree = GenericScopeTree<String, ResolverMeta>;
type ScopeForest = GenericScopeForest<String, ResolverMeta>;

pub struct LambdaContext {
    captures: Vec<HirCapturedVar>,
    /// the index in the scope tree
    /// (sometimes being filled by ScopeTree's find method)
    scope_index: usize,
}

/// The primary jobs of the Resolver are to validate that every variable found refers to exactly 1
/// definition in scope, and to convert the AST into the HIR.
///
/// A Resolver is a short-lived struct created to resolve a top-level definition.
/// One of these is created for each function definition and struct definition.
/// This isn't strictly necessary to its function, it could be refactored out in the future.
pub struct Resolver<'a> {
    scopes: ScopeForest,
    path_resolver: &'a dyn PathResolver,
    def_maps: &'a BTreeMap<CrateId, CrateDefMap>,
    trait_id: Option<TraitId>,
    trait_bounds: Vec<UnresolvedTraitConstraint>,
    pub interner: &'a mut NodeInterner,
    errors: Vec<ResolverError>,
    file: FileId,

    /// Set to the current type if we're resolving an impl
    self_type: Option<Type>,

    /// If we're currently resolving methods within a trait impl, this will be set
    /// to the corresponding trait impl ID.
    current_trait_impl: Option<TraitImplId>,

    /// The current dependency item we're resolving.
    /// Used to link items to their dependencies in the dependency graph
    current_item: Option<DependencyId>,

    /// True if the current module is a contract.
    /// This is usually determined by self.path_resolver.module_id(), but it can
    /// be overridden for impls. Impls are an odd case since the methods within resolve
    /// as if they're in the parent module, but should be placed in a child module.
    /// Since they should be within a child module, in_contract is manually set to false
    /// for these so we can still resolve them in the parent module without them being in a contract.
    in_contract: bool,

    /// Contains a mapping of the current struct or functions's generics to
    /// unique type variables if we're resolving a struct. Empty otherwise.
    /// This is a Vec rather than a map to preserve the order a functions generics
    /// were declared in.
    generics: Vec<(Rc<String>, TypeVariable, Span)>,

    /// When resolving lambda expressions, we need to keep track of the variables
    /// that are captured. We do this in order to create the hidden environment
    /// parameter for the lambda function.
    lambda_stack: Vec<LambdaContext>,

    /// True if we're currently resolving an unconstrained function
    in_unconstrained_fn: bool,

    /// How many loops we're currently within.
    /// This increases by 1 at the start of a loop, and decreases by 1 when it ends.
    nested_loops: u32,
}

/// ResolverMetas are tagged onto each definition to track how many times they are used
#[derive(Debug, PartialEq, Eq)]
struct ResolverMeta {
    num_times_used: usize,
    ident: HirIdent,
    warn_if_unused: bool,
}

pub enum ResolvePathError {
    WrongKind,
    NotFound,
}

impl<'a> Resolver<'a> {
    pub fn new(
        interner: &'a mut NodeInterner,
        path_resolver: &'a dyn PathResolver,
        def_maps: &'a BTreeMap<CrateId, CrateDefMap>,
        file: FileId,
    ) -> Resolver<'a> {
        let module_id = path_resolver.module_id();
        let in_contract = module_id.module(def_maps).is_contract;

        Self {
            path_resolver,
            def_maps,
            trait_id: None,
            trait_bounds: Vec::new(),
            scopes: ScopeForest::default(),
            interner,
            self_type: None,
            generics: Vec::new(),
            errors: Vec::new(),
            lambda_stack: Vec::new(),
            current_trait_impl: None,
            current_item: None,
            file,
            in_contract,
            in_unconstrained_fn: false,
            nested_loops: 0,
        }
    }

    pub fn set_self_type(&mut self, self_type: Option<Type>) {
        self.self_type = self_type;
    }

    pub fn set_trait_id(&mut self, trait_id: Option<TraitId>) {
        self.trait_id = trait_id;
    }

    pub fn set_trait_impl_id(&mut self, impl_id: Option<TraitImplId>) {
        self.current_trait_impl = impl_id;
    }

    pub fn get_self_type(&mut self) -> Option<&Type> {
        self.self_type.as_ref()
    }

    fn push_err(&mut self, err: ResolverError) {
        self.errors.push(err);
    }

    /// Resolving a function involves interning the metadata
    /// interning any statements inside of the function
    /// and interning the function itself
    /// We resolve and lower the function at the same time
    /// Since lowering would require scope data, unless we add an extra resolution field to the AST
    pub fn resolve_function(
        mut self,
        func: NoirFunction,
        func_id: FuncId,
    ) -> (HirFunction, FuncMeta, Vec<ResolverError>) {
        self.scopes.start_function();
        self.current_item = Some(DependencyId::Function(func_id));

        // Check whether the function has globals in the local module and add them to the scope
        self.resolve_local_globals();

        self.add_generics(&func.def.generics);
        self.trait_bounds = func.def.where_clause.clone();

        let is_low_level_or_oracle = func
            .attributes()
            .function
            .as_ref()
            .map_or(false, |func| func.is_low_level() || func.is_oracle());
        let (hir_func, func_meta) = self.intern_function(func, func_id);
        let func_scope_tree = self.scopes.end_function();

        // The arguments to low-level and oracle functions are always unused so we do not produce warnings for them.
        if !is_low_level_or_oracle {
            self.check_for_unused_variables_in_scope_tree(func_scope_tree);
        }

        self.trait_bounds.clear();
        (hir_func, func_meta, self.errors)
    }

    pub fn resolve_trait_function(
        &mut self,
        name: &Ident,
        generics: &UnresolvedGenerics,
        parameters: &[(Ident, UnresolvedType)],
        return_type: &FunctionReturnType,
        where_clause: &[UnresolvedTraitConstraint],
        func_id: FuncId,
    ) -> (HirFunction, FuncMeta) {
        self.scopes.start_function();

        // Check whether the function has globals in the local module and add them to the scope
        self.resolve_local_globals();

        self.trait_bounds = where_clause.to_vec();

        let kind = FunctionKind::Normal;
        let def = FunctionDefinition {
            name: name.clone(),
            attributes: Attributes::empty(),
            is_unconstrained: false,
            is_comptime: false,
            visibility: ItemVisibility::Public, // Trait functions are always public
            generics: generics.clone(),
            parameters: vecmap(parameters, |(name, typ)| Param {
                visibility: Visibility::Private,
                pattern: Pattern::Identifier(name.clone()),
                typ: typ.clone(),
                span: name.span(),
            }),
            body: BlockExpression { statements: Vec::new() },
            span: name.span(),
            where_clause: where_clause.to_vec(),
            return_type: return_type.clone(),
            return_visibility: Visibility::Private,
            return_distinctness: Distinctness::DuplicationAllowed,
        };

        let (hir_func, func_meta) = self.intern_function(NoirFunction { kind, def }, func_id);
        let _ = self.scopes.end_function();
        // Don't check the scope tree for unused variables, they can't be used in a declaration anyway.
        self.trait_bounds.clear();
        (hir_func, func_meta)
    }

    fn check_for_unused_variables_in_scope_tree(&mut self, scope_decls: ScopeTree) {
        let mut unused_vars = Vec::new();
        for scope in scope_decls.0.into_iter() {
            Resolver::check_for_unused_variables_in_local_scope(scope, &mut unused_vars);
        }

        for unused_var in unused_vars.iter() {
            if let Some(definition_info) = self.interner.try_definition(unused_var.id) {
                let name = &definition_info.name;
                if name != ERROR_IDENT && !definition_info.is_global() {
                    let ident = Ident(Spanned::from(unused_var.location.span, name.to_owned()));
                    self.push_err(ResolverError::UnusedVariable { ident });
                }
            }
        }
    }

    fn check_for_unused_variables_in_local_scope(decl_map: Scope, unused_vars: &mut Vec<HirIdent>) {
        let unused_variables = decl_map.filter(|(variable_name, metadata)| {
            let has_underscore_prefix = variable_name.starts_with('_'); // XXX: This is used for development mode, and will be removed
            metadata.warn_if_unused && metadata.num_times_used == 0 && !has_underscore_prefix
        });
        unused_vars.extend(unused_variables.map(|(_, meta)| meta.ident.clone()));
    }

    /// Run the given function in a new scope.
    fn in_new_scope<T, F: FnOnce(&mut Self) -> T>(&mut self, f: F) -> T {
        self.scopes.start_scope();
        let ret = f(self);
        let scope = self.scopes.end_scope();
        self.check_for_unused_variables_in_scope_tree(scope.into());
        ret
    }

    fn add_variable_decl(
        &mut self,
        name: Ident,
        mutable: bool,
        allow_shadowing: bool,
        definition: DefinitionKind,
    ) -> HirIdent {
        self.add_variable_decl_inner(name, mutable, allow_shadowing, true, definition)
    }

    fn add_variable_decl_inner(
        &mut self,
        name: Ident,
        mutable: bool,
        allow_shadowing: bool,
        warn_if_unused: bool,
        definition: DefinitionKind,
    ) -> HirIdent {
        if definition.is_global() {
            return self.add_global_variable_decl(name, definition);
        }

        let location = Location::new(name.span(), self.file);
        let id =
            self.interner.push_definition(name.0.contents.clone(), mutable, definition, location);
        let ident = HirIdent::non_trait_method(id, location);
        let resolver_meta =
            ResolverMeta { num_times_used: 0, ident: ident.clone(), warn_if_unused };

        let scope = self.scopes.get_mut_scope();
        let old_value = scope.add_key_value(name.0.contents.clone(), resolver_meta);

        if !allow_shadowing {
            if let Some(old_value) = old_value {
                self.push_err(ResolverError::DuplicateDefinition {
                    name: name.0.contents,
                    first_span: old_value.ident.location.span,
                    second_span: location.span,
                });
            }
        }

        ident
    }

    fn add_global_variable_decl(&mut self, name: Ident, definition: DefinitionKind) -> HirIdent {
        let scope = self.scopes.get_mut_scope();

        // This check is necessary to maintain the same definition ids in the interner. Currently, each function uses a new resolver that has its own ScopeForest and thus global scope.
        // We must first check whether an existing definition ID has been inserted as otherwise there will be multiple definitions for the same global statement.
        // This leads to an error in evaluation where the wrong definition ID is selected when evaluating a statement using the global. The check below prevents this error.
        let mut global_id = None;
        let global = self.interner.get_all_globals();
        for global_info in global {
            if global_info.ident == name
                && global_info.local_id == self.path_resolver.local_module_id()
            {
                global_id = Some(global_info.id);
            }
        }

        let (ident, resolver_meta) = if let Some(id) = global_id {
            let global = self.interner.get_global(id);
            let hir_ident = HirIdent::non_trait_method(global.definition_id, global.location);
            let ident = hir_ident.clone();
            let resolver_meta = ResolverMeta { num_times_used: 0, ident, warn_if_unused: true };
            (hir_ident, resolver_meta)
        } else {
            let location = Location::new(name.span(), self.file);
            let id =
                self.interner.push_definition(name.0.contents.clone(), false, definition, location);
            let ident = HirIdent::non_trait_method(id, location);
            let resolver_meta =
                ResolverMeta { num_times_used: 0, ident: ident.clone(), warn_if_unused: true };
            (ident, resolver_meta)
        };

        let old_global_value = scope.add_key_value(name.0.contents.clone(), resolver_meta);
        if let Some(old_global_value) = old_global_value {
            self.push_err(ResolverError::DuplicateDefinition {
                name: name.0.contents.clone(),
                first_span: old_global_value.ident.location.span,
                second_span: name.span(),
            });
        }
        ident
    }

    // Checks for a variable having been declared before
    // variable declaration and definition cannot be separate in Noir
    // Once the variable has been found, intern and link `name` to this definition
    // return the IdentId of `name`
    //
    // If a variable is not found, then an error is logged and a dummy id
    // is returned, for better error reporting UX
    fn find_variable_or_default(&mut self, name: &Ident) -> (HirIdent, usize) {
        self.find_variable(name).unwrap_or_else(|error| {
            self.push_err(error);
            let id = DefinitionId::dummy_id();
            let location = Location::new(name.span(), self.file);
            (HirIdent::non_trait_method(id, location), 0)
        })
    }

    fn find_variable(&mut self, name: &Ident) -> Result<(HirIdent, usize), ResolverError> {
        // Find the definition for this Ident
        let scope_tree = self.scopes.current_scope_tree();
        let variable = scope_tree.find(&name.0.contents);

        let location = Location::new(name.span(), self.file);
        if let Some((variable_found, scope)) = variable {
            variable_found.num_times_used += 1;
            let id = variable_found.ident.id;
            Ok((HirIdent::non_trait_method(id, location), scope))
        } else {
            Err(ResolverError::VariableNotDeclared {
                name: name.0.contents.clone(),
                span: name.0.span(),
            })
        }
    }

    fn intern_function(&mut self, func: NoirFunction, id: FuncId) -> (HirFunction, FuncMeta) {
        let func_meta = self.extract_meta(&func, id);

        if func.def.is_unconstrained {
            self.in_unconstrained_fn = true;
        }

        let hir_func = match func.kind {
            FunctionKind::Builtin | FunctionKind::LowLevel | FunctionKind::Oracle => {
                HirFunction::empty()
            }
            FunctionKind::Normal | FunctionKind::Recursive => {
                let expr_id = self.intern_block(func.def.body);
                self.interner.push_expr_location(expr_id, func.def.span, self.file);
                HirFunction::unchecked_from_expr(expr_id)
            }
        };

        (hir_func, func_meta)
    }

    pub fn resolve_trait_constraint(
        &mut self,
        constraint: UnresolvedTraitConstraint,
    ) -> Option<TraitConstraint> {
        let typ = self.resolve_type(constraint.typ);
        let trait_generics =
            vecmap(constraint.trait_bound.trait_generics, |typ| self.resolve_type(typ));

        let span = constraint.trait_bound.trait_path.span();
        let the_trait = self.lookup_trait_or_error(constraint.trait_bound.trait_path)?;
        let trait_id = the_trait.id;

        let expected_generics = the_trait.generics.len();
        let actual_generics = trait_generics.len();

        if actual_generics != expected_generics {
            let item_name = the_trait.name.to_string();
            self.push_err(ResolverError::IncorrectGenericCount {
                span,
                item_name,
                actual: actual_generics,
                expected: expected_generics,
            });
        }

        Some(TraitConstraint { typ, trait_id, trait_generics })
    }

    /// Translates an UnresolvedType into a Type and appends any
    /// freshly created TypeVariables created to new_variables.
    fn resolve_type_inner(&mut self, typ: UnresolvedType, new_variables: &mut Generics) -> Type {
        use crate::ast::UnresolvedTypeData::*;

        let resolved_type = match typ.typ {
            FieldElement => Type::FieldElement,
            Array(size, elem) => {
                let elem = Box::new(self.resolve_type_inner(*elem, new_variables));
                let size = self.resolve_array_size(Some(size), new_variables);
                Type::Array(Box::new(size), elem)
            }
            Slice(elem) => {
                let elem = Box::new(self.resolve_type_inner(*elem, new_variables));
                Type::Slice(elem)
            }
            Expression(expr) => self.convert_expression_type(expr),
            Integer(sign, bits) => Type::Integer(sign, bits),
            Bool => Type::Bool,
            String(size) => {
                let resolved_size = self.resolve_array_size(size, new_variables);
                Type::String(Box::new(resolved_size))
            }
            FormatString(size, fields) => {
                let resolved_size = self.convert_expression_type(size);
                let fields = self.resolve_type_inner(*fields, new_variables);
                Type::FmtString(Box::new(resolved_size), Box::new(fields))
            }
            Code => Type::Code,
            Unit => Type::Unit,
            Unspecified => Type::Error,
            Error => Type::Error,
            Named(path, args, _) => self.resolve_named_type(path, args, new_variables),
            TraitAsType(path, args) => self.resolve_trait_as_type(path, args, new_variables),

            Tuple(fields) => {
                Type::Tuple(vecmap(fields, |field| self.resolve_type_inner(field, new_variables)))
            }
            Function(args, ret, env) => {
                let args = vecmap(args, |arg| self.resolve_type_inner(arg, new_variables));
                let ret = Box::new(self.resolve_type_inner(*ret, new_variables));

                // expect() here is valid, because the only places we don't have a span are omitted types
                // e.g. a function without return type implicitly has a spanless UnresolvedType::Unit return type
                // To get an invalid env type, the user must explicitly specify the type, which will have a span
                let env_span =
                    env.span.expect("Unexpected missing span for closure environment type");

                let env = Box::new(self.resolve_type_inner(*env, new_variables));

                match *env {
                    Type::Unit | Type::Tuple(_) | Type::NamedGeneric(_, _) => {
                        Type::Function(args, ret, env)
                    }
                    _ => {
                        self.push_err(ResolverError::InvalidClosureEnvironment {
                            typ: *env,
                            span: env_span,
                        });
                        Type::Error
                    }
                }
            }
            MutableReference(element) => {
                Type::MutableReference(Box::new(self.resolve_type_inner(*element, new_variables)))
            }
            Parenthesized(typ) => self.resolve_type_inner(*typ, new_variables),
        };

        if let Type::Struct(_, _) = resolved_type {
            if let Some(unresolved_span) = typ.span {
                // Record the location of the type reference
                self.interner.push_type_ref_location(
                    resolved_type.clone(),
                    Location::new(unresolved_span, self.file),
                );
            }
        }
        resolved_type
    }

    fn find_generic(&self, target_name: &str) -> Option<&(Rc<String>, TypeVariable, Span)> {
        self.generics.iter().find(|(name, _, _)| name.as_ref() == target_name)
    }

    fn resolve_named_type(
        &mut self,
        path: Path,
        args: Vec<UnresolvedType>,
        new_variables: &mut Generics,
    ) -> Type {
        if args.is_empty() {
            if let Some(typ) = self.lookup_generic_or_global_type(&path) {
                return typ;
            }
        }

        // Check if the path is a type variable first. We currently disallow generics on type
        // variables since we do not support higher-kinded types.
        if path.segments.len() == 1 {
            let name = &path.last_segment().0.contents;

            if name == SELF_TYPE_NAME {
                if let Some(self_type) = self.self_type.clone() {
                    if !args.is_empty() {
                        self.push_err(ResolverError::GenericsOnSelfType { span: path.span() });
                    }
                    return self_type;
                }
            }
        }

        let span = path.span();
        let mut args = vecmap(args, |arg| self.resolve_type_inner(arg, new_variables));

        if let Some(type_alias) = self.lookup_type_alias(path.clone()) {
            let type_alias = type_alias.borrow();
            let expected_generic_count = type_alias.generics.len();
            let type_alias_string = type_alias.to_string();
            let id = type_alias.id;

            self.verify_generics_count(expected_generic_count, &mut args, span, || {
                type_alias_string
            });

            if let Some(item) = self.current_item {
                self.interner.add_type_alias_dependency(item, id);
            }

            // Collecting Type Alias references [Location]s to be used by LSP in order
            // to resolve the definition of the type alias
            self.interner.add_type_alias_ref(id, Location::new(span, self.file));

            // Because there is no ordering to when type aliases (and other globals) are resolved,
            // it is possible for one to refer to an Error type and issue no error if it is set
            // equal to another type alias. Fixing this fully requires an analysis to create a DFG
            // of definition ordering, but for now we have an explicit check here so that we at
            // least issue an error that the type was not found instead of silently passing.
            let alias = self.interner.get_type_alias(id);
            return Type::Alias(alias, args);
        }

        match self.lookup_struct_or_error(path) {
            Some(struct_type) => {
                let expected_generic_count = struct_type.borrow().generics.len();
                if !self.in_contract
                    && self
                        .interner
                        .struct_attributes(&struct_type.borrow().id)
                        .iter()
                        .any(|attr| matches!(attr, SecondaryAttribute::Abi(_)))
                {
                    self.push_err(ResolverError::AbiAttributeOusideContract {
                        span: struct_type.borrow().name.span(),
                    });
                }
                self.verify_generics_count(expected_generic_count, &mut args, span, || {
                    struct_type.borrow().to_string()
                });

                if let Some(current_item) = self.current_item {
                    let dependency_id = struct_type.borrow().id;
                    self.interner.add_type_dependency(current_item, dependency_id);
                }

                Type::Struct(struct_type, args)
            }
            None => Type::Error,
        }
    }

    fn resolve_trait_as_type(
        &mut self,
        path: Path,
        args: Vec<UnresolvedType>,
        new_variables: &mut Generics,
    ) -> Type {
        let args = vecmap(args, |arg| self.resolve_type_inner(arg, new_variables));

        if let Some(t) = self.lookup_trait_or_error(path) {
            Type::TraitAsType(t.id, Rc::new(t.name.to_string()), args)
        } else {
            Type::Error
        }
    }

    fn verify_generics_count(
        &mut self,
        expected_count: usize,
        args: &mut Vec<Type>,
        span: Span,
        type_name: impl FnOnce() -> String,
    ) {
        if args.len() != expected_count {
            self.errors.push(ResolverError::IncorrectGenericCount {
                span,
                item_name: type_name(),
                actual: args.len(),
                expected: expected_count,
            });

            // Fix the generic count so we can continue typechecking
            args.resize_with(expected_count, || Type::Error);
        }
    }

    fn lookup_generic_or_global_type(&mut self, path: &Path) -> Option<Type> {
        if path.segments.len() == 1 {
            let name = &path.last_segment().0.contents;
            if let Some((name, var, _)) = self.find_generic(name) {
                return Some(Type::NamedGeneric(var.clone(), name.clone()));
            }
        }

        // If we cannot find a local generic of the same name, try to look up a global
        match self.path_resolver.resolve(self.def_maps, path.clone()) {
            Ok(PathResolution { module_def_id: ModuleDefId::GlobalId(id), error }) => {
                if let Some(current_item) = self.current_item {
                    self.interner.add_global_dependency(current_item, id);
                }

                if let Some(error) = error {
                    self.push_err(error.into());
                }
                Some(Type::Constant(self.eval_global_as_array_length(id, path)))
            }
            _ => None,
        }
    }

    fn resolve_array_size(
        &mut self,
        length: Option<UnresolvedTypeExpression>,
        new_variables: &mut Generics,
    ) -> Type {
        match length {
            None => {
                let id = self.interner.next_type_variable_id();
                let typevar = TypeVariable::unbound(id);
                new_variables.push(typevar.clone());

                // 'Named'Generic is a bit of a misnomer here, we want a type variable that
                // wont be bound over but this one has no name since we do not currently
                // require users to explicitly be generic over array lengths.
                Type::NamedGeneric(typevar, Rc::new("".into()))
            }
            Some(length) => self.convert_expression_type(length),
        }
    }

    fn convert_expression_type(&mut self, length: UnresolvedTypeExpression) -> Type {
        match length {
            UnresolvedTypeExpression::Variable(path) => {
                self.lookup_generic_or_global_type(&path).unwrap_or_else(|| {
                    self.push_err(ResolverError::NoSuchNumericTypeVariable { path });
                    Type::Constant(0)
                })
            }
            UnresolvedTypeExpression::Constant(int, _) => Type::Constant(int),
            UnresolvedTypeExpression::BinaryOperation(lhs, op, rhs, _) => {
                let (lhs_span, rhs_span) = (lhs.span(), rhs.span());
                let lhs = self.convert_expression_type(*lhs);
                let rhs = self.convert_expression_type(*rhs);

                match (lhs, rhs) {
                    (Type::Constant(lhs), Type::Constant(rhs)) => {
                        Type::Constant(op.function()(lhs, rhs))
                    }
                    (lhs, _) => {
                        let span =
                            if !matches!(lhs, Type::Constant(_)) { lhs_span } else { rhs_span };
                        self.push_err(ResolverError::InvalidArrayLengthExpr { span });
                        Type::Constant(0)
                    }
                }
            }
        }
    }

    fn get_ident_from_path(&mut self, path: Path) -> (HirIdent, usize) {
        let location = Location::new(path.span(), self.file);

        let error = match path.as_ident().map(|ident| self.find_variable(ident)) {
            Some(Ok(found)) => return found,
            // Try to look it up as a global, but still issue the first error if we fail
            Some(Err(error)) => match self.lookup_global(path) {
                Ok(id) => return (HirIdent::non_trait_method(id, location), 0),
                Err(_) => error,
            },
            None => match self.lookup_global(path) {
                Ok(id) => return (HirIdent::non_trait_method(id, location), 0),
                Err(error) => error,
            },
        };
        self.push_err(error);
        let id = DefinitionId::dummy_id();
        (HirIdent::non_trait_method(id, location), 0)
    }

    /// Translates an UnresolvedType to a Type
    pub fn resolve_type(&mut self, typ: UnresolvedType) -> Type {
        let span = typ.span;
        let resolved_type = self.resolve_type_inner(typ, &mut vec![]);
        if resolved_type.is_nested_slice() {
            self.errors.push(ResolverError::NestedSlices { span: span.unwrap() });
        }

        resolved_type
    }

    pub fn resolve_type_alias(
        mut self,
        unresolved: NoirTypeAlias,
        alias_id: TypeAliasId,
    ) -> (Type, Generics, Vec<ResolverError>) {
        let generics = self.add_generics(&unresolved.generics);
        self.resolve_local_globals();

        self.current_item = Some(DependencyId::Alias(alias_id));
        let typ = self.resolve_type(unresolved.typ);

        (typ, generics, self.errors)
    }

    pub fn take_errors(self) -> Vec<ResolverError> {
        self.errors
    }

    /// Return the current generics.
    /// Needed to keep referring to the same type variables across many
    /// methods in a single impl.
    pub fn get_generics(&self) -> &[(Rc<String>, TypeVariable, Span)] {
        &self.generics
    }

    /// Set the current generics that are in scope.
    /// Unlike add_generics, this function will not create any new type variables,
    /// opting to reuse the existing ones it is directly given.
    pub fn set_generics(&mut self, generics: Vec<(Rc<String>, TypeVariable, Span)>) {
        self.generics = generics;
    }

    /// Translates a (possibly Unspecified) UnresolvedType to a Type.
    /// Any UnresolvedType::Unspecified encountered are replaced with fresh type variables.
    fn resolve_inferred_type(&mut self, typ: UnresolvedType) -> Type {
        match &typ.typ {
            UnresolvedTypeData::Unspecified => self.interner.next_type_variable(),
            _ => self.resolve_type_inner(typ, &mut vec![]),
        }
    }

    /// Add the given generics to scope.
    /// Each generic will have a fresh Shared<TypeBinding> associated with it.
    pub fn add_generics(&mut self, generics: &UnresolvedGenerics) -> Generics {
        vecmap(generics, |generic| {
            // Map the generic to a fresh type variable
            let id = self.interner.next_type_variable_id();
            let typevar = TypeVariable::unbound(id);
            let span = generic.0.span();

            // Check for name collisions of this generic
            let name = Rc::new(generic.0.contents.clone());

            if let Some((_, _, first_span)) = self.find_generic(&name) {
                self.errors.push(ResolverError::DuplicateDefinition {
                    name: generic.0.contents.clone(),
                    first_span: *first_span,
                    second_span: span,
                });
            } else {
                self.generics.push((name, typevar.clone(), span));
            }

            typevar
        })
    }

    /// Add the given existing generics to scope.
    /// This is useful for adding the same generics to many items. E.g. apply impl generics
    /// to each function in the impl or trait generics to each item in the trait.
    pub fn add_existing_generics(&mut self, names: &UnresolvedGenerics, generics: &Generics) {
        assert_eq!(names.len(), generics.len());

        for (name, typevar) in names.iter().zip(generics) {
            self.add_existing_generic(&name.0.contents, name.0.span(), typevar.clone());
        }
    }

    pub fn add_existing_generic(&mut self, name: &str, span: Span, typevar: TypeVariable) {
        // Check for name collisions of this generic
        let rc_name = Rc::new(name.to_owned());

        if let Some((_, _, first_span)) = self.find_generic(&rc_name) {
            self.errors.push(ResolverError::DuplicateDefinition {
                name: name.to_owned(),
                first_span: *first_span,
                second_span: span,
            });
        } else {
            self.generics.push((rc_name, typevar, span));
        }
    }

    pub fn resolve_struct_fields(
        mut self,
        unresolved: NoirStruct,
        struct_id: StructId,
    ) -> (Generics, Vec<(Ident, Type)>, Vec<ResolverError>) {
        let generics = self.add_generics(&unresolved.generics);

        // Check whether the struct definition has globals in the local module and add them to the scope
        self.resolve_local_globals();

        self.current_item = Some(DependencyId::Struct(struct_id));
        let fields = vecmap(unresolved.fields, |(ident, typ)| (ident, self.resolve_type(typ)));

        (generics, fields, self.errors)
    }

    fn resolve_local_globals(&mut self) {
        let globals = vecmap(self.interner.get_all_globals(), |global| {
            (global.id, global.local_id, global.ident.clone())
        });
        for (id, local_module_id, name) in globals {
            if local_module_id == self.path_resolver.local_module_id() {
                let definition = DefinitionKind::Global(id);
                self.add_global_variable_decl(name, definition);
            }
        }
    }

    /// TODO: This is currently only respected for generic free functions
    /// there's a bunch of other places where trait constraints can pop up
    fn resolve_trait_constraints(
        &mut self,
        where_clause: &[UnresolvedTraitConstraint],
    ) -> Vec<TraitConstraint> {
        where_clause
            .iter()
            .cloned()
            .filter_map(|constraint| self.resolve_trait_constraint(constraint))
            .collect()
    }

    /// Extract metadata from a NoirFunction
    /// to be used in analysis and intern the function parameters
    /// Prerequisite: self.add_generics() has already been called with the given
    /// function's generics, including any generics from the impl, if any.
    fn extract_meta(&mut self, func: &NoirFunction, func_id: FuncId) -> FuncMeta {
        let location = Location::new(func.name_ident().span(), self.file);
        let id = self.interner.function_definition_id(func_id);
        let name_ident = HirIdent::non_trait_method(id, location);

        let attributes = func.attributes().clone();
        let should_fold = attributes.is_foldable();

        let mut generics = vecmap(&self.generics, |(_, typevar, _)| typevar.clone());
        let mut parameters = vec![];
        let mut parameter_types = vec![];

        for Param { visibility, pattern, typ, span: _ } in func.parameters().iter().cloned() {
            if visibility == Visibility::Public && !self.pub_allowed(func) {
                self.push_err(ResolverError::UnnecessaryPub {
                    ident: func.name_ident().clone(),
                    position: PubPosition::Parameter,
                });
            }

            let pattern = self.resolve_pattern(pattern, DefinitionKind::Local(None));
            let typ = self.resolve_type_inner(typ, &mut generics);

            parameters.push((pattern, typ.clone(), visibility));
            parameter_types.push(typ);
        }

        let return_type = Box::new(self.resolve_type(func.return_type()));

        self.declare_numeric_generics(&parameter_types, &return_type);

        if !self.pub_allowed(func) && func.def.return_visibility == Visibility::Public {
            self.push_err(ResolverError::UnnecessaryPub {
                ident: func.name_ident().clone(),
                position: PubPosition::ReturnType,
            });
        }
        let is_low_level_function =
            attributes.function.as_ref().map_or(false, |func| func.is_low_level());
        if !self.path_resolver.module_id().krate.is_stdlib() && is_low_level_function {
            let error =
                ResolverError::LowLevelFunctionOutsideOfStdlib { ident: func.name_ident().clone() };
            self.push_err(error);
        }

        // 'pub' is required on return types for entry point functions
        if self.is_entry_point_function(func)
            && return_type.as_ref() != &Type::Unit
            && func.def.return_visibility == Visibility::Private
        {
            self.push_err(ResolverError::NecessaryPub { ident: func.name_ident().clone() });
        }
        // '#[recursive]' attribute is only allowed for entry point functions
        if !self.is_entry_point_function(func) && func.kind == FunctionKind::Recursive {
            self.push_err(ResolverError::MisplacedRecursiveAttribute {
                ident: func.name_ident().clone(),
            });
        }

        if !self.distinct_allowed(func)
            && func.def.return_distinctness != Distinctness::DuplicationAllowed
        {
            self.push_err(ResolverError::DistinctNotAllowed { ident: func.name_ident().clone() });
        }

        if matches!(attributes.function, Some(FunctionAttribute::Test { .. }))
            && !parameters.is_empty()
        {
            self.push_err(ResolverError::TestFunctionHasParameters {
                span: func.name_ident().span(),
            });
        }

        let mut typ = Type::Function(parameter_types, return_type, Box::new(Type::Unit));

        if !generics.is_empty() {
            typ = Type::Forall(generics, Box::new(typ));
        }

        self.interner.push_definition_type(name_ident.id, typ.clone());

        let direct_generics = func.def.generics.iter();
        let direct_generics = direct_generics
            .filter_map(|generic| self.find_generic(&generic.0.contents))
            .map(|(name, typevar, _span)| (name.clone(), typevar.clone()))
            .collect();

        FuncMeta {
            name: name_ident,
            kind: func.kind,
            location,
            typ,
            direct_generics,
            trait_impl: self.current_trait_impl,
            parameters: parameters.into(),
            return_type: func.def.return_type.clone(),
            return_visibility: func.def.return_visibility,
            return_distinctness: func.def.return_distinctness,
            has_body: !func.def.body.is_empty(),
            trait_constraints: self.resolve_trait_constraints(&func.def.where_clause),
            is_entry_point: self.is_entry_point_function(func),
            should_fold,
        }
    }

    /// Override whether this name resolver is within a contract or not.
    /// This will affect which types are allowed as parameters to methods as well
    /// as which modifiers are allowed on a function.
    pub(crate) fn set_in_contract(&mut self, in_contract: bool) {
        self.in_contract = in_contract;
    }

    /// True if the 'pub' keyword is allowed on parameters in this function
    /// 'pub' on function parameters is only allowed for entry point functions
    fn pub_allowed(&self, func: &NoirFunction) -> bool {
        self.is_entry_point_function(func) || func.attributes().is_foldable()
    }

    fn is_entry_point_function(&self, func: &NoirFunction) -> bool {
        if self.in_contract {
            func.attributes().is_contract_entry_point()
        } else {
            func.name() == MAIN_FUNCTION
        }
    }

    /// True if the `distinct` keyword is allowed on a function's return type
    fn distinct_allowed(&self, func: &NoirFunction) -> bool {
        if self.in_contract {
            // "unconstrained" functions are compiled to brillig and thus duplication of
            // witness indices in their abis is not a concern.
            !func.def.is_unconstrained
        } else {
            func.name() == MAIN_FUNCTION
        }
    }

    fn declare_numeric_generics(&mut self, params: &[Type], return_type: &Type) {
        if self.generics.is_empty() {
            return;
        }

        for (name_to_find, type_variable) in Self::find_numeric_generics(params, return_type) {
            // Declare any generics to let users use numeric generics in scope.
            // Don't issue a warning if these are unused
            //
            // We can fail to find the generic in self.generics if it is an implicit one created
            // by the compiler. This can happen when, e.g. eliding array lengths using the slice
            // syntax [T].
            if let Some((name, _, span)) =
                self.generics.iter().find(|(name, _, _)| name.as_ref() == &name_to_find)
            {
                let ident = Ident::new(name.to_string(), *span);
                let definition = DefinitionKind::GenericType(type_variable);
                self.add_variable_decl_inner(ident, false, false, false, definition);
            }
        }
    }

    fn find_numeric_generics(
        parameters: &[Type],
        return_type: &Type,
    ) -> Vec<(String, TypeVariable)> {
        let mut found = BTreeMap::new();
        for parameter in parameters {
            Self::find_numeric_generics_in_type(parameter, &mut found);
        }
        Self::find_numeric_generics_in_type(return_type, &mut found);
        found.into_iter().collect()
    }

    fn find_numeric_generics_in_type(typ: &Type, found: &mut BTreeMap<String, TypeVariable>) {
        match typ {
            Type::FieldElement
            | Type::Integer(_, _)
            | Type::Bool
            | Type::Unit
            | Type::Error
            | Type::TypeVariable(_, _)
            | Type::Constant(_)
            | Type::NamedGeneric(_, _)
            | Type::TraitAsType(..)
            | Type::Code
            | Type::Forall(_, _) => (),

            Type::Array(length, element_type) => {
                if let Type::NamedGeneric(type_variable, name) = length.as_ref() {
                    found.insert(name.to_string(), type_variable.clone());
                }
                Self::find_numeric_generics_in_type(element_type, found);
            }

            Type::Slice(element_type) => {
                Self::find_numeric_generics_in_type(element_type, found);
            }

            Type::Tuple(fields) => {
                for field in fields {
                    Self::find_numeric_generics_in_type(field, found);
                }
            }

            Type::Function(parameters, return_type, _env) => {
                for parameter in parameters {
                    Self::find_numeric_generics_in_type(parameter, found);
                }
                Self::find_numeric_generics_in_type(return_type, found);
            }

            Type::Struct(struct_type, generics) => {
                for (i, generic) in generics.iter().enumerate() {
                    if let Type::NamedGeneric(type_variable, name) = generic {
                        if struct_type.borrow().generic_is_numeric(i) {
                            found.insert(name.to_string(), type_variable.clone());
                        }
                    } else {
                        Self::find_numeric_generics_in_type(generic, found);
                    }
                }
            }
            Type::Alias(alias, generics) => {
                for (i, generic) in generics.iter().enumerate() {
                    if let Type::NamedGeneric(type_variable, name) = generic {
                        if alias.borrow().generic_is_numeric(i) {
                            found.insert(name.to_string(), type_variable.clone());
                        }
                    } else {
                        Self::find_numeric_generics_in_type(generic, found);
                    }
                }
            }
            Type::MutableReference(element) => Self::find_numeric_generics_in_type(element, found),
            Type::String(length) => {
                if let Type::NamedGeneric(type_variable, name) = length.as_ref() {
                    found.insert(name.to_string(), type_variable.clone());
                }
            }
            Type::FmtString(length, fields) => {
                if let Type::NamedGeneric(type_variable, name) = length.as_ref() {
                    found.insert(name.to_string(), type_variable.clone());
                }
                Self::find_numeric_generics_in_type(fields, found);
            }
        }
    }

    pub fn resolve_global_let(
        &mut self,
        let_stmt: LetStatement,
        global_id: GlobalId,
    ) -> HirStatement {
        self.current_item = Some(DependencyId::Global(global_id));
        let expression = self.resolve_expression(let_stmt.expression);
        let global_id = self.interner.next_global_id();
        let definition = DefinitionKind::Global(global_id);

        if !self.in_contract
            && let_stmt.attributes.iter().any(|attr| matches!(attr, SecondaryAttribute::Abi(_)))
        {
            self.push_err(ResolverError::AbiAttributeOusideContract {
                span: let_stmt.pattern.span(),
            });
        }

        HirStatement::Let(HirLetStatement {
            pattern: self.resolve_pattern(let_stmt.pattern, definition),
            r#type: self.resolve_type(let_stmt.r#type),
            expression,
            attributes: let_stmt.attributes,
        })
    }

    pub fn resolve_stmt(&mut self, stmt: StatementKind, span: Span) -> HirStatement {
        match stmt {
            StatementKind::Let(let_stmt) => {
                let expression = self.resolve_expression(let_stmt.expression);
                let definition = DefinitionKind::Local(Some(expression));
                HirStatement::Let(HirLetStatement {
                    pattern: self.resolve_pattern(let_stmt.pattern, definition),
                    r#type: self.resolve_type(let_stmt.r#type),
                    expression,
                    attributes: let_stmt.attributes,
                })
            }
            StatementKind::Constrain(constrain_stmt) => {
                let span = constrain_stmt.0.span;
                let assert_msg_call_expr_id =
                    self.resolve_assert_message(constrain_stmt.1, span, constrain_stmt.0.clone());
                let expr_id = self.resolve_expression(constrain_stmt.0);

                HirStatement::Constrain(HirConstrainStatement(
                    expr_id,
                    self.file,
                    assert_msg_call_expr_id,
                ))
            }
            StatementKind::Expression(expr) => {
                HirStatement::Expression(self.resolve_expression(expr))
            }
            StatementKind::Semi(expr) => HirStatement::Semi(self.resolve_expression(expr)),
            StatementKind::Assign(assign_stmt) => {
                let identifier = self.resolve_lvalue(assign_stmt.lvalue);
                let expression = self.resolve_expression(assign_stmt.expression);
                let stmt = HirAssignStatement { lvalue: identifier, expression };
                HirStatement::Assign(stmt)
            }
            StatementKind::For(for_loop) => {
                match for_loop.range {
                    ForRange::Range(start_range, end_range) => {
                        let start_range = self.resolve_expression(start_range);
                        let end_range = self.resolve_expression(end_range);
                        let (identifier, block) = (for_loop.identifier, for_loop.block);

                        self.nested_loops += 1;

                        // TODO: For loop variables are currently mutable by default since we haven't
                        //       yet implemented syntax for them to be optionally mutable.
                        let (identifier, block) = self.in_new_scope(|this| {
                            let decl = this.add_variable_decl(
                                identifier,
                                false,
                                true,
                                DefinitionKind::Local(None),
                            );
                            (decl, this.resolve_expression(block))
                        });

                        self.nested_loops -= 1;

                        HirStatement::For(HirForStatement {
                            start_range,
                            end_range,
                            block,
                            identifier,
                        })
                    }
                    range @ ForRange::Array(_) => {
                        let for_stmt =
                            range.into_for(for_loop.identifier, for_loop.block, for_loop.span);
                        self.resolve_stmt(for_stmt, for_loop.span)
                    }
                }
            }
            StatementKind::Break => {
                self.check_break_continue(true, span);
                HirStatement::Break
            }
            StatementKind::Continue => {
                self.check_break_continue(false, span);
                HirStatement::Continue
            }
            StatementKind::Error => HirStatement::Error,
<<<<<<< HEAD
            StatementKind::CompTime(statement) => {
                let statement = self.resolve_stmt(*statement, span);
                HirStatement::CompTime(self.interner.push_stmt(statement))
=======
            StatementKind::Comptime(statement) => {
                let statement = self.resolve_stmt(*statement, span);
                HirStatement::Comptime(self.interner.push_stmt(statement))
>>>>>>> 0c8175cb
            }
        }
    }

    fn resolve_assert_message(
        &mut self,
        assert_message_expr: Option<Expression>,
        span: Span,
        condition: Expression,
    ) -> Option<ExprId> {
        let assert_message_expr = assert_message_expr?;

        if matches!(
            assert_message_expr,
            Expression { kind: ExpressionKind::Literal(Literal::Str(..)), .. }
        ) {
            return Some(self.resolve_expression(assert_message_expr));
        }

        let is_in_stdlib = self.path_resolver.module_id().krate.is_stdlib();
        let assert_msg_call_path = if is_in_stdlib {
            ExpressionKind::Variable(Path {
                segments: vec![Ident::from("internal"), Ident::from("resolve_assert_message")],
                kind: PathKind::Crate,
                span,
            })
        } else {
            ExpressionKind::Variable(Path {
                segments: vec![
                    Ident::from("std"),
                    Ident::from("internal"),
                    Ident::from("resolve_assert_message"),
                ],
                kind: PathKind::Dep,
                span,
            })
        };
        let assert_msg_call_args = vec![assert_message_expr.clone(), condition];
        let assert_msg_call_expr = Expression::call(
            Expression { kind: assert_msg_call_path, span },
            assert_msg_call_args,
            span,
        );
        Some(self.resolve_expression(assert_msg_call_expr))
    }

    pub fn intern_stmt(&mut self, stmt: Statement) -> StmtId {
        let hir_stmt = self.resolve_stmt(stmt.kind, stmt.span);
        let id = self.interner.push_stmt(hir_stmt);
        self.interner.push_statement_location(id, stmt.span, self.file);
        id
    }

    fn resolve_lvalue(&mut self, lvalue: LValue) -> HirLValue {
        match lvalue {
            LValue::Ident(ident) => {
                let ident = self.find_variable_or_default(&ident);
                self.resolve_local_variable(ident.0.clone(), ident.1);

                HirLValue::Ident(ident.0, Type::Error)
            }
            LValue::MemberAccess { object, field_name, span } => HirLValue::MemberAccess {
                object: Box::new(self.resolve_lvalue(*object)),
                field_name,
                location: Location::new(span, self.file),
                field_index: None,
                typ: Type::Error,
            },
            LValue::Index { array, index, span } => {
                let array = Box::new(self.resolve_lvalue(*array));
                let index = self.resolve_expression(index);
                let location = Location::new(span, self.file);
                HirLValue::Index { array, index, location, typ: Type::Error }
            }
            LValue::Dereference(lvalue, span) => {
                let lvalue = Box::new(self.resolve_lvalue(*lvalue));
                let location = Location::new(span, self.file);
                HirLValue::Dereference { lvalue, location, element_type: Type::Error }
            }
        }
    }

    fn resolve_local_variable(&mut self, hir_ident: HirIdent, var_scope_index: usize) {
        let mut transitive_capture_index: Option<usize> = None;

        for lambda_index in 0..self.lambda_stack.len() {
            if self.lambda_stack[lambda_index].scope_index > var_scope_index {
                // Beware: the same variable may be captured multiple times, so we check
                // for its presence before adding the capture below.
                let pos = self.lambda_stack[lambda_index]
                    .captures
                    .iter()
                    .position(|capture| capture.ident.id == hir_ident.id);

                if pos.is_none() {
                    self.lambda_stack[lambda_index].captures.push(HirCapturedVar {
                        ident: hir_ident.clone(),
                        transitive_capture_index,
                    });
                }

                if lambda_index + 1 < self.lambda_stack.len() {
                    // There is more than one closure between the current scope and
                    // the scope of the variable, so this is a propagated capture.
                    // We need to track the transitive capture index as we go up in
                    // the closure stack.
                    transitive_capture_index = Some(pos.unwrap_or(
                        // If this was a fresh capture, we added it to the end of
                        // the captures vector:
                        self.lambda_stack[lambda_index].captures.len() - 1,
                    ));
                }
            }
        }
    }

    fn resolve_array_literal(&mut self, array_literal: ArrayLiteral) -> HirArrayLiteral {
        match array_literal {
            ArrayLiteral::Standard(elements) => {
                let elements = vecmap(elements, |elem| self.resolve_expression(elem));
                HirArrayLiteral::Standard(elements)
            }
            ArrayLiteral::Repeated { repeated_element, length } => {
                let span = length.span;
                let length =
                    UnresolvedTypeExpression::from_expr(*length, span).unwrap_or_else(|error| {
                        self.errors.push(ResolverError::ParserError(Box::new(error)));
                        UnresolvedTypeExpression::Constant(0, span)
                    });

                let length = self.convert_expression_type(length);
                let repeated_element = self.resolve_expression(*repeated_element);

                HirArrayLiteral::Repeated { repeated_element, length }
            }
        }
    }

    pub fn resolve_expression(&mut self, expr: Expression) -> ExprId {
        let hir_expr = match expr.kind {
            ExpressionKind::Literal(literal) => HirExpression::Literal(match literal {
                Literal::Bool(b) => HirLiteral::Bool(b),
                Literal::Array(array_literal) => {
                    HirLiteral::Array(self.resolve_array_literal(array_literal))
                }
                Literal::Slice(array_literal) => {
                    HirLiteral::Slice(self.resolve_array_literal(array_literal))
                }
                Literal::Integer(integer, sign) => HirLiteral::Integer(integer, sign),
                Literal::Str(str) => HirLiteral::Str(str),
                Literal::RawStr(str, _) => HirLiteral::Str(str),
                Literal::FmtStr(str) => self.resolve_fmt_str_literal(str, expr.span),
                Literal::Unit => HirLiteral::Unit,
            }),
            ExpressionKind::Variable(path) => {
                if let Some((method, constraint, assumed)) = self.resolve_trait_generic_path(&path)
                {
                    HirExpression::Ident(HirIdent {
                        location: Location::new(expr.span, self.file),
                        id: self.interner.trait_method_id(method),
                        impl_kind: ImplKind::TraitMethod(method, constraint, assumed),
                    })
                } else {
                    // If the Path is being used as an Expression, then it is referring to a global from a separate module
                    // Otherwise, then it is referring to an Identifier
                    // This lookup allows support of such statements: let x = foo::bar::SOME_GLOBAL + 10;
                    // If the expression is a singular indent, we search the resolver's current scope as normal.
                    let (hir_ident, var_scope_index) = self.get_ident_from_path(path);

                    if hir_ident.id != DefinitionId::dummy_id() {
                        match self.interner.definition(hir_ident.id).kind {
                            DefinitionKind::Function(id) => {
                                if let Some(current_item) = self.current_item {
                                    self.interner.add_function_dependency(current_item, id);
                                }
                            }
                            DefinitionKind::Global(global_id) => {
                                if let Some(current_item) = self.current_item {
                                    self.interner.add_global_dependency(current_item, global_id);
                                }
                            }
                            DefinitionKind::GenericType(_) => {
                                // Initialize numeric generics to a polymorphic integer type in case
                                // they're used in expressions. We must do this here since the type
                                // checker does not check definition kinds and otherwise expects
                                // parameters to already be typed.
                                if self.interner.definition_type(hir_ident.id) == Type::Error {
                                    let typ = Type::polymorphic_integer_or_field(self.interner);
                                    self.interner.push_definition_type(hir_ident.id, typ);
                                }
                            }
                            DefinitionKind::Local(_) => {
                                // only local variables can be captured by closures.
                                self.resolve_local_variable(hir_ident.clone(), var_scope_index);
                            }
                        }
                    }

                    HirExpression::Ident(hir_ident)
                }
            }
            ExpressionKind::Prefix(prefix) => {
                let operator = prefix.operator;
                let rhs = self.resolve_expression(prefix.rhs);

                if operator == UnaryOp::MutableReference {
                    if let Err(error) = verify_mutable_reference(self.interner, rhs) {
                        self.errors.push(error);
                    }
                }

                HirExpression::Prefix(HirPrefixExpression { operator, rhs })
            }
            ExpressionKind::Infix(infix) => {
                let lhs = self.resolve_expression(infix.lhs);
                let rhs = self.resolve_expression(infix.rhs);
                let trait_id = self.interner.get_operator_trait_method(infix.operator.contents);

                HirExpression::Infix(HirInfixExpression {
                    lhs,
                    operator: HirBinaryOp::new(infix.operator, self.file),
                    trait_method_id: trait_id,
                    rhs,
                })
            }
            ExpressionKind::Call(call_expr) => {
                // Get the span and name of path for error reporting
                let func = self.resolve_expression(*call_expr.func);

                let arguments = vecmap(call_expr.arguments, |arg| self.resolve_expression(arg));
                let location = Location::new(expr.span, self.file);
                HirExpression::Call(HirCallExpression { func, arguments, location })
            }
            ExpressionKind::MethodCall(call_expr) => {
                let method = call_expr.method_name;
                let object = self.resolve_expression(call_expr.object);
                let arguments = vecmap(call_expr.arguments, |arg| self.resolve_expression(arg));
                let location = Location::new(expr.span, self.file);
                HirExpression::MethodCall(HirMethodCallExpression {
                    arguments,
                    method,
                    object,
                    location,
                })
            }
            ExpressionKind::Cast(cast_expr) => HirExpression::Cast(HirCastExpression {
                lhs: self.resolve_expression(cast_expr.lhs),
                r#type: self.resolve_type(cast_expr.r#type),
            }),
            ExpressionKind::If(if_expr) => HirExpression::If(HirIfExpression {
                condition: self.resolve_expression(if_expr.condition),
                consequence: self.resolve_expression(if_expr.consequence),
                alternative: if_expr.alternative.map(|e| self.resolve_expression(e)),
            }),
            ExpressionKind::Index(indexed_expr) => HirExpression::Index(HirIndexExpression {
                collection: self.resolve_expression(indexed_expr.collection),
                index: self.resolve_expression(indexed_expr.index),
            }),
            ExpressionKind::Block(block_expr) => {
                HirExpression::Block(self.resolve_block(block_expr))
            }
            ExpressionKind::Constructor(constructor) => {
                let span = constructor.type_name.span();

                match self.lookup_type_or_error(constructor.type_name) {
                    Some(Type::Struct(r#type, struct_generics)) => {
                        let typ = r#type.clone();
                        let fields = constructor.fields;
                        let resolve_expr = Resolver::resolve_expression;
                        let fields =
                            self.resolve_constructor_fields(typ, fields, span, resolve_expr);
                        HirExpression::Constructor(HirConstructorExpression {
                            fields,
                            r#type,
                            struct_generics,
                        })
                    }
                    Some(typ) => {
                        self.push_err(ResolverError::NonStructUsedInConstructor { typ, span });
                        HirExpression::Error
                    }
                    None => HirExpression::Error,
                }
            }
            ExpressionKind::MemberAccess(access) => {
                // Validating whether the lhs actually has the rhs as a field
                // needs to wait until type checking when we know the type of the lhs
                HirExpression::MemberAccess(HirMemberAccess {
                    lhs: self.resolve_expression(access.lhs),
                    rhs: access.rhs,
                    // This is only used when lhs is a reference and we want to return a reference to rhs
                    is_offset: false,
                })
            }
            ExpressionKind::Error => HirExpression::Error,
            ExpressionKind::Tuple(elements) => {
                let elements = vecmap(elements, |elem| self.resolve_expression(elem));
                HirExpression::Tuple(elements)
            }
            // We must stay in the same function scope as the parent function to allow for closures
            // to capture variables. This is currently limited to immutable variables.
            ExpressionKind::Lambda(lambda) => self.in_new_scope(|this| {
                let scope_index = this.scopes.current_scope_index();

                this.lambda_stack.push(LambdaContext { captures: Vec::new(), scope_index });

                let parameters = vecmap(lambda.parameters, |(pattern, typ)| {
                    let parameter = DefinitionKind::Local(None);
                    (this.resolve_pattern(pattern, parameter), this.resolve_inferred_type(typ))
                });

                let return_type = this.resolve_inferred_type(lambda.return_type);
                let body = this.resolve_expression(lambda.body);

                let lambda_context = this.lambda_stack.pop().unwrap();

                HirExpression::Lambda(HirLambda {
                    parameters,
                    return_type,
                    body,
                    captures: lambda_context.captures,
                })
            }),
            ExpressionKind::Parenthesized(sub_expr) => return self.resolve_expression(*sub_expr),

            // The quoted expression isn't resolved since we don't want errors if variables aren't defined
            ExpressionKind::Quote(block) => HirExpression::Quote(block),
            ExpressionKind::CompTime(block) => HirExpression::CompTime(self.resolve_block(block)),
        };

        // If these lines are ever changed, make sure to change the early return
        // in the ExpressionKind::Variable case as well
        let expr_id = self.interner.push_expr(hir_expr);
        self.interner.push_expr_location(expr_id, expr.span, self.file);
        expr_id
    }

    fn resolve_pattern(&mut self, pattern: Pattern, definition: DefinitionKind) -> HirPattern {
        self.resolve_pattern_mutable(pattern, None, definition)
    }

    fn resolve_pattern_mutable(
        &mut self,
        pattern: Pattern,
        mutable: Option<Span>,
        definition: DefinitionKind,
    ) -> HirPattern {
        match pattern {
            Pattern::Identifier(name) => {
                // If this definition is mutable, do not store the rhs because it will
                // not always refer to the correct value of the variable
                let definition = match (mutable, definition) {
                    (Some(_), DefinitionKind::Local(_)) => DefinitionKind::Local(None),
                    (_, other) => other,
                };
                let id = self.add_variable_decl(name, mutable.is_some(), true, definition);
                HirPattern::Identifier(id)
            }
            Pattern::Mutable(pattern, span, _) => {
                if let Some(first_mut) = mutable {
                    self.push_err(ResolverError::UnnecessaryMut { first_mut, second_mut: span });
                }

                let pattern = self.resolve_pattern_mutable(*pattern, Some(span), definition);
                let location = Location::new(span, self.file);
                HirPattern::Mutable(Box::new(pattern), location)
            }
            Pattern::Tuple(fields, span) => {
                let fields = vecmap(fields, |field| {
                    self.resolve_pattern_mutable(field, mutable, definition.clone())
                });
                let location = Location::new(span, self.file);
                HirPattern::Tuple(fields, location)
            }
            Pattern::Struct(name, fields, span) => {
                let error_identifier = |this: &mut Self| {
                    // Must create a name here to return a HirPattern::Identifier. Allowing
                    // shadowing here lets us avoid further errors if we define ERROR_IDENT
                    // multiple times.
                    let name = ERROR_IDENT.into();
                    let identifier = this.add_variable_decl(name, false, true, definition.clone());
                    HirPattern::Identifier(identifier)
                };

                let (struct_type, generics) = match self.lookup_type_or_error(name) {
                    Some(Type::Struct(struct_type, generics)) => (struct_type, generics),
                    None => return error_identifier(self),
                    Some(typ) => {
                        self.push_err(ResolverError::NonStructUsedInConstructor { typ, span });
                        return error_identifier(self);
                    }
                };

                let resolve_field = |this: &mut Self, pattern| {
                    this.resolve_pattern_mutable(pattern, mutable, definition.clone())
                };

                let typ = struct_type.clone();
                let fields = self.resolve_constructor_fields(typ, fields, span, resolve_field);

                let typ = Type::Struct(struct_type, generics);
                let location = Location::new(span, self.file);
                HirPattern::Struct(typ, fields, location)
            }
        }
    }

    /// Resolve all the fields of a struct constructor expression.
    /// Ensures all fields are present, none are repeated, and all
    /// are part of the struct.
    ///
    /// This is generic to allow it to work for constructor expressions
    /// and constructor patterns.
    fn resolve_constructor_fields<T, U>(
        &mut self,
        struct_type: Shared<StructType>,
        fields: Vec<(Ident, T)>,
        span: Span,
        mut resolve_function: impl FnMut(&mut Self, T) -> U,
    ) -> Vec<(Ident, U)> {
        let mut ret = Vec::with_capacity(fields.len());
        let mut seen_fields = HashSet::new();
        let mut unseen_fields = struct_type.borrow().field_names();

        for (field, expr) in fields {
            let resolved = resolve_function(self, expr);

            if unseen_fields.contains(&field) {
                unseen_fields.remove(&field);
                seen_fields.insert(field.clone());
            } else if seen_fields.contains(&field) {
                // duplicate field
                self.push_err(ResolverError::DuplicateField { field: field.clone() });
            } else {
                // field not required by struct
                self.push_err(ResolverError::NoSuchField {
                    field: field.clone(),
                    struct_definition: struct_type.borrow().name.clone(),
                });
            }

            ret.push((field, resolved));
        }

        if !unseen_fields.is_empty() {
            self.push_err(ResolverError::MissingFields {
                span,
                missing_fields: unseen_fields.into_iter().map(|field| field.to_string()).collect(),
                struct_definition: struct_type.borrow().name.clone(),
            });
        }

        ret
    }

    pub fn get_struct(&self, type_id: StructId) -> Shared<StructType> {
        self.interner.get_struct(type_id)
    }

    pub fn get_trait_mut(&mut self, trait_id: TraitId) -> &mut Trait {
        self.interner.get_trait_mut(trait_id)
    }

    fn lookup<T: TryFromModuleDefId>(&mut self, path: Path) -> Result<T, ResolverError> {
        let span = path.span();
        let id = self.resolve_path(path)?;
        T::try_from(id).ok_or_else(|| ResolverError::Expected {
            expected: T::description(),
            got: id.as_str().to_owned(),
            span,
        })
    }

    fn lookup_global(&mut self, path: Path) -> Result<DefinitionId, ResolverError> {
        let span = path.span();
        let id = self.resolve_path(path)?;

        if let Some(function) = TryFromModuleDefId::try_from(id) {
            return Ok(self.interner.function_definition_id(function));
        }

        if let Some(global) = TryFromModuleDefId::try_from(id) {
            let global = self.interner.get_global(global);
            return Ok(global.definition_id);
        }

        let expected = "global variable".into();
        let got = "local variable".into();
        Err(ResolverError::Expected { span, expected, got })
    }

    /// Lookup a given struct type by name.
    fn lookup_struct_or_error(&mut self, path: Path) -> Option<Shared<StructType>> {
        match self.lookup(path) {
            Ok(struct_id) => Some(self.get_struct(struct_id)),
            Err(error) => {
                self.push_err(error);
                None
            }
        }
    }

    /// Lookup a given trait by name/path.
    fn lookup_trait_or_error(&mut self, path: Path) -> Option<&mut Trait> {
        match self.lookup(path) {
            Ok(trait_id) => Some(self.get_trait_mut(trait_id)),
            Err(error) => {
                self.push_err(error);
                None
            }
        }
    }

    /// Looks up a given type by name.
    /// This will also instantiate any struct types found.
    fn lookup_type_or_error(&mut self, path: Path) -> Option<Type> {
        let ident = path.as_ident();
        if ident.map_or(false, |i| i == SELF_TYPE_NAME) {
            if let Some(typ) = &self.self_type {
                return Some(typ.clone());
            }
        }

        match self.lookup(path) {
            Ok(struct_id) => {
                let struct_type = self.get_struct(struct_id);
                let generics = struct_type.borrow().instantiate(self.interner);
                Some(Type::Struct(struct_type, generics))
            }
            Err(error) => {
                self.push_err(error);
                None
            }
        }
    }

    fn lookup_type_alias(&mut self, path: Path) -> Option<Shared<TypeAlias>> {
        self.lookup(path).ok().map(|id| self.interner.get_type_alias(id))
    }

    // this resolves Self::some_static_method, inside an impl block (where we don't have a concrete self_type)
    fn resolve_trait_static_method_by_self(
        &mut self,
        path: &Path,
    ) -> Option<(TraitMethodId, TraitConstraint, bool)> {
        let trait_id = self.trait_id?;

        if path.kind == PathKind::Plain && path.segments.len() == 2 {
            let name = &path.segments[0].0.contents;
            let method = &path.segments[1];

            if name == SELF_TYPE_NAME {
                let the_trait = self.interner.get_trait(trait_id);
                let method = the_trait.find_method(method.0.contents.as_str())?;

                let constraint = TraitConstraint {
                    typ: self.self_type.clone()?,
                    trait_generics: Type::from_generics(&the_trait.generics),
                    trait_id,
                };
                return Some((method, constraint, false));
            }
        }
        None
    }

    // this resolves TraitName::some_static_method
    fn resolve_trait_static_method(
        &mut self,
        path: &Path,
    ) -> Option<(TraitMethodId, TraitConstraint, bool)> {
        if path.kind == PathKind::Plain && path.segments.len() == 2 {
            let method = &path.segments[1];

            let mut trait_path = path.clone();
            trait_path.pop();
            let trait_id = self.lookup(trait_path).ok()?;
            let the_trait = self.interner.get_trait(trait_id);

            let method = the_trait.find_method(method.0.contents.as_str())?;
            let constraint = TraitConstraint {
                typ: Type::TypeVariable(
                    the_trait.self_type_typevar.clone(),
                    TypeVariableKind::Normal,
                ),
                trait_generics: Type::from_generics(&the_trait.generics),
                trait_id,
            };
            return Some((method, constraint, false));
        }
        None
    }

    // This resolves a static trait method T::trait_method by iterating over the where clause
    //
    // Returns the trait method, trait constraint, and whether the impl is assumed from a where
    // clause. This is always true since this helper searches where clauses for a generic constraint.
    // E.g. `t.method()` with `where T: Foo<Bar>` in scope will return `(Foo::method, T, vec![Bar])`
    fn resolve_trait_method_by_named_generic(
        &mut self,
        path: &Path,
    ) -> Option<(TraitMethodId, TraitConstraint, bool)> {
        if path.segments.len() != 2 {
            return None;
        }

        for UnresolvedTraitConstraint { typ, trait_bound } in self.trait_bounds.clone() {
            if let UnresolvedTypeData::Named(constraint_path, _, _) = &typ.typ {
                // if `path` is `T::method_name`, we're looking for constraint of the form `T: SomeTrait`
                if constraint_path.segments.len() == 1
                    && path.segments[0] != constraint_path.last_segment()
                {
                    continue;
                }

                if let Ok(ModuleDefId::TraitId(trait_id)) =
                    self.resolve_path(trait_bound.trait_path.clone())
                {
                    let the_trait = self.interner.get_trait(trait_id);
                    if let Some(method) =
                        the_trait.find_method(path.segments.last().unwrap().0.contents.as_str())
                    {
                        let constraint = TraitConstraint {
                            trait_id,
                            typ: self.resolve_type(typ.clone()),
                            trait_generics: vecmap(trait_bound.trait_generics, |typ| {
                                self.resolve_type(typ)
                            }),
                        };
                        return Some((method, constraint, true));
                    }
                }
            }
        }
        None
    }

    // Try to resolve the given trait method path.
    //
    // Returns the trait method, trait constraint, and whether the impl is assumed to exist by a where clause or not
    // E.g. `t.method()` with `where T: Foo<Bar>` in scope will return `(Foo::method, T, vec![Bar])`
    fn resolve_trait_generic_path(
        &mut self,
        path: &Path,
    ) -> Option<(TraitMethodId, TraitConstraint, bool)> {
        self.resolve_trait_static_method_by_self(path)
            .or_else(|| self.resolve_trait_static_method(path))
            .or_else(|| self.resolve_trait_method_by_named_generic(path))
    }

    fn resolve_path(&mut self, path: Path) -> Result<ModuleDefId, ResolverError> {
        let path_resolution = self.path_resolver.resolve(self.def_maps, path)?;

        if let Some(error) = path_resolution.error {
            self.push_err(error.into());
        }

        Ok(path_resolution.module_def_id)
    }

    fn resolve_block(&mut self, block_expr: BlockExpression) -> HirBlockExpression {
        let statements =
            self.in_new_scope(|this| vecmap(block_expr.statements, |stmt| this.intern_stmt(stmt)));
        HirBlockExpression { statements }
    }

    pub fn intern_block(&mut self, block: BlockExpression) -> ExprId {
        let hir_block = HirExpression::Block(self.resolve_block(block));
        self.interner.push_expr(hir_block)
    }

    fn eval_global_as_array_length(&mut self, global: GlobalId, path: &Path) -> u64 {
        let Some(stmt) = self.interner.get_global_let_statement(global) else {
            let path = path.clone();
            self.push_err(ResolverError::NoSuchNumericTypeVariable { path });
            return 0;
        };

        let length = stmt.expression;
        let span = self.interner.expr_span(&length);
        let result = self.try_eval_array_length_id(length, span);

        match result.map(|length| length.try_into()) {
            Ok(Ok(length_value)) => return length_value,
            Ok(Err(_cast_err)) => self.push_err(ResolverError::IntegerTooLarge { span }),
            Err(Some(error)) => self.push_err(error),
            Err(None) => (),
        }
        0
    }

    fn try_eval_array_length_id(
        &self,
        rhs: ExprId,
        span: Span,
    ) -> Result<u128, Option<ResolverError>> {
        // Arbitrary amount of recursive calls to try before giving up
        let fuel = 100;
        self.try_eval_array_length_id_with_fuel(rhs, span, fuel)
    }

    fn try_eval_array_length_id_with_fuel(
        &self,
        rhs: ExprId,
        span: Span,
        fuel: u32,
    ) -> Result<u128, Option<ResolverError>> {
        if fuel == 0 {
            // If we reach here, it is likely from evaluating cyclic globals. We expect an error to
            // be issued for them after name resolution so issue no error now.
            return Err(None);
        }

        match self.interner.expression(&rhs) {
            HirExpression::Literal(HirLiteral::Integer(int, false)) => {
                int.try_into_u128().ok_or(Some(ResolverError::IntegerTooLarge { span }))
            }
            HirExpression::Ident(ident) => {
                let definition = self.interner.definition(ident.id);
                match definition.kind {
                    DefinitionKind::Global(global_id) => {
                        let let_statement = self.interner.get_global_let_statement(global_id);
                        if let Some(let_statement) = let_statement {
                            let expression = let_statement.expression;
                            self.try_eval_array_length_id_with_fuel(expression, span, fuel - 1)
                        } else {
                            Err(Some(ResolverError::InvalidArrayLengthExpr { span }))
                        }
                    }
                    _ => Err(Some(ResolverError::InvalidArrayLengthExpr { span })),
                }
            }
            HirExpression::Infix(infix) => {
                let lhs = self.try_eval_array_length_id_with_fuel(infix.lhs, span, fuel - 1)?;
                let rhs = self.try_eval_array_length_id_with_fuel(infix.rhs, span, fuel - 1)?;

                match infix.operator.kind {
                    BinaryOpKind::Add => Ok(lhs + rhs),
                    BinaryOpKind::Subtract => Ok(lhs - rhs),
                    BinaryOpKind::Multiply => Ok(lhs * rhs),
                    BinaryOpKind::Divide => Ok(lhs / rhs),
                    BinaryOpKind::Equal => Ok((lhs == rhs) as u128),
                    BinaryOpKind::NotEqual => Ok((lhs != rhs) as u128),
                    BinaryOpKind::Less => Ok((lhs < rhs) as u128),
                    BinaryOpKind::LessEqual => Ok((lhs <= rhs) as u128),
                    BinaryOpKind::Greater => Ok((lhs > rhs) as u128),
                    BinaryOpKind::GreaterEqual => Ok((lhs >= rhs) as u128),
                    BinaryOpKind::And => Ok(lhs & rhs),
                    BinaryOpKind::Or => Ok(lhs | rhs),
                    BinaryOpKind::Xor => Ok(lhs ^ rhs),
                    BinaryOpKind::ShiftRight => Ok(lhs >> rhs),
                    BinaryOpKind::ShiftLeft => Ok(lhs << rhs),
                    BinaryOpKind::Modulo => Ok(lhs % rhs),
                }
            }
            _other => Err(Some(ResolverError::InvalidArrayLengthExpr { span })),
        }
    }

    fn resolve_fmt_str_literal(&mut self, str: String, call_expr_span: Span) -> HirLiteral {
        let re = Regex::new(r"\{([a-zA-Z0-9_]+)\}")
            .expect("ICE: an invalid regex pattern was used for checking format strings");
        let mut fmt_str_idents = Vec::new();
        for field in re.find_iter(&str) {
            let matched_str = field.as_str();
            let ident_name = &matched_str[1..(matched_str.len() - 1)];

            let scope_tree = self.scopes.current_scope_tree();
            let variable = scope_tree.find(ident_name);
            if let Some((old_value, _)) = variable {
                old_value.num_times_used += 1;
                let ident = HirExpression::Ident(old_value.ident.clone());
                let expr_id = self.interner.push_expr(ident);
                self.interner.push_expr_location(expr_id, call_expr_span, self.file);
                fmt_str_idents.push(expr_id);
            } else if ident_name.parse::<usize>().is_ok() {
                self.errors.push(ResolverError::NumericConstantInFormatString {
                    name: ident_name.to_owned(),
                    span: call_expr_span,
                });
            } else {
                self.errors.push(ResolverError::VariableNotDeclared {
                    name: ident_name.to_owned(),
                    span: call_expr_span,
                });
            }
        }
        HirLiteral::FmtStr(str, fmt_str_idents)
    }

    fn check_break_continue(&mut self, is_break: bool, span: Span) {
        if !self.in_unconstrained_fn {
            self.push_err(ResolverError::JumpInConstrainedFn { is_break, span });
        }
        if self.nested_loops == 0 {
            self.push_err(ResolverError::JumpOutsideLoop { is_break, span });
        }
    }
}

/// Gives an error if a user tries to create a mutable reference
/// to an immutable variable.
pub fn verify_mutable_reference(interner: &NodeInterner, rhs: ExprId) -> Result<(), ResolverError> {
    match interner.expression(&rhs) {
        HirExpression::MemberAccess(member_access) => {
            verify_mutable_reference(interner, member_access.lhs)
        }
        HirExpression::Index(_) => {
            let span = interner.expr_span(&rhs);
            Err(ResolverError::MutableReferenceToArrayElement { span })
        }
        HirExpression::Ident(ident) => {
            if let Some(definition) = interner.try_definition(ident.id) {
                if !definition.mutable {
                    return Err(ResolverError::MutableReferenceToImmutableVariable {
                        span: interner.expr_span(&rhs),
                        variable: definition.name.clone(),
                    });
                }
            }
            Ok(())
        }
        _ => Ok(()),
    }
}<|MERGE_RESOLUTION|>--- conflicted
+++ resolved
@@ -1272,15 +1272,9 @@
                 HirStatement::Continue
             }
             StatementKind::Error => HirStatement::Error,
-<<<<<<< HEAD
             StatementKind::CompTime(statement) => {
                 let statement = self.resolve_stmt(*statement, span);
                 HirStatement::CompTime(self.interner.push_stmt(statement))
-=======
-            StatementKind::Comptime(statement) => {
-                let statement = self.resolve_stmt(*statement, span);
-                HirStatement::Comptime(self.interner.push_stmt(statement))
->>>>>>> 0c8175cb
             }
         }
     }
