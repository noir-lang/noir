// Fix usage of intern and resolve
// In some places, we do intern, however in others we are resolving and interning
// Ideally, I want to separate the interning and resolving abstractly
// so separate functions, but combine them naturally
// This could be possible, if lowering, is given a mutable map/scope as a parameter.
// So that it can match Idents to Ids. This is close to what the Scope map looks like
// Except for the num_times_used parameter.
// We can instead have a map from Ident to Into<IdentId> and implement that trait on ResolverMeta
//
//
// XXX: Change mentions of intern to resolve. In regards to the above comment
//
// XXX: Resolver does not check for unused functions
use crate::hir_def::expr::{
    HirArrayLiteral, HirBinaryOp, HirBlockExpression, HirCallExpression, HirCapturedVar,
    HirCastExpression, HirConstructorExpression, HirExpression, HirIdent, HirIfExpression,
    HirIndexExpression, HirInfixExpression, HirLambda, HirLiteral, HirMemberAccess,
    HirMethodCallExpression, HirPrefixExpression, ImplKind,
};

use crate::hir_def::traits::{Trait, TraitConstraint};
use crate::token::{Attributes, FunctionAttribute};
use regex::Regex;
use std::collections::{BTreeMap, HashSet};
use std::rc::Rc;

use crate::graph::CrateId;
use crate::hir::def_map::{LocalModuleId, ModuleDefId, TryFromModuleDefId, MAIN_FUNCTION};
use crate::hir_def::stmt::{HirAssignStatement, HirForStatement, HirLValue, HirPattern};
use crate::node_interner::{
    DefinitionId, DefinitionKind, DependencyId, ExprId, FuncId, GlobalId, NodeInterner, StmtId,
    StructId, TraitId, TraitImplId, TraitMethodId, TypeAliasId,
};
use crate::{
    hir::{def_map::CrateDefMap, resolution::path_resolver::PathResolver},
    BlockExpression, Expression, ExpressionKind, FunctionKind, Ident, Literal, NoirFunction,
    StatementKind,
};
use crate::{
    ArrayLiteral, ContractFunctionType, Distinctness, ForRange, FunctionDefinition,
    FunctionReturnType, Generics, ItemVisibility, LValue, NoirStruct, NoirTypeAlias, Param, Path,
    PathKind, Pattern, Shared, StructType, Type, TypeAlias, TypeVariable, TypeVariableKind,
    UnaryOp, UnresolvedGenerics, UnresolvedTraitConstraint, UnresolvedType, UnresolvedTypeData,
    UnresolvedTypeExpression, Visibility, ERROR_IDENT,
};
use fm::FileId;
use iter_extended::vecmap;
use noirc_errors::{Location, Span, Spanned};

use crate::hir::scope::{
    Scope as GenericScope, ScopeForest as GenericScopeForest, ScopeTree as GenericScopeTree,
};
use crate::hir_def::{
    function::{FuncMeta, HirFunction},
    stmt::{HirConstrainStatement, HirLetStatement, HirStatement},
};

use super::errors::{PubPosition, ResolverError};

const SELF_TYPE_NAME: &str = "Self";

type Scope = GenericScope<String, ResolverMeta>;
type ScopeTree = GenericScopeTree<String, ResolverMeta>;
type ScopeForest = GenericScopeForest<String, ResolverMeta>;

pub struct LambdaContext {
    captures: Vec<HirCapturedVar>,
    /// the index in the scope tree
    /// (sometimes being filled by ScopeTree's find method)
    scope_index: usize,
}

/// The primary jobs of the Resolver are to validate that every variable found refers to exactly 1
/// definition in scope, and to convert the AST into the HIR.
///
/// A Resolver is a short-lived struct created to resolve a top-level definition.
/// One of these is created for each function definition and struct definition.
/// This isn't strictly necessary to its function, it could be refactored out in the future.
pub struct Resolver<'a> {
    scopes: ScopeForest,
    path_resolver: &'a dyn PathResolver,
    def_maps: &'a BTreeMap<CrateId, CrateDefMap>,
    trait_id: Option<TraitId>,
    trait_bounds: Vec<UnresolvedTraitConstraint>,
    pub interner: &'a mut NodeInterner,
    errors: Vec<ResolverError>,
    file: FileId,

    /// Set to the current type if we're resolving an impl
    self_type: Option<Type>,

    /// If we're currently resolving methods within a trait impl, this will be set
    /// to the corresponding trait impl ID.
    current_trait_impl: Option<TraitImplId>,

    /// The current dependency item we're resolving.
    /// Used to link items to their dependencies in the dependency graph
    current_item: Option<DependencyId>,

    /// True if the current module is a contract.
    /// This is usually determined by self.path_resolver.module_id(), but it can
    /// be overridden for impls. Impls are an odd case since the methods within resolve
    /// as if they're in the parent module, but should be placed in a child module.
    /// Since they should be within a child module, in_contract is manually set to false
    /// for these so we can still resolve them in the parent module without them being in a contract.
    in_contract: bool,

    /// Contains a mapping of the current struct or functions's generics to
    /// unique type variables if we're resolving a struct. Empty otherwise.
    /// This is a Vec rather than a map to preserve the order a functions generics
    /// were declared in.
    generics: Vec<(Rc<String>, TypeVariable, Span)>,

    /// When resolving lambda expressions, we need to keep track of the variables
    /// that are captured. We do this in order to create the hidden environment
    /// parameter for the lambda function.
    lambda_stack: Vec<LambdaContext>,
}

/// ResolverMetas are tagged onto each definition to track how many times they are used
#[derive(Debug, PartialEq, Eq)]
struct ResolverMeta {
    num_times_used: usize,
    ident: HirIdent,
    warn_if_unused: bool,
}

pub enum ResolvePathError {
    WrongKind,
    NotFound,
}

impl<'a> Resolver<'a> {
    pub fn new(
        interner: &'a mut NodeInterner,
        path_resolver: &'a dyn PathResolver,
        def_maps: &'a BTreeMap<CrateId, CrateDefMap>,
        file: FileId,
    ) -> Resolver<'a> {
        let module_id = path_resolver.module_id();
        let in_contract = module_id.module(def_maps).is_contract;

        Self {
            path_resolver,
            def_maps,
            trait_id: None,
            trait_bounds: Vec::new(),
            scopes: ScopeForest::default(),
            interner,
            self_type: None,
            generics: Vec::new(),
            errors: Vec::new(),
            lambda_stack: Vec::new(),
            current_trait_impl: None,
            current_item: None,
            file,
            in_contract,
        }
    }

    pub fn set_self_type(&mut self, self_type: Option<Type>) {
        self.self_type = self_type;
    }

    pub fn set_trait_id(&mut self, trait_id: Option<TraitId>) {
        self.trait_id = trait_id;
    }

    pub fn set_trait_impl_id(&mut self, impl_id: Option<TraitImplId>) {
        self.current_trait_impl = impl_id;
    }

    pub fn get_self_type(&mut self) -> Option<&Type> {
        self.self_type.as_ref()
    }

    fn push_err(&mut self, err: ResolverError) {
        self.errors.push(err);
    }

    /// Resolving a function involves interning the metadata
    /// interning any statements inside of the function
    /// and interning the function itself
    /// We resolve and lower the function at the same time
    /// Since lowering would require scope data, unless we add an extra resolution field to the AST
    pub fn resolve_function(
        mut self,
        func: NoirFunction,
        func_id: FuncId,
    ) -> (HirFunction, FuncMeta, Vec<ResolverError>) {
        self.scopes.start_function();
        self.current_item = Some(DependencyId::Function(func_id));

        // Check whether the function has globals in the local module and add them to the scope
        self.resolve_local_globals();

        self.add_generics(&func.def.generics);
        self.trait_bounds = func.def.where_clause.clone();

        let is_low_level_or_oracle = func
            .attributes()
            .function
            .as_ref()
            .map_or(false, |func| func.is_low_level() || func.is_oracle());
        let (hir_func, func_meta) = self.intern_function(func, func_id);
        let func_scope_tree = self.scopes.end_function();

        // The arguments to low-level and oracle functions are always unused so we do not produce warnings for them.
        if !is_low_level_or_oracle {
            self.check_for_unused_variables_in_scope_tree(func_scope_tree);
        }

        self.trait_bounds.clear();
        (hir_func, func_meta, self.errors)
    }

    pub fn resolve_trait_function(
        &mut self,
        name: &Ident,
        generics: &UnresolvedGenerics,
        parameters: &[(Ident, UnresolvedType)],
        return_type: &FunctionReturnType,
        where_clause: &[UnresolvedTraitConstraint],
        func_id: FuncId,
    ) -> (HirFunction, FuncMeta) {
        self.scopes.start_function();

        // Check whether the function has globals in the local module and add them to the scope
        self.resolve_local_globals();

        self.trait_bounds = where_clause.to_vec();

        let kind = FunctionKind::Normal;
        let def = FunctionDefinition {
            name: name.clone(),
            attributes: Attributes::empty(),
            is_open: false,
            is_internal: false,
            is_unconstrained: false,
            visibility: ItemVisibility::Public, // Trait functions are always public
<<<<<<< HEAD
            generics: Vec::new(),               // self.generics should already be set
=======
            generics: generics.clone(),
>>>>>>> 604ee8f2
            parameters: vecmap(parameters, |(name, typ)| Param {
                visibility: Visibility::Private,
                pattern: Pattern::Identifier(name.clone()),
                typ: typ.clone(),
                span: name.span(),
            }),
            body: BlockExpression(Vec::new()),
            span: name.span(),
            where_clause: where_clause.to_vec(),
            return_type: return_type.clone(),
            return_visibility: Visibility::Private,
            return_distinctness: Distinctness::DuplicationAllowed,
        };

        let (hir_func, func_meta) = self.intern_function(NoirFunction { kind, def }, func_id);
        let _ = self.scopes.end_function();
        // Don't check the scope tree for unused variables, they can't be used in a declaration anyway.
        self.trait_bounds.clear();
        (hir_func, func_meta)
    }

    fn check_for_unused_variables_in_scope_tree(&mut self, scope_decls: ScopeTree) {
        let mut unused_vars = Vec::new();
        for scope in scope_decls.0.into_iter() {
            Resolver::check_for_unused_variables_in_local_scope(scope, &mut unused_vars);
        }

        for unused_var in unused_vars.iter() {
            if let Some(definition_info) = self.interner.try_definition(unused_var.id) {
                let name = &definition_info.name;
                if name != ERROR_IDENT && !definition_info.is_global() {
                    let ident = Ident(Spanned::from(unused_var.location.span, name.to_owned()));
                    self.push_err(ResolverError::UnusedVariable { ident });
                }
            }
        }
    }

    fn check_for_unused_variables_in_local_scope(decl_map: Scope, unused_vars: &mut Vec<HirIdent>) {
        let unused_variables = decl_map.filter(|(variable_name, metadata)| {
            let has_underscore_prefix = variable_name.starts_with('_'); // XXX: This is used for development mode, and will be removed
            metadata.warn_if_unused && metadata.num_times_used == 0 && !has_underscore_prefix
        });
        unused_vars.extend(unused_variables.map(|(_, meta)| meta.ident.clone()));
    }

    /// Run the given function in a new scope.
    fn in_new_scope<T, F: FnOnce(&mut Self) -> T>(&mut self, f: F) -> T {
        self.scopes.start_scope();
        let ret = f(self);
        let scope = self.scopes.end_scope();
        self.check_for_unused_variables_in_scope_tree(scope.into());
        ret
    }

    fn add_variable_decl(
        &mut self,
        name: Ident,
        mutable: bool,
        allow_shadowing: bool,
        definition: DefinitionKind,
    ) -> HirIdent {
        self.add_variable_decl_inner(name, mutable, allow_shadowing, true, definition)
    }

    fn add_variable_decl_inner(
        &mut self,
        name: Ident,
        mutable: bool,
        allow_shadowing: bool,
        warn_if_unused: bool,
        definition: DefinitionKind,
    ) -> HirIdent {
        if definition.is_global() {
            return self.add_global_variable_decl(name, definition);
        }

        let location = Location::new(name.span(), self.file);
        let id =
            self.interner.push_definition(name.0.contents.clone(), mutable, definition, location);
        let ident = HirIdent::non_trait_method(id, location);
        let resolver_meta =
            ResolverMeta { num_times_used: 0, ident: ident.clone(), warn_if_unused };

        let scope = self.scopes.get_mut_scope();
        let old_value = scope.add_key_value(name.0.contents.clone(), resolver_meta);

        if !allow_shadowing {
            if let Some(old_value) = old_value {
                self.push_err(ResolverError::DuplicateDefinition {
                    name: name.0.contents,
                    first_span: old_value.ident.location.span,
                    second_span: location.span,
                });
            }
        }

        ident
    }

    fn add_global_variable_decl(&mut self, name: Ident, definition: DefinitionKind) -> HirIdent {
        let scope = self.scopes.get_mut_scope();

        // This check is necessary to maintain the same definition ids in the interner. Currently, each function uses a new resolver that has its own ScopeForest and thus global scope.
        // We must first check whether an existing definition ID has been inserted as otherwise there will be multiple definitions for the same global statement.
        // This leads to an error in evaluation where the wrong definition ID is selected when evaluating a statement using the global. The check below prevents this error.
        let mut global_id = None;
        let global = self.interner.get_all_globals();
        for global_info in global {
            if global_info.ident == name
                && global_info.local_id == self.path_resolver.local_module_id()
            {
                global_id = Some(global_info.id);
            }
        }

        let (ident, resolver_meta) = if let Some(id) = global_id {
            let global = self.interner.get_global(id);
            let hir_ident = HirIdent::non_trait_method(global.definition_id, global.location);
            let ident = hir_ident.clone();
            let resolver_meta = ResolverMeta { num_times_used: 0, ident, warn_if_unused: true };
            (hir_ident, resolver_meta)
        } else {
            let location = Location::new(name.span(), self.file);
            let id =
                self.interner.push_definition(name.0.contents.clone(), false, definition, location);
            let ident = HirIdent::non_trait_method(id, location);
            let resolver_meta =
                ResolverMeta { num_times_used: 0, ident: ident.clone(), warn_if_unused: true };
            (ident, resolver_meta)
        };

        let old_global_value = scope.add_key_value(name.0.contents.clone(), resolver_meta);
        if let Some(old_global_value) = old_global_value {
            self.push_err(ResolverError::DuplicateDefinition {
                name: name.0.contents.clone(),
                first_span: old_global_value.ident.location.span,
                second_span: name.span(),
            });
        }
        ident
    }

    // Checks for a variable having been declared before
    // variable declaration and definition cannot be separate in Noir
    // Once the variable has been found, intern and link `name` to this definition
    // return the IdentId of `name`
    //
    // If a variable is not found, then an error is logged and a dummy id
    // is returned, for better error reporting UX
    fn find_variable_or_default(&mut self, name: &Ident) -> (HirIdent, usize) {
        self.find_variable(name).unwrap_or_else(|error| {
            self.push_err(error);
            let id = DefinitionId::dummy_id();
            let location = Location::new(name.span(), self.file);
            (HirIdent::non_trait_method(id, location), 0)
        })
    }

    fn find_variable(&mut self, name: &Ident) -> Result<(HirIdent, usize), ResolverError> {
        // Find the definition for this Ident
        let scope_tree = self.scopes.current_scope_tree();
        let variable = scope_tree.find(&name.0.contents);

        let location = Location::new(name.span(), self.file);
        if let Some((variable_found, scope)) = variable {
            variable_found.num_times_used += 1;
            let id = variable_found.ident.id;
            Ok((HirIdent::non_trait_method(id, location), scope))
        } else {
            Err(ResolverError::VariableNotDeclared {
                name: name.0.contents.clone(),
                span: name.0.span(),
            })
        }
    }

    fn intern_function(&mut self, func: NoirFunction, id: FuncId) -> (HirFunction, FuncMeta) {
        let func_meta = self.extract_meta(&func, id);
        let hir_func = match func.kind {
            FunctionKind::Builtin | FunctionKind::LowLevel | FunctionKind::Oracle => {
                HirFunction::empty()
            }
            FunctionKind::Normal | FunctionKind::Recursive => {
                let expr_id = self.intern_block(func.def.body);
                self.interner.push_expr_location(expr_id, func.def.span, self.file);
                HirFunction::unchecked_from_expr(expr_id)
            }
        };

        (hir_func, func_meta)
    }

    pub fn resolve_trait_constraint(
        &mut self,
        constraint: UnresolvedTraitConstraint,
    ) -> Option<TraitConstraint> {
        let typ = self.resolve_type(constraint.typ);
        let trait_generics =
            vecmap(constraint.trait_bound.trait_generics, |typ| self.resolve_type(typ));

        let span = constraint.trait_bound.trait_path.span();
        let the_trait = self.lookup_trait_or_error(constraint.trait_bound.trait_path)?;
        let trait_id = the_trait.id;

        let expected_generics = the_trait.generics.len();
        let actual_generics = trait_generics.len();

        if actual_generics != expected_generics {
            let item_name = the_trait.name.to_string();
            self.push_err(ResolverError::IncorrectGenericCount {
                span,
                item_name,
                actual: actual_generics,
                expected: expected_generics,
            });
        }

        Some(TraitConstraint { typ, trait_id, trait_generics })
    }

    /// Translates an UnresolvedType into a Type and appends any
    /// freshly created TypeVariables created to new_variables.
    fn resolve_type_inner(&mut self, typ: UnresolvedType, new_variables: &mut Generics) -> Type {
        use UnresolvedTypeData::*;

        let resolved_type = match typ.typ {
            FieldElement => Type::FieldElement,
            Array(size, elem) => {
                let elem = Box::new(self.resolve_type_inner(*elem, new_variables));
                let size = if size.is_none() {
                    Type::NotConstant
                } else {
                    self.resolve_array_size(size, new_variables)
                };
                Type::Array(Box::new(size), elem)
            }
            Expression(expr) => self.convert_expression_type(expr),
            Integer(sign, bits) => Type::Integer(sign, bits),
            Bool => Type::Bool,
            String(size) => {
                let resolved_size = self.resolve_array_size(size, new_variables);
                Type::String(Box::new(resolved_size))
            }
            FormatString(size, fields) => {
                let resolved_size = self.convert_expression_type(size);
                let fields = self.resolve_type_inner(*fields, new_variables);
                Type::FmtString(Box::new(resolved_size), Box::new(fields))
            }
            Unit => Type::Unit,
            Unspecified => Type::Error,
            Error => Type::Error,
            Named(path, args, _) => self.resolve_named_type(path, args, new_variables),
            TraitAsType(path, args) => self.resolve_trait_as_type(path, args, new_variables),

            Tuple(fields) => {
                Type::Tuple(vecmap(fields, |field| self.resolve_type_inner(field, new_variables)))
            }
            Function(args, ret, env) => {
                let args = vecmap(args, |arg| self.resolve_type_inner(arg, new_variables));
                let ret = Box::new(self.resolve_type_inner(*ret, new_variables));

                // expect() here is valid, because the only places we don't have a span are omitted types
                // e.g. a function without return type implicitly has a spanless UnresolvedType::Unit return type
                // To get an invalid env type, the user must explicitly specify the type, which will have a span
                let env_span =
                    env.span.expect("Unexpected missing span for closure environment type");

                let env = Box::new(self.resolve_type_inner(*env, new_variables));

                match *env {
                    Type::Unit | Type::Tuple(_) | Type::NamedGeneric(_, _) => {
                        Type::Function(args, ret, env)
                    }
                    _ => {
                        self.push_err(ResolverError::InvalidClosureEnvironment {
                            typ: *env,
                            span: env_span,
                        });
                        Type::Error
                    }
                }
            }
            MutableReference(element) => {
                Type::MutableReference(Box::new(self.resolve_type_inner(*element, new_variables)))
            }
            Parenthesized(typ) => self.resolve_type_inner(*typ, new_variables),
        };

        if let Type::Struct(_, _) = resolved_type {
            if let Some(unresolved_span) = typ.span {
                // Record the location of the type reference
                self.interner.push_type_ref_location(
                    resolved_type.clone(),
                    Location::new(unresolved_span, self.file),
                );
            }
        }
        resolved_type
    }

    fn find_generic(&self, target_name: &str) -> Option<&(Rc<String>, TypeVariable, Span)> {
        self.generics.iter().find(|(name, _, _)| name.as_ref() == target_name)
    }

    fn resolve_named_type(
        &mut self,
        path: Path,
        args: Vec<UnresolvedType>,
        new_variables: &mut Generics,
    ) -> Type {
        if args.is_empty() {
            if let Some(typ) = self.lookup_generic_or_global_type(&path) {
                return typ;
            }
        }

        // Check if the path is a type variable first. We currently disallow generics on type
        // variables since we do not support higher-kinded types.
        if path.segments.len() == 1 {
            let name = &path.last_segment().0.contents;

            if name == SELF_TYPE_NAME {
                if let Some(self_type) = self.self_type.clone() {
                    if !args.is_empty() {
                        self.push_err(ResolverError::GenericsOnSelfType { span: path.span() });
                    }
                    return self_type;
                }
            }
        }

        let span = path.span();
        let mut args = vecmap(args, |arg| self.resolve_type_inner(arg, new_variables));

        if let Some(type_alias) = self.lookup_type_alias(path.clone()) {
            let type_alias = type_alias.borrow();
            let expected_generic_count = type_alias.generics.len();
            let type_alias_string = type_alias.to_string();
            let id = type_alias.id;

            self.verify_generics_count(expected_generic_count, &mut args, span, || {
                type_alias_string
            });

            if let Some(item) = self.current_item {
                self.interner.add_type_alias_dependency(item, id);
            }

            // Collecting Type Alias references [Location]s to be used by LSP in order
            // to resolve the definition of the type alias
            self.interner.add_type_alias_ref(id, Location::new(span, self.file));

            // Because there is no ordering to when type aliases (and other globals) are resolved,
            // it is possible for one to refer to an Error type and issue no error if it is set
            // equal to another type alias. Fixing this fully requires an analysis to create a DFG
            // of definition ordering, but for now we have an explicit check here so that we at
            // least issue an error that the type was not found instead of silently passing.
            let alias = self.interner.get_type_alias(id);
            return Type::Alias(alias, args);
        }

        match self.lookup_struct_or_error(path) {
            Some(struct_type) => {
                let expected_generic_count = struct_type.borrow().generics.len();

                self.verify_generics_count(expected_generic_count, &mut args, span, || {
                    struct_type.borrow().to_string()
                });

                if let Some(current_item) = self.current_item {
                    let dependency_id = struct_type.borrow().id;
                    self.interner.add_type_dependency(current_item, dependency_id);
                }

                Type::Struct(struct_type, args)
            }
            None => Type::Error,
        }
    }

    fn resolve_trait_as_type(
        &mut self,
        path: Path,
        args: Vec<UnresolvedType>,
        new_variables: &mut Generics,
    ) -> Type {
        let args = vecmap(args, |arg| self.resolve_type_inner(arg, new_variables));

        if let Some(t) = self.lookup_trait_or_error(path) {
            Type::TraitAsType(t.id, Rc::new(t.name.to_string()), args)
        } else {
            Type::Error
        }
    }

    fn verify_generics_count(
        &mut self,
        expected_count: usize,
        args: &mut Vec<Type>,
        span: Span,
        type_name: impl FnOnce() -> String,
    ) {
        if args.len() != expected_count {
            self.errors.push(ResolverError::IncorrectGenericCount {
                span,
                item_name: type_name(),
                actual: args.len(),
                expected: expected_count,
            });

            // Fix the generic count so we can continue typechecking
            args.resize_with(expected_count, || Type::Error);
        }
    }

    fn lookup_generic_or_global_type(&mut self, path: &Path) -> Option<Type> {
        if path.segments.len() == 1 {
            let name = &path.last_segment().0.contents;
            if let Some((name, var, _)) = self.find_generic(name) {
                return Some(Type::NamedGeneric(var.clone(), name.clone()));
            }
        }

        // If we cannot find a local generic of the same name, try to look up a global
        match self.path_resolver.resolve(self.def_maps, path.clone()) {
            Ok(ModuleDefId::GlobalId(id)) => {
                if let Some(current_item) = self.current_item {
                    self.interner.add_global_dependency(current_item, id);
                }
                Some(Type::Constant(self.eval_global_as_array_length(id, path)))
            }
            _ => None,
        }
    }

    fn resolve_array_size(
        &mut self,
        length: Option<UnresolvedTypeExpression>,
        new_variables: &mut Generics,
    ) -> Type {
        match length {
            None => {
                let id = self.interner.next_type_variable_id();
                let typevar = TypeVariable::unbound(id);
                new_variables.push(typevar.clone());

                // 'Named'Generic is a bit of a misnomer here, we want a type variable that
                // wont be bound over but this one has no name since we do not currently
                // require users to explicitly be generic over array lengths.
                Type::NamedGeneric(typevar, Rc::new("".into()))
            }
            Some(length) => self.convert_expression_type(length),
        }
    }

    fn convert_expression_type(&mut self, length: UnresolvedTypeExpression) -> Type {
        match length {
            UnresolvedTypeExpression::Variable(path) => {
                self.lookup_generic_or_global_type(&path).unwrap_or_else(|| {
                    self.push_err(ResolverError::NoSuchNumericTypeVariable { path });
                    Type::Constant(0)
                })
            }
            UnresolvedTypeExpression::Constant(int, _) => Type::Constant(int),
            UnresolvedTypeExpression::BinaryOperation(lhs, op, rhs, _) => {
                let (lhs_span, rhs_span) = (lhs.span(), rhs.span());
                let lhs = self.convert_expression_type(*lhs);
                let rhs = self.convert_expression_type(*rhs);

                match (lhs, rhs) {
                    (Type::Constant(lhs), Type::Constant(rhs)) => {
                        Type::Constant(op.function()(lhs, rhs))
                    }
                    (lhs, _) => {
                        let span =
                            if !matches!(lhs, Type::Constant(_)) { lhs_span } else { rhs_span };
                        self.push_err(ResolverError::InvalidArrayLengthExpr { span });
                        Type::Constant(0)
                    }
                }
            }
        }
    }

    fn get_ident_from_path(&mut self, path: Path) -> (HirIdent, usize) {
        let location = Location::new(path.span(), self.file);

        let error = match path.as_ident().map(|ident| self.find_variable(ident)) {
            Some(Ok(found)) => return found,
            // Try to look it up as a global, but still issue the first error if we fail
            Some(Err(error)) => match self.lookup_global(path) {
                Ok(id) => return (HirIdent::non_trait_method(id, location), 0),
                Err(_) => error,
            },
            None => match self.lookup_global(path) {
                Ok(id) => return (HirIdent::non_trait_method(id, location), 0),
                Err(error) => error,
            },
        };
        self.push_err(error);
        let id = DefinitionId::dummy_id();
        (HirIdent::non_trait_method(id, location), 0)
    }

    /// Translates an UnresolvedType to a Type
    pub fn resolve_type(&mut self, typ: UnresolvedType) -> Type {
        let span = typ.span;
        let resolved_type = self.resolve_type_inner(typ, &mut vec![]);
        if resolved_type.is_nested_slice() {
            self.errors.push(ResolverError::NestedSlices { span: span.unwrap() });
        }

        resolved_type
    }

    pub fn resolve_type_alias(
        mut self,
        unresolved: NoirTypeAlias,
        alias_id: TypeAliasId,
    ) -> (Type, Generics, Vec<ResolverError>) {
        let generics = self.add_generics(&unresolved.generics);
        self.resolve_local_globals();

        self.current_item = Some(DependencyId::Alias(alias_id));
        let typ = self.resolve_type(unresolved.typ);

        (typ, generics, self.errors)
    }

    pub fn take_errors(self) -> Vec<ResolverError> {
        self.errors
    }

    /// Return the current generics.
    /// Needed to keep referring to the same type variables across many
    /// methods in a single impl.
    pub fn get_generics(&self) -> &[(Rc<String>, TypeVariable, Span)] {
        &self.generics
    }

    /// Set the current generics that are in scope.
    /// Unlike add_generics, this function will not create any new type variables,
    /// opting to reuse the existing ones it is directly given.
    pub fn set_generics(&mut self, generics: Vec<(Rc<String>, TypeVariable, Span)>) {
        self.generics = generics;
    }

    /// Translates a (possibly Unspecified) UnresolvedType to a Type.
    /// Any UnresolvedType::Unspecified encountered are replaced with fresh type variables.
    fn resolve_inferred_type(&mut self, typ: UnresolvedType) -> Type {
        match &typ.typ {
            UnresolvedTypeData::Unspecified => self.interner.next_type_variable(),
            _ => self.resolve_type_inner(typ, &mut vec![]),
        }
    }

    /// Add the given generics to scope.
    /// Each generic will have a fresh Shared<TypeBinding> associated with it.
    pub fn add_generics(&mut self, generics: &UnresolvedGenerics) -> Generics {
        vecmap(generics, |generic| {
            // Map the generic to a fresh type variable
            let id = self.interner.next_type_variable_id();
            let typevar = TypeVariable::unbound(id);
            let span = generic.0.span();

            // Check for name collisions of this generic
            let name = Rc::new(generic.0.contents.clone());

            if let Some((_, _, first_span)) = self.find_generic(&name) {
                self.errors.push(ResolverError::DuplicateDefinition {
                    name: generic.0.contents.clone(),
                    first_span: *first_span,
                    second_span: span,
                });
            } else {
                self.generics.push((name, typevar.clone(), span));
            }

            typevar
        })
    }

    /// Add the given existing generics to scope.
    /// This is useful for adding the same generics to many items. E.g. apply impl generics
    /// to each function in the impl or trait generics to each item in the trait.
    pub fn add_existing_generics(&mut self, names: &UnresolvedGenerics, generics: &Generics) {
        assert_eq!(names.len(), generics.len());

        for (name, typevar) in names.iter().zip(generics) {
            self.add_existing_generic(&name.0.contents, name.0.span(), typevar.clone());
        }
    }

    pub fn add_existing_generic(&mut self, name: &str, span: Span, typevar: TypeVariable) {
        // Check for name collisions of this generic
        let rc_name = Rc::new(name.to_owned());

        if let Some((_, _, first_span)) = self.find_generic(&rc_name) {
            self.errors.push(ResolverError::DuplicateDefinition {
                name: name.to_owned(),
                first_span: *first_span,
                second_span: span,
            });
        } else {
            self.generics.push((rc_name, typevar, span));
        }
    }

    pub fn resolve_struct_fields(
        mut self,
        unresolved: NoirStruct,
        struct_id: StructId,
    ) -> (Generics, Vec<(Ident, Type)>, Vec<ResolverError>) {
        let generics = self.add_generics(&unresolved.generics);

        // Check whether the struct definition has globals in the local module and add them to the scope
        self.resolve_local_globals();

        self.current_item = Some(DependencyId::Struct(struct_id));
        let fields = vecmap(unresolved.fields, |(ident, typ)| (ident, self.resolve_type(typ)));

        (generics, fields, self.errors)
    }

    fn resolve_local_globals(&mut self) {
        let globals = vecmap(self.interner.get_all_globals(), |global| {
            (global.id, global.local_id, global.ident.clone())
        });
        for (id, local_module_id, name) in globals {
            if local_module_id == self.path_resolver.local_module_id() {
                let definition = DefinitionKind::Global(id);
                self.add_global_variable_decl(name, definition);
            }
        }
    }

    /// TODO: This is currently only respected for generic free functions
    /// there's a bunch of other places where trait constraints can pop up
    fn resolve_trait_constraints(
        &mut self,
        where_clause: &[UnresolvedTraitConstraint],
    ) -> Vec<TraitConstraint> {
        where_clause
            .iter()
            .cloned()
            .filter_map(|constraint| self.resolve_trait_constraint(constraint))
            .collect()
    }

    /// Extract metadata from a NoirFunction
    /// to be used in analysis and intern the function parameters
    /// Prerequisite: self.add_generics() has already been called with the given
    /// function's generics, including any generics from the impl, if any.
    fn extract_meta(&mut self, func: &NoirFunction, func_id: FuncId) -> FuncMeta {
        let location = Location::new(func.name_ident().span(), self.file);
        let id = self.interner.function_definition_id(func_id);
        let name_ident = HirIdent::non_trait_method(id, location);

        let attributes = func.attributes().clone();

        let mut generics = vecmap(&self.generics, |(_, typevar, _)| typevar.clone());
        let mut parameters = vec![];
        let mut parameter_types = vec![];

        for Param { visibility, pattern, typ, span: _ } in func.parameters().iter().cloned() {
            if visibility == Visibility::Public && !self.pub_allowed(func) {
                self.push_err(ResolverError::UnnecessaryPub {
                    ident: func.name_ident().clone(),
                    position: PubPosition::Parameter,
                });
            }

            let pattern = self.resolve_pattern(pattern, DefinitionKind::Local(None));
            let typ = self.resolve_type_inner(typ, &mut generics);

            parameters.push((pattern, typ.clone(), visibility));
            parameter_types.push(typ);
        }

        let return_type = Box::new(self.resolve_type(func.return_type()));

        self.declare_numeric_generics(&parameter_types, &return_type);

        if !self.pub_allowed(func) && func.def.return_visibility == Visibility::Public {
            self.push_err(ResolverError::UnnecessaryPub {
                ident: func.name_ident().clone(),
                position: PubPosition::ReturnType,
            });
        }
        let is_low_level_function =
            func.attributes().function.as_ref().map_or(false, |func| func.is_low_level());
        if !self.path_resolver.module_id().krate.is_stdlib() && is_low_level_function {
            let error =
                ResolverError::LowLevelFunctionOutsideOfStdlib { ident: func.name_ident().clone() };
            self.push_err(error);
        }

        // 'pub' is required on return types for entry point functions
        if self.is_entry_point_function(func)
            && return_type.as_ref() != &Type::Unit
            && func.def.return_visibility == Visibility::Private
        {
            self.push_err(ResolverError::NecessaryPub { ident: func.name_ident().clone() });
        }
        // '#[recursive]' attribute is only allowed for entry point functions
        if !self.is_entry_point_function(func) && func.kind == FunctionKind::Recursive {
            self.push_err(ResolverError::MisplacedRecursiveAttribute {
                ident: func.name_ident().clone(),
            });
        }

        if !self.distinct_allowed(func)
            && func.def.return_distinctness != Distinctness::DuplicationAllowed
        {
            self.push_err(ResolverError::DistinctNotAllowed { ident: func.name_ident().clone() });
        }

        if matches!(attributes.function, Some(FunctionAttribute::Test { .. }))
            && !parameters.is_empty()
        {
            self.push_err(ResolverError::TestFunctionHasParameters {
                span: func.name_ident().span(),
            });
        }

        let mut typ = Type::Function(parameter_types, return_type, Box::new(Type::Unit));

        if !generics.is_empty() {
            typ = Type::Forall(generics, Box::new(typ));
        }

        self.interner.push_definition_type(name_ident.id, typ.clone());

        self.handle_function_type(&func_id);
        self.handle_is_function_internal(&func_id);

        let direct_generics = func.def.generics.iter();
        let direct_generics = direct_generics
            .filter_map(|generic| self.find_generic(&generic.0.contents))
            .map(|(name, typevar, _span)| (name.clone(), typevar.clone()))
            .collect();

        FuncMeta {
            name: name_ident,
            kind: func.kind,
            location,
            typ,
            direct_generics,
            trait_impl: self.current_trait_impl,
            parameters: parameters.into(),
            return_type: func.def.return_type.clone(),
            return_visibility: func.def.return_visibility,
            return_distinctness: func.def.return_distinctness,
            has_body: !func.def.body.is_empty(),
            trait_constraints: self.resolve_trait_constraints(&func.def.where_clause),
            is_entry_point: self.is_entry_point_function(func),
        }
    }

    /// Override whether this name resolver is within a contract or not.
    /// This will affect which types are allowed as parameters to methods as well
    /// as which modifiers are allowed on a function.
    pub(crate) fn set_in_contract(&mut self, in_contract: bool) {
        self.in_contract = in_contract;
    }

    /// True if the 'pub' keyword is allowed on parameters in this function
    /// 'pub' on function parameters is only allowed for entry point functions
    fn pub_allowed(&self, func: &NoirFunction) -> bool {
        self.is_entry_point_function(func)
    }

    fn is_entry_point_function(&self, func: &NoirFunction) -> bool {
        if self.in_contract {
            func.attributes().is_contract_entry_point()
        } else {
            func.name() == MAIN_FUNCTION
        }
    }

    /// True if the `distinct` keyword is allowed on a function's return type
    fn distinct_allowed(&self, func: &NoirFunction) -> bool {
        if self.in_contract {
            // "open" and "unconstrained" functions are compiled to brillig and thus duplication of
            // witness indices in their abis is not a concern.
            !func.def.is_unconstrained && !func.def.is_open
        } else {
            func.name() == MAIN_FUNCTION
        }
    }

    fn handle_function_type(&mut self, function: &FuncId) {
        let function_type = self.interner.function_modifiers(function).contract_function_type;

        if !self.in_contract && function_type == Some(ContractFunctionType::Open) {
            let span = self.interner.function_ident(function).span();
            self.errors.push(ResolverError::ContractFunctionTypeInNormalFunction { span });
            self.interner.function_modifiers_mut(function).contract_function_type = None;
        }
    }

    fn handle_is_function_internal(&mut self, function: &FuncId) {
        if !self.in_contract {
            if self.interner.function_modifiers(function).is_internal == Some(true) {
                let span = self.interner.function_ident(function).span();
                self.push_err(ResolverError::ContractFunctionInternalInNormalFunction { span });
            }
            self.interner.function_modifiers_mut(function).is_internal = None;
        }
    }

    fn declare_numeric_generics(&mut self, params: &[Type], return_type: &Type) {
        if self.generics.is_empty() {
            return;
        }

        for (name_to_find, type_variable) in Self::find_numeric_generics(params, return_type) {
            // Declare any generics to let users use numeric generics in scope.
            // Don't issue a warning if these are unused
            //
            // We can fail to find the generic in self.generics if it is an implicit one created
            // by the compiler. This can happen when, e.g. eliding array lengths using the slice
            // syntax [T].
            if let Some((name, _, span)) =
                self.generics.iter().find(|(name, _, _)| name.as_ref() == &name_to_find)
            {
                let ident = Ident::new(name.to_string(), *span);
                let definition = DefinitionKind::GenericType(type_variable);
                self.add_variable_decl_inner(ident, false, false, false, definition);
            }
        }
    }

    fn find_numeric_generics(
        parameters: &[Type],
        return_type: &Type,
    ) -> Vec<(String, TypeVariable)> {
        let mut found = BTreeMap::new();
        for parameter in parameters {
            Self::find_numeric_generics_in_type(parameter, &mut found);
        }
        Self::find_numeric_generics_in_type(return_type, &mut found);
        found.into_iter().collect()
    }

    fn find_numeric_generics_in_type(typ: &Type, found: &mut BTreeMap<String, TypeVariable>) {
        match typ {
            Type::FieldElement
            | Type::Integer(_, _)
            | Type::Bool
            | Type::Unit
            | Type::Error
            | Type::TypeVariable(_, _)
            | Type::Constant(_)
            | Type::NamedGeneric(_, _)
            | Type::NotConstant
            | Type::TraitAsType(..)
            | Type::Forall(_, _) => (),

            Type::Array(length, element_type) => {
                if let Type::NamedGeneric(type_variable, name) = length.as_ref() {
                    found.insert(name.to_string(), type_variable.clone());
                }
                Self::find_numeric_generics_in_type(element_type, found);
            }

            Type::Tuple(fields) => {
                for field in fields {
                    Self::find_numeric_generics_in_type(field, found);
                }
            }

            Type::Function(parameters, return_type, _env) => {
                for parameter in parameters {
                    Self::find_numeric_generics_in_type(parameter, found);
                }
                Self::find_numeric_generics_in_type(return_type, found);
            }

            Type::Struct(struct_type, generics) => {
                for (i, generic) in generics.iter().enumerate() {
                    if let Type::NamedGeneric(type_variable, name) = generic {
                        if struct_type.borrow().generic_is_numeric(i) {
                            found.insert(name.to_string(), type_variable.clone());
                        }
                    } else {
                        Self::find_numeric_generics_in_type(generic, found);
                    }
                }
            }
            Type::Alias(alias, generics) => {
                for (i, generic) in generics.iter().enumerate() {
                    if let Type::NamedGeneric(type_variable, name) = generic {
                        if alias.borrow().generic_is_numeric(i) {
                            found.insert(name.to_string(), type_variable.clone());
                        }
                    } else {
                        Self::find_numeric_generics_in_type(generic, found);
                    }
                }
            }
            Type::MutableReference(element) => Self::find_numeric_generics_in_type(element, found),
            Type::String(length) => {
                if let Type::NamedGeneric(type_variable, name) = length.as_ref() {
                    found.insert(name.to_string(), type_variable.clone());
                }
            }
            Type::FmtString(length, fields) => {
                if let Type::NamedGeneric(type_variable, name) = length.as_ref() {
                    found.insert(name.to_string(), type_variable.clone());
                }
                Self::find_numeric_generics_in_type(fields, found);
            }
        }
    }

    pub fn resolve_global_let(
        &mut self,
        let_stmt: crate::LetStatement,
        global_id: GlobalId,
    ) -> HirStatement {
        self.current_item = Some(DependencyId::Global(global_id));
        let expression = self.resolve_expression(let_stmt.expression);
        let global_id = self.interner.next_global_id();
        let definition = DefinitionKind::Global(global_id);

        HirStatement::Let(HirLetStatement {
            pattern: self.resolve_pattern(let_stmt.pattern, definition),
            r#type: self.resolve_type(let_stmt.r#type),
            expression,
        })
    }

    pub fn resolve_stmt(&mut self, stmt: StatementKind) -> HirStatement {
        match stmt {
            StatementKind::Let(let_stmt) => {
                let expression = self.resolve_expression(let_stmt.expression);
                let definition = DefinitionKind::Local(Some(expression));
                HirStatement::Let(HirLetStatement {
                    pattern: self.resolve_pattern(let_stmt.pattern, definition),
                    r#type: self.resolve_type(let_stmt.r#type),
                    expression,
                })
            }
            StatementKind::Constrain(constrain_stmt) => {
                let span = constrain_stmt.0.span;
                let assert_msg_call_expr_id =
                    self.resolve_assert_message(constrain_stmt.1, span, constrain_stmt.0.clone());
                let expr_id = self.resolve_expression(constrain_stmt.0);

                HirStatement::Constrain(HirConstrainStatement(
                    expr_id,
                    self.file,
                    assert_msg_call_expr_id,
                ))
            }
            StatementKind::Expression(expr) => {
                HirStatement::Expression(self.resolve_expression(expr))
            }
            StatementKind::Semi(expr) => HirStatement::Semi(self.resolve_expression(expr)),
            StatementKind::Assign(assign_stmt) => {
                let identifier = self.resolve_lvalue(assign_stmt.lvalue);
                let expression = self.resolve_expression(assign_stmt.expression);
                let stmt = HirAssignStatement { lvalue: identifier, expression };
                HirStatement::Assign(stmt)
            }
            StatementKind::For(for_loop) => {
                match for_loop.range {
                    ForRange::Range(start_range, end_range) => {
                        let start_range = self.resolve_expression(start_range);
                        let end_range = self.resolve_expression(end_range);
                        let (identifier, block) = (for_loop.identifier, for_loop.block);

                        // TODO: For loop variables are currently mutable by default since we haven't
                        //       yet implemented syntax for them to be optionally mutable.
                        let (identifier, block) = self.in_new_scope(|this| {
                            let decl = this.add_variable_decl(
                                identifier,
                                false,
                                true,
                                DefinitionKind::Local(None),
                            );
                            (decl, this.resolve_expression(block))
                        });

                        HirStatement::For(HirForStatement {
                            start_range,
                            end_range,
                            block,
                            identifier,
                        })
                    }
                    range @ ForRange::Array(_) => {
                        let for_stmt =
                            range.into_for(for_loop.identifier, for_loop.block, for_loop.span);
                        self.resolve_stmt(for_stmt)
                    }
                }
            }
            StatementKind::Error => HirStatement::Error,
        }
    }

    fn resolve_assert_message(
        &mut self,
        assert_message_expr: Option<Expression>,
        span: Span,
        condition: Expression,
    ) -> Option<ExprId> {
        let assert_message_expr = assert_message_expr?;

        if matches!(
            assert_message_expr,
            Expression { kind: ExpressionKind::Literal(Literal::Str(..)), .. }
        ) {
            return Some(self.resolve_expression(assert_message_expr));
        }

        let is_in_stdlib = self.path_resolver.module_id().krate.is_stdlib();
        let assert_msg_call_path = if is_in_stdlib {
            ExpressionKind::Variable(Path {
                segments: vec![Ident::from("internal"), Ident::from("resolve_assert_message")],
                kind: PathKind::Crate,
                span,
            })
        } else {
            ExpressionKind::Variable(Path {
                segments: vec![
                    Ident::from("std"),
                    Ident::from("internal"),
                    Ident::from("resolve_assert_message"),
                ],
                kind: PathKind::Dep,
                span,
            })
        };
        let assert_msg_call_args = vec![assert_message_expr.clone(), condition];
        let assert_msg_call_expr = Expression::call(
            Expression { kind: assert_msg_call_path, span },
            assert_msg_call_args,
            span,
        );
        Some(self.resolve_expression(assert_msg_call_expr))
    }

    pub fn intern_stmt(&mut self, stmt: StatementKind) -> StmtId {
        let hir_stmt = self.resolve_stmt(stmt);
        self.interner.push_stmt(hir_stmt)
    }

    fn resolve_lvalue(&mut self, lvalue: LValue) -> HirLValue {
        match lvalue {
            LValue::Ident(ident) => {
                let ident = self.find_variable_or_default(&ident);
                self.resolve_local_variable(ident.0.clone(), ident.1);

                HirLValue::Ident(ident.0, Type::Error)
            }
            LValue::MemberAccess { object, field_name } => {
                let object = Box::new(self.resolve_lvalue(*object));
                HirLValue::MemberAccess { object, field_name, field_index: None, typ: Type::Error }
            }
            LValue::Index { array, index } => {
                let array = Box::new(self.resolve_lvalue(*array));
                let index = self.resolve_expression(index);
                HirLValue::Index { array, index, typ: Type::Error }
            }
            LValue::Dereference(lvalue) => {
                let lvalue = Box::new(self.resolve_lvalue(*lvalue));
                HirLValue::Dereference { lvalue, element_type: Type::Error }
            }
        }
    }

    // Issue an error if the given private function is being called from a non-child module, or
    // if the given pub(crate) function is being called from another crate
    fn check_can_reference_function(
        &mut self,
        func: FuncId,
        span: Span,
        visibility: ItemVisibility,
    ) {
        let function_module = self.interner.function_module(func);
        let current_module = self.path_resolver.module_id();

        let same_crate = function_module.krate == current_module.krate;
        let krate = function_module.krate;
        let current_module = current_module.local_id;
        let name = self.interner.function_name(&func).to_string();
        match visibility {
            ItemVisibility::Public => (),
            ItemVisibility::Private => {
                if !same_crate
                    || !self.module_descendent_of_target(
                        krate,
                        function_module.local_id,
                        current_module,
                    )
                {
                    self.errors.push(ResolverError::PrivateFunctionCalled { span, name });
                }
            }
            ItemVisibility::PublicCrate => {
                if !same_crate {
                    self.errors.push(ResolverError::NonCrateFunctionCalled { span, name });
                }
            }
        }
    }

    // Returns true if `current` is a (potentially nested) child module of `target`.
    // This is also true if `current == target`.
    fn module_descendent_of_target(
        &self,
        krate: CrateId,
        target: LocalModuleId,
        current: LocalModuleId,
    ) -> bool {
        if current == target {
            return true;
        }

        self.def_maps[&krate].modules[current.0]
            .parent
            .map_or(false, |parent| self.module_descendent_of_target(krate, target, parent))
    }

    fn resolve_local_variable(&mut self, hir_ident: HirIdent, var_scope_index: usize) {
        let mut transitive_capture_index: Option<usize> = None;

        for lambda_index in 0..self.lambda_stack.len() {
            if self.lambda_stack[lambda_index].scope_index > var_scope_index {
                // Beware: the same variable may be captured multiple times, so we check
                // for its presence before adding the capture below.
                let pos = self.lambda_stack[lambda_index]
                    .captures
                    .iter()
                    .position(|capture| capture.ident.id == hir_ident.id);

                if pos.is_none() {
                    self.lambda_stack[lambda_index].captures.push(HirCapturedVar {
                        ident: hir_ident.clone(),
                        transitive_capture_index,
                    });
                }

                if lambda_index + 1 < self.lambda_stack.len() {
                    // There is more than one closure between the current scope and
                    // the scope of the variable, so this is a propagated capture.
                    // We need to track the transitive capture index as we go up in
                    // the closure stack.
                    transitive_capture_index = Some(pos.unwrap_or(
                        // If this was a fresh capture, we added it to the end of
                        // the captures vector:
                        self.lambda_stack[lambda_index].captures.len() - 1,
                    ));
                }
            }
        }
    }

    pub fn resolve_expression(&mut self, expr: Expression) -> ExprId {
        let hir_expr = match expr.kind {
            ExpressionKind::Literal(literal) => HirExpression::Literal(match literal {
                Literal::Bool(b) => HirLiteral::Bool(b),
                Literal::Array(ArrayLiteral::Standard(elements)) => {
                    let elements = vecmap(elements, |elem| self.resolve_expression(elem));
                    HirLiteral::Array(HirArrayLiteral::Standard(elements))
                }
                Literal::Array(ArrayLiteral::Repeated { repeated_element, length }) => {
                    let span = length.span;
                    let length = UnresolvedTypeExpression::from_expr(*length, span).unwrap_or_else(
                        |error| {
                            self.errors.push(ResolverError::ParserError(Box::new(error)));
                            UnresolvedTypeExpression::Constant(0, span)
                        },
                    );

                    let length = self.convert_expression_type(length);
                    let repeated_element = self.resolve_expression(*repeated_element);

                    HirLiteral::Array(HirArrayLiteral::Repeated { repeated_element, length })
                }
                Literal::Integer(integer, sign) => HirLiteral::Integer(integer, sign),
                Literal::Str(str) => HirLiteral::Str(str),
                Literal::RawStr(str, _) => HirLiteral::Str(str),
                Literal::FmtStr(str) => self.resolve_fmt_str_literal(str, expr.span),
                Literal::Unit => HirLiteral::Unit,
            }),
            ExpressionKind::Variable(path) => {
                if let Some((method, constraint, assumed)) = self.resolve_trait_generic_path(&path)
                {
                    HirExpression::Ident(HirIdent {
                        location: Location::new(expr.span, self.file),
                        id: self.interner.trait_method_id(method),
                        impl_kind: ImplKind::TraitMethod(method, constraint, assumed),
                    })
                } else {
                    // If the Path is being used as an Expression, then it is referring to a global from a separate module
                    // Otherwise, then it is referring to an Identifier
                    // This lookup allows support of such statements: let x = foo::bar::SOME_GLOBAL + 10;
                    // If the expression is a singular indent, we search the resolver's current scope as normal.
                    let (hir_ident, var_scope_index) = self.get_ident_from_path(path);

                    if hir_ident.id != DefinitionId::dummy_id() {
                        match self.interner.definition(hir_ident.id).kind {
                            DefinitionKind::Function(id) => {
                                if let Some(current_item) = self.current_item {
                                    self.interner.add_function_dependency(current_item, id);
                                }

                                if self.interner.function_visibility(id) != ItemVisibility::Public {
                                    let span = hir_ident.location.span;
                                    self.check_can_reference_function(
                                        id,
                                        span,
                                        self.interner.function_visibility(id),
                                    );
                                }
                            }
                            DefinitionKind::Global(global_id) => {
                                if let Some(current_item) = self.current_item {
                                    self.interner.add_global_dependency(current_item, global_id);
                                }
                            }
                            DefinitionKind::GenericType(_) => {
                                // Initialize numeric generics to a polymorphic integer type in case
                                // they're used in expressions. We must do this here since the type
                                // checker does not check definition kinds and otherwise expects
                                // parameters to already be typed.
                                if self.interner.definition_type(hir_ident.id) == Type::Error {
                                    let typ = Type::polymorphic_integer_or_field(self.interner);
                                    self.interner.push_definition_type(hir_ident.id, typ);
                                }
                            }
                            DefinitionKind::Local(_) => {
                                // only local variables can be captured by closures.
                                self.resolve_local_variable(hir_ident.clone(), var_scope_index);
                            }
                        }
                    }

                    HirExpression::Ident(hir_ident)
                }
            }
            ExpressionKind::Prefix(prefix) => {
                let operator = prefix.operator;
                let rhs = self.resolve_expression(prefix.rhs);

                if operator == UnaryOp::MutableReference {
                    if let Err(error) = verify_mutable_reference(self.interner, rhs) {
                        self.errors.push(error);
                    }
                }

                HirExpression::Prefix(HirPrefixExpression { operator, rhs })
            }
            ExpressionKind::Infix(infix) => {
                let lhs = self.resolve_expression(infix.lhs);
                let rhs = self.resolve_expression(infix.rhs);
                let trait_id = self.interner.get_operator_trait_method(infix.operator.contents);

                HirExpression::Infix(HirInfixExpression {
                    lhs,
                    operator: HirBinaryOp::new(infix.operator, self.file),
                    trait_method_id: trait_id,
                    rhs,
                })
            }
            ExpressionKind::Call(call_expr) => {
                // Get the span and name of path for error reporting
                let func = self.resolve_expression(*call_expr.func);

                let arguments = vecmap(call_expr.arguments, |arg| self.resolve_expression(arg));
                let location = Location::new(expr.span, self.file);
                HirExpression::Call(HirCallExpression { func, arguments, location })
            }
            ExpressionKind::MethodCall(call_expr) => {
                let method = call_expr.method_name;
                let object = self.resolve_expression(call_expr.object);
                let arguments = vecmap(call_expr.arguments, |arg| self.resolve_expression(arg));
                let location = Location::new(expr.span, self.file);
                HirExpression::MethodCall(HirMethodCallExpression {
                    arguments,
                    method,
                    object,
                    location,
                })
            }
            ExpressionKind::Cast(cast_expr) => HirExpression::Cast(HirCastExpression {
                lhs: self.resolve_expression(cast_expr.lhs),
                r#type: self.resolve_type(cast_expr.r#type),
            }),
            ExpressionKind::If(if_expr) => HirExpression::If(HirIfExpression {
                condition: self.resolve_expression(if_expr.condition),
                consequence: self.resolve_expression(if_expr.consequence),
                alternative: if_expr.alternative.map(|e| self.resolve_expression(e)),
            }),
            ExpressionKind::Index(indexed_expr) => HirExpression::Index(HirIndexExpression {
                collection: self.resolve_expression(indexed_expr.collection),
                index: self.resolve_expression(indexed_expr.index),
            }),
            ExpressionKind::Block(block_expr) => self.resolve_block(block_expr),
            ExpressionKind::Constructor(constructor) => {
                let span = constructor.type_name.span();

                match self.lookup_type_or_error(constructor.type_name) {
                    Some(Type::Struct(r#type, struct_generics)) => {
                        let typ = r#type.clone();
                        let fields = constructor.fields;
                        let resolve_expr = Resolver::resolve_expression;
                        let fields =
                            self.resolve_constructor_fields(typ, fields, span, resolve_expr);
                        HirExpression::Constructor(HirConstructorExpression {
                            fields,
                            r#type,
                            struct_generics,
                        })
                    }
                    Some(typ) => {
                        self.push_err(ResolverError::NonStructUsedInConstructor { typ, span });
                        HirExpression::Error
                    }
                    None => HirExpression::Error,
                }
            }
            ExpressionKind::MemberAccess(access) => {
                // Validating whether the lhs actually has the rhs as a field
                // needs to wait until type checking when we know the type of the lhs
                HirExpression::MemberAccess(HirMemberAccess {
                    lhs: self.resolve_expression(access.lhs),
                    rhs: access.rhs,
                    // This is only used when lhs is a reference and we want to return a reference to rhs
                    is_offset: false,
                })
            }
            ExpressionKind::Error => HirExpression::Error,
            ExpressionKind::Tuple(elements) => {
                let elements = vecmap(elements, |elem| self.resolve_expression(elem));
                HirExpression::Tuple(elements)
            }
            // We must stay in the same function scope as the parent function to allow for closures
            // to capture variables. This is currently limited to immutable variables.
            ExpressionKind::Lambda(lambda) => self.in_new_scope(|this| {
                let scope_index = this.scopes.current_scope_index();

                this.lambda_stack.push(LambdaContext { captures: Vec::new(), scope_index });

                let parameters = vecmap(lambda.parameters, |(pattern, typ)| {
                    let parameter = DefinitionKind::Local(None);
                    (this.resolve_pattern(pattern, parameter), this.resolve_inferred_type(typ))
                });

                let return_type = this.resolve_inferred_type(lambda.return_type);
                let body = this.resolve_expression(lambda.body);

                let lambda_context = this.lambda_stack.pop().unwrap();

                HirExpression::Lambda(HirLambda {
                    parameters,
                    return_type,
                    body,
                    captures: lambda_context.captures,
                })
            }),
            ExpressionKind::Parenthesized(sub_expr) => return self.resolve_expression(*sub_expr),
        };

        // If these lines are ever changed, make sure to change the early return
        // in the ExpressionKind::Variable case as well
        let expr_id = self.interner.push_expr(hir_expr);
        self.interner.push_expr_location(expr_id, expr.span, self.file);
        expr_id
    }

    fn resolve_pattern(&mut self, pattern: Pattern, definition: DefinitionKind) -> HirPattern {
        self.resolve_pattern_mutable(pattern, None, definition)
    }

    fn resolve_pattern_mutable(
        &mut self,
        pattern: Pattern,
        mutable: Option<Span>,
        definition: DefinitionKind,
    ) -> HirPattern {
        match pattern {
            Pattern::Identifier(name) => {
                // If this definition is mutable, do not store the rhs because it will
                // not always refer to the correct value of the variable
                let definition = match (mutable, definition) {
                    (Some(_), DefinitionKind::Local(_)) => DefinitionKind::Local(None),
                    (_, other) => other,
                };
                let id = self.add_variable_decl(name, mutable.is_some(), true, definition);
                HirPattern::Identifier(id)
            }
            Pattern::Mutable(pattern, span, _) => {
                if let Some(first_mut) = mutable {
                    self.push_err(ResolverError::UnnecessaryMut { first_mut, second_mut: span });
                }

                let pattern = self.resolve_pattern_mutable(*pattern, Some(span), definition);
                let location = Location::new(span, self.file);
                HirPattern::Mutable(Box::new(pattern), location)
            }
            Pattern::Tuple(fields, span) => {
                let fields = vecmap(fields, |field| {
                    self.resolve_pattern_mutable(field, mutable, definition.clone())
                });
                let location = Location::new(span, self.file);
                HirPattern::Tuple(fields, location)
            }
            Pattern::Struct(name, fields, span) => {
                let error_identifier = |this: &mut Self| {
                    // Must create a name here to return a HirPattern::Identifier. Allowing
                    // shadowing here lets us avoid further errors if we define ERROR_IDENT
                    // multiple times.
                    let name = ERROR_IDENT.into();
                    let identifier = this.add_variable_decl(name, false, true, definition.clone());
                    HirPattern::Identifier(identifier)
                };

                let (struct_type, generics) = match self.lookup_type_or_error(name) {
                    Some(Type::Struct(struct_type, generics)) => (struct_type, generics),
                    None => return error_identifier(self),
                    Some(typ) => {
                        self.push_err(ResolverError::NonStructUsedInConstructor { typ, span });
                        return error_identifier(self);
                    }
                };

                let resolve_field = |this: &mut Self, pattern| {
                    this.resolve_pattern_mutable(pattern, mutable, definition.clone())
                };

                let typ = struct_type.clone();
                let fields = self.resolve_constructor_fields(typ, fields, span, resolve_field);

                let typ = Type::Struct(struct_type, generics);
                let location = Location::new(span, self.file);
                HirPattern::Struct(typ, fields, location)
            }
        }
    }

    /// Resolve all the fields of a struct constructor expression.
    /// Ensures all fields are present, none are repeated, and all
    /// are part of the struct.
    ///
    /// This is generic to allow it to work for constructor expressions
    /// and constructor patterns.
    fn resolve_constructor_fields<T, U>(
        &mut self,
        struct_type: Shared<StructType>,
        fields: Vec<(Ident, T)>,
        span: Span,
        mut resolve_function: impl FnMut(&mut Self, T) -> U,
    ) -> Vec<(Ident, U)> {
        let mut ret = Vec::with_capacity(fields.len());
        let mut seen_fields = HashSet::new();
        let mut unseen_fields = struct_type.borrow().field_names();

        for (field, expr) in fields {
            let resolved = resolve_function(self, expr);

            if unseen_fields.contains(&field) {
                unseen_fields.remove(&field);
                seen_fields.insert(field.clone());
            } else if seen_fields.contains(&field) {
                // duplicate field
                self.push_err(ResolverError::DuplicateField { field: field.clone() });
            } else {
                // field not required by struct
                self.push_err(ResolverError::NoSuchField {
                    field: field.clone(),
                    struct_definition: struct_type.borrow().name.clone(),
                });
            }

            ret.push((field, resolved));
        }

        if !unseen_fields.is_empty() {
            self.push_err(ResolverError::MissingFields {
                span,
                missing_fields: unseen_fields.into_iter().map(|field| field.to_string()).collect(),
                struct_definition: struct_type.borrow().name.clone(),
            });
        }

        ret
    }

    pub fn get_struct(&self, type_id: StructId) -> Shared<StructType> {
        self.interner.get_struct(type_id)
    }

    pub fn get_trait_mut(&mut self, trait_id: TraitId) -> &mut Trait {
        self.interner.get_trait_mut(trait_id)
    }

    fn lookup<T: TryFromModuleDefId>(&mut self, path: Path) -> Result<T, ResolverError> {
        let span = path.span();
        let id = self.resolve_path(path)?;
        T::try_from(id).ok_or_else(|| ResolverError::Expected {
            expected: T::description(),
            got: id.as_str().to_owned(),
            span,
        })
    }

    fn lookup_global(&mut self, path: Path) -> Result<DefinitionId, ResolverError> {
        let span = path.span();
        let id = self.resolve_path(path)?;

        if let Some(function) = TryFromModuleDefId::try_from(id) {
            return Ok(self.interner.function_definition_id(function));
        }

        if let Some(global) = TryFromModuleDefId::try_from(id) {
            let global = self.interner.get_global(global);
            return Ok(global.definition_id);
        }

        let expected = "global variable".into();
        let got = "local variable".into();
        Err(ResolverError::Expected { span, expected, got })
    }

    /// Lookup a given struct type by name.
    fn lookup_struct_or_error(&mut self, path: Path) -> Option<Shared<StructType>> {
        match self.lookup(path) {
            Ok(struct_id) => Some(self.get_struct(struct_id)),
            Err(error) => {
                self.push_err(error);
                None
            }
        }
    }

    /// Lookup a given trait by name/path.
    fn lookup_trait_or_error(&mut self, path: Path) -> Option<&mut Trait> {
        match self.lookup(path) {
            Ok(trait_id) => Some(self.get_trait_mut(trait_id)),
            Err(error) => {
                self.push_err(error);
                None
            }
        }
    }

    /// Looks up a given type by name.
    /// This will also instantiate any struct types found.
    fn lookup_type_or_error(&mut self, path: Path) -> Option<Type> {
        let ident = path.as_ident();
        if ident.map_or(false, |i| i == SELF_TYPE_NAME) {
            if let Some(typ) = &self.self_type {
                return Some(typ.clone());
            }
        }

        match self.lookup(path) {
            Ok(struct_id) => {
                let struct_type = self.get_struct(struct_id);
                let generics = struct_type.borrow().instantiate(self.interner);
                Some(Type::Struct(struct_type, generics))
            }
            Err(error) => {
                self.push_err(error);
                None
            }
        }
    }

    fn lookup_type_alias(&mut self, path: Path) -> Option<Shared<TypeAlias>> {
        self.lookup(path).ok().map(|id| self.interner.get_type_alias(id))
    }

    // this resolves Self::some_static_method, inside an impl block (where we don't have a concrete self_type)
    fn resolve_trait_static_method_by_self(
        &mut self,
        path: &Path,
    ) -> Option<(TraitMethodId, TraitConstraint, bool)> {
        let trait_id = self.trait_id?;

        if path.kind == PathKind::Plain && path.segments.len() == 2 {
            let name = &path.segments[0].0.contents;
            let method = &path.segments[1];

            if name == SELF_TYPE_NAME {
                let the_trait = self.interner.get_trait(trait_id);
                let method = the_trait.find_method(method.0.contents.as_str())?;

                let constraint = TraitConstraint {
                    typ: self.self_type.clone()?,
                    trait_generics: Type::from_generics(&the_trait.generics),
                    trait_id,
                };
                return Some((method, constraint, false));
            }
        }
        None
    }

    // this resolves TraitName::some_static_method
    fn resolve_trait_static_method(
        &mut self,
        path: &Path,
    ) -> Option<(TraitMethodId, TraitConstraint, bool)> {
        if path.kind == PathKind::Plain && path.segments.len() == 2 {
            let method = &path.segments[1];

            let mut trait_path = path.clone();
            trait_path.pop();
            let trait_id = self.lookup(trait_path).ok()?;
            let the_trait = self.interner.get_trait(trait_id);

            let method = the_trait.find_method(method.0.contents.as_str())?;
            let constraint = TraitConstraint {
                typ: Type::TypeVariable(
                    the_trait.self_type_typevar.clone(),
                    TypeVariableKind::Normal,
                ),
                trait_generics: Type::from_generics(&the_trait.generics),
                trait_id,
            };
            return Some((method, constraint, false));
        }
        None
    }

    // This resolves a static trait method T::trait_method by iterating over the where clause
    //
    // Returns the trait method, trait constraint, and whether the impl is assumed from a where
    // clause. This is always true since this helper searches where clauses for a generic constraint.
    // E.g. `t.method()` with `where T: Foo<Bar>` in scope will return `(Foo::method, T, vec![Bar])`
    fn resolve_trait_method_by_named_generic(
        &mut self,
        path: &Path,
    ) -> Option<(TraitMethodId, TraitConstraint, bool)> {
        if path.segments.len() != 2 {
            return None;
        }

        for UnresolvedTraitConstraint { typ, trait_bound } in self.trait_bounds.clone() {
            if let UnresolvedTypeData::Named(constraint_path, _, _) = &typ.typ {
                // if `path` is `T::method_name`, we're looking for constraint of the form `T: SomeTrait`
                if constraint_path.segments.len() == 1
                    && path.segments[0] != constraint_path.last_segment()
                {
                    continue;
                }

                if let Ok(ModuleDefId::TraitId(trait_id)) =
                    self.path_resolver.resolve(self.def_maps, trait_bound.trait_path.clone())
                {
                    let the_trait = self.interner.get_trait(trait_id);
                    if let Some(method) =
                        the_trait.find_method(path.segments.last().unwrap().0.contents.as_str())
                    {
                        let constraint = TraitConstraint {
                            trait_id,
                            typ: self.resolve_type(typ.clone()),
                            trait_generics: vecmap(trait_bound.trait_generics, |typ| {
                                self.resolve_type(typ)
                            }),
                        };
                        return Some((method, constraint, true));
                    }
                }
            }
        }
        None
    }

    // Try to resolve the given trait method path.
    //
    // Returns the trait method, trait constraint, and whether the impl is assumed to exist by a where clause or not
    // E.g. `t.method()` with `where T: Foo<Bar>` in scope will return `(Foo::method, T, vec![Bar])`
    fn resolve_trait_generic_path(
        &mut self,
        path: &Path,
    ) -> Option<(TraitMethodId, TraitConstraint, bool)> {
        self.resolve_trait_static_method_by_self(path)
            .or_else(|| self.resolve_trait_static_method(path))
            .or_else(|| self.resolve_trait_method_by_named_generic(path))
    }

    fn resolve_path(&mut self, path: Path) -> Result<ModuleDefId, ResolverError> {
        self.path_resolver.resolve(self.def_maps, path).map_err(ResolverError::PathResolutionError)
    }

    fn resolve_block(&mut self, block_expr: BlockExpression) -> HirExpression {
        let statements =
            self.in_new_scope(|this| vecmap(block_expr.0, |stmt| this.intern_stmt(stmt.kind)));
        HirExpression::Block(HirBlockExpression(statements))
    }

    pub fn intern_block(&mut self, block: BlockExpression) -> ExprId {
        let hir_block = self.resolve_block(block);
        self.interner.push_expr(hir_block)
    }

    fn eval_global_as_array_length(&mut self, global: GlobalId, path: &Path) -> u64 {
        let Some(stmt) = self.interner.get_global_let_statement(global) else {
            let path = path.clone();
            self.push_err(ResolverError::NoSuchNumericTypeVariable { path });
            return 0;
        };

        let length = stmt.expression;
        let span = self.interner.expr_span(&length);
        let result = self.try_eval_array_length_id(length, span);

        match result.map(|length| length.try_into()) {
            Ok(Ok(length_value)) => return length_value,
            Ok(Err(_cast_err)) => self.push_err(ResolverError::IntegerTooLarge { span }),
            Err(Some(error)) => self.push_err(error),
            Err(None) => (),
        }
        0
    }

    fn try_eval_array_length_id(
        &self,
        rhs: ExprId,
        span: Span,
    ) -> Result<u128, Option<ResolverError>> {
        match self.interner.expression(&rhs) {
            HirExpression::Literal(HirLiteral::Integer(int, false)) => {
                int.try_into_u128().ok_or(Some(ResolverError::IntegerTooLarge { span }))
            }
            _other => Err(Some(ResolverError::InvalidArrayLengthExpr { span })),
        }
    }

    fn resolve_fmt_str_literal(&mut self, str: String, call_expr_span: Span) -> HirLiteral {
        let re = Regex::new(r"\{([a-zA-Z0-9_]+)\}")
            .expect("ICE: an invalid regex pattern was used for checking format strings");
        let mut fmt_str_idents = Vec::new();
        for field in re.find_iter(&str) {
            let matched_str = field.as_str();
            let ident_name = &matched_str[1..(matched_str.len() - 1)];

            let scope_tree = self.scopes.current_scope_tree();
            let variable = scope_tree.find(ident_name);
            if let Some((old_value, _)) = variable {
                old_value.num_times_used += 1;
                let ident = HirExpression::Ident(old_value.ident.clone());
                let expr_id = self.interner.push_expr(ident);
                self.interner.push_expr_location(expr_id, call_expr_span, self.file);
                fmt_str_idents.push(expr_id);
            } else if ident_name.parse::<usize>().is_ok() {
                self.errors.push(ResolverError::NumericConstantInFormatString {
                    name: ident_name.to_owned(),
                    span: call_expr_span,
                });
            } else {
                self.errors.push(ResolverError::VariableNotDeclared {
                    name: ident_name.to_owned(),
                    span: call_expr_span,
                });
            }
        }
        HirLiteral::FmtStr(str, fmt_str_idents)
    }
}

/// Gives an error if a user tries to create a mutable reference
/// to an immutable variable.
pub fn verify_mutable_reference(interner: &NodeInterner, rhs: ExprId) -> Result<(), ResolverError> {
    match interner.expression(&rhs) {
        HirExpression::MemberAccess(member_access) => {
            verify_mutable_reference(interner, member_access.lhs)
        }
        HirExpression::Index(_) => {
            let span = interner.expr_span(&rhs);
            Err(ResolverError::MutableReferenceToArrayElement { span })
        }
        HirExpression::Ident(ident) => {
            if let Some(definition) = interner.try_definition(ident.id) {
                if !definition.mutable {
                    return Err(ResolverError::MutableReferenceToImmutableVariable {
                        span: interner.expr_span(&rhs),
                        variable: definition.name.clone(),
                    });
                }
            }
            Ok(())
        }
        _ => Ok(()),
    }
}<|MERGE_RESOLUTION|>--- conflicted
+++ resolved
@@ -238,11 +238,7 @@
             is_internal: false,
             is_unconstrained: false,
             visibility: ItemVisibility::Public, // Trait functions are always public
-<<<<<<< HEAD
-            generics: Vec::new(),               // self.generics should already be set
-=======
             generics: generics.clone(),
->>>>>>> 604ee8f2
             parameters: vecmap(parameters, |(name, typ)| Param {
                 visibility: Visibility::Private,
                 pattern: Pattern::Identifier(name.clone()),
