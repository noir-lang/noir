// Fix usage of intern and resolve
// In some places, we do intern, however in others we are resolving and interning
// Ideally, I want to separate the interning and resolving abstractly
// so separate functions, but combine them naturally
// This could be possible, if lowering, is given a mutable map/scope as a parameter.
// So that it can match Idents to Ids. This is close to what the Scope map looks like
// Except for the num_times_used parameter.
// We can instead have a map from Ident to Into<IdentId> and implement that trait on ResolverMeta
//
//
// XXX: Change mentions of intern to resolve. In regards to the above comment
//
// XXX: Resolver does not check for unused functions
use crate::hir_def::expr::{
    HirArrayLiteral, HirBinaryOp, HirBlockExpression, HirCallExpression, HirCapturedVar,
    HirCastExpression, HirConstructorExpression, HirExpression, HirIdent, HirIfExpression,
    HirIndexExpression, HirInfixExpression, HirLambda, HirLiteral, HirMemberAccess,
    HirMethodCallExpression, HirPrefixExpression,
};

use crate::hir_def::traits::{Trait, TraitConstraint};
use crate::token::FunctionAttribute;
use regex::Regex;
use std::collections::{BTreeMap, HashSet};
use std::rc::Rc;

use crate::graph::CrateId;
use crate::hir::def_map::{LocalModuleId, ModuleDefId, TryFromModuleDefId, MAIN_FUNCTION};
use crate::hir_def::stmt::{HirAssignStatement, HirForStatement, HirLValue, HirPattern};
use crate::node_interner::{
    DefinitionId, DefinitionKind, ExprId, FuncId, NodeInterner, StmtId, StructId, TraitId,
};
use crate::{
    hir::{def_map::CrateDefMap, resolution::path_resolver::PathResolver},
    BlockExpression, Expression, ExpressionKind, FunctionKind, Ident, Literal, NoirFunction,
    StatementKind,
};
use crate::{
    ArrayLiteral, ContractFunctionType, Distinctness, Generics, LValue, NoirStruct, NoirTypeAlias,
    Path, PathKind, Pattern, Shared, StructType, Type, TypeAliasType, TypeBinding, TypeVariable,
    UnaryOp, UnresolvedGenerics, UnresolvedTraitConstraint, UnresolvedType, UnresolvedTypeData,
    UnresolvedTypeExpression, Visibility, ERROR_IDENT,
};
use fm::FileId;
use iter_extended::vecmap;
use noirc_errors::{Location, Span, Spanned};

use crate::hir::scope::{
    Scope as GenericScope, ScopeForest as GenericScopeForest, ScopeTree as GenericScopeTree,
};
use crate::hir_def::{
    function::{FuncMeta, HirFunction},
    stmt::{HirConstrainStatement, HirLetStatement, HirStatement},
};

use super::errors::{PubPosition, ResolverError};

const SELF_TYPE_NAME: &str = "Self";

type Scope = GenericScope<String, ResolverMeta>;
type ScopeTree = GenericScopeTree<String, ResolverMeta>;
type ScopeForest = GenericScopeForest<String, ResolverMeta>;

pub struct LambdaContext {
    captures: Vec<HirCapturedVar>,
    /// the index in the scope tree
    /// (sometimes being filled by ScopeTree's find method)
    scope_index: usize,
}

/// The primary jobs of the Resolver are to validate that every variable found refers to exactly 1
/// definition in scope, and to convert the AST into the HIR.
///
/// A Resolver is a short-lived struct created to resolve a top-level definition.
/// One of these is created for each function definition and struct definition.
/// This isn't strictly necessary to its function, it could be refactored out in the future.
pub struct Resolver<'a> {
    scopes: ScopeForest,
    path_resolver: &'a dyn PathResolver,
    def_maps: &'a BTreeMap<CrateId, CrateDefMap>,
    trait_id: Option<TraitId>,
    trait_bounds: Vec<UnresolvedTraitConstraint>,
    pub interner: &'a mut NodeInterner,
    errors: Vec<ResolverError>,
    file: FileId,

    /// Set to the current type if we're resolving an impl
    self_type: Option<Type>,

    /// Contains a mapping of the current struct or functions's generics to
    /// unique type variables if we're resolving a struct. Empty otherwise.
    /// This is a Vec rather than a map to preserve the order a functions generics
    /// were declared in.
    generics: Vec<(Rc<String>, TypeVariable, Span)>,

    /// When resolving lambda expressions, we need to keep track of the variables
    /// that are captured. We do this in order to create the hidden environment
    /// parameter for the lambda function.
    lambda_stack: Vec<LambdaContext>,
}

/// ResolverMetas are tagged onto each definition to track how many times they are used
#[derive(Debug, PartialEq, Eq)]
struct ResolverMeta {
    num_times_used: usize,
    ident: HirIdent,
    warn_if_unused: bool,
}

pub enum ResolvePathError {
    WrongKind,
    NotFound,
}

impl<'a> Resolver<'a> {
    pub fn new(
        interner: &'a mut NodeInterner,
        path_resolver: &'a dyn PathResolver,
        def_maps: &'a BTreeMap<CrateId, CrateDefMap>,
        file: FileId,
    ) -> Resolver<'a> {
        Self {
            path_resolver,
            def_maps,
            trait_id: None,
            trait_bounds: Vec::new(),
            scopes: ScopeForest::default(),
            interner,
            self_type: None,
            generics: Vec::new(),
            errors: Vec::new(),
            lambda_stack: Vec::new(),
            file,
        }
    }

    pub fn set_self_type(&mut self, self_type: Option<Type>) {
        self.self_type = self_type;
    }

    pub fn set_trait_id(&mut self, trait_id: Option<TraitId>) {
        self.trait_id = trait_id;
    }

    pub fn get_self_type(&mut self) -> Option<&Type> {
        self.self_type.as_ref()
    }

    fn push_err(&mut self, err: ResolverError) {
        self.errors.push(err);
    }

    /// Resolving a function involves interning the metadata
    /// interning any statements inside of the function
    /// and interning the function itself
    /// We resolve and lower the function at the same time
    /// Since lowering would require scope data, unless we add an extra resolution field to the AST
    pub fn resolve_function(
        mut self,
        func: NoirFunction,
        func_id: FuncId,
    ) -> (HirFunction, FuncMeta, Vec<ResolverError>) {
        self.scopes.start_function();

        // Check whether the function has globals in the local module and add them to the scope
        self.resolve_local_globals();

        self.add_generics(&func.def.generics);
        self.trait_bounds = func.def.where_clause.clone();

        let (hir_func, func_meta) = self.intern_function(func, func_id);
        let func_scope_tree = self.scopes.end_function();

        self.check_for_unused_variables_in_scope_tree(func_scope_tree);

        self.trait_bounds.clear();
        (hir_func, func_meta, self.errors)
    }

    fn check_for_unused_variables_in_scope_tree(&mut self, scope_decls: ScopeTree) {
        let mut unused_vars = Vec::new();
        for scope in scope_decls.0.into_iter() {
            Resolver::check_for_unused_variables_in_local_scope(scope, &mut unused_vars);
        }

        for unused_var in unused_vars.iter() {
            if let Some(definition_info) = self.interner.try_definition(unused_var.id) {
                let name = &definition_info.name;
                if name != ERROR_IDENT && !definition_info.is_global() {
                    let ident = Ident(Spanned::from(unused_var.location.span, name.to_owned()));
                    self.push_err(ResolverError::UnusedVariable { ident });
                }
            }
        }
    }

    fn check_for_unused_variables_in_local_scope(decl_map: Scope, unused_vars: &mut Vec<HirIdent>) {
        let unused_variables = decl_map.filter(|(variable_name, metadata)| {
            let has_underscore_prefix = variable_name.starts_with('_'); // XXX: This is used for development mode, and will be removed
            metadata.warn_if_unused && metadata.num_times_used == 0 && !has_underscore_prefix
        });
        unused_vars.extend(unused_variables.map(|(_, meta)| meta.ident));
    }

    /// Run the given function in a new scope.
    fn in_new_scope<T, F: FnOnce(&mut Self) -> T>(&mut self, f: F) -> T {
        self.scopes.start_scope();
        let ret = f(self);
        let scope = self.scopes.end_scope();
        self.check_for_unused_variables_in_scope_tree(scope.into());
        ret
    }

    fn add_variable_decl(
        &mut self,
        name: Ident,
        mutable: bool,
        allow_shadowing: bool,
        definition: DefinitionKind,
    ) -> HirIdent {
        self.add_variable_decl_inner(name, mutable, allow_shadowing, true, definition)
    }

    fn add_variable_decl_inner(
        &mut self,
        name: Ident,
        mutable: bool,
        allow_shadowing: bool,
        warn_if_unused: bool,
        definition: DefinitionKind,
    ) -> HirIdent {
        if definition.is_global() {
            return self.add_global_variable_decl(name, definition);
        }

        let id = self.interner.push_definition(name.0.contents.clone(), mutable, definition);
        let location = Location::new(name.span(), self.file);
        let ident = HirIdent { location, id };
        let resolver_meta = ResolverMeta { num_times_used: 0, ident, warn_if_unused };

        let scope = self.scopes.get_mut_scope();
        let old_value = scope.add_key_value(name.0.contents.clone(), resolver_meta);

        if !allow_shadowing {
            if let Some(old_value) = old_value {
                self.push_err(ResolverError::DuplicateDefinition {
                    name: name.0.contents,
                    first_span: old_value.ident.location.span,
                    second_span: location.span,
                });
            }
        }

        ident
    }

    fn add_global_variable_decl(&mut self, name: Ident, definition: DefinitionKind) -> HirIdent {
        let scope = self.scopes.get_mut_scope();
        let ident;
        let resolver_meta;

        // This check is necessary to maintain the same definition ids in the interner. Currently, each function uses a new resolver that has its own ScopeForest and thus global scope.
        // We must first check whether an existing definition ID has been inserted as otherwise there will be multiple definitions for the same global statement.
        // This leads to an error in evaluation where the wrong definition ID is selected when evaluating a statement using the global. The check below prevents this error.
        let mut stmt_id = None;
        let global = self.interner.get_all_globals();
        for (global_stmt_id, global_info) in global {
            if global_info.ident == name
                && global_info.local_id == self.path_resolver.local_module_id()
            {
                stmt_id = Some(global_stmt_id);
            }
        }

        if let Some(id) = stmt_id {
            let hir_let_stmt = self.interner.let_statement(&id);
            ident = hir_let_stmt.ident();
            resolver_meta = ResolverMeta { num_times_used: 0, ident, warn_if_unused: true };
        } else {
            let id = self.interner.push_definition(name.0.contents.clone(), false, definition);
            let location = Location::new(name.span(), self.file);
            ident = HirIdent { location, id };
            resolver_meta = ResolverMeta { num_times_used: 0, ident, warn_if_unused: true };
        }

        let old_global_value = scope.add_key_value(name.0.contents.clone(), resolver_meta);
        if let Some(old_global_value) = old_global_value {
            self.push_err(ResolverError::DuplicateDefinition {
                name: name.0.contents.clone(),
                first_span: old_global_value.ident.location.span,
                second_span: name.span(),
            });
        }
        ident
    }

    // Checks for a variable having been declared before
    // variable declaration and definition cannot be separate in Noir
    // Once the variable has been found, intern and link `name` to this definition
    // return the IdentId of `name`
    //
    // If a variable is not found, then an error is logged and a dummy id
    // is returned, for better error reporting UX
    fn find_variable_or_default(&mut self, name: &Ident) -> (HirIdent, usize) {
        self.find_variable(name).unwrap_or_else(|error| {
            self.push_err(error);
            let id = DefinitionId::dummy_id();
            let location = Location::new(name.span(), self.file);
            (HirIdent { location, id }, 0)
        })
    }

    fn find_variable(&mut self, name: &Ident) -> Result<(HirIdent, usize), ResolverError> {
        // Find the definition for this Ident
        let scope_tree = self.scopes.current_scope_tree();
        let variable = scope_tree.find(&name.0.contents);

        let location = Location::new(name.span(), self.file);
        if let Some((variable_found, scope)) = variable {
            variable_found.num_times_used += 1;
            let id = variable_found.ident.id;
            Ok((HirIdent { location, id }, scope))
        } else {
            Err(ResolverError::VariableNotDeclared {
                name: name.0.contents.clone(),
                span: name.0.span(),
            })
        }
    }

    fn intern_function(&mut self, func: NoirFunction, id: FuncId) -> (HirFunction, FuncMeta) {
        let func_meta = self.extract_meta(&func, id);
        let hir_func = match func.kind {
            FunctionKind::Builtin | FunctionKind::LowLevel | FunctionKind::Oracle => {
                HirFunction::empty()
            }
            FunctionKind::Normal => {
                let expr_id = self.intern_block(func.def.body);
                self.interner.push_expr_location(expr_id, func.def.span, self.file);
                HirFunction::unchecked_from_expr(expr_id)
            }
        };

        (hir_func, func_meta)
    }

    /// Translates an UnresolvedType into a Type and appends any
    /// freshly created TypeVariables created to new_variables.
    fn resolve_type_inner(&mut self, typ: UnresolvedType, new_variables: &mut Generics) -> Type {
        use UnresolvedTypeData::*;

        match typ.typ {
            FieldElement => Type::FieldElement,
            Array(size, elem) => {
                let elem = Box::new(self.resolve_type_inner(*elem, new_variables));
                let size = if size.is_none() {
                    Type::NotConstant
                } else {
                    self.resolve_array_size(size, new_variables)
                };
                Type::Array(Box::new(size), elem)
            }
            Expression(expr) => self.convert_expression_type(expr),
            Integer(sign, bits) => Type::Integer(sign, bits),
            Bool => Type::Bool,
            String(size) => {
                let resolved_size = self.resolve_array_size(size, new_variables);
                Type::String(Box::new(resolved_size))
            }
            FormatString(size, fields) => {
                let resolved_size = self.convert_expression_type(size);
                let fields = self.resolve_type_inner(*fields, new_variables);
                Type::FmtString(Box::new(resolved_size), Box::new(fields))
            }
            Unit => Type::Unit,
            Unspecified => Type::Error,
            Error => Type::Error,
            Named(path, args) => self.resolve_named_type(path, args, new_variables),
            Tuple(fields) => {
                Type::Tuple(vecmap(fields, |field| self.resolve_type_inner(field, new_variables)))
            }
            Function(args, ret, env) => {
                let args = vecmap(args, |arg| self.resolve_type_inner(arg, new_variables));
                let ret = Box::new(self.resolve_type_inner(*ret, new_variables));

                // expect() here is valid, because the only places we don't have a span are omitted types
                // e.g. a function without return type implicitly has a spanless UnresolvedType::Unit return type
                // To get an invalid env type, the user must explicitly specify the type, which will have a span
                let env_span =
                    env.span.expect("Unexpected missing span for closure environment type");

                let env = Box::new(self.resolve_type_inner(*env, new_variables));

                match *env {
                    Type::Unit | Type::Tuple(_) | Type::NamedGeneric(_, _) => {
                        Type::Function(args, ret, env)
                    }
                    _ => {
                        self.push_err(ResolverError::InvalidClosureEnvironment {
                            typ: *env,
                            span: env_span,
                        });
                        Type::Error
                    }
                }
            }
            MutableReference(element) => {
                Type::MutableReference(Box::new(self.resolve_type_inner(*element, new_variables)))
            }
        }
    }

    fn find_generic(&self, target_name: &str) -> Option<&(Rc<String>, TypeVariable, Span)> {
        self.generics.iter().find(|(name, _, _)| name.as_ref() == target_name)
    }

    fn resolve_named_type(
        &mut self,
        path: Path,
        args: Vec<UnresolvedType>,
        new_variables: &mut Generics,
    ) -> Type {
        if args.is_empty() {
            if let Some(typ) = self.lookup_generic_or_global_type(&path) {
                return typ;
            }
        }

        // Check if the path is a type variable first. We currently disallow generics on type
        // variables since we do not support higher-kinded types.
        if path.segments.len() == 1 {
            let name = &path.last_segment().0.contents;

            if name == SELF_TYPE_NAME {
                if let Some(self_type) = self.self_type.clone() {
                    if !args.is_empty() {
                        self.push_err(ResolverError::GenericsOnSelfType { span: path.span() });
                    }
                    return self_type;
                }
            }
        }

        let span = path.span();
        let mut args = vecmap(args, |arg| self.resolve_type_inner(arg, new_variables));

        if let Some(type_alias_type) = self.lookup_type_alias(path.clone()) {
            let expected_generic_count = type_alias_type.generics.len();
            let type_alias_string = type_alias_type.to_string();
            let id = type_alias_type.id;

            self.verify_generics_count(expected_generic_count, &mut args, span, || {
                type_alias_string
            });

            let result = self.interner.get_type_alias(id).get_type(&args);

            // Because there is no ordering to when type aliases (and other globals) are resolved,
            // it is possible for one to refer to an Error type and issue no error if it is set
            // equal to another type alias. Fixing this fully requires an analysis to create a DFG
            // of definition ordering, but for now we have an explicit check here so that we at
            // least issue an error that the type was not found instead of silently passing.
            if result != Type::Error {
                return result;
            }
        }

        match self.lookup_struct_or_error(path) {
            Some(struct_type) => {
                let expected_generic_count = struct_type.borrow().generics.len();

                self.verify_generics_count(expected_generic_count, &mut args, span, || {
                    struct_type.borrow().to_string()
                });

                Type::Struct(struct_type, args)
            }
            None => Type::Error,
        }
    }

    fn verify_generics_count(
        &mut self,
        expected_count: usize,
        args: &mut Vec<Type>,
        span: Span,
        type_name: impl FnOnce() -> String,
    ) {
        if args.len() != expected_count {
            self.errors.push(ResolverError::IncorrectGenericCount {
                span,
                struct_type: type_name(),
                actual: args.len(),
                expected: expected_count,
            });

            // Fix the generic count so we can continue typechecking
            args.resize_with(expected_count, || Type::Error);
        }
    }

    fn lookup_generic_or_global_type(&mut self, path: &Path) -> Option<Type> {
        if path.segments.len() == 1 {
            let name = &path.last_segment().0.contents;
            if let Some((name, var, _)) = self.find_generic(name) {
                return Some(Type::NamedGeneric(var.clone(), name.clone()));
            }
        }

        // If we cannot find a local generic of the same name, try to look up a global
        match self.path_resolver.resolve(self.def_maps, path.clone()) {
            Ok(ModuleDefId::GlobalId(id)) => {
                Some(Type::Constant(self.eval_global_as_array_length(id)))
            }
            _ => None,
        }
    }

    fn resolve_array_size(
        &mut self,
        length: Option<UnresolvedTypeExpression>,
        new_variables: &mut Generics,
    ) -> Type {
        match length {
            None => {
                let id = self.interner.next_type_variable_id();
                let typevar = Shared::new(TypeBinding::Unbound(id));
                new_variables.push((id, typevar.clone()));

                // 'Named'Generic is a bit of a misnomer here, we want a type variable that
                // wont be bound over but this one has no name since we do not currently
                // require users to explicitly be generic over array lengths.
                Type::NamedGeneric(typevar, Rc::new("".into()))
            }
            Some(length) => self.convert_expression_type(length),
        }
    }

    fn convert_expression_type(&mut self, length: UnresolvedTypeExpression) -> Type {
        match length {
            UnresolvedTypeExpression::Variable(path) => {
                self.lookup_generic_or_global_type(&path).unwrap_or_else(|| {
                    self.push_err(ResolverError::NoSuchNumericTypeVariable { path });
                    Type::Constant(0)
                })
            }
            UnresolvedTypeExpression::Constant(int, _) => Type::Constant(int),
            UnresolvedTypeExpression::BinaryOperation(lhs, op, rhs, _) => {
                let (lhs_span, rhs_span) = (lhs.span(), rhs.span());
                let lhs = self.convert_expression_type(*lhs);
                let rhs = self.convert_expression_type(*rhs);

                match (lhs, rhs) {
                    (Type::Constant(lhs), Type::Constant(rhs)) => {
                        Type::Constant(op.function()(lhs, rhs))
                    }
                    (lhs, _) => {
                        let span =
                            if !matches!(lhs, Type::Constant(_)) { lhs_span } else { rhs_span };
                        self.push_err(ResolverError::InvalidArrayLengthExpr { span });
                        Type::Constant(0)
                    }
                }
            }
        }
    }

    fn get_ident_from_path(&mut self, path: Path) -> (HirIdent, usize) {
        let location = Location::new(path.span(), self.file);

        let error = match path.as_ident().map(|ident| self.find_variable(ident)) {
            Some(Ok(found)) => return found,
            // Try to look it up as a global, but still issue the first error if we fail
            Some(Err(error)) => match self.lookup_global(path) {
                Ok(id) => return (HirIdent { location, id }, 0),
                Err(_) => error,
            },
            None => match self.lookup_global(path) {
                Ok(id) => return (HirIdent { location, id }, 0),
                Err(error) => error,
            },
        };
        self.push_err(error);
        let id = DefinitionId::dummy_id();
        (HirIdent { location, id }, 0)
    }

    /// Translates an UnresolvedType to a Type
    pub fn resolve_type(&mut self, typ: UnresolvedType) -> Type {
        self.resolve_type_inner(typ, &mut vec![])
    }

    pub fn resolve_type_aliases(
        mut self,
        unresolved: NoirTypeAlias,
    ) -> (Type, Generics, Vec<ResolverError>) {
        let generics = self.add_generics(&unresolved.generics);
        self.resolve_local_globals();
        let typ = self.resolve_type(unresolved.typ);

        (typ, generics, self.errors)
    }

    pub fn take_errors(self) -> Vec<ResolverError> {
        self.errors
    }

    /// Return the current generics.
    /// Needed to keep referring to the same type variables across many
    /// methods in a single impl.
    pub fn get_generics(&self) -> &[(Rc<String>, TypeVariable, Span)] {
        &self.generics
    }

    /// Set the current generics that are in scope.
    /// Unlike add_generics, this function will not create any new type variables,
    /// opting to reuse the existing ones it is directly given.
    pub fn set_generics(&mut self, generics: Vec<(Rc<String>, TypeVariable, Span)>) {
        self.generics = generics;
    }

    /// Translates a (possibly Unspecified) UnresolvedType to a Type.
    /// Any UnresolvedType::Unspecified encountered are replaced with fresh type variables.
    fn resolve_inferred_type(&mut self, typ: UnresolvedType) -> Type {
        match &typ.typ {
            UnresolvedTypeData::Unspecified => self.interner.next_type_variable(),
            _ => self.resolve_type_inner(typ, &mut vec![]),
        }
    }

    /// Add the given generics to scope.
    /// Each generic will have a fresh Shared<TypeBinding> associated with it.
    pub fn add_generics(&mut self, generics: &UnresolvedGenerics) -> Generics {
        vecmap(generics, |generic| {
            // Map the generic to a fresh type variable
            let id = self.interner.next_type_variable_id();
            let typevar = Shared::new(TypeBinding::Unbound(id));
            let span = generic.0.span();

            // Check for name collisions of this generic
            let name = Rc::new(generic.0.contents.clone());

            if let Some((_, _, first_span)) = self.find_generic(&name) {
                let span = generic.0.span();
                self.errors.push(ResolverError::DuplicateDefinition {
                    name: generic.0.contents.clone(),
                    first_span: *first_span,
                    second_span: span,
                });
            } else {
                self.generics.push((name, typevar.clone(), span));
            }

            (id, typevar)
        })
    }

    pub fn resolve_struct_fields(
        mut self,
        unresolved: NoirStruct,
    ) -> (Generics, Vec<(Ident, Type)>, Vec<ResolverError>) {
        let generics = self.add_generics(&unresolved.generics);

        // Check whether the struct definition has globals in the local module and add them to the scope
        self.resolve_local_globals();

        let fields = vecmap(unresolved.fields, |(ident, typ)| (ident, self.resolve_type(typ)));

        (generics, fields, self.errors)
    }

    fn resolve_local_globals(&mut self) {
        for (stmt_id, global_info) in self.interner.get_all_globals() {
            if global_info.local_id == self.path_resolver.local_module_id() {
                let global_stmt = self.interner.let_statement(&stmt_id);
                let definition = DefinitionKind::Global(global_stmt.expression);
                self.add_global_variable_decl(global_info.ident, definition);
            }
        }
    }

    /// TODO: This is currently only respected for generic free functions
    /// there's a bunch of other places where trait constraints can pop up
    fn resolve_trait_constraints(
        &mut self,
        where_clause: &Vec<UnresolvedTraitConstraint>,
    ) -> Vec<TraitConstraint> {
        vecmap(where_clause, |constraint| TraitConstraint {
            typ: self.resolve_type(constraint.typ.clone()),
            trait_id: constraint.trait_bound.trait_id.unwrap_or_else(TraitId::dummy_id),
        })
    }

    /// Extract metadata from a NoirFunction
    /// to be used in analysis and intern the function parameters
    /// Prerequisite: self.add_generics() has already been called with the given
    /// function's generics, including any generics from the impl, if any.
    fn extract_meta(&mut self, func: &NoirFunction, func_id: FuncId) -> FuncMeta {
        let location = Location::new(func.name_ident().span(), self.file);
        let id = self.interner.function_definition_id(func_id);
        let name_ident = HirIdent { id, location };

        let attributes = func.attributes().clone();

        let mut generics =
            vecmap(self.generics.clone(), |(name, typevar, _)| match &*typevar.borrow() {
                TypeBinding::Unbound(id) => (*id, typevar.clone()),
                TypeBinding::Bound(binding) => {
                    unreachable!("Expected {} to be unbound, but it is bound to {}", name, binding)
                }
            });

        let mut parameters = vec![];
        let mut parameter_types = vec![];

        for (pattern, typ, visibility) in func.parameters().iter().cloned() {
            if visibility == Visibility::Public && !self.pub_allowed(func) {
                self.push_err(ResolverError::UnnecessaryPub {
                    ident: func.name_ident().clone(),
                    position: PubPosition::Parameter,
                });
            }

            let pattern = self.resolve_pattern(pattern, DefinitionKind::Local(None));
            let typ = self.resolve_type_inner(typ, &mut generics);

            parameters.push((pattern, typ.clone(), visibility));
            parameter_types.push(typ);
        }

        let return_type = Box::new(self.resolve_type(func.return_type()));

        self.declare_numeric_generics(&parameter_types, &return_type);

        if !self.pub_allowed(func) && func.def.return_visibility == Visibility::Public {
            self.push_err(ResolverError::UnnecessaryPub {
                ident: func.name_ident().clone(),
                position: PubPosition::ReturnType,
            });
        }

        // 'pub_allowed' also implies 'pub' is required on return types
        if self.pub_allowed(func)
            && return_type.as_ref() != &Type::Unit
            && func.def.return_visibility != Visibility::Public
        {
            self.push_err(ResolverError::NecessaryPub { ident: func.name_ident().clone() });
        }

        if !self.distinct_allowed(func)
            && func.def.return_distinctness != Distinctness::DuplicationAllowed
        {
            self.push_err(ResolverError::DistinctNotAllowed { ident: func.name_ident().clone() });
        }

        if matches!(attributes.function, Some(FunctionAttribute::Test { .. }))
            && !parameters.is_empty()
        {
            self.push_err(ResolverError::TestFunctionHasParameters {
                span: func.name_ident().span(),
            });
        }

        let mut typ = Type::Function(parameter_types, return_type, Box::new(Type::Unit));

        if !generics.is_empty() {
            typ = Type::Forall(generics, Box::new(typ));
        }

        self.interner.push_definition_type(name_ident.id, typ.clone());

        self.handle_function_type(&func_id);
        self.handle_is_function_internal(&func_id);

        FuncMeta {
            name: name_ident,
            kind: func.kind,
            location,
            typ,
            parameters: parameters.into(),
            return_type: func.def.return_type.clone(),
            return_visibility: func.def.return_visibility,
            return_distinctness: func.def.return_distinctness,
            has_body: !func.def.body.is_empty(),
            trait_constraints: self.resolve_trait_constraints(&func.def.where_clause),
        }
    }

    /// True if the 'pub' keyword is allowed on parameters in this function
    fn pub_allowed(&self, func: &NoirFunction) -> bool {
        if self.in_contract() {
            !func.def.is_unconstrained
        } else {
            func.name() == MAIN_FUNCTION
        }
    }

    /// True if the `distinct` keyword is allowed on a function's return type
    fn distinct_allowed(&self, func: &NoirFunction) -> bool {
        if self.in_contract() {
            // "open" and "unconstrained" functions are compiled to brillig and thus duplication of
            // witness indices in their abis is not a concern.
            !func.def.is_unconstrained && !func.def.is_open
        } else {
            func.name() == MAIN_FUNCTION
        }
    }

    fn handle_function_type(&mut self, function: &FuncId) {
        let function_type = self.interner.function_modifiers(function).contract_function_type;

        if !self.in_contract() && function_type == Some(ContractFunctionType::Open) {
            let span = self.interner.function_ident(function).span();
            self.errors.push(ResolverError::ContractFunctionTypeInNormalFunction { span });
            self.interner.function_modifiers_mut(function).contract_function_type = None;
        }
    }

    fn handle_is_function_internal(&mut self, function: &FuncId) {
        if !self.in_contract() {
            if self.interner.function_modifiers(function).is_internal == Some(true) {
                let span = self.interner.function_ident(function).span();
                self.push_err(ResolverError::ContractFunctionInternalInNormalFunction { span });
            }
            self.interner.function_modifiers_mut(function).is_internal = None;
        }
    }

    fn declare_numeric_generics(&mut self, params: &[Type], return_type: &Type) {
        if self.generics.is_empty() {
            return;
        }

        for (name_to_find, type_variable) in Self::find_numeric_generics(params, return_type) {
            // Declare any generics to let users use numeric generics in scope.
            // Don't issue a warning if these are unused
            //
            // We can fail to find the generic in self.generics if it is an implicit one created
            // by the compiler. This can happen when, e.g. eliding array lengths using the slice
            // syntax [T].
            if let Some((name, _, span)) =
                self.generics.iter().find(|(name, _, _)| name.as_ref() == &name_to_find)
            {
                let ident = Ident::new(name.to_string(), *span);
                let definition = DefinitionKind::GenericType(type_variable);
                self.add_variable_decl_inner(ident, false, false, false, definition);
            }
        }
    }

    fn find_numeric_generics(
        parameters: &[Type],
        return_type: &Type,
    ) -> Vec<(String, TypeVariable)> {
        let mut found = BTreeMap::new();
        for parameter in parameters {
            Self::find_numeric_generics_in_type(parameter, &mut found);
        }
        Self::find_numeric_generics_in_type(return_type, &mut found);
        found.into_iter().collect()
    }

    fn find_numeric_generics_in_type(
        typ: &Type,
        found: &mut BTreeMap<String, Shared<TypeBinding>>,
    ) {
        match typ {
            Type::FieldElement
            | Type::Integer(_, _)
            | Type::Bool
            | Type::Unit
            | Type::Error
            | Type::TypeVariable(_, _)
            | Type::Constant(_)
            | Type::NamedGeneric(_, _)
            | Type::NotConstant
            | Type::Forall(_, _) => (),

            Type::Array(length, element_type) => {
                if let Type::NamedGeneric(type_variable, name) = length.as_ref() {
                    found.insert(name.to_string(), type_variable.clone());
                }
                Self::find_numeric_generics_in_type(element_type, found);
            }

            Type::Tuple(fields) => {
                for field in fields {
                    Self::find_numeric_generics_in_type(field, found);
                }
            }

            Type::Function(parameters, return_type, _env) => {
                for parameter in parameters {
                    Self::find_numeric_generics_in_type(parameter, found);
                }
                Self::find_numeric_generics_in_type(return_type, found);
            }

            Type::Struct(struct_type, generics) => {
                for (i, generic) in generics.iter().enumerate() {
                    if let Type::NamedGeneric(type_variable, name) = generic {
                        if struct_type.borrow().generic_is_numeric(i) {
                            found.insert(name.to_string(), type_variable.clone());
                        }
                    } else {
                        Self::find_numeric_generics_in_type(generic, found);
                    }
                }
            }
            Type::MutableReference(element) => Self::find_numeric_generics_in_type(element, found),
            Type::String(length) => {
                if let Type::NamedGeneric(type_variable, name) = length.as_ref() {
                    found.insert(name.to_string(), type_variable.clone());
                }
            }
            Type::FmtString(length, fields) => {
                if let Type::NamedGeneric(type_variable, name) = length.as_ref() {
                    found.insert(name.to_string(), type_variable.clone());
                }
                Self::find_numeric_generics_in_type(fields, found);
            }
        }
    }

    pub fn resolve_global_let(&mut self, let_stmt: crate::LetStatement) -> HirStatement {
        let expression = self.resolve_expression(let_stmt.expression);
        let definition = DefinitionKind::Global(expression);

        HirStatement::Let(HirLetStatement {
            pattern: self.resolve_pattern(let_stmt.pattern, definition),
            r#type: self.resolve_type(let_stmt.r#type),
            expression,
        })
    }

    pub fn resolve_stmt(&mut self, stmt: StatementKind) -> HirStatement {
        match stmt {
            StatementKind::Let(let_stmt) => {
                let expression = self.resolve_expression(let_stmt.expression);
                let definition = DefinitionKind::Local(Some(expression));
                HirStatement::Let(HirLetStatement {
                    pattern: self.resolve_pattern(let_stmt.pattern, definition),
                    r#type: self.resolve_type(let_stmt.r#type),
                    expression,
                })
            }
            StatementKind::Constrain(constrain_stmt) => {
                let expr_id = self.resolve_expression(constrain_stmt.0);
                let assert_message = constrain_stmt.1;
                HirStatement::Constrain(HirConstrainStatement(expr_id, self.file, assert_message))
            }
            StatementKind::Expression(expr) => {
                HirStatement::Expression(self.resolve_expression(expr))
            }
            StatementKind::Semi(expr) => HirStatement::Semi(self.resolve_expression(expr)),
            StatementKind::Assign(assign_stmt) => {
                let identifier = self.resolve_lvalue(assign_stmt.lvalue);
                let expression = self.resolve_expression(assign_stmt.expression);
                let stmt = HirAssignStatement { lvalue: identifier, expression };
                HirStatement::Assign(stmt)
            }
<<<<<<< HEAD
            StatementKind::Error => HirStatement::Error,
=======
            Statement::For(for_loop) => {
                let start_range = self.resolve_expression(for_loop.start_range);
                let end_range = self.resolve_expression(for_loop.end_range);
                let (identifier, block) = (for_loop.identifier, for_loop.block);

                // TODO: For loop variables are currently mutable by default since we haven't
                //       yet implemented syntax for them to be optionally mutable.
                let (identifier, block) = self.in_new_scope(|this| {
                    let decl = this.add_variable_decl(
                        identifier,
                        false,
                        true,
                        DefinitionKind::Local(None),
                    );
                    (decl, this.resolve_expression(block))
                });

                HirStatement::For(HirForStatement { start_range, end_range, block, identifier })
            }
            Statement::Error => HirStatement::Error,
>>>>>>> 0e266ebc
        }
    }

    pub fn intern_stmt(&mut self, stmt: StatementKind) -> StmtId {
        let hir_stmt = self.resolve_stmt(stmt);
        self.interner.push_stmt(hir_stmt)
    }

    fn resolve_lvalue(&mut self, lvalue: LValue) -> HirLValue {
        match lvalue {
            LValue::Ident(ident) => {
                let ident = self.find_variable_or_default(&ident);
                self.resolve_local_variable(ident.0, ident.1);

                HirLValue::Ident(ident.0, Type::Error)
            }
            LValue::MemberAccess { object, field_name } => {
                let object = Box::new(self.resolve_lvalue(*object));
                HirLValue::MemberAccess { object, field_name, field_index: None, typ: Type::Error }
            }
            LValue::Index { array, index } => {
                let array = Box::new(self.resolve_lvalue(*array));
                let index = self.resolve_expression(index);
                HirLValue::Index { array, index, typ: Type::Error }
            }
            LValue::Dereference(lvalue) => {
                let lvalue = Box::new(self.resolve_lvalue(*lvalue));
                HirLValue::Dereference { lvalue, element_type: Type::Error }
            }
        }
    }

    // Issue an error if the given private function is being called from a non-child module
    fn check_can_reference_private_function(&mut self, func: FuncId, span: Span) {
        let function_module = self.interner.function_module(func);
        let current_module = self.path_resolver.module_id();

        let same_crate = function_module.krate == current_module.krate;
        let krate = function_module.krate;
        let current_module = current_module.local_id;

        if !same_crate
            || !self.module_descendent_of_target(krate, function_module.local_id, current_module)
        {
            let name = self.interner.function_name(&func).to_string();
            self.errors.push(ResolverError::PrivateFunctionCalled { span, name });
        }
    }

    // Returns true if `current` is a (potentially nested) child module of `target`.
    // This is also true if `current == target`.
    fn module_descendent_of_target(
        &self,
        krate: CrateId,
        target: LocalModuleId,
        current: LocalModuleId,
    ) -> bool {
        if current == target {
            return true;
        }

        self.def_maps[&krate].modules[current.0]
            .parent
            .map_or(false, |parent| self.module_descendent_of_target(krate, target, parent))
    }

    fn resolve_local_variable(&mut self, hir_ident: HirIdent, var_scope_index: usize) {
        let mut transitive_capture_index: Option<usize> = None;

        for lambda_index in 0..self.lambda_stack.len() {
            if self.lambda_stack[lambda_index].scope_index > var_scope_index {
                // Beware: the same variable may be captured multiple times, so we check
                // for its presence before adding the capture below.
                let pos = self.lambda_stack[lambda_index]
                    .captures
                    .iter()
                    .position(|capture| capture.ident.id == hir_ident.id);

                if pos.is_none() {
                    self.lambda_stack[lambda_index]
                        .captures
                        .push(HirCapturedVar { ident: hir_ident, transitive_capture_index });
                }

                if lambda_index + 1 < self.lambda_stack.len() {
                    // There is more than one closure between the current scope and
                    // the scope of the variable, so this is a propagated capture.
                    // We need to track the transitive capture index as we go up in
                    // the closure stack.
                    transitive_capture_index = Some(pos.unwrap_or(
                        // If this was a fresh capture, we added it to the end of
                        // the captures vector:
                        self.lambda_stack[lambda_index].captures.len() - 1,
                    ));
                }
            }
        }
    }

    pub fn resolve_expression(&mut self, expr: Expression) -> ExprId {
        let hir_expr = match expr.kind {
            ExpressionKind::Literal(literal) => HirExpression::Literal(match literal {
                Literal::Bool(b) => HirLiteral::Bool(b),
                Literal::Array(ArrayLiteral::Standard(elements)) => {
                    let elements = vecmap(elements, |elem| self.resolve_expression(elem));
                    HirLiteral::Array(HirArrayLiteral::Standard(elements))
                }
                Literal::Array(ArrayLiteral::Repeated { repeated_element, length }) => {
                    let span = length.span;
                    let length = UnresolvedTypeExpression::from_expr(*length, span).unwrap_or_else(
                        |error| {
                            self.errors.push(ResolverError::ParserError(Box::new(error)));
                            UnresolvedTypeExpression::Constant(0, span)
                        },
                    );

                    let length = self.convert_expression_type(length);
                    let repeated_element = self.resolve_expression(*repeated_element);

                    HirLiteral::Array(HirArrayLiteral::Repeated { repeated_element, length })
                }
                Literal::Integer(integer) => HirLiteral::Integer(integer),
                Literal::Str(str) => HirLiteral::Str(str),
                Literal::FmtStr(str) => self.resolve_fmt_str_literal(str, expr.span),
                Literal::Unit => HirLiteral::Unit,
            }),
            ExpressionKind::Variable(path) => {
                if let Some(expr) = self.resolve_trait_generic_path(&path) {
                    expr
                } else {
                    // If the Path is being used as an Expression, then it is referring to a global from a separate module
                    // Otherwise, then it is referring to an Identifier
                    // This lookup allows support of such statements: let x = foo::bar::SOME_GLOBAL + 10;
                    // If the expression is a singular indent, we search the resolver's current scope as normal.
                    let (hir_ident, var_scope_index) = self.get_ident_from_path(path);

                    if hir_ident.id != DefinitionId::dummy_id() {
                        match self.interner.definition(hir_ident.id).kind {
                            DefinitionKind::Function(id) => {
                                if self.interner.function_visibility(id) == Visibility::Private {
                                    let span = hir_ident.location.span;
                                    self.check_can_reference_private_function(id, span);
                                }
                            }
                            DefinitionKind::Global(_) => {}
                            DefinitionKind::GenericType(_) => {
                                // Initialize numeric generics to a polymorphic integer type in case
                                // they're used in expressions. We must do this here since the type
                                // checker does not check definition kinds and otherwise expects
                                // parameters to already be typed.
                                if self.interner.id_type(hir_ident.id) == Type::Error {
                                    let typ = Type::polymorphic_integer(self.interner);
                                    self.interner.push_definition_type(hir_ident.id, typ);
                                }
                            }
                            DefinitionKind::Local(_) => {
                                // only local variables can be captured by closures.
                                self.resolve_local_variable(hir_ident, var_scope_index);
                            }
                        }
                    }

                    HirExpression::Ident(hir_ident)
                }
            }
            ExpressionKind::Prefix(prefix) => {
                let operator = prefix.operator;
                let rhs = self.resolve_expression(prefix.rhs);

                if operator == UnaryOp::MutableReference {
                    if let Err(error) = verify_mutable_reference(self.interner, rhs) {
                        self.errors.push(error);
                    }
                }

                HirExpression::Prefix(HirPrefixExpression { operator, rhs })
            }
            ExpressionKind::Infix(infix) => {
                let lhs = self.resolve_expression(infix.lhs);
                let rhs = self.resolve_expression(infix.rhs);

                HirExpression::Infix(HirInfixExpression {
                    lhs,
                    operator: HirBinaryOp::new(infix.operator, self.file),
                    rhs,
                })
            }
            ExpressionKind::Call(call_expr) => {
                // Get the span and name of path for error reporting
                let func = self.resolve_expression(*call_expr.func);

                let arguments = vecmap(call_expr.arguments, |arg| self.resolve_expression(arg));
                let location = Location::new(expr.span, self.file);
                HirExpression::Call(HirCallExpression { func, arguments, location })
            }
            ExpressionKind::MethodCall(call_expr) => {
                let method = call_expr.method_name;
                let object = self.resolve_expression(call_expr.object);
                let arguments = vecmap(call_expr.arguments, |arg| self.resolve_expression(arg));
                let location = Location::new(expr.span, self.file);
                HirExpression::MethodCall(HirMethodCallExpression {
                    arguments,
                    method,
                    object,
                    location,
                })
            }
            ExpressionKind::Cast(cast_expr) => HirExpression::Cast(HirCastExpression {
                lhs: self.resolve_expression(cast_expr.lhs),
                r#type: self.resolve_type(cast_expr.r#type),
            }),
            ExpressionKind::If(if_expr) => HirExpression::If(HirIfExpression {
                condition: self.resolve_expression(if_expr.condition),
                consequence: self.resolve_expression(if_expr.consequence),
                alternative: if_expr.alternative.map(|e| self.resolve_expression(e)),
            }),
            ExpressionKind::Index(indexed_expr) => HirExpression::Index(HirIndexExpression {
                collection: self.resolve_expression(indexed_expr.collection),
                index: self.resolve_expression(indexed_expr.index),
            }),
            ExpressionKind::Block(block_expr) => self.resolve_block(block_expr),
            ExpressionKind::Constructor(constructor) => {
                let span = constructor.type_name.span();

                match self.lookup_type_or_error(constructor.type_name) {
                    Some(Type::Struct(r#type, struct_generics)) => {
                        let typ = r#type.clone();
                        let fields = constructor.fields;
                        let resolve_expr = Resolver::resolve_expression;
                        let fields =
                            self.resolve_constructor_fields(typ, fields, span, resolve_expr);
                        HirExpression::Constructor(HirConstructorExpression {
                            fields,
                            r#type,
                            struct_generics,
                        })
                    }
                    Some(typ) => {
                        self.push_err(ResolverError::NonStructUsedInConstructor { typ, span });
                        HirExpression::Error
                    }
                    None => HirExpression::Error,
                }
            }
            ExpressionKind::MemberAccess(access) => {
                // Validating whether the lhs actually has the rhs as a field
                // needs to wait until type checking when we know the type of the lhs
                HirExpression::MemberAccess(HirMemberAccess {
                    lhs: self.resolve_expression(access.lhs),
                    rhs: access.rhs,
                })
            }
            ExpressionKind::Error => HirExpression::Error,
            ExpressionKind::Tuple(elements) => {
                let elements = vecmap(elements, |elem| self.resolve_expression(elem));
                HirExpression::Tuple(elements)
            }
            // We must stay in the same function scope as the parent function to allow for closures
            // to capture variables. This is currently limited to immutable variables.
            ExpressionKind::Lambda(lambda) => self.in_new_scope(|this| {
                let scope_index = this.scopes.current_scope_index();

                this.lambda_stack.push(LambdaContext { captures: Vec::new(), scope_index });

                let parameters = vecmap(lambda.parameters, |(pattern, typ)| {
                    let parameter = DefinitionKind::Local(None);
                    (this.resolve_pattern(pattern, parameter), this.resolve_inferred_type(typ))
                });

                let return_type = this.resolve_inferred_type(lambda.return_type);
                let body = this.resolve_expression(lambda.body);

                let lambda_context = this.lambda_stack.pop().unwrap();

                HirExpression::Lambda(HirLambda {
                    parameters,
                    return_type,
                    body,
                    captures: lambda_context.captures,
                })
            }),
        };

        let expr_id = self.interner.push_expr(hir_expr);
        self.interner.push_expr_location(expr_id, expr.span, self.file);
        expr_id
    }

    fn resolve_pattern(&mut self, pattern: Pattern, definition: DefinitionKind) -> HirPattern {
        self.resolve_pattern_mutable(pattern, None, definition)
    }

    fn resolve_pattern_mutable(
        &mut self,
        pattern: Pattern,
        mutable: Option<Span>,
        definition: DefinitionKind,
    ) -> HirPattern {
        match pattern {
            Pattern::Identifier(name) => {
                // If this definition is mutable, do not store the rhs because it will
                // not always refer to the correct value of the variable
                let definition = match (mutable, definition) {
                    (Some(_), DefinitionKind::Local(_)) => DefinitionKind::Local(None),
                    (_, other) => other,
                };
                let id = self.add_variable_decl(name, mutable.is_some(), true, definition);
                HirPattern::Identifier(id)
            }
            Pattern::Mutable(pattern, span) => {
                if let Some(first_mut) = mutable {
                    self.push_err(ResolverError::UnnecessaryMut { first_mut, second_mut: span });
                }

                let pattern = self.resolve_pattern_mutable(*pattern, Some(span), definition);
                HirPattern::Mutable(Box::new(pattern), span)
            }
            Pattern::Tuple(fields, span) => {
                let fields = vecmap(fields, |field| {
                    self.resolve_pattern_mutable(field, mutable, definition.clone())
                });
                HirPattern::Tuple(fields, span)
            }
            Pattern::Struct(name, fields, span) => {
                let error_identifier = |this: &mut Self| {
                    // Must create a name here to return a HirPattern::Identifier. Allowing
                    // shadowing here lets us avoid further errors if we define ERROR_IDENT
                    // multiple times.
                    let name = ERROR_IDENT.into();
                    let identifier = this.add_variable_decl(name, false, true, definition.clone());
                    HirPattern::Identifier(identifier)
                };

                let (struct_type, generics) = match self.lookup_type_or_error(name) {
                    Some(Type::Struct(struct_type, generics)) => (struct_type, generics),
                    None => return error_identifier(self),
                    Some(typ) => {
                        self.push_err(ResolverError::NonStructUsedInConstructor { typ, span });
                        return error_identifier(self);
                    }
                };

                let resolve_field = |this: &mut Self, pattern| {
                    this.resolve_pattern_mutable(pattern, mutable, definition.clone())
                };

                let typ = struct_type.clone();
                let fields = self.resolve_constructor_fields(typ, fields, span, resolve_field);

                let typ = Type::Struct(struct_type, generics);
                HirPattern::Struct(typ, fields, span)
            }
        }
    }

    /// Resolve all the fields of a struct constructor expression.
    /// Ensures all fields are present, none are repeated, and all
    /// are part of the struct.
    ///
    /// This is generic to allow it to work for constructor expressions
    /// and constructor patterns.
    fn resolve_constructor_fields<T, U>(
        &mut self,
        struct_type: Shared<StructType>,
        fields: Vec<(Ident, T)>,
        span: Span,
        mut resolve_function: impl FnMut(&mut Self, T) -> U,
    ) -> Vec<(Ident, U)> {
        let mut ret = Vec::with_capacity(fields.len());
        let mut seen_fields = HashSet::new();
        let mut unseen_fields = struct_type.borrow().field_names();

        for (field, expr) in fields {
            let resolved = resolve_function(self, expr);

            if unseen_fields.contains(&field) {
                unseen_fields.remove(&field);
                seen_fields.insert(field.clone());
            } else if seen_fields.contains(&field) {
                // duplicate field
                self.push_err(ResolverError::DuplicateField { field: field.clone() });
            } else {
                // field not required by struct
                self.push_err(ResolverError::NoSuchField {
                    field: field.clone(),
                    struct_definition: struct_type.borrow().name.clone(),
                });
            }

            ret.push((field, resolved));
        }

        if !unseen_fields.is_empty() {
            self.push_err(ResolverError::MissingFields {
                span,
                missing_fields: unseen_fields.into_iter().map(|field| field.to_string()).collect(),
                struct_definition: struct_type.borrow().name.clone(),
            });
        }

        ret
    }

    pub fn get_struct(&self, type_id: StructId) -> Shared<StructType> {
        self.interner.get_struct(type_id)
    }

    pub fn get_trait(&self, trait_id: TraitId) -> Trait {
        self.interner.get_trait(trait_id)
    }

    fn lookup<T: TryFromModuleDefId>(&mut self, path: Path) -> Result<T, ResolverError> {
        let span = path.span();
        let id = self.resolve_path(path)?;
        T::try_from(id).ok_or_else(|| ResolverError::Expected {
            expected: T::description(),
            got: id.as_str().to_owned(),
            span,
        })
    }

    fn lookup_global(&mut self, path: Path) -> Result<DefinitionId, ResolverError> {
        let span = path.span();
        let id = self.resolve_path(path)?;

        if let Some(function) = TryFromModuleDefId::try_from(id) {
            return Ok(self.interner.function_definition_id(function));
        }

        if let Some(global) = TryFromModuleDefId::try_from(id) {
            let let_stmt = self.interner.let_statement(&global);
            return Ok(let_stmt.ident().id);
        }

        let expected = "global variable".into();
        let got = "local variable".into();
        Err(ResolverError::Expected { span, expected, got })
    }

    /// Lookup a given struct type by name.
    fn lookup_struct_or_error(&mut self, path: Path) -> Option<Shared<StructType>> {
        match self.lookup(path) {
            Ok(struct_id) => Some(self.get_struct(struct_id)),
            Err(error) => {
                self.push_err(error);
                None
            }
        }
    }

    /// Looks up a given type by name.
    /// This will also instantiate any struct types found.
    fn lookup_type_or_error(&mut self, path: Path) -> Option<Type> {
        let ident = path.as_ident();
        if ident.map_or(false, |i| i == SELF_TYPE_NAME) {
            if let Some(typ) = &self.self_type {
                return Some(typ.clone());
            }
        }

        match self.lookup(path) {
            Ok(struct_id) => {
                let struct_type = self.get_struct(struct_id);
                let generics = struct_type.borrow().instantiate(self.interner);
                Some(Type::Struct(struct_type, generics))
            }
            Err(error) => {
                self.push_err(error);
                None
            }
        }
    }

    fn lookup_type_alias(&mut self, path: Path) -> Option<&TypeAliasType> {
        self.lookup(path).ok().map(|id| self.interner.get_type_alias(id))
    }

    // this resolves Self::some_static_method, inside an impl block (where we don't have a concrete self_type)
    fn resolve_trait_static_method_by_self(&mut self, path: &Path) -> Option<HirExpression> {
        if let Some(trait_id) = self.trait_id {
            if path.kind == PathKind::Plain && path.segments.len() == 2 {
                let name = &path.segments[0].0.contents;
                let method = &path.segments[1];

                if name == SELF_TYPE_NAME {
                    let the_trait = self.interner.get_trait(trait_id);

                    if let Some(method) = the_trait.find_method(method.clone()) {
                        let self_type = Type::TypeVariable(
                            the_trait.self_type_typevar,
                            crate::TypeVariableKind::Normal,
                        );
                        return Some(HirExpression::TraitMethodReference(self_type, method));
                    }
                }
            }
        }
        None
    }

    // this resolves a static trait method T::trait_method by iterating over the where clause
    fn resolve_trait_method_by_named_generic(&mut self, path: &Path) -> Option<HirExpression> {
        if path.segments.len() != 2 {
            return None;
        }

        for UnresolvedTraitConstraint { typ, trait_bound } in self.trait_bounds.clone() {
            if let UnresolvedTypeData::Named(constraint_path, _) = &typ.typ {
                // if `path` is `T::method_name`, we're looking for constraint of the form `T: SomeTrait`
                if constraint_path.segments.len() == 1
                    && path.segments[0] != constraint_path.last_segment()
                {
                    continue;
                }

                if let Ok(ModuleDefId::TraitId(trait_id)) =
                    self.path_resolver.resolve(self.def_maps, trait_bound.trait_path.clone())
                {
                    let the_trait = self.interner.get_trait(trait_id);
                    if let Some(method) =
                        the_trait.find_method(path.segments.last().unwrap().clone())
                    {
                        let self_type = self.resolve_type(typ.clone());
                        return Some(HirExpression::TraitMethodReference(self_type, method));
                    }
                }
            }
        }
        None
    }

    fn resolve_trait_generic_path(&mut self, path: &Path) -> Option<HirExpression> {
        self.resolve_trait_static_method_by_self(path)
            .or_else(|| self.resolve_trait_method_by_named_generic(path))
    }

    fn resolve_path(&mut self, path: Path) -> Result<ModuleDefId, ResolverError> {
        self.path_resolver.resolve(self.def_maps, path).map_err(ResolverError::PathResolutionError)
    }

    fn resolve_block(&mut self, block_expr: BlockExpression) -> HirExpression {
        let statements =
            self.in_new_scope(|this| vecmap(block_expr.0, |stmt| this.intern_stmt(stmt.kind)));
        HirExpression::Block(HirBlockExpression(statements))
    }

    pub fn intern_block(&mut self, block: BlockExpression) -> ExprId {
        let hir_block = self.resolve_block(block);
        self.interner.push_expr(hir_block)
    }

    fn eval_global_as_array_length(&mut self, global: StmtId) -> u64 {
        let stmt = match self.interner.statement(&global) {
            HirStatement::Let(let_expr) => let_expr,
            other => {
                dbg!(other);
                return 0;
            }
        };

        let length = stmt.expression;
        let span = self.interner.expr_span(&length);
        let result = self.try_eval_array_length_id(length, span);

        match result.map(|length| length.try_into()) {
            Ok(Ok(length_value)) => return length_value,
            Ok(Err(_cast_err)) => self.push_err(ResolverError::IntegerTooLarge { span }),
            Err(Some(error)) => self.push_err(error),
            Err(None) => (),
        }
        0
    }

    fn try_eval_array_length_id(
        &self,
        rhs: ExprId,
        span: Span,
    ) -> Result<u128, Option<ResolverError>> {
        match self.interner.expression(&rhs) {
            HirExpression::Literal(HirLiteral::Integer(int)) => {
                int.try_into_u128().ok_or(Some(ResolverError::IntegerTooLarge { span }))
            }
            _other => Err(Some(ResolverError::InvalidArrayLengthExpr { span })),
        }
    }

    fn in_contract(&self) -> bool {
        let module_id = self.path_resolver.module_id();
        module_id.module(self.def_maps).is_contract
    }

    fn resolve_fmt_str_literal(&mut self, str: String, call_expr_span: Span) -> HirLiteral {
        let re = Regex::new(r"\{([a-zA-Z0-9_]+)\}")
            .expect("ICE: an invalid regex pattern was used for checking format strings");
        let mut fmt_str_idents = Vec::new();
        for field in re.find_iter(&str) {
            let matched_str = field.as_str();
            let ident_name = &matched_str[1..(matched_str.len() - 1)];

            let scope_tree = self.scopes.current_scope_tree();
            let variable = scope_tree.find(ident_name);
            if let Some((old_value, _)) = variable {
                old_value.num_times_used += 1;
                let expr_id = self.interner.push_expr(HirExpression::Ident(old_value.ident));
                self.interner.push_expr_location(expr_id, call_expr_span, self.file);
                fmt_str_idents.push(expr_id);
            } else if ident_name.parse::<usize>().is_ok() {
                self.errors.push(ResolverError::NumericConstantInFormatString {
                    name: ident_name.to_owned(),
                    span: call_expr_span,
                });
            } else {
                self.errors.push(ResolverError::VariableNotDeclared {
                    name: ident_name.to_owned(),
                    span: call_expr_span,
                });
            }
        }
        HirLiteral::FmtStr(str, fmt_str_idents)
    }
}

/// Gives an error if a user tries to create a mutable reference
/// to an immutable variable.
pub fn verify_mutable_reference(interner: &NodeInterner, rhs: ExprId) -> Result<(), ResolverError> {
    match interner.expression(&rhs) {
        HirExpression::MemberAccess(member_access) => {
            verify_mutable_reference(interner, member_access.lhs)
        }
        HirExpression::Index(_) => {
            let span = interner.expr_span(&rhs);
            Err(ResolverError::MutableReferenceToArrayElement { span })
        }
        HirExpression::Ident(ident) => {
            if let Some(definition) = interner.try_definition(ident.id) {
                if !definition.mutable {
                    return Err(ResolverError::MutableReferenceToImmutableVariable {
                        span: interner.expr_span(&rhs),
                        variable: definition.name.clone(),
                    });
                }
            }
            Ok(())
        }
        _ => Ok(()),
    }
}

// XXX: These tests repeat a lot of code
// what we should do is have test cases which are passed to a test harness
// A test harness will allow for more expressive and readable tests
#[cfg(test)]
mod test {

    use core::panic;
    use std::collections::BTreeMap;

    use fm::FileId;
    use iter_extended::vecmap;
    use noirc_errors::Location;

    use crate::hir::def_map::{ModuleData, ModuleId};
    use crate::hir::resolution::errors::ResolverError;
    use crate::hir::resolution::import::PathResolutionError;
    use crate::hir::resolution::resolver::StmtId;

    use super::{PathResolver, Resolver};
    use crate::graph::CrateId;
    use crate::hir_def::expr::HirExpression;
    use crate::hir_def::stmt::HirStatement;
    use crate::node_interner::{FuncId, NodeInterner};
    use crate::ParsedModule;
    use crate::{
        hir::def_map::{CrateDefMap, LocalModuleId, ModuleDefId},
        parse_program, Path,
    };
    use noirc_errors::CustomDiagnostic;

    // func_namespace is used to emulate the fact that functions can be imported
    // and functions can be forward declared
    fn init_src_code_resolution(
        src: &str,
    ) -> (ParsedModule, NodeInterner, BTreeMap<CrateId, CrateDefMap>, FileId, TestPathResolver)
    {
        let (program, errors) = parse_program(src);
        if errors.iter().any(|e| {
            let diagnostic: CustomDiagnostic = e.clone().into();
            diagnostic.is_error()
        }) {
            panic!("Unexpected parse errors in test code: {:?}", errors);
        }

        let interner: NodeInterner = NodeInterner::default();

        let mut def_maps: BTreeMap<CrateId, CrateDefMap> = BTreeMap::new();
        let file = FileId::default();

        let mut modules = arena::Arena::new();
        let location = Location::new(Default::default(), file);
        modules.insert(ModuleData::new(None, location, false));

        let path_resolver = TestPathResolver(BTreeMap::new());

        def_maps.insert(
            CrateId::dummy_id(),
            CrateDefMap {
                root: path_resolver.local_module_id(),
                modules,
                krate: CrateId::dummy_id(),
                extern_prelude: BTreeMap::new(),
            },
        );

        (program, interner, def_maps, file, path_resolver)
    }

    // func_namespace is used to emulate the fact that functions can be imported
    // and functions can be forward declared
    fn resolve_src_code(src: &str, func_namespace: Vec<&str>) -> Vec<ResolverError> {
        let (program, mut interner, def_maps, file, mut path_resolver) =
            init_src_code_resolution(src);

        let func_ids = vecmap(&func_namespace, |name| {
            interner.push_test_function_definition(name.to_string())
        });

        for (name, id) in func_namespace.into_iter().zip(func_ids) {
            path_resolver.insert_func(name.to_owned(), id);
        }

        let mut errors = Vec::new();
        for func in program.into_sorted().functions {
            let id = interner.push_test_function_definition(func.name().to_string());

            let resolver = Resolver::new(&mut interner, &path_resolver, &def_maps, file);
            let (_, _, err) = resolver.resolve_function(func, id);
            errors.extend(err);
        }

        errors
    }

    fn get_program_captures(src: &str) -> Vec<Vec<String>> {
        let (program, mut interner, def_maps, file, mut path_resolver) =
            init_src_code_resolution(src);

        let mut all_captures: Vec<Vec<String>> = Vec::new();
        for func in program.into_sorted().functions {
            let name = func.name().to_string();
            let id = interner.push_test_function_definition(name);
            path_resolver.insert_func(func.name().to_owned(), id);

            let resolver = Resolver::new(&mut interner, &path_resolver, &def_maps, file);
            let (hir_func, _, _) = resolver.resolve_function(func, id);

            // Iterate over function statements and apply filtering function
            find_lambda_captures(
                hir_func.block(&interner).statements(),
                &interner,
                &mut all_captures,
            );
        }
        all_captures
    }

    fn find_lambda_captures(
        stmts: &[StmtId],
        interner: &NodeInterner,
        result: &mut Vec<Vec<String>>,
    ) {
        for stmt_id in stmts.iter() {
            let hir_stmt = interner.statement(stmt_id);
            let expr_id = match hir_stmt {
                HirStatement::Expression(expr_id) => expr_id,
                HirStatement::Let(let_stmt) => let_stmt.expression,
                HirStatement::Assign(assign_stmt) => assign_stmt.expression,
                HirStatement::Constrain(constr_stmt) => constr_stmt.0,
                HirStatement::Semi(semi_expr) => semi_expr,
                HirStatement::For(for_loop) => for_loop.block,
                HirStatement::Error => panic!("Invalid HirStatement!"),
            };
            let expr = interner.expression(&expr_id);
            get_lambda_captures(expr, interner, result); // TODO: dyn filter function as parameter
        }
    }

    fn get_lambda_captures(
        expr: HirExpression,
        interner: &NodeInterner,
        result: &mut Vec<Vec<String>>,
    ) {
        if let HirExpression::Lambda(lambda_expr) = expr {
            let mut cur_capture = Vec::new();

            for capture in lambda_expr.captures.iter() {
                cur_capture.push(interner.definition(capture.ident.id).name.clone());
            }
            result.push(cur_capture);

            // Check for other captures recursively within the lambda body
            let hir_body_expr = interner.expression(&lambda_expr.body);
            if let HirExpression::Block(block_expr) = hir_body_expr {
                find_lambda_captures(block_expr.statements(), interner, result);
            }
        }
    }

    #[test]
    fn resolve_empty_function() {
        let src = "
            fn main() {

            }
        ";

        let errors = resolve_src_code(src, vec!["main"]);
        assert!(errors.is_empty());
    }
    #[test]
    fn resolve_basic_function() {
        let src = r#"
            fn main(x : Field) {
                let y = x + x;
                assert(y == x);
            }
        "#;

        let errors = resolve_src_code(src, vec!["main"]);
        assert!(errors.is_empty());
    }
    #[test]
    fn resolve_unused_var() {
        let src = r#"
            fn main(x : Field) {
                let y = x + x;
                assert(x == x);
            }
        "#;

        let errors = resolve_src_code(src, vec!["main"]);

        // There should only be one error
        assert!(errors.len() == 1, "Expected 1 error, got: {errors:?}");

        // It should be regarding the unused variable
        match &errors[0] {
            ResolverError::UnusedVariable { ident } => {
                assert_eq!(&ident.0.contents, "y");
            }
            _ => unreachable!("we should only have an unused var error"),
        }
    }

    #[test]
    fn resolve_unresolved_var() {
        let src = r#"
            fn main(x : Field) {
                let y = x + x;
                assert(y == z);
            }
        "#;

        let errors = resolve_src_code(src, vec!["main"]);

        // There should only be one error
        assert!(errors.len() == 1);

        // It should be regarding the unresolved var `z` (Maybe change to undeclared and special case)
        match &errors[0] {
            ResolverError::VariableNotDeclared { name, span: _ } => assert_eq!(name, "z"),
            _ => unimplemented!("we should only have an unresolved variable"),
        }
    }

    #[test]
    fn unresolved_path() {
        let src = "
            fn main(x : Field) {
                let _z = some::path::to::a::func(x);
            }
        ";

        let mut errors = resolve_src_code(src, vec!["main", "foo"]);
        assert_eq!(errors.len(), 1);
        let err = errors.pop().unwrap();

        path_unresolved_error(err, "func");
    }

    #[test]
    fn resolve_literal_expr() {
        let src = r#"
            fn main(x : Field) {
                let y = 5;
                assert(y == x);
            }
        "#;

        let errors = resolve_src_code(src, vec!["main"]);
        assert!(errors.is_empty());
    }

    #[test]
    fn multiple_resolution_errors() {
        let src = r#"
            fn main(x : Field) {
               let y = foo::bar(x);
               let z = y + a;
            }
        "#;

        let errors = resolve_src_code(src, vec!["main"]);
        assert!(errors.len() == 3, "Expected 3 errors, got: {errors:?}");

        // Errors are:
        // `a` is undeclared
        // `z` is unused
        // `foo::bar` does not exist
        for err in errors {
            match &err {
                ResolverError::UnusedVariable { ident } => {
                    assert_eq!(&ident.0.contents, "z");
                }
                ResolverError::VariableNotDeclared { name, .. } => {
                    assert_eq!(name, "a");
                }
                ResolverError::PathResolutionError(_) => path_unresolved_error(err, "bar"),
                _ => unimplemented!(),
            };
        }
    }

    #[test]
    fn resolve_prefix_expr() {
        let src = r#"
            fn main(x : Field) {
                let _y = -x;
            }
        "#;

        let errors = resolve_src_code(src, vec!["main"]);
        assert!(errors.is_empty());
    }
    #[test]
    fn resolve_for_expr() {
        let src = r#"
            fn main(x : Field) {
                for i in 1..20 {
                    let _z = x + i;
                };
            }
        "#;

        let errors = resolve_src_code(src, vec!["main"]);
        assert!(errors.is_empty());
    }
    #[test]
    fn resolve_call_expr() {
        let src = r#"
            fn main(x : Field) {
                let _z = foo(x);
            }

            fn foo(x : Field) -> Field {
                x
            }
        "#;

        let errors = resolve_src_code(src, vec!["main", "foo"]);
        assert!(errors.is_empty());
    }

    #[test]
    fn resolve_shadowing() {
        let src = r#"
            fn main(x : Field) {
                let x = foo(x);
                let x = x;
                let (x, x) = (x, x);
                let _ = x;
            }

            fn foo(x : Field) -> Field {
                x
            }
        "#;
        let errors = resolve_src_code(src, vec!["main", "foo"]);
        if !errors.is_empty() {
            println!("Unexpected errors: {errors:?}");
            unreachable!("there should be no errors");
        }
    }

    #[test]
    fn resolve_basic_closure() {
        let src = r#"
            fn main(x : Field) -> pub Field {
                let closure = |y| y + x;
                closure(x)
            }
        "#;

        let errors = resolve_src_code(src, vec!["main", "foo"]);
        if !errors.is_empty() {
            panic!("Unexpected errors: {:?}", errors);
        }
    }

    #[test]
    fn resolve_simplified_closure() {
        // based on bug https://github.com/noir-lang/noir/issues/1088

        let src = r#"fn do_closure(x: Field) -> Field {
            let y = x;
            let ret_capture = || {
              y
            };
            ret_capture()
          }

          fn main(x: Field) {
              assert(do_closure(x) == 100);
          }

          "#;
        let parsed_captures = get_program_captures(src);
        let expected_captures = vec![vec!["y".to_string()]];
        assert_eq!(expected_captures, parsed_captures);
    }

    #[test]
    fn resolve_complex_closures() {
        let src = r#"
            fn main(x: Field) -> pub Field {
                let closure_without_captures = |x| x + x;
                let a = closure_without_captures(1);

                let closure_capturing_a_param = |y| y + x;
                let b = closure_capturing_a_param(2);

                let closure_capturing_a_local_var = |y| y + b;
                let c = closure_capturing_a_local_var(3);

                let closure_with_transitive_captures = |y| {
                    let d = 5;
                    let nested_closure = |z| {
                        let doubly_nested_closure = |w| w + x + b;
                        a + z + y + d + x + doubly_nested_closure(4) + x + y
                    };
                    let res = nested_closure(5);
                    res
                };

                a + b + c + closure_with_transitive_captures(6)
            }
        "#;

        let errors = resolve_src_code(src, vec!["main", "foo"]);
        assert!(errors.is_empty());
        if !errors.is_empty() {
            println!("Unexpected errors: {errors:?}");
            unreachable!("there should be no errors");
        }

        let expected_captures = vec![
            vec![],
            vec!["x".to_string()],
            vec!["b".to_string()],
            vec!["x".to_string(), "b".to_string(), "a".to_string()],
            vec![
                "x".to_string(),
                "b".to_string(),
                "a".to_string(),
                "y".to_string(),
                "d".to_string(),
            ],
            vec!["x".to_string(), "b".to_string()],
        ];

        let parsed_captures = get_program_captures(src);

        assert_eq!(expected_captures, parsed_captures);
    }

    #[test]
    fn resolve_fmt_strings() {
        let src = r#"
            fn main() {
                let string = f"this is i: {i}";
                println(string);

                println(f"I want to print {0}");

                let new_val = 10;
                println(f"randomstring{new_val}{new_val}");
            }
            fn println<T>(x : T) -> T {
                x
            }
        "#;

        let errors = resolve_src_code(src, vec!["main", "println"]);
        assert!(errors.len() == 2, "Expected 2 errors, got: {errors:?}");

        for err in errors {
            match &err {
                ResolverError::VariableNotDeclared { name, .. } => {
                    assert_eq!(name, "i");
                }
                ResolverError::NumericConstantInFormatString { name, .. } => {
                    assert_eq!(name, "0");
                }
                _ => unimplemented!(),
            };
        }
    }

    // possible TODO: Create a more sophisticated set of search functions over the HIR, so we can check
    //       that the correct variables are captured in each closure

    fn path_unresolved_error(err: ResolverError, expected_unresolved_path: &str) {
        match err {
            ResolverError::PathResolutionError(PathResolutionError::Unresolved(name)) => {
                assert_eq!(name.to_string(), expected_unresolved_path);
            }
            _ => unimplemented!("expected an unresolved path"),
        }
    }

    struct TestPathResolver(BTreeMap<String, ModuleDefId>);

    impl PathResolver for TestPathResolver {
        fn resolve(
            &self,
            _def_maps: &BTreeMap<CrateId, CrateDefMap>,
            path: Path,
        ) -> Result<ModuleDefId, PathResolutionError> {
            // Not here that foo::bar and hello::foo::bar would fetch the same thing
            let name = path.segments.last().unwrap();
            let mod_def = self.0.get(&name.0.contents).cloned();
            mod_def.ok_or_else(move || PathResolutionError::Unresolved(name.clone()))
        }

        fn local_module_id(&self) -> LocalModuleId {
            // This is not LocalModuleId::dummy since we need to use this to index into a Vec
            // later and do not want to push u32::MAX number of elements before we do.
            LocalModuleId(arena::Index::from_raw_parts(0, 0))
        }

        fn module_id(&self) -> ModuleId {
            ModuleId { krate: CrateId::dummy_id(), local_id: self.local_module_id() }
        }
    }

    impl TestPathResolver {
        fn insert_func(&mut self, name: String, func_id: FuncId) {
            self.0.insert(name, func_id.into());
        }
    }
}<|MERGE_RESOLUTION|>--- conflicted
+++ resolved
@@ -959,10 +959,7 @@
                 let stmt = HirAssignStatement { lvalue: identifier, expression };
                 HirStatement::Assign(stmt)
             }
-<<<<<<< HEAD
-            StatementKind::Error => HirStatement::Error,
-=======
-            Statement::For(for_loop) => {
+            StatementKind::For(for_loop) => {
                 let start_range = self.resolve_expression(for_loop.start_range);
                 let end_range = self.resolve_expression(for_loop.end_range);
                 let (identifier, block) = (for_loop.identifier, for_loop.block);
@@ -981,8 +978,7 @@
 
                 HirStatement::For(HirForStatement { start_range, end_range, block, identifier })
             }
-            Statement::Error => HirStatement::Error,
->>>>>>> 0e266ebc
+            StatementKind::Error => HirStatement::Error,
         }
     }
 
