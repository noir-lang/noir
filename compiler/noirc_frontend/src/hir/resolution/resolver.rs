--- conflicted
+++ resolved
@@ -235,11 +235,7 @@
             name: name.clone(),
             attributes: Attributes::empty(),
             is_unconstrained: false,
-<<<<<<< HEAD
-            visibility: FunctionVisibility::Public, // Trait functions are always public
-=======
             visibility: ItemVisibility::Public, // Trait functions are always public
->>>>>>> 230709dc
             generics: generics.clone(),
             parameters: vecmap(parameters, |(name, typ)| Param {
                 visibility: Visibility::Private,
