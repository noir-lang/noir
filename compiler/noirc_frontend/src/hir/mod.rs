pub mod def_collector;
pub mod def_map;
pub mod resolution;
pub mod scope;
pub mod type_check;

use crate::graph::{CrateGraph, CrateId};
use crate::hir_def::function::FuncMeta;
use crate::node_interner::{FuncId, NodeInterner, StructId};
use def_map::{Contract, CrateDefMap};
use fm::FileManager;
use noirc_errors::Location;
use std::borrow::Cow;
use std::collections::BTreeMap;

use self::def_map::TestFunction;

/// Helper object which groups together several useful context objects used
/// during name resolution. Once name resolution is finished, only the
/// def_interner is required for type inference and monomorphization.
pub struct Context<'file_manager> {
    pub def_interner: NodeInterner,
    pub crate_graph: CrateGraph,
    pub(crate) def_maps: BTreeMap<CrateId, CrateDefMap>,
    // In the WASM context, we take ownership of the file manager,
    // which is why this needs to be a Cow. In all use-cases, the file manager
    // is read-only however, once it has been passed to the Context.
    pub file_manager: Cow<'file_manager, FileManager>,

    /// A map of each file that already has been visited from a prior `mod foo;` declaration.
    /// This is used to issue an error if a second `mod foo;` is declared to the same file.
    pub visited_files: BTreeMap<fm::FileId, Location>,
}

#[derive(Debug, Copy, Clone)]
pub enum FunctionNameMatch<'a> {
    Anything,
    Exact(&'a str),
    Contains(&'a str),
}

<<<<<<< HEAD
impl Context<'_> {
    pub fn new(file_manager: FileManager, crate_graph: CrateGraph) -> Context<'static> {
=======
impl Context {
    pub fn new(file_manager: FileManager) -> Context {
        let crate_graph = CrateGraph::default();
>>>>>>> 3fae4a03
        Context {
            def_interner: NodeInterner::default(),
            def_maps: BTreeMap::new(),
            visited_files: BTreeMap::new(),
            crate_graph,
            file_manager: Cow::Owned(file_manager),
        }
    }
    pub fn from_ref_file_manager(
        file_manager: &FileManager,
        crate_graph: CrateGraph,
    ) -> Context<'_> {
        Context {
            def_interner: NodeInterner::default(),
            def_maps: BTreeMap::new(),
            visited_files: BTreeMap::new(),
            crate_graph,
            file_manager: Cow::Borrowed(file_manager),
        }
    }

    /// Returns the CrateDefMap for a given CrateId.
    /// It is perfectly valid for the compiler to look
    /// up a CrateDefMap and it is not available.
    /// This is how the compiler knows to compile a Crate.
    pub fn def_map(&self, crate_id: &CrateId) -> Option<&CrateDefMap> {
        self.def_maps.get(crate_id)
    }

    /// Return the CrateId for each crate that has been compiled
    /// successfully
    pub fn crates(&self) -> impl Iterator<Item = CrateId> + '_ {
        self.crate_graph.iter_keys()
    }

    pub fn root_crate_id(&self) -> &CrateId {
        self.crate_graph.root_crate_id()
    }

    pub fn stdlib_crate_id(&self) -> &CrateId {
        self.crate_graph.stdlib_crate_id()
    }

    // TODO: Decide if we actually need `function_name` and `fully_qualified_function_name`
    pub fn function_name(&self, id: &FuncId) -> &str {
        self.def_interner.function_name(id)
    }

    pub fn fully_qualified_function_name(&self, crate_id: &CrateId, id: &FuncId) -> String {
        let def_map = self.def_map(crate_id).expect("The local crate should be analyzed already");

        let name = self.def_interner.function_name(id);

        let module_id = self.def_interner.function_module(*id);
        let module = self.module(module_id);

        let parent =
            def_map.get_module_path_with_separator(module_id.local_id.0, module.parent, "::");

        if parent.is_empty() {
            name.into()
        } else {
            format!("{parent}::{name}")
        }
    }

    /// Returns a fully-qualified path to the given [StructId] from the given [CrateId]. This function also
    /// account for the crate names of dependencies.
    ///
    /// For example, if you project contains a `main.nr` and `foo.nr` and you provide the `main_crate_id` and the
    /// `bar_struct_id` where the `Bar` struct is inside `foo.nr`, this function would return `foo::Bar` as a [String].
    pub fn fully_qualified_struct_path(&self, crate_id: &CrateId, id: StructId) -> String {
        let module_id = id.module_id();
        let child_id = module_id.local_id.0;
        let def_map =
            self.def_map(&module_id.krate).expect("The local crate should be analyzed already");

        let module = self.module(module_id);

        let module_path = def_map.get_module_path_with_separator(child_id, module.parent, "::");

        if &module_id.krate == crate_id {
            module_path
        } else {
            let crates = self
                .find_dependencies(crate_id, &module_id.krate)
                .expect("The Struct was supposed to be defined in a dependency");
            crates.join("::") + "::" + &module_path
        }
    }

    /// Recursively walks down the crate dependency graph from crate_id until we reach requested crate
    /// This is needed in case a library (lib1) re-export a structure defined in another library (lib2)
    /// In that case, we will get [lib1,lib2] when looking for a struct defined in lib2,
    /// re-exported by lib1 and used by the main crate.
    /// Returns the path from crate_id to target_crate_id
    fn find_dependencies(
        &self,
        crate_id: &CrateId,
        target_crate_id: &CrateId,
    ) -> Option<Vec<String>> {
        for dep in &self.crate_graph[crate_id].dependencies {
            if &dep.crate_id == target_crate_id {
                return Some(vec![dep.name.to_string()]);
            }
            if let Some(mut path) = self.find_dependencies(&dep.crate_id, target_crate_id) {
                path.insert(0, dep.name.to_string());
                return Some(path);
            }
        }
        None
    }

    pub fn function_meta(&self, func_id: &FuncId) -> FuncMeta {
        self.def_interner.function_meta(func_id)
    }

    /// Returns the FuncId of the 'main' function in a crate.
    /// - Expects check_crate to be called beforehand
    /// - Panics if no main function is found
    pub fn get_main_function(&self, crate_id: &CrateId) -> Option<FuncId> {
        // Find the local crate, one should always be present
        let local_crate = self.def_map(crate_id).unwrap();

        local_crate.main_function()
    }

    /// Returns a list of all functions in the current crate marked with #[test]
    /// whose names contain the given pattern string. An empty pattern string
    /// will return all functions marked with #[test].
    pub fn get_all_test_functions_in_crate_matching(
        &self,
        crate_id: &CrateId,
        pattern: FunctionNameMatch,
    ) -> Vec<(String, TestFunction)> {
        let interner = &self.def_interner;
        let def_map = self.def_map(crate_id).expect("The local crate should be analyzed already");

        def_map
            .get_all_test_functions(interner)
            .filter_map(|test_function| {
                let fully_qualified_name =
                    self.fully_qualified_function_name(crate_id, &test_function.get_id());
                match &pattern {
                    FunctionNameMatch::Anything => Some((fully_qualified_name, test_function)),
                    FunctionNameMatch::Exact(pattern) => (&fully_qualified_name == pattern)
                        .then_some((fully_qualified_name, test_function)),
                    FunctionNameMatch::Contains(pattern) => fully_qualified_name
                        .contains(pattern)
                        .then_some((fully_qualified_name, test_function)),
                }
            })
            .collect()
    }

    /// Returns the [Location] of the definition of the given Ident found at [Span] of the given [FileId].
    /// Returns [None] when definition is not found.
    pub fn get_definition_location_from(&self, location: Location) -> Option<Location> {
        let interner = &self.def_interner;

        interner.find_location_index(location).and_then(|index| interner.resolve_location(index))
    }

    /// Return a Vec of all `contract` declarations in the source code and the functions they contain
    pub fn get_all_contracts(&self, crate_id: &CrateId) -> Vec<Contract> {
        self.def_map(crate_id)
            .expect("The local crate should be analyzed already")
            .get_all_contracts(&self.def_interner)
    }

    fn module(&self, module_id: def_map::ModuleId) -> &def_map::ModuleData {
        module_id.module(&self.def_maps)
    }
}<|MERGE_RESOLUTION|>--- conflicted
+++ resolved
@@ -39,14 +39,9 @@
     Contains(&'a str),
 }
 
-<<<<<<< HEAD
-impl Context<'_> {
-    pub fn new(file_manager: FileManager, crate_graph: CrateGraph) -> Context<'static> {
-=======
 impl Context {
     pub fn new(file_manager: FileManager) -> Context {
         let crate_graph = CrateGraph::default();
->>>>>>> 3fae4a03
         Context {
             def_interner: NodeInterner::default(),
             def_maps: BTreeMap::new(),
