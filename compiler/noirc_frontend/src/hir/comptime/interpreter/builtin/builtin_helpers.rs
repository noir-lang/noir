--- conflicted
+++ resolved
@@ -145,7 +145,6 @@
     }
 }
 
-<<<<<<< HEAD
 pub(crate) fn get_u64((value, location): (Value, Location)) -> IResult<u64> {
     match value {
         Value::U64(value) => Ok(value),
@@ -156,13 +155,10 @@
     }
 }
 
-pub(crate) fn get_expr((value, location): (Value, Location)) -> IResult<ExprValue> {
-=======
 pub(crate) fn get_expr(
     interner: &NodeInterner,
     (value, location): (Value, Location),
 ) -> IResult<ExprValue> {
->>>>>>> 062103ea
     match value {
         Value::Expr(expr) => match expr {
             ExprValue::Expression(ExpressionKind::Interned(id)) => {
