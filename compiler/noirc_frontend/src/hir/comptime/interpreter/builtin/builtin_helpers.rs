--- conflicted
+++ resolved
@@ -12,7 +12,7 @@
 use crate::hir_def::expr::HirExpression;
 use crate::lexer::Lexer;
 use crate::parser::{Parser, ParserError};
-use crate::token::{LocatedToken, MetaAttributeName};
+use crate::token::{LocatedToken, MetaAttributeName, SecondaryAttributeKind};
 use crate::{DataType, Kind, Shared};
 use crate::{
     QuotedType, Type,
@@ -582,11 +582,7 @@
     interner: &NodeInterner,
 ) -> bool {
     for attribute in attributes {
-<<<<<<< HEAD
-        if let Some(attribute_name) = attribute.kind.name() {
-=======
         if let Some(attribute_name) = secondary_attribute_name(attribute, interner) {
->>>>>>> 5c1e1848
             if name == attribute_name {
                 return true;
             }
@@ -600,13 +596,19 @@
     attribute: &SecondaryAttribute,
     interner: &NodeInterner,
 ) -> Option<String> {
-    match attribute {
-        SecondaryAttribute::Deprecated(_) => Some("deprecated".to_string()),
-        SecondaryAttribute::ContractLibraryMethod => Some("contract_library_method".to_string()),
-        SecondaryAttribute::Export => Some("export".to_string()),
-        SecondaryAttribute::Field(_) => Some("field".to_string()),
-        SecondaryAttribute::Tag(custom) => custom.name(),
-        SecondaryAttribute::Meta(meta) => match &meta.name {
+    match &attribute.kind {
+        SecondaryAttributeKind::Deprecated(_) => Some("deprecated".to_string()),
+        SecondaryAttributeKind::ContractLibraryMethod => {
+            Some("contract_library_method".to_string())
+        }
+        SecondaryAttributeKind::Export => Some("export".to_string()),
+        SecondaryAttributeKind::Field(_) => Some("field".to_string()),
+        SecondaryAttributeKind::Tag(contents) => {
+            let mut lexer = Lexer::new_with_dummy_file(contents);
+            let token = lexer.next()?.ok()?;
+            if let Token::Ident(ident) = token.into_token() { Some(ident) } else { None }
+        }
+        SecondaryAttributeKind::Meta(meta) => match &meta.name {
             MetaAttributeName::Path(path) => Some(path.last_name().to_string()),
             MetaAttributeName::Resolved(expr_id) => {
                 let HirExpression::Ident(ident, _) = interner.expression(expr_id) else {
@@ -615,10 +617,10 @@
                 interner.try_definition(ident.id).map(|def| def.name.clone())
             }
         },
-        SecondaryAttribute::Abi(_) => Some("abi".to_string()),
-        SecondaryAttribute::Varargs => Some("varargs".to_string()),
-        SecondaryAttribute::UseCallersScope => Some("use_callers_scope".to_string()),
-        SecondaryAttribute::Allow(_) => Some("allow".to_string()),
+        SecondaryAttributeKind::Abi(_) => Some("abi".to_string()),
+        SecondaryAttributeKind::Varargs => Some("varargs".to_string()),
+        SecondaryAttributeKind::UseCallersScope => Some("use_callers_scope".to_string()),
+        SecondaryAttributeKind::Allow(_) => Some("allow".to_string()),
     }
 }
 
