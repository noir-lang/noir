//! Various helpers for implementing built-in functions in the comptime interpreter.
//!
//! These functions may implement error checking for argument count, type-check an
//! argument for a specific type, returning its value, etc.
use std::hash::Hash;
use std::{hash::Hasher, rc::Rc};

use iter_extended::{try_vecmap, vecmap};
use noirc_errors::Location;

use crate::ast::{BinaryOp, ItemVisibility, UnaryOp};
use crate::elaborator::Elaborator;
use crate::hir::comptime::display::tokens_to_string;
use crate::hir::comptime::value::StructFields;
use crate::hir::comptime::value::unwrap_rc;
use crate::hir::def_collector::dc_crate::CompilationError;
use crate::lexer::Lexer;
use crate::parser::{Parser, ParserError};
use crate::signed_field::SignedField;
use crate::token::{Keyword, LocatedToken, SecondaryAttributeKind};
use crate::{Kind, Shared};
use crate::{
    QuotedType, Type,
    ast::{
        BlockExpression, ExpressionKind, Ident, IntegerBitSize, LValue, Pattern, StatementKind,
        UnresolvedTypeData,
    },
    hir::{
        comptime::{
            Interpreter, InterpreterError, Value,
            errors::IResult,
            value::{ExprValue, TypedExpr},
        },
        def_map::ModuleId,
        type_check::generics::TraitGenerics,
    },
    hir_def::{
        function::{FuncMeta, FunctionBody},
        stmt::HirPattern,
    },
    node_interner::{FuncId, NodeInterner, TraitId, TraitImplId, TypeId},
    shared::Signedness,
    token::{SecondaryAttribute, Token, Tokens},
};
use rustc_hash::FxHashMap as HashMap;

pub(crate) fn check_argument_count(
    expected: usize,
    arguments: &[(Value, Location)],
    location: Location,
) -> IResult<()> {
    if arguments.len() == expected {
        Ok(())
    } else {
        let actual = arguments.len();
        Err(InterpreterError::ArgumentCountMismatch { expected, actual, location })
    }
}

pub(crate) fn check_one_argument(
    arguments: Vec<(Value, Location)>,
    location: Location,
) -> IResult<(Value, Location)> {
    let [arg1] = check_arguments(arguments, location)?;

    Ok(arg1)
}

pub(crate) fn check_two_arguments(
    arguments: Vec<(Value, Location)>,
    location: Location,
) -> IResult<((Value, Location), (Value, Location))> {
    let [arg1, arg2] = check_arguments(arguments, location)?;

    Ok((arg1, arg2))
}

#[allow(clippy::type_complexity)]
pub(crate) fn check_three_arguments(
    arguments: Vec<(Value, Location)>,
    location: Location,
) -> IResult<((Value, Location), (Value, Location), (Value, Location))> {
    let [arg1, arg2, arg3] = check_arguments(arguments, location)?;

    Ok((arg1, arg2, arg3))
}

#[allow(clippy::type_complexity)]
pub(crate) fn check_arguments<const N: usize>(
    arguments: Vec<(Value, Location)>,
    location: Location,
) -> IResult<[(Value, Location); N]> {
    check_argument_count(N, &arguments, location)?;
    Ok(arguments.try_into().expect("checked arg count"))
}

pub(crate) fn get_array(
    (value, location): (Value, Location),
) -> IResult<(im::Vector<Value>, Type)> {
    match value {
        Value::Array(values, typ) => Ok((values, typ)),
        value => {
            let expected = "array";
            type_mismatch(value, expected, location)
        }
    }
}

/// Get the fields if the value is a `Value::Struct`, otherwise report that a struct type
/// with `name` is expected. Returns the `Type` but doesn't verify that it's called `name`.
pub(crate) fn get_struct_fields(
    name: &str,
    (value, location): (Value, Location),
) -> IResult<(StructFields, Type)> {
    match value {
        Value::Struct(fields, typ) => Ok((fields, typ)),
        _ => {
            let expected = format!("struct {name}");
            type_mismatch(value, expected, location)
        }
    }
}

/// Get a specific field of a struct and apply a decoder function on it.
pub(crate) fn get_struct_field<T>(
    field_name: &str,
    struct_fields: &HashMap<Rc<String>, Shared<Value>>,
    struct_type: &Type,
    location: Location,
    f: impl Fn((Value, Location)) -> IResult<T>,
) -> IResult<T> {
    let key = Rc::new(field_name.to_string());
    let Some(value) = struct_fields.get(&key) else {
        return Err(InterpreterError::ExpectedStructToHaveField {
            typ: struct_type.clone(),
            field_name: Rc::into_inner(key).unwrap(),
            location,
        });
    };
    f((value.borrow().clone(), location))
}

pub(crate) fn get_bool((value, location): (Value, Location)) -> IResult<bool> {
    match value {
        Value::Bool(value) => Ok(value),
        value => type_mismatch(value, "bool", location),
    }
}

pub(crate) fn get_slice(
    (value, location): (Value, Location),
) -> IResult<(im::Vector<Value>, Type)> {
    match value {
        Value::Slice(values, typ) => Ok((values, typ)),
        value => {
            let expected = "slice";
            type_mismatch(value, expected, location)
        }
    }
}

/// Interpret the input as an array, then map each element.
/// Returns the values in the array and the original array type.
pub(crate) fn get_array_map<T>(
    (value, location): (Value, Location),
    f: impl Fn((Value, Location)) -> IResult<T>,
) -> IResult<(Vec<T>, Type)> {
    let (values, typ) = get_array((value, location))?;
    let values = try_vecmap(values, |value| f((value, location)))?;
    Ok((values, typ))
}

/// Get an array and convert it to a fixed size.
/// Returns the values in the array and the original array type.
pub(crate) fn get_fixed_array_map<T, const N: usize>(
    (value, location): (Value, Location),
    f: impl Fn((Value, Location)) -> IResult<T>,
) -> IResult<([T; N], Type)> {
    let (values, typ) = get_array_map((value, location), f)?;

    values.try_into().map(|v| (v, typ.clone())).map_err(|_| {
        // Assuming that `values.len()` corresponds to `typ`.
        let Type::Array(_, ref elem) = typ else {
            unreachable!("get_array_map checked it was an array")
        };
        let expected =
            Type::Array(Box::new(Type::Constant(N.into(), Kind::u32())), elem.clone()).to_string();
        InterpreterError::TypeMismatch { expected, actual: typ, location }
    })
}

pub(crate) fn get_str((value, location): (Value, Location)) -> IResult<Rc<String>> {
    match value {
        Value::String(string) => Ok(string),
        value => {
            let expected = "str";
            type_mismatch(value, expected, location)
        }
    }
}

pub(crate) fn get_ctstring((value, location): (Value, Location)) -> IResult<Rc<String>> {
    match value {
        Value::CtString(string) => Ok(string),
        value => type_mismatch(value, Type::Quoted(QuotedType::CtString).to_string(), location),
    }
}

pub(crate) fn get_tuple((value, location): (Value, Location)) -> IResult<Vec<Shared<Value>>> {
    match value {
        Value::Tuple(values) => Ok(values),
        value => {
            let expected = "tuple";
            type_mismatch(value, expected, location)
        }
    }
}

pub(crate) fn get_field((value, location): (Value, Location)) -> IResult<SignedField> {
    match value {
        Value::Field(value) => Ok(value),
        value => type_mismatch(value, Type::FieldElement.to_string(), location),
    }
}

pub(crate) fn get_u8((value, location): (Value, Location)) -> IResult<u8> {
    match value {
        Value::U8(value) => Ok(value),
        value => {
            let expected = Type::Integer(Signedness::Unsigned, IntegerBitSize::Eight);
            type_mismatch(value, expected.to_string(), location)
        }
    }
}

pub(crate) fn get_u32((value, location): (Value, Location)) -> IResult<u32> {
    match value {
        Value::U32(value) => Ok(value),
        value => {
<<<<<<< HEAD
            let expected = Type::u32();
            type_mismatch(value, expected, location)
=======
            let expected = Type::Integer(Signedness::Unsigned, IntegerBitSize::ThirtyTwo);
            type_mismatch(value, expected.to_string(), location)
>>>>>>> d52a213f
        }
    }
}

pub(crate) fn get_u64((value, location): (Value, Location)) -> IResult<u64> {
    match value {
        Value::U64(value) => Ok(value),
        value => {
            let expected = Type::Integer(Signedness::Unsigned, IntegerBitSize::SixtyFour);
            type_mismatch(value, expected.to_string(), location)
        }
    }
}

pub(crate) fn get_expr(
    interner: &NodeInterner,
    (value, location): (Value, Location),
) -> IResult<ExprValue> {
    match value {
        Value::Expr(expr) => match *expr {
            ExprValue::Expression(ExpressionKind::Interned(id)) => {
                Ok(ExprValue::Expression(interner.get_expression_kind(id).clone()))
            }
            ExprValue::Statement(StatementKind::Interned(id)) => {
                Ok(ExprValue::Statement(interner.get_statement_kind(id).clone()))
            }
            ExprValue::LValue(LValue::Interned(id, _)) => {
                Ok(ExprValue::LValue(interner.get_lvalue(id, location).clone()))
            }
            ExprValue::Pattern(Pattern::Interned(id, _)) => {
                Ok(ExprValue::Pattern(interner.get_pattern(id).clone()))
            }
            _ => Ok(*expr),
        },
        value => type_mismatch(value, Type::Quoted(QuotedType::Expr).to_string(), location),
    }
}

pub(crate) fn get_format_string(
    (value, location): (Value, Location),
) -> IResult<(Rc<String>, Type)> {
    match value {
        Value::FormatString(value, typ) => Ok((value, typ)),
        value => type_mismatch(value, "fmtstr", location),
    }
}

pub(crate) fn get_function_def((value, location): (Value, Location)) -> IResult<FuncId> {
    match value {
        Value::FunctionDefinition(id) => Ok(id),
        value => {
            type_mismatch(value, Type::Quoted(QuotedType::FunctionDefinition).to_string(), location)
        }
    }
}

pub(crate) fn get_module((value, location): (Value, Location)) -> IResult<ModuleId> {
    match value {
        Value::ModuleDefinition(module_id) => Ok(module_id),
        value => type_mismatch(value, Type::Quoted(QuotedType::Module).to_string(), location),
    }
}

pub(crate) fn get_type_id((value, location): (Value, Location)) -> IResult<TypeId> {
    match value {
        Value::TypeDefinition(id) => Ok(id),
        _ => type_mismatch(value, Type::Quoted(QuotedType::TypeDefinition).to_string(), location),
    }
}

pub(crate) fn get_trait_constraint(
    (value, location): (Value, Location),
) -> IResult<(TraitId, TraitGenerics)> {
    match value {
        Value::TraitConstraint(trait_id, generics) => Ok((trait_id, generics)),
        value => {
            type_mismatch(value, Type::Quoted(QuotedType::TraitConstraint).to_string(), location)
        }
    }
}

pub(crate) fn get_trait_def((value, location): (Value, Location)) -> IResult<TraitId> {
    match value {
        Value::TraitDefinition(id) => Ok(id),
        value => {
            type_mismatch(value, Type::Quoted(QuotedType::TraitDefinition).to_string(), location)
        }
    }
}

pub(crate) fn get_trait_impl((value, location): (Value, Location)) -> IResult<TraitImplId> {
    match value {
        Value::TraitImpl(id) => Ok(id),
        value => type_mismatch(value, Type::Quoted(QuotedType::TraitImpl).to_string(), location),
    }
}

pub(crate) fn get_type((value, location): (Value, Location)) -> IResult<Type> {
    match value {
        Value::Type(typ) => Ok(typ),
        value => type_mismatch(value, Type::Quoted(QuotedType::Type).to_string(), location),
    }
}

pub(crate) fn get_typed_expr((value, location): (Value, Location)) -> IResult<TypedExpr> {
    match value {
        Value::TypedExpr(typed_expr) => Ok(typed_expr),
        value => type_mismatch(value, Type::Quoted(QuotedType::TypedExpr).to_string(), location),
    }
}

pub(crate) fn get_quoted((value, location): (Value, Location)) -> IResult<Rc<Vec<LocatedToken>>> {
    match value {
        Value::Quoted(tokens) => Ok(tokens),
        value => type_mismatch(value, Type::Quoted(QuotedType::Quoted).to_string(), location),
    }
}

pub(crate) fn get_unresolved_type(
    interner: &NodeInterner,
    (value, location): (Value, Location),
) -> IResult<UnresolvedTypeData> {
    match value {
        Value::UnresolvedType(typ) => {
            if let UnresolvedTypeData::Interned(id) = typ {
                let typ = interner.get_unresolved_type_data(id).clone();
                Ok(typ)
            } else {
                Ok(typ)
            }
        }
        value => {
            type_mismatch(value, Type::Quoted(QuotedType::UnresolvedType).to_string(), location)
        }
    }
}

fn type_mismatch<T>(value: Value, expected: impl Into<String>, location: Location) -> IResult<T> {
    let actual = value.get_type().into_owned();
    let expected = expected.into();
    Err(InterpreterError::TypeMismatch { expected, actual, location })
}

pub(crate) fn hir_pattern_to_tokens(
    interner: &NodeInterner,
    hir_pattern: &HirPattern,
) -> Vec<Token> {
    let mut tokens = Vec::new();
    gather_hir_pattern_tokens(interner, hir_pattern, &mut tokens);
    tokens
}

fn gather_hir_pattern_tokens(
    interner: &NodeInterner,
    hir_pattern: &HirPattern,
    tokens: &mut Vec<Token>,
) {
    match hir_pattern {
        HirPattern::Identifier(hir_ident) => {
            let name = interner.definition_name(hir_ident.id).to_string();
            tokens.push(Token::Ident(name));
        }
        HirPattern::Mutable(pattern, _) => {
            tokens.push(Token::Keyword(Keyword::Mut));
            gather_hir_pattern_tokens(interner, pattern, tokens);
        }
        HirPattern::Tuple(patterns, _) => {
            tokens.push(Token::LeftParen);
            for (index, pattern) in patterns.iter().enumerate() {
                if index != 0 {
                    tokens.push(Token::Comma);
                }
                gather_hir_pattern_tokens(interner, pattern, tokens);
            }
            tokens.push(Token::RightParen);
        }
        HirPattern::Struct(typ, fields, _) => {
            let Type::DataType(struct_type, _) = typ.follow_bindings() else {
                panic!("Expected type to be a struct");
            };

            let name = struct_type.borrow().name.to_string();
            tokens.push(Token::Ident(name));

            tokens.push(Token::LeftBrace);
            for (index, (field_name, pattern)) in fields.iter().enumerate() {
                if index != 0 {
                    tokens.push(Token::Comma);
                }

                let field_name = field_name.as_str();
                tokens.push(Token::Ident(field_name.to_string()));

                // If we have a pattern like `Foo { x }`, that's internally represented as `Foo { x: x }` so
                // here we check if the field name is the same as the pattern and, if so, omit the `: x` part.
                let field_name_is_same_as_pattern = if let HirPattern::Identifier(pattern) = pattern
                {
                    let pattern_name = interner.definition_name(pattern.id);
                    field_name == pattern_name
                } else {
                    false
                };

                if !field_name_is_same_as_pattern {
                    tokens.push(Token::Colon);
                    gather_hir_pattern_tokens(interner, pattern, tokens);
                }
            }
            tokens.push(Token::RightBrace);
        }
    }
}

pub(super) fn check_function_not_yet_resolved(
    interpreter: &Interpreter,
    func_id: FuncId,
    location: Location,
) -> Result<(), InterpreterError> {
    let func_meta = interpreter.elaborator.interner.function_meta(&func_id);
    match func_meta.function_body {
        FunctionBody::Unresolved(_, _, _) => Ok(()),
        FunctionBody::Resolving | FunctionBody::Resolved => {
            Err(InterpreterError::FunctionAlreadyResolved { location })
        }
    }
}

pub(super) fn lex(input: &str, location: Location) -> Vec<LocatedToken> {
    let (tokens, _) = Lexer::lex(input, location.file);
    let mut tokens: Vec<_> =
        tokens.0.into_iter().map(|token| LocatedToken::new(token.into_token(), location)).collect();
    if let Some(Token::EOF) = tokens.last().map(|t| t.token()) {
        tokens.pop();
    }
    tokens
}

pub(super) fn parse<'a, T, F>(
    elaborator: &mut Elaborator,
    (value, location): (Value, Location),
    parser: F,
    rule: &'static str,
) -> IResult<T>
where
    F: FnOnce(&mut Parser<'a>) -> T,
{
    let tokens = get_quoted((value, location))?;
    let quoted = Tokens(unwrap_rc(tokens.clone()));
    let (result, warnings) =
        parse_tokens(tokens, quoted, elaborator.interner, location, parser, rule)?;
    for warning in warnings {
        let warning: CompilationError = warning.into();
        elaborator.push_err(warning);
    }
    Ok(result)
}

pub(super) fn parse_tokens<'a, T, F>(
    tokens: Rc<Vec<LocatedToken>>,
    quoted: Tokens,
    interner: &NodeInterner,
    location: Location,
    parsing_function: F,
    rule: &'static str,
) -> IResult<(T, Vec<ParserError>)>
where
    F: FnOnce(&mut Parser<'a>) -> T,
{
    Parser::for_tokens(quoted).parse_result(parsing_function).map_err(|errors| {
        let error = errors.into_iter().find(|error| !error.is_warning()).unwrap();
        let error = Box::new(error);
        let tokens = tokens_to_string(&tokens, interner);
        InterpreterError::FailedToParseMacro { error, tokens, rule, location }
    })
}

pub(super) fn mutate_func_meta_type<F>(interner: &mut NodeInterner, func_id: FuncId, f: F)
where
    F: FnOnce(&mut FuncMeta),
{
    let (name_id, function_type) = {
        let func_meta = interner.function_meta_mut(&func_id);
        f(func_meta);
        (func_meta.name.id, func_meta.typ.clone())
    };

    interner.push_definition_type(name_id, function_type);
}

pub(super) fn replace_func_meta_parameters(typ: &mut Type, parameter_types: Vec<Type>) {
    match typ {
        Type::Function(parameters, _, _, _) => {
            *parameters = parameter_types;
        }
        Type::Forall(_, typ) => replace_func_meta_parameters(typ, parameter_types),
        _ => {}
    }
}

pub(super) fn replace_func_meta_return_type(typ: &mut Type, return_type: Type) {
    match typ {
        Type::Function(_, ret, _, _) => {
            *ret = Box::new(return_type);
        }
        Type::Forall(_, typ) => replace_func_meta_return_type(typ, return_type),
        _ => {}
    }
}

pub(super) fn block_expression_to_value(block_expr: BlockExpression) -> Value {
    let typ = Type::Slice(Box::new(Type::Quoted(QuotedType::Expr)));
    let statements = block_expr.statements.into_iter();
    let statements = statements.map(|statement| Value::statement(statement.kind)).collect();

    Value::Slice(statements, typ)
}

pub(super) fn has_named_attribute(
    name: &str,
    attributes: &[SecondaryAttribute],
    interner: &NodeInterner,
) -> bool {
    for attribute in attributes {
        if let Some(attribute_name) = secondary_attribute_name(attribute, interner) {
            if name == attribute_name {
                return true;
            }
        }
    }

    false
}

fn secondary_attribute_name(
    attribute: &SecondaryAttribute,
    interner: &NodeInterner,
) -> Option<String> {
    match &attribute.kind {
        SecondaryAttributeKind::Deprecated(_) => Some("deprecated".to_string()),
        SecondaryAttributeKind::ContractLibraryMethod => {
            Some("contract_library_method".to_string())
        }
        SecondaryAttributeKind::Export => Some("export".to_string()),
        SecondaryAttributeKind::Field(_) => Some("field".to_string()),
        SecondaryAttributeKind::Tag(contents) => {
            let mut lexer = Lexer::new_with_dummy_file(contents);
            let token = lexer.next()?.ok()?;
            if let Token::Ident(ident) = token.into_token() { Some(ident) } else { None }
        }
        SecondaryAttributeKind::Meta(meta) => interner.get_meta_attribute_name(meta),
        SecondaryAttributeKind::Abi(_) => Some("abi".to_string()),
        SecondaryAttributeKind::Varargs => Some("varargs".to_string()),
        SecondaryAttributeKind::UseCallersScope => Some("use_callers_scope".to_string()),
        SecondaryAttributeKind::Allow(_) => Some("allow".to_string()),
        SecondaryAttributeKind::MustUse(_) => Some("must_use".to_string()),
    }
}

pub(super) fn quote_ident(ident: &Ident, location: Location) -> Value {
    Value::Quoted(ident_to_tokens(ident, location))
}

fn ident_to_tokens(ident: &Ident, location: Location) -> Rc<Vec<LocatedToken>> {
    let token = Token::Ident(ident.to_string());
    let token = LocatedToken::new(token, location);
    Rc::new(vec![token])
}

pub(super) fn hash_item<T: Hash>(
    arguments: Vec<(Value, Location)>,
    location: Location,
    get_item: impl FnOnce((Value, Location)) -> IResult<T>,
) -> IResult<Value> {
    let argument = check_one_argument(arguments, location)?;
    let item = get_item(argument)?;

    let mut hasher = std::collections::hash_map::DefaultHasher::new();
    item.hash(&mut hasher);
    let hash = hasher.finish();
    Ok(Value::Field(SignedField::positive(u128::from(hash))))
}

pub(super) fn eq_item<T: Eq>(
    arguments: Vec<(Value, Location)>,
    location: Location,
    mut get_item: impl FnMut((Value, Location)) -> IResult<T>,
) -> IResult<Value> {
    let (self_arg, other_arg) = check_two_arguments(arguments, location)?;
    let self_arg = get_item(self_arg)?;
    let other_arg = get_item(other_arg)?;
    Ok(Value::Bool(self_arg == other_arg))
}

/// Type to be used in `Value::Array(<values>, <array-type>)`.
pub(crate) fn byte_array_type(len: usize) -> Type {
    Type::Array(
        Box::new(Type::Constant(len.into(), Kind::u32())),
        Box::new(Type::Integer(Signedness::Unsigned, IntegerBitSize::Eight)),
    )
}

/// Type to be used in `Value::Slice(<values>, <slice-type>)`.
pub(crate) fn byte_slice_type() -> Type {
    Type::Slice(Box::new(Type::Integer(Signedness::Unsigned, IntegerBitSize::Eight)))
}

/// Create a `Value::Array` from bytes.
pub(crate) fn to_byte_array(values: &[u8]) -> Value {
    Value::Array(values.iter().copied().map(Value::U8).collect(), byte_array_type(values.len()))
}

/// Create a `Value::Slice` from bytes.
pub(crate) fn to_byte_slice(values: &[u8]) -> Value {
    Value::Slice(values.iter().copied().map(Value::U8).collect(), byte_slice_type())
}

/// Create a `Value::Struct` from fields and the expected return type.
pub(crate) fn to_struct(
    fields: impl IntoIterator<Item = (&'static str, Value)>,
    typ: Type,
) -> Value {
    let fields =
        fields.into_iter().map(|(k, v)| (Rc::new(k.to_string()), Shared::new(v))).collect();
    Value::Struct(fields, typ)
}

pub(crate) fn new_unary_op(operator: UnaryOp, typ: Type) -> Option<Value> {
    // These values should match the values used in noir_stdlib/src/meta/op.nr
    let unary_op_value: u128 = match operator {
        UnaryOp::Minus => 0,
        UnaryOp::Not => 1,
        UnaryOp::Reference { mutable: true } => 2,
        UnaryOp::Reference { mutable: false } => {
            // `&` alone is experimental and currently hidden from the comptime API
            return None;
        }
        UnaryOp::Dereference { .. } => 3,
    };

    let mut fields = HashMap::default();
    fields.insert(
        Rc::new("op".to_string()),
        Shared::new(Value::Field(SignedField::positive(unary_op_value))),
    );

    Some(Value::Struct(fields, typ))
}

pub(crate) fn new_binary_op(operator: BinaryOp, typ: Type) -> Value {
    // For the op value we use the enum member index, which should match noir_stdlib/src/meta/op.nr
    let binary_op_value = operator.contents as u128;

    let mut fields = HashMap::default();
    fields.insert(
        Rc::new("op".to_string()),
        Shared::new(Value::Field(SignedField::positive(binary_op_value))),
    );

    Value::Struct(fields, typ)
}

pub(crate) fn visibility_to_quoted(visibility: ItemVisibility, location: Location) -> Value {
    let tokens = match visibility {
        ItemVisibility::Private => vec![],
        ItemVisibility::PublicCrate => vec![
            Token::Keyword(Keyword::Pub),
            Token::LeftParen,
            Token::Keyword(Keyword::Crate),
            Token::RightParen,
        ],
        ItemVisibility::Public => vec![Token::Keyword(Keyword::Pub)],
    };
    let tokens = vecmap(tokens, |token| LocatedToken::new(token, location));
    Value::Quoted(Rc::new(tokens))
}<|MERGE_RESOLUTION|>--- conflicted
+++ resolved
@@ -237,13 +237,8 @@
     match value {
         Value::U32(value) => Ok(value),
         value => {
-<<<<<<< HEAD
-            let expected = Type::u32();
+            let expected = Type::u32().to_string();
             type_mismatch(value, expected, location)
-=======
-            let expected = Type::Integer(Signedness::Unsigned, IntegerBitSize::ThirtyTwo);
-            type_mismatch(value, expected.to_string(), location)
->>>>>>> d52a213f
         }
     }
 }
