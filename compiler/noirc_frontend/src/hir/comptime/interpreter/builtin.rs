use std::{
    hash::{Hash, Hasher},
    rc::Rc,
};

use acvm::{AcirField, FieldElement};
use builtin_helpers::{
    check_argument_count, check_one_argument, check_three_arguments, check_two_arguments,
    get_function_def, get_module, get_quoted, get_slice, get_struct, get_trait_constraint,
    get_trait_def, get_tuple, get_type, get_u32, hir_pattern_to_tokens,
};
use iter_extended::{try_vecmap, vecmap};
use noirc_errors::Location;
use rustc_hash::FxHashMap as HashMap;

use crate::{
    ast::{
        FunctionKind, FunctionReturnType, IntegerBitSize, UnresolvedType, UnresolvedTypeData,
        Visibility,
    },
    hir::comptime::{errors::IResult, value::add_token_spans, InterpreterError, Value},
    hir_def::function::{FuncMeta, FunctionBody},
    macros_api::{ModuleDefId, NodeInterner, Signedness},
    node_interner::{DefinitionKind, FuncId},
    parser::{self, NoirParser},
    token::{SpannedToken, Token, Tokens},
    QuotedType, Shared, Type,
};

<<<<<<< HEAD
use super::{Interpreter, ValueAndLocation};
=======
use self::builtin_helpers::{get_array, get_u8};

use super::Interpreter;
>>>>>>> af5acf4e

pub(crate) mod builtin_helpers;

impl<'local, 'context> Interpreter<'local, 'context> {
    pub(super) fn call_builtin(
        &mut self,
        name: &str,
        arguments: Vec<ValueAndLocation>,
        return_type: Type,
        location: Location,
    ) -> IResult<Value> {
        let interner = &mut self.elaborator.interner;
        match name {
            "array_as_str_unchecked" => array_as_str_unchecked(interner, arguments, location),
            "array_len" => array_len(interner, arguments, location),
            "as_slice" => as_slice(interner, arguments, location),
            "is_unconstrained" => Ok(Value::Bool(true)),
            "function_def_name" => function_def_name(interner, arguments, location),
            "function_def_parameters" => function_def_parameters(interner, arguments, location),
            "function_def_return_type" => function_def_return_type(interner, arguments, location),
            "function_def_set_body" => function_def_set_body(self, arguments, location),
            "function_def_set_parameters" => function_def_set_parameters(self, arguments, location),
            "function_def_set_return_type" => {
                function_def_set_return_type(self, arguments, location)
            }
            "module_functions" => module_functions(self, arguments, location),
            "module_is_contract" => module_is_contract(self, arguments, location),
            "module_name" => module_name(interner, arguments, location),
            "modulus_be_bits" => modulus_be_bits(interner, arguments, location),
            "modulus_be_bytes" => modulus_be_bytes(interner, arguments, location),
            "modulus_le_bits" => modulus_le_bits(interner, arguments, location),
            "modulus_le_bytes" => modulus_le_bytes(interner, arguments, location),
            "modulus_num_bits" => modulus_num_bits(interner, arguments, location),
            "quoted_as_module" => quoted_as_module(self, arguments, return_type, location),
            "quoted_as_trait_constraint" => quoted_as_trait_constraint(self, arguments, location),
            "quoted_as_type" => quoted_as_type(self, arguments, location),
            "quoted_eq" => quoted_eq(arguments, location),
            "slice_insert" => slice_insert(interner, arguments, location),
            "slice_pop_back" => slice_pop_back(interner, arguments, location),
            "slice_pop_front" => slice_pop_front(interner, arguments, location),
            "slice_push_back" => slice_push_back(interner, arguments, location),
            "slice_push_front" => slice_push_front(interner, arguments, location),
            "slice_remove" => slice_remove(interner, arguments, location),
            "struct_def_as_type" => struct_def_as_type(interner, arguments, location),
            "struct_def_fields" => struct_def_fields(interner, arguments, location),
            "struct_def_generics" => struct_def_generics(interner, arguments, location),
            "trait_constraint_eq" => trait_constraint_eq(interner, arguments, location),
            "trait_constraint_hash" => trait_constraint_hash(interner, arguments, location),
            "trait_def_as_trait_constraint" => {
                trait_def_as_trait_constraint(interner, arguments, location)
            }
            "trait_def_eq" => trait_def_eq(interner, arguments, location),
            "trait_def_hash" => trait_def_hash(interner, arguments, location),
            "type_as_array" => type_as_array(arguments, return_type, location),
            "type_as_constant" => type_as_constant(arguments, return_type, location),
            "type_as_integer" => type_as_integer(arguments, return_type, location),
            "type_as_slice" => type_as_slice(arguments, return_type, location),
            "type_as_struct" => type_as_struct(arguments, return_type, location),
            "type_as_tuple" => type_as_tuple(arguments, return_type, location),
            "type_eq" => type_eq(arguments, location),
            "type_is_bool" => type_is_bool(arguments, location),
            "type_is_field" => type_is_field(arguments, location),
            "type_of" => type_of(arguments, location),
            "zeroed" => zeroed(return_type),
            _ => {
                let item = format!("Comptime evaluation for builtin function {name}");
                Err(InterpreterError::Unimplemented { item, location })
            }
        }
    }
}

fn failing_constraint<T>(message: impl Into<String>, location: Location) -> IResult<T> {
    Err(InterpreterError::FailingConstraint { message: Some(message.into()), location })
}

fn array_len(
    interner: &NodeInterner,
    arguments: Vec<ValueAndLocation>,
    location: Location,
) -> IResult<Value> {
    let (argument, argument_location) = check_one_argument(arguments, location)?;

    match argument {
        Value::Array(values, _) | Value::Slice(values, _) => Ok(Value::U32(values.len() as u32)),
        value => {
            let type_var = Box::new(interner.next_type_variable());
            let expected = Type::Array(type_var.clone(), type_var);
            let actual = value.get_type().into_owned();
            Err(InterpreterError::TypeMismatch { expected, actual, location: argument_location })
        }
    }
}

fn array_as_str_unchecked(
    interner: &NodeInterner,
    mut arguments: Vec<(Value, Location)>,
    location: Location,
) -> IResult<Value> {
    check_argument_count(1, &arguments, location)?;

    let array = get_array(interner, arguments.pop().unwrap().0, location)?.0;
    let string_bytes = try_vecmap(array, |byte| get_u8(byte, location))?;
    let string = String::from_utf8_lossy(&string_bytes).into_owned();
    Ok(Value::String(Rc::new(string)))
}

fn as_slice(
    interner: &NodeInterner,
    arguments: Vec<ValueAndLocation>,
    location: Location,
) -> IResult<Value> {
    let (array, array_location) = check_one_argument(arguments, location)?;

    match array {
        Value::Array(values, Type::Array(_, typ)) => Ok(Value::Slice(values, Type::Slice(typ))),
        value => {
            let type_var = Box::new(interner.next_type_variable());
            let expected = Type::Array(type_var.clone(), type_var);
            let actual = value.get_type().into_owned();
            Err(InterpreterError::TypeMismatch { expected, actual, location: array_location })
        }
    }
}

fn slice_push_back(
    interner: &NodeInterner,
    arguments: Vec<ValueAndLocation>,
    location: Location,
) -> IResult<Value> {
    let (slice, (element, _)) = check_two_arguments(arguments, location)?;

    let (mut values, typ) = get_slice(interner, slice)?;
    values.push_back(element);
    Ok(Value::Slice(values, typ))
}

/// fn as_type(self) -> Type
fn struct_def_as_type(
    interner: &NodeInterner,
    arguments: Vec<ValueAndLocation>,
    location: Location,
) -> IResult<Value> {
    let argument = check_one_argument(arguments, location)?;
    let struct_id = get_struct(argument)?;
    let struct_def_rc = interner.get_struct(struct_id);
    let struct_def = struct_def_rc.borrow();

    let generics = vecmap(&struct_def.generics, |generic| {
        Type::NamedGeneric(generic.type_var.clone(), generic.name.clone(), generic.kind.clone())
    });

    drop(struct_def);
    Ok(Value::Type(Type::Struct(struct_def_rc, generics)))
}

/// fn generics(self) -> [Type]
fn struct_def_generics(
    interner: &NodeInterner,
    arguments: Vec<ValueAndLocation>,
    location: Location,
) -> IResult<Value> {
    let argument = check_one_argument(arguments, location)?;
    let struct_id = get_struct(argument)?;
    let struct_def = interner.get_struct(struct_id);
    let struct_def = struct_def.borrow();

    let generics =
        struct_def.generics.iter().map(|generic| Value::Type(generic.clone().as_named_generic()));

    let typ = Type::Slice(Box::new(Type::Quoted(QuotedType::Type)));
    Ok(Value::Slice(generics.collect(), typ))
}

/// fn fields(self) -> [(Quoted, Type)]
/// Returns (name, type) pairs of each field of this StructDefinition
fn struct_def_fields(
    interner: &mut NodeInterner,
    arguments: Vec<ValueAndLocation>,
    location: Location,
) -> IResult<Value> {
    let argument = check_one_argument(arguments, location)?;
    let struct_id = get_struct(argument)?;
    let struct_def = interner.get_struct(struct_id);
    let struct_def = struct_def.borrow();

    let mut fields = im::Vector::new();

    for (name, typ) in struct_def.get_fields_as_written() {
        let name = Value::Quoted(Rc::new(vec![Token::Ident(name)]));
        let typ = Value::Type(typ);
        fields.push_back(Value::Tuple(vec![name, typ]));
    }

    let typ = Type::Slice(Box::new(Type::Tuple(vec![
        Type::Quoted(QuotedType::Quoted),
        Type::Quoted(QuotedType::Type),
    ])));
    Ok(Value::Slice(fields, typ))
}

fn slice_remove(
    interner: &mut NodeInterner,
    arguments: Vec<ValueAndLocation>,
    location: Location,
) -> IResult<Value> {
    let (slice, index) = check_two_arguments(arguments, location)?;

    let (mut values, typ) = get_slice(interner, slice)?;
    let index = get_u32(index)? as usize;

    if values.is_empty() {
        return failing_constraint("slice_remove called on empty slice", location);
    }

    if index >= values.len() {
        let message = format!(
            "slice_remove: index {index} is out of bounds for a slice of length {}",
            values.len()
        );
        return failing_constraint(message, location);
    }

    let element = values.remove(index);
    Ok(Value::Tuple(vec![Value::Slice(values, typ), element]))
}

fn slice_push_front(
    interner: &mut NodeInterner,
    arguments: Vec<ValueAndLocation>,
    location: Location,
) -> IResult<Value> {
    let (slice, (element, _)) = check_two_arguments(arguments, location)?;

    let (mut values, typ) = get_slice(interner, slice)?;
    values.push_front(element);
    Ok(Value::Slice(values, typ))
}

fn slice_pop_front(
    interner: &mut NodeInterner,
    arguments: Vec<ValueAndLocation>,
    location: Location,
) -> IResult<Value> {
    let argument = check_one_argument(arguments, location)?;

    let (mut values, typ) = get_slice(interner, argument)?;
    match values.pop_front() {
        Some(element) => Ok(Value::Tuple(vec![element, Value::Slice(values, typ)])),
        None => failing_constraint("slice_pop_front called on empty slice", location),
    }
}

fn slice_pop_back(
    interner: &mut NodeInterner,
    arguments: Vec<ValueAndLocation>,
    location: Location,
) -> IResult<Value> {
    let argument = check_one_argument(arguments, location)?;

    let (mut values, typ) = get_slice(interner, argument)?;
    match values.pop_back() {
        Some(element) => Ok(Value::Tuple(vec![Value::Slice(values, typ), element])),
        None => failing_constraint("slice_pop_back called on empty slice", location),
    }
}

fn slice_insert(
    interner: &mut NodeInterner,
    arguments: Vec<ValueAndLocation>,
    location: Location,
) -> IResult<Value> {
    let (slice, index, (element, _)) = check_three_arguments(arguments, location)?;

    let (mut values, typ) = get_slice(interner, slice)?;
    let index = get_u32(index)? as usize;
    values.insert(index, element);
    Ok(Value::Slice(values, typ))
}

// fn as_module(quoted: Quoted) -> Option<Module>
fn quoted_as_module(
    interpreter: &mut Interpreter,
    arguments: Vec<ValueAndLocation>,
    return_type: Type,
    location: Location,
) -> IResult<Value> {
    let argument = check_one_argument(arguments, location)?;

    let path = parse(argument, parser::path_no_turbofish(), "a path").ok();
    let option_value = path.and_then(|path| {
        let module = interpreter.elaborate_item(interpreter.current_function, |elaborator| {
            elaborator.resolve_module_by_path(path)
        });
        module.map(Value::ModuleDefinition)
    });

    option(return_type, option_value)
}

// fn as_trait_constraint(quoted: Quoted) -> TraitConstraint
fn quoted_as_trait_constraint(
    interpreter: &mut Interpreter,
    arguments: Vec<ValueAndLocation>,
    location: Location,
) -> IResult<Value> {
    let argument = check_one_argument(arguments, location)?;
    let trait_bound = parse(argument, parser::trait_bound(), "a trait constraint")?;
    let bound = interpreter
        .elaborate_item(interpreter.current_function, |elaborator| {
            elaborator.resolve_trait_bound(&trait_bound, Type::Unit)
        })
        .ok_or(InterpreterError::FailedToResolveTraitBound { trait_bound, location })?;
    Ok(Value::TraitConstraint(bound.trait_id, bound.trait_generics))
}

// fn as_type(quoted: Quoted) -> Type
fn quoted_as_type(
    interpreter: &mut Interpreter,
    arguments: Vec<ValueAndLocation>,
    location: Location,
) -> IResult<Value> {
    let argument = check_one_argument(arguments, location)?;
    let typ = parse(argument, parser::parse_type(), "a type")?;
    let typ =
        interpreter.elaborate_item(interpreter.current_function, |elab| elab.resolve_type(typ));
    Ok(Value::Type(typ))
}

// fn as_array(self) -> Option<(Type, Type)>
fn type_as_array(
    arguments: Vec<ValueAndLocation>,
    return_type: Type,
    location: Location,
) -> IResult<Value> {
    type_as(arguments, return_type, location, |typ| {
        if let Type::Array(length, array_type) = typ {
            Some(Value::Tuple(vec![Value::Type(*array_type), Value::Type(*length)]))
        } else {
            None
        }
    })
}

// fn as_constant(self) -> Option<u32>
fn type_as_constant(
    arguments: Vec<ValueAndLocation>,
    return_type: Type,
    location: Location,
) -> IResult<Value> {
    type_as(arguments, return_type, location, |typ| {
        if let Type::Constant(n) = typ {
            Some(Value::U32(n))
        } else {
            None
        }
    })
}

// fn as_integer(self) -> Option<(bool, u8)>
fn type_as_integer(
    arguments: Vec<ValueAndLocation>,
    return_type: Type,
    location: Location,
) -> IResult<Value> {
    type_as(arguments, return_type, location, |typ| {
        if let Type::Integer(sign, bits) = typ {
            Some(Value::Tuple(vec![Value::Bool(sign.is_signed()), Value::U8(bits.bit_size())]))
        } else {
            None
        }
    })
}

// fn as_slice(self) -> Option<Type>
fn type_as_slice(
    arguments: Vec<ValueAndLocation>,
    return_type: Type,
    location: Location,
) -> IResult<Value> {
    type_as(arguments, return_type, location, |typ| {
        if let Type::Slice(slice_type) = typ {
            Some(Value::Type(*slice_type))
        } else {
            None
        }
    })
}

// fn as_struct(self) -> Option<(StructDefinition, [Type])>
fn type_as_struct(
    arguments: Vec<ValueAndLocation>,
    return_type: Type,
    location: Location,
) -> IResult<Value> {
    type_as(arguments, return_type, location, |typ| {
        if let Type::Struct(struct_type, generics) = typ {
            Some(Value::Tuple(vec![
                Value::StructDefinition(struct_type.borrow().id),
                Value::Slice(
                    generics.into_iter().map(Value::Type).collect(),
                    Type::Slice(Box::new(Type::Quoted(QuotedType::Type))),
                ),
            ]))
        } else {
            None
        }
    })
}

// fn as_tuple(self) -> Option<[Type]>
fn type_as_tuple(
    arguments: Vec<ValueAndLocation>,
    return_type: Type,
    location: Location,
) -> IResult<Value> {
    type_as(arguments, return_type.clone(), location, |typ| {
        if let Type::Tuple(types) = typ {
            let t = extract_option_generic_type(return_type);

            let Type::Slice(slice_type) = t else {
                panic!("Expected T to be a slice");
            };

            Some(Value::Slice(types.into_iter().map(Value::Type).collect(), *slice_type))
        } else {
            None
        }
    })
}

// Helper function for implementing the `type_as_...` functions.
fn type_as<F>(
    arguments: Vec<ValueAndLocation>,
    return_type: Type,
    location: Location,
    f: F,
) -> IResult<Value>
where
    F: FnOnce(Type) -> Option<Value>,
{
    let value = check_one_argument(arguments, location)?;
    let typ = get_type(value)?;

    let option_value = f(typ);

    option(return_type, option_value)
}

// fn type_eq(_first: Type, _second: Type) -> bool
fn type_eq(arguments: Vec<ValueAndLocation>, location: Location) -> IResult<Value> {
    let (self_type, other_type) = check_two_arguments(arguments, location)?;

    let self_type = get_type(self_type)?;
    let other_type = get_type(other_type)?;

    Ok(Value::Bool(self_type == other_type))
}

// fn is_bool(self) -> bool
fn type_is_bool(arguments: Vec<ValueAndLocation>, location: Location) -> IResult<Value> {
    let value = check_one_argument(arguments, location)?;
    let typ = get_type(value)?;

    Ok(Value::Bool(matches!(typ, Type::Bool)))
}

// fn is_field(self) -> bool
fn type_is_field(arguments: Vec<ValueAndLocation>, location: Location) -> IResult<Value> {
    let value = check_one_argument(arguments, location)?;
    let typ = get_type(value)?;

    Ok(Value::Bool(matches!(typ, Type::FieldElement)))
}

// fn type_of<T>(x: T) -> Type
fn type_of(arguments: Vec<ValueAndLocation>, location: Location) -> IResult<Value> {
    let (value, _) = check_one_argument(arguments, location)?;
    let typ = value.get_type().into_owned();
    Ok(Value::Type(typ))
}

// fn constraint_hash(constraint: TraitConstraint) -> Field
fn trait_constraint_hash(
    _interner: &mut NodeInterner,
    arguments: Vec<ValueAndLocation>,
    location: Location,
) -> IResult<Value> {
    let argument = check_one_argument(arguments, location)?;

    let bound = get_trait_constraint(argument)?;

    let mut hasher = std::collections::hash_map::DefaultHasher::new();
    bound.hash(&mut hasher);
    let hash = hasher.finish();

    Ok(Value::Field((hash as u128).into()))
}

// fn constraint_eq(constraint_a: TraitConstraint, constraint_b: TraitConstraint) -> bool
fn trait_constraint_eq(
    _interner: &mut NodeInterner,
    arguments: Vec<ValueAndLocation>,
    location: Location,
) -> IResult<Value> {
    let (value_a, value_b) = check_two_arguments(arguments, location)?;

    let constraint_a = get_trait_constraint(value_a)?;
    let constraint_b = get_trait_constraint(value_b)?;

    Ok(Value::Bool(constraint_a == constraint_b))
}

// fn trait_def_hash(def: TraitDefinition) -> Field
fn trait_def_hash(
    _interner: &mut NodeInterner,
    arguments: Vec<ValueAndLocation>,
    location: Location,
) -> IResult<Value> {
    let argument = check_one_argument(arguments, location)?;

    let id = get_trait_def(argument)?;

    let mut hasher = std::collections::hash_map::DefaultHasher::new();
    id.hash(&mut hasher);
    let hash = hasher.finish();

    Ok(Value::Field((hash as u128).into()))
}

// fn trait_def_eq(def_a: TraitDefinition, def_b: TraitDefinition) -> bool
fn trait_def_eq(
    _interner: &mut NodeInterner,
    arguments: Vec<ValueAndLocation>,
    location: Location,
) -> IResult<Value> {
    let (id_a, id_b) = check_two_arguments(arguments, location)?;

    let id_a = get_trait_def(id_a)?;
    let id_b = get_trait_def(id_b)?;

    Ok(Value::Bool(id_a == id_b))
}

// fn zeroed<T>() -> T
fn zeroed(return_type: Type) -> IResult<Value> {
    match return_type {
        Type::FieldElement => Ok(Value::Field(0u128.into())),
        Type::Array(length_type, elem) => {
            if let Some(length) = length_type.evaluate_to_u32() {
                let element = zeroed(elem.as_ref().clone())?;
                let array = std::iter::repeat(element).take(length as usize).collect();
                Ok(Value::Array(array, Type::Array(length_type, elem)))
            } else {
                // Assume we can resolve the length later
                Ok(Value::Zeroed(Type::Array(length_type, elem)))
            }
        }
        Type::Slice(_) => Ok(Value::Slice(im::Vector::new(), return_type)),
        Type::Integer(sign, bits) => match (sign, bits) {
            (Signedness::Unsigned, IntegerBitSize::One) => Ok(Value::U8(0)),
            (Signedness::Unsigned, IntegerBitSize::Eight) => Ok(Value::U8(0)),
            (Signedness::Unsigned, IntegerBitSize::Sixteen) => Ok(Value::U16(0)),
            (Signedness::Unsigned, IntegerBitSize::ThirtyTwo) => Ok(Value::U32(0)),
            (Signedness::Unsigned, IntegerBitSize::SixtyFour) => Ok(Value::U64(0)),
            (Signedness::Signed, IntegerBitSize::One) => Ok(Value::I8(0)),
            (Signedness::Signed, IntegerBitSize::Eight) => Ok(Value::I8(0)),
            (Signedness::Signed, IntegerBitSize::Sixteen) => Ok(Value::I16(0)),
            (Signedness::Signed, IntegerBitSize::ThirtyTwo) => Ok(Value::I32(0)),
            (Signedness::Signed, IntegerBitSize::SixtyFour) => Ok(Value::I64(0)),
        },
        Type::Bool => Ok(Value::Bool(false)),
        Type::String(length_type) => {
            if let Some(length) = length_type.evaluate_to_u32() {
                Ok(Value::String(Rc::new("\0".repeat(length as usize))))
            } else {
                // Assume we can resolve the length later
                Ok(Value::Zeroed(Type::String(length_type)))
            }
        }
        Type::FmtString(length_type, captures) => {
            let length = length_type.evaluate_to_u32();
            let typ = Type::FmtString(length_type, captures);
            if let Some(length) = length {
                Ok(Value::FormatString(Rc::new("\0".repeat(length as usize)), typ))
            } else {
                // Assume we can resolve the length later
                Ok(Value::Zeroed(typ))
            }
        }
        Type::Unit => Ok(Value::Unit),
        Type::Tuple(fields) => Ok(Value::Tuple(try_vecmap(fields, zeroed)?)),
        Type::Struct(struct_type, generics) => {
            let fields = struct_type.borrow().get_fields(&generics);
            let mut values = HashMap::default();

            for (field_name, field_type) in fields {
                let field_value = zeroed(field_type)?;
                values.insert(Rc::new(field_name), field_value);
            }

            let typ = Type::Struct(struct_type, generics);
            Ok(Value::Struct(values, typ))
        }
        Type::Alias(alias, generics) => zeroed(alias.borrow().get_type(&generics)),
        typ @ Type::Function(..) => {
            // Using Value::Zeroed here is probably safer than using FuncId::dummy_id() or similar
            Ok(Value::Zeroed(typ))
        }
        Type::MutableReference(element) => {
            let element = zeroed(*element)?;
            Ok(Value::Pointer(Shared::new(element), false))
        }
        // Optimistically assume we can resolve this type later or that the value is unused
        Type::TypeVariable(_, _)
        | Type::Forall(_, _)
        | Type::Constant(_)
        | Type::InfixExpr(..)
        | Type::Quoted(_)
        | Type::Error
        | Type::TraitAsType(_, _, _)
        | Type::NamedGeneric(_, _, _) => Ok(Value::Zeroed(return_type)),
    }
}

// fn name(self) -> Quoted
fn function_def_name(
    interner: &NodeInterner,
    arguments: Vec<ValueAndLocation>,
    location: Location,
) -> IResult<Value> {
    let self_argument = check_one_argument(arguments, location)?;
    let func_id = get_function_def(self_argument)?;
    let name = interner.function_name(&func_id).to_string();
    let tokens = Rc::new(vec![Token::Ident(name)]);
    Ok(Value::Quoted(tokens))
}

// fn parameters(self) -> [(Quoted, Type)]
fn function_def_parameters(
    interner: &NodeInterner,
    arguments: Vec<ValueAndLocation>,
    location: Location,
) -> IResult<Value> {
    let self_argument = check_one_argument(arguments, location)?;
    let func_id = get_function_def(self_argument)?;
    let func_meta = interner.function_meta(&func_id);

    let parameters = func_meta
        .parameters
        .iter()
        .map(|(hir_pattern, typ, _visibility)| {
            let name = Value::Quoted(Rc::new(hir_pattern_to_tokens(interner, hir_pattern)));
            let typ = Value::Type(typ.clone());
            Value::Tuple(vec![name, typ])
        })
        .collect();

    let typ = Type::Slice(Box::new(Type::Tuple(vec![
        Type::Quoted(QuotedType::Quoted),
        Type::Quoted(QuotedType::Type),
    ])));

    Ok(Value::Slice(parameters, typ))
}

// fn return_type(self) -> Type
fn function_def_return_type(
    interner: &NodeInterner,
    arguments: Vec<ValueAndLocation>,
    location: Location,
) -> IResult<Value> {
    let self_argument = check_one_argument(arguments, location)?;
    let func_id = get_function_def(self_argument)?;
    let func_meta = interner.function_meta(&func_id);

    Ok(Value::Type(func_meta.return_type().follow_bindings()))
}

// fn set_body(self, body: Quoted)
fn function_def_set_body(
    interpreter: &mut Interpreter,
    arguments: Vec<ValueAndLocation>,
    location: Location,
) -> IResult<Value> {
    let (self_argument, body_argument) = check_two_arguments(arguments, location)?;
    let body_argument_location = body_argument.1;

    let func_id = get_function_def(self_argument)?;
    check_function_not_yet_resolved(interpreter, func_id, location)?;

    let body_tokens = get_quoted(body_argument)?;
    let mut body_quoted = add_token_spans(body_tokens.clone(), body_argument_location.span);

    // Surround the body in `{ ... }` so we can parse it as a block
    body_quoted.0.insert(0, SpannedToken::new(Token::LeftBrace, location.span));
    body_quoted.0.push(SpannedToken::new(Token::RightBrace, location.span));

    let body = parse_tokens(
        body_tokens,
        body_quoted,
        body_argument_location,
        parser::block(parser::fresh_statement()),
        "a block",
    )?;

    let func_meta = interpreter.elaborator.interner.function_meta_mut(&func_id);
    func_meta.has_body = true;
    func_meta.function_body = FunctionBody::Unresolved(FunctionKind::Normal, body, location.span);

    Ok(Value::Unit)
}

// fn set_parameters(self, parameters: [(Quoted, Type)])
fn function_def_set_parameters(
    interpreter: &mut Interpreter,
    arguments: Vec<ValueAndLocation>,
    location: Location,
) -> IResult<Value> {
    let (self_argument, parameters_argument) = check_two_arguments(arguments, location)?;
    let parameters_argument_location = parameters_argument.1;

    let func_id = get_function_def(self_argument)?;
    check_function_not_yet_resolved(interpreter, func_id, location)?;

    let (input_parameters, _type) =
        get_slice(interpreter.elaborator.interner, parameters_argument)?;

    // What follows is very similar to what happens in Elaborator::define_function_meta
    let mut parameters = Vec::new();
    let mut parameter_types = Vec::new();
    let mut parameter_idents = Vec::new();

    for input_parameter in input_parameters {
        let mut tuple = get_tuple(
            interpreter.elaborator.interner,
            (input_parameter, parameters_argument_location),
        )?;
        let parameter_type = get_type((tuple.pop().unwrap(), parameters_argument_location))?;
        let parameter_pattern = parse(
            (tuple.pop().unwrap(), parameters_argument_location),
            parser::pattern(),
            "a pattern",
        )?;

        let hir_pattern = interpreter.elaborate_item(Some(func_id), |elaborator| {
            elaborator.elaborate_pattern_and_store_ids(
                parameter_pattern,
                parameter_type.clone(),
                DefinitionKind::Local(None),
                &mut parameter_idents,
                None,
            )
        });

        parameters.push((hir_pattern, parameter_type.clone(), Visibility::Private));
        parameter_types.push(parameter_type);
    }

    mutate_func_meta_type(interpreter.elaborator.interner, func_id, |func_meta| {
        func_meta.parameters = parameters.into();
        func_meta.parameter_idents = parameter_idents;
        replace_func_meta_parameters(&mut func_meta.typ, parameter_types);
    });

    Ok(Value::Unit)
}

// fn set_return_type(self, return_type: Type)
fn function_def_set_return_type(
    interpreter: &mut Interpreter,
    arguments: Vec<ValueAndLocation>,
    location: Location,
) -> IResult<Value> {
    let (self_argument, return_type_argument) = check_two_arguments(arguments, location)?;
    let return_type = get_type(return_type_argument)?;

    let func_id = get_function_def(self_argument)?;
    check_function_not_yet_resolved(interpreter, func_id, location)?;

    let quoted_type_id = interpreter.elaborator.interner.push_quoted_type(return_type.clone());

    mutate_func_meta_type(interpreter.elaborator.interner, func_id, |func_meta| {
        func_meta.return_type = FunctionReturnType::Ty(UnresolvedType {
            typ: UnresolvedTypeData::Resolved(quoted_type_id),
            span: Some(location.span),
        });
        replace_func_meta_return_type(&mut func_meta.typ, return_type);
    });

    Ok(Value::Unit)
}

// fn functions(self) -> [FunctionDefinition]
fn module_functions(
    interpreter: &Interpreter,
    arguments: Vec<ValueAndLocation>,
    location: Location,
) -> IResult<Value> {
    let self_argument = check_one_argument(arguments, location)?;
    let module_id = get_module(self_argument)?;
    let module_data = interpreter.elaborator.get_module(module_id);
    let func_ids = module_data
        .value_definitions()
        .filter_map(|module_def_id| {
            if let ModuleDefId::FunctionId(func_id) = module_def_id {
                Some(Value::FunctionDefinition(func_id))
            } else {
                None
            }
        })
        .collect();

    let slice_type = Type::Slice(Box::new(Type::Quoted(QuotedType::FunctionDefinition)));
    Ok(Value::Slice(func_ids, slice_type))
}

// fn is_contract(self) -> bool
fn module_is_contract(
    interpreter: &Interpreter,
    arguments: Vec<ValueAndLocation>,
    location: Location,
) -> IResult<Value> {
    let self_argument = check_one_argument(arguments, location)?;
    let module_id = get_module(self_argument)?;
    Ok(Value::Bool(interpreter.elaborator.module_is_contract(module_id)))
}

// fn name(self) -> Quoted
fn module_name(
    interner: &NodeInterner,
    arguments: Vec<ValueAndLocation>,
    location: Location,
) -> IResult<Value> {
    let self_argument = check_one_argument(arguments, location)?;
    let module_id = get_module(self_argument)?;
    let name = &interner.module_attributes(&module_id).name;
    let tokens = Rc::new(vec![Token::Ident(name.clone())]);
    Ok(Value::Quoted(tokens))
}

fn modulus_be_bits(
    _interner: &mut NodeInterner,
    arguments: Vec<ValueAndLocation>,
    location: Location,
) -> IResult<Value> {
    check_argument_count(0, &arguments, location)?;

    let bits = FieldElement::modulus().to_radix_be(2);
    let bits_vector = bits.into_iter().map(|bit| Value::U1(bit != 0)).collect();

    let int_type = Type::Integer(crate::ast::Signedness::Unsigned, IntegerBitSize::One);
    let typ = Type::Slice(Box::new(int_type));
    Ok(Value::Slice(bits_vector, typ))
}

fn modulus_be_bytes(
    _interner: &mut NodeInterner,
    arguments: Vec<ValueAndLocation>,
    location: Location,
) -> IResult<Value> {
    check_argument_count(0, &arguments, location)?;

    let bytes = FieldElement::modulus().to_bytes_be();
    let bytes_vector = bytes.into_iter().map(Value::U8).collect();

    let int_type = Type::Integer(crate::ast::Signedness::Unsigned, IntegerBitSize::Eight);
    let typ = Type::Slice(Box::new(int_type));
    Ok(Value::Slice(bytes_vector, typ))
}

fn modulus_le_bits(
    interner: &mut NodeInterner,
    arguments: Vec<ValueAndLocation>,
    location: Location,
) -> IResult<Value> {
    let Value::Slice(bits, typ) = modulus_be_bits(interner, arguments, location)? else {
        unreachable!("modulus_be_bits must return slice")
    };
    let reversed_bits = bits.into_iter().rev().collect();
    Ok(Value::Slice(reversed_bits, typ))
}

fn modulus_le_bytes(
    interner: &mut NodeInterner,
    arguments: Vec<ValueAndLocation>,
    location: Location,
) -> IResult<Value> {
    let Value::Slice(bytes, typ) = modulus_be_bytes(interner, arguments, location)? else {
        unreachable!("modulus_be_bytes must return slice")
    };
    let reversed_bytes = bytes.into_iter().rev().collect();
    Ok(Value::Slice(reversed_bytes, typ))
}

fn modulus_num_bits(
    _interner: &mut NodeInterner,
    arguments: Vec<ValueAndLocation>,
    location: Location,
) -> IResult<Value> {
    check_argument_count(0, &arguments, location)?;
    let bits = FieldElement::max_num_bits().into();
    Ok(Value::U64(bits))
}

// fn quoted_eq(_first: Quoted, _second: Quoted) -> bool
fn quoted_eq(arguments: Vec<ValueAndLocation>, location: Location) -> IResult<Value> {
    let (self_value, other_value) = check_two_arguments(arguments, location)?;

    let self_quoted = get_quoted(self_value)?;
    let other_quoted = get_quoted(other_value)?;

    Ok(Value::Bool(self_quoted == other_quoted))
}

fn trait_def_as_trait_constraint(
    interner: &mut NodeInterner,
    arguments: Vec<ValueAndLocation>,
    location: Location,
) -> Result<Value, InterpreterError> {
    let argument = check_one_argument(arguments, location)?;

    let trait_id = get_trait_def(argument)?;
    let the_trait = interner.get_trait(trait_id);
    let trait_generics = vecmap(&the_trait.generics, |generic| {
        Type::NamedGeneric(generic.type_var.clone(), generic.name.clone(), generic.kind.clone())
    });

    Ok(Value::TraitConstraint(trait_id, trait_generics))
}

/// Creates a value that holds an `Option`.
/// `option_type` must be a Type referencing the `Option` type.
pub(crate) fn option(option_type: Type, value: Option<Value>) -> IResult<Value> {
    let t = extract_option_generic_type(option_type.clone());

    let (is_some, value) = match value {
        Some(value) => (Value::Bool(true), value),
        None => (Value::Bool(false), zeroed(t)?),
    };

    let mut fields = HashMap::default();
    fields.insert(Rc::new("_is_some".to_string()), is_some);
    fields.insert(Rc::new("_value".to_string()), value);
    Ok(Value::Struct(fields, option_type))
}

/// Given a type, assert that it's an Option<T> and return the Type for T
pub(crate) fn extract_option_generic_type(typ: Type) -> Type {
    let Type::Struct(struct_type, mut generics) = typ else {
        panic!("Expected type to be a struct");
    };

    let struct_type = struct_type.borrow();
    assert_eq!(struct_type.name.0.contents, "Option");

    generics.pop().expect("Expected Option to have a T generic type")
}

fn check_function_not_yet_resolved(
    interpreter: &Interpreter,
    func_id: FuncId,
    location: Location,
) -> Result<(), InterpreterError> {
    let func_meta = interpreter.elaborator.interner.function_meta(&func_id);
    match func_meta.function_body {
        FunctionBody::Unresolved(_, _, _) => Ok(()),
        FunctionBody::Resolving | FunctionBody::Resolved => {
            Err(InterpreterError::FunctionAlreadyResolved { location })
        }
    }
}

fn parse<T>(
    (value, location): ValueAndLocation,
    parser: impl NoirParser<T>,
    rule: &'static str,
) -> IResult<T> {
    let tokens = get_quoted((value, location))?;
    let quoted = add_token_spans(tokens.clone(), location.span);
    parse_tokens(tokens, quoted, location, parser, rule)
}

fn parse_tokens<T>(
    tokens: Rc<Vec<Token>>,
    quoted: Tokens,
    location: Location,
    parser: impl NoirParser<T>,
    rule: &'static str,
) -> IResult<T> {
    parser.parse(quoted).map_err(|mut errors| {
        let error = errors.swap_remove(0);
        InterpreterError::FailedToParseMacro { error, tokens, rule, file: location.file }
    })
}

fn mutate_func_meta_type<F>(interner: &mut NodeInterner, func_id: FuncId, f: F)
where
    F: FnOnce(&mut FuncMeta),
{
    let (name_id, function_type) = {
        let func_meta = interner.function_meta_mut(&func_id);
        f(func_meta);
        (func_meta.name.id, func_meta.typ.clone())
    };

    interner.push_definition_type(name_id, function_type);
}

fn replace_func_meta_parameters(typ: &mut Type, parameter_types: Vec<Type>) {
    match typ {
        Type::Function(parameters, _, _) => {
            *parameters = parameter_types;
        }
        Type::Forall(_, typ) => replace_func_meta_parameters(typ, parameter_types),
        _ => {}
    }
}

fn replace_func_meta_return_type(typ: &mut Type, return_type: Type) {
    match typ {
        Type::Function(_, ret, _) => {
            *ret = Box::new(return_type);
        }
        Type::Forall(_, typ) => replace_func_meta_return_type(typ, return_type),
        _ => {}
    }
}<|MERGE_RESOLUTION|>--- conflicted
+++ resolved
@@ -27,13 +27,8 @@
     QuotedType, Shared, Type,
 };
 
-<<<<<<< HEAD
+use self::builtin_helpers::{get_array, get_u8};
 use super::{Interpreter, ValueAndLocation};
-=======
-use self::builtin_helpers::{get_array, get_u8};
-
-use super::Interpreter;
->>>>>>> af5acf4e
 
 pub(crate) mod builtin_helpers;
 
@@ -130,13 +125,13 @@
 
 fn array_as_str_unchecked(
     interner: &NodeInterner,
-    mut arguments: Vec<(Value, Location)>,
-    location: Location,
-) -> IResult<Value> {
-    check_argument_count(1, &arguments, location)?;
-
-    let array = get_array(interner, arguments.pop().unwrap().0, location)?.0;
-    let string_bytes = try_vecmap(array, |byte| get_u8(byte, location))?;
+    arguments: Vec<(Value, Location)>,
+    location: Location,
+) -> IResult<Value> {
+    let argument = check_one_argument(arguments, location)?;
+
+    let array = get_array(interner, argument)?.0;
+    let string_bytes = try_vecmap(array, |byte| get_u8((byte, location)))?;
     let string = String::from_utf8_lossy(&string_bytes).into_owned();
     Ok(Value::String(Rc::new(string)))
 }
