--- conflicted
+++ resolved
@@ -433,9 +433,6 @@
     Ok(Value::Slice(generics.collect(), typ))
 }
 
-<<<<<<< HEAD
-// fn has_named_attribute<let N: u32>(self, name: str<N>) -> bool {}
-=======
 fn struct_def_hash(arguments: Vec<(Value, Location)>, location: Location) -> IResult<Value> {
     hash_item(arguments, location, get_struct)
 }
@@ -444,8 +441,7 @@
     eq_item(arguments, location, get_struct)
 }
 
-// fn has_named_attribute(self, name: Quoted) -> bool
->>>>>>> 114903d6
+// fn has_named_attribute<let N: u32>(self, name: str<N>) -> bool {}
 fn struct_def_has_named_attribute(
     interner: &NodeInterner,
     arguments: Vec<(Value, Location)>,
