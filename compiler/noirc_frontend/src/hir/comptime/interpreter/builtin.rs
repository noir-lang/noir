--- conflicted
+++ resolved
@@ -2344,22 +2344,14 @@
         panic!("Expected second argument to be a struct");
     };
 
-<<<<<<< HEAD
-    let is_some = fields.get(&"_is_some".to_string()).unwrap();
-=======
     // It's fine to do a linear search here as Option just has two fields
     let is_some = fields.iter().find(|(name, _)| name.as_str() == "_is_some").unwrap().1;
->>>>>>> 316aef67
     let Value::Bool(is_some) = is_some.borrow().clone() else {
         panic!("Expected is_some to be a boolean");
     };
 
     let function_to_resolve_in = if is_some {
-<<<<<<< HEAD
-        let value = fields.get(&"_value".to_string()).unwrap();
-=======
         let value = fields.iter().find(|(name, _)| name.as_str() == "_value").unwrap().1;
->>>>>>> 316aef67
         let Value::FunctionDefinition(func_id) = value.borrow().clone() else {
             panic!("Expected option value to be a FunctionDefinition");
         };
