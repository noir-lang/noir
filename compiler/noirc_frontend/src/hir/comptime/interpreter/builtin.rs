//! Large file containing implementations of all the various built-in functions
//! which can be called in the interpreter. This notably includes the entire comptime-API
//! defined in `noir_stdlib/src/meta/*`
use std::rc::Rc;

use acvm::{AcirField, FieldElement};
use builtin_helpers::{
    block_expression_to_value, byte_array_type, check_argument_count,
    check_function_not_yet_resolved, check_one_argument, check_three_arguments,
    check_two_arguments, get_bool, get_expr, get_field, get_format_string, get_function_def,
    get_module, get_quoted, get_slice, get_trait_constraint, get_trait_def, get_trait_impl,
    get_tuple, get_type, get_type_id, get_typed_expr, get_u32, get_unresolved_type,
    has_named_attribute, hir_pattern_to_tokens, mutate_func_meta_type, new_binary_op, new_unary_op,
    parse, quote_ident, replace_func_meta_parameters, replace_func_meta_return_type,
    visibility_to_quoted,
};
use im::Vector;
use iter_extended::{try_vecmap, vecmap};
use noirc_errors::Location;
use num_bigint::BigUint;
use rustc_hash::FxHashMap as HashMap;

use crate::{
    Kind, NamedGeneric, QuotedType, ResolvedGeneric, Shared, Type, TypeBindings, TypeVariable,
    ast::{
        ArrayLiteral, BlockExpression, ConstrainKind, Expression, ExpressionKind, ForRange,
        FunctionKind, FunctionReturnType, Ident, IntegerBitSize, LValue, Literal, Pattern,
        Statement, StatementKind, UnresolvedType, UnresolvedTypeData, UnsafeExpression,
    },
    elaborator::{
        ElaborateReason, Elaborator, PrimitiveType,
        types::{WildcardAllowed, WildcardDisallowedContext},
    },
    hir::{
        comptime::{
            InterpreterError, Value,
            display::tokens_to_string,
            errors::IResult,
            value::{ExprValue, TypedExpr},
        },
        def_collector::dc_crate::CollectedItems,
        def_map::{ModuleDefId, ModuleId},
        type_check::generics::TraitGenerics,
    },
    hir_def::{
        self,
        expr::{HirExpression, HirIdent, HirLiteral, ImplKind, TraitItem},
        function::FunctionBody,
        traits::{ResolvedTraitBound, TraitConstraint},
    },
    node_interner::{DefinitionKind, NodeInterner, TraitImplKind},
    parser::{Parser, StatementOrExpressionOrLValue},
    shared::{Signedness, Visibility},
    signed_field::SignedField,
    token::{Attribute, LocatedToken, Token},
};

use self::builtin_helpers::{eq_item, get_array, get_ctstring, get_str, get_u8, hash_item, lex};
use super::Interpreter;

pub(crate) mod builtin_helpers;

impl Interpreter<'_, '_> {
    pub(super) fn call_builtin(
        &mut self,
        name: &str,
        arguments: Vec<(Value, Location)>,
        return_type: Type,
        location: Location,
    ) -> IResult<Value> {
        let interner = &mut self.elaborator.interner;
        let call_stack = &self.elaborator.interpreter_call_stack;
        match name {
            "apply_range_constraint" => {
                self.call_foreign("range", arguments, return_type, location)
            }
            "array_as_str_unchecked" => array_as_str_unchecked(arguments, location),
            "array_len" => array_len(arguments, location),
            "array_refcount" => Ok(Value::U32(0)),
            "assert_constant" => Ok(Value::Unit),
            "as_slice" => as_slice(arguments, location),
            "ctstring_eq" => ctstring_eq(arguments, location),
            "ctstring_hash" => ctstring_hash(arguments, location),
            "derive_pedersen_generators" => derive_generators(arguments, return_type, location),
            "expr_as_array" => expr_as_array(interner, arguments, return_type, location),
            "expr_as_assert" => expr_as_assert(interner, arguments, return_type, location),
            "expr_as_assert_eq" => expr_as_assert_eq(interner, arguments, return_type, location),
            "expr_as_assign" => expr_as_assign(interner, arguments, return_type, location),
            "expr_as_binary_op" => expr_as_binary_op(interner, arguments, return_type, location),
            "expr_as_block" => expr_as_block(interner, arguments, return_type, location),
            "expr_as_bool" => expr_as_bool(interner, arguments, return_type, location),
            "expr_as_cast" => expr_as_cast(interner, arguments, return_type, location),
            "expr_as_comptime" => expr_as_comptime(interner, arguments, return_type, location),
            "expr_as_constructor" => {
                expr_as_constructor(interner, arguments, return_type, location)
            }
            "expr_as_for" => expr_as_for(interner, arguments, return_type, location),
            "expr_as_for_range" => expr_as_for_range(interner, arguments, return_type, location),
            "expr_as_function_call" => {
                expr_as_function_call(interner, arguments, return_type, location)
            }
            "expr_as_if" => expr_as_if(interner, arguments, return_type, location),
            "expr_as_index" => expr_as_index(interner, arguments, return_type, location),
            "expr_as_integer" => expr_as_integer(interner, arguments, return_type, location),
            "expr_as_lambda" => expr_as_lambda(interner, arguments, return_type, location),
            "expr_as_let" => expr_as_let(interner, arguments, return_type, location),
            "expr_as_member_access" => {
                expr_as_member_access(interner, arguments, return_type, location)
            }
            "expr_as_method_call" => {
                expr_as_method_call(interner, arguments, return_type, location)
            }
            "expr_as_repeated_element_array" => {
                expr_as_repeated_element_array(interner, arguments, return_type, location)
            }
            "expr_as_repeated_element_slice" => {
                expr_as_repeated_element_slice(interner, arguments, return_type, location)
            }
            "expr_as_slice" => expr_as_slice(interner, arguments, return_type, location),
            "expr_as_tuple" => expr_as_tuple(interner, arguments, return_type, location),
            "expr_as_unary_op" => expr_as_unary_op(interner, arguments, return_type, location),
            "expr_as_unsafe" => expr_as_unsafe(interner, arguments, return_type, location),
            "expr_has_semicolon" => expr_has_semicolon(interner, arguments, location),
            "expr_is_break" => expr_is_break(interner, arguments, location),
            "expr_is_continue" => expr_is_continue(interner, arguments, location),
            "expr_resolve" => expr_resolve(self, arguments, location),
            "is_unconstrained" => Ok(Value::Bool(true)),
            "field_less_than" => field_less_than(arguments, location),
            "fmtstr_as_ctstring" => fmtstr_as_ctstring(arguments, location),
            "fmtstr_quoted_contents" => fmtstr_quoted_contents(arguments, location),
            "fresh_type_variable" => fresh_type_variable(interner),
            "function_def_add_attribute" => function_def_add_attribute(self, arguments, location),
            "function_def_as_typed_expr" => function_def_as_typed_expr(self, arguments, location),
            "function_def_body" => function_def_body(interner, arguments, location),
            "function_def_eq" => function_def_eq(arguments, location),
            "function_def_has_named_attribute" => {
                function_def_has_named_attribute(interner, arguments, location)
            }
            "function_def_hash" => function_def_hash(arguments, location),
            "function_def_is_unconstrained" => {
                function_def_is_unconstrained(interner, arguments, location)
            }
            "function_def_module" => function_def_module(interner, arguments, location),
            "function_def_name" => function_def_name(interner, arguments, location),
            "function_def_parameters" => function_def_parameters(interner, arguments, location),
            "function_def_return_type" => function_def_return_type(interner, arguments, location),
            "function_def_set_body" => function_def_set_body(self, arguments, location),
            "function_def_set_parameters" => function_def_set_parameters(self, arguments, location),
            "function_def_set_return_type" => {
                function_def_set_return_type(self, arguments, location)
            }
            "function_def_set_return_public" => {
                function_def_set_return_public(self, arguments, location)
            }
            "function_def_set_return_data" => {
                function_def_set_return_data(self, arguments, location)
            }
            "function_def_set_unconstrained" => {
                function_def_set_unconstrained(self, arguments, location)
            }
            "function_def_visibility" => function_def_visibility(interner, arguments, location),
            "module_add_item" => module_add_item(self, arguments, location),
            "module_child_modules" => module_child_modules(self, arguments, location),
            "module_eq" => module_eq(arguments, location),
            "module_functions" => module_functions(self, arguments, location),
            "module_has_named_attribute" => module_has_named_attribute(self, arguments, location),
            "module_hash" => module_hash(arguments, location),
            "module_is_contract" => module_is_contract(self, arguments, location),
            "module_name" => module_name(interner, arguments, location),
            "module_parent" => module_parent(self, arguments, return_type, location),
            "module_structs" => module_structs(self, arguments, location),
            "modulus_be_bits" => modulus_be_bits(arguments, location),
            "modulus_be_bytes" => modulus_be_bytes(arguments, location),
            "modulus_le_bits" => modulus_le_bits(arguments, location),
            "modulus_le_bytes" => modulus_le_bytes(arguments, location),
            "modulus_num_bits" => modulus_num_bits(arguments, location),
            "quoted_as_expr" => quoted_as_expr(self.elaborator, arguments, return_type, location),
            "quoted_as_module" => quoted_as_module(self, arguments, return_type, location),
            "quoted_as_trait_constraint" => quoted_as_trait_constraint(self, arguments, location),
            "quoted_as_type" => quoted_as_type(self, arguments, location),
            "quoted_eq" => quoted_eq(self.elaborator.interner, arguments, location),
            "quoted_hash" => quoted_hash(arguments, location),
            "quoted_tokens" => quoted_tokens(arguments, location),
<<<<<<< HEAD
            "slice_insert" => slice_insert(interner, arguments, location, call_stack),
            "slice_pop_back" => slice_pop_back(interner, arguments, location, call_stack),
            "slice_pop_front" => slice_pop_front(interner, arguments, location, call_stack),
            "slice_push_back" => slice_push_back(interner, arguments, location),
            "slice_push_front" => slice_push_front(interner, arguments, location),
=======
            "slice_insert" => slice_insert(arguments, location),
            "slice_pop_back" => slice_pop_back(arguments, location, call_stack),
            "slice_pop_front" => slice_pop_front(arguments, location, call_stack),
            "slice_push_back" => slice_push_back(arguments, location),
            "slice_push_front" => slice_push_front(arguments, location),
>>>>>>> 6c92a1a9
            "slice_refcount" => Ok(Value::U32(0)),
            "slice_remove" => slice_remove(arguments, location, call_stack),
            "static_assert" => static_assert(interner, arguments, location, call_stack),
            "str_as_bytes" => str_as_bytes(arguments, location),
            "str_as_ctstring" => str_as_ctstring(arguments, location),
            "to_be_radix" => to_be_radix(arguments, return_type, location),
            "to_le_radix" => to_le_radix(arguments, return_type, location),
            "to_be_bits" => to_be_bits(arguments, return_type, location),
            "to_le_bits" => to_le_bits(arguments, return_type, location),
            "trait_constraint_eq" => trait_constraint_eq(arguments, location),
            "trait_constraint_hash" => trait_constraint_hash(arguments, location),
            "trait_def_as_trait_constraint" => {
                trait_def_as_trait_constraint(interner, arguments, location)
            }
            "trait_def_eq" => trait_def_eq(arguments, location),
            "trait_def_hash" => trait_def_hash(arguments, location),
            "trait_impl_methods" => trait_impl_methods(interner, arguments, location),
            "trait_impl_trait_generic_args" => {
                trait_impl_trait_generic_args(interner, arguments, location)
            }
            "type_as_array" => type_as_array(arguments, return_type, location),
            "type_as_constant" => type_as_constant(arguments, return_type, location),
            "type_as_integer" => type_as_integer(arguments, return_type, location),
            "type_as_mutable_reference" => {
                type_as_mutable_reference(arguments, return_type, location)
            }
            "type_as_slice" => type_as_slice(arguments, return_type, location),
            "type_as_str" => type_as_str(arguments, return_type, location),
            "type_as_data_type" => type_as_data_type(arguments, return_type, location),
            "type_as_tuple" => type_as_tuple(arguments, return_type, location),
            "type_def_add_attribute" => type_def_add_attribute(interner, arguments, location),
            "type_def_add_generic" => type_def_add_generic(interner, arguments, location),
            "type_def_as_type" => type_def_as_type(interner, arguments, location),
            "type_def_as_type_with_generics" => {
                type_def_as_type_with_generics(interner, arguments, return_type, location)
            }
            "type_def_eq" => type_def_eq(arguments, location),
            "type_def_fields" => type_def_fields(interner, arguments, location, call_stack),
            "type_def_fields_as_written" => {
                type_def_fields_as_written(interner, arguments, location)
            }
            "type_def_generics" => type_def_generics(interner, arguments, return_type, location),
            "type_def_has_named_attribute" => {
                type_def_has_named_attribute(interner, arguments, location)
            }
            "type_def_hash" => type_def_hash(arguments, location),
            "type_def_module" => type_def_module(self, arguments, location),
            "type_def_name" => type_def_name(interner, arguments, location),
            "type_def_set_fields" => type_def_set_fields(self.elaborator, arguments, location),
            "type_eq" => type_eq(arguments, location),
            "type_get_trait_impl" => {
                type_get_trait_impl(interner, arguments, return_type, location)
            }
            "type_hash" => type_hash(arguments, location),
            "type_implements" => type_implements(interner, arguments, location),
            "type_is_bool" => type_is_bool(arguments, location),
            "type_is_field" => type_is_field(arguments, location),
            "type_is_unit" => type_is_unit(arguments, location),
            "type_of" => type_of(arguments, location),
            "typed_expr_as_function_definition" => {
                typed_expr_as_function_definition(interner, arguments, return_type, location)
            }
            "typed_expr_get_type" => {
                typed_expr_get_type(interner, arguments, return_type, location)
            }
            "unresolved_type_as_mutable_reference" => {
                unresolved_type_as_mutable_reference(interner, arguments, return_type, location)
            }
            "unresolved_type_as_slice" => {
                unresolved_type_as_slice(interner, arguments, return_type, location)
            }
            "unresolved_type_is_bool" => unresolved_type_is_bool(interner, arguments, location),
            "unresolved_type_is_field" => unresolved_type_is_field(interner, arguments, location),
            "unresolved_type_is_unit" => unresolved_type_is_unit(interner, arguments, location),
            "zeroed" => Ok(zeroed(return_type, location)),
            _ => {
                let item = format!("Comptime evaluation for builtin function '{name}'");
                Err(InterpreterError::Unimplemented { item, location })
            }
        }
    }
}

fn failing_constraint<T>(
    message: impl Into<String>,
    location: Location,
    call_stack: &Vector<Location>,
) -> IResult<T> {
    Err(InterpreterError::FailingConstraint {
        message: Some(message.into()),
        location,
        call_stack: call_stack.clone(),
    })
}

fn array_len(arguments: Vec<(Value, Location)>, location: Location) -> IResult<Value> {
    let (argument, argument_location) = check_one_argument(arguments, location)?;

    match argument {
        Value::Array(values, _) | Value::Slice(values, _) => Ok(Value::U32(values.len() as u32)),
        value => {
            let expected = "array".to_string();
            let actual = value.get_type().into_owned();
            Err(InterpreterError::TypeMismatch { expected, actual, location: argument_location })
        }
    }
}

fn array_as_str_unchecked(arguments: Vec<(Value, Location)>, location: Location) -> IResult<Value> {
    let argument = check_one_argument(arguments, location)?;

    let array = get_array(argument)?.0;
    let string_bytes = try_vecmap(array, |byte| get_u8((byte, location)))?;
    let string = String::from_utf8_lossy(&string_bytes).into_owned();
    Ok(Value::String(Rc::new(string)))
}

fn as_slice(arguments: Vec<(Value, Location)>, location: Location) -> IResult<Value> {
    let (array, array_location) = check_one_argument(arguments, location)?;

    match array {
        Value::Array(values, Type::Array(_, typ)) => Ok(Value::Slice(values, Type::Slice(typ))),
        value => {
            let expected = "array".to_string();
            let actual = value.get_type().into_owned();
            Err(InterpreterError::TypeMismatch { expected, actual, location: array_location })
        }
    }
}

fn slice_push_back(arguments: Vec<(Value, Location)>, location: Location) -> IResult<Value> {
    let (slice, (element, _)) = check_two_arguments(arguments, location)?;

    let (mut values, typ) = get_slice(slice)?;
    values.push_back(element);
    Ok(Value::Slice(values, typ))
}

// static_assert<let N: u32>(predicate: bool, message: T)
fn static_assert(
    interner: &NodeInterner,
    arguments: Vec<(Value, Location)>,
    location: Location,
    call_stack: &Vector<Location>,
) -> IResult<Value> {
    let (predicate, message) = check_two_arguments(arguments, location)?;
    let predicate = get_bool(predicate)?;
    let message = message.0.display(interner).to_string();

    if predicate {
        Ok(Value::Unit)
    } else {
        failing_constraint(format!("static_assert failed: {message}").clone(), location, call_stack)
    }
}

fn str_as_bytes(arguments: Vec<(Value, Location)>, location: Location) -> IResult<Value> {
    let string = check_one_argument(arguments, location)?;
    let string = get_str(string)?;

    let bytes: Vector<Value> = string.bytes().map(Value::U8).collect();
    let byte_array_type = byte_array_type(bytes.len());
    Ok(Value::Array(bytes, byte_array_type))
}

// fn str_as_ctstring(self) -> CtString
fn str_as_ctstring(arguments: Vec<(Value, Location)>, location: Location) -> IResult<Value> {
    let self_argument = check_one_argument(arguments, location)?;
    let string = get_str(self_argument)?;
    Ok(Value::CtString(string))
}

// fn add_attribute<let N: u32>(self, attribute: str<N>)
fn type_def_add_attribute(
    interner: &mut NodeInterner,
    arguments: Vec<(Value, Location)>,
    location: Location,
) -> IResult<Value> {
    let (self_argument, attribute) = check_two_arguments(arguments, location)?;
    let attribute_location = attribute.1;
    let attribute = get_str(attribute)?;
    let attribute = format!("#[{attribute}]");
    let mut parser = Parser::for_str(&attribute, attribute_location.file);
    let Some((Attribute::Secondary(attribute), _span)) = parser.parse_attribute() else {
        return Err(InterpreterError::InvalidAttribute {
            attribute: attribute.to_string(),
            location: attribute_location,
        });
    };

    let type_id = get_type_id(self_argument)?;
    interner.update_type_attributes(type_id, |attributes| {
        attributes.push(attribute);
    });

    Ok(Value::Unit)
}

// fn add_generic<let N: u32>(self, generic_name: str<N>)
fn type_def_add_generic(
    interner: &NodeInterner,
    arguments: Vec<(Value, Location)>,
    location: Location,
) -> IResult<Value> {
    let (self_argument, generic) = check_two_arguments(arguments, location)?;
    let generic_location = generic.1;
    let generic = get_str(generic)?;

    let mut tokens = lex(&generic, location);
    if tokens.len() != 1 {
        return Err(InterpreterError::GenericNameShouldBeAnIdent {
            name: generic,
            location: generic_location,
        });
    }

    let Token::Ident(generic_name) = tokens.remove(0).into_token() else {
        return Err(InterpreterError::GenericNameShouldBeAnIdent {
            name: generic,
            location: generic_location,
        });
    };

    let struct_id = get_type_id(self_argument)?;
    let the_struct = interner.get_type(struct_id);
    let mut the_struct = the_struct.borrow_mut();
    let name = Rc::new(generic_name);

    for generic in &the_struct.generics {
        if generic.name == name {
            return Err(InterpreterError::DuplicateGeneric {
                name,
                struct_name: the_struct.name.to_string(),
                existing_location: generic.location,
                duplicate_location: generic_location,
            });
        }
    }

    let type_var_kind = Kind::Normal;
    let type_var = TypeVariable::unbound(interner.next_type_variable_id(), type_var_kind);
    let typ = Type::NamedGeneric(NamedGeneric {
        type_var: type_var.clone(),
        name: name.clone(),
        implicit: false,
    });
    let new_generic = ResolvedGeneric { name, type_var, location: generic_location };
    the_struct.generics.push(new_generic);

    Ok(Value::Type(typ))
}

/// fn as_type(self) -> Type
fn type_def_as_type(
    interner: &NodeInterner,
    arguments: Vec<(Value, Location)>,
    location: Location,
) -> IResult<Value> {
    let argument = check_one_argument(arguments, location)?;
    let struct_id = get_type_id(argument)?;
    let type_def_rc = interner.get_type(struct_id);
    let type_def = type_def_rc.borrow();

    let generics = vecmap(&type_def.generics, |generic| generic.clone().as_named_generic());

    drop(type_def);
    Ok(Value::Type(Type::DataType(type_def_rc, generics)))
}

/// `fn as_type_with_generics(self, generics: [Type]) -> Option<Type>`
fn type_def_as_type_with_generics(
    interner: &NodeInterner,
    arguments: Vec<(Value, Location)>,
    return_type: Type,
    location: Location,
) -> IResult<Value> {
    let (type_def, generics) = check_two_arguments(arguments, location)?;
    let type_id = get_type_id(type_def)?;
    let type_def_rc = interner.get_type(type_id);
    let type_def = type_def_rc.borrow();

    let generics_location = generics.1;
    let (generics, _) = get_slice(generics)?;
    let generics = try_vecmap(generics, |generic| get_type((generic, generics_location)))?;

    let correct_generic_count = type_def.generics.len() == generics.len();
    drop(type_def);

    let type_result =
        correct_generic_count.then(|| Value::Type(Type::DataType(type_def_rc, generics)));

    Ok(option(return_type, type_result, location))
}

/// fn generics(self) -> [(Type, `Option<Type>`)]
fn type_def_generics(
    interner: &NodeInterner,
    arguments: Vec<(Value, Location)>,
    return_type: Type,
    location: Location,
) -> IResult<Value> {
    let argument = check_one_argument(arguments, location)?;
    let type_id = get_type_id(argument)?;
    let type_def = interner.get_type(type_id);
    let type_def = type_def.borrow();

    let expected = || {
        Type::Slice(Box::new(Type::Tuple(vec![
            Type::Quoted(QuotedType::Type),
            interner.next_type_variable(), // Option
        ])))
        .to_string()
    };

    let actual = return_type.clone();

    let slice_item_type = match return_type {
        Type::Slice(item_type) => *item_type,
        _ => return Err(InterpreterError::TypeMismatch { expected: expected(), actual, location }),
    };

    let option_typ = match &slice_item_type {
        Type::Tuple(types) if types.len() == 2 => types[1].clone(),
        _ => return Err(InterpreterError::TypeMismatch { expected: expected(), actual, location }),
    };

    let generics = type_def
        .generics
        .iter()
        .map(|generic| {
            let generic_as_named = generic.clone().as_named_generic();
            let numeric_type = match generic_as_named.kind() {
                Kind::Numeric(numeric_type) => Some(Value::Type(*numeric_type)),
                _ => None,
            };
            let numeric_type = Shared::new(option(option_typ.clone(), numeric_type, location));
            Value::Tuple(vec![Shared::new(Value::Type(generic_as_named)), numeric_type])
        })
        .collect();

    Ok(Value::Slice(generics, slice_item_type))
}

fn type_def_hash(arguments: Vec<(Value, Location)>, location: Location) -> IResult<Value> {
    hash_item(arguments, location, get_type_id)
}

fn type_def_eq(arguments: Vec<(Value, Location)>, location: Location) -> IResult<Value> {
    eq_item(arguments, location, get_type_id)
}

// fn has_named_attribute<let N: u32>(self, name: str<N>) -> bool {}
fn type_def_has_named_attribute(
    interner: &NodeInterner,
    arguments: Vec<(Value, Location)>,
    location: Location,
) -> IResult<Value> {
    let (self_argument, name) = check_two_arguments(arguments, location)?;
    let type_id = get_type_id(self_argument)?;

    let name = get_str(name)?;

    Ok(Value::Bool(has_named_attribute(&name, interner.type_attributes(&type_id), interner)))
}

/// fn fields(self, generic_args: [Type]) -> [(Quoted, Type, Quoted)]
/// Returns (name, type, visibility) tuples of each field of this TypeDefinition.
/// Applies the given generic arguments to each field.
fn type_def_fields(
    interner: &mut NodeInterner,
    arguments: Vec<(Value, Location)>,
    location: Location,
    call_stack: &Vector<Location>,
) -> IResult<Value> {
    let (typ, generic_args) = check_two_arguments(arguments, location)?;
    let struct_id = get_type_id(typ)?;
    let struct_def = interner.get_type(struct_id);
    let struct_def = struct_def.borrow();

    let args_location = generic_args.1;
    let generic_args = get_slice(generic_args)?.0;
    let generic_args = try_vecmap(generic_args, |arg| get_type((arg, args_location)))?;

    let actual = generic_args.len();
    let expected = struct_def.generics.len();
    if actual != expected {
        let s = if expected == 1 { "" } else { "s" };
        let was_were = if actual == 1 { "was" } else { "were" };
        let message = Some(format!(
            "`TypeDefinition::fields` expected {expected} generic{s} for `{}` but {actual} {was_were} given",
            struct_def.name
        ));
        let location = args_location;
        let call_stack = call_stack.clone();
        return Err(InterpreterError::FailingConstraint { message, location, call_stack });
    }

    let mut fields = Vector::new();

    if let Some(struct_fields) = struct_def.get_fields(&generic_args) {
        for (field_name, field_type, visibility) in struct_fields {
            let token = LocatedToken::new(Token::Ident(field_name), location);
            let name = Shared::new(Value::Quoted(Rc::new(vec![token])));
            let field_type = Shared::new(Value::Type(field_type));
            let visibility = Shared::new(visibility_to_quoted(visibility, location));
            fields.push_back(Value::Tuple(vec![name, field_type, visibility]));
        }
    }

    let typ = Type::Slice(Box::new(Type::Tuple(vec![
        Type::Quoted(QuotedType::Quoted),
        Type::Quoted(QuotedType::Type),
        Type::Quoted(QuotedType::Quoted),
    ])));
    Ok(Value::Slice(fields, typ))
}

/// fn fields_as_written(self) -> [(Quoted, Type, Quoted)]
/// Returns (name, type) pairs of each field of this TypeDefinition.
///
/// Note that any generic arguments won't be applied: if you need them to be, use `fields`.
fn type_def_fields_as_written(
    interner: &mut NodeInterner,
    arguments: Vec<(Value, Location)>,
    location: Location,
) -> IResult<Value> {
    let argument = check_one_argument(arguments, location)?;
    let struct_id = get_type_id(argument)?;
    let struct_def = interner.get_type(struct_id);
    let struct_def = struct_def.borrow();

    let mut fields = Vector::new();

    if let Some(struct_fields) = struct_def.get_fields_as_written() {
        for field in struct_fields {
            let token = LocatedToken::new(Token::Ident(field.name.to_string()), location);
            let name = Shared::new(Value::Quoted(Rc::new(vec![token])));

            let typ = Shared::new(Value::Type(field.typ));
            let visibility = Shared::new(visibility_to_quoted(field.visibility, location));
            fields.push_back(Value::Tuple(vec![name, typ, visibility]));
        }
    }

    let typ = Type::Slice(Box::new(Type::Tuple(vec![
        Type::Quoted(QuotedType::Quoted),
        Type::Quoted(QuotedType::Type),
        Type::Quoted(QuotedType::Quoted),
    ])));
    Ok(Value::Slice(fields, typ))
}

// fn module(self) -> Module
fn type_def_module(
    interpreter: &Interpreter,
    arguments: Vec<(Value, Location)>,
    location: Location,
) -> IResult<Value> {
    let self_argument = check_one_argument(arguments, location)?;
    let struct_id = get_type_id(self_argument)?;
    let parent = struct_id.parent_module_id(interpreter.elaborator.def_maps);
    Ok(Value::ModuleDefinition(parent))
}

// fn name(self) -> Quoted
fn type_def_name(
    interner: &NodeInterner,
    arguments: Vec<(Value, Location)>,
    location: Location,
) -> IResult<Value> {
    let self_argument = check_one_argument(arguments, location)?;
    let struct_id = get_type_id(self_argument)?;
    let the_struct = interner.get_type(struct_id);

    let name = Token::Ident(the_struct.borrow().name.to_string());
    let token = LocatedToken::new(name, location);
    Ok(Value::Quoted(Rc::new(vec![token])))
}

/// fn set_fields(self, new_fields: [(Quoted, Type, Quoted)]) {}
/// Returns (name, type) pairs of each field of this TypeDefinition
fn type_def_set_fields(
    elaborator: &mut Elaborator,
    arguments: Vec<(Value, Location)>,
    location: Location,
) -> IResult<Value> {
    let (the_struct, fields) = check_two_arguments(arguments, location)?;
    let struct_id = get_type_id(the_struct)?;

    let struct_def = elaborator.interner.get_type(struct_id);
    let mut struct_def = struct_def.borrow_mut();

    let field_location = fields.1;
    let fields = get_slice(fields)?.0;
    let fields = fields
        .into_iter()
        .flat_map(|field_pair| get_tuple((field_pair, field_location)))
        .enumerate()
        .collect::<Vec<_>>();

    let mut new_fields = Vec::new();

    for (index, mut field_pair) in fields {
        if field_pair.len() == 3 {
            let visibility = field_pair.pop().unwrap().unwrap_or_clone();
            let typ = field_pair.pop().unwrap().unwrap_or_clone();
            let name_value = field_pair.pop().unwrap().unwrap_or_clone();

            let name_tokens = get_quoted((name_value.clone(), field_location))?;
            let typ = get_type((typ, field_location))?;

            match name_tokens.first().map(|t| t.token()) {
                Some(Token::Ident(name)) if name_tokens.len() == 1 => {
                    let visibility = parse(
                        elaborator,
                        (visibility, field_location),
                        Parser::parse_item_visibility,
                        "a visibility",
                    )?;

                    let name = Ident::new(name.clone(), field_location);
                    new_fields.push(hir_def::types::StructField { visibility, name, typ });
                }
                _ => {
                    let value = name_value.display(elaborator.interner).to_string();
                    let location = field_location;
                    return Err(InterpreterError::ExpectedIdentForStructField {
                        value,
                        index,
                        location,
                    });
                }
            }
        } else {
            let expected = "tuple".to_string();

            let actual =
                Type::Tuple(vecmap(&field_pair, |value| value.borrow().get_type().into_owned()));

            return Err(InterpreterError::TypeMismatch { expected, actual, location });
        }
    }

    struct_def.set_fields(new_fields);
    Ok(Value::Unit)
}

fn slice_remove(
    arguments: Vec<(Value, Location)>,
    location: Location,
    call_stack: &Vector<Location>,
) -> IResult<Value> {
    let (slice, index) = check_two_arguments(arguments, location)?;

    let (mut values, typ) = get_slice(slice)?;
    let index = get_u32(index)? as usize;

    if values.is_empty() {
        return failing_constraint("slice_remove called on empty slice", location, call_stack);
    }

    if index >= values.len() {
        let message = format!(
            "slice_remove: index {index} is out of bounds for a slice of length {}",
            values.len()
        );
        return failing_constraint(message, location, call_stack);
    }

    let element = Shared::new(values.remove(index));
    Ok(Value::Tuple(vec![Shared::new(Value::Slice(values, typ)), element]))
}

fn slice_push_front(arguments: Vec<(Value, Location)>, location: Location) -> IResult<Value> {
    let (slice, (element, _)) = check_two_arguments(arguments, location)?;

    let (mut values, typ) = get_slice(slice)?;
    values.push_front(element);
    Ok(Value::Slice(values, typ))
}

fn slice_pop_front(
    arguments: Vec<(Value, Location)>,
    location: Location,
    call_stack: &Vector<Location>,
) -> IResult<Value> {
    let argument = check_one_argument(arguments, location)?;

    let (mut values, typ) = get_slice(argument)?;
    match values.pop_front() {
        Some(element) => {
            Ok(Value::Tuple(vec![Shared::new(element), Shared::new(Value::Slice(values, typ))]))
        }
        None => failing_constraint("slice_pop_front called on empty slice", location, call_stack),
    }
}

fn slice_pop_back(
    arguments: Vec<(Value, Location)>,
    location: Location,
    call_stack: &Vector<Location>,
) -> IResult<Value> {
    let argument = check_one_argument(arguments, location)?;

    let (mut values, typ) = get_slice(argument)?;
    match values.pop_back() {
        Some(element) => {
            Ok(Value::Tuple(vec![Shared::new(Value::Slice(values, typ)), Shared::new(element)]))
        }
        None => failing_constraint("slice_pop_back called on empty slice", location, call_stack),
    }
}

<<<<<<< HEAD
fn slice_insert(
    interner: &mut NodeInterner,
    arguments: Vec<(Value, Location)>,
    location: Location,
    call_stack: &Vector<Location>,
) -> IResult<Value> {
=======
fn slice_insert(arguments: Vec<(Value, Location)>, location: Location) -> IResult<Value> {
>>>>>>> 6c92a1a9
    let (slice, index, (element, _)) = check_three_arguments(arguments, location)?;

    let (mut values, typ) = get_slice(slice)?;
    let index = get_u32(index)? as usize;

    // If index is equal to the length, the insert is equivalent to a push
    if index > values.len() {
        let message = format!(
            "slice_insert: index {index} is out of bounds for a slice of length {}",
            values.len()
        );
        return failing_constraint(message, location, call_stack);
    }

    values.insert(index, element);
    Ok(Value::Slice(values, typ))
}

// fn as_expr(quoted: Quoted) -> Option<Expr>
fn quoted_as_expr(
    elaborator: &mut Elaborator,
    arguments: Vec<(Value, Location)>,
    return_type: Type,
    location: Location,
) -> IResult<Value> {
    let argument = check_one_argument(arguments, location)?;

    let result = parse(
        elaborator,
        argument,
        Parser::parse_statement_or_expression_or_lvalue,
        "an expression",
    );

    let value =
        result.ok().map(
            |statement_or_expression_or_lvalue| match statement_or_expression_or_lvalue {
                StatementOrExpressionOrLValue::Expression(expr) => Value::expression(expr.kind),
                StatementOrExpressionOrLValue::Statement(statement) => {
                    Value::statement(statement.kind)
                }
                StatementOrExpressionOrLValue::LValue(lvalue) => Value::lvalue(lvalue),
            },
        );

    Ok(option(return_type, value, location))
}

// fn as_module(quoted: Quoted) -> Option<Module>
fn quoted_as_module(
    interpreter: &mut Interpreter,
    arguments: Vec<(Value, Location)>,
    return_type: Type,
    location: Location,
) -> IResult<Value> {
    let argument = check_one_argument(arguments, location)?;

    let path =
        parse(interpreter.elaborator, argument, Parser::parse_path_no_turbofish_or_error, "a path")
            .ok();
    let option_value = path.and_then(|path| {
        let path = interpreter.elaborator.validate_path(path);
        let reason = Some(ElaborateReason::EvaluatingComptimeCall("Quoted::as_module", location));
        let module =
            interpreter.elaborate_in_function(interpreter.current_function, reason, |elaborator| {
                elaborator.resolve_module_by_path(path)
            });
        module.map(Value::ModuleDefinition)
    });

    Ok(option(return_type, option_value, location))
}

// fn as_trait_constraint(quoted: Quoted) -> TraitConstraint
fn quoted_as_trait_constraint(
    interpreter: &mut Interpreter,
    arguments: Vec<(Value, Location)>,
    location: Location,
) -> IResult<Value> {
    let argument = check_one_argument(arguments, location)?;
    let trait_bound = parse(
        interpreter.elaborator,
        argument,
        Parser::parse_trait_bound_or_error,
        "a trait constraint",
    )?;
    let reason =
        Some(ElaborateReason::EvaluatingComptimeCall("Quoted::as_trait_constraint", location));
    let bound = interpreter
        .elaborate_in_function(interpreter.current_function, reason, |elaborator| {
            elaborator.use_trait_bound(&trait_bound)
        })
        .ok_or(InterpreterError::FailedToResolveTraitBound { trait_bound, location })?;

    Ok(Value::TraitConstraint(bound.trait_id, bound.trait_generics))
}

// fn as_type(quoted: Quoted) -> Type
fn quoted_as_type(
    interpreter: &mut Interpreter,
    arguments: Vec<(Value, Location)>,
    location: Location,
) -> IResult<Value> {
    let argument = check_one_argument(arguments, location)?;
    let typ = parse(interpreter.elaborator, argument, Parser::parse_type_or_error, "a type")?;
    let reason = Some(ElaborateReason::EvaluatingComptimeCall("Quoted::as_type", location));
    let wildcard_allowed = WildcardAllowed::No(WildcardDisallowedContext::QuotedAsType);
    let typ =
        interpreter.elaborate_in_function(interpreter.current_function, reason, |elaborator| {
            elaborator.use_type(typ, wildcard_allowed)
        });
    Ok(Value::Type(typ))
}

// fn tokens(quoted: Quoted) -> [Quoted]
fn quoted_tokens(arguments: Vec<(Value, Location)>, location: Location) -> IResult<Value> {
    let argument = check_one_argument(arguments, location)?;
    let value = get_quoted(argument)?;

    Ok(Value::Slice(
        value.iter().map(|token| Value::Quoted(Rc::new(vec![token.clone()]))).collect(),
        Type::Slice(Box::new(Type::Quoted(QuotedType::Quoted))),
    ))
}

fn to_be_bits(
    arguments: Vec<(Value, Location)>,
    return_type: Type,
    location: Location,
) -> IResult<Value> {
    let value = check_one_argument(arguments, location)?;
    let radix = (Value::U32(2), value.1);
    to_be_radix(vec![value, radix], return_type, location)
}

fn to_le_bits(
    arguments: Vec<(Value, Location)>,
    return_type: Type,
    location: Location,
) -> IResult<Value> {
    let value = check_one_argument(arguments, location)?;
    let radix = (Value::U32(2), value.1);
    to_le_radix(vec![value, radix], return_type, location)
}

fn to_be_radix(
    arguments: Vec<(Value, Location)>,
    return_type: Type,
    location: Location,
) -> IResult<Value> {
    let le_radix_limbs = to_le_radix(arguments, return_type, location)?;

    let Value::Array(limbs, typ) = le_radix_limbs else {
        unreachable!("`to_le_radix` should always return an array");
    };
    let be_radix_limbs = limbs.into_iter().rev().collect();

    Ok(Value::Array(be_radix_limbs, typ))
}

fn to_le_radix(
    arguments: Vec<(Value, Location)>,
    return_type: Type,
    location: Location,
) -> IResult<Value> {
    let (value, radix) = check_two_arguments(arguments, location)?;

    let value = get_field(value)?;
    let radix = get_u32(radix)?;
    let (limb_count, element_type) = if let Type::Array(length, element_type) = return_type {
        if let Type::Constant(limb_count, kind) = *length {
            if kind.unifies(&Kind::u32()) {
                (limb_count.to_field_element(), element_type)
            } else {
                return Err(InterpreterError::TypeAnnotationsNeededForMethodCall { location });
            }
        } else {
            return Err(InterpreterError::TypeAnnotationsNeededForMethodCall { location });
        }
    } else {
        return Err(InterpreterError::TypeAnnotationsNeededForMethodCall { location });
    };

    let return_type_is_bits =
        *element_type == Type::Integer(Signedness::Unsigned, IntegerBitSize::One);

    // Decompose the integer into its radix digits in little endian form.
    let decomposed_integer = compute_to_radix_le(value.to_field_element(), radix);
    let decomposed_integer = vecmap(0..limb_count.to_u128() as usize, |i| {
        let digit = match decomposed_integer.get(i) {
            Some(digit) => *digit,
            None => 0,
        };
        // The only built-ins that use these either return `[u1; N]` or `[u8; N]`
        if return_type_is_bits { Value::U1(digit != 0) } else { Value::U8(digit) }
    });

    let result_type = Type::Array(
        Box::new(Type::Constant(decomposed_integer.len().into(), Kind::u32())),
        element_type,
    );

    Ok(Value::Array(decomposed_integer.into(), result_type))
}

fn compute_to_radix_le(field: FieldElement, radix: u32) -> Vec<u8> {
    let bit_size = u32::BITS - (radix - 1).leading_zeros();
    let radix_big = BigUint::from(radix);
    assert_eq!(BigUint::from(2u128).pow(bit_size), radix_big, "ICE: Radix must be a power of 2");
    let big_integer = BigUint::from_bytes_be(&field.to_be_bytes());

    // Decompose the integer into its radix digits in little endian form.
    big_integer.to_radix_le(radix)
}

// fn as_array(self) -> Option<(Type, Type)>
fn type_as_array(
    arguments: Vec<(Value, Location)>,
    return_type: Type,
    location: Location,
) -> IResult<Value> {
    type_as(arguments, return_type, location, |typ| {
        if let Type::Array(length, array_type) = typ {
            let array_type = Shared::new(Value::Type(*array_type));
            let length_type = Shared::new(Value::Type(*length));
            Some(Value::Tuple(vec![array_type, length_type]))
        } else {
            None
        }
    })
}

// fn as_constant(self) -> Option<u32>
fn type_as_constant(
    arguments: Vec<(Value, Location)>,
    return_type: Type,
    location: Location,
) -> IResult<Value> {
    type_as_or_err(arguments, return_type, location, |typ| {
        // Prefer to use `evaluate_to_u32` over matching on `Type::Constant`
        // since arithmetic generics may be `Type::InfixExpr`s which evaluate to
        // constants but are not actually the `Type::Constant` variant.
        match typ.evaluate_to_u32(location) {
            Ok(constant) => Ok(Some(Value::U32(constant))),
            Err(err) => {
                // Evaluating to a non-constant returns 'None' in user code
                if err.is_non_constant_evaluated() {
                    Ok(None)
                } else {
                    let err = Some(Box::new(err));
                    Err(InterpreterError::NonIntegerArrayLength { typ, err, location })
                }
            }
        }
    })
}

// fn as_integer(self) -> Option<(bool, u8)>
fn type_as_integer(
    arguments: Vec<(Value, Location)>,
    return_type: Type,
    location: Location,
) -> IResult<Value> {
    type_as(arguments, return_type, location, |typ| {
        if let Type::Integer(sign, bits) = typ {
            let sign = Shared::new(Value::Bool(sign.is_signed()));
            let bit_size = Shared::new(Value::U8(bits.bit_size()));
            Some(Value::Tuple(vec![sign, bit_size]))
        } else {
            None
        }
    })
}

// fn as_mutable_reference(self) -> Option<Type>
fn type_as_mutable_reference(
    arguments: Vec<(Value, Location)>,
    return_type: Type,
    location: Location,
) -> IResult<Value> {
    type_as(arguments, return_type, location, |typ| {
        if let Type::Reference(typ, true) = typ { Some(Value::Type(*typ)) } else { None }
    })
}

// fn as_slice(self) -> Option<Type>
fn type_as_slice(
    arguments: Vec<(Value, Location)>,
    return_type: Type,
    location: Location,
) -> IResult<Value> {
    type_as(arguments, return_type, location, |typ| {
        if let Type::Slice(slice_type) = typ { Some(Value::Type(*slice_type)) } else { None }
    })
}

// fn as_str(self) -> Option<Type>
fn type_as_str(
    arguments: Vec<(Value, Location)>,
    return_type: Type,
    location: Location,
) -> IResult<Value> {
    type_as(arguments, return_type, location, |typ| {
        if let Type::String(n) = typ { Some(Value::Type(*n)) } else { None }
    })
}

// fn as_data_type(self) -> Option<(TypeDefinition, [Type])>
fn type_as_data_type(
    arguments: Vec<(Value, Location)>,
    return_type: Type,
    location: Location,
) -> IResult<Value> {
    type_as(arguments, return_type, location, |typ| {
        if let Type::DataType(struct_type, generics) = typ {
            Some(Value::Tuple(vec![
                Shared::new(Value::TypeDefinition(struct_type.borrow().id)),
                Shared::new(Value::Slice(
                    generics.into_iter().map(Value::Type).collect(),
                    Type::Slice(Box::new(Type::Quoted(QuotedType::Type))),
                )),
            ]))
        } else {
            None
        }
    })
}

// fn as_tuple(self) -> Option<[Type]>
fn type_as_tuple(
    arguments: Vec<(Value, Location)>,
    return_type: Type,
    location: Location,
) -> IResult<Value> {
    type_as(arguments, return_type.clone(), location, |typ| {
        if let Type::Tuple(types) = typ {
            let t = extract_option_generic_type(return_type);

            let Type::Slice(slice_type) = t else {
                panic!("Expected T to be a slice");
            };

            Some(Value::Slice(types.into_iter().map(Value::Type).collect(), *slice_type))
        } else {
            None
        }
    })
}

fn type_as<F>(
    arguments: Vec<(Value, Location)>,
    return_type: Type,
    location: Location,
    f: F,
) -> IResult<Value>
where
    F: FnOnce(Type) -> Option<Value>,
{
    type_as_or_err(arguments, return_type, location, |x| Ok(f(x)))
}

// Helper function for implementing the `type_as_...` functions.
fn type_as_or_err<F>(
    arguments: Vec<(Value, Location)>,
    return_type: Type,
    location: Location,
    f: F,
) -> IResult<Value>
where
    F: FnOnce(Type) -> IResult<Option<Value>>,
{
    let value = check_one_argument(arguments, location)?;
    let typ = get_type(value)?.follow_bindings();

    let option_value = f(typ)?;

    Ok(option(return_type, option_value, location))
}

// fn type_eq(_first: Type, _second: Type) -> bool
fn type_eq(arguments: Vec<(Value, Location)>, location: Location) -> IResult<Value> {
    eq_item(arguments, location, get_type)
}

// fn type_hash(_t: Type) -> Field
fn type_hash(arguments: Vec<(Value, Location)>, location: Location) -> IResult<Value> {
    hash_item(arguments, location, get_type)
}

// fn get_trait_impl(self, constraint: TraitConstraint) -> Option<TraitImpl>
fn type_get_trait_impl(
    interner: &NodeInterner,
    arguments: Vec<(Value, Location)>,
    return_type: Type,
    location: Location,
) -> IResult<Value> {
    let (typ, constraint) = check_two_arguments(arguments, location)?;

    let typ = get_type(typ)?;
    let (trait_id, generics) = get_trait_constraint(constraint)?;

    let option_value = match interner.lookup_trait_implementation(
        &typ,
        trait_id,
        &generics.ordered,
        &generics.named,
    ) {
        Ok((TraitImplKind::Normal(trait_impl_id), _)) => Some(Value::TraitImpl(trait_impl_id)),
        _ => None,
    };

    Ok(option(return_type, option_value, location))
}

// fn implements(self, constraint: TraitConstraint) -> bool
fn type_implements(
    interner: &NodeInterner,
    arguments: Vec<(Value, Location)>,
    location: Location,
) -> IResult<Value> {
    let (typ, constraint) = check_two_arguments(arguments, location)?;

    let typ = get_type(typ)?;
    let (trait_id, generics) = get_trait_constraint(constraint)?;

    let implements = interner
        .lookup_trait_implementation(&typ, trait_id, &generics.ordered, &generics.named)
        .is_ok();
    Ok(Value::Bool(implements))
}

// fn is_bool(self) -> bool
fn type_is_bool(arguments: Vec<(Value, Location)>, location: Location) -> IResult<Value> {
    let value = check_one_argument(arguments, location)?;
    let typ = get_type(value)?;

    Ok(Value::Bool(matches!(typ, Type::Bool)))
}

// fn is_field(self) -> bool
fn type_is_field(arguments: Vec<(Value, Location)>, location: Location) -> IResult<Value> {
    let value = check_one_argument(arguments, location)?;
    let typ = get_type(value)?;

    Ok(Value::Bool(matches!(typ, Type::FieldElement)))
}

// fn is_unit(self) -> bool
fn type_is_unit(arguments: Vec<(Value, Location)>, location: Location) -> IResult<Value> {
    let value = check_one_argument(arguments, location)?;
    let typ = get_type(value)?;

    Ok(Value::Bool(matches!(typ, Type::Unit)))
}

// fn type_of<T>(x: T) -> Type
fn type_of(arguments: Vec<(Value, Location)>, location: Location) -> IResult<Value> {
    let (value, _) = check_one_argument(arguments, location)?;
    let typ = value.get_type().into_owned();
    Ok(Value::Type(typ))
}

// fn constraint_hash(constraint: TraitConstraint) -> Field
fn trait_constraint_hash(arguments: Vec<(Value, Location)>, location: Location) -> IResult<Value> {
    hash_item(arguments, location, get_trait_constraint)
}

// fn constraint_eq(constraint_a: TraitConstraint, constraint_b: TraitConstraint) -> bool
fn trait_constraint_eq(arguments: Vec<(Value, Location)>, location: Location) -> IResult<Value> {
    eq_item(arguments, location, get_trait_constraint)
}

// fn trait_def_hash(def: TraitDefinition) -> Field
fn trait_def_hash(arguments: Vec<(Value, Location)>, location: Location) -> IResult<Value> {
    hash_item(arguments, location, get_trait_def)
}

// fn trait_def_eq(def_a: TraitDefinition, def_b: TraitDefinition) -> bool
fn trait_def_eq(arguments: Vec<(Value, Location)>, location: Location) -> IResult<Value> {
    eq_item(arguments, location, get_trait_def)
}

// fn methods(self) -> [FunctionDefinition]
fn trait_impl_methods(
    interner: &mut NodeInterner,
    arguments: Vec<(Value, Location)>,
    location: Location,
) -> IResult<Value> {
    let argument = check_one_argument(arguments, location)?;

    let trait_impl_id = get_trait_impl(argument)?;
    let trait_impl = interner.get_trait_implementation(trait_impl_id);
    let trait_impl = trait_impl.borrow();
    let methods =
        trait_impl.methods.iter().map(|func_id| Value::FunctionDefinition(*func_id)).collect();
    let slice_type = Type::Slice(Box::new(Type::Quoted(QuotedType::FunctionDefinition)));

    Ok(Value::Slice(methods, slice_type))
}

// fn trait_generic_args(self) -> [Type]
fn trait_impl_trait_generic_args(
    interner: &mut NodeInterner,
    arguments: Vec<(Value, Location)>,
    location: Location,
) -> IResult<Value> {
    let argument = check_one_argument(arguments, location)?;

    let trait_impl_id = get_trait_impl(argument)?;
    let trait_impl = interner.get_trait_implementation(trait_impl_id);
    let trait_impl = trait_impl.borrow();
    let trait_generics = trait_impl.trait_generics.iter().map(|t| Value::Type(t.clone())).collect();
    let slice_type = Type::Slice(Box::new(Type::Quoted(QuotedType::Type)));

    Ok(Value::Slice(trait_generics, slice_type))
}

// fn as_function_definition(self) -> Option<FunctionDefinition>
fn typed_expr_as_function_definition(
    interner: &NodeInterner,
    arguments: Vec<(Value, Location)>,
    return_type: Type,
    location: Location,
) -> IResult<Value> {
    let self_argument = check_one_argument(arguments, location)?;
    let typed_expr = get_typed_expr(self_argument)?;
    let option_value = if let TypedExpr::ExprId(expr_id) = typed_expr {
        let func_id = interner.lookup_function_from_expr(&expr_id);
        func_id.map(Value::FunctionDefinition)
    } else {
        None
    };
    Ok(option(return_type, option_value, location))
}

// fn get_type(self) -> Option<Type>
fn typed_expr_get_type(
    interner: &NodeInterner,
    arguments: Vec<(Value, Location)>,
    return_type: Type,
    location: Location,
) -> IResult<Value> {
    let self_argument = check_one_argument(arguments, location)?;
    let typed_expr = get_typed_expr(self_argument)?;
    let option_value = if let TypedExpr::ExprId(expr_id) = typed_expr {
        let typ = interner.id_type(expr_id);
        if typ == Type::Error { None } else { Some(Value::Type(typ)) }
    } else {
        None
    };
    Ok(option(return_type, option_value, location))
}

// fn as_mutable_reference(self) -> Option<UnresolvedType>
fn unresolved_type_as_mutable_reference(
    interner: &NodeInterner,
    arguments: Vec<(Value, Location)>,
    return_type: Type,
    location: Location,
) -> IResult<Value> {
    unresolved_type_as(interner, arguments, return_type, location, |typ| {
        if let UnresolvedTypeData::Reference(typ, true) = typ {
            Some(Value::UnresolvedType(typ.typ))
        } else {
            None
        }
    })
}

// fn as_slice(self) -> Option<UnresolvedType>
fn unresolved_type_as_slice(
    interner: &NodeInterner,
    arguments: Vec<(Value, Location)>,
    return_type: Type,
    location: Location,
) -> IResult<Value> {
    unresolved_type_as(interner, arguments, return_type, location, |typ| {
        if let UnresolvedTypeData::Slice(typ) = typ {
            Some(Value::UnresolvedType(typ.typ))
        } else {
            None
        }
    })
}

// fn is_bool(self) -> bool
fn unresolved_type_is_bool(
    interner: &NodeInterner,
    arguments: Vec<(Value, Location)>,
    location: Location,
) -> IResult<Value> {
    let self_argument = check_one_argument(arguments, location)?;
    let typ = get_unresolved_type(interner, self_argument)?;

    // TODO: we should resolve the type here instead of just checking the name
    // See https://github.com/noir-lang/noir/issues/8505
    let UnresolvedTypeData::Named(path, generics, _) = typ else {
        return Ok(Value::Bool(false));
    };
    if !generics.is_empty() {
        return Ok(Value::Bool(false));
    }
    let Some(ident) = path.as_ident() else {
        return Ok(Value::Bool(false));
    };
    let Some(primitive_type) = PrimitiveType::lookup_by_name(ident.as_str()) else {
        return Ok(Value::Bool(false));
    };
    Ok(Value::Bool(primitive_type == PrimitiveType::Bool))
}

// fn is_field(self) -> bool
fn unresolved_type_is_field(
    interner: &NodeInterner,
    arguments: Vec<(Value, Location)>,
    location: Location,
) -> IResult<Value> {
    let self_argument = check_one_argument(arguments, location)?;
    let typ = get_unresolved_type(interner, self_argument)?;

    // TODO: we should resolve the type here instead of just checking the name
    // See https://github.com/noir-lang/noir/issues/8505
    let UnresolvedTypeData::Named(path, generics, _) = typ else {
        return Ok(Value::Bool(false));
    };
    if !generics.is_empty() {
        return Ok(Value::Bool(false));
    }
    let Some(ident) = path.as_ident() else {
        return Ok(Value::Bool(false));
    };
    let Some(primitive_type) = PrimitiveType::lookup_by_name(ident.as_str()) else {
        return Ok(Value::Bool(false));
    };
    Ok(Value::Bool(primitive_type == PrimitiveType::Field))
}

// fn is_unit(self) -> bool
fn unresolved_type_is_unit(
    interner: &NodeInterner,
    arguments: Vec<(Value, Location)>,
    location: Location,
) -> IResult<Value> {
    let self_argument = check_one_argument(arguments, location)?;
    let typ = get_unresolved_type(interner, self_argument)?;
    Ok(Value::Bool(matches!(typ, UnresolvedTypeData::Unit)))
}

// Helper function for implementing the `unresolved_type_as_...` functions.
fn unresolved_type_as<F>(
    interner: &NodeInterner,
    arguments: Vec<(Value, Location)>,
    return_type: Type,
    location: Location,
    f: F,
) -> IResult<Value>
where
    F: FnOnce(UnresolvedTypeData) -> Option<Value>,
{
    let value = check_one_argument(arguments, location)?;
    let typ = get_unresolved_type(interner, value)?;

    let option_value = f(typ);
    Ok(option(return_type, option_value, location))
}

// fn zeroed<T>() -> T
fn zeroed(return_type: Type, location: Location) -> Value {
    match return_type {
        Type::FieldElement => Value::Field(SignedField::zero()),
        Type::Array(length_type, elem) => {
            if let Ok(length) = length_type.evaluate_to_u32(location) {
                let element = zeroed(elem.as_ref().clone(), location);
                let array = std::iter::repeat_n(element, length as usize).collect();
                Value::Array(array, Type::Array(length_type, elem))
            } else {
                // Assume we can resolve the length later
                Value::Zeroed(Type::Array(length_type, elem))
            }
        }
        Type::Slice(_) => Value::Slice(Vector::new(), return_type),
        Type::Integer(sign, bits) => match (sign, bits) {
            (Signedness::Unsigned, IntegerBitSize::One) => Value::U8(0),
            (Signedness::Unsigned, IntegerBitSize::Eight) => Value::U8(0),
            (Signedness::Unsigned, IntegerBitSize::Sixteen) => Value::U16(0),
            (Signedness::Unsigned, IntegerBitSize::ThirtyTwo) => Value::U32(0),
            (Signedness::Unsigned, IntegerBitSize::SixtyFour) => Value::U64(0),
            (Signedness::Unsigned, IntegerBitSize::HundredTwentyEight) => Value::U128(0),
            (Signedness::Signed, IntegerBitSize::One) => Value::I8(0),
            (Signedness::Signed, IntegerBitSize::Eight) => Value::I8(0),
            (Signedness::Signed, IntegerBitSize::Sixteen) => Value::I16(0),
            (Signedness::Signed, IntegerBitSize::ThirtyTwo) => Value::I32(0),
            (Signedness::Signed, IntegerBitSize::SixtyFour) => Value::I64(0),
            (Signedness::Signed, IntegerBitSize::HundredTwentyEight) => todo!(),
        },
        Type::Bool => Value::Bool(false),
        Type::String(length_type) => {
            if let Ok(length) = length_type.evaluate_to_u32(location) {
                Value::String(Rc::new("\0".repeat(length as usize)))
            } else {
                // Assume we can resolve the length later
                Value::Zeroed(Type::String(length_type))
            }
        }
        Type::FmtString(length_type, captures) => {
            let length = length_type.evaluate_to_u32(location);
            let typ = Type::FmtString(length_type, captures);
            if let Ok(length) = length {
                Value::FormatString(Rc::new("\0".repeat(length as usize)), typ)
            } else {
                // Assume we can resolve the length later
                Value::Zeroed(typ)
            }
        }
        Type::Unit => Value::Unit,
        Type::Tuple(fields) => {
            Value::Tuple(vecmap(fields, |field| Shared::new(zeroed(field, location))))
        }
        Type::DataType(data_type, generics) => {
            let typ = data_type.borrow();

            if let Some(fields) = typ.get_fields(&generics) {
                let mut values = HashMap::default();

                for (field_name, field_type, _) in fields {
                    let field_value = Shared::new(zeroed(field_type, location));
                    values.insert(Rc::new(field_name), field_value);
                }

                drop(typ);
                Value::Struct(values, Type::DataType(data_type, generics))
            } else if let Some(mut variants) = typ.get_variants(&generics) {
                // Since we're defaulting to Vec::new(), this'd allow us to construct 0 element
                // variants... `zeroed` is often used for uninitialized values e.g. in a BoundedVec
                // though so we'll allow it.
                let mut args = Vec::new();
                if !variants.is_empty() {
                    // is_empty & swap_remove let us avoid a .clone() we'd need if we did .get(0)
                    let (_name, params) = variants.swap_remove(0);
                    args = vecmap(params, |param| zeroed(param, location));
                }

                drop(typ);
                Value::Enum(0, args, Type::DataType(data_type, generics))
            } else {
                drop(typ);
                Value::Zeroed(Type::DataType(data_type, generics))
            }
        }
        Type::Alias(alias, generics) => zeroed(alias.borrow().get_type(&generics), location),
        Type::CheckedCast { to, .. } => zeroed(*to, location),
        typ @ Type::Function(..) => {
            // Using Value::Zeroed here is probably safer than using FuncId::dummy_id() or similar
            Value::Zeroed(typ)
        }
        Type::Reference(element, mutable) => {
            let element = zeroed(*element, location);
            Value::Pointer(Shared::new(element), false, mutable)
        }
        // Optimistically assume we can resolve this type later or that the value is unused
        Type::TypeVariable(_)
        | Type::Forall(_, _)
        | Type::Constant(..)
        | Type::InfixExpr(..)
        | Type::Quoted(_)
        | Type::Error
        | Type::TraitAsType(..)
        | Type::NamedGeneric(_) => Value::Zeroed(return_type),
    }
}

// fn as_array(self) -> Option<[Expr]>
fn expr_as_array(
    interner: &NodeInterner,
    arguments: Vec<(Value, Location)>,
    return_type: Type,
    location: Location,
) -> IResult<Value> {
    expr_as(interner, arguments, return_type, location, |expr| {
        if let ExprValue::Expression(ExpressionKind::Literal(Literal::Array(
            ArrayLiteral::Standard(exprs),
        ))) = expr
        {
            let exprs = exprs.into_iter().map(|expr| Value::expression(expr.kind)).collect();
            let typ = Type::Slice(Box::new(Type::Quoted(QuotedType::Expr)));
            Some(Value::Slice(exprs, typ))
        } else {
            None
        }
    })
}

// fn as_assert(self) -> Option<(Expr, Option<Expr>)>
fn expr_as_assert(
    interner: &NodeInterner,
    arguments: Vec<(Value, Location)>,
    return_type: Type,
    location: Location,
) -> IResult<Value> {
    expr_as(interner, arguments, return_type.clone(), location, |expr| {
        if let ExprValue::Expression(ExpressionKind::Constrain(mut constrain)) = expr {
            if constrain.kind == ConstrainKind::Assert
                && !constrain.arguments.is_empty()
                && constrain.arguments.len() <= 2
            {
                let (message, predicate) = if constrain.arguments.len() == 1 {
                    (None, constrain.arguments.pop().unwrap())
                } else {
                    (Some(constrain.arguments.pop().unwrap()), constrain.arguments.pop().unwrap())
                };
                let predicate = Shared::new(Value::expression(predicate.kind));

                let option_type = extract_option_generic_type(return_type);
                let Type::Tuple(mut tuple_types) = option_type else {
                    panic!("Expected the return type option generic arg to be a tuple");
                };
                assert_eq!(tuple_types.len(), 2);

                let option_type = tuple_types.pop().unwrap();
                let message = message.map(|msg| Value::expression(msg.kind));
                let message = Shared::new(option(option_type, message, location));

                Some(Value::Tuple(vec![predicate, message]))
            } else {
                None
            }
        } else {
            None
        }
    })
}

// fn as_assert_eq(self) -> Option<(Expr, Expr, Option<Expr>)>
fn expr_as_assert_eq(
    interner: &NodeInterner,
    arguments: Vec<(Value, Location)>,
    return_type: Type,
    location: Location,
) -> IResult<Value> {
    expr_as(interner, arguments, return_type.clone(), location, |expr| {
        if let ExprValue::Expression(ExpressionKind::Constrain(mut constrain)) = expr {
            if constrain.kind == ConstrainKind::AssertEq
                && constrain.arguments.len() >= 2
                && constrain.arguments.len() <= 3
            {
                let (message, rhs, lhs) = if constrain.arguments.len() == 2 {
                    (None, constrain.arguments.pop().unwrap(), constrain.arguments.pop().unwrap())
                } else {
                    (
                        Some(constrain.arguments.pop().unwrap()),
                        constrain.arguments.pop().unwrap(),
                        constrain.arguments.pop().unwrap(),
                    )
                };

                let lhs = Shared::new(Value::expression(lhs.kind));
                let rhs = Shared::new(Value::expression(rhs.kind));

                let option_type = extract_option_generic_type(return_type);
                let Type::Tuple(mut tuple_types) = option_type else {
                    panic!("Expected the return type option generic arg to be a tuple");
                };
                assert_eq!(tuple_types.len(), 3);

                let option_type = tuple_types.pop().unwrap();
                let message = message.map(|message| Value::expression(message.kind));
                let message = Shared::new(option(option_type, message, location));

                Some(Value::Tuple(vec![lhs, rhs, message]))
            } else {
                None
            }
        } else {
            None
        }
    })
}

// fn as_assign(self) -> Option<(Expr, Expr)>
fn expr_as_assign(
    interner: &NodeInterner,
    arguments: Vec<(Value, Location)>,
    return_type: Type,
    location: Location,
) -> IResult<Value> {
    expr_as(interner, arguments, return_type, location, |expr| {
        if let ExprValue::Statement(StatementKind::Assign(assign)) = expr {
            let lhs = Shared::new(Value::lvalue(assign.lvalue));
            let rhs = Shared::new(Value::expression(assign.expression.kind));
            Some(Value::Tuple(vec![lhs, rhs]))
        } else {
            None
        }
    })
}

// fn as_binary_op(self) -> Option<(Expr, BinaryOp, Expr)>
fn expr_as_binary_op(
    interner: &NodeInterner,
    arguments: Vec<(Value, Location)>,
    return_type: Type,
    location: Location,
) -> IResult<Value> {
    expr_as(interner, arguments, return_type.clone(), location, |expr| {
        if let ExprValue::Expression(ExpressionKind::Infix(infix_expr)) = expr {
            let option_type = extract_option_generic_type(return_type);
            let Type::Tuple(mut tuple_types) = option_type else {
                panic!("Expected the return type option generic arg to be a tuple");
            };
            assert_eq!(tuple_types.len(), 3);

            tuple_types.pop().unwrap();
            let binary_op_type = tuple_types.pop().unwrap();
            let binary_op = Shared::new(new_binary_op(infix_expr.operator, binary_op_type));
            let lhs = Shared::new(Value::expression(infix_expr.lhs.kind));
            let rhs = Shared::new(Value::expression(infix_expr.rhs.kind));
            Some(Value::Tuple(vec![lhs, binary_op, rhs]))
        } else {
            None
        }
    })
}

// fn as_block(self) -> Option<[Expr]>
fn expr_as_block(
    interner: &NodeInterner,
    arguments: Vec<(Value, Location)>,
    return_type: Type,
    location: Location,
) -> IResult<Value> {
    expr_as(interner, arguments, return_type, location, |expr| {
        if let ExprValue::Expression(ExpressionKind::Block(block_expr)) = expr {
            Some(block_expression_to_value(block_expr))
        } else {
            None
        }
    })
}

// fn as_bool(self) -> Option<bool>
fn expr_as_bool(
    interner: &NodeInterner,
    arguments: Vec<(Value, Location)>,
    return_type: Type,
    location: Location,
) -> IResult<Value> {
    expr_as(interner, arguments, return_type, location, |expr| {
        if let ExprValue::Expression(ExpressionKind::Literal(Literal::Bool(bool))) = expr {
            Some(Value::Bool(bool))
        } else {
            None
        }
    })
}

// fn as_cast(self) -> Option<(Expr, UnresolvedType)>
fn expr_as_cast(
    interner: &NodeInterner,
    arguments: Vec<(Value, Location)>,
    return_type: Type,
    location: Location,
) -> IResult<Value> {
    expr_as(interner, arguments, return_type, location, |expr| {
        if let ExprValue::Expression(ExpressionKind::Cast(cast)) = expr {
            let lhs = Shared::new(Value::expression(cast.lhs.kind));
            let typ = Shared::new(Value::UnresolvedType(cast.r#type.typ));
            Some(Value::Tuple(vec![lhs, typ]))
        } else {
            None
        }
    })
}

// fn as_comptime(self) -> Option<[Expr]>
fn expr_as_comptime(
    interner: &NodeInterner,
    arguments: Vec<(Value, Location)>,
    return_type: Type,
    location: Location,
) -> IResult<Value> {
    use ExpressionKind::Block;

    expr_as(interner, arguments, return_type, location, |expr| {
        if let ExprValue::Expression(ExpressionKind::Comptime(block_expr, _)) = expr {
            Some(block_expression_to_value(block_expr))
        } else if let ExprValue::Statement(StatementKind::Comptime(statement)) = expr {
            let typ = Type::Slice(Box::new(Type::Quoted(QuotedType::Expr)));

            // comptime { ... } as a statement wraps a block expression,
            // and in that case we return the block expression statements
            // (comptime as a statement can also be comptime for, but in that case we'll
            // return the for statement as a single expression)
            if let StatementKind::Expression(Expression { kind: Block(block), .. }) = statement.kind
            {
                Some(block_expression_to_value(block))
            } else {
                let mut elements = Vector::new();
                elements.push_back(Value::statement(statement.kind));
                Some(Value::Slice(elements, typ))
            }
        } else {
            None
        }
    })
}

// fn as_constructor(self) -> Option<(Quoted, [(Quoted, Expr)])>
fn expr_as_constructor(
    interner: &NodeInterner,
    arguments: Vec<(Value, Location)>,
    return_type: Type,
    location: Location,
) -> IResult<Value> {
    let self_argument = check_one_argument(arguments, location)?;
    let expr_value = get_expr(interner, self_argument)?;
    let expr_value = unwrap_expr_value(interner, expr_value);

    let option_value =
        if let ExprValue::Expression(ExpressionKind::Constructor(constructor)) = expr_value {
            let typ = Shared::new(Value::UnresolvedType(constructor.typ.typ));
            let fields = constructor.fields.into_iter();
            let fields = fields.map(|(name, value)| {
                let ident = Shared::new(quote_ident(&name, location));
                let expr = Shared::new(Value::expression(value.kind));
                Value::Tuple(vec![ident, expr])
            });
            let fields = fields.collect();
            let fields_type = Type::Slice(Box::new(Type::Tuple(vec![
                Type::Quoted(QuotedType::Quoted),
                Type::Quoted(QuotedType::Expr),
            ])));
            let fields = Shared::new(Value::Slice(fields, fields_type));
            Some(Value::Tuple(vec![typ, fields]))
        } else {
            None
        };

    Ok(option(return_type, option_value, location))
}

// fn as_for(self) -> Option<(Quoted, Expr, Expr)>
fn expr_as_for(
    interner: &NodeInterner,
    arguments: Vec<(Value, Location)>,
    return_type: Type,
    location: Location,
) -> IResult<Value> {
    expr_as(interner, arguments, return_type, location, |expr| {
        if let ExprValue::Statement(StatementKind::For(for_statement)) = expr {
            if let ForRange::Array(array) = for_statement.range {
                let token = Token::Ident(for_statement.identifier.into_string());
                let token = LocatedToken::new(token, location);
                let identifier = Shared::new(Value::Quoted(Rc::new(vec![token])));
                let array = Shared::new(Value::expression(array.kind));
                let body = Shared::new(Value::expression(for_statement.block.kind));
                Some(Value::Tuple(vec![identifier, array, body]))
            } else {
                None
            }
        } else {
            None
        }
    })
}

// fn as_for_range(self) -> Option<(Quoted, Expr, Expr, Expr)>
fn expr_as_for_range(
    interner: &NodeInterner,
    arguments: Vec<(Value, Location)>,
    return_type: Type,
    location: Location,
) -> IResult<Value> {
    expr_as(interner, arguments, return_type, location, |expr| {
        if let ExprValue::Statement(StatementKind::For(for_statement)) = expr {
            if let ForRange::Range(bounds) = for_statement.range {
                let (from, to) = bounds.into_half_open();
                let token = Token::Ident(for_statement.identifier.into_string());
                let token = LocatedToken::new(token, location);
                let identifier = Shared::new(Value::Quoted(Rc::new(vec![token])));
                let from = Shared::new(Value::expression(from.kind));
                let to = Shared::new(Value::expression(to.kind));
                let body = Shared::new(Value::expression(for_statement.block.kind));
                Some(Value::Tuple(vec![identifier, from, to, body]))
            } else {
                None
            }
        } else {
            None
        }
    })
}

// fn as_function_call(self) -> Option<(Expr, [Expr])>
fn expr_as_function_call(
    interner: &NodeInterner,
    arguments: Vec<(Value, Location)>,
    return_type: Type,
    location: Location,
) -> IResult<Value> {
    expr_as(interner, arguments, return_type, location, |expr| {
        if let ExprValue::Expression(ExpressionKind::Call(call_expression)) = expr {
            let function = Shared::new(Value::expression(call_expression.func.kind));
            let arguments = call_expression.arguments.into_iter();
            let arguments = arguments.map(|argument| Value::expression(argument.kind)).collect();
            let arguments = Shared::new(Value::Slice(
                arguments,
                Type::Slice(Box::new(Type::Quoted(QuotedType::Expr))),
            ));
            Some(Value::Tuple(vec![function, arguments]))
        } else {
            None
        }
    })
}

// fn as_if(self) -> Option<(Expr, Expr, Option<Expr>)>
fn expr_as_if(
    interner: &NodeInterner,
    arguments: Vec<(Value, Location)>,
    return_type: Type,
    location: Location,
) -> IResult<Value> {
    expr_as(interner, arguments, return_type.clone(), location, |expr| {
        if let ExprValue::Expression(ExpressionKind::If(if_expr)) = expr {
            // Get the type of `Option<Expr>`
            let option_type = extract_option_generic_type(return_type.clone());
            let Type::Tuple(option_types) = option_type else {
                panic!("Expected the return type option generic arg to be a tuple");
            };
            assert_eq!(option_types.len(), 3);
            let alternative_option_type = option_types[2].clone();

            let alternative = option(
                alternative_option_type,
                if_expr.alternative.map(|e| Value::expression(e.kind)),
                location,
            );

            Some(Value::Tuple(vec![
                Shared::new(Value::expression(if_expr.condition.kind)),
                Shared::new(Value::expression(if_expr.consequence.kind)),
                Shared::new(alternative),
            ]))
        } else {
            None
        }
    })
}

// fn as_index(self) -> Option<Expr>
fn expr_as_index(
    interner: &NodeInterner,
    arguments: Vec<(Value, Location)>,
    return_type: Type,
    location: Location,
) -> IResult<Value> {
    expr_as(interner, arguments, return_type, location, |expr| {
        if let ExprValue::Expression(ExpressionKind::Index(index_expr)) = expr {
            Some(Value::Tuple(vec![
                Shared::new(Value::expression(index_expr.collection.kind)),
                Shared::new(Value::expression(index_expr.index.kind)),
            ]))
        } else {
            None
        }
    })
}

// fn as_integer(self) -> Option<(Field, bool)>
fn expr_as_integer(
    interner: &NodeInterner,
    arguments: Vec<(Value, Location)>,
    return_type: Type,
    location: Location,
) -> IResult<Value> {
    expr_as(interner, arguments, return_type.clone(), location, |expr| match expr {
        ExprValue::Expression(ExpressionKind::Literal(Literal::Integer(field, _suffix))) => {
            Some(Value::Tuple(vec![
                Shared::new(Value::Field(SignedField::positive(field.absolute_value()))),
                Shared::new(Value::Bool(field.is_negative())),
            ]))
        }
        ExprValue::Expression(ExpressionKind::Resolved(id)) => {
            if let HirExpression::Literal(HirLiteral::Integer(field)) = interner.expression(&id) {
                Some(Value::Tuple(vec![
                    Shared::new(Value::Field(SignedField::positive(field.absolute_value()))),
                    Shared::new(Value::Bool(field.is_negative())),
                ]))
            } else {
                None
            }
        }
        _ => None,
    })
}

// fn as_lambda(self) -> Option<([(Expr, Option<UnresolvedType>)], Option<UnresolvedType>, Expr)>
fn expr_as_lambda(
    interner: &NodeInterner,
    arguments: Vec<(Value, Location)>,
    return_type: Type,
    location: Location,
) -> IResult<Value> {
    expr_as(interner, arguments, return_type.clone(), location, |expr| {
        if let ExprValue::Expression(ExpressionKind::Lambda(lambda)) = expr {
            // ([(Expr, Option<UnresolvedType>)], Option<UnresolvedType>, Expr)
            let option_type = extract_option_generic_type(return_type);
            let Type::Tuple(mut tuple_types) = option_type else {
                panic!("Expected the return type option generic arg to be a tuple");
            };
            assert_eq!(tuple_types.len(), 3);

            // Expr
            tuple_types.pop().unwrap();

            // Option<UnresolvedType>
            let option_unresolved_type = tuple_types.pop().unwrap();

            let parameters = lambda
                .parameters
                .into_iter()
                .map(|(pattern, typ)| {
                    let pattern = Shared::new(Value::pattern(pattern));
                    let typ = typ.map(|typ| Value::UnresolvedType(typ.typ));
                    let typ = Shared::new(option(option_unresolved_type.clone(), typ, location));
                    Value::Tuple(vec![pattern, typ])
                })
                .collect();
            let parameters = Shared::new(Value::Slice(
                parameters,
                Type::Slice(Box::new(Type::Tuple(vec![
                    Type::Quoted(QuotedType::Expr),
                    Type::Quoted(QuotedType::UnresolvedType),
                ]))),
            ));

            let return_type = lambda.return_type.map(|typ| Value::UnresolvedType(typ.typ));
            let return_type = Shared::new(option(option_unresolved_type, return_type, location));

            let body = Shared::new(Value::expression(lambda.body.kind));

            Some(Value::Tuple(vec![parameters, return_type, body]))
        } else {
            None
        }
    })
}

// fn as_let(self) -> Option<(Expr, Option<UnresolvedType>, Expr)>
fn expr_as_let(
    interner: &NodeInterner,
    arguments: Vec<(Value, Location)>,
    return_type: Type,
    location: Location,
) -> IResult<Value> {
    expr_as(interner, arguments, return_type.clone(), location, |expr| match expr {
        ExprValue::Statement(StatementKind::Let(let_statement)) => {
            let option_type = extract_option_generic_type(return_type);
            let Type::Tuple(mut tuple_types) = option_type else {
                panic!("Expected the return type option generic arg to be a tuple");
            };
            assert_eq!(tuple_types.len(), 3);
            tuple_types.pop().unwrap();
            let option_type = tuple_types.pop().unwrap();

            let typ = let_statement.r#type.map(|typ| Value::UnresolvedType(typ.typ));
            let typ = option(option_type, typ, location);

            Some(Value::Tuple(vec![
                Shared::new(Value::pattern(let_statement.pattern)),
                Shared::new(typ),
                Shared::new(Value::expression(let_statement.expression.kind)),
            ]))
        }
        _ => None,
    })
}

// fn as_member_access(self) -> Option<(Expr, Quoted)>
fn expr_as_member_access(
    interner: &NodeInterner,
    arguments: Vec<(Value, Location)>,
    return_type: Type,
    location: Location,
) -> IResult<Value> {
    expr_as(interner, arguments, return_type, location, |expr| match expr {
        ExprValue::Expression(ExpressionKind::MemberAccess(member_access)) => {
            Some(Value::Tuple(vec![
                Shared::new(Value::expression(member_access.lhs.kind)),
                Shared::new(quote_ident(&member_access.rhs, location)),
            ]))
        }
        ExprValue::LValue(LValue::MemberAccess { object, field_name, location: _ }) => {
            Some(Value::Tuple(vec![
                Shared::new(Value::lvalue(*object)),
                Shared::new(quote_ident(&field_name, location)),
            ]))
        }
        _ => None,
    })
}

// fn as_method_call(self) -> Option<(Expr, Quoted, [UnresolvedType], [Expr])>
fn expr_as_method_call(
    interner: &NodeInterner,
    arguments: Vec<(Value, Location)>,
    return_type: Type,
    location: Location,
) -> IResult<Value> {
    expr_as(interner, arguments, return_type, location, |expr| {
        if let ExprValue::Expression(ExpressionKind::MethodCall(method_call)) = expr {
            let object = Shared::new(Value::expression(method_call.object.kind));

            let name = Shared::new(quote_ident(&method_call.method_name, location));

            let generics = method_call.generics.unwrap_or_default().into_iter();
            let generics = generics.map(|generic| Value::UnresolvedType(generic.typ)).collect();
            let generics = Shared::new(Value::Slice(
                generics,
                Type::Slice(Box::new(Type::Quoted(QuotedType::UnresolvedType))),
            ));

            let arguments = method_call.arguments.into_iter();
            let arguments = arguments.map(|argument| Value::expression(argument.kind)).collect();
            let arguments = Shared::new(Value::Slice(
                arguments,
                Type::Slice(Box::new(Type::Quoted(QuotedType::Expr))),
            ));

            Some(Value::Tuple(vec![object, name, generics, arguments]))
        } else {
            None
        }
    })
}

// fn as_repeated_element_array(self) -> Option<(Expr, Expr)>
fn expr_as_repeated_element_array(
    interner: &NodeInterner,
    arguments: Vec<(Value, Location)>,
    return_type: Type,
    location: Location,
) -> IResult<Value> {
    expr_as(interner, arguments, return_type, location, |expr| {
        if let ExprValue::Expression(ExpressionKind::Literal(Literal::Array(
            ArrayLiteral::Repeated { repeated_element, length },
        ))) = expr
        {
            Some(Value::Tuple(vec![
                Shared::new(Value::expression(repeated_element.kind)),
                Shared::new(Value::expression(length.kind)),
            ]))
        } else {
            None
        }
    })
}

// fn as_repeated_element_slice(self) -> Option<(Expr, Expr)>
fn expr_as_repeated_element_slice(
    interner: &NodeInterner,
    arguments: Vec<(Value, Location)>,
    return_type: Type,
    location: Location,
) -> IResult<Value> {
    expr_as(interner, arguments, return_type, location, |expr| {
        if let ExprValue::Expression(ExpressionKind::Literal(Literal::Slice(
            ArrayLiteral::Repeated { repeated_element, length },
        ))) = expr
        {
            Some(Value::Tuple(vec![
                Shared::new(Value::expression(repeated_element.kind)),
                Shared::new(Value::expression(length.kind)),
            ]))
        } else {
            None
        }
    })
}

// fn as_slice(self) -> Option<[Expr]>
fn expr_as_slice(
    interner: &NodeInterner,
    arguments: Vec<(Value, Location)>,
    return_type: Type,
    location: Location,
) -> IResult<Value> {
    expr_as(interner, arguments, return_type, location, |expr| {
        if let ExprValue::Expression(ExpressionKind::Literal(Literal::Slice(
            ArrayLiteral::Standard(exprs),
        ))) = expr
        {
            let exprs = exprs.into_iter().map(|expr| Value::expression(expr.kind)).collect();
            let typ = Type::Slice(Box::new(Type::Quoted(QuotedType::Expr)));
            Some(Value::Slice(exprs, typ))
        } else {
            None
        }
    })
}

// fn as_tuple(self) -> Option<[Expr]>
fn expr_as_tuple(
    interner: &NodeInterner,
    arguments: Vec<(Value, Location)>,
    return_type: Type,
    location: Location,
) -> IResult<Value> {
    expr_as(interner, arguments, return_type, location, |expr| {
        if let ExprValue::Expression(ExpressionKind::Tuple(expressions)) = expr {
            let expressions =
                expressions.into_iter().map(|expr| Value::expression(expr.kind)).collect();
            let typ = Type::Slice(Box::new(Type::Quoted(QuotedType::Expr)));
            Some(Value::Slice(expressions, typ))
        } else {
            None
        }
    })
}

// fn as_unary_op(self) -> Option<(UnaryOp, Expr)>
fn expr_as_unary_op(
    interner: &NodeInterner,
    arguments: Vec<(Value, Location)>,
    return_type: Type,
    location: Location,
) -> IResult<Value> {
    expr_as(interner, arguments, return_type.clone(), location, |expr| {
        if let ExprValue::Expression(ExpressionKind::Prefix(prefix_expr)) = expr {
            let option_type = extract_option_generic_type(return_type);
            let Type::Tuple(mut tuple_types) = option_type else {
                panic!("Expected the return type option generic arg to be a tuple");
            };
            assert_eq!(tuple_types.len(), 2);

            tuple_types.pop().unwrap();
            let unary_op_type = tuple_types.pop().unwrap();
            let unary_op = Shared::new(new_unary_op(prefix_expr.operator, unary_op_type)?);
            let rhs = Shared::new(Value::expression(prefix_expr.rhs.kind));
            Some(Value::Tuple(vec![unary_op, rhs]))
        } else {
            None
        }
    })
}

// fn as_unsafe(self) -> Option<[Expr]>
fn expr_as_unsafe(
    interner: &NodeInterner,
    arguments: Vec<(Value, Location)>,
    return_type: Type,
    location: Location,
) -> IResult<Value> {
    expr_as(interner, arguments, return_type, location, |expr| {
        if let ExprValue::Expression(ExpressionKind::Unsafe(UnsafeExpression { block, .. })) = expr
        {
            Some(block_expression_to_value(block))
        } else {
            None
        }
    })
}

// fn as_has_semicolon(self) -> bool
fn expr_has_semicolon(
    interner: &NodeInterner,
    arguments: Vec<(Value, Location)>,
    location: Location,
) -> IResult<Value> {
    let self_argument = check_one_argument(arguments, location)?;
    let expr_value = get_expr(interner, self_argument)?;
    Ok(Value::Bool(matches!(expr_value, ExprValue::Statement(StatementKind::Semi(..)))))
}

// fn is_break(self) -> bool
fn expr_is_break(
    interner: &NodeInterner,
    arguments: Vec<(Value, Location)>,
    location: Location,
) -> IResult<Value> {
    let self_argument = check_one_argument(arguments, location)?;
    let expr_value = get_expr(interner, self_argument)?;
    Ok(Value::Bool(matches!(expr_value, ExprValue::Statement(StatementKind::Break))))
}

// fn is_continue(self) -> bool
fn expr_is_continue(
    interner: &NodeInterner,
    arguments: Vec<(Value, Location)>,
    location: Location,
) -> IResult<Value> {
    let self_argument = check_one_argument(arguments, location)?;
    let expr_value = get_expr(interner, self_argument)?;
    Ok(Value::Bool(matches!(expr_value, ExprValue::Statement(StatementKind::Continue))))
}

// Helper function for implementing the `expr_as_...` functions.
fn expr_as<F>(
    interner: &NodeInterner,
    arguments: Vec<(Value, Location)>,
    return_type: Type,
    location: Location,
    f: F,
) -> IResult<Value>
where
    F: FnOnce(ExprValue) -> Option<Value>,
{
    let self_argument = check_one_argument(arguments, location)?;
    let expr_value = get_expr(interner, self_argument)?;
    let expr_value = unwrap_expr_value(interner, expr_value);

    let option_value = f(expr_value);
    Ok(option(return_type, option_value, location))
}

// fn resolve(self, in_function: Option<FunctionDefinition>) -> TypedExpr
fn expr_resolve(
    interpreter: &mut Interpreter,
    arguments: Vec<(Value, Location)>,
    location: Location,
) -> IResult<Value> {
    let (self_argument, func) = check_two_arguments(arguments, location)?;
    let self_argument_location = self_argument.1;
    let expr_value = get_expr(interpreter.elaborator.interner, self_argument)?;
    let expr_value = unwrap_expr_value(interpreter.elaborator.interner, expr_value);

    let Value::Struct(fields, _) = func.0 else {
        panic!("Expected second argument to be a struct");
    };

    let is_some = fields.get(&Rc::new("_is_some".to_string())).unwrap();
    let Value::Bool(is_some) = is_some.borrow().clone() else {
        panic!("Expected is_some to be a boolean");
    };

    let function_to_resolve_in = if is_some {
        let value = fields.get(&Rc::new("_value".to_string())).unwrap();
        let Value::FunctionDefinition(func_id) = value.borrow().clone() else {
            panic!("Expected option value to be a FunctionDefinition");
        };
        Some(func_id)
    } else {
        interpreter.current_function
    };

    let reason = Some(ElaborateReason::EvaluatingComptimeCall("Expr::resolve", location));
    interpreter.elaborate_in_function(function_to_resolve_in, reason, |elaborator| match expr_value
    {
        ExprValue::Expression(expression_kind) => {
            let expr = Expression { kind: expression_kind, location: self_argument_location };
            let (expr_id, _) = elaborator.elaborate_expression(expr);
            Ok(Value::TypedExpr(TypedExpr::ExprId(expr_id)))
        }
        ExprValue::Statement(statement_kind) => {
            let statement = Statement { kind: statement_kind, location: self_argument_location };
            let (stmt_id, _) = elaborator.elaborate_statement(statement);
            Ok(Value::TypedExpr(TypedExpr::StmtId(stmt_id)))
        }
        ExprValue::LValue(lvalue) => {
            let expr = lvalue.as_expression();
            let (expr_id, _) = elaborator.elaborate_expression(expr);
            Ok(Value::TypedExpr(TypedExpr::ExprId(expr_id)))
        }
        ExprValue::Pattern(pattern) => {
            if let Some(expression) = pattern.try_as_expression(elaborator.interner) {
                let (expr_id, _) = elaborator.elaborate_expression(expression);
                Ok(Value::TypedExpr(TypedExpr::ExprId(expr_id)))
            } else {
                let expression = Value::pattern(pattern).display(elaborator.interner).to_string();
                let location = self_argument_location;
                Err(InterpreterError::CannotResolveExpression { location, expression })
            }
        }
    })
}

fn unwrap_expr_value(interner: &NodeInterner, mut expr_value: ExprValue) -> ExprValue {
    loop {
        match expr_value {
            ExprValue::Expression(ExpressionKind::Parenthesized(expression)) => {
                expr_value = ExprValue::Expression(expression.kind);
            }
            ExprValue::Statement(StatementKind::Expression(expression))
            | ExprValue::Statement(StatementKind::Semi(expression)) => {
                expr_value = ExprValue::Expression(expression.kind);
            }
            ExprValue::Expression(ExpressionKind::Interned(id)) => {
                expr_value = ExprValue::Expression(interner.get_expression_kind(id).clone());
            }
            ExprValue::Statement(StatementKind::Interned(id)) => {
                expr_value = ExprValue::Statement(interner.get_statement_kind(id).clone());
            }
            ExprValue::LValue(LValue::Interned(id, span)) => {
                expr_value = ExprValue::LValue(interner.get_lvalue(id, span).clone());
            }
            ExprValue::Pattern(Pattern::Interned(id, _)) => {
                expr_value = ExprValue::Pattern(interner.get_pattern(id).clone());
            }
            _ => break,
        }
    }
    expr_value
}

// fn fmtstr_as_ctstring(self) -> CtString
fn fmtstr_as_ctstring(arguments: Vec<(Value, Location)>, location: Location) -> IResult<Value> {
    let self_argument = check_one_argument(arguments, location)?;
    let (string, _) = get_format_string(self_argument)?;
    Ok(Value::CtString(string))
}

// fn quoted_contents(self) -> Quoted
fn fmtstr_quoted_contents(arguments: Vec<(Value, Location)>, location: Location) -> IResult<Value> {
    let self_argument = check_one_argument(arguments, location)?;
    let (string, _) = get_format_string(self_argument)?;
    let tokens = lex(&string, location);
    Ok(Value::Quoted(Rc::new(tokens)))
}

// fn fresh_type_variable() -> Type
fn fresh_type_variable(interner: &NodeInterner) -> IResult<Value> {
    Ok(Value::Type(interner.next_type_variable_with_kind(Kind::Any)))
}

// fn add_attribute<let N: u32>(self, attribute: str<N>)
fn function_def_add_attribute(
    interpreter: &mut Interpreter,
    arguments: Vec<(Value, Location)>,
    location: Location,
) -> IResult<Value> {
    let (self_argument, attribute) = check_two_arguments(arguments, location)?;
    let attribute_location = attribute.1;
    let attribute = get_str(attribute)?;
    let attribute = format!("#[{attribute}]");
    let mut parser = Parser::for_str(&attribute, attribute_location.file);
    let Some((attribute, _span)) = parser.parse_attribute() else {
        return Err(InterpreterError::InvalidAttribute {
            attribute: attribute.to_string(),
            location: attribute_location,
        });
    };

    let func_id = get_function_def(self_argument)?;
    check_function_not_yet_resolved(interpreter, func_id, location)?;

    let function_modifiers = interpreter.elaborator.interner.function_modifiers_mut(&func_id);

    match &attribute {
        Attribute::Function(attribute) => {
            function_modifiers.attributes.set_function(attribute.clone());
        }
        Attribute::Secondary(attribute) => {
            function_modifiers.attributes.secondary.push(attribute.clone());
        }
    }

    Ok(Value::Unit)
}

// fn as_typed_expr(self) -> TypedExpr
fn function_def_as_typed_expr(
    interpreter: &mut Interpreter,
    arguments: Vec<(Value, Location)>,
    location: Location,
) -> IResult<Value> {
    let self_argument = check_one_argument(arguments, location)?;
    let func_id = get_function_def(self_argument)?;
    let trait_impl_id = interpreter.elaborator.interner.function_meta(&func_id).trait_impl;
    let definition_id = interpreter.elaborator.interner.function_definition_id(func_id);
    let hir_ident = if let Some(trait_impl_id) = trait_impl_id {
        let trait_impl = interpreter.elaborator.interner.get_trait_implementation(trait_impl_id);
        let trait_impl = trait_impl.borrow();
        let ordered = trait_impl.trait_generics.clone();
        let named =
            interpreter.elaborator.interner.get_associated_types_for_impl(trait_impl_id).to_vec();
        let trait_generics = TraitGenerics { ordered, named };
        let trait_bound =
            ResolvedTraitBound { trait_id: trait_impl.trait_id, trait_generics, location };
        let constraint = TraitConstraint { typ: trait_impl.typ.clone(), trait_bound };
        let id = interpreter.elaborator.interner.get_trait_item_id(func_id).unwrap().item_id;
        let trait_method = TraitItem { definition: id, constraint, assumed: true };
        HirIdent { location, id, impl_kind: ImplKind::TraitItem(trait_method) }
    } else {
        HirIdent::non_trait_method(definition_id, location)
    };
    let generics = None;
    let hir_expr = HirExpression::Ident(hir_ident.clone(), generics.clone());
    let expr_id = interpreter.elaborator.intern_expr(hir_expr, location);
    let reason = Some(ElaborateReason::EvaluatingComptimeCall(
        "FunctionDefinition::as_typed_expr",
        location,
    ));
    let typ =
        interpreter.elaborate_in_function(interpreter.current_function, reason, |elaborator| {
            let bindings = TypeBindings::default();
            let push_required_type_variables = false;
            elaborator.type_check_variable_with_bindings(
                hir_ident,
                &expr_id,
                generics,
                bindings,
                push_required_type_variables,
            )
        });
    let expr_id = interpreter.elaborator.intern_expr_type(expr_id, typ);
    Ok(Value::TypedExpr(TypedExpr::ExprId(expr_id)))
}

// fn body(self) -> Expr
fn function_def_body(
    interner: &NodeInterner,
    arguments: Vec<(Value, Location)>,
    location: Location,
) -> IResult<Value> {
    let self_argument = check_one_argument(arguments, location)?;
    let func_id = get_function_def(self_argument)?;
    let func_meta = interner.function_meta(&func_id);
    if let FunctionBody::Unresolved(_, block_expr, _) = &func_meta.function_body {
        Ok(Value::expression(ExpressionKind::Block(block_expr.clone())))
    } else {
        Err(InterpreterError::FunctionAlreadyResolved { location })
    }
}

// fn has_named_attribute<let N: u32>(self, name: str<N>) -> bool {}
fn function_def_has_named_attribute(
    interner: &NodeInterner,
    arguments: Vec<(Value, Location)>,
    location: Location,
) -> IResult<Value> {
    let (self_argument, name) = check_two_arguments(arguments, location)?;
    let func_id = get_function_def(self_argument)?;

    let name = &*get_str(name)?;

    let modifiers = interner.function_modifiers(&func_id);
    if let Some(attribute) = modifiers.attributes.function() {
        if name == attribute.kind.name() {
            return Ok(Value::Bool(true));
        }
    }

    Ok(Value::Bool(has_named_attribute(name, &modifiers.attributes.secondary, interner)))
}

fn function_def_hash(arguments: Vec<(Value, Location)>, location: Location) -> IResult<Value> {
    hash_item(arguments, location, get_function_def)
}

fn function_def_eq(arguments: Vec<(Value, Location)>, location: Location) -> IResult<Value> {
    eq_item(arguments, location, get_function_def)
}

// fn is_unconstrained(self) -> bool
fn function_def_is_unconstrained(
    interner: &NodeInterner,
    arguments: Vec<(Value, Location)>,
    location: Location,
) -> IResult<Value> {
    let self_argument = check_one_argument(arguments, location)?;
    let func_id = get_function_def(self_argument)?;
    let is_unconstrained = interner.function_modifiers(&func_id).is_unconstrained;
    Ok(Value::Bool(is_unconstrained))
}

// fn module(self) -> Module
fn function_def_module(
    interner: &NodeInterner,
    arguments: Vec<(Value, Location)>,
    location: Location,
) -> IResult<Value> {
    let self_argument = check_one_argument(arguments, location)?;
    let func_id = get_function_def(self_argument)?;
    let module = interner.function_module(func_id);
    Ok(Value::ModuleDefinition(module))
}

// fn name(self) -> Quoted
fn function_def_name(
    interner: &NodeInterner,
    arguments: Vec<(Value, Location)>,
    location: Location,
) -> IResult<Value> {
    let self_argument = check_one_argument(arguments, location)?;
    let func_id = get_function_def(self_argument)?;
    let name = interner.function_name(&func_id).to_string();
    let token = Token::Ident(name);
    let token = LocatedToken::new(token, location);
    let tokens = Rc::new(vec![token]);
    Ok(Value::Quoted(tokens))
}

// fn parameters(self) -> [(Quoted, Type)]
fn function_def_parameters(
    interner: &NodeInterner,
    arguments: Vec<(Value, Location)>,
    location: Location,
) -> IResult<Value> {
    let self_argument = check_one_argument(arguments, location)?;
    let func_id = get_function_def(self_argument)?;
    let func_meta = interner.function_meta(&func_id);

    let parameters = func_meta
        .parameters
        .iter()
        .map(|(hir_pattern, typ, _visibility)| {
            let tokens = hir_pattern_to_tokens(interner, hir_pattern);
            let tokens = vecmap(tokens, |token| LocatedToken::new(token, location));
            let name = Shared::new(Value::Quoted(Rc::new(tokens)));
            let typ = Shared::new(Value::Type(typ.clone()));
            Value::Tuple(vec![name, typ])
        })
        .collect();

    let typ = Type::Slice(Box::new(Type::Tuple(vec![
        Type::Quoted(QuotedType::Quoted),
        Type::Quoted(QuotedType::Type),
    ])));

    Ok(Value::Slice(parameters, typ))
}

// fn return_type(self) -> Type
fn function_def_return_type(
    interner: &NodeInterner,
    arguments: Vec<(Value, Location)>,
    location: Location,
) -> IResult<Value> {
    let self_argument = check_one_argument(arguments, location)?;
    let func_id = get_function_def(self_argument)?;
    let func_meta = interner.function_meta(&func_id);

    Ok(Value::Type(func_meta.return_type().follow_bindings()))
}

// fn set_body(self, body: Expr)
fn function_def_set_body(
    interpreter: &mut Interpreter,
    arguments: Vec<(Value, Location)>,
    location: Location,
) -> IResult<Value> {
    let (self_argument, body_argument) = check_two_arguments(arguments, location)?;
    let body_location = body_argument.1;

    let func_id = get_function_def(self_argument)?;
    check_function_not_yet_resolved(interpreter, func_id, location)?;

    let body_argument = get_expr(interpreter.elaborator.interner, body_argument)?;
    let statement_kind = match body_argument {
        ExprValue::Expression(expression_kind) => {
            StatementKind::Expression(Expression { kind: expression_kind, location: body_location })
        }
        ExprValue::Statement(statement_kind) => statement_kind,
        ExprValue::LValue(lvalue) => StatementKind::Expression(lvalue.as_expression()),
        ExprValue::Pattern(pattern) => {
            if let Some(expression) = pattern.try_as_expression(interpreter.elaborator.interner) {
                StatementKind::Expression(expression)
            } else {
                let expression =
                    Value::pattern(pattern).display(interpreter.elaborator.interner).to_string();
                let location = body_location;
                return Err(InterpreterError::CannotSetFunctionBody { location, expression });
            }
        }
    };

    let statement = Statement { kind: statement_kind, location: body_location };
    let body = BlockExpression { statements: vec![statement] };

    let func_meta = interpreter.elaborator.interner.function_meta_mut(&func_id);
    func_meta.has_body = true;
    func_meta.function_body = FunctionBody::Unresolved(FunctionKind::Normal, body, location);

    Ok(Value::Unit)
}

// fn set_parameters(self, parameters: [(Quoted, Type)])
fn function_def_set_parameters(
    interpreter: &mut Interpreter,
    arguments: Vec<(Value, Location)>,
    location: Location,
) -> IResult<Value> {
    let (self_argument, parameters_argument) = check_two_arguments(arguments, location)?;
    let parameters_argument_location = parameters_argument.1;

    let func_id = get_function_def(self_argument)?;
    check_function_not_yet_resolved(interpreter, func_id, location)?;

    let (input_parameters, _type) = get_slice(parameters_argument)?;

    // What follows is very similar to what happens in Elaborator::define_function_meta
    let mut parameters = Vec::new();
    let mut parameter_types = Vec::new();
    let mut parameter_idents = Vec::new();
    let mut parameter_names_in_list = rustc_hash::FxHashMap::default();

    for input_parameter in input_parameters {
        let mut tuple = get_tuple((input_parameter, parameters_argument_location))?;
        let parameter = tuple.pop().unwrap().unwrap_or_clone();
        let parameter_type = get_type((parameter, parameters_argument_location))?;
        let parameter_pattern = parse(
            interpreter.elaborator,
            (tuple.pop().unwrap().unwrap_or_clone(), parameters_argument_location),
            Parser::parse_pattern_or_error,
            "a pattern",
        )?;

        let reason =
            ElaborateReason::EvaluatingComptimeCall("FunctionDefinition::set_parameters", location);
        let reason = Some(reason);
        let hir_pattern = interpreter.elaborate_in_function(Some(func_id), reason, |elaborator| {
            elaborator.elaborate_pattern_and_store_ids(
                parameter_pattern,
                parameter_type.clone(),
                DefinitionKind::Local(None),
                &mut parameter_idents,
                true, // warn_if_unused
                &mut parameter_names_in_list,
            )
        });

        parameters.push((hir_pattern, parameter_type.clone(), Visibility::Private));
        parameter_types.push(parameter_type);
    }

    mutate_func_meta_type(interpreter.elaborator.interner, func_id, |func_meta| {
        func_meta.parameters = parameters.into();
        func_meta.parameter_idents = parameter_idents;
        replace_func_meta_parameters(&mut func_meta.typ, parameter_types);
    });

    Ok(Value::Unit)
}

// fn set_return_type(self, return_type: Type)
fn function_def_set_return_type(
    interpreter: &mut Interpreter,
    arguments: Vec<(Value, Location)>,
    location: Location,
) -> IResult<Value> {
    let (self_argument, return_type_argument) = check_two_arguments(arguments, location)?;
    let return_type = get_type(return_type_argument)?;

    let func_id = get_function_def(self_argument)?;
    check_function_not_yet_resolved(interpreter, func_id, location)?;

    let quoted_type_id = interpreter.elaborator.interner.push_quoted_type(return_type.clone());

    mutate_func_meta_type(interpreter.elaborator.interner, func_id, |func_meta| {
        func_meta.return_type = FunctionReturnType::Ty(UnresolvedType {
            typ: UnresolvedTypeData::Resolved(quoted_type_id),
            location,
        });
        replace_func_meta_return_type(&mut func_meta.typ, return_type);
    });

    Ok(Value::Unit)
}

// fn set_return_public(self, public: bool)
fn function_def_set_return_public(
    interpreter: &mut Interpreter,
    arguments: Vec<(Value, Location)>,
    location: Location,
) -> IResult<Value> {
    let (self_argument, public) = check_two_arguments(arguments, location)?;

    let func_id = get_function_def(self_argument)?;
    check_function_not_yet_resolved(interpreter, func_id, location)?;

    let public = get_bool(public)?;

    let func_meta = interpreter.elaborator.interner.function_meta_mut(&func_id);
    func_meta.return_visibility = if public { Visibility::Public } else { Visibility::Private };

    Ok(Value::Unit)
}

// fn set_return_data(self)
fn function_def_set_return_data(
    interpreter: &mut Interpreter,
    arguments: Vec<(Value, Location)>,
    location: Location,
) -> IResult<Value> {
    let self_argument = check_one_argument(arguments, location)?;

    let func_id = get_function_def(self_argument)?;
    check_function_not_yet_resolved(interpreter, func_id, location)?;

    let func_meta = interpreter.elaborator.interner.function_meta_mut(&func_id);
    func_meta.return_visibility = Visibility::ReturnData;

    Ok(Value::Unit)
}

// fn set_unconstrained(self, value: bool)
fn function_def_set_unconstrained(
    interpreter: &mut Interpreter,
    arguments: Vec<(Value, Location)>,
    location: Location,
) -> IResult<Value> {
    let (self_argument, unconstrained) = check_two_arguments(arguments, location)?;

    let func_id = get_function_def(self_argument)?;
    check_function_not_yet_resolved(interpreter, func_id, location)?;

    let unconstrained = get_bool(unconstrained)?;

    let modifiers = interpreter.elaborator.interner.function_modifiers_mut(&func_id);
    modifiers.is_unconstrained = unconstrained;

    Ok(Value::Unit)
}

// fn visibility(self) -> Quoted
fn function_def_visibility(
    interner: &NodeInterner,
    arguments: Vec<(Value, Location)>,
    location: Location,
) -> IResult<Value> {
    let self_argument = check_one_argument(arguments, location)?;
    let func_id = get_function_def(self_argument)?;
    let visibility = interner.function_visibility(func_id);
    Ok(visibility_to_quoted(visibility, location))
}

// fn add_item(self, item: Quoted)
fn module_add_item(
    interpreter: &mut Interpreter,
    arguments: Vec<(Value, Location)>,
    location: Location,
) -> IResult<Value> {
    let (self_argument, item) = check_two_arguments(arguments, location)?;
    let module_id = get_module(self_argument)?;

    let parser = Parser::parse_top_level_items;
    let top_level_statements = parse(interpreter.elaborator, item, parser, "a top-level item")?;

    let reason = Some(ElaborateReason::EvaluatingComptimeCall("Module::add_item", location));
    interpreter.elaborate_in_module(module_id, reason, |elaborator| {
        let mut generated_items = CollectedItems::default();

        elaborator.add_items(top_level_statements, &mut generated_items, location);

        if !generated_items.is_empty() {
            elaborator.elaborate_items(generated_items);
        }
    });

    Ok(Value::Unit)
}

// fn child_modules(self) -> [Module]
fn module_child_modules(
    interpreter: &Interpreter,
    arguments: Vec<(Value, Location)>,
    location: Location,
) -> IResult<Value> {
    let self_argument = check_one_argument(arguments, location)?;
    let module_id = get_module(self_argument)?;
    let module_data = interpreter.elaborator.get_module(module_id);

    let children = module_data
        .child_declaration_order
        .iter()
        .copied()
        .map(|local_id| Value::ModuleDefinition(ModuleId { local_id, krate: module_id.krate }))
        .collect();

    let slice_type = Type::Slice(Box::new(Type::Quoted(QuotedType::Module)));
    Ok(Value::Slice(children, slice_type))
}

fn module_hash(arguments: Vec<(Value, Location)>, location: Location) -> IResult<Value> {
    hash_item(arguments, location, get_module)
}

fn module_eq(arguments: Vec<(Value, Location)>, location: Location) -> IResult<Value> {
    eq_item(arguments, location, get_module)
}

// fn functions(self) -> [FunctionDefinition]
fn module_functions(
    interpreter: &Interpreter,
    arguments: Vec<(Value, Location)>,
    location: Location,
) -> IResult<Value> {
    let self_argument = check_one_argument(arguments, location)?;
    let module_id = get_module(self_argument)?;
    let module_data = interpreter.elaborator.get_module(module_id);
    let func_ids = module_data
        .definitions()
        .definitions()
        .iter()
        .filter_map(|module_def_id| {
            if let ModuleDefId::FunctionId(func_id) = module_def_id {
                Some(Value::FunctionDefinition(*func_id))
            } else {
                None
            }
        })
        .collect();

    let slice_type = Type::Slice(Box::new(Type::Quoted(QuotedType::FunctionDefinition)));
    Ok(Value::Slice(func_ids, slice_type))
}

// fn parent(self) -> Option<Module>
fn module_parent(
    interpreter: &Interpreter,
    arguments: Vec<(Value, Location)>,
    return_type: Type,
    location: Location,
) -> IResult<Value> {
    let self_argument = check_one_argument(arguments, location)?;
    let module_id = get_module(self_argument)?;
    let module_data = interpreter.elaborator.get_module(module_id);

    let value = module_data.parent.map(|local_id| {
        let id = ModuleId { krate: module_id.krate, local_id };
        Value::ModuleDefinition(id)
    });
    Ok(option(return_type, value, location))
}

// fn structs(self) -> [TypeDefinition]
fn module_structs(
    interpreter: &Interpreter,
    arguments: Vec<(Value, Location)>,
    location: Location,
) -> IResult<Value> {
    let self_argument = check_one_argument(arguments, location)?;
    let module_id = get_module(self_argument)?;
    let module_data = interpreter.elaborator.get_module(module_id);
    let struct_ids = module_data
        .definitions()
        .definitions()
        .iter()
        .filter_map(|module_def_id| {
            if let ModuleDefId::TypeId(id) = module_def_id {
                Some(Value::TypeDefinition(*id))
            } else {
                None
            }
        })
        .collect();

    let slice_type = Type::Slice(Box::new(Type::Quoted(QuotedType::TypeDefinition)));
    Ok(Value::Slice(struct_ids, slice_type))
}

// fn has_named_attribute<let N: u32>(self, name: str<N>) -> bool {}
fn module_has_named_attribute(
    interpreter: &Interpreter,
    arguments: Vec<(Value, Location)>,
    location: Location,
) -> IResult<Value> {
    let (self_argument, name) = check_two_arguments(arguments, location)?;
    let module_id = get_module(self_argument)?;
    let module_data = interpreter.elaborator.get_module(module_id);

    let name = get_str(name)?;

    Ok(Value::Bool(has_named_attribute(
        &name,
        &module_data.attributes,
        interpreter.elaborator.interner,
    )))
}

// fn is_contract(self) -> bool
fn module_is_contract(
    interpreter: &Interpreter,
    arguments: Vec<(Value, Location)>,
    location: Location,
) -> IResult<Value> {
    let self_argument = check_one_argument(arguments, location)?;
    let module_id = get_module(self_argument)?;
    Ok(Value::Bool(interpreter.elaborator.module_is_contract(module_id)))
}

// fn name(self) -> Quoted
fn module_name(
    interner: &NodeInterner,
    arguments: Vec<(Value, Location)>,
    location: Location,
) -> IResult<Value> {
    let self_argument = check_one_argument(arguments, location)?;
    let module_id = get_module(self_argument)?;
    let name = &interner.module_attributes(module_id).name;
    let token = Token::Ident(name.clone());
    let token = LocatedToken::new(token, location);
    let tokens = Rc::new(vec![token]);
    Ok(Value::Quoted(tokens))
}

fn modulus_be_bits(arguments: Vec<(Value, Location)>, location: Location) -> IResult<Value> {
    check_argument_count(0, &arguments, location)?;

    let bits = FieldElement::modulus().to_radix_be(2);
    let bits_vector = bits.into_iter().map(|bit| Value::U1(bit != 0)).collect();

    let int_type = Type::Integer(Signedness::Unsigned, IntegerBitSize::One);
    let typ = Type::Slice(Box::new(int_type));
    Ok(Value::Slice(bits_vector, typ))
}

fn modulus_be_bytes(arguments: Vec<(Value, Location)>, location: Location) -> IResult<Value> {
    check_argument_count(0, &arguments, location)?;

    let bytes = FieldElement::modulus().to_bytes_be();
    let bytes_vector = bytes.into_iter().map(Value::U8).collect();

    let int_type = Type::Integer(Signedness::Unsigned, IntegerBitSize::Eight);
    let typ = Type::Slice(Box::new(int_type));
    Ok(Value::Slice(bytes_vector, typ))
}

fn modulus_le_bits(arguments: Vec<(Value, Location)>, location: Location) -> IResult<Value> {
    let Value::Slice(bits, typ) = modulus_be_bits(arguments, location)? else {
        unreachable!("modulus_be_bits must return slice")
    };
    let reversed_bits = bits.into_iter().rev().collect();
    Ok(Value::Slice(reversed_bits, typ))
}

fn modulus_le_bytes(arguments: Vec<(Value, Location)>, location: Location) -> IResult<Value> {
    let Value::Slice(bytes, typ) = modulus_be_bytes(arguments, location)? else {
        unreachable!("modulus_be_bytes must return slice")
    };
    let reversed_bytes = bytes.into_iter().rev().collect();
    Ok(Value::Slice(reversed_bytes, typ))
}

fn modulus_num_bits(arguments: Vec<(Value, Location)>, location: Location) -> IResult<Value> {
    check_argument_count(0, &arguments, location)?;
    let bits = FieldElement::max_num_bits().into();
    Ok(Value::U64(bits))
}

// fn quoted_eq(_first: Quoted, _second: Quoted) -> bool
fn quoted_eq(
    interner: &NodeInterner,
    arguments: Vec<(Value, Location)>,
    location: Location,
) -> IResult<Value> {
    let (self_arg, other_arg) = check_two_arguments(arguments, location)?;
    let self_arg = get_quoted(self_arg)?;
    let other_arg = get_quoted(other_arg)?;

    // Comparing tokens one against each other doesn't work in the general case because tokens
    // might be refer to interned expressions/statements/etc. We'd need to convert those nodes
    // to tokens and compare the final result, but comparing their string representation works
    // equally well and, for simplicity, that's what we do here.
    let self_string = tokens_to_string(&self_arg, interner);
    let other_string = tokens_to_string(&other_arg, interner);

    Ok(Value::Bool(self_string == other_string))
}
fn quoted_hash(arguments: Vec<(Value, Location)>, location: Location) -> IResult<Value> {
    hash_item(arguments, location, get_quoted)
}

fn trait_def_as_trait_constraint(
    interner: &mut NodeInterner,
    arguments: Vec<(Value, Location)>,
    location: Location,
) -> IResult<Value> {
    let argument = check_one_argument(arguments, location)?;

    let trait_id = get_trait_def(argument)?;
    let constraint = interner.get_trait(trait_id).as_constraint(location);

    Ok(Value::TraitConstraint(trait_id, constraint.trait_bound.trait_generics))
}

/// Creates a value that holds an `Option`.
/// `option_type` must be a Type referencing the `Option` type.
pub(crate) fn option(option_type: Type, value: Option<Value>, location: Location) -> Value {
    let t = extract_option_generic_type(option_type.clone());

    let (is_some, value) = match value {
        Some(value) => (Value::Bool(true), value),
        None => (Value::Bool(false), zeroed(t, location)),
    };

    let mut fields = HashMap::default();
    fields.insert(Rc::new("_is_some".to_string()), Shared::new(is_some));
    fields.insert(Rc::new("_value".to_string()), Shared::new(value));
    Value::Struct(fields, option_type)
}

/// Given a type, assert that it's an `Option<T>` and return the Type for T
pub(crate) fn extract_option_generic_type(typ: Type) -> Type {
    let Type::DataType(struct_type, mut generics) = typ else {
        panic!("Expected type to be a struct");
    };

    let struct_type = struct_type.borrow();
    assert_eq!(struct_type.name.as_str(), "Option");

    generics.pop().expect("Expected Option to have a T generic type")
}

fn ctstring_eq(arguments: Vec<(Value, Location)>, location: Location) -> IResult<Value> {
    eq_item(arguments, location, get_ctstring)
}

fn ctstring_hash(arguments: Vec<(Value, Location)>, location: Location) -> IResult<Value> {
    hash_item(arguments, location, get_ctstring)
}

fn derive_generators(
    arguments: Vec<(Value, Location)>,
    return_type: Type,
    location: Location,
) -> IResult<Value> {
    let (domain_separator_string, starting_index) = check_two_arguments(arguments, location)?;

    let domain_separator_location = domain_separator_string.1;
    let (domain_separator_string, _) = get_array(domain_separator_string)?;
    let starting_index = get_u32(starting_index)?;

    let domain_separator_string =
        try_vecmap(domain_separator_string, |byte| get_u8((byte, domain_separator_location)))?;

    let (size, elements) = match return_type.clone() {
        Type::Array(size, elements) => (size, elements),
        _ => panic!("ICE: Should only have an array return type"),
    };

    let num_generators = size.evaluate_to_u32(location).map_err(|err| {
        let err = Box::new(err);
        InterpreterError::UnknownArrayLength { length: *size, err, location }
    })?;

    let generators = bn254_blackbox_solver::derive_generators(
        &domain_separator_string,
        num_generators,
        starting_index,
    );

    let is_infinite = FieldElement::zero();
    let x_field_name: Rc<String> = Rc::new("x".to_owned());
    let y_field_name: Rc<String> = Rc::new("y".to_owned());
    let is_infinite_field_name: Rc<String> = Rc::new("is_infinite".to_owned());
    let mut results = Vector::new();
    for generator in generators {
        let x_big: BigUint = generator.x.into();
        let x = FieldElement::from_be_bytes_reduce(&x_big.to_bytes_be());
        let y_big: BigUint = generator.y.into();
        let y = FieldElement::from_be_bytes_reduce(&y_big.to_bytes_be());
        let mut embedded_curve_point_fields = HashMap::default();
        embedded_curve_point_fields
            .insert(x_field_name.clone(), Shared::new(Value::Field(SignedField::positive(x))));
        embedded_curve_point_fields
            .insert(y_field_name.clone(), Shared::new(Value::Field(SignedField::positive(y))));
        embedded_curve_point_fields.insert(
            is_infinite_field_name.clone(),
            Shared::new(Value::Field(SignedField::positive(is_infinite))),
        );
        let embedded_curve_point_struct =
            Value::Struct(embedded_curve_point_fields, *elements.clone());
        results.push_back(embedded_curve_point_struct);
    }

    Ok(Value::Array(results, return_type))
}

fn field_less_than(arguments: Vec<(Value, Location)>, location: Location) -> IResult<Value> {
    let (lhs, rhs) = check_two_arguments(arguments, location)?;

    let lhs = get_field(lhs)?;
    let rhs = get_field(rhs)?;

    Ok(Value::Bool(lhs < rhs))
}<|MERGE_RESOLUTION|>--- conflicted
+++ resolved
@@ -181,19 +181,11 @@
             "quoted_eq" => quoted_eq(self.elaborator.interner, arguments, location),
             "quoted_hash" => quoted_hash(arguments, location),
             "quoted_tokens" => quoted_tokens(arguments, location),
-<<<<<<< HEAD
-            "slice_insert" => slice_insert(interner, arguments, location, call_stack),
-            "slice_pop_back" => slice_pop_back(interner, arguments, location, call_stack),
-            "slice_pop_front" => slice_pop_front(interner, arguments, location, call_stack),
-            "slice_push_back" => slice_push_back(interner, arguments, location),
-            "slice_push_front" => slice_push_front(interner, arguments, location),
-=======
-            "slice_insert" => slice_insert(arguments, location),
+            "slice_insert" => slice_insert(arguments, location, call_stack),
             "slice_pop_back" => slice_pop_back(arguments, location, call_stack),
             "slice_pop_front" => slice_pop_front(arguments, location, call_stack),
             "slice_push_back" => slice_push_back(arguments, location),
             "slice_push_front" => slice_push_front(arguments, location),
->>>>>>> 6c92a1a9
             "slice_refcount" => Ok(Value::U32(0)),
             "slice_remove" => slice_remove(arguments, location, call_stack),
             "static_assert" => static_assert(interner, arguments, location, call_stack),
@@ -807,16 +799,11 @@
     }
 }
 
-<<<<<<< HEAD
 fn slice_insert(
-    interner: &mut NodeInterner,
     arguments: Vec<(Value, Location)>,
     location: Location,
     call_stack: &Vector<Location>,
 ) -> IResult<Value> {
-=======
-fn slice_insert(arguments: Vec<(Value, Location)>, location: Location) -> IResult<Value> {
->>>>>>> 6c92a1a9
     let (slice, index, (element, _)) = check_three_arguments(arguments, location)?;
 
     let (mut values, typ) = get_slice(slice)?;
