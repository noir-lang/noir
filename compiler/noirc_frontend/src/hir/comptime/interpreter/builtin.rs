use std::rc::Rc;

use acvm::{AcirField, FieldElement};
use builtin_helpers::{
    block_expression_to_value, check_argument_count, check_function_not_yet_resolved,
    check_one_argument, check_three_arguments, check_two_arguments, get_bool, get_expr, get_field,
    get_format_string, get_function_def, get_module, get_quoted, get_slice, get_struct,
    get_trait_constraint, get_trait_def, get_trait_impl, get_tuple, get_type, get_typed_expr,
    get_u32, get_unresolved_type, has_named_attribute, hir_pattern_to_tokens,
    mutate_func_meta_type, parse, quote_ident, replace_func_meta_parameters,
    replace_func_meta_return_type,
};
use im::Vector;
use iter_extended::{try_vecmap, vecmap};
use noirc_errors::Location;
use num_bigint::BigUint;
use rustc_hash::FxHashMap as HashMap;

use crate::{
    ast::{
        ArrayLiteral, BlockExpression, ConstrainKind, Expression, ExpressionKind, ForRange,
        FunctionKind, FunctionReturnType, Ident, IntegerBitSize, ItemVisibility, LValue, Literal,
        Pattern, Signedness, Statement, StatementKind, UnaryOp, UnresolvedType, UnresolvedTypeData,
        Visibility,
    },
    hir::{
        comptime::{
            errors::IResult,
            value::{ExprValue, TypedExpr},
            InterpreterError, Value,
        },
        def_collector::dc_crate::CollectedItems,
        def_map::ModuleDefId,
    },
<<<<<<< HEAD
    hir_def::{
        self,
        expr::{HirExpression, HirLiteral},
        function::FunctionBody,
    },
=======
    hir_def::expr::{HirExpression, HirLiteral},
    hir_def::function::FunctionBody,
>>>>>>> c4273a0c
    node_interner::{DefinitionKind, NodeInterner, TraitImplKind},
    parser::Parser,
    token::{Attribute, SecondaryAttribute, Token},
    Kind, QuotedType, ResolvedGeneric, Shared, Type, TypeVariable,
};

use self::builtin_helpers::{eq_item, get_array, get_ctstring, get_str, get_u8, hash_item, lex};
use super::Interpreter;

pub(crate) mod builtin_helpers;

impl<'local, 'context> Interpreter<'local, 'context> {
    pub(super) fn call_builtin(
        &mut self,
        name: &str,
        arguments: Vec<(Value, Location)>,
        return_type: Type,
        location: Location,
    ) -> IResult<Value> {
        let interner = &mut self.elaborator.interner;
        let call_stack = &self.elaborator.interpreter_call_stack;
        match name {
            "array_as_str_unchecked" => array_as_str_unchecked(interner, arguments, location),
            "array_len" => array_len(interner, arguments, location),
            "assert_constant" => Ok(Value::Bool(true)),
            "as_slice" => as_slice(interner, arguments, location),
            "ctstring_eq" => ctstring_eq(arguments, location),
            "ctstring_hash" => ctstring_hash(arguments, location),
            "expr_as_array" => expr_as_array(interner, arguments, return_type, location),
            "expr_as_assert" => expr_as_assert(interner, arguments, return_type, location),
            "expr_as_assert_eq" => expr_as_assert_eq(interner, arguments, return_type, location),
            "expr_as_assign" => expr_as_assign(interner, arguments, return_type, location),
            "expr_as_binary_op" => expr_as_binary_op(interner, arguments, return_type, location),
            "expr_as_block" => expr_as_block(interner, arguments, return_type, location),
            "expr_as_bool" => expr_as_bool(interner, arguments, return_type, location),
            "expr_as_cast" => expr_as_cast(interner, arguments, return_type, location),
            "expr_as_comptime" => expr_as_comptime(interner, arguments, return_type, location),
            "expr_as_constructor" => {
                expr_as_constructor(interner, arguments, return_type, location)
            }
            "expr_as_for" => expr_as_for(interner, arguments, return_type, location),
            "expr_as_for_range" => expr_as_for_range(interner, arguments, return_type, location),
            "expr_as_function_call" => {
                expr_as_function_call(interner, arguments, return_type, location)
            }
            "expr_as_if" => expr_as_if(interner, arguments, return_type, location),
            "expr_as_index" => expr_as_index(interner, arguments, return_type, location),
            "expr_as_integer" => expr_as_integer(interner, arguments, return_type, location),
            "expr_as_lambda" => expr_as_lambda(interner, arguments, return_type, location),
            "expr_as_let" => expr_as_let(interner, arguments, return_type, location),
            "expr_as_member_access" => {
                expr_as_member_access(interner, arguments, return_type, location)
            }
            "expr_as_method_call" => {
                expr_as_method_call(interner, arguments, return_type, location)
            }
            "expr_as_repeated_element_array" => {
                expr_as_repeated_element_array(interner, arguments, return_type, location)
            }
            "expr_as_repeated_element_slice" => {
                expr_as_repeated_element_slice(interner, arguments, return_type, location)
            }
            "expr_as_slice" => expr_as_slice(interner, arguments, return_type, location),
            "expr_as_tuple" => expr_as_tuple(interner, arguments, return_type, location),
            "expr_as_unary_op" => expr_as_unary_op(interner, arguments, return_type, location),
            "expr_as_unsafe" => expr_as_unsafe(interner, arguments, return_type, location),
            "expr_has_semicolon" => expr_has_semicolon(interner, arguments, location),
            "expr_is_break" => expr_is_break(interner, arguments, location),
            "expr_is_continue" => expr_is_continue(interner, arguments, location),
            "expr_resolve" => expr_resolve(self, arguments, location),
            "is_unconstrained" => Ok(Value::Bool(true)),
            "fmtstr_as_ctstring" => fmtstr_as_ctstring(interner, arguments, location),
            "fmtstr_quoted_contents" => fmtstr_quoted_contents(interner, arguments, location),
            "fresh_type_variable" => fresh_type_variable(interner),
            "function_def_add_attribute" => function_def_add_attribute(self, arguments, location),
            "function_def_body" => function_def_body(interner, arguments, location),
            "function_def_eq" => function_def_eq(arguments, location),
            "function_def_has_named_attribute" => {
                function_def_has_named_attribute(interner, arguments, location)
            }
            "function_def_hash" => function_def_hash(arguments, location),
            "function_def_is_unconstrained" => {
                function_def_is_unconstrained(interner, arguments, location)
            }
            "function_def_module" => function_def_module(interner, arguments, location),
            "function_def_name" => function_def_name(interner, arguments, location),
            "function_def_parameters" => function_def_parameters(interner, arguments, location),
            "function_def_return_type" => function_def_return_type(interner, arguments, location),
            "function_def_set_body" => function_def_set_body(self, arguments, location),
            "function_def_set_parameters" => function_def_set_parameters(self, arguments, location),
            "function_def_set_return_type" => {
                function_def_set_return_type(self, arguments, location)
            }
            "function_def_set_return_public" => {
                function_def_set_return_public(self, arguments, location)
            }
            "function_def_set_unconstrained" => {
                function_def_set_unconstrained(self, arguments, location)
            }
            "module_add_item" => module_add_item(self, arguments, location),
            "module_eq" => module_eq(arguments, location),
            "module_functions" => module_functions(self, arguments, location),
            "module_has_named_attribute" => module_has_named_attribute(self, arguments, location),
            "module_hash" => module_hash(arguments, location),
            "module_is_contract" => module_is_contract(self, arguments, location),
            "module_name" => module_name(interner, arguments, location),
            "module_structs" => module_structs(self, arguments, location),
            "modulus_be_bits" => modulus_be_bits(arguments, location),
            "modulus_be_bytes" => modulus_be_bytes(arguments, location),
            "modulus_le_bits" => modulus_le_bits(arguments, location),
            "modulus_le_bytes" => modulus_le_bytes(arguments, location),
            "modulus_num_bits" => modulus_num_bits(arguments, location),
            "quoted_as_expr" => quoted_as_expr(interner, arguments, return_type, location),
            "quoted_as_module" => quoted_as_module(self, arguments, return_type, location),
            "quoted_as_trait_constraint" => quoted_as_trait_constraint(self, arguments, location),
            "quoted_as_type" => quoted_as_type(self, arguments, location),
            "quoted_eq" => quoted_eq(arguments, location),
            "quoted_hash" => quoted_hash(arguments, location),
            "quoted_tokens" => quoted_tokens(arguments, location),
            "slice_insert" => slice_insert(interner, arguments, location),
            "slice_pop_back" => slice_pop_back(interner, arguments, location, call_stack),
            "slice_pop_front" => slice_pop_front(interner, arguments, location, call_stack),
            "slice_push_back" => slice_push_back(interner, arguments, location),
            "slice_push_front" => slice_push_front(interner, arguments, location),
            "slice_remove" => slice_remove(interner, arguments, location, call_stack),
            "str_as_bytes" => str_as_bytes(interner, arguments, location),
            "str_as_ctstring" => str_as_ctstring(interner, arguments, location),
            "struct_def_add_attribute" => struct_def_add_attribute(interner, arguments, location),
            "struct_def_add_generic" => struct_def_add_generic(interner, arguments, location),
            "struct_def_as_type" => struct_def_as_type(interner, arguments, location),
            "struct_def_eq" => struct_def_eq(arguments, location),
            "struct_def_fields" => struct_def_fields(interner, arguments, location),
            "struct_def_generics" => struct_def_generics(interner, arguments, location),
            "struct_def_has_named_attribute" => {
                struct_def_has_named_attribute(interner, arguments, location)
            }
            "struct_def_hash" => struct_def_hash(arguments, location),
            "struct_def_module" => struct_def_module(self, arguments, location),
            "struct_def_name" => struct_def_name(interner, arguments, location),
            "struct_def_set_fields" => struct_def_set_fields(interner, arguments, location),
            "to_be_radix" => to_be_radix(arguments, return_type, location),
            "to_le_radix" => to_le_radix(arguments, return_type, location),
            "trait_constraint_eq" => trait_constraint_eq(arguments, location),
            "trait_constraint_hash" => trait_constraint_hash(arguments, location),
            "trait_def_as_trait_constraint" => {
                trait_def_as_trait_constraint(interner, arguments, location)
            }
            "trait_def_eq" => trait_def_eq(arguments, location),
            "trait_def_hash" => trait_def_hash(arguments, location),
            "trait_impl_methods" => trait_impl_methods(interner, arguments, location),
            "trait_impl_trait_generic_args" => {
                trait_impl_trait_generic_args(interner, arguments, location)
            }
            "type_as_array" => type_as_array(arguments, return_type, location),
            "type_as_constant" => type_as_constant(arguments, return_type, location),
            "type_as_integer" => type_as_integer(arguments, return_type, location),
            "type_as_mutable_reference" => {
                type_as_mutable_reference(arguments, return_type, location)
            }
            "type_as_slice" => type_as_slice(arguments, return_type, location),
            "type_as_str" => type_as_str(arguments, return_type, location),
            "type_as_struct" => type_as_struct(arguments, return_type, location),
            "type_as_tuple" => type_as_tuple(arguments, return_type, location),
            "type_eq" => type_eq(arguments, location),
            "type_get_trait_impl" => {
                type_get_trait_impl(interner, arguments, return_type, location)
            }
            "type_hash" => type_hash(arguments, location),
            "type_implements" => type_implements(interner, arguments, location),
            "type_is_bool" => type_is_bool(arguments, location),
            "type_is_field" => type_is_field(arguments, location),
            "type_is_unit" => type_is_unit(arguments, location),
            "type_of" => type_of(arguments, location),
            "typed_expr_as_function_definition" => {
                typed_expr_as_function_definition(interner, arguments, return_type, location)
            }
            "typed_expr_get_type" => {
                typed_expr_get_type(interner, arguments, return_type, location)
            }
            "unresolved_type_as_mutable_reference" => {
                unresolved_type_as_mutable_reference(interner, arguments, return_type, location)
            }
            "unresolved_type_as_slice" => {
                unresolved_type_as_slice(interner, arguments, return_type, location)
            }
            "unresolved_type_is_bool" => unresolved_type_is_bool(interner, arguments, location),
            "unresolved_type_is_field" => unresolved_type_is_field(interner, arguments, location),
            "unresolved_type_is_unit" => unresolved_type_is_unit(interner, arguments, location),
            "zeroed" => zeroed(return_type),
            _ => {
                let item = format!("Comptime evaluation for builtin function {name}");
                Err(InterpreterError::Unimplemented { item, location })
            }
        }
    }
}

fn failing_constraint<T>(
    message: impl Into<String>,
    location: Location,
    call_stack: &im::Vector<Location>,
) -> IResult<T> {
    Err(InterpreterError::FailingConstraint {
        message: Some(message.into()),
        location,
        call_stack: call_stack.clone(),
    })
}

fn array_len(
    interner: &NodeInterner,
    arguments: Vec<(Value, Location)>,
    location: Location,
) -> IResult<Value> {
    let (argument, argument_location) = check_one_argument(arguments, location)?;

    match argument {
        Value::Array(values, _) | Value::Slice(values, _) => Ok(Value::U32(values.len() as u32)),
        value => {
            let type_var = Box::new(interner.next_type_variable());
            let expected = Type::Array(type_var.clone(), type_var);
            let actual = value.get_type().into_owned();
            Err(InterpreterError::TypeMismatch { expected, actual, location: argument_location })
        }
    }
}

fn array_as_str_unchecked(
    interner: &NodeInterner,
    arguments: Vec<(Value, Location)>,
    location: Location,
) -> IResult<Value> {
    let argument = check_one_argument(arguments, location)?;

    let array = get_array(interner, argument)?.0;
    let string_bytes = try_vecmap(array, |byte| get_u8((byte, location)))?;
    let string = String::from_utf8_lossy(&string_bytes).into_owned();
    Ok(Value::String(Rc::new(string)))
}

fn as_slice(
    interner: &NodeInterner,
    arguments: Vec<(Value, Location)>,
    location: Location,
) -> IResult<Value> {
    let (array, array_location) = check_one_argument(arguments, location)?;

    match array {
        Value::Array(values, Type::Array(_, typ)) => Ok(Value::Slice(values, Type::Slice(typ))),
        value => {
            let type_var = Box::new(interner.next_type_variable());
            let expected = Type::Array(type_var.clone(), type_var);
            let actual = value.get_type().into_owned();
            Err(InterpreterError::TypeMismatch { expected, actual, location: array_location })
        }
    }
}

fn slice_push_back(
    interner: &NodeInterner,
    arguments: Vec<(Value, Location)>,
    location: Location,
) -> IResult<Value> {
    let (slice, (element, _)) = check_two_arguments(arguments, location)?;

    let (mut values, typ) = get_slice(interner, slice)?;
    values.push_back(element);
    Ok(Value::Slice(values, typ))
}

fn str_as_bytes(
    interner: &NodeInterner,
    arguments: Vec<(Value, Location)>,
    location: Location,
) -> IResult<Value> {
    let string = check_one_argument(arguments, location)?;
    let string = get_str(interner, string)?;

    let bytes: im::Vector<Value> = string.bytes().map(Value::U8).collect();
    let byte_array_type = Type::Array(
        Box::new(Type::Constant(bytes.len() as u32, Kind::u32())),
        Box::new(Type::Integer(Signedness::Unsigned, IntegerBitSize::Eight)),
    );
    Ok(Value::Array(bytes, byte_array_type))
}

// fn str_as_ctstring(self) -> CtString
fn str_as_ctstring(
    interner: &NodeInterner,
    arguments: Vec<(Value, Location)>,
    location: Location,
) -> IResult<Value> {
    let self_argument = check_one_argument(arguments, location)?;
    let string = get_str(interner, self_argument)?;
    Ok(Value::CtString(string))
}

// fn add_attribute<let N: u32>(self, attribute: str<N>)
fn struct_def_add_attribute(
    interner: &mut NodeInterner,
    arguments: Vec<(Value, Location)>,
    location: Location,
) -> IResult<Value> {
    let (self_argument, attribute) = check_two_arguments(arguments, location)?;
    let attribute_location = attribute.1;
    let attribute = get_str(interner, attribute)?;

    let mut tokens = lex(&format!("#[{}]", attribute));
    if tokens.len() != 1 {
        return Err(InterpreterError::InvalidAttribute {
            attribute: attribute.to_string(),
            location: attribute_location,
        });
    }

    let token = tokens.remove(0);
    let Token::Attribute(attribute) = token else {
        return Err(InterpreterError::InvalidAttribute {
            attribute: attribute.to_string(),
            location: attribute_location,
        });
    };

    let Attribute::Secondary(attribute) = attribute else {
        return Err(InterpreterError::InvalidAttribute {
            attribute: attribute.to_string(),
            location: attribute_location,
        });
    };

    let struct_id = get_struct(self_argument)?;
    interner.update_struct_attributes(struct_id, |attributes| {
        attributes.push(attribute.clone());
    });

    Ok(Value::Unit)
}

// fn add_generic<let N: u32>(self, generic_name: str<N>)
fn struct_def_add_generic(
    interner: &NodeInterner,
    arguments: Vec<(Value, Location)>,
    location: Location,
) -> IResult<Value> {
    let (self_argument, generic) = check_two_arguments(arguments, location)?;
    let generic_location = generic.1;
    let generic = get_str(interner, generic)?;

    let mut tokens = lex(&generic);
    if tokens.len() != 1 {
        return Err(InterpreterError::GenericNameShouldBeAnIdent {
            name: generic,
            location: generic_location,
        });
    }

    let Token::Ident(generic_name) = tokens.remove(0) else {
        return Err(InterpreterError::GenericNameShouldBeAnIdent {
            name: generic,
            location: generic_location,
        });
    };

    let struct_id = get_struct(self_argument)?;
    let the_struct = interner.get_struct(struct_id);
    let mut the_struct = the_struct.borrow_mut();
    let name = Rc::new(generic_name);

    for generic in &the_struct.generics {
        if generic.name == name {
            return Err(InterpreterError::DuplicateGeneric {
                name,
                struct_name: the_struct.name.to_string(),
                existing_location: Location::new(generic.span, the_struct.location.file),
                duplicate_location: generic_location,
            });
        }
    }

    let type_var_kind = Kind::Normal;
    let type_var = TypeVariable::unbound(interner.next_type_variable_id(), type_var_kind);
    let span = generic_location.span;
    let typ = Type::NamedGeneric(type_var.clone(), name.clone());
    let new_generic = ResolvedGeneric { name, type_var, span };
    the_struct.generics.push(new_generic);

    Ok(Value::Type(typ))
}

/// fn as_type(self) -> Type
fn struct_def_as_type(
    interner: &NodeInterner,
    arguments: Vec<(Value, Location)>,
    location: Location,
) -> IResult<Value> {
    let argument = check_one_argument(arguments, location)?;
    let struct_id = get_struct(argument)?;
    let struct_def_rc = interner.get_struct(struct_id);
    let struct_def = struct_def_rc.borrow();

    let generics = vecmap(&struct_def.generics, |generic| {
        Type::NamedGeneric(generic.type_var.clone(), generic.name.clone())
    });

    drop(struct_def);
    Ok(Value::Type(Type::Struct(struct_def_rc, generics)))
}

/// fn generics(self) -> [Type]
fn struct_def_generics(
    interner: &NodeInterner,
    arguments: Vec<(Value, Location)>,
    location: Location,
) -> IResult<Value> {
    let argument = check_one_argument(arguments, location)?;
    let struct_id = get_struct(argument)?;
    let struct_def = interner.get_struct(struct_id);
    let struct_def = struct_def.borrow();

    let generics =
        struct_def.generics.iter().map(|generic| Value::Type(generic.clone().as_named_generic()));

    let typ = Type::Slice(Box::new(Type::Quoted(QuotedType::Type)));
    Ok(Value::Slice(generics.collect(), typ))
}

fn struct_def_hash(arguments: Vec<(Value, Location)>, location: Location) -> IResult<Value> {
    hash_item(arguments, location, get_struct)
}

fn struct_def_eq(arguments: Vec<(Value, Location)>, location: Location) -> IResult<Value> {
    eq_item(arguments, location, get_struct)
}

// fn has_named_attribute<let N: u32>(self, name: str<N>) -> bool {}
fn struct_def_has_named_attribute(
    interner: &NodeInterner,
    arguments: Vec<(Value, Location)>,
    location: Location,
) -> IResult<Value> {
    let (self_argument, name) = check_two_arguments(arguments, location)?;
    let struct_id = get_struct(self_argument)?;

    let name = get_str(interner, name)?;

    Ok(Value::Bool(has_named_attribute(&name, interner.struct_attributes(&struct_id))))
}

/// fn fields(self) -> [(Quoted, Type)]
/// Returns (name, type) pairs of each field of this StructDefinition
fn struct_def_fields(
    interner: &mut NodeInterner,
    arguments: Vec<(Value, Location)>,
    location: Location,
) -> IResult<Value> {
    let argument = check_one_argument(arguments, location)?;
    let struct_id = get_struct(argument)?;
    let struct_def = interner.get_struct(struct_id);
    let struct_def = struct_def.borrow();

    let mut fields = im::Vector::new();

    for field in struct_def.get_fields_as_written() {
        let name = Value::Quoted(Rc::new(vec![Token::Ident(field.name.to_string())]));
        let typ = Value::Type(field.typ);
        fields.push_back(Value::Tuple(vec![name, typ]));
    }

    let typ = Type::Slice(Box::new(Type::Tuple(vec![
        Type::Quoted(QuotedType::Quoted),
        Type::Quoted(QuotedType::Type),
    ])));
    Ok(Value::Slice(fields, typ))
}

// fn module(self) -> Module
fn struct_def_module(
    interpreter: &Interpreter,
    arguments: Vec<(Value, Location)>,
    location: Location,
) -> IResult<Value> {
    let self_argument = check_one_argument(arguments, location)?;
    let struct_id = get_struct(self_argument)?;
    let parent = struct_id.parent_module_id(interpreter.elaborator.def_maps);
    Ok(Value::ModuleDefinition(parent))
}

// fn name(self) -> Quoted
fn struct_def_name(
    interner: &NodeInterner,
    arguments: Vec<(Value, Location)>,
    location: Location,
) -> IResult<Value> {
    let self_argument = check_one_argument(arguments, location)?;
    let struct_id = get_struct(self_argument)?;
    let the_struct = interner.get_struct(struct_id);

    let name = Token::Ident(the_struct.borrow().name.to_string());
    Ok(Value::Quoted(Rc::new(vec![name])))
}

/// fn set_fields(self, new_fields: [(Quoted, Type)]) {}
/// Returns (name, type) pairs of each field of this StructDefinition
fn struct_def_set_fields(
    interner: &mut NodeInterner,
    arguments: Vec<(Value, Location)>,
    location: Location,
) -> IResult<Value> {
    let (the_struct, fields) = check_two_arguments(arguments, location)?;
    let struct_id = get_struct(the_struct)?;

    let struct_def = interner.get_struct(struct_id);
    let mut struct_def = struct_def.borrow_mut();

    let field_location = fields.1;
    let fields = get_slice(interner, fields)?.0;

    let new_fields = fields
        .into_iter()
        .flat_map(|field_pair| get_tuple(interner, (field_pair, field_location)))
        .enumerate()
        .map(|(index, mut field_pair)| {
            if field_pair.len() == 2 {
                let typ = field_pair.pop().unwrap();
                let name_value = field_pair.pop().unwrap();

                let name_tokens = get_quoted((name_value.clone(), field_location))?;
                let typ = get_type((typ, field_location))?;

                match name_tokens.first() {
                    Some(Token::Ident(name)) if name_tokens.len() == 1 => {
                        Ok(hir_def::types::StructField {
                            visibility: ItemVisibility::Public,
                            name: Ident::new(name.clone(), field_location.span),
                            typ,
                        })
                    }
                    _ => {
                        let value = name_value.display(interner).to_string();
                        let location = field_location;
                        Err(InterpreterError::ExpectedIdentForStructField {
                            value,
                            index,
                            location,
                        })
                    }
                }
            } else {
                let type_var = interner.next_type_variable();
                let expected = Type::Tuple(vec![type_var.clone(), type_var]);

                let actual =
                    Type::Tuple(vecmap(&field_pair, |value| value.get_type().into_owned()));

                Err(InterpreterError::TypeMismatch { expected, actual, location })
            }
        })
        .collect::<Result<Vec<_>, _>>()?;

    struct_def.set_fields(new_fields);
    Ok(Value::Unit)
}

fn slice_remove(
    interner: &mut NodeInterner,
    arguments: Vec<(Value, Location)>,
    location: Location,
    call_stack: &im::Vector<Location>,
) -> IResult<Value> {
    let (slice, index) = check_two_arguments(arguments, location)?;

    let (mut values, typ) = get_slice(interner, slice)?;
    let index = get_u32(index)? as usize;

    if values.is_empty() {
        return failing_constraint("slice_remove called on empty slice", location, call_stack);
    }

    if index >= values.len() {
        let message = format!(
            "slice_remove: index {index} is out of bounds for a slice of length {}",
            values.len()
        );
        return failing_constraint(message, location, call_stack);
    }

    let element = values.remove(index);
    Ok(Value::Tuple(vec![Value::Slice(values, typ), element]))
}

fn slice_push_front(
    interner: &mut NodeInterner,
    arguments: Vec<(Value, Location)>,
    location: Location,
) -> IResult<Value> {
    let (slice, (element, _)) = check_two_arguments(arguments, location)?;

    let (mut values, typ) = get_slice(interner, slice)?;
    values.push_front(element);
    Ok(Value::Slice(values, typ))
}

fn slice_pop_front(
    interner: &mut NodeInterner,
    arguments: Vec<(Value, Location)>,
    location: Location,
    call_stack: &im::Vector<Location>,
) -> IResult<Value> {
    let argument = check_one_argument(arguments, location)?;

    let (mut values, typ) = get_slice(interner, argument)?;
    match values.pop_front() {
        Some(element) => Ok(Value::Tuple(vec![element, Value::Slice(values, typ)])),
        None => failing_constraint("slice_pop_front called on empty slice", location, call_stack),
    }
}

fn slice_pop_back(
    interner: &mut NodeInterner,
    arguments: Vec<(Value, Location)>,
    location: Location,
    call_stack: &im::Vector<Location>,
) -> IResult<Value> {
    let argument = check_one_argument(arguments, location)?;

    let (mut values, typ) = get_slice(interner, argument)?;
    match values.pop_back() {
        Some(element) => Ok(Value::Tuple(vec![Value::Slice(values, typ), element])),
        None => failing_constraint("slice_pop_back called on empty slice", location, call_stack),
    }
}

fn slice_insert(
    interner: &mut NodeInterner,
    arguments: Vec<(Value, Location)>,
    location: Location,
) -> IResult<Value> {
    let (slice, index, (element, _)) = check_three_arguments(arguments, location)?;

    let (mut values, typ) = get_slice(interner, slice)?;
    let index = get_u32(index)? as usize;
    values.insert(index, element);
    Ok(Value::Slice(values, typ))
}

// fn as_expr(quoted: Quoted) -> Option<Expr>
fn quoted_as_expr(
    interner: &NodeInterner,
    arguments: Vec<(Value, Location)>,
    return_type: Type,
    location: Location,
) -> IResult<Value> {
    let argument = check_one_argument(arguments, location)?;

    let result =
        parse(interner, argument.clone(), Parser::parse_expression_or_error, "an expression");
    if let Ok(expr) = result {
        return option(return_type, Some(Value::expression(expr.kind)));
    }

    let result =
        parse(interner, argument.clone(), Parser::parse_statement_or_error, "an expression");
    if let Ok(stmt) = result {
        return option(return_type, Some(Value::statement(stmt.kind)));
    }

    let result = parse(interner, argument, Parser::parse_lvalue_or_error, "an expression");
    if let Ok(lvalue) = result {
        return option(return_type, Some(Value::lvalue(lvalue)));
    }

    option(return_type, None)
}

// fn as_module(quoted: Quoted) -> Option<Module>
fn quoted_as_module(
    interpreter: &mut Interpreter,
    arguments: Vec<(Value, Location)>,
    return_type: Type,
    location: Location,
) -> IResult<Value> {
    let argument = check_one_argument(arguments, location)?;

    let path = parse(
        interpreter.elaborator.interner,
        argument,
        Parser::parse_path_no_turbofish_or_error,
        "a path",
    )
    .ok();
    let option_value = path.and_then(|path| {
        let module = interpreter
            .elaborate_in_function(interpreter.current_function, |elaborator| {
                elaborator.resolve_module_by_path(path)
            });
        module.map(Value::ModuleDefinition)
    });

    option(return_type, option_value)
}

// fn as_trait_constraint(quoted: Quoted) -> TraitConstraint
fn quoted_as_trait_constraint(
    interpreter: &mut Interpreter,
    arguments: Vec<(Value, Location)>,
    location: Location,
) -> IResult<Value> {
    let argument = check_one_argument(arguments, location)?;
    let trait_bound = parse(
        interpreter.elaborator.interner,
        argument,
        Parser::parse_trait_bound_or_error,
        "a trait constraint",
    )?;
    let bound = interpreter
        .elaborate_in_function(interpreter.current_function, |elaborator| {
            elaborator.resolve_trait_bound(&trait_bound, Type::Unit)
        })
        .ok_or(InterpreterError::FailedToResolveTraitBound { trait_bound, location })?;

    Ok(Value::TraitConstraint(bound.trait_id, bound.trait_generics))
}

// fn as_type(quoted: Quoted) -> Type
fn quoted_as_type(
    interpreter: &mut Interpreter,
    arguments: Vec<(Value, Location)>,
    location: Location,
) -> IResult<Value> {
    let argument = check_one_argument(arguments, location)?;
    let typ =
        parse(interpreter.elaborator.interner, argument, Parser::parse_type_or_error, "a type")?;
    let typ = interpreter
        .elaborate_in_function(interpreter.current_function, |elab| elab.resolve_type(typ));
    Ok(Value::Type(typ))
}

// fn tokens(quoted: Quoted) -> [Quoted]
fn quoted_tokens(arguments: Vec<(Value, Location)>, location: Location) -> IResult<Value> {
    let argument = check_one_argument(arguments, location)?;
    let value = get_quoted(argument)?;

    Ok(Value::Slice(
        value.iter().map(|token| Value::Quoted(Rc::new(vec![token.clone()]))).collect(),
        Type::Slice(Box::new(Type::Quoted(QuotedType::Quoted))),
    ))
}

fn to_be_radix(
    arguments: Vec<(Value, Location)>,
    return_type: Type,
    location: Location,
) -> IResult<Value> {
    let le_radix_limbs = to_le_radix(arguments, return_type, location)?;

    let Value::Array(limbs, typ) = le_radix_limbs else {
        unreachable!("`to_le_radix` should always return an array");
    };
    let be_radix_limbs = limbs.into_iter().rev().collect();

    Ok(Value::Array(be_radix_limbs, typ))
}

fn to_le_radix(
    arguments: Vec<(Value, Location)>,
    return_type: Type,
    location: Location,
) -> IResult<Value> {
    let (value, radix) = check_two_arguments(arguments, location)?;

    let value = get_field(value)?;
    let radix = get_u32(radix)?;
    let limb_count = if let Type::Array(length, _) = return_type {
        if let Type::Constant(limb_count, _kind) = *length {
            limb_count
        } else {
            return Err(InterpreterError::TypeAnnotationsNeededForMethodCall { location });
        }
    } else {
        return Err(InterpreterError::TypeAnnotationsNeededForMethodCall { location });
    };

    // Decompose the integer into its radix digits in little endian form.
    let decomposed_integer = compute_to_radix_le(value, radix);
    let decomposed_integer = vecmap(0..limb_count as usize, |i| match decomposed_integer.get(i) {
        Some(digit) => Value::U8(*digit),
        None => Value::U8(0),
    });
    Ok(Value::Array(
        decomposed_integer.into(),
        Type::Integer(Signedness::Unsigned, IntegerBitSize::Eight),
    ))
}

fn compute_to_radix_le(field: FieldElement, radix: u32) -> Vec<u8> {
    let bit_size = u32::BITS - (radix - 1).leading_zeros();
    let radix_big = BigUint::from(radix);
    assert_eq!(BigUint::from(2u128).pow(bit_size), radix_big, "ICE: Radix must be a power of 2");
    let big_integer = BigUint::from_bytes_be(&field.to_be_bytes());

    // Decompose the integer into its radix digits in little endian form.
    big_integer.to_radix_le(radix)
}

// fn as_array(self) -> Option<(Type, Type)>
fn type_as_array(
    arguments: Vec<(Value, Location)>,
    return_type: Type,
    location: Location,
) -> IResult<Value> {
    type_as(arguments, return_type, location, |typ| {
        if let Type::Array(length, array_type) = typ {
            Some(Value::Tuple(vec![Value::Type(*array_type), Value::Type(*length)]))
        } else {
            None
        }
    })
}

// fn as_constant(self) -> Option<u32>
fn type_as_constant(
    arguments: Vec<(Value, Location)>,
    return_type: Type,
    location: Location,
) -> IResult<Value> {
    type_as(arguments, return_type, location, |typ| {
        // Prefer to use `evaluate_to_u32` over matching on `Type::Constant`
        // since arithmetic generics may be `Type::InfixExpr`s which evaluate to
        // constants but are not actually the `Type::Constant` variant.
        typ.evaluate_to_u32().map(Value::U32)
    })
}

// fn as_integer(self) -> Option<(bool, u8)>
fn type_as_integer(
    arguments: Vec<(Value, Location)>,
    return_type: Type,
    location: Location,
) -> IResult<Value> {
    type_as(arguments, return_type, location, |typ| {
        if let Type::Integer(sign, bits) = typ {
            Some(Value::Tuple(vec![Value::Bool(sign.is_signed()), Value::U8(bits.bit_size())]))
        } else {
            None
        }
    })
}

// fn as_mutable_reference(self) -> Option<Type>
fn type_as_mutable_reference(
    arguments: Vec<(Value, Location)>,
    return_type: Type,
    location: Location,
) -> IResult<Value> {
    type_as(arguments, return_type, location, |typ| {
        if let Type::MutableReference(typ) = typ {
            Some(Value::Type(*typ))
        } else {
            None
        }
    })
}

// fn as_slice(self) -> Option<Type>
fn type_as_slice(
    arguments: Vec<(Value, Location)>,
    return_type: Type,
    location: Location,
) -> IResult<Value> {
    type_as(arguments, return_type, location, |typ| {
        if let Type::Slice(slice_type) = typ {
            Some(Value::Type(*slice_type))
        } else {
            None
        }
    })
}

// fn as_str(self) -> Option<Type>
fn type_as_str(
    arguments: Vec<(Value, Location)>,
    return_type: Type,
    location: Location,
) -> IResult<Value> {
    type_as(arguments, return_type, location, |typ| {
        if let Type::String(n) = typ {
            Some(Value::Type(*n))
        } else {
            None
        }
    })
}

// fn as_struct(self) -> Option<(StructDefinition, [Type])>
fn type_as_struct(
    arguments: Vec<(Value, Location)>,
    return_type: Type,
    location: Location,
) -> IResult<Value> {
    type_as(arguments, return_type, location, |typ| {
        if let Type::Struct(struct_type, generics) = typ {
            Some(Value::Tuple(vec![
                Value::StructDefinition(struct_type.borrow().id),
                Value::Slice(
                    generics.into_iter().map(Value::Type).collect(),
                    Type::Slice(Box::new(Type::Quoted(QuotedType::Type))),
                ),
            ]))
        } else {
            None
        }
    })
}

// fn as_tuple(self) -> Option<[Type]>
fn type_as_tuple(
    arguments: Vec<(Value, Location)>,
    return_type: Type,
    location: Location,
) -> IResult<Value> {
    type_as(arguments, return_type.clone(), location, |typ| {
        if let Type::Tuple(types) = typ {
            let t = extract_option_generic_type(return_type);

            let Type::Slice(slice_type) = t else {
                panic!("Expected T to be a slice");
            };

            Some(Value::Slice(types.into_iter().map(Value::Type).collect(), *slice_type))
        } else {
            None
        }
    })
}

// Helper function for implementing the `type_as_...` functions.
fn type_as<F>(
    arguments: Vec<(Value, Location)>,
    return_type: Type,
    location: Location,
    f: F,
) -> IResult<Value>
where
    F: FnOnce(Type) -> Option<Value>,
{
    let value = check_one_argument(arguments, location)?;
    let typ = get_type(value)?.follow_bindings();

    let option_value = f(typ);

    option(return_type, option_value)
}

// fn type_eq(_first: Type, _second: Type) -> bool
fn type_eq(arguments: Vec<(Value, Location)>, location: Location) -> IResult<Value> {
    eq_item(arguments, location, get_type)
}

// fn type_hash(_t: Type) -> Field
fn type_hash(arguments: Vec<(Value, Location)>, location: Location) -> IResult<Value> {
    hash_item(arguments, location, get_type)
}

// fn get_trait_impl(self, constraint: TraitConstraint) -> Option<TraitImpl>
fn type_get_trait_impl(
    interner: &NodeInterner,
    arguments: Vec<(Value, Location)>,
    return_type: Type,
    location: Location,
) -> IResult<Value> {
    let (typ, constraint) = check_two_arguments(arguments, location)?;

    let typ = get_type(typ)?;
    let (trait_id, generics) = get_trait_constraint(constraint)?;

    let option_value = match interner.lookup_trait_implementation(
        &typ,
        trait_id,
        &generics.ordered,
        &generics.named,
    ) {
        Ok(TraitImplKind::Normal(trait_impl_id)) => Some(Value::TraitImpl(trait_impl_id)),
        _ => None,
    };

    option(return_type, option_value)
}

// fn implements(self, constraint: TraitConstraint) -> bool
fn type_implements(
    interner: &NodeInterner,
    arguments: Vec<(Value, Location)>,
    location: Location,
) -> IResult<Value> {
    let (typ, constraint) = check_two_arguments(arguments, location)?;

    let typ = get_type(typ)?;
    let (trait_id, generics) = get_trait_constraint(constraint)?;

    let implements = interner
        .lookup_trait_implementation(&typ, trait_id, &generics.ordered, &generics.named)
        .is_ok();
    Ok(Value::Bool(implements))
}

// fn is_bool(self) -> bool
fn type_is_bool(arguments: Vec<(Value, Location)>, location: Location) -> IResult<Value> {
    let value = check_one_argument(arguments, location)?;
    let typ = get_type(value)?;

    Ok(Value::Bool(matches!(typ, Type::Bool)))
}

// fn is_field(self) -> bool
fn type_is_field(arguments: Vec<(Value, Location)>, location: Location) -> IResult<Value> {
    let value = check_one_argument(arguments, location)?;
    let typ = get_type(value)?;

    Ok(Value::Bool(matches!(typ, Type::FieldElement)))
}

// fn is_unit(self) -> bool
fn type_is_unit(arguments: Vec<(Value, Location)>, location: Location) -> IResult<Value> {
    let value = check_one_argument(arguments, location)?;
    let typ = get_type(value)?;

    Ok(Value::Bool(matches!(typ, Type::Unit)))
}

// fn type_of<T>(x: T) -> Type
fn type_of(arguments: Vec<(Value, Location)>, location: Location) -> IResult<Value> {
    let (value, _) = check_one_argument(arguments, location)?;
    let typ = value.get_type().into_owned();
    Ok(Value::Type(typ))
}

// fn constraint_hash(constraint: TraitConstraint) -> Field
fn trait_constraint_hash(arguments: Vec<(Value, Location)>, location: Location) -> IResult<Value> {
    hash_item(arguments, location, get_trait_constraint)
}

// fn constraint_eq(constraint_a: TraitConstraint, constraint_b: TraitConstraint) -> bool
fn trait_constraint_eq(arguments: Vec<(Value, Location)>, location: Location) -> IResult<Value> {
    eq_item(arguments, location, get_trait_constraint)
}

// fn trait_def_hash(def: TraitDefinition) -> Field
fn trait_def_hash(arguments: Vec<(Value, Location)>, location: Location) -> IResult<Value> {
    hash_item(arguments, location, get_trait_def)
}

// fn trait_def_eq(def_a: TraitDefinition, def_b: TraitDefinition) -> bool
fn trait_def_eq(arguments: Vec<(Value, Location)>, location: Location) -> IResult<Value> {
    eq_item(arguments, location, get_trait_def)
}

// fn methods(self) -> [FunctionDefinition]
fn trait_impl_methods(
    interner: &mut NodeInterner,
    arguments: Vec<(Value, Location)>,
    location: Location,
) -> IResult<Value> {
    let argument = check_one_argument(arguments, location)?;

    let trait_impl_id = get_trait_impl(argument)?;
    let trait_impl = interner.get_trait_implementation(trait_impl_id);
    let trait_impl = trait_impl.borrow();
    let methods =
        trait_impl.methods.iter().map(|func_id| Value::FunctionDefinition(*func_id)).collect();
    let slice_type = Type::Slice(Box::new(Type::Quoted(QuotedType::FunctionDefinition)));

    Ok(Value::Slice(methods, slice_type))
}

// fn trait_generic_args(self) -> [Type]
fn trait_impl_trait_generic_args(
    interner: &mut NodeInterner,
    arguments: Vec<(Value, Location)>,
    location: Location,
) -> IResult<Value> {
    let argument = check_one_argument(arguments, location)?;

    let trait_impl_id = get_trait_impl(argument)?;
    let trait_impl = interner.get_trait_implementation(trait_impl_id);
    let trait_impl = trait_impl.borrow();
    let trait_generics = trait_impl.trait_generics.iter().map(|t| Value::Type(t.clone())).collect();
    let slice_type = Type::Slice(Box::new(Type::Quoted(QuotedType::Type)));

    Ok(Value::Slice(trait_generics, slice_type))
}

// fn as_function_definition(self) -> Option<FunctionDefinition>
fn typed_expr_as_function_definition(
    interner: &NodeInterner,
    arguments: Vec<(Value, Location)>,
    return_type: Type,
    location: Location,
) -> IResult<Value> {
    let self_argument = check_one_argument(arguments, location)?;
    let typed_expr = get_typed_expr(self_argument)?;
    let option_value = if let TypedExpr::ExprId(expr_id) = typed_expr {
        let func_id = interner.lookup_function_from_expr(&expr_id);
        func_id.map(Value::FunctionDefinition)
    } else {
        None
    };
    option(return_type, option_value)
}

// fn get_type(self) -> Option<Type>
fn typed_expr_get_type(
    interner: &NodeInterner,
    arguments: Vec<(Value, Location)>,
    return_type: Type,
    location: Location,
) -> IResult<Value> {
    let self_argument = check_one_argument(arguments, location)?;
    let typed_expr = get_typed_expr(self_argument)?;
    let option_value = if let TypedExpr::ExprId(expr_id) = typed_expr {
        let typ = interner.id_type(expr_id);
        if typ == Type::Error {
            None
        } else {
            Some(Value::Type(typ))
        }
    } else {
        None
    };
    option(return_type, option_value)
}

// fn as_mutable_reference(self) -> Option<UnresolvedType>
fn unresolved_type_as_mutable_reference(
    interner: &NodeInterner,
    arguments: Vec<(Value, Location)>,
    return_type: Type,
    location: Location,
) -> IResult<Value> {
    unresolved_type_as(interner, arguments, return_type, location, |typ| {
        if let UnresolvedTypeData::MutableReference(typ) = typ {
            Some(Value::UnresolvedType(typ.typ))
        } else {
            None
        }
    })
}

// fn as_slice(self) -> Option<UnresolvedType>
fn unresolved_type_as_slice(
    interner: &NodeInterner,
    arguments: Vec<(Value, Location)>,
    return_type: Type,
    location: Location,
) -> IResult<Value> {
    unresolved_type_as(interner, arguments, return_type, location, |typ| {
        if let UnresolvedTypeData::Slice(typ) = typ {
            Some(Value::UnresolvedType(typ.typ))
        } else {
            None
        }
    })
}

// fn is_bool(self) -> bool
fn unresolved_type_is_bool(
    interner: &NodeInterner,
    arguments: Vec<(Value, Location)>,
    location: Location,
) -> IResult<Value> {
    let self_argument = check_one_argument(arguments, location)?;
    let typ = get_unresolved_type(interner, self_argument)?;
    Ok(Value::Bool(matches!(typ, UnresolvedTypeData::Bool)))
}

// fn is_field(self) -> bool
fn unresolved_type_is_field(
    interner: &NodeInterner,
    arguments: Vec<(Value, Location)>,
    location: Location,
) -> IResult<Value> {
    let self_argument = check_one_argument(arguments, location)?;
    let typ = get_unresolved_type(interner, self_argument)?;
    Ok(Value::Bool(matches!(typ, UnresolvedTypeData::FieldElement)))
}

// fn is_unit(self) -> bool
fn unresolved_type_is_unit(
    interner: &NodeInterner,
    arguments: Vec<(Value, Location)>,
    location: Location,
) -> IResult<Value> {
    let self_argument = check_one_argument(arguments, location)?;
    let typ = get_unresolved_type(interner, self_argument)?;
    Ok(Value::Bool(matches!(typ, UnresolvedTypeData::Unit)))
}

// Helper function for implementing the `unresolved_type_as_...` functions.
fn unresolved_type_as<F>(
    interner: &NodeInterner,
    arguments: Vec<(Value, Location)>,
    return_type: Type,
    location: Location,
    f: F,
) -> IResult<Value>
where
    F: FnOnce(UnresolvedTypeData) -> Option<Value>,
{
    let value = check_one_argument(arguments, location)?;
    let typ = get_unresolved_type(interner, value)?;

    let option_value = f(typ);

    option(return_type, option_value)
}

// fn zeroed<T>() -> T
fn zeroed(return_type: Type) -> IResult<Value> {
    match return_type {
        Type::FieldElement => Ok(Value::Field(0u128.into())),
        Type::Array(length_type, elem) => {
            if let Some(length) = length_type.evaluate_to_u32() {
                let element = zeroed(elem.as_ref().clone())?;
                let array = std::iter::repeat(element).take(length as usize).collect();
                Ok(Value::Array(array, Type::Array(length_type, elem)))
            } else {
                // Assume we can resolve the length later
                Ok(Value::Zeroed(Type::Array(length_type, elem)))
            }
        }
        Type::Slice(_) => Ok(Value::Slice(im::Vector::new(), return_type)),
        Type::Integer(sign, bits) => match (sign, bits) {
            (Signedness::Unsigned, IntegerBitSize::One) => Ok(Value::U8(0)),
            (Signedness::Unsigned, IntegerBitSize::Eight) => Ok(Value::U8(0)),
            (Signedness::Unsigned, IntegerBitSize::Sixteen) => Ok(Value::U16(0)),
            (Signedness::Unsigned, IntegerBitSize::ThirtyTwo) => Ok(Value::U32(0)),
            (Signedness::Unsigned, IntegerBitSize::SixtyFour) => Ok(Value::U64(0)),
            (Signedness::Signed, IntegerBitSize::One) => Ok(Value::I8(0)),
            (Signedness::Signed, IntegerBitSize::Eight) => Ok(Value::I8(0)),
            (Signedness::Signed, IntegerBitSize::Sixteen) => Ok(Value::I16(0)),
            (Signedness::Signed, IntegerBitSize::ThirtyTwo) => Ok(Value::I32(0)),
            (Signedness::Signed, IntegerBitSize::SixtyFour) => Ok(Value::I64(0)),
        },
        Type::Bool => Ok(Value::Bool(false)),
        Type::String(length_type) => {
            if let Some(length) = length_type.evaluate_to_u32() {
                Ok(Value::String(Rc::new("\0".repeat(length as usize))))
            } else {
                // Assume we can resolve the length later
                Ok(Value::Zeroed(Type::String(length_type)))
            }
        }
        Type::FmtString(length_type, captures) => {
            let length = length_type.evaluate_to_u32();
            let typ = Type::FmtString(length_type, captures);
            if let Some(length) = length {
                Ok(Value::FormatString(Rc::new("\0".repeat(length as usize)), typ))
            } else {
                // Assume we can resolve the length later
                Ok(Value::Zeroed(typ))
            }
        }
        Type::Unit => Ok(Value::Unit),
        Type::Tuple(fields) => Ok(Value::Tuple(try_vecmap(fields, zeroed)?)),
        Type::Struct(struct_type, generics) => {
            let fields = struct_type.borrow().get_fields(&generics);
            let mut values = HashMap::default();

            for (field_name, field_type) in fields {
                let field_value = zeroed(field_type)?;
                values.insert(Rc::new(field_name), field_value);
            }

            let typ = Type::Struct(struct_type, generics);
            Ok(Value::Struct(values, typ))
        }
        Type::Alias(alias, generics) => zeroed(alias.borrow().get_type(&generics)),
        typ @ Type::Function(..) => {
            // Using Value::Zeroed here is probably safer than using FuncId::dummy_id() or similar
            Ok(Value::Zeroed(typ))
        }
        Type::MutableReference(element) => {
            let element = zeroed(*element)?;
            Ok(Value::Pointer(Shared::new(element), false))
        }
        // Optimistically assume we can resolve this type later or that the value is unused
        Type::TypeVariable(_)
        | Type::Forall(_, _)
        | Type::Constant(..)
        | Type::InfixExpr(..)
        | Type::Quoted(_)
        | Type::Error
        | Type::TraitAsType(..)
        | Type::NamedGeneric(_, _) => Ok(Value::Zeroed(return_type)),
    }
}

// fn as_array(self) -> Option<[Expr]>
fn expr_as_array(
    interner: &NodeInterner,
    arguments: Vec<(Value, Location)>,
    return_type: Type,
    location: Location,
) -> IResult<Value> {
    expr_as(interner, arguments, return_type, location, |expr| {
        if let ExprValue::Expression(ExpressionKind::Literal(Literal::Array(
            ArrayLiteral::Standard(exprs),
        ))) = expr
        {
            let exprs = exprs.into_iter().map(|expr| Value::expression(expr.kind)).collect();
            let typ = Type::Slice(Box::new(Type::Quoted(QuotedType::Expr)));
            Some(Value::Slice(exprs, typ))
        } else {
            None
        }
    })
}

// fn as_assert(self) -> Option<(Expr, Option<Expr>)>
fn expr_as_assert(
    interner: &NodeInterner,
    arguments: Vec<(Value, Location)>,
    return_type: Type,
    location: Location,
) -> IResult<Value> {
    expr_as(interner, arguments, return_type.clone(), location, |expr| {
        if let ExprValue::Statement(StatementKind::Constrain(mut constrain)) = expr {
            if constrain.kind == ConstrainKind::Assert
                && !constrain.arguments.is_empty()
                && constrain.arguments.len() <= 2
            {
                let (message, predicate) = if constrain.arguments.len() == 1 {
                    (None, constrain.arguments.pop().unwrap())
                } else {
                    (Some(constrain.arguments.pop().unwrap()), constrain.arguments.pop().unwrap())
                };
                let predicate = Value::expression(predicate.kind);

                let option_type = extract_option_generic_type(return_type);
                let Type::Tuple(mut tuple_types) = option_type else {
                    panic!("Expected the return type option generic arg to be a tuple");
                };
                assert_eq!(tuple_types.len(), 2);

                let option_type = tuple_types.pop().unwrap();
                let message = message.map(|msg| Value::expression(msg.kind));
                let message = option(option_type, message).ok()?;

                Some(Value::Tuple(vec![predicate, message]))
            } else {
                None
            }
        } else {
            None
        }
    })
}

// fn as_assert_eq(self) -> Option<(Expr, Expr, Option<Expr>)>
fn expr_as_assert_eq(
    interner: &NodeInterner,
    arguments: Vec<(Value, Location)>,
    return_type: Type,
    location: Location,
) -> IResult<Value> {
    expr_as(interner, arguments, return_type.clone(), location, |expr| {
        if let ExprValue::Statement(StatementKind::Constrain(mut constrain)) = expr {
            if constrain.kind == ConstrainKind::AssertEq
                && constrain.arguments.len() >= 2
                && constrain.arguments.len() <= 3
            {
                let (message, rhs, lhs) = if constrain.arguments.len() == 2 {
                    (None, constrain.arguments.pop().unwrap(), constrain.arguments.pop().unwrap())
                } else {
                    (
                        Some(constrain.arguments.pop().unwrap()),
                        constrain.arguments.pop().unwrap(),
                        constrain.arguments.pop().unwrap(),
                    )
                };

                let lhs = Value::expression(lhs.kind);
                let rhs = Value::expression(rhs.kind);

                let option_type = extract_option_generic_type(return_type);
                let Type::Tuple(mut tuple_types) = option_type else {
                    panic!("Expected the return type option generic arg to be a tuple");
                };
                assert_eq!(tuple_types.len(), 3);

                let option_type = tuple_types.pop().unwrap();
                let message = message.map(|message| Value::expression(message.kind));
                let message = option(option_type, message).ok()?;

                Some(Value::Tuple(vec![lhs, rhs, message]))
            } else {
                None
            }
        } else {
            None
        }
    })
}

// fn as_assign(self) -> Option<(Expr, Expr)>
fn expr_as_assign(
    interner: &NodeInterner,
    arguments: Vec<(Value, Location)>,
    return_type: Type,
    location: Location,
) -> IResult<Value> {
    expr_as(interner, arguments, return_type, location, |expr| {
        if let ExprValue::Statement(StatementKind::Assign(assign)) = expr {
            let lhs = Value::lvalue(assign.lvalue);
            let rhs = Value::expression(assign.expression.kind);
            Some(Value::Tuple(vec![lhs, rhs]))
        } else {
            None
        }
    })
}

// fn as_binary_op(self) -> Option<(Expr, BinaryOp, Expr)>
fn expr_as_binary_op(
    interner: &NodeInterner,
    arguments: Vec<(Value, Location)>,
    return_type: Type,
    location: Location,
) -> IResult<Value> {
    expr_as(interner, arguments, return_type.clone(), location, |expr| {
        if let ExprValue::Expression(ExpressionKind::Infix(infix_expr)) = expr {
            let option_type = extract_option_generic_type(return_type);
            let Type::Tuple(mut tuple_types) = option_type else {
                panic!("Expected the return type option generic arg to be a tuple");
            };
            assert_eq!(tuple_types.len(), 3);

            tuple_types.pop().unwrap();
            let binary_op_type = tuple_types.pop().unwrap();

            // For the op value we use the enum member index, which should match noir_stdlib/src/meta/op.nr
            let binary_op_value = infix_expr.operator.contents as u128;

            let mut fields = HashMap::default();
            fields.insert(Rc::new("op".to_string()), Value::Field(binary_op_value.into()));

            let unary_op = Value::Struct(fields, binary_op_type);
            let lhs = Value::expression(infix_expr.lhs.kind);
            let rhs = Value::expression(infix_expr.rhs.kind);
            Some(Value::Tuple(vec![lhs, unary_op, rhs]))
        } else {
            None
        }
    })
}

// fn as_block(self) -> Option<[Expr]>
fn expr_as_block(
    interner: &NodeInterner,
    arguments: Vec<(Value, Location)>,
    return_type: Type,
    location: Location,
) -> IResult<Value> {
    expr_as(interner, arguments, return_type, location, |expr| {
        if let ExprValue::Expression(ExpressionKind::Block(block_expr)) = expr {
            Some(block_expression_to_value(block_expr))
        } else {
            None
        }
    })
}

// fn as_bool(self) -> Option<bool>
fn expr_as_bool(
    interner: &NodeInterner,
    arguments: Vec<(Value, Location)>,
    return_type: Type,
    location: Location,
) -> IResult<Value> {
    expr_as(interner, arguments, return_type, location, |expr| {
        if let ExprValue::Expression(ExpressionKind::Literal(Literal::Bool(bool))) = expr {
            Some(Value::Bool(bool))
        } else {
            None
        }
    })
}

// fn as_cast(self) -> Option<(Expr, UnresolvedType)>
fn expr_as_cast(
    interner: &NodeInterner,
    arguments: Vec<(Value, Location)>,
    return_type: Type,
    location: Location,
) -> IResult<Value> {
    expr_as(interner, arguments, return_type, location, |expr| {
        if let ExprValue::Expression(ExpressionKind::Cast(cast)) = expr {
            let lhs = Value::expression(cast.lhs.kind);
            let typ = Value::UnresolvedType(cast.r#type.typ);
            Some(Value::Tuple(vec![lhs, typ]))
        } else {
            None
        }
    })
}

// fn as_comptime(self) -> Option<[Expr]>
fn expr_as_comptime(
    interner: &NodeInterner,
    arguments: Vec<(Value, Location)>,
    return_type: Type,
    location: Location,
) -> IResult<Value> {
    use ExpressionKind::Block;

    expr_as(interner, arguments, return_type, location, |expr| {
        if let ExprValue::Expression(ExpressionKind::Comptime(block_expr, _)) = expr {
            Some(block_expression_to_value(block_expr))
        } else if let ExprValue::Statement(StatementKind::Comptime(statement)) = expr {
            let typ = Type::Slice(Box::new(Type::Quoted(QuotedType::Expr)));

            // comptime { ... } as a statement wraps a block expression,
            // and in that case we return the block expression statements
            // (comptime as a statement can also be comptime for, but in that case we'll
            // return the for statement as a single expression)
            if let StatementKind::Expression(Expression { kind: Block(block), .. }) = statement.kind
            {
                Some(block_expression_to_value(block))
            } else {
                let mut elements = Vector::new();
                elements.push_back(Value::statement(statement.kind));
                Some(Value::Slice(elements, typ))
            }
        } else {
            None
        }
    })
}

// fn as_constructor(self) -> Option<(Quoted, [(Quoted, Expr)])>
fn expr_as_constructor(
    interner: &NodeInterner,
    arguments: Vec<(Value, Location)>,
    return_type: Type,
    location: Location,
) -> IResult<Value> {
    let self_argument = check_one_argument(arguments, location)?;
    let expr_value = get_expr(interner, self_argument)?;
    let expr_value = unwrap_expr_value(interner, expr_value);

    let option_value =
        if let ExprValue::Expression(ExpressionKind::Constructor(constructor)) = expr_value {
            let typ = Value::UnresolvedType(constructor.typ.typ);
            let fields = constructor.fields.into_iter();
            let fields = fields.map(|(name, value)| {
                Value::Tuple(vec![quote_ident(&name), Value::expression(value.kind)])
            });
            let fields = fields.collect();
            let fields_type = Type::Slice(Box::new(Type::Tuple(vec![
                Type::Quoted(QuotedType::Quoted),
                Type::Quoted(QuotedType::Expr),
            ])));
            let fields = Value::Slice(fields, fields_type);
            Some(Value::Tuple(vec![typ, fields]))
        } else {
            None
        };

    option(return_type, option_value)
}

// fn as_for(self) -> Option<(Quoted, Expr, Expr)>
fn expr_as_for(
    interner: &NodeInterner,
    arguments: Vec<(Value, Location)>,
    return_type: Type,
    location: Location,
) -> IResult<Value> {
    expr_as(interner, arguments, return_type, location, |expr| {
        if let ExprValue::Statement(StatementKind::For(for_statement)) = expr {
            if let ForRange::Array(array) = for_statement.range {
                let identifier =
                    Value::Quoted(Rc::new(vec![Token::Ident(for_statement.identifier.0.contents)]));
                let array = Value::expression(array.kind);
                let body = Value::expression(for_statement.block.kind);
                Some(Value::Tuple(vec![identifier, array, body]))
            } else {
                None
            }
        } else {
            None
        }
    })
}

// fn as_for_range(self) -> Option<(Quoted, Expr, Expr, Expr)>
fn expr_as_for_range(
    interner: &NodeInterner,
    arguments: Vec<(Value, Location)>,
    return_type: Type,
    location: Location,
) -> IResult<Value> {
    expr_as(interner, arguments, return_type, location, |expr| {
        if let ExprValue::Statement(StatementKind::For(for_statement)) = expr {
            if let ForRange::Range(bounds) = for_statement.range {
                let (from, to) = bounds.into_half_open();
                let identifier =
                    Value::Quoted(Rc::new(vec![Token::Ident(for_statement.identifier.0.contents)]));
                let from = Value::expression(from.kind);
                let to = Value::expression(to.kind);
                let body = Value::expression(for_statement.block.kind);
                Some(Value::Tuple(vec![identifier, from, to, body]))
            } else {
                None
            }
        } else {
            None
        }
    })
}

// fn as_function_call(self) -> Option<(Expr, [Expr])>
fn expr_as_function_call(
    interner: &NodeInterner,
    arguments: Vec<(Value, Location)>,
    return_type: Type,
    location: Location,
) -> IResult<Value> {
    expr_as(interner, arguments, return_type, location, |expr| {
        if let ExprValue::Expression(ExpressionKind::Call(call_expression)) = expr {
            let function = Value::expression(call_expression.func.kind);
            let arguments = call_expression.arguments.into_iter();
            let arguments = arguments.map(|argument| Value::expression(argument.kind)).collect();
            let arguments =
                Value::Slice(arguments, Type::Slice(Box::new(Type::Quoted(QuotedType::Expr))));
            Some(Value::Tuple(vec![function, arguments]))
        } else {
            None
        }
    })
}

// fn as_if(self) -> Option<(Expr, Expr, Option<Expr>)>
fn expr_as_if(
    interner: &NodeInterner,
    arguments: Vec<(Value, Location)>,
    return_type: Type,
    location: Location,
) -> IResult<Value> {
    expr_as(interner, arguments, return_type.clone(), location, |expr| {
        if let ExprValue::Expression(ExpressionKind::If(if_expr)) = expr {
            // Get the type of `Option<Expr>`
            let option_type = extract_option_generic_type(return_type.clone());
            let Type::Tuple(option_types) = option_type else {
                panic!("Expected the return type option generic arg to be a tuple");
            };
            assert_eq!(option_types.len(), 3);
            let alternative_option_type = option_types[2].clone();

            let alternative = option(
                alternative_option_type,
                if_expr.alternative.map(|e| Value::expression(e.kind)),
            );

            Some(Value::Tuple(vec![
                Value::expression(if_expr.condition.kind),
                Value::expression(if_expr.consequence.kind),
                alternative.ok()?,
            ]))
        } else {
            None
        }
    })
}

// fn as_index(self) -> Option<Expr>
fn expr_as_index(
    interner: &NodeInterner,
    arguments: Vec<(Value, Location)>,
    return_type: Type,
    location: Location,
) -> IResult<Value> {
    expr_as(interner, arguments, return_type, location, |expr| {
        if let ExprValue::Expression(ExpressionKind::Index(index_expr)) = expr {
            Some(Value::Tuple(vec![
                Value::expression(index_expr.collection.kind),
                Value::expression(index_expr.index.kind),
            ]))
        } else {
            None
        }
    })
}

// fn as_integer(self) -> Option<(Field, bool)>
fn expr_as_integer(
    interner: &NodeInterner,
    arguments: Vec<(Value, Location)>,
    return_type: Type,
    location: Location,
) -> IResult<Value> {
    expr_as(interner, arguments, return_type.clone(), location, |expr| match expr {
        ExprValue::Expression(ExpressionKind::Literal(Literal::Integer(field, sign))) => {
            Some(Value::Tuple(vec![Value::Field(field), Value::Bool(sign)]))
        }
        ExprValue::Expression(ExpressionKind::Resolved(id)) => {
            if let HirExpression::Literal(HirLiteral::Integer(field, sign)) =
                interner.expression(&id)
            {
                Some(Value::Tuple(vec![Value::Field(field), Value::Bool(sign)]))
            } else {
                None
            }
        }
        _ => None,
    })
}

// fn as_lambda(self) -> Option<([(Expr, Option<UnresolvedType>)], Option<UnresolvedType>, Expr)>
fn expr_as_lambda(
    interner: &NodeInterner,
    arguments: Vec<(Value, Location)>,
    return_type: Type,
    location: Location,
) -> IResult<Value> {
    expr_as(interner, arguments, return_type.clone(), location, |expr| {
        if let ExprValue::Expression(ExpressionKind::Lambda(lambda)) = expr {
            // ([(Expr, Option<UnresolvedType>)], Option<UnresolvedType>, Expr)
            let option_type = extract_option_generic_type(return_type);
            let Type::Tuple(mut tuple_types) = option_type else {
                panic!("Expected the return type option generic arg to be a tuple");
            };
            assert_eq!(tuple_types.len(), 3);

            // Expr
            tuple_types.pop().unwrap();

            // Option<UnresolvedType>
            let option_unresolved_type = tuple_types.pop().unwrap();

            let parameters = lambda
                .parameters
                .into_iter()
                .map(|(pattern, typ)| {
                    let pattern = Value::pattern(pattern);
                    let typ = if let UnresolvedTypeData::Unspecified = typ.typ {
                        None
                    } else {
                        Some(Value::UnresolvedType(typ.typ))
                    };
                    let typ = option(option_unresolved_type.clone(), typ).unwrap();
                    Value::Tuple(vec![pattern, typ])
                })
                .collect();
            let parameters = Value::Slice(
                parameters,
                Type::Slice(Box::new(Type::Tuple(vec![
                    Type::Quoted(QuotedType::Expr),
                    Type::Quoted(QuotedType::UnresolvedType),
                ]))),
            );

            let return_type = lambda.return_type.typ;
            let return_type = if let UnresolvedTypeData::Unspecified = return_type {
                None
            } else {
                Some(return_type)
            };
            let return_type = return_type.map(Value::UnresolvedType);
            let return_type = option(option_unresolved_type, return_type).ok()?;

            let body = Value::expression(lambda.body.kind);

            Some(Value::Tuple(vec![parameters, return_type, body]))
        } else {
            None
        }
    })
}

// fn as_let(self) -> Option<(Expr, Option<UnresolvedType>, Expr)>
fn expr_as_let(
    interner: &NodeInterner,
    arguments: Vec<(Value, Location)>,
    return_type: Type,
    location: Location,
) -> IResult<Value> {
    expr_as(interner, arguments, return_type.clone(), location, |expr| match expr {
        ExprValue::Statement(StatementKind::Let(let_statement)) => {
            let option_type = extract_option_generic_type(return_type);
            let Type::Tuple(mut tuple_types) = option_type else {
                panic!("Expected the return type option generic arg to be a tuple");
            };
            assert_eq!(tuple_types.len(), 3);
            tuple_types.pop().unwrap();
            let option_type = tuple_types.pop().unwrap();

            let typ = if let_statement.r#type.typ == UnresolvedTypeData::Unspecified {
                None
            } else {
                Some(Value::UnresolvedType(let_statement.r#type.typ))
            };

            let typ = option(option_type, typ).ok()?;

            Some(Value::Tuple(vec![
                Value::pattern(let_statement.pattern),
                typ,
                Value::expression(let_statement.expression.kind),
            ]))
        }
        _ => None,
    })
}

// fn as_member_access(self) -> Option<(Expr, Quoted)>
fn expr_as_member_access(
    interner: &NodeInterner,
    arguments: Vec<(Value, Location)>,
    return_type: Type,
    location: Location,
) -> IResult<Value> {
    expr_as(interner, arguments, return_type, location, |expr| match expr {
        ExprValue::Expression(ExpressionKind::MemberAccess(member_access)) => {
            Some(Value::Tuple(vec![
                Value::expression(member_access.lhs.kind),
                quote_ident(&member_access.rhs),
            ]))
        }
        ExprValue::LValue(crate::ast::LValue::MemberAccess { object, field_name, span: _ }) => {
            Some(Value::Tuple(vec![Value::lvalue(*object), quote_ident(&field_name)]))
        }
        _ => None,
    })
}

// fn as_method_call(self) -> Option<(Expr, Quoted, [UnresolvedType], [Expr])>
fn expr_as_method_call(
    interner: &NodeInterner,
    arguments: Vec<(Value, Location)>,
    return_type: Type,
    location: Location,
) -> IResult<Value> {
    expr_as(interner, arguments, return_type, location, |expr| {
        if let ExprValue::Expression(ExpressionKind::MethodCall(method_call)) = expr {
            let object = Value::expression(method_call.object.kind);

            let name = quote_ident(&method_call.method_name);

            let generics = method_call.generics.unwrap_or_default().into_iter();
            let generics = generics.map(|generic| Value::UnresolvedType(generic.typ)).collect();
            let generics = Value::Slice(
                generics,
                Type::Slice(Box::new(Type::Quoted(QuotedType::UnresolvedType))),
            );

            let arguments = method_call.arguments.into_iter();
            let arguments = arguments.map(|argument| Value::expression(argument.kind)).collect();
            let arguments =
                Value::Slice(arguments, Type::Slice(Box::new(Type::Quoted(QuotedType::Expr))));

            Some(Value::Tuple(vec![object, name, generics, arguments]))
        } else {
            None
        }
    })
}

// fn as_repeated_element_array(self) -> Option<(Expr, Expr)>
fn expr_as_repeated_element_array(
    interner: &NodeInterner,
    arguments: Vec<(Value, Location)>,
    return_type: Type,
    location: Location,
) -> IResult<Value> {
    expr_as(interner, arguments, return_type, location, |expr| {
        if let ExprValue::Expression(ExpressionKind::Literal(Literal::Array(
            ArrayLiteral::Repeated { repeated_element, length },
        ))) = expr
        {
            Some(Value::Tuple(vec![
                Value::expression(repeated_element.kind),
                Value::expression(length.kind),
            ]))
        } else {
            None
        }
    })
}

// fn as_repeated_element_slice(self) -> Option<(Expr, Expr)>
fn expr_as_repeated_element_slice(
    interner: &NodeInterner,
    arguments: Vec<(Value, Location)>,
    return_type: Type,
    location: Location,
) -> IResult<Value> {
    expr_as(interner, arguments, return_type, location, |expr| {
        if let ExprValue::Expression(ExpressionKind::Literal(Literal::Slice(
            ArrayLiteral::Repeated { repeated_element, length },
        ))) = expr
        {
            Some(Value::Tuple(vec![
                Value::expression(repeated_element.kind),
                Value::expression(length.kind),
            ]))
        } else {
            None
        }
    })
}

// fn as_slice(self) -> Option<[Expr]>
fn expr_as_slice(
    interner: &NodeInterner,
    arguments: Vec<(Value, Location)>,
    return_type: Type,
    location: Location,
) -> IResult<Value> {
    expr_as(interner, arguments, return_type, location, |expr| {
        if let ExprValue::Expression(ExpressionKind::Literal(Literal::Slice(
            ArrayLiteral::Standard(exprs),
        ))) = expr
        {
            let exprs = exprs.into_iter().map(|expr| Value::expression(expr.kind)).collect();
            let typ = Type::Slice(Box::new(Type::Quoted(QuotedType::Expr)));
            Some(Value::Slice(exprs, typ))
        } else {
            None
        }
    })
}

// fn as_tuple(self) -> Option<[Expr]>
fn expr_as_tuple(
    interner: &NodeInterner,
    arguments: Vec<(Value, Location)>,
    return_type: Type,
    location: Location,
) -> IResult<Value> {
    expr_as(interner, arguments, return_type, location, |expr| {
        if let ExprValue::Expression(ExpressionKind::Tuple(expressions)) = expr {
            let expressions =
                expressions.into_iter().map(|expr| Value::expression(expr.kind)).collect();
            let typ = Type::Slice(Box::new(Type::Quoted(QuotedType::Expr)));
            Some(Value::Slice(expressions, typ))
        } else {
            None
        }
    })
}

// fn as_unary_op(self) -> Option<(UnaryOp, Expr)>
fn expr_as_unary_op(
    interner: &NodeInterner,
    arguments: Vec<(Value, Location)>,
    return_type: Type,
    location: Location,
) -> IResult<Value> {
    expr_as(interner, arguments, return_type.clone(), location, |expr| {
        if let ExprValue::Expression(ExpressionKind::Prefix(prefix_expr)) = expr {
            let option_type = extract_option_generic_type(return_type);
            let Type::Tuple(mut tuple_types) = option_type else {
                panic!("Expected the return type option generic arg to be a tuple");
            };
            assert_eq!(tuple_types.len(), 2);

            tuple_types.pop().unwrap();
            let unary_op_type = tuple_types.pop().unwrap();

            // These values should match the values used in noir_stdlib/src/meta/op.nr
            let unary_op_value: u128 = match prefix_expr.operator {
                UnaryOp::Minus => 0,
                UnaryOp::Not => 1,
                UnaryOp::MutableReference => 2,
                UnaryOp::Dereference { .. } => 3,
            };

            let mut fields = HashMap::default();
            fields.insert(Rc::new("op".to_string()), Value::Field(unary_op_value.into()));

            let unary_op = Value::Struct(fields, unary_op_type);
            let rhs = Value::expression(prefix_expr.rhs.kind);
            Some(Value::Tuple(vec![unary_op, rhs]))
        } else {
            None
        }
    })
}

// fn as_unsafe(self) -> Option<[Expr]>
fn expr_as_unsafe(
    interner: &NodeInterner,
    arguments: Vec<(Value, Location)>,
    return_type: Type,
    location: Location,
) -> IResult<Value> {
    expr_as(interner, arguments, return_type, location, |expr| {
        if let ExprValue::Expression(ExpressionKind::Unsafe(block_expr, _)) = expr {
            Some(block_expression_to_value(block_expr))
        } else {
            None
        }
    })
}

// fn as_has_semicolon(self) -> bool
fn expr_has_semicolon(
    interner: &NodeInterner,
    arguments: Vec<(Value, Location)>,
    location: Location,
) -> IResult<Value> {
    let self_argument = check_one_argument(arguments, location)?;
    let expr_value = get_expr(interner, self_argument)?;
    Ok(Value::Bool(matches!(expr_value, ExprValue::Statement(StatementKind::Semi(..)))))
}

// fn is_break(self) -> bool
fn expr_is_break(
    interner: &NodeInterner,
    arguments: Vec<(Value, Location)>,
    location: Location,
) -> IResult<Value> {
    let self_argument = check_one_argument(arguments, location)?;
    let expr_value = get_expr(interner, self_argument)?;
    Ok(Value::Bool(matches!(expr_value, ExprValue::Statement(StatementKind::Break))))
}

// fn is_continue(self) -> bool
fn expr_is_continue(
    interner: &NodeInterner,
    arguments: Vec<(Value, Location)>,
    location: Location,
) -> IResult<Value> {
    let self_argument = check_one_argument(arguments, location)?;
    let expr_value = get_expr(interner, self_argument)?;
    Ok(Value::Bool(matches!(expr_value, ExprValue::Statement(StatementKind::Continue))))
}

// Helper function for implementing the `expr_as_...` functions.
fn expr_as<F>(
    interner: &NodeInterner,
    arguments: Vec<(Value, Location)>,
    return_type: Type,
    location: Location,
    f: F,
) -> IResult<Value>
where
    F: FnOnce(ExprValue) -> Option<Value>,
{
    let self_argument = check_one_argument(arguments, location)?;
    let expr_value = get_expr(interner, self_argument)?;
    let expr_value = unwrap_expr_value(interner, expr_value);

    let option_value = f(expr_value);
    option(return_type, option_value)
}

// fn resolve(self, in_function: Option<FunctionDefinition>) -> TypedExpr
fn expr_resolve(
    interpreter: &mut Interpreter,
    arguments: Vec<(Value, Location)>,
    location: Location,
) -> IResult<Value> {
    let (self_argument, func) = check_two_arguments(arguments, location)?;
    let self_argument_location = self_argument.1;
    let expr_value = get_expr(interpreter.elaborator.interner, self_argument)?;
    let expr_value = unwrap_expr_value(interpreter.elaborator.interner, expr_value);

    let Value::Struct(fields, _) = func.0 else {
        panic!("Expected second argument to be a struct");
    };

    let is_some = fields.get(&Rc::new("_is_some".to_string())).unwrap();
    let Value::Bool(is_some) = is_some else {
        panic!("Expected is_some to be a boolean");
    };

    let function_to_resolve_in = if *is_some {
        let value = fields.get(&Rc::new("_value".to_string())).unwrap();
        let Value::FunctionDefinition(func_id) = value else {
            panic!("Expected option value to be a FunctionDefinition");
        };
        Some(*func_id)
    } else {
        interpreter.current_function
    };

    interpreter.elaborate_in_function(function_to_resolve_in, |elaborator| match expr_value {
        ExprValue::Expression(expression_kind) => {
            let expr = Expression { kind: expression_kind, span: self_argument_location.span };
            let (expr_id, _) = elaborator.elaborate_expression(expr);
            Ok(Value::TypedExpr(TypedExpr::ExprId(expr_id)))
        }
        ExprValue::Statement(statement_kind) => {
            let statement = Statement { kind: statement_kind, span: self_argument_location.span };
            let (stmt_id, _) = elaborator.elaborate_statement(statement);
            Ok(Value::TypedExpr(TypedExpr::StmtId(stmt_id)))
        }
        ExprValue::LValue(lvalue) => {
            let expr = lvalue.as_expression();
            let (expr_id, _) = elaborator.elaborate_expression(expr);
            Ok(Value::TypedExpr(TypedExpr::ExprId(expr_id)))
        }
        ExprValue::Pattern(pattern) => {
            if let Some(expression) = pattern.try_as_expression(elaborator.interner) {
                let (expr_id, _) = elaborator.elaborate_expression(expression);
                Ok(Value::TypedExpr(TypedExpr::ExprId(expr_id)))
            } else {
                let expression = Value::pattern(pattern).display(elaborator.interner).to_string();
                let location = self_argument_location;
                Err(InterpreterError::CannotResolveExpression { location, expression })
            }
        }
    })
}

fn unwrap_expr_value(interner: &NodeInterner, mut expr_value: ExprValue) -> ExprValue {
    loop {
        match expr_value {
            ExprValue::Expression(ExpressionKind::Parenthesized(expression)) => {
                expr_value = ExprValue::Expression(expression.kind);
            }
            ExprValue::Statement(StatementKind::Expression(expression))
            | ExprValue::Statement(StatementKind::Semi(expression)) => {
                expr_value = ExprValue::Expression(expression.kind);
            }
            ExprValue::Expression(ExpressionKind::Interned(id)) => {
                expr_value = ExprValue::Expression(interner.get_expression_kind(id).clone());
            }
            ExprValue::Statement(StatementKind::Interned(id)) => {
                expr_value = ExprValue::Statement(interner.get_statement_kind(id).clone());
            }
            ExprValue::LValue(LValue::Interned(id, span)) => {
                expr_value = ExprValue::LValue(interner.get_lvalue(id, span).clone());
            }
            ExprValue::Pattern(Pattern::Interned(id, _)) => {
                expr_value = ExprValue::Pattern(interner.get_pattern(id).clone());
            }
            _ => break,
        }
    }
    expr_value
}

// fn fmtstr_as_ctstring(self) -> CtString
fn fmtstr_as_ctstring(
    interner: &NodeInterner,
    arguments: Vec<(Value, Location)>,
    location: Location,
) -> IResult<Value> {
    let self_argument = check_one_argument(arguments, location)?;
    let (string, _) = get_format_string(interner, self_argument)?;
    Ok(Value::CtString(string))
}

// fn quoted_contents(self) -> Quoted
fn fmtstr_quoted_contents(
    interner: &NodeInterner,
    arguments: Vec<(Value, Location)>,
    location: Location,
) -> IResult<Value> {
    let self_argument = check_one_argument(arguments, location)?;
    let (string, _) = get_format_string(interner, self_argument)?;
    let tokens = lex(&string);
    Ok(Value::Quoted(Rc::new(tokens)))
}

// fn fresh_type_variable() -> Type
fn fresh_type_variable(interner: &NodeInterner) -> IResult<Value> {
    Ok(Value::Type(interner.next_type_variable_with_kind(Kind::Any)))
}

// fn add_attribute<let N: u32>(self, attribute: str<N>)
fn function_def_add_attribute(
    interpreter: &mut Interpreter,
    arguments: Vec<(Value, Location)>,
    location: Location,
) -> IResult<Value> {
    let (self_argument, attribute) = check_two_arguments(arguments, location)?;
    let attribute_location = attribute.1;
    let attribute = get_str(interpreter.elaborator.interner, attribute)?;

    let mut tokens = lex(&format!("#[{}]", attribute));
    if tokens.len() != 1 {
        return Err(InterpreterError::InvalidAttribute {
            attribute: attribute.to_string(),
            location: attribute_location,
        });
    }

    let token = tokens.remove(0);
    let Token::Attribute(attribute) = token else {
        return Err(InterpreterError::InvalidAttribute {
            attribute: attribute.to_string(),
            location: attribute_location,
        });
    };

    let func_id = get_function_def(self_argument)?;
    check_function_not_yet_resolved(interpreter, func_id, location)?;

    let function_modifiers = interpreter.elaborator.interner.function_modifiers_mut(&func_id);

    match &attribute {
        Attribute::Function(attribute) => {
            function_modifiers.attributes.function = Some(attribute.clone());
        }
        Attribute::Secondary(attribute) => {
            function_modifiers.attributes.secondary.push(attribute.clone());
        }
    }

    if let Attribute::Secondary(SecondaryAttribute::Custom(attribute)) = attribute {
        let func_meta = interpreter.elaborator.interner.function_meta_mut(&func_id);
        func_meta.custom_attributes.push(attribute);
    }

    Ok(Value::Unit)
}

// fn body(self) -> Expr
fn function_def_body(
    interner: &NodeInterner,
    arguments: Vec<(Value, Location)>,
    location: Location,
) -> IResult<Value> {
    let self_argument = check_one_argument(arguments, location)?;
    let func_id = get_function_def(self_argument)?;
    let func_meta = interner.function_meta(&func_id);
    if let FunctionBody::Unresolved(_, block_expr, _) = &func_meta.function_body {
        Ok(Value::expression(ExpressionKind::Block(block_expr.clone())))
    } else {
        Err(InterpreterError::FunctionAlreadyResolved { location })
    }
}

// fn has_named_attribute<let N: u32>(self, name: str<N>) -> bool {}
fn function_def_has_named_attribute(
    interner: &NodeInterner,
    arguments: Vec<(Value, Location)>,
    location: Location,
) -> IResult<Value> {
    let (self_argument, name) = check_two_arguments(arguments, location)?;
    let func_id = get_function_def(self_argument)?;

    let name = &*get_str(interner, name)?;

    let modifiers = interner.function_modifiers(&func_id);
    if let Some(attribute) = &modifiers.attributes.function {
        if name == attribute.name() {
            return Ok(Value::Bool(true));
        }
    }

    Ok(Value::Bool(has_named_attribute(name, &modifiers.attributes.secondary)))
}

fn function_def_hash(arguments: Vec<(Value, Location)>, location: Location) -> IResult<Value> {
    hash_item(arguments, location, get_function_def)
}

fn function_def_eq(arguments: Vec<(Value, Location)>, location: Location) -> IResult<Value> {
    eq_item(arguments, location, get_function_def)
}

// fn is_unconstrained(self) -> bool
fn function_def_is_unconstrained(
    interner: &NodeInterner,
    arguments: Vec<(Value, Location)>,
    location: Location,
) -> IResult<Value> {
    let self_argument = check_one_argument(arguments, location)?;
    let func_id = get_function_def(self_argument)?;
    let is_unconstrained = interner.function_modifiers(&func_id).is_unconstrained;
    Ok(Value::Bool(is_unconstrained))
}

// fn module(self) -> Module
fn function_def_module(
    interner: &NodeInterner,
    arguments: Vec<(Value, Location)>,
    location: Location,
) -> IResult<Value> {
    let self_argument = check_one_argument(arguments, location)?;
    let func_id = get_function_def(self_argument)?;
    let module = interner.function_module(func_id);
    Ok(Value::ModuleDefinition(module))
}

// fn name(self) -> Quoted
fn function_def_name(
    interner: &NodeInterner,
    arguments: Vec<(Value, Location)>,
    location: Location,
) -> IResult<Value> {
    let self_argument = check_one_argument(arguments, location)?;
    let func_id = get_function_def(self_argument)?;
    let name = interner.function_name(&func_id).to_string();
    let tokens = Rc::new(vec![Token::Ident(name)]);
    Ok(Value::Quoted(tokens))
}

// fn parameters(self) -> [(Quoted, Type)]
fn function_def_parameters(
    interner: &NodeInterner,
    arguments: Vec<(Value, Location)>,
    location: Location,
) -> IResult<Value> {
    let self_argument = check_one_argument(arguments, location)?;
    let func_id = get_function_def(self_argument)?;
    let func_meta = interner.function_meta(&func_id);

    let parameters = func_meta
        .parameters
        .iter()
        .map(|(hir_pattern, typ, _visibility)| {
            let name = Value::Quoted(Rc::new(hir_pattern_to_tokens(interner, hir_pattern)));
            let typ = Value::Type(typ.clone());
            Value::Tuple(vec![name, typ])
        })
        .collect();

    let typ = Type::Slice(Box::new(Type::Tuple(vec![
        Type::Quoted(QuotedType::Quoted),
        Type::Quoted(QuotedType::Type),
    ])));

    Ok(Value::Slice(parameters, typ))
}

// fn return_type(self) -> Type
fn function_def_return_type(
    interner: &NodeInterner,
    arguments: Vec<(Value, Location)>,
    location: Location,
) -> IResult<Value> {
    let self_argument = check_one_argument(arguments, location)?;
    let func_id = get_function_def(self_argument)?;
    let func_meta = interner.function_meta(&func_id);

    Ok(Value::Type(func_meta.return_type().follow_bindings()))
}

// fn set_body(self, body: Expr)
fn function_def_set_body(
    interpreter: &mut Interpreter,
    arguments: Vec<(Value, Location)>,
    location: Location,
) -> IResult<Value> {
    let (self_argument, body_argument) = check_two_arguments(arguments, location)?;
    let body_location = body_argument.1;

    let func_id = get_function_def(self_argument)?;
    check_function_not_yet_resolved(interpreter, func_id, location)?;

    let body_argument = get_expr(interpreter.elaborator.interner, body_argument)?;
    let statement_kind = match body_argument {
        ExprValue::Expression(expression_kind) => StatementKind::Expression(Expression {
            kind: expression_kind,
            span: body_location.span,
        }),
        ExprValue::Statement(statement_kind) => statement_kind,
        ExprValue::LValue(lvalue) => StatementKind::Expression(lvalue.as_expression()),
        ExprValue::Pattern(pattern) => {
            if let Some(expression) = pattern.try_as_expression(interpreter.elaborator.interner) {
                StatementKind::Expression(expression)
            } else {
                let expression =
                    Value::pattern(pattern).display(interpreter.elaborator.interner).to_string();
                let location = body_location;
                return Err(InterpreterError::CannotSetFunctionBody { location, expression });
            }
        }
    };

    let statement = Statement { kind: statement_kind, span: body_location.span };
    let body = BlockExpression { statements: vec![statement] };

    let func_meta = interpreter.elaborator.interner.function_meta_mut(&func_id);
    func_meta.has_body = true;
    func_meta.function_body = FunctionBody::Unresolved(FunctionKind::Normal, body, location.span);

    Ok(Value::Unit)
}

// fn set_parameters(self, parameters: [(Quoted, Type)])
fn function_def_set_parameters(
    interpreter: &mut Interpreter,
    arguments: Vec<(Value, Location)>,
    location: Location,
) -> IResult<Value> {
    let (self_argument, parameters_argument) = check_two_arguments(arguments, location)?;
    let parameters_argument_location = parameters_argument.1;

    let func_id = get_function_def(self_argument)?;
    check_function_not_yet_resolved(interpreter, func_id, location)?;

    let (input_parameters, _type) =
        get_slice(interpreter.elaborator.interner, parameters_argument)?;

    // What follows is very similar to what happens in Elaborator::define_function_meta
    let mut parameters = Vec::new();
    let mut parameter_types = Vec::new();
    let mut parameter_idents = Vec::new();

    for input_parameter in input_parameters {
        let mut tuple = get_tuple(
            interpreter.elaborator.interner,
            (input_parameter, parameters_argument_location),
        )?;
        let parameter_type = get_type((tuple.pop().unwrap(), parameters_argument_location))?;
        let parameter_pattern = parse(
            interpreter.elaborator.interner,
            (tuple.pop().unwrap(), parameters_argument_location),
            Parser::parse_pattern_or_error,
            "a pattern",
        )?;

        let hir_pattern = interpreter.elaborate_in_function(Some(func_id), |elaborator| {
            elaborator.elaborate_pattern_and_store_ids(
                parameter_pattern,
                parameter_type.clone(),
                DefinitionKind::Local(None),
                &mut parameter_idents,
                true, // warn_if_unused
                None,
            )
        });

        parameters.push((hir_pattern, parameter_type.clone(), Visibility::Private));
        parameter_types.push(parameter_type);
    }

    mutate_func_meta_type(interpreter.elaborator.interner, func_id, |func_meta| {
        func_meta.parameters = parameters.into();
        func_meta.parameter_idents = parameter_idents;
        replace_func_meta_parameters(&mut func_meta.typ, parameter_types);
    });

    Ok(Value::Unit)
}

// fn set_return_type(self, return_type: Type)
fn function_def_set_return_type(
    interpreter: &mut Interpreter,
    arguments: Vec<(Value, Location)>,
    location: Location,
) -> IResult<Value> {
    let (self_argument, return_type_argument) = check_two_arguments(arguments, location)?;
    let return_type = get_type(return_type_argument)?;

    let func_id = get_function_def(self_argument)?;
    check_function_not_yet_resolved(interpreter, func_id, location)?;

    let quoted_type_id = interpreter.elaborator.interner.push_quoted_type(return_type.clone());

    mutate_func_meta_type(interpreter.elaborator.interner, func_id, |func_meta| {
        func_meta.return_type = FunctionReturnType::Ty(UnresolvedType {
            typ: UnresolvedTypeData::Resolved(quoted_type_id),
            span: location.span,
        });
        replace_func_meta_return_type(&mut func_meta.typ, return_type);
    });

    Ok(Value::Unit)
}

// fn set_return_public(self, public: bool)
fn function_def_set_return_public(
    interpreter: &mut Interpreter,
    arguments: Vec<(Value, Location)>,
    location: Location,
) -> IResult<Value> {
    let (self_argument, public) = check_two_arguments(arguments, location)?;

    let func_id = get_function_def(self_argument)?;
    check_function_not_yet_resolved(interpreter, func_id, location)?;

    let public = get_bool(public)?;

    let func_meta = interpreter.elaborator.interner.function_meta_mut(&func_id);
    func_meta.return_visibility = if public { Visibility::Public } else { Visibility::Private };

    Ok(Value::Unit)
}

// fn set_unconstrained(self, value: bool)
fn function_def_set_unconstrained(
    interpreter: &mut Interpreter,
    arguments: Vec<(Value, Location)>,
    location: Location,
) -> IResult<Value> {
    let (self_argument, unconstrained) = check_two_arguments(arguments, location)?;

    let func_id = get_function_def(self_argument)?;
    check_function_not_yet_resolved(interpreter, func_id, location)?;

    let unconstrained = get_bool(unconstrained)?;

    let modifiers = interpreter.elaborator.interner.function_modifiers_mut(&func_id);
    modifiers.is_unconstrained = unconstrained;

    Ok(Value::Unit)
}

// fn add_item(self, item: Quoted)
fn module_add_item(
    interpreter: &mut Interpreter,
    arguments: Vec<(Value, Location)>,
    location: Location,
) -> IResult<Value> {
    let (self_argument, item) = check_two_arguments(arguments, location)?;
    let module_id = get_module(self_argument)?;
    let module_data = interpreter.elaborator.get_module(module_id);

    let parser = Parser::parse_top_level_items;
    let top_level_statements =
        parse(interpreter.elaborator.interner, item, parser, "a top-level item")?;

    interpreter.elaborate_in_module(module_id, module_data.location.file, |elaborator| {
        let mut generated_items = CollectedItems::default();

        for top_level_statement in top_level_statements {
            elaborator.add_item(top_level_statement, &mut generated_items, location);
        }

        if !generated_items.is_empty() {
            elaborator.elaborate_items(generated_items);
        }
    });

    Ok(Value::Unit)
}

fn module_hash(arguments: Vec<(Value, Location)>, location: Location) -> IResult<Value> {
    hash_item(arguments, location, get_module)
}

fn module_eq(arguments: Vec<(Value, Location)>, location: Location) -> IResult<Value> {
    eq_item(arguments, location, get_module)
}

// fn functions(self) -> [FunctionDefinition]
fn module_functions(
    interpreter: &Interpreter,
    arguments: Vec<(Value, Location)>,
    location: Location,
) -> IResult<Value> {
    let self_argument = check_one_argument(arguments, location)?;
    let module_id = get_module(self_argument)?;
    let module_data = interpreter.elaborator.get_module(module_id);
    let func_ids = module_data
        .definitions()
        .definitions()
        .iter()
        .filter_map(|module_def_id| {
            if let ModuleDefId::FunctionId(func_id) = module_def_id {
                Some(Value::FunctionDefinition(*func_id))
            } else {
                None
            }
        })
        .collect();

    let slice_type = Type::Slice(Box::new(Type::Quoted(QuotedType::FunctionDefinition)));
    Ok(Value::Slice(func_ids, slice_type))
}

// fn structs(self) -> [StructDefinition]
fn module_structs(
    interpreter: &Interpreter,
    arguments: Vec<(Value, Location)>,
    location: Location,
) -> IResult<Value> {
    let self_argument = check_one_argument(arguments, location)?;
    let module_id = get_module(self_argument)?;
    let module_data = interpreter.elaborator.get_module(module_id);
    let struct_ids = module_data
        .definitions()
        .definitions()
        .iter()
        .filter_map(|module_def_id| {
            if let ModuleDefId::TypeId(id) = module_def_id {
                Some(Value::StructDefinition(*id))
            } else {
                None
            }
        })
        .collect();

    let slice_type = Type::Slice(Box::new(Type::Quoted(QuotedType::StructDefinition)));
    Ok(Value::Slice(struct_ids, slice_type))
}

// fn has_named_attribute<let N: u32>(self, name: str<N>) -> bool {}
fn module_has_named_attribute(
    interpreter: &Interpreter,
    arguments: Vec<(Value, Location)>,
    location: Location,
) -> IResult<Value> {
    let (self_argument, name) = check_two_arguments(arguments, location)?;
    let module_id = get_module(self_argument)?;
    let module_data = interpreter.elaborator.get_module(module_id);

    let name = get_str(interpreter.elaborator.interner, name)?;

    Ok(Value::Bool(has_named_attribute(&name, &module_data.attributes)))
}

// fn is_contract(self) -> bool
fn module_is_contract(
    interpreter: &Interpreter,
    arguments: Vec<(Value, Location)>,
    location: Location,
) -> IResult<Value> {
    let self_argument = check_one_argument(arguments, location)?;
    let module_id = get_module(self_argument)?;
    Ok(Value::Bool(interpreter.elaborator.module_is_contract(module_id)))
}

// fn name(self) -> Quoted
fn module_name(
    interner: &NodeInterner,
    arguments: Vec<(Value, Location)>,
    location: Location,
) -> IResult<Value> {
    let self_argument = check_one_argument(arguments, location)?;
    let module_id = get_module(self_argument)?;
    let name = &interner.module_attributes(&module_id).name;
    let tokens = Rc::new(vec![Token::Ident(name.clone())]);
    Ok(Value::Quoted(tokens))
}

fn modulus_be_bits(arguments: Vec<(Value, Location)>, location: Location) -> IResult<Value> {
    check_argument_count(0, &arguments, location)?;

    let bits = FieldElement::modulus().to_radix_be(2);
    let bits_vector = bits.into_iter().map(|bit| Value::U1(bit != 0)).collect();

    let int_type = Type::Integer(crate::ast::Signedness::Unsigned, IntegerBitSize::One);
    let typ = Type::Slice(Box::new(int_type));
    Ok(Value::Slice(bits_vector, typ))
}

fn modulus_be_bytes(arguments: Vec<(Value, Location)>, location: Location) -> IResult<Value> {
    check_argument_count(0, &arguments, location)?;

    let bytes = FieldElement::modulus().to_bytes_be();
    let bytes_vector = bytes.into_iter().map(Value::U8).collect();

    let int_type = Type::Integer(crate::ast::Signedness::Unsigned, IntegerBitSize::Eight);
    let typ = Type::Slice(Box::new(int_type));
    Ok(Value::Slice(bytes_vector, typ))
}

fn modulus_le_bits(arguments: Vec<(Value, Location)>, location: Location) -> IResult<Value> {
    let Value::Slice(bits, typ) = modulus_be_bits(arguments, location)? else {
        unreachable!("modulus_be_bits must return slice")
    };
    let reversed_bits = bits.into_iter().rev().collect();
    Ok(Value::Slice(reversed_bits, typ))
}

fn modulus_le_bytes(arguments: Vec<(Value, Location)>, location: Location) -> IResult<Value> {
    let Value::Slice(bytes, typ) = modulus_be_bytes(arguments, location)? else {
        unreachable!("modulus_be_bytes must return slice")
    };
    let reversed_bytes = bytes.into_iter().rev().collect();
    Ok(Value::Slice(reversed_bytes, typ))
}

fn modulus_num_bits(arguments: Vec<(Value, Location)>, location: Location) -> IResult<Value> {
    check_argument_count(0, &arguments, location)?;
    let bits = FieldElement::max_num_bits().into();
    Ok(Value::U64(bits))
}

// fn quoted_eq(_first: Quoted, _second: Quoted) -> bool
fn quoted_eq(arguments: Vec<(Value, Location)>, location: Location) -> IResult<Value> {
    eq_item(arguments, location, get_quoted)
}

fn quoted_hash(arguments: Vec<(Value, Location)>, location: Location) -> IResult<Value> {
    hash_item(arguments, location, get_quoted)
}

fn trait_def_as_trait_constraint(
    interner: &mut NodeInterner,
    arguments: Vec<(Value, Location)>,
    location: Location,
) -> IResult<Value> {
    let argument = check_one_argument(arguments, location)?;

    let trait_id = get_trait_def(argument)?;
    let constraint = interner.get_trait(trait_id).as_constraint(location.span);

    Ok(Value::TraitConstraint(trait_id, constraint.trait_generics))
}

/// Creates a value that holds an `Option`.
/// `option_type` must be a Type referencing the `Option` type.
pub(crate) fn option(option_type: Type, value: Option<Value>) -> IResult<Value> {
    let t = extract_option_generic_type(option_type.clone());

    let (is_some, value) = match value {
        Some(value) => (Value::Bool(true), value),
        None => (Value::Bool(false), zeroed(t)?),
    };

    let mut fields = HashMap::default();
    fields.insert(Rc::new("_is_some".to_string()), is_some);
    fields.insert(Rc::new("_value".to_string()), value);
    Ok(Value::Struct(fields, option_type))
}

/// Given a type, assert that it's an Option<T> and return the Type for T
pub(crate) fn extract_option_generic_type(typ: Type) -> Type {
    let Type::Struct(struct_type, mut generics) = typ else {
        panic!("Expected type to be a struct");
    };

    let struct_type = struct_type.borrow();
    assert_eq!(struct_type.name.0.contents, "Option");

    generics.pop().expect("Expected Option to have a T generic type")
}

fn ctstring_eq(arguments: Vec<(Value, Location)>, location: Location) -> IResult<Value> {
    eq_item(arguments, location, get_ctstring)
}

fn ctstring_hash(arguments: Vec<(Value, Location)>, location: Location) -> IResult<Value> {
    hash_item(arguments, location, get_ctstring)
}<|MERGE_RESOLUTION|>--- conflicted
+++ resolved
@@ -32,16 +32,9 @@
         def_collector::dc_crate::CollectedItems,
         def_map::ModuleDefId,
     },
-<<<<<<< HEAD
-    hir_def::{
-        self,
-        expr::{HirExpression, HirLiteral},
-        function::FunctionBody,
-    },
-=======
     hir_def::expr::{HirExpression, HirLiteral},
     hir_def::function::FunctionBody,
->>>>>>> c4273a0c
+    hir_def::{self},
     node_interner::{DefinitionKind, NodeInterner, TraitImplKind},
     parser::Parser,
     token::{Attribute, SecondaryAttribute, Token},
