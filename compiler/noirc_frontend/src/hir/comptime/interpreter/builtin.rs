use std::{
    hash::{Hash, Hasher},
    rc::Rc,
};

use acvm::{AcirField, FieldElement};
use builtin_helpers::{
    check_argument_count, check_function_not_yet_resolved, check_one_argument,
    check_three_arguments, check_two_arguments, get_expr, get_function_def, get_module, get_quoted,
    get_slice, get_struct, get_trait_constraint, get_trait_def, get_trait_impl, get_tuple,
    get_type, get_u32, hir_pattern_to_tokens, mutate_func_meta_type, parse, parse_tokens,
    replace_func_meta_parameters, replace_func_meta_return_type,
};
use iter_extended::{try_vecmap, vecmap};
use noirc_errors::Location;
use rustc_hash::FxHashMap as HashMap;

use crate::{
    ast::{
        ArrayLiteral, ExpressionKind, FunctionKind, FunctionReturnType, IntegerBitSize, Literal,
<<<<<<< HEAD
        StatementKind, UnaryOp, UnresolvedType, UnresolvedTypeData, Visibility,
    },
    hir::comptime::{
        errors::IResult,
        value::{add_token_spans, ExprValue},
        InterpreterError, Value,
=======
        UnaryOp, UnresolvedType, UnresolvedTypeData, Visibility,
>>>>>>> b5b65b59
    },
    hir_def::function::FunctionBody,
    macros_api::{ModuleDefId, NodeInterner, Signedness},
    node_interner::{DefinitionKind, TraitImplKind},
    parser::{self},
    token::{SpannedToken, Token},
    QuotedType, Shared, Type,
};

use self::builtin_helpers::{get_array, get_u8};
use super::Interpreter;

pub(crate) mod builtin_helpers;

impl<'local, 'context> Interpreter<'local, 'context> {
    pub(super) fn call_builtin(
        &mut self,
        name: &str,
        arguments: Vec<(Value, Location)>,
        return_type: Type,
        location: Location,
    ) -> IResult<Value> {
        let interner = &mut self.elaborator.interner;
        match name {
            "array_as_str_unchecked" => array_as_str_unchecked(interner, arguments, location),
            "array_len" => array_len(interner, arguments, location),
            "as_slice" => as_slice(interner, arguments, location),
            "expr_as_array" => expr_as_array(arguments, return_type, location),
            "expr_as_binary_op" => expr_as_binary_op(arguments, return_type, location),
<<<<<<< HEAD
            "expr_as_block" => expr_as_block(arguments, return_type, location),
=======
>>>>>>> b5b65b59
            "expr_as_bool" => expr_as_bool(arguments, return_type, location),
            "expr_as_function_call" => expr_as_function_call(arguments, return_type, location),
            "expr_as_if" => expr_as_if(arguments, return_type, location),
            "expr_as_index" => expr_as_index(arguments, return_type, location),
            "expr_as_integer" => expr_as_integer(arguments, return_type, location),
            "expr_as_member_access" => expr_as_member_access(arguments, return_type, location),
            "expr_as_repeated_element_array" => {
                expr_as_repeated_element_array(arguments, return_type, location)
            }
            "expr_as_repeated_element_slice" => {
                expr_as_repeated_element_slice(arguments, return_type, location)
            }
            "expr_as_slice" => expr_as_slice(arguments, return_type, location),
            "expr_as_tuple" => expr_as_tuple(arguments, return_type, location),
            "expr_as_unary_op" => expr_as_unary_op(arguments, return_type, location),
<<<<<<< HEAD
            "expr_has_semicolon" => expr_has_semicolon(arguments, location),
=======
>>>>>>> b5b65b59
            "is_unconstrained" => Ok(Value::Bool(true)),
            "function_def_name" => function_def_name(interner, arguments, location),
            "function_def_parameters" => function_def_parameters(interner, arguments, location),
            "function_def_return_type" => function_def_return_type(interner, arguments, location),
            "function_def_set_body" => function_def_set_body(self, arguments, location),
            "function_def_set_parameters" => function_def_set_parameters(self, arguments, location),
            "function_def_set_return_type" => {
                function_def_set_return_type(self, arguments, location)
            }
            "module_functions" => module_functions(self, arguments, location),
            "module_is_contract" => module_is_contract(self, arguments, location),
            "module_name" => module_name(interner, arguments, location),
            "modulus_be_bits" => modulus_be_bits(interner, arguments, location),
            "modulus_be_bytes" => modulus_be_bytes(interner, arguments, location),
            "modulus_le_bits" => modulus_le_bits(interner, arguments, location),
            "modulus_le_bytes" => modulus_le_bytes(interner, arguments, location),
            "modulus_num_bits" => modulus_num_bits(interner, arguments, location),
            "quoted_as_expr" => quoted_as_expr(arguments, return_type, location),
            "quoted_as_module" => quoted_as_module(self, arguments, return_type, location),
            "quoted_as_trait_constraint" => quoted_as_trait_constraint(self, arguments, location),
            "quoted_as_type" => quoted_as_type(self, arguments, location),
            "quoted_eq" => quoted_eq(arguments, location),
            "slice_insert" => slice_insert(interner, arguments, location),
            "slice_pop_back" => slice_pop_back(interner, arguments, location),
            "slice_pop_front" => slice_pop_front(interner, arguments, location),
            "slice_push_back" => slice_push_back(interner, arguments, location),
            "slice_push_front" => slice_push_front(interner, arguments, location),
            "slice_remove" => slice_remove(interner, arguments, location),
            "struct_def_as_type" => struct_def_as_type(interner, arguments, location),
            "struct_def_fields" => struct_def_fields(interner, arguments, location),
            "struct_def_generics" => struct_def_generics(interner, arguments, location),
            "trait_constraint_eq" => trait_constraint_eq(interner, arguments, location),
            "trait_constraint_hash" => trait_constraint_hash(interner, arguments, location),
            "trait_def_as_trait_constraint" => {
                trait_def_as_trait_constraint(interner, arguments, location)
            }
            "trait_def_eq" => trait_def_eq(interner, arguments, location),
            "trait_def_hash" => trait_def_hash(interner, arguments, location),
            "trait_impl_methods" => trait_impl_methods(interner, arguments, location),
            "trait_impl_trait_generic_args" => {
                trait_impl_trait_generic_args(interner, arguments, location)
            }
            "type_as_array" => type_as_array(arguments, return_type, location),
            "type_as_constant" => type_as_constant(arguments, return_type, location),
            "type_as_integer" => type_as_integer(arguments, return_type, location),
            "type_as_slice" => type_as_slice(arguments, return_type, location),
            "type_as_struct" => type_as_struct(arguments, return_type, location),
            "type_as_tuple" => type_as_tuple(arguments, return_type, location),
            "type_eq" => type_eq(arguments, location),
            "type_get_trait_impl" => {
                type_get_trait_impl(interner, arguments, return_type, location)
            }
            "type_implements" => type_implements(interner, arguments, location),
            "type_is_bool" => type_is_bool(arguments, location),
            "type_is_field" => type_is_field(arguments, location),
            "type_of" => type_of(arguments, location),
            "zeroed" => zeroed(return_type),
            _ => {
                let item = format!("Comptime evaluation for builtin function {name}");
                Err(InterpreterError::Unimplemented { item, location })
            }
        }
    }
}

fn failing_constraint<T>(message: impl Into<String>, location: Location) -> IResult<T> {
    Err(InterpreterError::FailingConstraint { message: Some(message.into()), location })
}

fn array_len(
    interner: &NodeInterner,
    arguments: Vec<(Value, Location)>,
    location: Location,
) -> IResult<Value> {
    let (argument, argument_location) = check_one_argument(arguments, location)?;

    match argument {
        Value::Array(values, _) | Value::Slice(values, _) => Ok(Value::U32(values.len() as u32)),
        value => {
            let type_var = Box::new(interner.next_type_variable());
            let expected = Type::Array(type_var.clone(), type_var);
            let actual = value.get_type().into_owned();
            Err(InterpreterError::TypeMismatch { expected, actual, location: argument_location })
        }
    }
}

fn array_as_str_unchecked(
    interner: &NodeInterner,
    arguments: Vec<(Value, Location)>,
    location: Location,
) -> IResult<Value> {
    let argument = check_one_argument(arguments, location)?;

    let array = get_array(interner, argument)?.0;
    let string_bytes = try_vecmap(array, |byte| get_u8((byte, location)))?;
    let string = String::from_utf8_lossy(&string_bytes).into_owned();
    Ok(Value::String(Rc::new(string)))
}

fn as_slice(
    interner: &NodeInterner,
    arguments: Vec<(Value, Location)>,
    location: Location,
) -> IResult<Value> {
    let (array, array_location) = check_one_argument(arguments, location)?;

    match array {
        Value::Array(values, Type::Array(_, typ)) => Ok(Value::Slice(values, Type::Slice(typ))),
        value => {
            let type_var = Box::new(interner.next_type_variable());
            let expected = Type::Array(type_var.clone(), type_var);
            let actual = value.get_type().into_owned();
            Err(InterpreterError::TypeMismatch { expected, actual, location: array_location })
        }
    }
}

fn slice_push_back(
    interner: &NodeInterner,
    arguments: Vec<(Value, Location)>,
    location: Location,
) -> IResult<Value> {
    let (slice, (element, _)) = check_two_arguments(arguments, location)?;

    let (mut values, typ) = get_slice(interner, slice)?;
    values.push_back(element);
    Ok(Value::Slice(values, typ))
}

/// fn as_type(self) -> Type
fn struct_def_as_type(
    interner: &NodeInterner,
    arguments: Vec<(Value, Location)>,
    location: Location,
) -> IResult<Value> {
    let argument = check_one_argument(arguments, location)?;
    let struct_id = get_struct(argument)?;
    let struct_def_rc = interner.get_struct(struct_id);
    let struct_def = struct_def_rc.borrow();

    let generics = vecmap(&struct_def.generics, |generic| {
        Type::NamedGeneric(generic.type_var.clone(), generic.name.clone(), generic.kind.clone())
    });

    drop(struct_def);
    Ok(Value::Type(Type::Struct(struct_def_rc, generics)))
}

/// fn generics(self) -> [Type]
fn struct_def_generics(
    interner: &NodeInterner,
    arguments: Vec<(Value, Location)>,
    location: Location,
) -> IResult<Value> {
    let argument = check_one_argument(arguments, location)?;
    let struct_id = get_struct(argument)?;
    let struct_def = interner.get_struct(struct_id);
    let struct_def = struct_def.borrow();

    let generics =
        struct_def.generics.iter().map(|generic| Value::Type(generic.clone().as_named_generic()));

    let typ = Type::Slice(Box::new(Type::Quoted(QuotedType::Type)));
    Ok(Value::Slice(generics.collect(), typ))
}

/// fn fields(self) -> [(Quoted, Type)]
/// Returns (name, type) pairs of each field of this StructDefinition
fn struct_def_fields(
    interner: &mut NodeInterner,
    arguments: Vec<(Value, Location)>,
    location: Location,
) -> IResult<Value> {
    let argument = check_one_argument(arguments, location)?;
    let struct_id = get_struct(argument)?;
    let struct_def = interner.get_struct(struct_id);
    let struct_def = struct_def.borrow();

    let mut fields = im::Vector::new();

    for (name, typ) in struct_def.get_fields_as_written() {
        let name = Value::Quoted(Rc::new(vec![Token::Ident(name)]));
        let typ = Value::Type(typ);
        fields.push_back(Value::Tuple(vec![name, typ]));
    }

    let typ = Type::Slice(Box::new(Type::Tuple(vec![
        Type::Quoted(QuotedType::Quoted),
        Type::Quoted(QuotedType::Type),
    ])));
    Ok(Value::Slice(fields, typ))
}

fn slice_remove(
    interner: &mut NodeInterner,
    arguments: Vec<(Value, Location)>,
    location: Location,
) -> IResult<Value> {
    let (slice, index) = check_two_arguments(arguments, location)?;

    let (mut values, typ) = get_slice(interner, slice)?;
    let index = get_u32(index)? as usize;

    if values.is_empty() {
        return failing_constraint("slice_remove called on empty slice", location);
    }

    if index >= values.len() {
        let message = format!(
            "slice_remove: index {index} is out of bounds for a slice of length {}",
            values.len()
        );
        return failing_constraint(message, location);
    }

    let element = values.remove(index);
    Ok(Value::Tuple(vec![Value::Slice(values, typ), element]))
}

fn slice_push_front(
    interner: &mut NodeInterner,
    arguments: Vec<(Value, Location)>,
    location: Location,
) -> IResult<Value> {
    let (slice, (element, _)) = check_two_arguments(arguments, location)?;

    let (mut values, typ) = get_slice(interner, slice)?;
    values.push_front(element);
    Ok(Value::Slice(values, typ))
}

fn slice_pop_front(
    interner: &mut NodeInterner,
    arguments: Vec<(Value, Location)>,
    location: Location,
) -> IResult<Value> {
    let argument = check_one_argument(arguments, location)?;

    let (mut values, typ) = get_slice(interner, argument)?;
    match values.pop_front() {
        Some(element) => Ok(Value::Tuple(vec![element, Value::Slice(values, typ)])),
        None => failing_constraint("slice_pop_front called on empty slice", location),
    }
}

fn slice_pop_back(
    interner: &mut NodeInterner,
    arguments: Vec<(Value, Location)>,
    location: Location,
) -> IResult<Value> {
    let argument = check_one_argument(arguments, location)?;

    let (mut values, typ) = get_slice(interner, argument)?;
    match values.pop_back() {
        Some(element) => Ok(Value::Tuple(vec![Value::Slice(values, typ), element])),
        None => failing_constraint("slice_pop_back called on empty slice", location),
    }
}

fn slice_insert(
    interner: &mut NodeInterner,
    arguments: Vec<(Value, Location)>,
    location: Location,
) -> IResult<Value> {
    let (slice, index, (element, _)) = check_three_arguments(arguments, location)?;

    let (mut values, typ) = get_slice(interner, slice)?;
    let index = get_u32(index)? as usize;
    values.insert(index, element);
    Ok(Value::Slice(values, typ))
}

// fn as_expr(quoted: Quoted) -> Option<Expr>
fn quoted_as_expr(
    arguments: Vec<(Value, Location)>,
    return_type: Type,
    location: Location,
) -> IResult<Value> {
    let argument = check_one_argument(arguments, location)?;

    let expr = parse(argument, parser::expression(), "an expression").ok();
    let value = expr.map(|expr| Value::expression(expr.kind));

    option(return_type, value)
}

// fn as_module(quoted: Quoted) -> Option<Module>
fn quoted_as_module(
    interpreter: &mut Interpreter,
    arguments: Vec<(Value, Location)>,
    return_type: Type,
    location: Location,
) -> IResult<Value> {
    let argument = check_one_argument(arguments, location)?;

    let path = parse(argument, parser::path_no_turbofish(), "a path").ok();
    let option_value = path.and_then(|path| {
        let module = interpreter.elaborate_item(interpreter.current_function, |elaborator| {
            elaborator.resolve_module_by_path(path)
        });
        module.map(Value::ModuleDefinition)
    });

    option(return_type, option_value)
}

// fn as_trait_constraint(quoted: Quoted) -> TraitConstraint
fn quoted_as_trait_constraint(
    interpreter: &mut Interpreter,
    arguments: Vec<(Value, Location)>,
    location: Location,
) -> IResult<Value> {
    let argument = check_one_argument(arguments, location)?;
    let trait_bound = parse(argument, parser::trait_bound(), "a trait constraint")?;
    let bound = interpreter
        .elaborate_item(interpreter.current_function, |elaborator| {
            elaborator.resolve_trait_bound(&trait_bound, Type::Unit)
        })
        .ok_or(InterpreterError::FailedToResolveTraitBound { trait_bound, location })?;
    Ok(Value::TraitConstraint(bound.trait_id, bound.trait_generics))
}

// fn as_type(quoted: Quoted) -> Type
fn quoted_as_type(
    interpreter: &mut Interpreter,
    arguments: Vec<(Value, Location)>,
    location: Location,
) -> IResult<Value> {
    let argument = check_one_argument(arguments, location)?;
    let typ = parse(argument, parser::parse_type(), "a type")?;
    let typ =
        interpreter.elaborate_item(interpreter.current_function, |elab| elab.resolve_type(typ));
    Ok(Value::Type(typ))
}

// fn as_array(self) -> Option<(Type, Type)>
fn type_as_array(
    arguments: Vec<(Value, Location)>,
    return_type: Type,
    location: Location,
) -> IResult<Value> {
    type_as(arguments, return_type, location, |typ| {
        if let Type::Array(length, array_type) = typ {
            Some(Value::Tuple(vec![Value::Type(*array_type), Value::Type(*length)]))
        } else {
            None
        }
    })
}

// fn as_constant(self) -> Option<u32>
fn type_as_constant(
    arguments: Vec<(Value, Location)>,
    return_type: Type,
    location: Location,
) -> IResult<Value> {
    type_as(arguments, return_type, location, |typ| {
        if let Type::Constant(n) = typ {
            Some(Value::U32(n))
        } else {
            None
        }
    })
}

// fn as_integer(self) -> Option<(bool, u8)>
fn type_as_integer(
    arguments: Vec<(Value, Location)>,
    return_type: Type,
    location: Location,
) -> IResult<Value> {
    type_as(arguments, return_type, location, |typ| {
        if let Type::Integer(sign, bits) = typ {
            Some(Value::Tuple(vec![Value::Bool(sign.is_signed()), Value::U8(bits.bit_size())]))
        } else {
            None
        }
    })
}

// fn as_slice(self) -> Option<Type>
fn type_as_slice(
    arguments: Vec<(Value, Location)>,
    return_type: Type,
    location: Location,
) -> IResult<Value> {
    type_as(arguments, return_type, location, |typ| {
        if let Type::Slice(slice_type) = typ {
            Some(Value::Type(*slice_type))
        } else {
            None
        }
    })
}

// fn as_struct(self) -> Option<(StructDefinition, [Type])>
fn type_as_struct(
    arguments: Vec<(Value, Location)>,
    return_type: Type,
    location: Location,
) -> IResult<Value> {
    type_as(arguments, return_type, location, |typ| {
        if let Type::Struct(struct_type, generics) = typ {
            Some(Value::Tuple(vec![
                Value::StructDefinition(struct_type.borrow().id),
                Value::Slice(
                    generics.into_iter().map(Value::Type).collect(),
                    Type::Slice(Box::new(Type::Quoted(QuotedType::Type))),
                ),
            ]))
        } else {
            None
        }
    })
}

// fn as_tuple(self) -> Option<[Type]>
fn type_as_tuple(
    arguments: Vec<(Value, Location)>,
    return_type: Type,
    location: Location,
) -> IResult<Value> {
    type_as(arguments, return_type.clone(), location, |typ| {
        if let Type::Tuple(types) = typ {
            let t = extract_option_generic_type(return_type);

            let Type::Slice(slice_type) = t else {
                panic!("Expected T to be a slice");
            };

            Some(Value::Slice(types.into_iter().map(Value::Type).collect(), *slice_type))
        } else {
            None
        }
    })
}

// Helper function for implementing the `type_as_...` functions.
fn type_as<F>(
    arguments: Vec<(Value, Location)>,
    return_type: Type,
    location: Location,
    f: F,
) -> IResult<Value>
where
    F: FnOnce(Type) -> Option<Value>,
{
    let value = check_one_argument(arguments, location)?;
    let typ = get_type(value)?;

    let option_value = f(typ);

    option(return_type, option_value)
}

// fn type_eq(_first: Type, _second: Type) -> bool
fn type_eq(arguments: Vec<(Value, Location)>, location: Location) -> IResult<Value> {
    let (self_type, other_type) = check_two_arguments(arguments, location)?;

    let self_type = get_type(self_type)?;
    let other_type = get_type(other_type)?;

    Ok(Value::Bool(self_type == other_type))
}

// fn get_trait_impl(self, constraint: TraitConstraint) -> Option<TraitImpl>
fn type_get_trait_impl(
    interner: &NodeInterner,
    arguments: Vec<(Value, Location)>,
    return_type: Type,
    location: Location,
) -> IResult<Value> {
    let (typ, constraint) = check_two_arguments(arguments, location)?;

    let typ = get_type(typ)?;
    let (trait_id, generics) = get_trait_constraint(constraint)?;

    let option_value = match interner.try_lookup_trait_implementation(&typ, trait_id, &generics) {
        Ok((TraitImplKind::Normal(trait_impl_id), _)) => Some(Value::TraitImpl(trait_impl_id)),
        _ => None,
    };

    option(return_type, option_value)
}

// fn implements(self, constraint: TraitConstraint) -> bool
fn type_implements(
    interner: &NodeInterner,
    arguments: Vec<(Value, Location)>,
    location: Location,
) -> IResult<Value> {
    let (typ, constraint) = check_two_arguments(arguments, location)?;

    let typ = get_type(typ)?;
    let (trait_id, generics) = get_trait_constraint(constraint)?;

    let implements = interner.try_lookup_trait_implementation(&typ, trait_id, &generics).is_ok();
    Ok(Value::Bool(implements))
}

// fn is_bool(self) -> bool
fn type_is_bool(arguments: Vec<(Value, Location)>, location: Location) -> IResult<Value> {
    let value = check_one_argument(arguments, location)?;
    let typ = get_type(value)?;

    Ok(Value::Bool(matches!(typ, Type::Bool)))
}

// fn is_field(self) -> bool
fn type_is_field(arguments: Vec<(Value, Location)>, location: Location) -> IResult<Value> {
    let value = check_one_argument(arguments, location)?;
    let typ = get_type(value)?;

    Ok(Value::Bool(matches!(typ, Type::FieldElement)))
}

// fn type_of<T>(x: T) -> Type
fn type_of(arguments: Vec<(Value, Location)>, location: Location) -> IResult<Value> {
    let (value, _) = check_one_argument(arguments, location)?;
    let typ = value.get_type().into_owned();
    Ok(Value::Type(typ))
}

// fn constraint_hash(constraint: TraitConstraint) -> Field
fn trait_constraint_hash(
    _interner: &mut NodeInterner,
    arguments: Vec<(Value, Location)>,
    location: Location,
) -> IResult<Value> {
    let argument = check_one_argument(arguments, location)?;

    let bound = get_trait_constraint(argument)?;

    let mut hasher = std::collections::hash_map::DefaultHasher::new();
    bound.hash(&mut hasher);
    let hash = hasher.finish();

    Ok(Value::Field((hash as u128).into()))
}

// fn constraint_eq(constraint_a: TraitConstraint, constraint_b: TraitConstraint) -> bool
fn trait_constraint_eq(
    _interner: &mut NodeInterner,
    arguments: Vec<(Value, Location)>,
    location: Location,
) -> IResult<Value> {
    let (value_a, value_b) = check_two_arguments(arguments, location)?;

    let constraint_a = get_trait_constraint(value_a)?;
    let constraint_b = get_trait_constraint(value_b)?;

    Ok(Value::Bool(constraint_a == constraint_b))
}

// fn trait_def_hash(def: TraitDefinition) -> Field
fn trait_def_hash(
    _interner: &mut NodeInterner,
    arguments: Vec<(Value, Location)>,
    location: Location,
) -> IResult<Value> {
    let argument = check_one_argument(arguments, location)?;

    let id = get_trait_def(argument)?;

    let mut hasher = std::collections::hash_map::DefaultHasher::new();
    id.hash(&mut hasher);
    let hash = hasher.finish();

    Ok(Value::Field((hash as u128).into()))
}

// fn trait_def_eq(def_a: TraitDefinition, def_b: TraitDefinition) -> bool
fn trait_def_eq(
    _interner: &mut NodeInterner,
    arguments: Vec<(Value, Location)>,
    location: Location,
) -> IResult<Value> {
    let (id_a, id_b) = check_two_arguments(arguments, location)?;

    let id_a = get_trait_def(id_a)?;
    let id_b = get_trait_def(id_b)?;

    Ok(Value::Bool(id_a == id_b))
}

// fn methods(self) -> [FunctionDefinition]
fn trait_impl_methods(
    interner: &mut NodeInterner,
    arguments: Vec<(Value, Location)>,
    location: Location,
) -> IResult<Value> {
    let argument = check_one_argument(arguments, location)?;

    let trait_impl_id = get_trait_impl(argument)?;
    let trait_impl = interner.get_trait_implementation(trait_impl_id);
    let trait_impl = trait_impl.borrow();
    let methods =
        trait_impl.methods.iter().map(|func_id| Value::FunctionDefinition(*func_id)).collect();
    let slice_type = Type::Slice(Box::new(Type::Quoted(QuotedType::FunctionDefinition)));

    Ok(Value::Slice(methods, slice_type))
}

// fn trait_generic_args(self) -> [Type]
fn trait_impl_trait_generic_args(
    interner: &mut NodeInterner,
    arguments: Vec<(Value, Location)>,
    location: Location,
) -> IResult<Value> {
    let argument = check_one_argument(arguments, location)?;

    let trait_impl_id = get_trait_impl(argument)?;
    let trait_impl = interner.get_trait_implementation(trait_impl_id);
    let trait_impl = trait_impl.borrow();
    let trait_generics = trait_impl.trait_generics.iter().map(|t| Value::Type(t.clone())).collect();
    let slice_type = Type::Slice(Box::new(Type::Quoted(QuotedType::Type)));

    Ok(Value::Slice(trait_generics, slice_type))
}

// fn zeroed<T>() -> T
fn zeroed(return_type: Type) -> IResult<Value> {
    match return_type {
        Type::FieldElement => Ok(Value::Field(0u128.into())),
        Type::Array(length_type, elem) => {
            if let Some(length) = length_type.evaluate_to_u32() {
                let element = zeroed(elem.as_ref().clone())?;
                let array = std::iter::repeat(element).take(length as usize).collect();
                Ok(Value::Array(array, Type::Array(length_type, elem)))
            } else {
                // Assume we can resolve the length later
                Ok(Value::Zeroed(Type::Array(length_type, elem)))
            }
        }
        Type::Slice(_) => Ok(Value::Slice(im::Vector::new(), return_type)),
        Type::Integer(sign, bits) => match (sign, bits) {
            (Signedness::Unsigned, IntegerBitSize::One) => Ok(Value::U8(0)),
            (Signedness::Unsigned, IntegerBitSize::Eight) => Ok(Value::U8(0)),
            (Signedness::Unsigned, IntegerBitSize::Sixteen) => Ok(Value::U16(0)),
            (Signedness::Unsigned, IntegerBitSize::ThirtyTwo) => Ok(Value::U32(0)),
            (Signedness::Unsigned, IntegerBitSize::SixtyFour) => Ok(Value::U64(0)),
            (Signedness::Signed, IntegerBitSize::One) => Ok(Value::I8(0)),
            (Signedness::Signed, IntegerBitSize::Eight) => Ok(Value::I8(0)),
            (Signedness::Signed, IntegerBitSize::Sixteen) => Ok(Value::I16(0)),
            (Signedness::Signed, IntegerBitSize::ThirtyTwo) => Ok(Value::I32(0)),
            (Signedness::Signed, IntegerBitSize::SixtyFour) => Ok(Value::I64(0)),
        },
        Type::Bool => Ok(Value::Bool(false)),
        Type::String(length_type) => {
            if let Some(length) = length_type.evaluate_to_u32() {
                Ok(Value::String(Rc::new("\0".repeat(length as usize))))
            } else {
                // Assume we can resolve the length later
                Ok(Value::Zeroed(Type::String(length_type)))
            }
        }
        Type::FmtString(length_type, captures) => {
            let length = length_type.evaluate_to_u32();
            let typ = Type::FmtString(length_type, captures);
            if let Some(length) = length {
                Ok(Value::FormatString(Rc::new("\0".repeat(length as usize)), typ))
            } else {
                // Assume we can resolve the length later
                Ok(Value::Zeroed(typ))
            }
        }
        Type::Unit => Ok(Value::Unit),
        Type::Tuple(fields) => Ok(Value::Tuple(try_vecmap(fields, zeroed)?)),
        Type::Struct(struct_type, generics) => {
            let fields = struct_type.borrow().get_fields(&generics);
            let mut values = HashMap::default();

            for (field_name, field_type) in fields {
                let field_value = zeroed(field_type)?;
                values.insert(Rc::new(field_name), field_value);
            }

            let typ = Type::Struct(struct_type, generics);
            Ok(Value::Struct(values, typ))
        }
        Type::Alias(alias, generics) => zeroed(alias.borrow().get_type(&generics)),
        typ @ Type::Function(..) => {
            // Using Value::Zeroed here is probably safer than using FuncId::dummy_id() or similar
            Ok(Value::Zeroed(typ))
        }
        Type::MutableReference(element) => {
            let element = zeroed(*element)?;
            Ok(Value::Pointer(Shared::new(element), false))
        }
        // Optimistically assume we can resolve this type later or that the value is unused
        Type::TypeVariable(_, _)
        | Type::Forall(_, _)
        | Type::Constant(_)
        | Type::InfixExpr(..)
        | Type::Quoted(_)
        | Type::Error
        | Type::TraitAsType(_, _, _)
        | Type::NamedGeneric(_, _, _) => Ok(Value::Zeroed(return_type)),
    }
}

// fn as_array(self) -> Option<[Expr]>
fn expr_as_array(
    arguments: Vec<(Value, Location)>,
    return_type: Type,
    location: Location,
) -> IResult<Value> {
    expr_as(arguments, return_type, location, |expr| {
<<<<<<< HEAD
        if let ExprValue::Expression(ExpressionKind::Literal(Literal::Array(
            ArrayLiteral::Standard(exprs),
        ))) = expr
        {
            let exprs = exprs.into_iter().map(|expr| Value::expression(expr.kind)).collect();
=======
        if let ExpressionKind::Literal(Literal::Array(ArrayLiteral::Standard(exprs))) = expr {
            let exprs = exprs.into_iter().map(|expr| Value::Expr(expr.kind)).collect();
>>>>>>> b5b65b59
            let typ = Type::Slice(Box::new(Type::Quoted(QuotedType::Expr)));
            Some(Value::Slice(exprs, typ))
        } else {
            None
        }
    })
}

// fn as_binary_op(self) -> Option<(Expr, BinaryOp, Expr)>
fn expr_as_binary_op(
    arguments: Vec<(Value, Location)>,
    return_type: Type,
    location: Location,
) -> IResult<Value> {
    expr_as(arguments, return_type.clone(), location, |expr| {
<<<<<<< HEAD
        if let ExprValue::Expression(ExpressionKind::Infix(infix_expr)) = expr {
=======
        if let ExpressionKind::Infix(infix_expr) = expr {
>>>>>>> b5b65b59
            let option_type = extract_option_generic_type(return_type);
            let Type::Tuple(mut tuple_types) = option_type else {
                panic!("Expected the return type option generic arg to be a tuple");
            };
            assert_eq!(tuple_types.len(), 3);

            tuple_types.pop().unwrap();
            let binary_op_type = tuple_types.pop().unwrap();

            // For the op value we use the enum member index, which should match noir_stdlib/src/meta/op.nr
            let binary_op_value = infix_expr.operator.contents as u128;

            let mut fields = HashMap::default();
            fields.insert(Rc::new("op".to_string()), Value::Field(binary_op_value.into()));

            let unary_op = Value::Struct(fields, binary_op_type);
<<<<<<< HEAD
            let lhs = Value::expression(infix_expr.lhs.kind);
            let rhs = Value::expression(infix_expr.rhs.kind);
=======
            let lhs = Value::Expr(infix_expr.lhs.kind);
            let rhs = Value::Expr(infix_expr.rhs.kind);
>>>>>>> b5b65b59
            Some(Value::Tuple(vec![lhs, unary_op, rhs]))
        } else {
            None
        }
    })
}

<<<<<<< HEAD
// fn as_block(self) -> Option<[Expr]>
fn expr_as_block(
    arguments: Vec<(Value, Location)>,
    return_type: Type,
    location: Location,
) -> IResult<Value> {
    expr_as(arguments, return_type, location, |expr| {
        if let ExprValue::Expression(ExpressionKind::Block(block_expr)) = expr {
            let typ = Type::Slice(Box::new(Type::Quoted(QuotedType::Expr)));
            let statements = block_expr.statements.into_iter();
            let statements = statements.map(|statement| Value::statement(statement.kind)).collect();

            Some(Value::Slice(statements, typ))
        } else {
            None
        }
    })
}

=======
>>>>>>> b5b65b59
// fn as_bool(self) -> Option<bool>
fn expr_as_bool(
    arguments: Vec<(Value, Location)>,
    return_type: Type,
    location: Location,
) -> IResult<Value> {
    expr_as(arguments, return_type, location, |expr| {
<<<<<<< HEAD
        if let ExprValue::Expression(ExpressionKind::Literal(Literal::Bool(bool))) = expr {
=======
        if let ExpressionKind::Literal(Literal::Bool(bool)) = expr {
>>>>>>> b5b65b59
            Some(Value::Bool(bool))
        } else {
            None
        }
    })
}

// fn as_function_call(self) -> Option<(Expr, [Expr])>
fn expr_as_function_call(
    arguments: Vec<(Value, Location)>,
    return_type: Type,
    location: Location,
) -> IResult<Value> {
    expr_as(arguments, return_type, location, |expr| {
        if let ExprValue::Expression(ExpressionKind::Call(call_expression)) = expr {
            let function = Value::expression(call_expression.func.kind);
            let arguments = call_expression.arguments.into_iter();
            let arguments = arguments.map(|argument| Value::expression(argument.kind)).collect();
            let arguments =
                Value::Slice(arguments, Type::Slice(Box::new(Type::Quoted(QuotedType::Expr))));
            Some(Value::Tuple(vec![function, arguments]))
        } else {
            None
        }
    })
}

// fn as_if(self) -> Option<(Expr, Expr, Option<Expr>)>
fn expr_as_if(
    arguments: Vec<(Value, Location)>,
    return_type: Type,
    location: Location,
) -> IResult<Value> {
    expr_as(arguments, return_type.clone(), location, |expr| {
<<<<<<< HEAD
        if let ExprValue::Expression(ExpressionKind::If(if_expr)) = expr {
=======
        if let ExpressionKind::If(if_expr) = expr {
>>>>>>> b5b65b59
            // Get the type of `Option<Expr>`
            let option_type = extract_option_generic_type(return_type.clone());
            let Type::Tuple(option_types) = option_type else {
                panic!("Expected the return type option generic arg to be a tuple");
            };
            assert_eq!(option_types.len(), 3);
            let alternative_option_type = option_types[2].clone();

<<<<<<< HEAD
            let alternative = option(
                alternative_option_type,
                if_expr.alternative.map(|e| Value::expression(e.kind)),
            );

            Some(Value::Tuple(vec![
                Value::expression(if_expr.condition.kind),
                Value::expression(if_expr.consequence.kind),
=======
            let alternative =
                option(alternative_option_type, if_expr.alternative.map(|e| Value::Expr(e.kind)));

            Some(Value::Tuple(vec![
                Value::Expr(if_expr.condition.kind),
                Value::Expr(if_expr.consequence.kind),
>>>>>>> b5b65b59
                alternative.ok()?,
            ]))
        } else {
            None
        }
    })
}

// fn as_index(self) -> Option<Expr>
fn expr_as_index(
    arguments: Vec<(Value, Location)>,
    return_type: Type,
    location: Location,
) -> IResult<Value> {
    expr_as(arguments, return_type, location, |expr| {
<<<<<<< HEAD
        if let ExprValue::Expression(ExpressionKind::Index(index_expr)) = expr {
            Some(Value::Tuple(vec![
                Value::expression(index_expr.collection.kind),
                Value::expression(index_expr.index.kind),
=======
        if let ExpressionKind::Index(index_expr) = expr {
            Some(Value::Tuple(vec![
                Value::Expr(index_expr.collection.kind),
                Value::Expr(index_expr.index.kind),
>>>>>>> b5b65b59
            ]))
        } else {
            None
        }
    })
}

// fn as_integer(self) -> Option<(Field, bool)>
fn expr_as_integer(
    arguments: Vec<(Value, Location)>,
    return_type: Type,
    location: Location,
) -> IResult<Value> {
    expr_as(arguments, return_type.clone(), location, |expr| {
<<<<<<< HEAD
        if let ExprValue::Expression(ExpressionKind::Literal(Literal::Integer(field, sign))) = expr
        {
=======
        if let ExpressionKind::Literal(Literal::Integer(field, sign)) = expr {
>>>>>>> b5b65b59
            Some(Value::Tuple(vec![Value::Field(field), Value::Bool(sign)]))
        } else {
            None
        }
    })
}

// fn as_member_access(self) -> Option<(Expr, Quoted)>
fn expr_as_member_access(
    arguments: Vec<(Value, Location)>,
    return_type: Type,
    location: Location,
) -> IResult<Value> {
    expr_as(arguments, return_type, location, |expr| {
<<<<<<< HEAD
        if let ExprValue::Expression(ExpressionKind::MemberAccess(member_access)) = expr {
            let tokens = Rc::new(vec![Token::Ident(member_access.rhs.0.contents.clone())]);
            Some(Value::Tuple(vec![
                Value::expression(member_access.lhs.kind),
                Value::Quoted(tokens),
            ]))
=======
        if let ExpressionKind::MemberAccess(member_access) = expr {
            let tokens = Rc::new(vec![Token::Ident(member_access.rhs.0.contents.clone())]);
            Some(Value::Tuple(vec![Value::Expr(member_access.lhs.kind), Value::Quoted(tokens)]))
>>>>>>> b5b65b59
        } else {
            None
        }
    })
}

// fn as_repeated_element_array(self) -> Option<(Expr, Expr)>
fn expr_as_repeated_element_array(
    arguments: Vec<(Value, Location)>,
    return_type: Type,
    location: Location,
) -> IResult<Value> {
    expr_as(arguments, return_type, location, |expr| {
<<<<<<< HEAD
        if let ExprValue::Expression(ExpressionKind::Literal(Literal::Array(
            ArrayLiteral::Repeated { repeated_element, length },
        ))) = expr
        {
            Some(Value::Tuple(vec![
                Value::expression(repeated_element.kind),
                Value::expression(length.kind),
            ]))
=======
        if let ExpressionKind::Literal(Literal::Array(ArrayLiteral::Repeated {
            repeated_element,
            length,
        })) = expr
        {
            Some(Value::Tuple(vec![Value::Expr(repeated_element.kind), Value::Expr(length.kind)]))
>>>>>>> b5b65b59
        } else {
            None
        }
    })
}

// fn as_repeated_element_slice(self) -> Option<(Expr, Expr)>
fn expr_as_repeated_element_slice(
    arguments: Vec<(Value, Location)>,
    return_type: Type,
    location: Location,
) -> IResult<Value> {
    expr_as(arguments, return_type, location, |expr| {
<<<<<<< HEAD
        if let ExprValue::Expression(ExpressionKind::Literal(Literal::Slice(
            ArrayLiteral::Repeated { repeated_element, length },
        ))) = expr
        {
            Some(Value::Tuple(vec![
                Value::expression(repeated_element.kind),
                Value::expression(length.kind),
            ]))
=======
        if let ExpressionKind::Literal(Literal::Slice(ArrayLiteral::Repeated {
            repeated_element,
            length,
        })) = expr
        {
            Some(Value::Tuple(vec![Value::Expr(repeated_element.kind), Value::Expr(length.kind)]))
>>>>>>> b5b65b59
        } else {
            None
        }
    })
}

// fn as_slice(self) -> Option<[Expr]>
fn expr_as_slice(
    arguments: Vec<(Value, Location)>,
    return_type: Type,
    location: Location,
) -> IResult<Value> {
    expr_as(arguments, return_type, location, |expr| {
<<<<<<< HEAD
        if let ExprValue::Expression(ExpressionKind::Literal(Literal::Slice(
            ArrayLiteral::Standard(exprs),
        ))) = expr
        {
            let exprs = exprs.into_iter().map(|expr| Value::expression(expr.kind)).collect();
=======
        if let ExpressionKind::Literal(Literal::Slice(ArrayLiteral::Standard(exprs))) = expr {
            let exprs = exprs.into_iter().map(|expr| Value::Expr(expr.kind)).collect();
>>>>>>> b5b65b59
            let typ = Type::Slice(Box::new(Type::Quoted(QuotedType::Expr)));
            Some(Value::Slice(exprs, typ))
        } else {
            None
        }
    })
}

// fn as_tuple(self) -> Option<[Expr]>
fn expr_as_tuple(
    arguments: Vec<(Value, Location)>,
    return_type: Type,
    location: Location,
) -> IResult<Value> {
    expr_as(arguments, return_type, location, |expr| {
<<<<<<< HEAD
        if let ExprValue::Expression(ExpressionKind::Tuple(expressions)) = expr {
            let expressions =
                expressions.into_iter().map(|expr| Value::expression(expr.kind)).collect();
=======
        if let ExpressionKind::Tuple(expressions) = expr {
            let expressions = expressions.into_iter().map(|expr| Value::Expr(expr.kind)).collect();
>>>>>>> b5b65b59
            let typ = Type::Slice(Box::new(Type::Quoted(QuotedType::Expr)));
            Some(Value::Slice(expressions, typ))
        } else {
            None
        }
    })
}

// fn as_unary_op(self) -> Option<(UnaryOp, Expr)>
fn expr_as_unary_op(
    arguments: Vec<(Value, Location)>,
    return_type: Type,
    location: Location,
) -> IResult<Value> {
    expr_as(arguments, return_type.clone(), location, |expr| {
<<<<<<< HEAD
        if let ExprValue::Expression(ExpressionKind::Prefix(prefix_expr)) = expr {
=======
        if let ExpressionKind::Prefix(prefix_expr) = expr {
>>>>>>> b5b65b59
            let option_type = extract_option_generic_type(return_type);
            let Type::Tuple(mut tuple_types) = option_type else {
                panic!("Expected the return type option generic arg to be a tuple");
            };
            assert_eq!(tuple_types.len(), 2);

            tuple_types.pop().unwrap();
            let unary_op_type = tuple_types.pop().unwrap();

            // These values should match the values used in noir_stdlib/src/meta/op.nr
            let unary_op_value: u128 = match prefix_expr.operator {
                UnaryOp::Minus => 0,
                UnaryOp::Not => 1,
                UnaryOp::MutableReference => 2,
                UnaryOp::Dereference { .. } => 3,
            };

            let mut fields = HashMap::default();
            fields.insert(Rc::new("op".to_string()), Value::Field(unary_op_value.into()));

            let unary_op = Value::Struct(fields, unary_op_type);
<<<<<<< HEAD
            let rhs = Value::expression(prefix_expr.rhs.kind);
=======
            let rhs = Value::Expr(prefix_expr.rhs.kind);
>>>>>>> b5b65b59
            Some(Value::Tuple(vec![unary_op, rhs]))
        } else {
            None
        }
    })
}

<<<<<<< HEAD
// fn as_has_semicolon(self) -> bool
fn expr_has_semicolon(arguments: Vec<(Value, Location)>, location: Location) -> IResult<Value> {
    let self_argument = check_one_argument(arguments, location)?;
    let expr_value = get_expr(self_argument)?;
    Ok(Value::Bool(matches!(expr_value, ExprValue::Statement(StatementKind::Semi(..)))))
}

=======
>>>>>>> b5b65b59
// Helper function for implementing the `expr_as_...` functions.
fn expr_as<F>(
    arguments: Vec<(Value, Location)>,
    return_type: Type,
    location: Location,
    f: F,
) -> IResult<Value>
where
    F: FnOnce(ExprValue) -> Option<Value>,
{
    let self_argument = check_one_argument(arguments, location)?;
<<<<<<< HEAD
    let mut expr_value = get_expr(self_argument)?;
    loop {
        match expr_value {
            ExprValue::Expression(ExpressionKind::Parenthesized(expression)) => {
                expr_value = ExprValue::Expression(expression.kind);
            }
            ExprValue::Statement(StatementKind::Expression(expression))
            | ExprValue::Statement(StatementKind::Semi(expression)) => {
                expr_value = ExprValue::Expression(expression.kind);
            }
            _ => break,
        }
    }

    let option_value = f(expr_value);
=======
    let mut expression_kind = get_expr(self_argument)?;
    while let ExpressionKind::Parenthesized(expression) = expression_kind {
        expression_kind = expression.kind;
    }

    let option_value = f(expression_kind);
>>>>>>> b5b65b59
    option(return_type, option_value)
}

// fn name(self) -> Quoted
fn function_def_name(
    interner: &NodeInterner,
    arguments: Vec<(Value, Location)>,
    location: Location,
) -> IResult<Value> {
    let self_argument = check_one_argument(arguments, location)?;
    let func_id = get_function_def(self_argument)?;
    let name = interner.function_name(&func_id).to_string();
    let tokens = Rc::new(vec![Token::Ident(name)]);
    Ok(Value::Quoted(tokens))
}

// fn parameters(self) -> [(Quoted, Type)]
fn function_def_parameters(
    interner: &NodeInterner,
    arguments: Vec<(Value, Location)>,
    location: Location,
) -> IResult<Value> {
    let self_argument = check_one_argument(arguments, location)?;
    let func_id = get_function_def(self_argument)?;
    let func_meta = interner.function_meta(&func_id);

    let parameters = func_meta
        .parameters
        .iter()
        .map(|(hir_pattern, typ, _visibility)| {
            let name = Value::Quoted(Rc::new(hir_pattern_to_tokens(interner, hir_pattern)));
            let typ = Value::Type(typ.clone());
            Value::Tuple(vec![name, typ])
        })
        .collect();

    let typ = Type::Slice(Box::new(Type::Tuple(vec![
        Type::Quoted(QuotedType::Quoted),
        Type::Quoted(QuotedType::Type),
    ])));

    Ok(Value::Slice(parameters, typ))
}

// fn return_type(self) -> Type
fn function_def_return_type(
    interner: &NodeInterner,
    arguments: Vec<(Value, Location)>,
    location: Location,
) -> IResult<Value> {
    let self_argument = check_one_argument(arguments, location)?;
    let func_id = get_function_def(self_argument)?;
    let func_meta = interner.function_meta(&func_id);

    Ok(Value::Type(func_meta.return_type().follow_bindings()))
}

// fn set_body(self, body: Quoted)
fn function_def_set_body(
    interpreter: &mut Interpreter,
    arguments: Vec<(Value, Location)>,
    location: Location,
) -> IResult<Value> {
    let (self_argument, body_argument) = check_two_arguments(arguments, location)?;
    let body_argument_location = body_argument.1;

    let func_id = get_function_def(self_argument)?;
    check_function_not_yet_resolved(interpreter, func_id, location)?;

    let body_tokens = get_quoted(body_argument)?;
    let mut body_quoted = add_token_spans(body_tokens.clone(), body_argument_location.span);

    // Surround the body in `{ ... }` so we can parse it as a block
    body_quoted.0.insert(0, SpannedToken::new(Token::LeftBrace, location.span));
    body_quoted.0.push(SpannedToken::new(Token::RightBrace, location.span));

    let body = parse_tokens(
        body_tokens,
        body_quoted,
        body_argument_location,
        parser::block(parser::fresh_statement()),
        "a block",
    )?;

    let func_meta = interpreter.elaborator.interner.function_meta_mut(&func_id);
    func_meta.has_body = true;
    func_meta.function_body = FunctionBody::Unresolved(FunctionKind::Normal, body, location.span);

    Ok(Value::Unit)
}

// fn set_parameters(self, parameters: [(Quoted, Type)])
fn function_def_set_parameters(
    interpreter: &mut Interpreter,
    arguments: Vec<(Value, Location)>,
    location: Location,
) -> IResult<Value> {
    let (self_argument, parameters_argument) = check_two_arguments(arguments, location)?;
    let parameters_argument_location = parameters_argument.1;

    let func_id = get_function_def(self_argument)?;
    check_function_not_yet_resolved(interpreter, func_id, location)?;

    let (input_parameters, _type) =
        get_slice(interpreter.elaborator.interner, parameters_argument)?;

    // What follows is very similar to what happens in Elaborator::define_function_meta
    let mut parameters = Vec::new();
    let mut parameter_types = Vec::new();
    let mut parameter_idents = Vec::new();

    for input_parameter in input_parameters {
        let mut tuple = get_tuple(
            interpreter.elaborator.interner,
            (input_parameter, parameters_argument_location),
        )?;
        let parameter_type = get_type((tuple.pop().unwrap(), parameters_argument_location))?;
        let parameter_pattern = parse(
            (tuple.pop().unwrap(), parameters_argument_location),
            parser::pattern(),
            "a pattern",
        )?;

        let hir_pattern = interpreter.elaborate_item(Some(func_id), |elaborator| {
            elaborator.elaborate_pattern_and_store_ids(
                parameter_pattern,
                parameter_type.clone(),
                DefinitionKind::Local(None),
                &mut parameter_idents,
                None,
            )
        });

        parameters.push((hir_pattern, parameter_type.clone(), Visibility::Private));
        parameter_types.push(parameter_type);
    }

    mutate_func_meta_type(interpreter.elaborator.interner, func_id, |func_meta| {
        func_meta.parameters = parameters.into();
        func_meta.parameter_idents = parameter_idents;
        replace_func_meta_parameters(&mut func_meta.typ, parameter_types);
    });

    Ok(Value::Unit)
}

// fn set_return_type(self, return_type: Type)
fn function_def_set_return_type(
    interpreter: &mut Interpreter,
    arguments: Vec<(Value, Location)>,
    location: Location,
) -> IResult<Value> {
    let (self_argument, return_type_argument) = check_two_arguments(arguments, location)?;
    let return_type = get_type(return_type_argument)?;

    let func_id = get_function_def(self_argument)?;
    check_function_not_yet_resolved(interpreter, func_id, location)?;

    let quoted_type_id = interpreter.elaborator.interner.push_quoted_type(return_type.clone());

    mutate_func_meta_type(interpreter.elaborator.interner, func_id, |func_meta| {
        func_meta.return_type = FunctionReturnType::Ty(UnresolvedType {
            typ: UnresolvedTypeData::Resolved(quoted_type_id),
            span: location.span,
        });
        replace_func_meta_return_type(&mut func_meta.typ, return_type);
    });

    Ok(Value::Unit)
}

// fn functions(self) -> [FunctionDefinition]
fn module_functions(
    interpreter: &Interpreter,
    arguments: Vec<(Value, Location)>,
    location: Location,
) -> IResult<Value> {
    let self_argument = check_one_argument(arguments, location)?;
    let module_id = get_module(self_argument)?;
    let module_data = interpreter.elaborator.get_module(module_id);
    let func_ids = module_data
        .value_definitions()
        .filter_map(|module_def_id| {
            if let ModuleDefId::FunctionId(func_id) = module_def_id {
                Some(Value::FunctionDefinition(func_id))
            } else {
                None
            }
        })
        .collect();

    let slice_type = Type::Slice(Box::new(Type::Quoted(QuotedType::FunctionDefinition)));
    Ok(Value::Slice(func_ids, slice_type))
}

// fn is_contract(self) -> bool
fn module_is_contract(
    interpreter: &Interpreter,
    arguments: Vec<(Value, Location)>,
    location: Location,
) -> IResult<Value> {
    let self_argument = check_one_argument(arguments, location)?;
    let module_id = get_module(self_argument)?;
    Ok(Value::Bool(interpreter.elaborator.module_is_contract(module_id)))
}

// fn name(self) -> Quoted
fn module_name(
    interner: &NodeInterner,
    arguments: Vec<(Value, Location)>,
    location: Location,
) -> IResult<Value> {
    let self_argument = check_one_argument(arguments, location)?;
    let module_id = get_module(self_argument)?;
    let name = &interner.module_attributes(&module_id).name;
    let tokens = Rc::new(vec![Token::Ident(name.clone())]);
    Ok(Value::Quoted(tokens))
}

fn modulus_be_bits(
    _interner: &mut NodeInterner,
    arguments: Vec<(Value, Location)>,
    location: Location,
) -> IResult<Value> {
    check_argument_count(0, &arguments, location)?;

    let bits = FieldElement::modulus().to_radix_be(2);
    let bits_vector = bits.into_iter().map(|bit| Value::U1(bit != 0)).collect();

    let int_type = Type::Integer(crate::ast::Signedness::Unsigned, IntegerBitSize::One);
    let typ = Type::Slice(Box::new(int_type));
    Ok(Value::Slice(bits_vector, typ))
}

fn modulus_be_bytes(
    _interner: &mut NodeInterner,
    arguments: Vec<(Value, Location)>,
    location: Location,
) -> IResult<Value> {
    check_argument_count(0, &arguments, location)?;

    let bytes = FieldElement::modulus().to_bytes_be();
    let bytes_vector = bytes.into_iter().map(Value::U8).collect();

    let int_type = Type::Integer(crate::ast::Signedness::Unsigned, IntegerBitSize::Eight);
    let typ = Type::Slice(Box::new(int_type));
    Ok(Value::Slice(bytes_vector, typ))
}

fn modulus_le_bits(
    interner: &mut NodeInterner,
    arguments: Vec<(Value, Location)>,
    location: Location,
) -> IResult<Value> {
    let Value::Slice(bits, typ) = modulus_be_bits(interner, arguments, location)? else {
        unreachable!("modulus_be_bits must return slice")
    };
    let reversed_bits = bits.into_iter().rev().collect();
    Ok(Value::Slice(reversed_bits, typ))
}

fn modulus_le_bytes(
    interner: &mut NodeInterner,
    arguments: Vec<(Value, Location)>,
    location: Location,
) -> IResult<Value> {
    let Value::Slice(bytes, typ) = modulus_be_bytes(interner, arguments, location)? else {
        unreachable!("modulus_be_bytes must return slice")
    };
    let reversed_bytes = bytes.into_iter().rev().collect();
    Ok(Value::Slice(reversed_bytes, typ))
}

fn modulus_num_bits(
    _interner: &mut NodeInterner,
    arguments: Vec<(Value, Location)>,
    location: Location,
) -> IResult<Value> {
    check_argument_count(0, &arguments, location)?;
    let bits = FieldElement::max_num_bits().into();
    Ok(Value::U64(bits))
}

// fn quoted_eq(_first: Quoted, _second: Quoted) -> bool
fn quoted_eq(arguments: Vec<(Value, Location)>, location: Location) -> IResult<Value> {
    let (self_value, other_value) = check_two_arguments(arguments, location)?;

    let self_quoted = get_quoted(self_value)?;
    let other_quoted = get_quoted(other_value)?;

    Ok(Value::Bool(self_quoted == other_quoted))
}

fn trait_def_as_trait_constraint(
    interner: &mut NodeInterner,
    arguments: Vec<(Value, Location)>,
    location: Location,
) -> Result<Value, InterpreterError> {
    let argument = check_one_argument(arguments, location)?;

    let trait_id = get_trait_def(argument)?;
    let the_trait = interner.get_trait(trait_id);
    let trait_generics = vecmap(&the_trait.generics, |generic| {
        Type::NamedGeneric(generic.type_var.clone(), generic.name.clone(), generic.kind.clone())
    });

    Ok(Value::TraitConstraint(trait_id, trait_generics))
}

/// Creates a value that holds an `Option`.
/// `option_type` must be a Type referencing the `Option` type.
pub(crate) fn option(option_type: Type, value: Option<Value>) -> IResult<Value> {
    let t = extract_option_generic_type(option_type.clone());

    let (is_some, value) = match value {
        Some(value) => (Value::Bool(true), value),
        None => (Value::Bool(false), zeroed(t)?),
    };

    let mut fields = HashMap::default();
    fields.insert(Rc::new("_is_some".to_string()), is_some);
    fields.insert(Rc::new("_value".to_string()), value);
    Ok(Value::Struct(fields, option_type))
}

/// Given a type, assert that it's an Option<T> and return the Type for T
pub(crate) fn extract_option_generic_type(typ: Type) -> Type {
    let Type::Struct(struct_type, mut generics) = typ else {
        panic!("Expected type to be a struct");
    };

    let struct_type = struct_type.borrow();
    assert_eq!(struct_type.name.0.contents, "Option");

    generics.pop().expect("Expected Option to have a T generic type")
}<|MERGE_RESOLUTION|>--- conflicted
+++ resolved
@@ -18,16 +18,7 @@
 use crate::{
     ast::{
         ArrayLiteral, ExpressionKind, FunctionKind, FunctionReturnType, IntegerBitSize, Literal,
-<<<<<<< HEAD
-        StatementKind, UnaryOp, UnresolvedType, UnresolvedTypeData, Visibility,
-    },
-    hir::comptime::{
-        errors::IResult,
-        value::{add_token_spans, ExprValue},
-        InterpreterError, Value,
-=======
         UnaryOp, UnresolvedType, UnresolvedTypeData, Visibility,
->>>>>>> b5b65b59
     },
     hir_def::function::FunctionBody,
     macros_api::{ModuleDefId, NodeInterner, Signedness},
@@ -57,10 +48,6 @@
             "as_slice" => as_slice(interner, arguments, location),
             "expr_as_array" => expr_as_array(arguments, return_type, location),
             "expr_as_binary_op" => expr_as_binary_op(arguments, return_type, location),
-<<<<<<< HEAD
-            "expr_as_block" => expr_as_block(arguments, return_type, location),
-=======
->>>>>>> b5b65b59
             "expr_as_bool" => expr_as_bool(arguments, return_type, location),
             "expr_as_function_call" => expr_as_function_call(arguments, return_type, location),
             "expr_as_if" => expr_as_if(arguments, return_type, location),
@@ -76,10 +63,6 @@
             "expr_as_slice" => expr_as_slice(arguments, return_type, location),
             "expr_as_tuple" => expr_as_tuple(arguments, return_type, location),
             "expr_as_unary_op" => expr_as_unary_op(arguments, return_type, location),
-<<<<<<< HEAD
-            "expr_has_semicolon" => expr_has_semicolon(arguments, location),
-=======
->>>>>>> b5b65b59
             "is_unconstrained" => Ok(Value::Bool(true)),
             "function_def_name" => function_def_name(interner, arguments, location),
             "function_def_parameters" => function_def_parameters(interner, arguments, location),
@@ -789,16 +772,8 @@
     location: Location,
 ) -> IResult<Value> {
     expr_as(arguments, return_type, location, |expr| {
-<<<<<<< HEAD
-        if let ExprValue::Expression(ExpressionKind::Literal(Literal::Array(
-            ArrayLiteral::Standard(exprs),
-        ))) = expr
-        {
-            let exprs = exprs.into_iter().map(|expr| Value::expression(expr.kind)).collect();
-=======
         if let ExpressionKind::Literal(Literal::Array(ArrayLiteral::Standard(exprs))) = expr {
             let exprs = exprs.into_iter().map(|expr| Value::Expr(expr.kind)).collect();
->>>>>>> b5b65b59
             let typ = Type::Slice(Box::new(Type::Quoted(QuotedType::Expr)));
             Some(Value::Slice(exprs, typ))
         } else {
@@ -814,11 +789,7 @@
     location: Location,
 ) -> IResult<Value> {
     expr_as(arguments, return_type.clone(), location, |expr| {
-<<<<<<< HEAD
-        if let ExprValue::Expression(ExpressionKind::Infix(infix_expr)) = expr {
-=======
         if let ExpressionKind::Infix(infix_expr) = expr {
->>>>>>> b5b65b59
             let option_type = extract_option_generic_type(return_type);
             let Type::Tuple(mut tuple_types) = option_type else {
                 panic!("Expected the return type option generic arg to be a tuple");
@@ -835,13 +806,8 @@
             fields.insert(Rc::new("op".to_string()), Value::Field(binary_op_value.into()));
 
             let unary_op = Value::Struct(fields, binary_op_type);
-<<<<<<< HEAD
-            let lhs = Value::expression(infix_expr.lhs.kind);
-            let rhs = Value::expression(infix_expr.rhs.kind);
-=======
             let lhs = Value::Expr(infix_expr.lhs.kind);
             let rhs = Value::Expr(infix_expr.rhs.kind);
->>>>>>> b5b65b59
             Some(Value::Tuple(vec![lhs, unary_op, rhs]))
         } else {
             None
@@ -849,28 +815,6 @@
     })
 }
 
-<<<<<<< HEAD
-// fn as_block(self) -> Option<[Expr]>
-fn expr_as_block(
-    arguments: Vec<(Value, Location)>,
-    return_type: Type,
-    location: Location,
-) -> IResult<Value> {
-    expr_as(arguments, return_type, location, |expr| {
-        if let ExprValue::Expression(ExpressionKind::Block(block_expr)) = expr {
-            let typ = Type::Slice(Box::new(Type::Quoted(QuotedType::Expr)));
-            let statements = block_expr.statements.into_iter();
-            let statements = statements.map(|statement| Value::statement(statement.kind)).collect();
-
-            Some(Value::Slice(statements, typ))
-        } else {
-            None
-        }
-    })
-}
-
-=======
->>>>>>> b5b65b59
 // fn as_bool(self) -> Option<bool>
 fn expr_as_bool(
     arguments: Vec<(Value, Location)>,
@@ -878,11 +822,7 @@
     location: Location,
 ) -> IResult<Value> {
     expr_as(arguments, return_type, location, |expr| {
-<<<<<<< HEAD
-        if let ExprValue::Expression(ExpressionKind::Literal(Literal::Bool(bool))) = expr {
-=======
         if let ExpressionKind::Literal(Literal::Bool(bool)) = expr {
->>>>>>> b5b65b59
             Some(Value::Bool(bool))
         } else {
             None
@@ -917,11 +857,7 @@
     location: Location,
 ) -> IResult<Value> {
     expr_as(arguments, return_type.clone(), location, |expr| {
-<<<<<<< HEAD
-        if let ExprValue::Expression(ExpressionKind::If(if_expr)) = expr {
-=======
         if let ExpressionKind::If(if_expr) = expr {
->>>>>>> b5b65b59
             // Get the type of `Option<Expr>`
             let option_type = extract_option_generic_type(return_type.clone());
             let Type::Tuple(option_types) = option_type else {
@@ -930,23 +866,12 @@
             assert_eq!(option_types.len(), 3);
             let alternative_option_type = option_types[2].clone();
 
-<<<<<<< HEAD
-            let alternative = option(
-                alternative_option_type,
-                if_expr.alternative.map(|e| Value::expression(e.kind)),
-            );
-
-            Some(Value::Tuple(vec![
-                Value::expression(if_expr.condition.kind),
-                Value::expression(if_expr.consequence.kind),
-=======
             let alternative =
                 option(alternative_option_type, if_expr.alternative.map(|e| Value::Expr(e.kind)));
 
             Some(Value::Tuple(vec![
                 Value::Expr(if_expr.condition.kind),
                 Value::Expr(if_expr.consequence.kind),
->>>>>>> b5b65b59
                 alternative.ok()?,
             ]))
         } else {
@@ -962,17 +887,10 @@
     location: Location,
 ) -> IResult<Value> {
     expr_as(arguments, return_type, location, |expr| {
-<<<<<<< HEAD
-        if let ExprValue::Expression(ExpressionKind::Index(index_expr)) = expr {
-            Some(Value::Tuple(vec![
-                Value::expression(index_expr.collection.kind),
-                Value::expression(index_expr.index.kind),
-=======
         if let ExpressionKind::Index(index_expr) = expr {
             Some(Value::Tuple(vec![
                 Value::Expr(index_expr.collection.kind),
                 Value::Expr(index_expr.index.kind),
->>>>>>> b5b65b59
             ]))
         } else {
             None
@@ -987,12 +905,7 @@
     location: Location,
 ) -> IResult<Value> {
     expr_as(arguments, return_type.clone(), location, |expr| {
-<<<<<<< HEAD
-        if let ExprValue::Expression(ExpressionKind::Literal(Literal::Integer(field, sign))) = expr
-        {
-=======
         if let ExpressionKind::Literal(Literal::Integer(field, sign)) = expr {
->>>>>>> b5b65b59
             Some(Value::Tuple(vec![Value::Field(field), Value::Bool(sign)]))
         } else {
             None
@@ -1007,18 +920,9 @@
     location: Location,
 ) -> IResult<Value> {
     expr_as(arguments, return_type, location, |expr| {
-<<<<<<< HEAD
-        if let ExprValue::Expression(ExpressionKind::MemberAccess(member_access)) = expr {
-            let tokens = Rc::new(vec![Token::Ident(member_access.rhs.0.contents.clone())]);
-            Some(Value::Tuple(vec![
-                Value::expression(member_access.lhs.kind),
-                Value::Quoted(tokens),
-            ]))
-=======
         if let ExpressionKind::MemberAccess(member_access) = expr {
             let tokens = Rc::new(vec![Token::Ident(member_access.rhs.0.contents.clone())]);
             Some(Value::Tuple(vec![Value::Expr(member_access.lhs.kind), Value::Quoted(tokens)]))
->>>>>>> b5b65b59
         } else {
             None
         }
@@ -1032,23 +936,12 @@
     location: Location,
 ) -> IResult<Value> {
     expr_as(arguments, return_type, location, |expr| {
-<<<<<<< HEAD
-        if let ExprValue::Expression(ExpressionKind::Literal(Literal::Array(
-            ArrayLiteral::Repeated { repeated_element, length },
-        ))) = expr
-        {
-            Some(Value::Tuple(vec![
-                Value::expression(repeated_element.kind),
-                Value::expression(length.kind),
-            ]))
-=======
         if let ExpressionKind::Literal(Literal::Array(ArrayLiteral::Repeated {
             repeated_element,
             length,
         })) = expr
         {
             Some(Value::Tuple(vec![Value::Expr(repeated_element.kind), Value::Expr(length.kind)]))
->>>>>>> b5b65b59
         } else {
             None
         }
@@ -1062,23 +955,12 @@
     location: Location,
 ) -> IResult<Value> {
     expr_as(arguments, return_type, location, |expr| {
-<<<<<<< HEAD
-        if let ExprValue::Expression(ExpressionKind::Literal(Literal::Slice(
-            ArrayLiteral::Repeated { repeated_element, length },
-        ))) = expr
-        {
-            Some(Value::Tuple(vec![
-                Value::expression(repeated_element.kind),
-                Value::expression(length.kind),
-            ]))
-=======
         if let ExpressionKind::Literal(Literal::Slice(ArrayLiteral::Repeated {
             repeated_element,
             length,
         })) = expr
         {
             Some(Value::Tuple(vec![Value::Expr(repeated_element.kind), Value::Expr(length.kind)]))
->>>>>>> b5b65b59
         } else {
             None
         }
@@ -1092,16 +974,8 @@
     location: Location,
 ) -> IResult<Value> {
     expr_as(arguments, return_type, location, |expr| {
-<<<<<<< HEAD
-        if let ExprValue::Expression(ExpressionKind::Literal(Literal::Slice(
-            ArrayLiteral::Standard(exprs),
-        ))) = expr
-        {
-            let exprs = exprs.into_iter().map(|expr| Value::expression(expr.kind)).collect();
-=======
         if let ExpressionKind::Literal(Literal::Slice(ArrayLiteral::Standard(exprs))) = expr {
             let exprs = exprs.into_iter().map(|expr| Value::Expr(expr.kind)).collect();
->>>>>>> b5b65b59
             let typ = Type::Slice(Box::new(Type::Quoted(QuotedType::Expr)));
             Some(Value::Slice(exprs, typ))
         } else {
@@ -1117,14 +991,8 @@
     location: Location,
 ) -> IResult<Value> {
     expr_as(arguments, return_type, location, |expr| {
-<<<<<<< HEAD
-        if let ExprValue::Expression(ExpressionKind::Tuple(expressions)) = expr {
-            let expressions =
-                expressions.into_iter().map(|expr| Value::expression(expr.kind)).collect();
-=======
         if let ExpressionKind::Tuple(expressions) = expr {
             let expressions = expressions.into_iter().map(|expr| Value::Expr(expr.kind)).collect();
->>>>>>> b5b65b59
             let typ = Type::Slice(Box::new(Type::Quoted(QuotedType::Expr)));
             Some(Value::Slice(expressions, typ))
         } else {
@@ -1140,11 +1008,7 @@
     location: Location,
 ) -> IResult<Value> {
     expr_as(arguments, return_type.clone(), location, |expr| {
-<<<<<<< HEAD
-        if let ExprValue::Expression(ExpressionKind::Prefix(prefix_expr)) = expr {
-=======
         if let ExpressionKind::Prefix(prefix_expr) = expr {
->>>>>>> b5b65b59
             let option_type = extract_option_generic_type(return_type);
             let Type::Tuple(mut tuple_types) = option_type else {
                 panic!("Expected the return type option generic arg to be a tuple");
@@ -1166,11 +1030,7 @@
             fields.insert(Rc::new("op".to_string()), Value::Field(unary_op_value.into()));
 
             let unary_op = Value::Struct(fields, unary_op_type);
-<<<<<<< HEAD
-            let rhs = Value::expression(prefix_expr.rhs.kind);
-=======
             let rhs = Value::Expr(prefix_expr.rhs.kind);
->>>>>>> b5b65b59
             Some(Value::Tuple(vec![unary_op, rhs]))
         } else {
             None
@@ -1178,16 +1038,6 @@
     })
 }
 
-<<<<<<< HEAD
-// fn as_has_semicolon(self) -> bool
-fn expr_has_semicolon(arguments: Vec<(Value, Location)>, location: Location) -> IResult<Value> {
-    let self_argument = check_one_argument(arguments, location)?;
-    let expr_value = get_expr(self_argument)?;
-    Ok(Value::Bool(matches!(expr_value, ExprValue::Statement(StatementKind::Semi(..)))))
-}
-
-=======
->>>>>>> b5b65b59
 // Helper function for implementing the `expr_as_...` functions.
 fn expr_as<F>(
     arguments: Vec<(Value, Location)>,
@@ -1199,30 +1049,12 @@
     F: FnOnce(ExprValue) -> Option<Value>,
 {
     let self_argument = check_one_argument(arguments, location)?;
-<<<<<<< HEAD
-    let mut expr_value = get_expr(self_argument)?;
-    loop {
-        match expr_value {
-            ExprValue::Expression(ExpressionKind::Parenthesized(expression)) => {
-                expr_value = ExprValue::Expression(expression.kind);
-            }
-            ExprValue::Statement(StatementKind::Expression(expression))
-            | ExprValue::Statement(StatementKind::Semi(expression)) => {
-                expr_value = ExprValue::Expression(expression.kind);
-            }
-            _ => break,
-        }
-    }
-
-    let option_value = f(expr_value);
-=======
     let mut expression_kind = get_expr(self_argument)?;
     while let ExpressionKind::Parenthesized(expression) = expression_kind {
         expression_kind = expression.kind;
     }
 
     let option_value = f(expression_kind);
->>>>>>> b5b65b59
     option(return_type, option_value)
 }
 
