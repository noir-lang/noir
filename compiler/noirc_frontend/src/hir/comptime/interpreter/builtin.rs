--- conflicted
+++ resolved
@@ -121,13 +121,10 @@
             "function_def_set_return_public" => {
                 function_def_set_return_public(self, arguments, location)
             }
-<<<<<<< HEAD
             "function_def_set_unconstrained" => {
                 function_def_set_unconstrained(self, arguments, location)
             }
-=======
             "module_add_item" => module_add_item(self, arguments, location),
->>>>>>> b7b9e3f2
             "module_functions" => module_functions(self, arguments, location),
             "module_has_named_attribute" => module_has_named_attribute(self, arguments, location),
             "module_is_contract" => module_is_contract(self, arguments, location),
@@ -2145,28 +2142,31 @@
     Ok(Value::Unit)
 }
 
-<<<<<<< HEAD
 // fn set_unconstrained(self, value: bool)
 fn function_def_set_unconstrained(
-=======
+    interpreter: &mut Interpreter,
+    arguments: Vec<(Value, Location)>,
+    location: Location,
+) -> IResult<Value> {
+    let (self_argument, unconstrained) = check_two_arguments(arguments, location)?;
+
+    let func_id = get_function_def(self_argument)?;
+    check_function_not_yet_resolved(interpreter, func_id, location)?;
+
+    let unconstrained = get_bool(unconstrained)?;
+
+    let modifiers = interpreter.elaborator.interner.function_modifiers_mut(&func_id);
+    modifiers.is_unconstrained = unconstrained;
+
+    Ok(Value::Unit)
+}
+
 // fn add_item(self, item: Quoted)
 fn module_add_item(
->>>>>>> b7b9e3f2
     interpreter: &mut Interpreter,
     arguments: Vec<(Value, Location)>,
     location: Location,
 ) -> IResult<Value> {
-<<<<<<< HEAD
-    let (self_argument, unconstrained) = check_two_arguments(arguments, location)?;
-
-    let func_id = get_function_def(self_argument)?;
-    check_function_not_yet_resolved(interpreter, func_id, location)?;
-
-    let unconstrained = get_bool(unconstrained)?;
-
-    let modifiers = interpreter.elaborator.interner.function_modifiers_mut(&func_id);
-    modifiers.is_unconstrained = unconstrained;
-=======
     let (self_argument, item) = check_two_arguments(arguments, location)?;
     let module_id = get_module(self_argument)?;
     let module_data = interpreter.elaborator.get_module(module_id);
@@ -2185,7 +2185,6 @@
             elaborator.elaborate_items(generated_items);
         }
     });
->>>>>>> b7b9e3f2
 
     Ok(Value::Unit)
 }
