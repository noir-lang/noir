use std::{
    hash::{Hash, Hasher},
    rc::Rc,
};

use acvm::{AcirField, FieldElement};
use builtin_helpers::{
    block_expression_to_value, check_argument_count, check_function_not_yet_resolved,
    check_one_argument, check_three_arguments, check_two_arguments, get_expr, get_field,
    get_function_def, get_module, get_quoted, get_slice, get_struct, get_trait_constraint,
    get_trait_def, get_trait_impl, get_tuple, get_type, get_typed_expr, get_u32,
    get_unresolved_type, hir_pattern_to_tokens, mutate_func_meta_type, parse,
    replace_func_meta_parameters, replace_func_meta_return_type,
};
use chumsky::{prelude::choice, Parser};
use im::Vector;
use iter_extended::{try_vecmap, vecmap};
use noirc_errors::Location;
use num_bigint::BigUint;
use rustc_hash::FxHashMap as HashMap;

use crate::{
    ast::{
<<<<<<< HEAD
        ArrayLiteral, Expression, ExpressionKind, FunctionKind, FunctionReturnType, IntegerBitSize,
        Literal, UnaryOp, UnresolvedType, UnresolvedTypeData, Visibility,
=======
        ArrayLiteral, BlockExpression, ConstrainKind, Expression, ExpressionKind, FunctionKind,
        FunctionReturnType, IntegerBitSize, LValue, Literal, Statement, StatementKind, UnaryOp,
        UnresolvedType, UnresolvedTypeData, Visibility,
>>>>>>> bceee55c
    },
    hir::comptime::{
        errors::IResult,
        value::{ExprValue, TypedExpr},
        InterpreterError, Value,
    },
    hir_def::function::FunctionBody,
<<<<<<< HEAD
    macros_api::{ModuleDefId, NodeInterner, Signedness, StatementKind},
=======
    macros_api::{HirExpression, HirLiteral, ModuleDefId, NodeInterner, Signedness},
>>>>>>> bceee55c
    node_interner::{DefinitionKind, TraitImplKind},
    parser::{self},
    token::Token,
    QuotedType, Shared, Type,
};

use self::builtin_helpers::{get_array, get_u8};
use super::Interpreter;

pub(crate) mod builtin_helpers;

impl<'local, 'context> Interpreter<'local, 'context> {
    pub(super) fn call_builtin(
        &mut self,
        name: &str,
        arguments: Vec<(Value, Location)>,
        return_type: Type,
        location: Location,
    ) -> IResult<Value> {
        let interner = &mut self.elaborator.interner;
        let call_stack = &self.elaborator.interpreter_call_stack;
        match name {
            "array_as_str_unchecked" => array_as_str_unchecked(interner, arguments, location),
            "array_len" => array_len(interner, arguments, location),
            "assert_constant" => Ok(Value::Bool(true)),
            "as_slice" => as_slice(interner, arguments, location),
            "expr_as_array" => expr_as_array(interner, arguments, return_type, location),
            "expr_as_assert" => expr_as_assert(interner, arguments, return_type, location),
            "expr_as_assign" => expr_as_assign(interner, arguments, return_type, location),
            "expr_as_binary_op" => expr_as_binary_op(interner, arguments, return_type, location),
            "expr_as_block" => expr_as_block(interner, arguments, return_type, location),
            "expr_as_bool" => expr_as_bool(interner, arguments, return_type, location),
            "expr_as_cast" => expr_as_cast(interner, arguments, return_type, location),
            "expr_as_comptime" => expr_as_comptime(interner, arguments, return_type, location),
            "expr_as_function_call" => {
                expr_as_function_call(interner, arguments, return_type, location)
            }
            "expr_as_if" => expr_as_if(interner, arguments, return_type, location),
            "expr_as_index" => expr_as_index(interner, arguments, return_type, location),
            "expr_as_integer" => expr_as_integer(interner, arguments, return_type, location),
            "expr_as_member_access" => {
                expr_as_member_access(interner, arguments, return_type, location)
            }
            "expr_as_method_call" => {
                expr_as_method_call(interner, arguments, return_type, location)
            }
            "expr_as_repeated_element_array" => {
                expr_as_repeated_element_array(interner, arguments, return_type, location)
            }
            "expr_as_repeated_element_slice" => {
                expr_as_repeated_element_slice(interner, arguments, return_type, location)
            }
            "expr_as_slice" => expr_as_slice(interner, arguments, return_type, location),
            "expr_as_tuple" => expr_as_tuple(interner, arguments, return_type, location),
            "expr_as_unary_op" => expr_as_unary_op(interner, arguments, return_type, location),
            "expr_as_unsafe" => expr_as_unsafe(interner, arguments, return_type, location),
            "expr_has_semicolon" => expr_has_semicolon(interner, arguments, location),
            "expr_is_break" => expr_is_break(interner, arguments, location),
            "expr_is_continue" => expr_is_continue(interner, arguments, location),
            "expr_resolve" => expr_resolve(self, arguments, location),
            "is_unconstrained" => Ok(Value::Bool(true)),
            "function_def_body" => function_def_body(interner, arguments, location),
            "function_def_name" => function_def_name(interner, arguments, location),
            "function_def_parameters" => function_def_parameters(interner, arguments, location),
            "function_def_return_type" => function_def_return_type(interner, arguments, location),
            "function_def_set_body" => function_def_set_body(self, arguments, location),
            "function_def_set_parameters" => function_def_set_parameters(self, arguments, location),
            "function_def_set_return_type" => {
                function_def_set_return_type(self, arguments, location)
            }
            "module_functions" => module_functions(self, arguments, location),
            "module_is_contract" => module_is_contract(self, arguments, location),
            "module_name" => module_name(interner, arguments, location),
            "modulus_be_bits" => modulus_be_bits(interner, arguments, location),
            "modulus_be_bytes" => modulus_be_bytes(interner, arguments, location),
            "modulus_le_bits" => modulus_le_bits(interner, arguments, location),
            "modulus_le_bytes" => modulus_le_bytes(interner, arguments, location),
            "modulus_num_bits" => modulus_num_bits(interner, arguments, location),
            "quoted_as_expr" => quoted_as_expr(arguments, return_type, location),
            "quoted_as_module" => quoted_as_module(self, arguments, return_type, location),
            "quoted_as_trait_constraint" => quoted_as_trait_constraint(self, arguments, location),
            "quoted_as_type" => quoted_as_type(self, arguments, location),
            "quoted_eq" => quoted_eq(arguments, location),
            "slice_insert" => slice_insert(interner, arguments, location),
            "slice_pop_back" => slice_pop_back(interner, arguments, location, call_stack),
            "slice_pop_front" => slice_pop_front(interner, arguments, location, call_stack),
            "slice_push_back" => slice_push_back(interner, arguments, location),
            "slice_push_front" => slice_push_front(interner, arguments, location),
            "slice_remove" => slice_remove(interner, arguments, location, call_stack),
            "struct_def_as_type" => struct_def_as_type(interner, arguments, location),
            "struct_def_fields" => struct_def_fields(interner, arguments, location),
            "struct_def_generics" => struct_def_generics(interner, arguments, location),
            "to_le_radix" => to_le_radix(arguments, location),
            "trait_constraint_eq" => trait_constraint_eq(interner, arguments, location),
            "trait_constraint_hash" => trait_constraint_hash(interner, arguments, location),
            "trait_def_as_trait_constraint" => {
                trait_def_as_trait_constraint(interner, arguments, location)
            }
            "trait_def_eq" => trait_def_eq(interner, arguments, location),
            "trait_def_hash" => trait_def_hash(interner, arguments, location),
            "trait_impl_methods" => trait_impl_methods(interner, arguments, location),
            "trait_impl_trait_generic_args" => {
                trait_impl_trait_generic_args(interner, arguments, location)
            }
            "type_as_array" => type_as_array(arguments, return_type, location),
            "type_as_constant" => type_as_constant(arguments, return_type, location),
            "type_as_integer" => type_as_integer(arguments, return_type, location),
            "type_as_slice" => type_as_slice(arguments, return_type, location),
            "type_as_struct" => type_as_struct(arguments, return_type, location),
            "type_as_tuple" => type_as_tuple(arguments, return_type, location),
            "type_eq" => type_eq(arguments, location),
            "type_get_trait_impl" => {
                type_get_trait_impl(interner, arguments, return_type, location)
            }
            "type_implements" => type_implements(interner, arguments, location),
            "type_is_bool" => type_is_bool(arguments, location),
            "type_is_field" => type_is_field(arguments, location),
            "type_of" => type_of(arguments, location),
            "typed_expr_as_function_definition" => {
                typed_expr_as_function_definition(interner, arguments, return_type, location)
            }
            "unresolved_type_is_field" => unresolved_type_is_field(interner, arguments, location),
            "zeroed" => zeroed(return_type),
            _ => {
                let item = format!("Comptime evaluation for builtin function {name}");
                Err(InterpreterError::Unimplemented { item, location })
            }
        }
    }
}

fn failing_constraint<T>(
    message: impl Into<String>,
    location: Location,
    call_stack: &im::Vector<Location>,
) -> IResult<T> {
    Err(InterpreterError::FailingConstraint {
        message: Some(message.into()),
        location,
        call_stack: call_stack.clone(),
    })
}

fn array_len(
    interner: &NodeInterner,
    arguments: Vec<(Value, Location)>,
    location: Location,
) -> IResult<Value> {
    let (argument, argument_location) = check_one_argument(arguments, location)?;

    match argument {
        Value::Array(values, _) | Value::Slice(values, _) => Ok(Value::U32(values.len() as u32)),
        value => {
            let type_var = Box::new(interner.next_type_variable());
            let expected = Type::Array(type_var.clone(), type_var);
            let actual = value.get_type().into_owned();
            Err(InterpreterError::TypeMismatch { expected, actual, location: argument_location })
        }
    }
}

fn array_as_str_unchecked(
    interner: &NodeInterner,
    arguments: Vec<(Value, Location)>,
    location: Location,
) -> IResult<Value> {
    let argument = check_one_argument(arguments, location)?;

    let array = get_array(interner, argument)?.0;
    let string_bytes = try_vecmap(array, |byte| get_u8((byte, location)))?;
    let string = String::from_utf8_lossy(&string_bytes).into_owned();
    Ok(Value::String(Rc::new(string)))
}

fn as_slice(
    interner: &NodeInterner,
    arguments: Vec<(Value, Location)>,
    location: Location,
) -> IResult<Value> {
    let (array, array_location) = check_one_argument(arguments, location)?;

    match array {
        Value::Array(values, Type::Array(_, typ)) => Ok(Value::Slice(values, Type::Slice(typ))),
        value => {
            let type_var = Box::new(interner.next_type_variable());
            let expected = Type::Array(type_var.clone(), type_var);
            let actual = value.get_type().into_owned();
            Err(InterpreterError::TypeMismatch { expected, actual, location: array_location })
        }
    }
}

fn slice_push_back(
    interner: &NodeInterner,
    arguments: Vec<(Value, Location)>,
    location: Location,
) -> IResult<Value> {
    let (slice, (element, _)) = check_two_arguments(arguments, location)?;

    let (mut values, typ) = get_slice(interner, slice)?;
    values.push_back(element);
    Ok(Value::Slice(values, typ))
}

/// fn as_type(self) -> Type
fn struct_def_as_type(
    interner: &NodeInterner,
    arguments: Vec<(Value, Location)>,
    location: Location,
) -> IResult<Value> {
    let argument = check_one_argument(arguments, location)?;
    let struct_id = get_struct(argument)?;
    let struct_def_rc = interner.get_struct(struct_id);
    let struct_def = struct_def_rc.borrow();

    let generics = vecmap(&struct_def.generics, |generic| {
        Type::NamedGeneric(generic.type_var.clone(), generic.name.clone(), generic.kind.clone())
    });

    drop(struct_def);
    Ok(Value::Type(Type::Struct(struct_def_rc, generics)))
}

/// fn generics(self) -> [Type]
fn struct_def_generics(
    interner: &NodeInterner,
    arguments: Vec<(Value, Location)>,
    location: Location,
) -> IResult<Value> {
    let argument = check_one_argument(arguments, location)?;
    let struct_id = get_struct(argument)?;
    let struct_def = interner.get_struct(struct_id);
    let struct_def = struct_def.borrow();

    let generics =
        struct_def.generics.iter().map(|generic| Value::Type(generic.clone().as_named_generic()));

    let typ = Type::Slice(Box::new(Type::Quoted(QuotedType::Type)));
    Ok(Value::Slice(generics.collect(), typ))
}

/// fn fields(self) -> [(Quoted, Type)]
/// Returns (name, type) pairs of each field of this StructDefinition
fn struct_def_fields(
    interner: &mut NodeInterner,
    arguments: Vec<(Value, Location)>,
    location: Location,
) -> IResult<Value> {
    let argument = check_one_argument(arguments, location)?;
    let struct_id = get_struct(argument)?;
    let struct_def = interner.get_struct(struct_id);
    let struct_def = struct_def.borrow();

    let mut fields = im::Vector::new();

    for (name, typ) in struct_def.get_fields_as_written() {
        let name = Value::Quoted(Rc::new(vec![Token::Ident(name)]));
        let typ = Value::Type(typ);
        fields.push_back(Value::Tuple(vec![name, typ]));
    }

    let typ = Type::Slice(Box::new(Type::Tuple(vec![
        Type::Quoted(QuotedType::Quoted),
        Type::Quoted(QuotedType::Type),
    ])));
    Ok(Value::Slice(fields, typ))
}

fn slice_remove(
    interner: &mut NodeInterner,
    arguments: Vec<(Value, Location)>,
    location: Location,
    call_stack: &im::Vector<Location>,
) -> IResult<Value> {
    let (slice, index) = check_two_arguments(arguments, location)?;

    let (mut values, typ) = get_slice(interner, slice)?;
    let index = get_u32(index)? as usize;

    if values.is_empty() {
        return failing_constraint("slice_remove called on empty slice", location, call_stack);
    }

    if index >= values.len() {
        let message = format!(
            "slice_remove: index {index} is out of bounds for a slice of length {}",
            values.len()
        );
        return failing_constraint(message, location, call_stack);
    }

    let element = values.remove(index);
    Ok(Value::Tuple(vec![Value::Slice(values, typ), element]))
}

fn slice_push_front(
    interner: &mut NodeInterner,
    arguments: Vec<(Value, Location)>,
    location: Location,
) -> IResult<Value> {
    let (slice, (element, _)) = check_two_arguments(arguments, location)?;

    let (mut values, typ) = get_slice(interner, slice)?;
    values.push_front(element);
    Ok(Value::Slice(values, typ))
}

fn slice_pop_front(
    interner: &mut NodeInterner,
    arguments: Vec<(Value, Location)>,
    location: Location,
    call_stack: &im::Vector<Location>,
) -> IResult<Value> {
    let argument = check_one_argument(arguments, location)?;

    let (mut values, typ) = get_slice(interner, argument)?;
    match values.pop_front() {
        Some(element) => Ok(Value::Tuple(vec![element, Value::Slice(values, typ)])),
        None => failing_constraint("slice_pop_front called on empty slice", location, call_stack),
    }
}

fn slice_pop_back(
    interner: &mut NodeInterner,
    arguments: Vec<(Value, Location)>,
    location: Location,
    call_stack: &im::Vector<Location>,
) -> IResult<Value> {
    let argument = check_one_argument(arguments, location)?;

    let (mut values, typ) = get_slice(interner, argument)?;
    match values.pop_back() {
        Some(element) => Ok(Value::Tuple(vec![Value::Slice(values, typ), element])),
        None => failing_constraint("slice_pop_back called on empty slice", location, call_stack),
    }
}

fn slice_insert(
    interner: &mut NodeInterner,
    arguments: Vec<(Value, Location)>,
    location: Location,
) -> IResult<Value> {
    let (slice, index, (element, _)) = check_three_arguments(arguments, location)?;

    let (mut values, typ) = get_slice(interner, slice)?;
    let index = get_u32(index)? as usize;
    values.insert(index, element);
    Ok(Value::Slice(values, typ))
}

// fn as_expr(quoted: Quoted) -> Option<Expr>
fn quoted_as_expr(
    arguments: Vec<(Value, Location)>,
    return_type: Type,
    location: Location,
) -> IResult<Value> {
    let argument = check_one_argument(arguments, location)?;

    let expr_parser = parser::expression().map(|expr| Value::expression(expr.kind));
    let statement_parser = parser::fresh_statement().map(Value::statement);
    let lvalue_parser = parser::lvalue(parser::expression()).map(Value::lvalue);
    let parser = choice((expr_parser, statement_parser, lvalue_parser));

    let expr = parse(argument, parser, "an expression").ok();

    option(return_type, expr)
}

// fn as_module(quoted: Quoted) -> Option<Module>
fn quoted_as_module(
    interpreter: &mut Interpreter,
    arguments: Vec<(Value, Location)>,
    return_type: Type,
    location: Location,
) -> IResult<Value> {
    let argument = check_one_argument(arguments, location)?;

    let path = parse(argument, parser::path_no_turbofish(), "a path").ok();
    let option_value = path.and_then(|path| {
        let module = interpreter.elaborate_item(interpreter.current_function, |elaborator| {
            elaborator.resolve_module_by_path(path)
        });
        module.map(Value::ModuleDefinition)
    });

    option(return_type, option_value)
}

// fn as_trait_constraint(quoted: Quoted) -> TraitConstraint
fn quoted_as_trait_constraint(
    interpreter: &mut Interpreter,
    arguments: Vec<(Value, Location)>,
    location: Location,
) -> IResult<Value> {
    let argument = check_one_argument(arguments, location)?;
    let trait_bound = parse(argument, parser::trait_bound(), "a trait constraint")?;
    let bound = interpreter
        .elaborate_item(interpreter.current_function, |elaborator| {
            elaborator.resolve_trait_bound(&trait_bound, Type::Unit)
        })
        .ok_or(InterpreterError::FailedToResolveTraitBound { trait_bound, location })?;

    Ok(Value::TraitConstraint(bound.trait_id, bound.trait_generics))
}

// fn as_type(quoted: Quoted) -> Type
fn quoted_as_type(
    interpreter: &mut Interpreter,
    arguments: Vec<(Value, Location)>,
    location: Location,
) -> IResult<Value> {
    let argument = check_one_argument(arguments, location)?;
    let typ = parse(argument, parser::parse_type(), "a type")?;
    let typ =
        interpreter.elaborate_item(interpreter.current_function, |elab| elab.resolve_type(typ));
    Ok(Value::Type(typ))
}

fn to_le_radix(arguments: Vec<(Value, Location)>, location: Location) -> IResult<Value> {
    let (value, radix, limb_count) = check_three_arguments(arguments, location)?;

    let value = get_field(value)?;
    let radix = get_u32(radix)?;
    let limb_count = get_u32(limb_count)?;

    // Decompose the integer into its radix digits in little endian form.
    let decomposed_integer = compute_to_radix(value, radix);
    let decomposed_integer = vecmap(0..limb_count as usize, |i| match decomposed_integer.get(i) {
        Some(digit) => Value::U8(*digit),
        None => Value::U8(0),
    });
    Ok(Value::Array(
        decomposed_integer.into(),
        Type::Integer(Signedness::Unsigned, IntegerBitSize::Eight),
    ))
}

fn compute_to_radix(field: FieldElement, radix: u32) -> Vec<u8> {
    let bit_size = u32::BITS - (radix - 1).leading_zeros();
    let radix_big = BigUint::from(radix);
    assert_eq!(BigUint::from(2u128).pow(bit_size), radix_big, "ICE: Radix must be a power of 2");
    let big_integer = BigUint::from_bytes_be(&field.to_be_bytes());

    // Decompose the integer into its radix digits in little endian form.
    big_integer.to_radix_le(radix)
}

// fn as_array(self) -> Option<(Type, Type)>
fn type_as_array(
    arguments: Vec<(Value, Location)>,
    return_type: Type,
    location: Location,
) -> IResult<Value> {
    type_as(arguments, return_type, location, |typ| {
        if let Type::Array(length, array_type) = typ {
            Some(Value::Tuple(vec![Value::Type(*array_type), Value::Type(*length)]))
        } else {
            None
        }
    })
}

// fn as_constant(self) -> Option<u32>
fn type_as_constant(
    arguments: Vec<(Value, Location)>,
    return_type: Type,
    location: Location,
) -> IResult<Value> {
    type_as(arguments, return_type, location, |typ| {
        if let Type::Constant(n) = typ {
            Some(Value::U32(n))
        } else {
            None
        }
    })
}

// fn as_integer(self) -> Option<(bool, u8)>
fn type_as_integer(
    arguments: Vec<(Value, Location)>,
    return_type: Type,
    location: Location,
) -> IResult<Value> {
    type_as(arguments, return_type, location, |typ| {
        if let Type::Integer(sign, bits) = typ {
            Some(Value::Tuple(vec![Value::Bool(sign.is_signed()), Value::U8(bits.bit_size())]))
        } else {
            None
        }
    })
}

// fn as_slice(self) -> Option<Type>
fn type_as_slice(
    arguments: Vec<(Value, Location)>,
    return_type: Type,
    location: Location,
) -> IResult<Value> {
    type_as(arguments, return_type, location, |typ| {
        if let Type::Slice(slice_type) = typ {
            Some(Value::Type(*slice_type))
        } else {
            None
        }
    })
}

// fn as_struct(self) -> Option<(StructDefinition, [Type])>
fn type_as_struct(
    arguments: Vec<(Value, Location)>,
    return_type: Type,
    location: Location,
) -> IResult<Value> {
    type_as(arguments, return_type, location, |typ| {
        if let Type::Struct(struct_type, generics) = typ {
            Some(Value::Tuple(vec![
                Value::StructDefinition(struct_type.borrow().id),
                Value::Slice(
                    generics.into_iter().map(Value::Type).collect(),
                    Type::Slice(Box::new(Type::Quoted(QuotedType::Type))),
                ),
            ]))
        } else {
            None
        }
    })
}

// fn as_tuple(self) -> Option<[Type]>
fn type_as_tuple(
    arguments: Vec<(Value, Location)>,
    return_type: Type,
    location: Location,
) -> IResult<Value> {
    type_as(arguments, return_type.clone(), location, |typ| {
        if let Type::Tuple(types) = typ {
            let t = extract_option_generic_type(return_type);

            let Type::Slice(slice_type) = t else {
                panic!("Expected T to be a slice");
            };

            Some(Value::Slice(types.into_iter().map(Value::Type).collect(), *slice_type))
        } else {
            None
        }
    })
}

// Helper function for implementing the `type_as_...` functions.
fn type_as<F>(
    arguments: Vec<(Value, Location)>,
    return_type: Type,
    location: Location,
    f: F,
) -> IResult<Value>
where
    F: FnOnce(Type) -> Option<Value>,
{
    let value = check_one_argument(arguments, location)?;
    let typ = get_type(value)?;

    let option_value = f(typ);

    option(return_type, option_value)
}

// fn type_eq(_first: Type, _second: Type) -> bool
fn type_eq(arguments: Vec<(Value, Location)>, location: Location) -> IResult<Value> {
    let (self_type, other_type) = check_two_arguments(arguments, location)?;

    let self_type = get_type(self_type)?;
    let other_type = get_type(other_type)?;

    Ok(Value::Bool(self_type == other_type))
}

// fn get_trait_impl(self, constraint: TraitConstraint) -> Option<TraitImpl>
fn type_get_trait_impl(
    interner: &NodeInterner,
    arguments: Vec<(Value, Location)>,
    return_type: Type,
    location: Location,
) -> IResult<Value> {
    let (typ, constraint) = check_two_arguments(arguments, location)?;

    let typ = get_type(typ)?;
    let (trait_id, generics) = get_trait_constraint(constraint)?;

    let option_value = match interner.try_lookup_trait_implementation(
        &typ,
        trait_id,
        &generics.ordered,
        &generics.named,
    ) {
        Ok((TraitImplKind::Normal(trait_impl_id), _)) => Some(Value::TraitImpl(trait_impl_id)),
        _ => None,
    };

    option(return_type, option_value)
}

// fn implements(self, constraint: TraitConstraint) -> bool
fn type_implements(
    interner: &NodeInterner,
    arguments: Vec<(Value, Location)>,
    location: Location,
) -> IResult<Value> {
    let (typ, constraint) = check_two_arguments(arguments, location)?;

    let typ = get_type(typ)?;
    let (trait_id, generics) = get_trait_constraint(constraint)?;

    let implements = interner
        .try_lookup_trait_implementation(&typ, trait_id, &generics.ordered, &generics.named)
        .is_ok();
    Ok(Value::Bool(implements))
}

// fn is_bool(self) -> bool
fn type_is_bool(arguments: Vec<(Value, Location)>, location: Location) -> IResult<Value> {
    let value = check_one_argument(arguments, location)?;
    let typ = get_type(value)?;

    Ok(Value::Bool(matches!(typ, Type::Bool)))
}

// fn is_field(self) -> bool
fn type_is_field(arguments: Vec<(Value, Location)>, location: Location) -> IResult<Value> {
    let value = check_one_argument(arguments, location)?;
    let typ = get_type(value)?;

    Ok(Value::Bool(matches!(typ, Type::FieldElement)))
}

// fn type_of<T>(x: T) -> Type
fn type_of(arguments: Vec<(Value, Location)>, location: Location) -> IResult<Value> {
    let (value, _) = check_one_argument(arguments, location)?;
    let typ = value.get_type().into_owned();
    Ok(Value::Type(typ))
}

// fn constraint_hash(constraint: TraitConstraint) -> Field
fn trait_constraint_hash(
    _interner: &mut NodeInterner,
    arguments: Vec<(Value, Location)>,
    location: Location,
) -> IResult<Value> {
    let argument = check_one_argument(arguments, location)?;

    let bound = get_trait_constraint(argument)?;

    let mut hasher = std::collections::hash_map::DefaultHasher::new();
    bound.hash(&mut hasher);
    let hash = hasher.finish();

    Ok(Value::Field((hash as u128).into()))
}

// fn constraint_eq(constraint_a: TraitConstraint, constraint_b: TraitConstraint) -> bool
fn trait_constraint_eq(
    _interner: &mut NodeInterner,
    arguments: Vec<(Value, Location)>,
    location: Location,
) -> IResult<Value> {
    let (value_a, value_b) = check_two_arguments(arguments, location)?;

    let constraint_a = get_trait_constraint(value_a)?;
    let constraint_b = get_trait_constraint(value_b)?;

    Ok(Value::Bool(constraint_a == constraint_b))
}

// fn trait_def_hash(def: TraitDefinition) -> Field
fn trait_def_hash(
    _interner: &mut NodeInterner,
    arguments: Vec<(Value, Location)>,
    location: Location,
) -> IResult<Value> {
    let argument = check_one_argument(arguments, location)?;

    let id = get_trait_def(argument)?;

    let mut hasher = std::collections::hash_map::DefaultHasher::new();
    id.hash(&mut hasher);
    let hash = hasher.finish();

    Ok(Value::Field((hash as u128).into()))
}

// fn trait_def_eq(def_a: TraitDefinition, def_b: TraitDefinition) -> bool
fn trait_def_eq(
    _interner: &mut NodeInterner,
    arguments: Vec<(Value, Location)>,
    location: Location,
) -> IResult<Value> {
    let (id_a, id_b) = check_two_arguments(arguments, location)?;

    let id_a = get_trait_def(id_a)?;
    let id_b = get_trait_def(id_b)?;

    Ok(Value::Bool(id_a == id_b))
}

// fn methods(self) -> [FunctionDefinition]
fn trait_impl_methods(
    interner: &mut NodeInterner,
    arguments: Vec<(Value, Location)>,
    location: Location,
) -> IResult<Value> {
    let argument = check_one_argument(arguments, location)?;

    let trait_impl_id = get_trait_impl(argument)?;
    let trait_impl = interner.get_trait_implementation(trait_impl_id);
    let trait_impl = trait_impl.borrow();
    let methods =
        trait_impl.methods.iter().map(|func_id| Value::FunctionDefinition(*func_id)).collect();
    let slice_type = Type::Slice(Box::new(Type::Quoted(QuotedType::FunctionDefinition)));

    Ok(Value::Slice(methods, slice_type))
}

// fn trait_generic_args(self) -> [Type]
fn trait_impl_trait_generic_args(
    interner: &mut NodeInterner,
    arguments: Vec<(Value, Location)>,
    location: Location,
) -> IResult<Value> {
    let argument = check_one_argument(arguments, location)?;

    let trait_impl_id = get_trait_impl(argument)?;
    let trait_impl = interner.get_trait_implementation(trait_impl_id);
    let trait_impl = trait_impl.borrow();
    let trait_generics = trait_impl.trait_generics.iter().map(|t| Value::Type(t.clone())).collect();
    let slice_type = Type::Slice(Box::new(Type::Quoted(QuotedType::Type)));

    Ok(Value::Slice(trait_generics, slice_type))
}

fn typed_expr_as_function_definition(
    interner: &NodeInterner,
    arguments: Vec<(Value, Location)>,
    return_type: Type,
    location: Location,
) -> IResult<Value> {
    let self_argument = check_one_argument(arguments, location)?;
    let typed_expr = get_typed_expr(self_argument)?;
    let option_value = if let TypedExpr::ExprId(expr_id) = typed_expr {
        let func_id = interner.lookup_function_from_expr(&expr_id);
        func_id.map(Value::FunctionDefinition)
    } else {
        None
    };
    option(return_type, option_value)
}

// fn is_field(self) -> bool
fn unresolved_type_is_field(
    interner: &NodeInterner,
    arguments: Vec<(Value, Location)>,
    location: Location,
) -> IResult<Value> {
    let self_argument = check_one_argument(arguments, location)?;
    let typ = get_unresolved_type(interner, self_argument)?;
    Ok(Value::Bool(matches!(typ, UnresolvedTypeData::FieldElement)))
}

// fn zeroed<T>() -> T
fn zeroed(return_type: Type) -> IResult<Value> {
    match return_type {
        Type::FieldElement => Ok(Value::Field(0u128.into())),
        Type::Array(length_type, elem) => {
            if let Some(length) = length_type.evaluate_to_u32() {
                let element = zeroed(elem.as_ref().clone())?;
                let array = std::iter::repeat(element).take(length as usize).collect();
                Ok(Value::Array(array, Type::Array(length_type, elem)))
            } else {
                // Assume we can resolve the length later
                Ok(Value::Zeroed(Type::Array(length_type, elem)))
            }
        }
        Type::Slice(_) => Ok(Value::Slice(im::Vector::new(), return_type)),
        Type::Integer(sign, bits) => match (sign, bits) {
            (Signedness::Unsigned, IntegerBitSize::One) => Ok(Value::U8(0)),
            (Signedness::Unsigned, IntegerBitSize::Eight) => Ok(Value::U8(0)),
            (Signedness::Unsigned, IntegerBitSize::Sixteen) => Ok(Value::U16(0)),
            (Signedness::Unsigned, IntegerBitSize::ThirtyTwo) => Ok(Value::U32(0)),
            (Signedness::Unsigned, IntegerBitSize::SixtyFour) => Ok(Value::U64(0)),
            (Signedness::Signed, IntegerBitSize::One) => Ok(Value::I8(0)),
            (Signedness::Signed, IntegerBitSize::Eight) => Ok(Value::I8(0)),
            (Signedness::Signed, IntegerBitSize::Sixteen) => Ok(Value::I16(0)),
            (Signedness::Signed, IntegerBitSize::ThirtyTwo) => Ok(Value::I32(0)),
            (Signedness::Signed, IntegerBitSize::SixtyFour) => Ok(Value::I64(0)),
        },
        Type::Bool => Ok(Value::Bool(false)),
        Type::String(length_type) => {
            if let Some(length) = length_type.evaluate_to_u32() {
                Ok(Value::String(Rc::new("\0".repeat(length as usize))))
            } else {
                // Assume we can resolve the length later
                Ok(Value::Zeroed(Type::String(length_type)))
            }
        }
        Type::FmtString(length_type, captures) => {
            let length = length_type.evaluate_to_u32();
            let typ = Type::FmtString(length_type, captures);
            if let Some(length) = length {
                Ok(Value::FormatString(Rc::new("\0".repeat(length as usize)), typ))
            } else {
                // Assume we can resolve the length later
                Ok(Value::Zeroed(typ))
            }
        }
        Type::Unit => Ok(Value::Unit),
        Type::Tuple(fields) => Ok(Value::Tuple(try_vecmap(fields, zeroed)?)),
        Type::Struct(struct_type, generics) => {
            let fields = struct_type.borrow().get_fields(&generics);
            let mut values = HashMap::default();

            for (field_name, field_type) in fields {
                let field_value = zeroed(field_type)?;
                values.insert(Rc::new(field_name), field_value);
            }

            let typ = Type::Struct(struct_type, generics);
            Ok(Value::Struct(values, typ))
        }
        Type::Alias(alias, generics) => zeroed(alias.borrow().get_type(&generics)),
        typ @ Type::Function(..) => {
            // Using Value::Zeroed here is probably safer than using FuncId::dummy_id() or similar
            Ok(Value::Zeroed(typ))
        }
        Type::MutableReference(element) => {
            let element = zeroed(*element)?;
            Ok(Value::Pointer(Shared::new(element), false))
        }
        // Optimistically assume we can resolve this type later or that the value is unused
        Type::TypeVariable(_, _)
        | Type::Forall(_, _)
        | Type::Constant(_)
        | Type::InfixExpr(..)
        | Type::Quoted(_)
        | Type::Error
        | Type::TraitAsType(..)
        | Type::NamedGeneric(_, _, _) => Ok(Value::Zeroed(return_type)),
    }
}

// fn as_array(self) -> Option<[Expr]>
fn expr_as_array(
    interner: &NodeInterner,
    arguments: Vec<(Value, Location)>,
    return_type: Type,
    location: Location,
) -> IResult<Value> {
    expr_as(interner, arguments, return_type, location, |expr| {
        if let ExprValue::Expression(ExpressionKind::Literal(Literal::Array(
            ArrayLiteral::Standard(exprs),
        ))) = expr
        {
            let exprs = exprs.into_iter().map(|expr| Value::expression(expr.kind)).collect();
            let typ = Type::Slice(Box::new(Type::Quoted(QuotedType::Expr)));
            Some(Value::Slice(exprs, typ))
        } else {
            None
        }
    })
}

// fn as_assert(self) -> Option<(Expr, Option<Expr>)>
fn expr_as_assert(
    interner: &NodeInterner,
    arguments: Vec<(Value, Location)>,
    return_type: Type,
    location: Location,
) -> IResult<Value> {
    expr_as(interner, arguments, return_type.clone(), location, |expr| {
        if let ExprValue::Statement(StatementKind::Constrain(constrain)) = expr {
            if constrain.2 == ConstrainKind::Assert {
                let predicate = Value::expression(constrain.0.kind);

                let option_type = extract_option_generic_type(return_type);
                let Type::Tuple(mut tuple_types) = option_type else {
                    panic!("Expected the return type option generic arg to be a tuple");
                };
                assert_eq!(tuple_types.len(), 2);

                let option_type = tuple_types.pop().unwrap();
                let message = constrain.1.map(|message| Value::expression(message.kind));
                let message = option(option_type, message).ok()?;

                Some(Value::Tuple(vec![predicate, message]))
            } else {
                None
            }
        } else {
            None
        }
    })
}

// fn as_assign(self) -> Option<(Expr, Expr)>
fn expr_as_assign(
    interner: &NodeInterner,
    arguments: Vec<(Value, Location)>,
    return_type: Type,
    location: Location,
) -> IResult<Value> {
    expr_as(interner, arguments, return_type, location, |expr| {
        if let ExprValue::Statement(StatementKind::Assign(assign)) = expr {
            let lhs = Value::lvalue(assign.lvalue);
            let rhs = Value::expression(assign.expression.kind);
            Some(Value::Tuple(vec![lhs, rhs]))
        } else {
            None
        }
    })
}

// fn as_binary_op(self) -> Option<(Expr, BinaryOp, Expr)>
fn expr_as_binary_op(
    interner: &NodeInterner,
    arguments: Vec<(Value, Location)>,
    return_type: Type,
    location: Location,
) -> IResult<Value> {
    expr_as(interner, arguments, return_type.clone(), location, |expr| {
        if let ExprValue::Expression(ExpressionKind::Infix(infix_expr)) = expr {
            let option_type = extract_option_generic_type(return_type);
            let Type::Tuple(mut tuple_types) = option_type else {
                panic!("Expected the return type option generic arg to be a tuple");
            };
            assert_eq!(tuple_types.len(), 3);

            tuple_types.pop().unwrap();
            let binary_op_type = tuple_types.pop().unwrap();

            // For the op value we use the enum member index, which should match noir_stdlib/src/meta/op.nr
            let binary_op_value = infix_expr.operator.contents as u128;

            let mut fields = HashMap::default();
            fields.insert(Rc::new("op".to_string()), Value::Field(binary_op_value.into()));

            let unary_op = Value::Struct(fields, binary_op_type);
            let lhs = Value::expression(infix_expr.lhs.kind);
            let rhs = Value::expression(infix_expr.rhs.kind);
            Some(Value::Tuple(vec![lhs, unary_op, rhs]))
        } else {
            None
        }
    })
}

// fn as_block(self) -> Option<[Expr]>
fn expr_as_block(
    interner: &NodeInterner,
    arguments: Vec<(Value, Location)>,
    return_type: Type,
    location: Location,
) -> IResult<Value> {
    expr_as(interner, arguments, return_type, location, |expr| {
        if let ExprValue::Expression(ExpressionKind::Block(block_expr)) = expr {
            Some(block_expression_to_value(block_expr))
        } else {
            None
        }
    })
}

// fn as_bool(self) -> Option<bool>
fn expr_as_bool(
    interner: &NodeInterner,
    arguments: Vec<(Value, Location)>,
    return_type: Type,
    location: Location,
) -> IResult<Value> {
    expr_as(interner, arguments, return_type, location, |expr| {
        if let ExprValue::Expression(ExpressionKind::Literal(Literal::Bool(bool))) = expr {
            Some(Value::Bool(bool))
        } else {
            None
        }
    })
}

// fn as_cast(self) -> Option<(Expr, UnresolvedType)>
fn expr_as_cast(
    interner: &NodeInterner,
    arguments: Vec<(Value, Location)>,
    return_type: Type,
    location: Location,
) -> IResult<Value> {
    expr_as(interner, arguments, return_type, location, |expr| {
        if let ExprValue::Expression(ExpressionKind::Cast(cast)) = expr {
            let lhs = Value::expression(cast.lhs.kind);
            let typ = Value::UnresolvedType(cast.r#type.typ);
            Some(Value::Tuple(vec![lhs, typ]))
        } else {
            None
        }
    })
}

// fn as_comptime(self) -> Option<[Expr]>
fn expr_as_comptime(
    interner: &NodeInterner,
    arguments: Vec<(Value, Location)>,
    return_type: Type,
    location: Location,
) -> IResult<Value> {
    use ExpressionKind::Block;

    expr_as(interner, arguments, return_type, location, |expr| {
        if let ExprValue::Expression(ExpressionKind::Comptime(block_expr, _)) = expr {
            Some(block_expression_to_value(block_expr))
        } else if let ExprValue::Statement(StatementKind::Comptime(statement)) = expr {
            let typ = Type::Slice(Box::new(Type::Quoted(QuotedType::Expr)));

            // comptime { ... } as a statement wraps a block expression,
            // and in that case we return the block expression statements
            // (comptime as a statement can also be comptime for, but in that case we'll
            // return the for statement as a single expression)
            if let StatementKind::Expression(Expression { kind: Block(block), .. }) = statement.kind
            {
                Some(block_expression_to_value(block))
            } else {
                let mut elements = Vector::new();
                elements.push_back(Value::statement(statement.kind));
                Some(Value::Slice(elements, typ))
            }
        } else {
            None
        }
    })
}

// fn as_function_call(self) -> Option<(Expr, [Expr])>
fn expr_as_function_call(
    interner: &NodeInterner,
    arguments: Vec<(Value, Location)>,
    return_type: Type,
    location: Location,
) -> IResult<Value> {
    expr_as(interner, arguments, return_type, location, |expr| {
        if let ExprValue::Expression(ExpressionKind::Call(call_expression)) = expr {
            let function = Value::expression(call_expression.func.kind);
            let arguments = call_expression.arguments.into_iter();
            let arguments = arguments.map(|argument| Value::expression(argument.kind)).collect();
            let arguments =
                Value::Slice(arguments, Type::Slice(Box::new(Type::Quoted(QuotedType::Expr))));
            Some(Value::Tuple(vec![function, arguments]))
        } else {
            None
        }
    })
}

// fn as_if(self) -> Option<(Expr, Expr, Option<Expr>)>
fn expr_as_if(
    interner: &NodeInterner,
    arguments: Vec<(Value, Location)>,
    return_type: Type,
    location: Location,
) -> IResult<Value> {
    expr_as(interner, arguments, return_type.clone(), location, |expr| {
        if let ExprValue::Expression(ExpressionKind::If(if_expr)) = expr {
            // Get the type of `Option<Expr>`
            let option_type = extract_option_generic_type(return_type.clone());
            let Type::Tuple(option_types) = option_type else {
                panic!("Expected the return type option generic arg to be a tuple");
            };
            assert_eq!(option_types.len(), 3);
            let alternative_option_type = option_types[2].clone();

            let alternative = option(
                alternative_option_type,
                if_expr.alternative.map(|e| Value::expression(e.kind)),
            );

            Some(Value::Tuple(vec![
                Value::expression(if_expr.condition.kind),
                Value::expression(if_expr.consequence.kind),
                alternative.ok()?,
            ]))
        } else {
            None
        }
    })
}

// fn as_index(self) -> Option<Expr>
fn expr_as_index(
    interner: &NodeInterner,
    arguments: Vec<(Value, Location)>,
    return_type: Type,
    location: Location,
) -> IResult<Value> {
    expr_as(interner, arguments, return_type, location, |expr| {
        if let ExprValue::Expression(ExpressionKind::Index(index_expr)) = expr {
            Some(Value::Tuple(vec![
                Value::expression(index_expr.collection.kind),
                Value::expression(index_expr.index.kind),
            ]))
        } else {
            None
        }
    })
}

// fn as_integer(self) -> Option<(Field, bool)>
fn expr_as_integer(
    interner: &NodeInterner,
    arguments: Vec<(Value, Location)>,
    return_type: Type,
    location: Location,
) -> IResult<Value> {
    expr_as(interner, arguments, return_type.clone(), location, |expr| match expr {
        ExprValue::Expression(ExpressionKind::Literal(Literal::Integer(field, sign))) => {
            Some(Value::Tuple(vec![Value::Field(field), Value::Bool(sign)]))
        }
        ExprValue::Expression(ExpressionKind::Resolved(id)) => {
            if let HirExpression::Literal(HirLiteral::Integer(field, sign)) =
                interner.expression(&id)
            {
                Some(Value::Tuple(vec![Value::Field(field), Value::Bool(sign)]))
            } else {
                None
            }
        }
        _ => None,
    })
}

// fn as_member_access(self) -> Option<(Expr, Quoted)>
fn expr_as_member_access(
    interner: &NodeInterner,
    arguments: Vec<(Value, Location)>,
    return_type: Type,
    location: Location,
) -> IResult<Value> {
    expr_as(interner, arguments, return_type, location, |expr| match expr {
        ExprValue::Expression(ExpressionKind::MemberAccess(member_access)) => {
            let tokens = Rc::new(vec![Token::Ident(member_access.rhs.0.contents.clone())]);
            Some(Value::Tuple(vec![
                Value::expression(member_access.lhs.kind),
                Value::Quoted(tokens),
            ]))
        }
        ExprValue::LValue(crate::ast::LValue::MemberAccess { object, field_name, span: _ }) => {
            let tokens = Rc::new(vec![Token::Ident(field_name.0.contents.clone())]);
            Some(Value::Tuple(vec![Value::lvalue(*object), Value::Quoted(tokens)]))
        }
        _ => None,
    })
}

// fn as_method_call(self) -> Option<(Expr, Quoted, [UnresolvedType], [Expr])>
fn expr_as_method_call(
    interner: &NodeInterner,
    arguments: Vec<(Value, Location)>,
    return_type: Type,
    location: Location,
) -> IResult<Value> {
    expr_as(interner, arguments, return_type, location, |expr| {
        if let ExprValue::Expression(ExpressionKind::MethodCall(method_call)) = expr {
            let object = Value::expression(method_call.object.kind);

            let name_tokens =
                Rc::new(vec![Token::Ident(method_call.method_name.0.contents.clone())]);
            let name = Value::Quoted(name_tokens);

            let generics = method_call.generics.unwrap_or_default().into_iter();
            let generics = generics.map(|generic| Value::UnresolvedType(generic.typ)).collect();
            let generics = Value::Slice(
                generics,
                Type::Slice(Box::new(Type::Quoted(QuotedType::UnresolvedType))),
            );

            let arguments = method_call.arguments.into_iter();
            let arguments = arguments.map(|argument| Value::expression(argument.kind)).collect();
            let arguments =
                Value::Slice(arguments, Type::Slice(Box::new(Type::Quoted(QuotedType::Expr))));

            Some(Value::Tuple(vec![object, name, generics, arguments]))
        } else {
            None
        }
    })
}

// fn as_repeated_element_array(self) -> Option<(Expr, Expr)>
fn expr_as_repeated_element_array(
    interner: &NodeInterner,
    arguments: Vec<(Value, Location)>,
    return_type: Type,
    location: Location,
) -> IResult<Value> {
    expr_as(interner, arguments, return_type, location, |expr| {
        if let ExprValue::Expression(ExpressionKind::Literal(Literal::Array(
            ArrayLiteral::Repeated { repeated_element, length },
        ))) = expr
        {
            Some(Value::Tuple(vec![
                Value::expression(repeated_element.kind),
                Value::expression(length.kind),
            ]))
        } else {
            None
        }
    })
}

// fn as_repeated_element_slice(self) -> Option<(Expr, Expr)>
fn expr_as_repeated_element_slice(
    interner: &NodeInterner,
    arguments: Vec<(Value, Location)>,
    return_type: Type,
    location: Location,
) -> IResult<Value> {
    expr_as(interner, arguments, return_type, location, |expr| {
        if let ExprValue::Expression(ExpressionKind::Literal(Literal::Slice(
            ArrayLiteral::Repeated { repeated_element, length },
        ))) = expr
        {
            Some(Value::Tuple(vec![
                Value::expression(repeated_element.kind),
                Value::expression(length.kind),
            ]))
        } else {
            None
        }
    })
}

// fn as_slice(self) -> Option<[Expr]>
fn expr_as_slice(
    interner: &NodeInterner,
    arguments: Vec<(Value, Location)>,
    return_type: Type,
    location: Location,
) -> IResult<Value> {
    expr_as(interner, arguments, return_type, location, |expr| {
        if let ExprValue::Expression(ExpressionKind::Literal(Literal::Slice(
            ArrayLiteral::Standard(exprs),
        ))) = expr
        {
            let exprs = exprs.into_iter().map(|expr| Value::expression(expr.kind)).collect();
            let typ = Type::Slice(Box::new(Type::Quoted(QuotedType::Expr)));
            Some(Value::Slice(exprs, typ))
        } else {
            None
        }
    })
}

// fn as_tuple(self) -> Option<[Expr]>
fn expr_as_tuple(
    interner: &NodeInterner,
    arguments: Vec<(Value, Location)>,
    return_type: Type,
    location: Location,
) -> IResult<Value> {
    expr_as(interner, arguments, return_type, location, |expr| {
        if let ExprValue::Expression(ExpressionKind::Tuple(expressions)) = expr {
            let expressions =
                expressions.into_iter().map(|expr| Value::expression(expr.kind)).collect();
            let typ = Type::Slice(Box::new(Type::Quoted(QuotedType::Expr)));
            Some(Value::Slice(expressions, typ))
        } else {
            None
        }
    })
}

// fn as_unary_op(self) -> Option<(UnaryOp, Expr)>
fn expr_as_unary_op(
    interner: &NodeInterner,
    arguments: Vec<(Value, Location)>,
    return_type: Type,
    location: Location,
) -> IResult<Value> {
    expr_as(interner, arguments, return_type.clone(), location, |expr| {
        if let ExprValue::Expression(ExpressionKind::Prefix(prefix_expr)) = expr {
            let option_type = extract_option_generic_type(return_type);
            let Type::Tuple(mut tuple_types) = option_type else {
                panic!("Expected the return type option generic arg to be a tuple");
            };
            assert_eq!(tuple_types.len(), 2);

            tuple_types.pop().unwrap();
            let unary_op_type = tuple_types.pop().unwrap();

            // These values should match the values used in noir_stdlib/src/meta/op.nr
            let unary_op_value: u128 = match prefix_expr.operator {
                UnaryOp::Minus => 0,
                UnaryOp::Not => 1,
                UnaryOp::MutableReference => 2,
                UnaryOp::Dereference { .. } => 3,
            };

            let mut fields = HashMap::default();
            fields.insert(Rc::new("op".to_string()), Value::Field(unary_op_value.into()));

            let unary_op = Value::Struct(fields, unary_op_type);
            let rhs = Value::expression(prefix_expr.rhs.kind);
            Some(Value::Tuple(vec![unary_op, rhs]))
        } else {
            None
        }
    })
}

// fn as_unsafe(self) -> Option<[Expr]>
fn expr_as_unsafe(
    interner: &NodeInterner,
    arguments: Vec<(Value, Location)>,
    return_type: Type,
    location: Location,
) -> IResult<Value> {
    expr_as(interner, arguments, return_type, location, |expr| {
        if let ExprValue::Expression(ExpressionKind::Unsafe(block_expr, _)) = expr {
            Some(block_expression_to_value(block_expr))
        } else {
            None
        }
    })
}

// fn as_has_semicolon(self) -> bool
fn expr_has_semicolon(
    interner: &NodeInterner,
    arguments: Vec<(Value, Location)>,
    location: Location,
) -> IResult<Value> {
    let self_argument = check_one_argument(arguments, location)?;
    let expr_value = get_expr(interner, self_argument)?;
    Ok(Value::Bool(matches!(expr_value, ExprValue::Statement(StatementKind::Semi(..)))))
}

// fn is_break(self) -> bool
fn expr_is_break(
    interner: &NodeInterner,
    arguments: Vec<(Value, Location)>,
    location: Location,
) -> IResult<Value> {
    let self_argument = check_one_argument(arguments, location)?;
    let expr_value = get_expr(interner, self_argument)?;
    Ok(Value::Bool(matches!(expr_value, ExprValue::Statement(StatementKind::Break))))
}

// fn is_continue(self) -> bool
fn expr_is_continue(
    interner: &NodeInterner,
    arguments: Vec<(Value, Location)>,
    location: Location,
) -> IResult<Value> {
    let self_argument = check_one_argument(arguments, location)?;
    let expr_value = get_expr(interner, self_argument)?;
    Ok(Value::Bool(matches!(expr_value, ExprValue::Statement(StatementKind::Continue))))
}

// Helper function for implementing the `expr_as_...` functions.
fn expr_as<F>(
    interner: &NodeInterner,
    arguments: Vec<(Value, Location)>,
    return_type: Type,
    location: Location,
    f: F,
) -> IResult<Value>
where
    F: FnOnce(ExprValue) -> Option<Value>,
{
    let self_argument = check_one_argument(arguments, location)?;
<<<<<<< HEAD
    let mut expression_kind = get_expr(self_argument)?;
    while let ExprValue::Expression(ExpressionKind::Parenthesized(expression)) = expression_kind {
        expression_kind = ExprValue::Expression(expression.kind);
=======
    let expr_value = get_expr(interner, self_argument)?;
    let expr_value = unwrap_expr_value(interner, expr_value);

    let option_value = f(expr_value);
    option(return_type, option_value)
}

// fn resolve(self) -> TypedExpr
fn expr_resolve(
    interpreter: &mut Interpreter,
    arguments: Vec<(Value, Location)>,
    location: Location,
) -> IResult<Value> {
    let self_argument = check_one_argument(arguments, location)?;
    let self_argument_location = self_argument.1;
    let expr_value = get_expr(interpreter.elaborator.interner, self_argument)?;
    let expr_value = unwrap_expr_value(interpreter.elaborator.interner, expr_value);

    let value =
        interpreter.elaborate_item(interpreter.current_function, |elaborator| match expr_value {
            ExprValue::Expression(expression_kind) => {
                let expr = Expression { kind: expression_kind, span: self_argument_location.span };
                let (expr_id, _) = elaborator.elaborate_expression(expr);
                Value::TypedExpr(TypedExpr::ExprId(expr_id))
            }
            ExprValue::Statement(statement_kind) => {
                let statement =
                    Statement { kind: statement_kind, span: self_argument_location.span };
                let (stmt_id, _) = elaborator.elaborate_statement(statement);
                Value::TypedExpr(TypedExpr::StmtId(stmt_id))
            }
            ExprValue::LValue(lvalue) => {
                let expr = lvalue.as_expression();
                let (expr_id, _) = elaborator.elaborate_expression(expr);
                Value::TypedExpr(TypedExpr::ExprId(expr_id))
            }
        });

    Ok(value)
}

fn unwrap_expr_value(interner: &NodeInterner, mut expr_value: ExprValue) -> ExprValue {
    loop {
        match expr_value {
            ExprValue::Expression(ExpressionKind::Parenthesized(expression)) => {
                expr_value = ExprValue::Expression(expression.kind);
            }
            ExprValue::Statement(StatementKind::Expression(expression))
            | ExprValue::Statement(StatementKind::Semi(expression)) => {
                expr_value = ExprValue::Expression(expression.kind);
            }
            ExprValue::Expression(ExpressionKind::Interned(id)) => {
                expr_value = ExprValue::Expression(interner.get_expression_kind(id).clone());
            }
            ExprValue::Statement(StatementKind::Interned(id)) => {
                expr_value = ExprValue::Statement(interner.get_statement_kind(id).clone());
            }
            ExprValue::LValue(LValue::Interned(id, span)) => {
                expr_value = ExprValue::LValue(interner.get_lvalue(id, span).clone());
            }
            _ => break,
        }
>>>>>>> bceee55c
    }
    expr_value
}

<<<<<<< HEAD
    let option_value = f(expression_kind);
    option(return_type, option_value)
=======
// fn body(self) -> Expr
fn function_def_body(
    interner: &NodeInterner,
    arguments: Vec<(Value, Location)>,
    location: Location,
) -> IResult<Value> {
    let self_argument = check_one_argument(arguments, location)?;
    let func_id = get_function_def(self_argument)?;
    let func_meta = interner.function_meta(&func_id);
    if let FunctionBody::Unresolved(_, block_expr, _) = &func_meta.function_body {
        Ok(Value::expression(ExpressionKind::Block(block_expr.clone())))
    } else {
        Err(InterpreterError::FunctionAlreadyResolved { location })
    }
>>>>>>> bceee55c
}

// fn name(self) -> Quoted
fn function_def_name(
    interner: &NodeInterner,
    arguments: Vec<(Value, Location)>,
    location: Location,
) -> IResult<Value> {
    let self_argument = check_one_argument(arguments, location)?;
    let func_id = get_function_def(self_argument)?;
    let name = interner.function_name(&func_id).to_string();
    let tokens = Rc::new(vec![Token::Ident(name)]);
    Ok(Value::Quoted(tokens))
}

// fn parameters(self) -> [(Quoted, Type)]
fn function_def_parameters(
    interner: &NodeInterner,
    arguments: Vec<(Value, Location)>,
    location: Location,
) -> IResult<Value> {
    let self_argument = check_one_argument(arguments, location)?;
    let func_id = get_function_def(self_argument)?;
    let func_meta = interner.function_meta(&func_id);

    let parameters = func_meta
        .parameters
        .iter()
        .map(|(hir_pattern, typ, _visibility)| {
            let name = Value::Quoted(Rc::new(hir_pattern_to_tokens(interner, hir_pattern)));
            let typ = Value::Type(typ.clone());
            Value::Tuple(vec![name, typ])
        })
        .collect();

    let typ = Type::Slice(Box::new(Type::Tuple(vec![
        Type::Quoted(QuotedType::Quoted),
        Type::Quoted(QuotedType::Type),
    ])));

    Ok(Value::Slice(parameters, typ))
}

// fn return_type(self) -> Type
fn function_def_return_type(
    interner: &NodeInterner,
    arguments: Vec<(Value, Location)>,
    location: Location,
) -> IResult<Value> {
    let self_argument = check_one_argument(arguments, location)?;
    let func_id = get_function_def(self_argument)?;
    let func_meta = interner.function_meta(&func_id);

    Ok(Value::Type(func_meta.return_type().follow_bindings()))
}

// fn set_body(self, body: Expr)
fn function_def_set_body(
    interpreter: &mut Interpreter,
    arguments: Vec<(Value, Location)>,
    location: Location,
) -> IResult<Value> {
    let (self_argument, body_argument) = check_two_arguments(arguments, location)?;
    let body_location = body_argument.1;

    let func_id = get_function_def(self_argument)?;
    check_function_not_yet_resolved(interpreter, func_id, location)?;

    let body_argument = get_expr(interpreter.elaborator.interner, body_argument)?;
    let statement_kind = match body_argument {
        ExprValue::Expression(expression_kind) => StatementKind::Expression(Expression {
            kind: expression_kind,
            span: body_location.span,
        }),
        ExprValue::Statement(statement_kind) => statement_kind,
        ExprValue::LValue(lvalue) => StatementKind::Expression(lvalue.as_expression()),
    };

    let statement = Statement { kind: statement_kind, span: body_location.span };
    let body = BlockExpression { statements: vec![statement] };

    let func_meta = interpreter.elaborator.interner.function_meta_mut(&func_id);
    func_meta.has_body = true;
    func_meta.function_body = FunctionBody::Unresolved(FunctionKind::Normal, body, location.span);

    Ok(Value::Unit)
}

// fn set_parameters(self, parameters: [(Quoted, Type)])
fn function_def_set_parameters(
    interpreter: &mut Interpreter,
    arguments: Vec<(Value, Location)>,
    location: Location,
) -> IResult<Value> {
    let (self_argument, parameters_argument) = check_two_arguments(arguments, location)?;
    let parameters_argument_location = parameters_argument.1;

    let func_id = get_function_def(self_argument)?;
    check_function_not_yet_resolved(interpreter, func_id, location)?;

    let (input_parameters, _type) =
        get_slice(interpreter.elaborator.interner, parameters_argument)?;

    // What follows is very similar to what happens in Elaborator::define_function_meta
    let mut parameters = Vec::new();
    let mut parameter_types = Vec::new();
    let mut parameter_idents = Vec::new();

    for input_parameter in input_parameters {
        let mut tuple = get_tuple(
            interpreter.elaborator.interner,
            (input_parameter, parameters_argument_location),
        )?;
        let parameter_type = get_type((tuple.pop().unwrap(), parameters_argument_location))?;
        let parameter_pattern = parse(
            (tuple.pop().unwrap(), parameters_argument_location),
            parser::pattern(),
            "a pattern",
        )?;

        let hir_pattern = interpreter.elaborate_item(Some(func_id), |elaborator| {
            elaborator.elaborate_pattern_and_store_ids(
                parameter_pattern,
                parameter_type.clone(),
                DefinitionKind::Local(None),
                &mut parameter_idents,
                None,
            )
        });

        parameters.push((hir_pattern, parameter_type.clone(), Visibility::Private));
        parameter_types.push(parameter_type);
    }

    mutate_func_meta_type(interpreter.elaborator.interner, func_id, |func_meta| {
        func_meta.parameters = parameters.into();
        func_meta.parameter_idents = parameter_idents;
        replace_func_meta_parameters(&mut func_meta.typ, parameter_types);
    });

    Ok(Value::Unit)
}

// fn set_return_type(self, return_type: Type)
fn function_def_set_return_type(
    interpreter: &mut Interpreter,
    arguments: Vec<(Value, Location)>,
    location: Location,
) -> IResult<Value> {
    let (self_argument, return_type_argument) = check_two_arguments(arguments, location)?;
    let return_type = get_type(return_type_argument)?;

    let func_id = get_function_def(self_argument)?;
    check_function_not_yet_resolved(interpreter, func_id, location)?;

    let quoted_type_id = interpreter.elaborator.interner.push_quoted_type(return_type.clone());

    mutate_func_meta_type(interpreter.elaborator.interner, func_id, |func_meta| {
        func_meta.return_type = FunctionReturnType::Ty(UnresolvedType {
            typ: UnresolvedTypeData::Resolved(quoted_type_id),
            span: location.span,
        });
        replace_func_meta_return_type(&mut func_meta.typ, return_type);
    });

    Ok(Value::Unit)
}

// fn functions(self) -> [FunctionDefinition]
fn module_functions(
    interpreter: &Interpreter,
    arguments: Vec<(Value, Location)>,
    location: Location,
) -> IResult<Value> {
    let self_argument = check_one_argument(arguments, location)?;
    let module_id = get_module(self_argument)?;
    let module_data = interpreter.elaborator.get_module(module_id);
    let func_ids = module_data
        .value_definitions()
        .filter_map(|module_def_id| {
            if let ModuleDefId::FunctionId(func_id) = module_def_id {
                Some(Value::FunctionDefinition(func_id))
            } else {
                None
            }
        })
        .collect();

    let slice_type = Type::Slice(Box::new(Type::Quoted(QuotedType::FunctionDefinition)));
    Ok(Value::Slice(func_ids, slice_type))
}

// fn is_contract(self) -> bool
fn module_is_contract(
    interpreter: &Interpreter,
    arguments: Vec<(Value, Location)>,
    location: Location,
) -> IResult<Value> {
    let self_argument = check_one_argument(arguments, location)?;
    let module_id = get_module(self_argument)?;
    Ok(Value::Bool(interpreter.elaborator.module_is_contract(module_id)))
}

// fn name(self) -> Quoted
fn module_name(
    interner: &NodeInterner,
    arguments: Vec<(Value, Location)>,
    location: Location,
) -> IResult<Value> {
    let self_argument = check_one_argument(arguments, location)?;
    let module_id = get_module(self_argument)?;
    let name = &interner.module_attributes(&module_id).name;
    let tokens = Rc::new(vec![Token::Ident(name.clone())]);
    Ok(Value::Quoted(tokens))
}

fn modulus_be_bits(
    _interner: &mut NodeInterner,
    arguments: Vec<(Value, Location)>,
    location: Location,
) -> IResult<Value> {
    check_argument_count(0, &arguments, location)?;

    let bits = FieldElement::modulus().to_radix_be(2);
    let bits_vector = bits.into_iter().map(|bit| Value::U1(bit != 0)).collect();

    let int_type = Type::Integer(crate::ast::Signedness::Unsigned, IntegerBitSize::One);
    let typ = Type::Slice(Box::new(int_type));
    Ok(Value::Slice(bits_vector, typ))
}

fn modulus_be_bytes(
    _interner: &mut NodeInterner,
    arguments: Vec<(Value, Location)>,
    location: Location,
) -> IResult<Value> {
    check_argument_count(0, &arguments, location)?;

    let bytes = FieldElement::modulus().to_bytes_be();
    let bytes_vector = bytes.into_iter().map(Value::U8).collect();

    let int_type = Type::Integer(crate::ast::Signedness::Unsigned, IntegerBitSize::Eight);
    let typ = Type::Slice(Box::new(int_type));
    Ok(Value::Slice(bytes_vector, typ))
}

fn modulus_le_bits(
    interner: &mut NodeInterner,
    arguments: Vec<(Value, Location)>,
    location: Location,
) -> IResult<Value> {
    let Value::Slice(bits, typ) = modulus_be_bits(interner, arguments, location)? else {
        unreachable!("modulus_be_bits must return slice")
    };
    let reversed_bits = bits.into_iter().rev().collect();
    Ok(Value::Slice(reversed_bits, typ))
}

fn modulus_le_bytes(
    interner: &mut NodeInterner,
    arguments: Vec<(Value, Location)>,
    location: Location,
) -> IResult<Value> {
    let Value::Slice(bytes, typ) = modulus_be_bytes(interner, arguments, location)? else {
        unreachable!("modulus_be_bytes must return slice")
    };
    let reversed_bytes = bytes.into_iter().rev().collect();
    Ok(Value::Slice(reversed_bytes, typ))
}

fn modulus_num_bits(
    _interner: &mut NodeInterner,
    arguments: Vec<(Value, Location)>,
    location: Location,
) -> IResult<Value> {
    check_argument_count(0, &arguments, location)?;
    let bits = FieldElement::max_num_bits().into();
    Ok(Value::U64(bits))
}

// fn quoted_eq(_first: Quoted, _second: Quoted) -> bool
fn quoted_eq(arguments: Vec<(Value, Location)>, location: Location) -> IResult<Value> {
    let (self_value, other_value) = check_two_arguments(arguments, location)?;

    let self_quoted = get_quoted(self_value)?;
    let other_quoted = get_quoted(other_value)?;

    Ok(Value::Bool(self_quoted == other_quoted))
}

fn trait_def_as_trait_constraint(
    interner: &mut NodeInterner,
    arguments: Vec<(Value, Location)>,
    location: Location,
) -> Result<Value, InterpreterError> {
    let argument = check_one_argument(arguments, location)?;

    let trait_id = get_trait_def(argument)?;
    let constraint = interner.get_trait(trait_id).as_constraint(location.span);

    Ok(Value::TraitConstraint(trait_id, constraint.trait_generics))
}

/// Creates a value that holds an `Option`.
/// `option_type` must be a Type referencing the `Option` type.
pub(crate) fn option(option_type: Type, value: Option<Value>) -> IResult<Value> {
    let t = extract_option_generic_type(option_type.clone());

    let (is_some, value) = match value {
        Some(value) => (Value::Bool(true), value),
        None => (Value::Bool(false), zeroed(t)?),
    };

    let mut fields = HashMap::default();
    fields.insert(Rc::new("_is_some".to_string()), is_some);
    fields.insert(Rc::new("_value".to_string()), value);
    Ok(Value::Struct(fields, option_type))
}

/// Given a type, assert that it's an Option<T> and return the Type for T
pub(crate) fn extract_option_generic_type(typ: Type) -> Type {
    let Type::Struct(struct_type, mut generics) = typ else {
        panic!("Expected type to be a struct");
    };

    let struct_type = struct_type.borrow();
    assert_eq!(struct_type.name.0.contents, "Option");

    generics.pop().expect("Expected Option to have a T generic type")
}<|MERGE_RESOLUTION|>--- conflicted
+++ resolved
@@ -21,14 +21,9 @@
 
 use crate::{
     ast::{
-<<<<<<< HEAD
-        ArrayLiteral, Expression, ExpressionKind, FunctionKind, FunctionReturnType, IntegerBitSize,
-        Literal, UnaryOp, UnresolvedType, UnresolvedTypeData, Visibility,
-=======
         ArrayLiteral, BlockExpression, ConstrainKind, Expression, ExpressionKind, FunctionKind,
         FunctionReturnType, IntegerBitSize, LValue, Literal, Statement, StatementKind, UnaryOp,
         UnresolvedType, UnresolvedTypeData, Visibility,
->>>>>>> bceee55c
     },
     hir::comptime::{
         errors::IResult,
@@ -36,11 +31,7 @@
         InterpreterError, Value,
     },
     hir_def::function::FunctionBody,
-<<<<<<< HEAD
-    macros_api::{ModuleDefId, NodeInterner, Signedness, StatementKind},
-=======
     macros_api::{HirExpression, HirLiteral, ModuleDefId, NodeInterner, Signedness},
->>>>>>> bceee55c
     node_interner::{DefinitionKind, TraitImplKind},
     parser::{self},
     token::Token,
@@ -1414,11 +1405,6 @@
     F: FnOnce(ExprValue) -> Option<Value>,
 {
     let self_argument = check_one_argument(arguments, location)?;
-<<<<<<< HEAD
-    let mut expression_kind = get_expr(self_argument)?;
-    while let ExprValue::Expression(ExpressionKind::Parenthesized(expression)) = expression_kind {
-        expression_kind = ExprValue::Expression(expression.kind);
-=======
     let expr_value = get_expr(interner, self_argument)?;
     let expr_value = unwrap_expr_value(interner, expr_value);
 
@@ -1481,15 +1467,10 @@
             }
             _ => break,
         }
->>>>>>> bceee55c
     }
     expr_value
 }
 
-<<<<<<< HEAD
-    let option_value = f(expression_kind);
-    option(return_type, option_value)
-=======
 // fn body(self) -> Expr
 fn function_def_body(
     interner: &NodeInterner,
@@ -1504,7 +1485,6 @@
     } else {
         Err(InterpreterError::FunctionAlreadyResolved { location })
     }
->>>>>>> bceee55c
 }
 
 // fn name(self) -> Quoted
