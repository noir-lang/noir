use std::{
    hash::{Hash, Hasher},
    rc::Rc,
};

use acvm::{AcirField, FieldElement};
use builtin_helpers::{
    check_argument_count, check_function_not_yet_resolved, check_one_argument,
    check_three_arguments, check_two_arguments, get_expr, get_function_def, get_module, get_quoted,
    get_slice, get_struct, get_trait_constraint, get_trait_def, get_trait_impl, get_tuple,
    get_type, get_u32, hir_pattern_to_tokens, mutate_func_meta_type, parse, parse_tokens,
    replace_func_meta_parameters, replace_func_meta_return_type,
};
use iter_extended::{try_vecmap, vecmap};
use noirc_errors::Location;
use rustc_hash::FxHashMap as HashMap;

use crate::{
    ast::{
        ArrayLiteral, ExpressionKind, FunctionKind, FunctionReturnType, IntegerBitSize, Literal,
<<<<<<< HEAD
        UnaryOp, UnresolvedType, UnresolvedTypeData, Visibility,
=======
        StatementKind, UnaryOp, UnresolvedType, UnresolvedTypeData, Visibility,
    },
    hir::comptime::{
        errors::IResult,
        value::{add_token_spans, ExprValue},
        InterpreterError, Value,
>>>>>>> 19ffa200
    },
    hir_def::function::FunctionBody,
    macros_api::{ModuleDefId, NodeInterner, Signedness},
    node_interner::{DefinitionKind, TraitImplKind},
    parser::{self},
    token::{SpannedToken, Token},
    QuotedType, Shared, Type,
};

use self::builtin_helpers::{get_array, get_u8};
use super::Interpreter;

pub(crate) mod builtin_helpers;

impl<'local, 'context> Interpreter<'local, 'context> {
    pub(super) fn call_builtin(
        &mut self,
        name: &str,
        arguments: Vec<(Value, Location)>,
        return_type: Type,
        location: Location,
    ) -> IResult<Value> {
        let interner = &mut self.elaborator.interner;
        match name {
            "array_as_str_unchecked" => array_as_str_unchecked(interner, arguments, location),
            "array_len" => array_len(interner, arguments, location),
            "as_slice" => as_slice(interner, arguments, location),
            "expr_as_array" => expr_as_array(arguments, return_type, location),
            "expr_as_binary_op" => expr_as_binary_op(arguments, return_type, location),
<<<<<<< HEAD
=======
            "expr_as_block" => expr_as_block(arguments, return_type, location),
>>>>>>> 19ffa200
            "expr_as_bool" => expr_as_bool(arguments, return_type, location),
            "expr_as_function_call" => expr_as_function_call(arguments, return_type, location),
            "expr_as_if" => expr_as_if(arguments, return_type, location),
            "expr_as_index" => expr_as_index(arguments, return_type, location),
            "expr_as_integer" => expr_as_integer(arguments, return_type, location),
            "expr_as_member_access" => expr_as_member_access(arguments, return_type, location),
            "expr_as_repeated_element_array" => {
                expr_as_repeated_element_array(arguments, return_type, location)
            }
            "expr_as_repeated_element_slice" => {
                expr_as_repeated_element_slice(arguments, return_type, location)
            }
            "expr_as_slice" => expr_as_slice(arguments, return_type, location),
            "expr_as_tuple" => expr_as_tuple(arguments, return_type, location),
            "expr_as_unary_op" => expr_as_unary_op(arguments, return_type, location),
<<<<<<< HEAD
=======
            "expr_has_semicolon" => expr_has_semicolon(arguments, location),
>>>>>>> 19ffa200
            "is_unconstrained" => Ok(Value::Bool(true)),
            "function_def_name" => function_def_name(interner, arguments, location),
            "function_def_parameters" => function_def_parameters(interner, arguments, location),
            "function_def_return_type" => function_def_return_type(interner, arguments, location),
            "function_def_set_body" => function_def_set_body(self, arguments, location),
            "function_def_set_parameters" => function_def_set_parameters(self, arguments, location),
            "function_def_set_return_type" => {
                function_def_set_return_type(self, arguments, location)
            }
            "module_functions" => module_functions(self, arguments, location),
            "module_is_contract" => module_is_contract(self, arguments, location),
            "module_name" => module_name(interner, arguments, location),
            "modulus_be_bits" => modulus_be_bits(interner, arguments, location),
            "modulus_be_bytes" => modulus_be_bytes(interner, arguments, location),
            "modulus_le_bits" => modulus_le_bits(interner, arguments, location),
            "modulus_le_bytes" => modulus_le_bytes(interner, arguments, location),
            "modulus_num_bits" => modulus_num_bits(interner, arguments, location),
            "quoted_as_expr" => quoted_as_expr(arguments, return_type, location),
            "quoted_as_module" => quoted_as_module(self, arguments, return_type, location),
            "quoted_as_trait_constraint" => quoted_as_trait_constraint(self, arguments, location),
            "quoted_as_type" => quoted_as_type(self, arguments, location),
            "quoted_eq" => quoted_eq(arguments, location),
            "slice_insert" => slice_insert(interner, arguments, location),
            "slice_pop_back" => slice_pop_back(interner, arguments, location),
            "slice_pop_front" => slice_pop_front(interner, arguments, location),
            "slice_push_back" => slice_push_back(interner, arguments, location),
            "slice_push_front" => slice_push_front(interner, arguments, location),
            "slice_remove" => slice_remove(interner, arguments, location),
            "struct_def_as_type" => struct_def_as_type(interner, arguments, location),
            "struct_def_fields" => struct_def_fields(interner, arguments, location),
            "struct_def_generics" => struct_def_generics(interner, arguments, location),
            "trait_constraint_eq" => trait_constraint_eq(interner, arguments, location),
            "trait_constraint_hash" => trait_constraint_hash(interner, arguments, location),
            "trait_def_as_trait_constraint" => {
                trait_def_as_trait_constraint(interner, arguments, location)
            }
            "trait_def_eq" => trait_def_eq(interner, arguments, location),
            "trait_def_hash" => trait_def_hash(interner, arguments, location),
            "trait_impl_methods" => trait_impl_methods(interner, arguments, location),
            "trait_impl_trait_generic_args" => {
                trait_impl_trait_generic_args(interner, arguments, location)
            }
            "type_as_array" => type_as_array(arguments, return_type, location),
            "type_as_constant" => type_as_constant(arguments, return_type, location),
            "type_as_integer" => type_as_integer(arguments, return_type, location),
            "type_as_slice" => type_as_slice(arguments, return_type, location),
            "type_as_struct" => type_as_struct(arguments, return_type, location),
            "type_as_tuple" => type_as_tuple(arguments, return_type, location),
            "type_eq" => type_eq(arguments, location),
            "type_get_trait_impl" => {
                type_get_trait_impl(interner, arguments, return_type, location)
            }
            "type_implements" => type_implements(interner, arguments, location),
            "type_is_bool" => type_is_bool(arguments, location),
            "type_is_field" => type_is_field(arguments, location),
            "type_of" => type_of(arguments, location),
            "zeroed" => zeroed(return_type),
            _ => {
                let item = format!("Comptime evaluation for builtin function {name}");
                Err(InterpreterError::Unimplemented { item, location })
            }
        }
    }
}

fn failing_constraint<T>(message: impl Into<String>, location: Location) -> IResult<T> {
    Err(InterpreterError::FailingConstraint { message: Some(message.into()), location })
}

fn array_len(
    interner: &NodeInterner,
    arguments: Vec<(Value, Location)>,
    location: Location,
) -> IResult<Value> {
    let (argument, argument_location) = check_one_argument(arguments, location)?;

    match argument {
        Value::Array(values, _) | Value::Slice(values, _) => Ok(Value::U32(values.len() as u32)),
        value => {
            let type_var = Box::new(interner.next_type_variable());
            let expected = Type::Array(type_var.clone(), type_var);
            let actual = value.get_type().into_owned();
            Err(InterpreterError::TypeMismatch { expected, actual, location: argument_location })
        }
    }
}

fn array_as_str_unchecked(
    interner: &NodeInterner,
    arguments: Vec<(Value, Location)>,
    location: Location,
) -> IResult<Value> {
    let argument = check_one_argument(arguments, location)?;

    let array = get_array(interner, argument)?.0;
    let string_bytes = try_vecmap(array, |byte| get_u8((byte, location)))?;
    let string = String::from_utf8_lossy(&string_bytes).into_owned();
    Ok(Value::String(Rc::new(string)))
}

fn as_slice(
    interner: &NodeInterner,
    arguments: Vec<(Value, Location)>,
    location: Location,
) -> IResult<Value> {
    let (array, array_location) = check_one_argument(arguments, location)?;

    match array {
        Value::Array(values, Type::Array(_, typ)) => Ok(Value::Slice(values, Type::Slice(typ))),
        value => {
            let type_var = Box::new(interner.next_type_variable());
            let expected = Type::Array(type_var.clone(), type_var);
            let actual = value.get_type().into_owned();
            Err(InterpreterError::TypeMismatch { expected, actual, location: array_location })
        }
    }
}

fn slice_push_back(
    interner: &NodeInterner,
    arguments: Vec<(Value, Location)>,
    location: Location,
) -> IResult<Value> {
    let (slice, (element, _)) = check_two_arguments(arguments, location)?;

    let (mut values, typ) = get_slice(interner, slice)?;
    values.push_back(element);
    Ok(Value::Slice(values, typ))
}

/// fn as_type(self) -> Type
fn struct_def_as_type(
    interner: &NodeInterner,
    arguments: Vec<(Value, Location)>,
    location: Location,
) -> IResult<Value> {
    let argument = check_one_argument(arguments, location)?;
    let struct_id = get_struct(argument)?;
    let struct_def_rc = interner.get_struct(struct_id);
    let struct_def = struct_def_rc.borrow();

    let generics = vecmap(&struct_def.generics, |generic| {
        Type::NamedGeneric(generic.type_var.clone(), generic.name.clone(), generic.kind.clone())
    });

    drop(struct_def);
    Ok(Value::Type(Type::Struct(struct_def_rc, generics)))
}

/// fn generics(self) -> [Type]
fn struct_def_generics(
    interner: &NodeInterner,
    arguments: Vec<(Value, Location)>,
    location: Location,
) -> IResult<Value> {
    let argument = check_one_argument(arguments, location)?;
    let struct_id = get_struct(argument)?;
    let struct_def = interner.get_struct(struct_id);
    let struct_def = struct_def.borrow();

    let generics =
        struct_def.generics.iter().map(|generic| Value::Type(generic.clone().as_named_generic()));

    let typ = Type::Slice(Box::new(Type::Quoted(QuotedType::Type)));
    Ok(Value::Slice(generics.collect(), typ))
}

/// fn fields(self) -> [(Quoted, Type)]
/// Returns (name, type) pairs of each field of this StructDefinition
fn struct_def_fields(
    interner: &mut NodeInterner,
    arguments: Vec<(Value, Location)>,
    location: Location,
) -> IResult<Value> {
    let argument = check_one_argument(arguments, location)?;
    let struct_id = get_struct(argument)?;
    let struct_def = interner.get_struct(struct_id);
    let struct_def = struct_def.borrow();

    let mut fields = im::Vector::new();

    for (name, typ) in struct_def.get_fields_as_written() {
        let name = Value::Quoted(Rc::new(vec![Token::Ident(name)]));
        let typ = Value::Type(typ);
        fields.push_back(Value::Tuple(vec![name, typ]));
    }

    let typ = Type::Slice(Box::new(Type::Tuple(vec![
        Type::Quoted(QuotedType::Quoted),
        Type::Quoted(QuotedType::Type),
    ])));
    Ok(Value::Slice(fields, typ))
}

fn slice_remove(
    interner: &mut NodeInterner,
    arguments: Vec<(Value, Location)>,
    location: Location,
) -> IResult<Value> {
    let (slice, index) = check_two_arguments(arguments, location)?;

    let (mut values, typ) = get_slice(interner, slice)?;
    let index = get_u32(index)? as usize;

    if values.is_empty() {
        return failing_constraint("slice_remove called on empty slice", location);
    }

    if index >= values.len() {
        let message = format!(
            "slice_remove: index {index} is out of bounds for a slice of length {}",
            values.len()
        );
        return failing_constraint(message, location);
    }

    let element = values.remove(index);
    Ok(Value::Tuple(vec![Value::Slice(values, typ), element]))
}

fn slice_push_front(
    interner: &mut NodeInterner,
    arguments: Vec<(Value, Location)>,
    location: Location,
) -> IResult<Value> {
    let (slice, (element, _)) = check_two_arguments(arguments, location)?;

    let (mut values, typ) = get_slice(interner, slice)?;
    values.push_front(element);
    Ok(Value::Slice(values, typ))
}

fn slice_pop_front(
    interner: &mut NodeInterner,
    arguments: Vec<(Value, Location)>,
    location: Location,
) -> IResult<Value> {
    let argument = check_one_argument(arguments, location)?;

    let (mut values, typ) = get_slice(interner, argument)?;
    match values.pop_front() {
        Some(element) => Ok(Value::Tuple(vec![element, Value::Slice(values, typ)])),
        None => failing_constraint("slice_pop_front called on empty slice", location),
    }
}

fn slice_pop_back(
    interner: &mut NodeInterner,
    arguments: Vec<(Value, Location)>,
    location: Location,
) -> IResult<Value> {
    let argument = check_one_argument(arguments, location)?;

    let (mut values, typ) = get_slice(interner, argument)?;
    match values.pop_back() {
        Some(element) => Ok(Value::Tuple(vec![Value::Slice(values, typ), element])),
        None => failing_constraint("slice_pop_back called on empty slice", location),
    }
}

fn slice_insert(
    interner: &mut NodeInterner,
    arguments: Vec<(Value, Location)>,
    location: Location,
) -> IResult<Value> {
    let (slice, index, (element, _)) = check_three_arguments(arguments, location)?;

    let (mut values, typ) = get_slice(interner, slice)?;
    let index = get_u32(index)? as usize;
    values.insert(index, element);
    Ok(Value::Slice(values, typ))
}

// fn as_expr(quoted: Quoted) -> Option<Expr>
fn quoted_as_expr(
    arguments: Vec<(Value, Location)>,
    return_type: Type,
    location: Location,
) -> IResult<Value> {
    let argument = check_one_argument(arguments, location)?;

    let expr = parse(argument, parser::expression(), "an expression").ok();
    let value = expr.map(|expr| Value::expression(expr.kind));

    option(return_type, value)
}

// fn as_module(quoted: Quoted) -> Option<Module>
fn quoted_as_module(
    interpreter: &mut Interpreter,
    arguments: Vec<(Value, Location)>,
    return_type: Type,
    location: Location,
) -> IResult<Value> {
    let argument = check_one_argument(arguments, location)?;

    let path = parse(argument, parser::path_no_turbofish(), "a path").ok();
    let option_value = path.and_then(|path| {
        let module = interpreter.elaborate_item(interpreter.current_function, |elaborator| {
            elaborator.resolve_module_by_path(path)
        });
        module.map(Value::ModuleDefinition)
    });

    option(return_type, option_value)
}

// fn as_trait_constraint(quoted: Quoted) -> TraitConstraint
fn quoted_as_trait_constraint(
    interpreter: &mut Interpreter,
    arguments: Vec<(Value, Location)>,
    location: Location,
) -> IResult<Value> {
    let argument = check_one_argument(arguments, location)?;
    let trait_bound = parse(argument, parser::trait_bound(), "a trait constraint")?;
    let bound = interpreter
        .elaborate_item(interpreter.current_function, |elaborator| {
            elaborator.resolve_trait_bound(&trait_bound, Type::Unit)
        })
        .ok_or(InterpreterError::FailedToResolveTraitBound { trait_bound, location })?;
    Ok(Value::TraitConstraint(bound.trait_id, bound.trait_generics))
}

// fn as_type(quoted: Quoted) -> Type
fn quoted_as_type(
    interpreter: &mut Interpreter,
    arguments: Vec<(Value, Location)>,
    location: Location,
) -> IResult<Value> {
    let argument = check_one_argument(arguments, location)?;
    let typ = parse(argument, parser::parse_type(), "a type")?;
    let typ =
        interpreter.elaborate_item(interpreter.current_function, |elab| elab.resolve_type(typ));
    Ok(Value::Type(typ))
}

// fn as_array(self) -> Option<(Type, Type)>
fn type_as_array(
    arguments: Vec<(Value, Location)>,
    return_type: Type,
    location: Location,
) -> IResult<Value> {
    type_as(arguments, return_type, location, |typ| {
        if let Type::Array(length, array_type) = typ {
            Some(Value::Tuple(vec![Value::Type(*array_type), Value::Type(*length)]))
        } else {
            None
        }
    })
}

// fn as_constant(self) -> Option<u32>
fn type_as_constant(
    arguments: Vec<(Value, Location)>,
    return_type: Type,
    location: Location,
) -> IResult<Value> {
    type_as(arguments, return_type, location, |typ| {
        if let Type::Constant(n) = typ {
            Some(Value::U32(n))
        } else {
            None
        }
    })
}

// fn as_integer(self) -> Option<(bool, u8)>
fn type_as_integer(
    arguments: Vec<(Value, Location)>,
    return_type: Type,
    location: Location,
) -> IResult<Value> {
    type_as(arguments, return_type, location, |typ| {
        if let Type::Integer(sign, bits) = typ {
            Some(Value::Tuple(vec![Value::Bool(sign.is_signed()), Value::U8(bits.bit_size())]))
        } else {
            None
        }
    })
}

// fn as_slice(self) -> Option<Type>
fn type_as_slice(
    arguments: Vec<(Value, Location)>,
    return_type: Type,
    location: Location,
) -> IResult<Value> {
    type_as(arguments, return_type, location, |typ| {
        if let Type::Slice(slice_type) = typ {
            Some(Value::Type(*slice_type))
        } else {
            None
        }
    })
}

// fn as_struct(self) -> Option<(StructDefinition, [Type])>
fn type_as_struct(
    arguments: Vec<(Value, Location)>,
    return_type: Type,
    location: Location,
) -> IResult<Value> {
    type_as(arguments, return_type, location, |typ| {
        if let Type::Struct(struct_type, generics) = typ {
            Some(Value::Tuple(vec![
                Value::StructDefinition(struct_type.borrow().id),
                Value::Slice(
                    generics.into_iter().map(Value::Type).collect(),
                    Type::Slice(Box::new(Type::Quoted(QuotedType::Type))),
                ),
            ]))
        } else {
            None
        }
    })
}

// fn as_tuple(self) -> Option<[Type]>
fn type_as_tuple(
    arguments: Vec<(Value, Location)>,
    return_type: Type,
    location: Location,
) -> IResult<Value> {
    type_as(arguments, return_type.clone(), location, |typ| {
        if let Type::Tuple(types) = typ {
            let t = extract_option_generic_type(return_type);

            let Type::Slice(slice_type) = t else {
                panic!("Expected T to be a slice");
            };

            Some(Value::Slice(types.into_iter().map(Value::Type).collect(), *slice_type))
        } else {
            None
        }
    })
}

// Helper function for implementing the `type_as_...` functions.
fn type_as<F>(
    arguments: Vec<(Value, Location)>,
    return_type: Type,
    location: Location,
    f: F,
) -> IResult<Value>
where
    F: FnOnce(Type) -> Option<Value>,
{
    let value = check_one_argument(arguments, location)?;
    let typ = get_type(value)?;

    let option_value = f(typ);

    option(return_type, option_value)
}

// fn type_eq(_first: Type, _second: Type) -> bool
fn type_eq(arguments: Vec<(Value, Location)>, location: Location) -> IResult<Value> {
    let (self_type, other_type) = check_two_arguments(arguments, location)?;

    let self_type = get_type(self_type)?;
    let other_type = get_type(other_type)?;

    Ok(Value::Bool(self_type == other_type))
}

// fn get_trait_impl(self, constraint: TraitConstraint) -> Option<TraitImpl>
fn type_get_trait_impl(
    interner: &NodeInterner,
    arguments: Vec<(Value, Location)>,
    return_type: Type,
    location: Location,
) -> IResult<Value> {
    let (typ, constraint) = check_two_arguments(arguments, location)?;

    let typ = get_type(typ)?;
    let (trait_id, generics) = get_trait_constraint(constraint)?;

    let option_value = match interner.try_lookup_trait_implementation(&typ, trait_id, &generics) {
        Ok((TraitImplKind::Normal(trait_impl_id), _)) => Some(Value::TraitImpl(trait_impl_id)),
        _ => None,
    };

    option(return_type, option_value)
}

// fn implements(self, constraint: TraitConstraint) -> bool
fn type_implements(
    interner: &NodeInterner,
    arguments: Vec<(Value, Location)>,
    location: Location,
) -> IResult<Value> {
    let (typ, constraint) = check_two_arguments(arguments, location)?;

    let typ = get_type(typ)?;
    let (trait_id, generics) = get_trait_constraint(constraint)?;

    let implements = interner.try_lookup_trait_implementation(&typ, trait_id, &generics).is_ok();
    Ok(Value::Bool(implements))
}

// fn is_bool(self) -> bool
fn type_is_bool(arguments: Vec<(Value, Location)>, location: Location) -> IResult<Value> {
    let value = check_one_argument(arguments, location)?;
    let typ = get_type(value)?;

    Ok(Value::Bool(matches!(typ, Type::Bool)))
}

// fn is_field(self) -> bool
fn type_is_field(arguments: Vec<(Value, Location)>, location: Location) -> IResult<Value> {
    let value = check_one_argument(arguments, location)?;
    let typ = get_type(value)?;

    Ok(Value::Bool(matches!(typ, Type::FieldElement)))
}

// fn type_of<T>(x: T) -> Type
fn type_of(arguments: Vec<(Value, Location)>, location: Location) -> IResult<Value> {
    let (value, _) = check_one_argument(arguments, location)?;
    let typ = value.get_type().into_owned();
    Ok(Value::Type(typ))
}

// fn constraint_hash(constraint: TraitConstraint) -> Field
fn trait_constraint_hash(
    _interner: &mut NodeInterner,
    arguments: Vec<(Value, Location)>,
    location: Location,
) -> IResult<Value> {
    let argument = check_one_argument(arguments, location)?;

    let bound = get_trait_constraint(argument)?;

    let mut hasher = std::collections::hash_map::DefaultHasher::new();
    bound.hash(&mut hasher);
    let hash = hasher.finish();

    Ok(Value::Field((hash as u128).into()))
}

// fn constraint_eq(constraint_a: TraitConstraint, constraint_b: TraitConstraint) -> bool
fn trait_constraint_eq(
    _interner: &mut NodeInterner,
    arguments: Vec<(Value, Location)>,
    location: Location,
) -> IResult<Value> {
    let (value_a, value_b) = check_two_arguments(arguments, location)?;

    let constraint_a = get_trait_constraint(value_a)?;
    let constraint_b = get_trait_constraint(value_b)?;

    Ok(Value::Bool(constraint_a == constraint_b))
}

// fn trait_def_hash(def: TraitDefinition) -> Field
fn trait_def_hash(
    _interner: &mut NodeInterner,
    arguments: Vec<(Value, Location)>,
    location: Location,
) -> IResult<Value> {
    let argument = check_one_argument(arguments, location)?;

    let id = get_trait_def(argument)?;

    let mut hasher = std::collections::hash_map::DefaultHasher::new();
    id.hash(&mut hasher);
    let hash = hasher.finish();

    Ok(Value::Field((hash as u128).into()))
}

// fn trait_def_eq(def_a: TraitDefinition, def_b: TraitDefinition) -> bool
fn trait_def_eq(
    _interner: &mut NodeInterner,
    arguments: Vec<(Value, Location)>,
    location: Location,
) -> IResult<Value> {
    let (id_a, id_b) = check_two_arguments(arguments, location)?;

    let id_a = get_trait_def(id_a)?;
    let id_b = get_trait_def(id_b)?;

    Ok(Value::Bool(id_a == id_b))
}

// fn methods(self) -> [FunctionDefinition]
fn trait_impl_methods(
    interner: &mut NodeInterner,
    arguments: Vec<(Value, Location)>,
    location: Location,
) -> IResult<Value> {
    let argument = check_one_argument(arguments, location)?;

    let trait_impl_id = get_trait_impl(argument)?;
    let trait_impl = interner.get_trait_implementation(trait_impl_id);
    let trait_impl = trait_impl.borrow();
    let methods =
        trait_impl.methods.iter().map(|func_id| Value::FunctionDefinition(*func_id)).collect();
    let slice_type = Type::Slice(Box::new(Type::Quoted(QuotedType::FunctionDefinition)));

    Ok(Value::Slice(methods, slice_type))
}

// fn trait_generic_args(self) -> [Type]
fn trait_impl_trait_generic_args(
    interner: &mut NodeInterner,
    arguments: Vec<(Value, Location)>,
    location: Location,
) -> IResult<Value> {
    let argument = check_one_argument(arguments, location)?;

    let trait_impl_id = get_trait_impl(argument)?;
    let trait_impl = interner.get_trait_implementation(trait_impl_id);
    let trait_impl = trait_impl.borrow();
    let trait_generics = trait_impl.trait_generics.iter().map(|t| Value::Type(t.clone())).collect();
    let slice_type = Type::Slice(Box::new(Type::Quoted(QuotedType::Type)));

    Ok(Value::Slice(trait_generics, slice_type))
}

// fn zeroed<T>() -> T
fn zeroed(return_type: Type) -> IResult<Value> {
    match return_type {
        Type::FieldElement => Ok(Value::Field(0u128.into())),
        Type::Array(length_type, elem) => {
            if let Some(length) = length_type.evaluate_to_u32() {
                let element = zeroed(elem.as_ref().clone())?;
                let array = std::iter::repeat(element).take(length as usize).collect();
                Ok(Value::Array(array, Type::Array(length_type, elem)))
            } else {
                // Assume we can resolve the length later
                Ok(Value::Zeroed(Type::Array(length_type, elem)))
            }
        }
        Type::Slice(_) => Ok(Value::Slice(im::Vector::new(), return_type)),
        Type::Integer(sign, bits) => match (sign, bits) {
            (Signedness::Unsigned, IntegerBitSize::One) => Ok(Value::U8(0)),
            (Signedness::Unsigned, IntegerBitSize::Eight) => Ok(Value::U8(0)),
            (Signedness::Unsigned, IntegerBitSize::Sixteen) => Ok(Value::U16(0)),
            (Signedness::Unsigned, IntegerBitSize::ThirtyTwo) => Ok(Value::U32(0)),
            (Signedness::Unsigned, IntegerBitSize::SixtyFour) => Ok(Value::U64(0)),
            (Signedness::Signed, IntegerBitSize::One) => Ok(Value::I8(0)),
            (Signedness::Signed, IntegerBitSize::Eight) => Ok(Value::I8(0)),
            (Signedness::Signed, IntegerBitSize::Sixteen) => Ok(Value::I16(0)),
            (Signedness::Signed, IntegerBitSize::ThirtyTwo) => Ok(Value::I32(0)),
            (Signedness::Signed, IntegerBitSize::SixtyFour) => Ok(Value::I64(0)),
        },
        Type::Bool => Ok(Value::Bool(false)),
        Type::String(length_type) => {
            if let Some(length) = length_type.evaluate_to_u32() {
                Ok(Value::String(Rc::new("\0".repeat(length as usize))))
            } else {
                // Assume we can resolve the length later
                Ok(Value::Zeroed(Type::String(length_type)))
            }
        }
        Type::FmtString(length_type, captures) => {
            let length = length_type.evaluate_to_u32();
            let typ = Type::FmtString(length_type, captures);
            if let Some(length) = length {
                Ok(Value::FormatString(Rc::new("\0".repeat(length as usize)), typ))
            } else {
                // Assume we can resolve the length later
                Ok(Value::Zeroed(typ))
            }
        }
        Type::Unit => Ok(Value::Unit),
        Type::Tuple(fields) => Ok(Value::Tuple(try_vecmap(fields, zeroed)?)),
        Type::Struct(struct_type, generics) => {
            let fields = struct_type.borrow().get_fields(&generics);
            let mut values = HashMap::default();

            for (field_name, field_type) in fields {
                let field_value = zeroed(field_type)?;
                values.insert(Rc::new(field_name), field_value);
            }

            let typ = Type::Struct(struct_type, generics);
            Ok(Value::Struct(values, typ))
        }
        Type::Alias(alias, generics) => zeroed(alias.borrow().get_type(&generics)),
        typ @ Type::Function(..) => {
            // Using Value::Zeroed here is probably safer than using FuncId::dummy_id() or similar
            Ok(Value::Zeroed(typ))
        }
        Type::MutableReference(element) => {
            let element = zeroed(*element)?;
            Ok(Value::Pointer(Shared::new(element), false))
        }
        // Optimistically assume we can resolve this type later or that the value is unused
        Type::TypeVariable(_, _)
        | Type::Forall(_, _)
        | Type::Constant(_)
        | Type::InfixExpr(..)
        | Type::Quoted(_)
        | Type::Error
        | Type::TraitAsType(_, _, _)
        | Type::NamedGeneric(_, _, _) => Ok(Value::Zeroed(return_type)),
    }
}

// fn as_array(self) -> Option<[Expr]>
fn expr_as_array(
    arguments: Vec<(Value, Location)>,
    return_type: Type,
    location: Location,
) -> IResult<Value> {
    expr_as(arguments, return_type, location, |expr| {
<<<<<<< HEAD
        if let ExpressionKind::Literal(Literal::Array(ArrayLiteral::Standard(exprs))) = expr {
            let exprs = exprs.into_iter().map(|expr| Value::Expr(expr.kind)).collect();
=======
        if let ExprValue::Expression(ExpressionKind::Literal(Literal::Array(
            ArrayLiteral::Standard(exprs),
        ))) = expr
        {
            let exprs = exprs.into_iter().map(|expr| Value::expression(expr.kind)).collect();
>>>>>>> 19ffa200
            let typ = Type::Slice(Box::new(Type::Quoted(QuotedType::Expr)));
            Some(Value::Slice(exprs, typ))
        } else {
            None
        }
    })
}

// fn as_binary_op(self) -> Option<(Expr, BinaryOp, Expr)>
fn expr_as_binary_op(
    arguments: Vec<(Value, Location)>,
    return_type: Type,
    location: Location,
) -> IResult<Value> {
    expr_as(arguments, return_type.clone(), location, |expr| {
<<<<<<< HEAD
        if let ExpressionKind::Infix(infix_expr) = expr {
=======
        if let ExprValue::Expression(ExpressionKind::Infix(infix_expr)) = expr {
>>>>>>> 19ffa200
            let option_type = extract_option_generic_type(return_type);
            let Type::Tuple(mut tuple_types) = option_type else {
                panic!("Expected the return type option generic arg to be a tuple");
            };
            assert_eq!(tuple_types.len(), 3);

            tuple_types.pop().unwrap();
            let binary_op_type = tuple_types.pop().unwrap();

            // For the op value we use the enum member index, which should match noir_stdlib/src/meta/op.nr
            let binary_op_value = infix_expr.operator.contents as u128;

            let mut fields = HashMap::default();
            fields.insert(Rc::new("op".to_string()), Value::Field(binary_op_value.into()));

            let unary_op = Value::Struct(fields, binary_op_type);
<<<<<<< HEAD
            let lhs = Value::Expr(infix_expr.lhs.kind);
            let rhs = Value::Expr(infix_expr.rhs.kind);
=======
            let lhs = Value::expression(infix_expr.lhs.kind);
            let rhs = Value::expression(infix_expr.rhs.kind);
>>>>>>> 19ffa200
            Some(Value::Tuple(vec![lhs, unary_op, rhs]))
        } else {
            None
        }
    })
}

<<<<<<< HEAD
=======
// fn as_block(self) -> Option<[Expr]>
fn expr_as_block(
    arguments: Vec<(Value, Location)>,
    return_type: Type,
    location: Location,
) -> IResult<Value> {
    expr_as(arguments, return_type, location, |expr| {
        if let ExprValue::Expression(ExpressionKind::Block(block_expr)) = expr {
            let typ = Type::Slice(Box::new(Type::Quoted(QuotedType::Expr)));
            let statements = block_expr.statements.into_iter();
            let statements = statements.map(|statement| Value::statement(statement.kind)).collect();

            Some(Value::Slice(statements, typ))
        } else {
            None
        }
    })
}

>>>>>>> 19ffa200
// fn as_bool(self) -> Option<bool>
fn expr_as_bool(
    arguments: Vec<(Value, Location)>,
    return_type: Type,
    location: Location,
) -> IResult<Value> {
    expr_as(arguments, return_type, location, |expr| {
<<<<<<< HEAD
        if let ExpressionKind::Literal(Literal::Bool(bool)) = expr {
=======
        if let ExprValue::Expression(ExpressionKind::Literal(Literal::Bool(bool))) = expr {
>>>>>>> 19ffa200
            Some(Value::Bool(bool))
        } else {
            None
        }
    })
}

// fn as_function_call(self) -> Option<(Expr, [Expr])>
fn expr_as_function_call(
    arguments: Vec<(Value, Location)>,
    return_type: Type,
    location: Location,
) -> IResult<Value> {
    expr_as(arguments, return_type, location, |expr| {
        if let ExprValue::Expression(ExpressionKind::Call(call_expression)) = expr {
            let function = Value::expression(call_expression.func.kind);
            let arguments = call_expression.arguments.into_iter();
            let arguments = arguments.map(|argument| Value::expression(argument.kind)).collect();
            let arguments =
                Value::Slice(arguments, Type::Slice(Box::new(Type::Quoted(QuotedType::Expr))));
            Some(Value::Tuple(vec![function, arguments]))
        } else {
            None
        }
    })
}

// fn as_if(self) -> Option<(Expr, Expr, Option<Expr>)>
fn expr_as_if(
    arguments: Vec<(Value, Location)>,
    return_type: Type,
    location: Location,
) -> IResult<Value> {
    expr_as(arguments, return_type.clone(), location, |expr| {
<<<<<<< HEAD
        if let ExpressionKind::If(if_expr) = expr {
=======
        if let ExprValue::Expression(ExpressionKind::If(if_expr)) = expr {
>>>>>>> 19ffa200
            // Get the type of `Option<Expr>`
            let option_type = extract_option_generic_type(return_type.clone());
            let Type::Tuple(option_types) = option_type else {
                panic!("Expected the return type option generic arg to be a tuple");
            };
            assert_eq!(option_types.len(), 3);
            let alternative_option_type = option_types[2].clone();

<<<<<<< HEAD
            let alternative =
                option(alternative_option_type, if_expr.alternative.map(|e| Value::Expr(e.kind)));

            Some(Value::Tuple(vec![
                Value::Expr(if_expr.condition.kind),
                Value::Expr(if_expr.consequence.kind),
=======
            let alternative = option(
                alternative_option_type,
                if_expr.alternative.map(|e| Value::expression(e.kind)),
            );

            Some(Value::Tuple(vec![
                Value::expression(if_expr.condition.kind),
                Value::expression(if_expr.consequence.kind),
>>>>>>> 19ffa200
                alternative.ok()?,
            ]))
        } else {
            None
        }
    })
}

// fn as_index(self) -> Option<Expr>
fn expr_as_index(
    arguments: Vec<(Value, Location)>,
    return_type: Type,
    location: Location,
) -> IResult<Value> {
    expr_as(arguments, return_type, location, |expr| {
<<<<<<< HEAD
        if let ExpressionKind::Index(index_expr) = expr {
            Some(Value::Tuple(vec![
                Value::Expr(index_expr.collection.kind),
                Value::Expr(index_expr.index.kind),
=======
        if let ExprValue::Expression(ExpressionKind::Index(index_expr)) = expr {
            Some(Value::Tuple(vec![
                Value::expression(index_expr.collection.kind),
                Value::expression(index_expr.index.kind),
>>>>>>> 19ffa200
            ]))
        } else {
            None
        }
    })
}

// fn as_integer(self) -> Option<(Field, bool)>
fn expr_as_integer(
    arguments: Vec<(Value, Location)>,
    return_type: Type,
    location: Location,
) -> IResult<Value> {
    expr_as(arguments, return_type.clone(), location, |expr| {
<<<<<<< HEAD
        if let ExpressionKind::Literal(Literal::Integer(field, sign)) = expr {
=======
        if let ExprValue::Expression(ExpressionKind::Literal(Literal::Integer(field, sign))) = expr
        {
>>>>>>> 19ffa200
            Some(Value::Tuple(vec![Value::Field(field), Value::Bool(sign)]))
        } else {
            None
        }
    })
}

// fn as_member_access(self) -> Option<(Expr, Quoted)>
fn expr_as_member_access(
    arguments: Vec<(Value, Location)>,
    return_type: Type,
    location: Location,
) -> IResult<Value> {
    expr_as(arguments, return_type, location, |expr| {
<<<<<<< HEAD
        if let ExpressionKind::MemberAccess(member_access) = expr {
            let tokens = Rc::new(vec![Token::Ident(member_access.rhs.0.contents.clone())]);
            Some(Value::Tuple(vec![Value::Expr(member_access.lhs.kind), Value::Quoted(tokens)]))
=======
        if let ExprValue::Expression(ExpressionKind::MemberAccess(member_access)) = expr {
            let tokens = Rc::new(vec![Token::Ident(member_access.rhs.0.contents.clone())]);
            Some(Value::Tuple(vec![
                Value::expression(member_access.lhs.kind),
                Value::Quoted(tokens),
            ]))
>>>>>>> 19ffa200
        } else {
            None
        }
    })
}

// fn as_repeated_element_array(self) -> Option<(Expr, Expr)>
fn expr_as_repeated_element_array(
    arguments: Vec<(Value, Location)>,
    return_type: Type,
    location: Location,
) -> IResult<Value> {
    expr_as(arguments, return_type, location, |expr| {
<<<<<<< HEAD
        if let ExpressionKind::Literal(Literal::Array(ArrayLiteral::Repeated {
            repeated_element,
            length,
        })) = expr
        {
            Some(Value::Tuple(vec![Value::Expr(repeated_element.kind), Value::Expr(length.kind)]))
=======
        if let ExprValue::Expression(ExpressionKind::Literal(Literal::Array(
            ArrayLiteral::Repeated { repeated_element, length },
        ))) = expr
        {
            Some(Value::Tuple(vec![
                Value::expression(repeated_element.kind),
                Value::expression(length.kind),
            ]))
>>>>>>> 19ffa200
        } else {
            None
        }
    })
}

// fn as_repeated_element_slice(self) -> Option<(Expr, Expr)>
fn expr_as_repeated_element_slice(
    arguments: Vec<(Value, Location)>,
    return_type: Type,
    location: Location,
) -> IResult<Value> {
    expr_as(arguments, return_type, location, |expr| {
<<<<<<< HEAD
        if let ExpressionKind::Literal(Literal::Slice(ArrayLiteral::Repeated {
            repeated_element,
            length,
        })) = expr
        {
            Some(Value::Tuple(vec![Value::Expr(repeated_element.kind), Value::Expr(length.kind)]))
=======
        if let ExprValue::Expression(ExpressionKind::Literal(Literal::Slice(
            ArrayLiteral::Repeated { repeated_element, length },
        ))) = expr
        {
            Some(Value::Tuple(vec![
                Value::expression(repeated_element.kind),
                Value::expression(length.kind),
            ]))
>>>>>>> 19ffa200
        } else {
            None
        }
    })
}

// fn as_slice(self) -> Option<[Expr]>
fn expr_as_slice(
    arguments: Vec<(Value, Location)>,
    return_type: Type,
    location: Location,
) -> IResult<Value> {
    expr_as(arguments, return_type, location, |expr| {
<<<<<<< HEAD
        if let ExpressionKind::Literal(Literal::Slice(ArrayLiteral::Standard(exprs))) = expr {
            let exprs = exprs.into_iter().map(|expr| Value::Expr(expr.kind)).collect();
=======
        if let ExprValue::Expression(ExpressionKind::Literal(Literal::Slice(
            ArrayLiteral::Standard(exprs),
        ))) = expr
        {
            let exprs = exprs.into_iter().map(|expr| Value::expression(expr.kind)).collect();
>>>>>>> 19ffa200
            let typ = Type::Slice(Box::new(Type::Quoted(QuotedType::Expr)));
            Some(Value::Slice(exprs, typ))
        } else {
            None
        }
    })
}

// fn as_tuple(self) -> Option<[Expr]>
fn expr_as_tuple(
    arguments: Vec<(Value, Location)>,
    return_type: Type,
    location: Location,
) -> IResult<Value> {
    expr_as(arguments, return_type, location, |expr| {
<<<<<<< HEAD
        if let ExpressionKind::Tuple(expressions) = expr {
            let expressions = expressions.into_iter().map(|expr| Value::Expr(expr.kind)).collect();
=======
        if let ExprValue::Expression(ExpressionKind::Tuple(expressions)) = expr {
            let expressions =
                expressions.into_iter().map(|expr| Value::expression(expr.kind)).collect();
>>>>>>> 19ffa200
            let typ = Type::Slice(Box::new(Type::Quoted(QuotedType::Expr)));
            Some(Value::Slice(expressions, typ))
        } else {
            None
        }
    })
}

// fn as_unary_op(self) -> Option<(UnaryOp, Expr)>
fn expr_as_unary_op(
    arguments: Vec<(Value, Location)>,
    return_type: Type,
    location: Location,
) -> IResult<Value> {
    expr_as(arguments, return_type.clone(), location, |expr| {
<<<<<<< HEAD
        if let ExpressionKind::Prefix(prefix_expr) = expr {
=======
        if let ExprValue::Expression(ExpressionKind::Prefix(prefix_expr)) = expr {
>>>>>>> 19ffa200
            let option_type = extract_option_generic_type(return_type);
            let Type::Tuple(mut tuple_types) = option_type else {
                panic!("Expected the return type option generic arg to be a tuple");
            };
            assert_eq!(tuple_types.len(), 2);

            tuple_types.pop().unwrap();
            let unary_op_type = tuple_types.pop().unwrap();

            // These values should match the values used in noir_stdlib/src/meta/op.nr
            let unary_op_value: u128 = match prefix_expr.operator {
                UnaryOp::Minus => 0,
                UnaryOp::Not => 1,
                UnaryOp::MutableReference => 2,
                UnaryOp::Dereference { .. } => 3,
            };

            let mut fields = HashMap::default();
            fields.insert(Rc::new("op".to_string()), Value::Field(unary_op_value.into()));

            let unary_op = Value::Struct(fields, unary_op_type);
<<<<<<< HEAD
            let rhs = Value::Expr(prefix_expr.rhs.kind);
=======
            let rhs = Value::expression(prefix_expr.rhs.kind);
>>>>>>> 19ffa200
            Some(Value::Tuple(vec![unary_op, rhs]))
        } else {
            None
        }
    })
}

<<<<<<< HEAD
=======
// fn as_has_semicolon(self) -> bool
fn expr_has_semicolon(arguments: Vec<(Value, Location)>, location: Location) -> IResult<Value> {
    let self_argument = check_one_argument(arguments, location)?;
    let expr_value = get_expr(self_argument)?;
    Ok(Value::Bool(matches!(expr_value, ExprValue::Statement(StatementKind::Semi(..)))))
}

>>>>>>> 19ffa200
// Helper function for implementing the `expr_as_...` functions.
fn expr_as<F>(
    arguments: Vec<(Value, Location)>,
    return_type: Type,
    location: Location,
    f: F,
) -> IResult<Value>
where
    F: FnOnce(ExprValue) -> Option<Value>,
{
    let self_argument = check_one_argument(arguments, location)?;
<<<<<<< HEAD
    let mut expression_kind = get_expr(self_argument)?;
    while let ExpressionKind::Parenthesized(expression) = expression_kind {
        expression_kind = expression.kind;
    }

    let option_value = f(expression_kind);
=======
    let mut expr_value = get_expr(self_argument)?;
    loop {
        match expr_value {
            ExprValue::Expression(ExpressionKind::Parenthesized(expression)) => {
                expr_value = ExprValue::Expression(expression.kind);
            }
            ExprValue::Statement(StatementKind::Expression(expression))
            | ExprValue::Statement(StatementKind::Semi(expression)) => {
                expr_value = ExprValue::Expression(expression.kind);
            }
            _ => break,
        }
    }

    let option_value = f(expr_value);
>>>>>>> 19ffa200
    option(return_type, option_value)
}

// fn name(self) -> Quoted
fn function_def_name(
    interner: &NodeInterner,
    arguments: Vec<(Value, Location)>,
    location: Location,
) -> IResult<Value> {
    let self_argument = check_one_argument(arguments, location)?;
    let func_id = get_function_def(self_argument)?;
    let name = interner.function_name(&func_id).to_string();
    let tokens = Rc::new(vec![Token::Ident(name)]);
    Ok(Value::Quoted(tokens))
}

// fn parameters(self) -> [(Quoted, Type)]
fn function_def_parameters(
    interner: &NodeInterner,
    arguments: Vec<(Value, Location)>,
    location: Location,
) -> IResult<Value> {
    let self_argument = check_one_argument(arguments, location)?;
    let func_id = get_function_def(self_argument)?;
    let func_meta = interner.function_meta(&func_id);

    let parameters = func_meta
        .parameters
        .iter()
        .map(|(hir_pattern, typ, _visibility)| {
            let name = Value::Quoted(Rc::new(hir_pattern_to_tokens(interner, hir_pattern)));
            let typ = Value::Type(typ.clone());
            Value::Tuple(vec![name, typ])
        })
        .collect();

    let typ = Type::Slice(Box::new(Type::Tuple(vec![
        Type::Quoted(QuotedType::Quoted),
        Type::Quoted(QuotedType::Type),
    ])));

    Ok(Value::Slice(parameters, typ))
}

// fn return_type(self) -> Type
fn function_def_return_type(
    interner: &NodeInterner,
    arguments: Vec<(Value, Location)>,
    location: Location,
) -> IResult<Value> {
    let self_argument = check_one_argument(arguments, location)?;
    let func_id = get_function_def(self_argument)?;
    let func_meta = interner.function_meta(&func_id);

    Ok(Value::Type(func_meta.return_type().follow_bindings()))
}

// fn set_body(self, body: Quoted)
fn function_def_set_body(
    interpreter: &mut Interpreter,
    arguments: Vec<(Value, Location)>,
    location: Location,
) -> IResult<Value> {
    let (self_argument, body_argument) = check_two_arguments(arguments, location)?;
    let body_argument_location = body_argument.1;

    let func_id = get_function_def(self_argument)?;
    check_function_not_yet_resolved(interpreter, func_id, location)?;

    let body_tokens = get_quoted(body_argument)?;
    let mut body_quoted = add_token_spans(body_tokens.clone(), body_argument_location.span);

    // Surround the body in `{ ... }` so we can parse it as a block
    body_quoted.0.insert(0, SpannedToken::new(Token::LeftBrace, location.span));
    body_quoted.0.push(SpannedToken::new(Token::RightBrace, location.span));

    let body = parse_tokens(
        body_tokens,
        body_quoted,
        body_argument_location,
        parser::block(parser::fresh_statement()),
        "a block",
    )?;

    let func_meta = interpreter.elaborator.interner.function_meta_mut(&func_id);
    func_meta.has_body = true;
    func_meta.function_body = FunctionBody::Unresolved(FunctionKind::Normal, body, location.span);

    Ok(Value::Unit)
}

// fn set_parameters(self, parameters: [(Quoted, Type)])
fn function_def_set_parameters(
    interpreter: &mut Interpreter,
    arguments: Vec<(Value, Location)>,
    location: Location,
) -> IResult<Value> {
    let (self_argument, parameters_argument) = check_two_arguments(arguments, location)?;
    let parameters_argument_location = parameters_argument.1;

    let func_id = get_function_def(self_argument)?;
    check_function_not_yet_resolved(interpreter, func_id, location)?;

    let (input_parameters, _type) =
        get_slice(interpreter.elaborator.interner, parameters_argument)?;

    // What follows is very similar to what happens in Elaborator::define_function_meta
    let mut parameters = Vec::new();
    let mut parameter_types = Vec::new();
    let mut parameter_idents = Vec::new();

    for input_parameter in input_parameters {
        let mut tuple = get_tuple(
            interpreter.elaborator.interner,
            (input_parameter, parameters_argument_location),
        )?;
        let parameter_type = get_type((tuple.pop().unwrap(), parameters_argument_location))?;
        let parameter_pattern = parse(
            (tuple.pop().unwrap(), parameters_argument_location),
            parser::pattern(),
            "a pattern",
        )?;

        let hir_pattern = interpreter.elaborate_item(Some(func_id), |elaborator| {
            elaborator.elaborate_pattern_and_store_ids(
                parameter_pattern,
                parameter_type.clone(),
                DefinitionKind::Local(None),
                &mut parameter_idents,
                None,
            )
        });

        parameters.push((hir_pattern, parameter_type.clone(), Visibility::Private));
        parameter_types.push(parameter_type);
    }

    mutate_func_meta_type(interpreter.elaborator.interner, func_id, |func_meta| {
        func_meta.parameters = parameters.into();
        func_meta.parameter_idents = parameter_idents;
        replace_func_meta_parameters(&mut func_meta.typ, parameter_types);
    });

    Ok(Value::Unit)
}

// fn set_return_type(self, return_type: Type)
fn function_def_set_return_type(
    interpreter: &mut Interpreter,
    arguments: Vec<(Value, Location)>,
    location: Location,
) -> IResult<Value> {
    let (self_argument, return_type_argument) = check_two_arguments(arguments, location)?;
    let return_type = get_type(return_type_argument)?;

    let func_id = get_function_def(self_argument)?;
    check_function_not_yet_resolved(interpreter, func_id, location)?;

    let quoted_type_id = interpreter.elaborator.interner.push_quoted_type(return_type.clone());

    mutate_func_meta_type(interpreter.elaborator.interner, func_id, |func_meta| {
        func_meta.return_type = FunctionReturnType::Ty(UnresolvedType {
            typ: UnresolvedTypeData::Resolved(quoted_type_id),
            span: location.span,
        });
        replace_func_meta_return_type(&mut func_meta.typ, return_type);
    });

    Ok(Value::Unit)
}

// fn functions(self) -> [FunctionDefinition]
fn module_functions(
    interpreter: &Interpreter,
    arguments: Vec<(Value, Location)>,
    location: Location,
) -> IResult<Value> {
    let self_argument = check_one_argument(arguments, location)?;
    let module_id = get_module(self_argument)?;
    let module_data = interpreter.elaborator.get_module(module_id);
    let func_ids = module_data
        .value_definitions()
        .filter_map(|module_def_id| {
            if let ModuleDefId::FunctionId(func_id) = module_def_id {
                Some(Value::FunctionDefinition(func_id))
            } else {
                None
            }
        })
        .collect();

    let slice_type = Type::Slice(Box::new(Type::Quoted(QuotedType::FunctionDefinition)));
    Ok(Value::Slice(func_ids, slice_type))
}

// fn is_contract(self) -> bool
fn module_is_contract(
    interpreter: &Interpreter,
    arguments: Vec<(Value, Location)>,
    location: Location,
) -> IResult<Value> {
    let self_argument = check_one_argument(arguments, location)?;
    let module_id = get_module(self_argument)?;
    Ok(Value::Bool(interpreter.elaborator.module_is_contract(module_id)))
}

// fn name(self) -> Quoted
fn module_name(
    interner: &NodeInterner,
    arguments: Vec<(Value, Location)>,
    location: Location,
) -> IResult<Value> {
    let self_argument = check_one_argument(arguments, location)?;
    let module_id = get_module(self_argument)?;
    let name = &interner.module_attributes(&module_id).name;
    let tokens = Rc::new(vec![Token::Ident(name.clone())]);
    Ok(Value::Quoted(tokens))
}

fn modulus_be_bits(
    _interner: &mut NodeInterner,
    arguments: Vec<(Value, Location)>,
    location: Location,
) -> IResult<Value> {
    check_argument_count(0, &arguments, location)?;

    let bits = FieldElement::modulus().to_radix_be(2);
    let bits_vector = bits.into_iter().map(|bit| Value::U1(bit != 0)).collect();

    let int_type = Type::Integer(crate::ast::Signedness::Unsigned, IntegerBitSize::One);
    let typ = Type::Slice(Box::new(int_type));
    Ok(Value::Slice(bits_vector, typ))
}

fn modulus_be_bytes(
    _interner: &mut NodeInterner,
    arguments: Vec<(Value, Location)>,
    location: Location,
) -> IResult<Value> {
    check_argument_count(0, &arguments, location)?;

    let bytes = FieldElement::modulus().to_bytes_be();
    let bytes_vector = bytes.into_iter().map(Value::U8).collect();

    let int_type = Type::Integer(crate::ast::Signedness::Unsigned, IntegerBitSize::Eight);
    let typ = Type::Slice(Box::new(int_type));
    Ok(Value::Slice(bytes_vector, typ))
}

fn modulus_le_bits(
    interner: &mut NodeInterner,
    arguments: Vec<(Value, Location)>,
    location: Location,
) -> IResult<Value> {
    let Value::Slice(bits, typ) = modulus_be_bits(interner, arguments, location)? else {
        unreachable!("modulus_be_bits must return slice")
    };
    let reversed_bits = bits.into_iter().rev().collect();
    Ok(Value::Slice(reversed_bits, typ))
}

fn modulus_le_bytes(
    interner: &mut NodeInterner,
    arguments: Vec<(Value, Location)>,
    location: Location,
) -> IResult<Value> {
    let Value::Slice(bytes, typ) = modulus_be_bytes(interner, arguments, location)? else {
        unreachable!("modulus_be_bytes must return slice")
    };
    let reversed_bytes = bytes.into_iter().rev().collect();
    Ok(Value::Slice(reversed_bytes, typ))
}

fn modulus_num_bits(
    _interner: &mut NodeInterner,
    arguments: Vec<(Value, Location)>,
    location: Location,
) -> IResult<Value> {
    check_argument_count(0, &arguments, location)?;
    let bits = FieldElement::max_num_bits().into();
    Ok(Value::U64(bits))
}

// fn quoted_eq(_first: Quoted, _second: Quoted) -> bool
fn quoted_eq(arguments: Vec<(Value, Location)>, location: Location) -> IResult<Value> {
    let (self_value, other_value) = check_two_arguments(arguments, location)?;

    let self_quoted = get_quoted(self_value)?;
    let other_quoted = get_quoted(other_value)?;

    Ok(Value::Bool(self_quoted == other_quoted))
}

fn trait_def_as_trait_constraint(
    interner: &mut NodeInterner,
    arguments: Vec<(Value, Location)>,
    location: Location,
) -> Result<Value, InterpreterError> {
    let argument = check_one_argument(arguments, location)?;

    let trait_id = get_trait_def(argument)?;
    let the_trait = interner.get_trait(trait_id);
    let trait_generics = vecmap(&the_trait.generics, |generic| {
        Type::NamedGeneric(generic.type_var.clone(), generic.name.clone(), generic.kind.clone())
    });

    Ok(Value::TraitConstraint(trait_id, trait_generics))
}

/// Creates a value that holds an `Option`.
/// `option_type` must be a Type referencing the `Option` type.
pub(crate) fn option(option_type: Type, value: Option<Value>) -> IResult<Value> {
    let t = extract_option_generic_type(option_type.clone());

    let (is_some, value) = match value {
        Some(value) => (Value::Bool(true), value),
        None => (Value::Bool(false), zeroed(t)?),
    };

    let mut fields = HashMap::default();
    fields.insert(Rc::new("_is_some".to_string()), is_some);
    fields.insert(Rc::new("_value".to_string()), value);
    Ok(Value::Struct(fields, option_type))
}

/// Given a type, assert that it's an Option<T> and return the Type for T
pub(crate) fn extract_option_generic_type(typ: Type) -> Type {
    let Type::Struct(struct_type, mut generics) = typ else {
        panic!("Expected type to be a struct");
    };

    let struct_type = struct_type.borrow();
    assert_eq!(struct_type.name.0.contents, "Option");

    generics.pop().expect("Expected Option to have a T generic type")
}<|MERGE_RESOLUTION|>--- conflicted
+++ resolved
@@ -18,16 +18,12 @@
 use crate::{
     ast::{
         ArrayLiteral, ExpressionKind, FunctionKind, FunctionReturnType, IntegerBitSize, Literal,
-<<<<<<< HEAD
-        UnaryOp, UnresolvedType, UnresolvedTypeData, Visibility,
-=======
         StatementKind, UnaryOp, UnresolvedType, UnresolvedTypeData, Visibility,
     },
     hir::comptime::{
         errors::IResult,
         value::{add_token_spans, ExprValue},
         InterpreterError, Value,
->>>>>>> 19ffa200
     },
     hir_def::function::FunctionBody,
     macros_api::{ModuleDefId, NodeInterner, Signedness},
@@ -57,10 +53,7 @@
             "as_slice" => as_slice(interner, arguments, location),
             "expr_as_array" => expr_as_array(arguments, return_type, location),
             "expr_as_binary_op" => expr_as_binary_op(arguments, return_type, location),
-<<<<<<< HEAD
-=======
             "expr_as_block" => expr_as_block(arguments, return_type, location),
->>>>>>> 19ffa200
             "expr_as_bool" => expr_as_bool(arguments, return_type, location),
             "expr_as_function_call" => expr_as_function_call(arguments, return_type, location),
             "expr_as_if" => expr_as_if(arguments, return_type, location),
@@ -76,10 +69,7 @@
             "expr_as_slice" => expr_as_slice(arguments, return_type, location),
             "expr_as_tuple" => expr_as_tuple(arguments, return_type, location),
             "expr_as_unary_op" => expr_as_unary_op(arguments, return_type, location),
-<<<<<<< HEAD
-=======
             "expr_has_semicolon" => expr_has_semicolon(arguments, location),
->>>>>>> 19ffa200
             "is_unconstrained" => Ok(Value::Bool(true)),
             "function_def_name" => function_def_name(interner, arguments, location),
             "function_def_parameters" => function_def_parameters(interner, arguments, location),
@@ -789,16 +779,11 @@
     location: Location,
 ) -> IResult<Value> {
     expr_as(arguments, return_type, location, |expr| {
-<<<<<<< HEAD
-        if let ExpressionKind::Literal(Literal::Array(ArrayLiteral::Standard(exprs))) = expr {
-            let exprs = exprs.into_iter().map(|expr| Value::Expr(expr.kind)).collect();
-=======
         if let ExprValue::Expression(ExpressionKind::Literal(Literal::Array(
             ArrayLiteral::Standard(exprs),
         ))) = expr
         {
             let exprs = exprs.into_iter().map(|expr| Value::expression(expr.kind)).collect();
->>>>>>> 19ffa200
             let typ = Type::Slice(Box::new(Type::Quoted(QuotedType::Expr)));
             Some(Value::Slice(exprs, typ))
         } else {
@@ -814,11 +799,7 @@
     location: Location,
 ) -> IResult<Value> {
     expr_as(arguments, return_type.clone(), location, |expr| {
-<<<<<<< HEAD
-        if let ExpressionKind::Infix(infix_expr) = expr {
-=======
         if let ExprValue::Expression(ExpressionKind::Infix(infix_expr)) = expr {
->>>>>>> 19ffa200
             let option_type = extract_option_generic_type(return_type);
             let Type::Tuple(mut tuple_types) = option_type else {
                 panic!("Expected the return type option generic arg to be a tuple");
@@ -835,13 +816,8 @@
             fields.insert(Rc::new("op".to_string()), Value::Field(binary_op_value.into()));
 
             let unary_op = Value::Struct(fields, binary_op_type);
-<<<<<<< HEAD
-            let lhs = Value::Expr(infix_expr.lhs.kind);
-            let rhs = Value::Expr(infix_expr.rhs.kind);
-=======
             let lhs = Value::expression(infix_expr.lhs.kind);
             let rhs = Value::expression(infix_expr.rhs.kind);
->>>>>>> 19ffa200
             Some(Value::Tuple(vec![lhs, unary_op, rhs]))
         } else {
             None
@@ -849,8 +825,6 @@
     })
 }
 
-<<<<<<< HEAD
-=======
 // fn as_block(self) -> Option<[Expr]>
 fn expr_as_block(
     arguments: Vec<(Value, Location)>,
@@ -870,7 +844,6 @@
     })
 }
 
->>>>>>> 19ffa200
 // fn as_bool(self) -> Option<bool>
 fn expr_as_bool(
     arguments: Vec<(Value, Location)>,
@@ -878,11 +851,7 @@
     location: Location,
 ) -> IResult<Value> {
     expr_as(arguments, return_type, location, |expr| {
-<<<<<<< HEAD
-        if let ExpressionKind::Literal(Literal::Bool(bool)) = expr {
-=======
         if let ExprValue::Expression(ExpressionKind::Literal(Literal::Bool(bool))) = expr {
->>>>>>> 19ffa200
             Some(Value::Bool(bool))
         } else {
             None
@@ -917,11 +886,7 @@
     location: Location,
 ) -> IResult<Value> {
     expr_as(arguments, return_type.clone(), location, |expr| {
-<<<<<<< HEAD
-        if let ExpressionKind::If(if_expr) = expr {
-=======
         if let ExprValue::Expression(ExpressionKind::If(if_expr)) = expr {
->>>>>>> 19ffa200
             // Get the type of `Option<Expr>`
             let option_type = extract_option_generic_type(return_type.clone());
             let Type::Tuple(option_types) = option_type else {
@@ -930,14 +895,6 @@
             assert_eq!(option_types.len(), 3);
             let alternative_option_type = option_types[2].clone();
 
-<<<<<<< HEAD
-            let alternative =
-                option(alternative_option_type, if_expr.alternative.map(|e| Value::Expr(e.kind)));
-
-            Some(Value::Tuple(vec![
-                Value::Expr(if_expr.condition.kind),
-                Value::Expr(if_expr.consequence.kind),
-=======
             let alternative = option(
                 alternative_option_type,
                 if_expr.alternative.map(|e| Value::expression(e.kind)),
@@ -946,7 +903,6 @@
             Some(Value::Tuple(vec![
                 Value::expression(if_expr.condition.kind),
                 Value::expression(if_expr.consequence.kind),
->>>>>>> 19ffa200
                 alternative.ok()?,
             ]))
         } else {
@@ -962,17 +918,10 @@
     location: Location,
 ) -> IResult<Value> {
     expr_as(arguments, return_type, location, |expr| {
-<<<<<<< HEAD
-        if let ExpressionKind::Index(index_expr) = expr {
-            Some(Value::Tuple(vec![
-                Value::Expr(index_expr.collection.kind),
-                Value::Expr(index_expr.index.kind),
-=======
         if let ExprValue::Expression(ExpressionKind::Index(index_expr)) = expr {
             Some(Value::Tuple(vec![
                 Value::expression(index_expr.collection.kind),
                 Value::expression(index_expr.index.kind),
->>>>>>> 19ffa200
             ]))
         } else {
             None
@@ -987,12 +936,8 @@
     location: Location,
 ) -> IResult<Value> {
     expr_as(arguments, return_type.clone(), location, |expr| {
-<<<<<<< HEAD
-        if let ExpressionKind::Literal(Literal::Integer(field, sign)) = expr {
-=======
         if let ExprValue::Expression(ExpressionKind::Literal(Literal::Integer(field, sign))) = expr
         {
->>>>>>> 19ffa200
             Some(Value::Tuple(vec![Value::Field(field), Value::Bool(sign)]))
         } else {
             None
@@ -1007,18 +952,12 @@
     location: Location,
 ) -> IResult<Value> {
     expr_as(arguments, return_type, location, |expr| {
-<<<<<<< HEAD
-        if let ExpressionKind::MemberAccess(member_access) = expr {
-            let tokens = Rc::new(vec![Token::Ident(member_access.rhs.0.contents.clone())]);
-            Some(Value::Tuple(vec![Value::Expr(member_access.lhs.kind), Value::Quoted(tokens)]))
-=======
         if let ExprValue::Expression(ExpressionKind::MemberAccess(member_access)) = expr {
             let tokens = Rc::new(vec![Token::Ident(member_access.rhs.0.contents.clone())]);
             Some(Value::Tuple(vec![
                 Value::expression(member_access.lhs.kind),
                 Value::Quoted(tokens),
             ]))
->>>>>>> 19ffa200
         } else {
             None
         }
@@ -1032,14 +971,6 @@
     location: Location,
 ) -> IResult<Value> {
     expr_as(arguments, return_type, location, |expr| {
-<<<<<<< HEAD
-        if let ExpressionKind::Literal(Literal::Array(ArrayLiteral::Repeated {
-            repeated_element,
-            length,
-        })) = expr
-        {
-            Some(Value::Tuple(vec![Value::Expr(repeated_element.kind), Value::Expr(length.kind)]))
-=======
         if let ExprValue::Expression(ExpressionKind::Literal(Literal::Array(
             ArrayLiteral::Repeated { repeated_element, length },
         ))) = expr
@@ -1048,7 +979,6 @@
                 Value::expression(repeated_element.kind),
                 Value::expression(length.kind),
             ]))
->>>>>>> 19ffa200
         } else {
             None
         }
@@ -1062,14 +992,6 @@
     location: Location,
 ) -> IResult<Value> {
     expr_as(arguments, return_type, location, |expr| {
-<<<<<<< HEAD
-        if let ExpressionKind::Literal(Literal::Slice(ArrayLiteral::Repeated {
-            repeated_element,
-            length,
-        })) = expr
-        {
-            Some(Value::Tuple(vec![Value::Expr(repeated_element.kind), Value::Expr(length.kind)]))
-=======
         if let ExprValue::Expression(ExpressionKind::Literal(Literal::Slice(
             ArrayLiteral::Repeated { repeated_element, length },
         ))) = expr
@@ -1078,7 +1000,6 @@
                 Value::expression(repeated_element.kind),
                 Value::expression(length.kind),
             ]))
->>>>>>> 19ffa200
         } else {
             None
         }
@@ -1092,16 +1013,11 @@
     location: Location,
 ) -> IResult<Value> {
     expr_as(arguments, return_type, location, |expr| {
-<<<<<<< HEAD
-        if let ExpressionKind::Literal(Literal::Slice(ArrayLiteral::Standard(exprs))) = expr {
-            let exprs = exprs.into_iter().map(|expr| Value::Expr(expr.kind)).collect();
-=======
         if let ExprValue::Expression(ExpressionKind::Literal(Literal::Slice(
             ArrayLiteral::Standard(exprs),
         ))) = expr
         {
             let exprs = exprs.into_iter().map(|expr| Value::expression(expr.kind)).collect();
->>>>>>> 19ffa200
             let typ = Type::Slice(Box::new(Type::Quoted(QuotedType::Expr)));
             Some(Value::Slice(exprs, typ))
         } else {
@@ -1117,14 +1033,9 @@
     location: Location,
 ) -> IResult<Value> {
     expr_as(arguments, return_type, location, |expr| {
-<<<<<<< HEAD
-        if let ExpressionKind::Tuple(expressions) = expr {
-            let expressions = expressions.into_iter().map(|expr| Value::Expr(expr.kind)).collect();
-=======
         if let ExprValue::Expression(ExpressionKind::Tuple(expressions)) = expr {
             let expressions =
                 expressions.into_iter().map(|expr| Value::expression(expr.kind)).collect();
->>>>>>> 19ffa200
             let typ = Type::Slice(Box::new(Type::Quoted(QuotedType::Expr)));
             Some(Value::Slice(expressions, typ))
         } else {
@@ -1140,11 +1051,7 @@
     location: Location,
 ) -> IResult<Value> {
     expr_as(arguments, return_type.clone(), location, |expr| {
-<<<<<<< HEAD
-        if let ExpressionKind::Prefix(prefix_expr) = expr {
-=======
         if let ExprValue::Expression(ExpressionKind::Prefix(prefix_expr)) = expr {
->>>>>>> 19ffa200
             let option_type = extract_option_generic_type(return_type);
             let Type::Tuple(mut tuple_types) = option_type else {
                 panic!("Expected the return type option generic arg to be a tuple");
@@ -1166,11 +1073,7 @@
             fields.insert(Rc::new("op".to_string()), Value::Field(unary_op_value.into()));
 
             let unary_op = Value::Struct(fields, unary_op_type);
-<<<<<<< HEAD
-            let rhs = Value::Expr(prefix_expr.rhs.kind);
-=======
             let rhs = Value::expression(prefix_expr.rhs.kind);
->>>>>>> 19ffa200
             Some(Value::Tuple(vec![unary_op, rhs]))
         } else {
             None
@@ -1178,8 +1081,6 @@
     })
 }
 
-<<<<<<< HEAD
-=======
 // fn as_has_semicolon(self) -> bool
 fn expr_has_semicolon(arguments: Vec<(Value, Location)>, location: Location) -> IResult<Value> {
     let self_argument = check_one_argument(arguments, location)?;
@@ -1187,7 +1088,6 @@
     Ok(Value::Bool(matches!(expr_value, ExprValue::Statement(StatementKind::Semi(..)))))
 }
 
->>>>>>> 19ffa200
 // Helper function for implementing the `expr_as_...` functions.
 fn expr_as<F>(
     arguments: Vec<(Value, Location)>,
@@ -1199,14 +1099,6 @@
     F: FnOnce(ExprValue) -> Option<Value>,
 {
     let self_argument = check_one_argument(arguments, location)?;
-<<<<<<< HEAD
-    let mut expression_kind = get_expr(self_argument)?;
-    while let ExpressionKind::Parenthesized(expression) = expression_kind {
-        expression_kind = expression.kind;
-    }
-
-    let option_value = f(expression_kind);
-=======
     let mut expr_value = get_expr(self_argument)?;
     loop {
         match expr_value {
@@ -1222,7 +1114,6 @@
     }
 
     let option_value = f(expr_value);
->>>>>>> 19ffa200
     option(return_type, option_value)
 }
 
