use std::rc::Rc;

use noirc_errors::Location;

use crate::{
    hir::comptime::{errors::IResult, InterpreterError, Value},
    lexer::Lexer,
    macros_api::NodeInterner,
    token::{SpannedToken, Token, Tokens},
    QuotedType, Type,
};

pub(super) fn call_builtin(
    interner: &NodeInterner,
    name: &str,
    arguments: Vec<(Value, Location)>,
    location: Location,
) -> IResult<Value> {
    match name {
        "array_len" => array_len(&arguments),
        "as_slice" => as_slice(arguments),
        "slice_push_back" => slice_push_back(arguments),
        "type_def_as_type" => type_def_as_type(interner, arguments),
        "type_def_generics" => type_def_generics(interner, arguments),
        "type_def_fields" => type_def_fields(interner, arguments),
        _ => {
            let item = format!("Comptime evaluation for builtin function {name}");
            Err(InterpreterError::Unimplemented { item, location })
        }
    }
}

fn array_len(arguments: &[(Value, Location)]) -> IResult<Value> {
    assert_eq!(arguments.len(), 1, "ICE: `array_len` should only receive a single argument");
    match &arguments[0].0 {
        Value::Array(values, _) | Value::Slice(values, _) => Ok(Value::U32(values.len() as u32)),
        // Type checking should prevent this branch being taken.
        _ => unreachable!("ICE: Cannot query length of types other than arrays or slices"),
    }
}

fn as_slice(mut arguments: Vec<(Value, Location)>) -> IResult<Value> {
    assert_eq!(arguments.len(), 1, "ICE: `as_slice` should only receive a single argument");
    let (array, _) = arguments.pop().unwrap();
    match array {
        Value::Array(values, Type::Array(_, typ)) => Ok(Value::Slice(values, Type::Slice(typ))),
        // Type checking should prevent this branch being taken.
        _ => unreachable!("ICE: Cannot convert types other than arrays into slices"),
    }
}

fn slice_push_back(mut arguments: Vec<(Value, Location)>) -> IResult<Value> {
    assert_eq!(arguments.len(), 2, "ICE: `slice_push_back` should only receive two arguments");
    let (element, _) = arguments.pop().unwrap();
    let (slice, _) = arguments.pop().unwrap();
    match slice {
        Value::Slice(mut values, typ) => {
            values.push_back(element);
            Ok(Value::Slice(values, typ))
        }
        // Type checking should prevent this branch being taken.
        _ => unreachable!("ICE: `slice_push_back` expects a slice as its first argument"),
    }
}

/// fn as_type(self) -> Quoted
fn type_def_as_type(
    interner: &NodeInterner,
    mut arguments: Vec<(Value, Location)>,
) -> IResult<Value> {
    assert_eq!(arguments.len(), 1, "ICE: `generics` should only receive a single argument");
    let (type_def, span) = match arguments.pop() {
        Some((Value::TypeDefinition(id), location)) => (id, location.span),
        other => {
            unreachable!("ICE: `as_type` expected a `TypeDefinition` argument, found {other:?}")
        }
    };

    let struct_def = interner.get_struct(type_def);
    let struct_def = struct_def.borrow();
    let make_token = |name| SpannedToken::new(Token::Str(name), span);

    let mut tokens = vec![make_token(struct_def.name.to_string())];

    for (i, generic) in struct_def.generics.iter().enumerate() {
        if i != 0 {
            tokens.push(SpannedToken::new(Token::Comma, span));
        }
        tokens.push(make_token(generic.borrow().to_string()));
    }

    Ok(Value::Code(Rc::new(Tokens(tokens))))
}

/// fn generics(self) -> [Quoted]
fn type_def_generics(
    interner: &NodeInterner,
    mut arguments: Vec<(Value, Location)>,
) -> IResult<Value> {
    assert_eq!(arguments.len(), 1, "ICE: `generics` should only receive a single argument");
    let (type_def, span) = match arguments.pop() {
        Some((Value::TypeDefinition(id), location)) => (id, location.span),
        other => {
            unreachable!("ICE: `as_type` expected a `TypeDefinition` argument, found {other:?}")
        }
    };

    let struct_def = interner.get_struct(type_def);

    let generics = struct_def
        .borrow()
        .generics
        .iter()
        .map(|generic| {
            let name = SpannedToken::new(Token::Str(generic.borrow().to_string()), span);
            Value::Code(Rc::new(Tokens(vec![name])))
        })
        .collect();

    let typ = Type::Slice(Box::new(Type::Quoted(QuotedType::Quoted)));
    Ok(Value::Slice(generics, typ))
}

/// fn fields(self) -> [(Quoted, Quoted)]
/// Returns (name, type) pairs of each field of this TypeDefinition
fn type_def_fields(
    interner: &NodeInterner,
    mut arguments: Vec<(Value, Location)>,
) -> IResult<Value> {
    assert_eq!(arguments.len(), 1, "ICE: `generics` should only receive a single argument");
    let (type_def, span) = match arguments.pop() {
        Some((Value::TypeDefinition(id), location)) => (id, location.span),
        other => {
            unreachable!("ICE: `as_type` expected a `TypeDefinition` argument, found {other:?}")
        }
    };

    let struct_def = interner.get_struct(type_def);
    let struct_def = struct_def.borrow();

    let make_token = |name| SpannedToken::new(Token::Str(name), span);
    let make_quoted = |tokens| Value::Code(Rc::new(Tokens(tokens)));

    let mut fields = im::Vector::new();

    for (name, typ) in struct_def.get_fields_as_written() {
        let name = make_quoted(vec![make_token(name)]);
        let typ = Value::Code(Rc::new(type_to_tokens(&typ)?));
        fields.push_back(Value::Tuple(vec![name, typ]));
    }

    let typ = Type::Slice(Box::new(Type::Tuple(vec![
        Type::Quoted(QuotedType::Quoted),
        Type::Quoted(QuotedType::Quoted),
    ])));
    Ok(Value::Slice(fields, typ))
}

<<<<<<< HEAD
/// This code is temporary. It will produce poor results for type variables
/// and will result in incorrect spans on the returned tokens.
=======
/// FIXME(https://github.com/noir-lang/noir/issues/5309): This code is temporary.
/// It will produce poor results for type variables and will result in incorrect
/// spans on the returned tokens.
>>>>>>> f2f8ecc8
fn type_to_tokens(typ: &Type) -> IResult<Tokens> {
    let (mut tokens, mut errors) = Lexer::lex(&typ.to_string());

    if let Some(last) = tokens.0.last() {
        if matches!(last.token(), Token::EOF) {
            tokens.0.pop();
        }
    }

    if !errors.is_empty() {
        let error = errors.swap_remove(0);
        todo!("Got lexer error: {error}")
    }
    Ok(tokens)
}<|MERGE_RESOLUTION|>--- conflicted
+++ resolved
@@ -156,14 +156,9 @@
     Ok(Value::Slice(fields, typ))
 }
 
-<<<<<<< HEAD
-/// This code is temporary. It will produce poor results for type variables
-/// and will result in incorrect spans on the returned tokens.
-=======
 /// FIXME(https://github.com/noir-lang/noir/issues/5309): This code is temporary.
 /// It will produce poor results for type variables and will result in incorrect
 /// spans on the returned tokens.
->>>>>>> f2f8ecc8
 fn type_to_tokens(typ: &Type) -> IResult<Tokens> {
     let (mut tokens, mut errors) = Lexer::lex(&typ.to_string());
 
