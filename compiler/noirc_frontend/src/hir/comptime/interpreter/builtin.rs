--- conflicted
+++ resolved
@@ -1807,28 +1807,6 @@
         interpreter.current_function
     };
 
-<<<<<<< HEAD
-    let value = interpreter.elaborate_item(function_to_resolve_in, |elaborator| match expr_value {
-        ExprValue::Expression(expression_kind) => {
-            let expr = Expression { kind: expression_kind, span: self_argument_location.span };
-            let (expr_id, _) = elaborator.elaborate_expression(expr);
-            Value::TypedExpr(TypedExpr::ExprId(expr_id))
-        }
-        ExprValue::Statement(statement_kind) => {
-            let statement = Statement { kind: statement_kind, span: self_argument_location.span };
-            let (stmt_id, _) = elaborator.elaborate_statement(statement);
-            Value::TypedExpr(TypedExpr::StmtId(stmt_id))
-        }
-        ExprValue::LValue(lvalue) => {
-            let expr = lvalue.as_expression();
-            let (expr_id, _) = elaborator.elaborate_expression(expr);
-            Value::TypedExpr(TypedExpr::ExprId(expr_id))
-        }
-        ExprValue::Pattern(_) => {
-            todo!("Can't resolve a pattern");
-        }
-    });
-=======
     let value =
         interpreter.elaborate_in_function(function_to_resolve_in, |elaborator| match expr_value {
             ExprValue::Expression(expression_kind) => {
@@ -1847,8 +1825,10 @@
                 let (expr_id, _) = elaborator.elaborate_expression(expr);
                 Value::TypedExpr(TypedExpr::ExprId(expr_id))
             }
+            ExprValue::Pattern(_) => {
+                todo!("Can't resolve a pattern");
+            }
         });
->>>>>>> b7b9e3f2
 
     Ok(value)
 }
