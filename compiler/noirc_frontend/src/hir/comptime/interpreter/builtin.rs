--- conflicted
+++ resolved
@@ -32,16 +32,9 @@
         def_collector::dc_crate::CollectedItems,
         def_map::ModuleDefId,
     },
-<<<<<<< HEAD
     hir_def::expr::{HirExpression, HirLiteral},
     hir_def::function::FunctionBody,
     hir_def::{self},
-=======
-    hir_def::{
-        expr::{HirExpression, HirLiteral},
-        function::FunctionBody,
-    },
->>>>>>> a4fcd001
     node_interner::{DefinitionKind, NodeInterner, TraitImplKind},
     parser::{Parser, StatementOrExpressionOrLValue},
     token::{Attribute, SecondaryAttribute, Token},
