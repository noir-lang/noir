--- conflicted
+++ resolved
@@ -196,21 +196,18 @@
     }
 }
 
-<<<<<<< HEAD
 fn get_type(value: Value, location: Location) -> IResult<Type> {
     match value {
         Value::Type(typ) => Ok(typ),
         value => {
             let expected = Type::Quoted(QuotedType::Type);
-            Err(InterpreterError::TypeMismatch { expected, value, location })
-        }
-    }
-}
-
-fn get_quoted(value: Value, location: Location) -> IResult<Rc<Tokens>> {
-=======
+            let actual = value.get_type().into_owned();
+            Err(InterpreterError::TypeMismatch { expected, actual, location })
+        }
+    }
+}
+
 fn get_quoted(value: Value, location: Location) -> IResult<Rc<Vec<Token>>> {
->>>>>>> e1390020
     match value {
         Value::Quoted(tokens) => Ok(tokens),
         value => {
@@ -303,22 +300,14 @@
     arguments: Vec<(Value, Location)>,
     location: Location,
 ) -> IResult<Value> {
-    let (argument, argument_location) = check_one_argument(arguments, location)?;
-
-<<<<<<< HEAD
-    let (struct_def, span) = match argument {
-        Value::StructDefinition(id) => (id, argument_location.span),
+    let (argument, _) = check_one_argument(arguments, location)?;
+
+    let struct_def = match argument {
+        Value::StructDefinition(id) => id,
         value => {
             let expected = Type::Quoted(QuotedType::StructDefinition);
-            return Err(InterpreterError::TypeMismatch { expected, location, value });
-=======
-    let struct_def = match arguments.pop().unwrap().0 {
-        Value::StructDefinition(id) => id,
-        value => {
-            let expected = Type::Quoted(QuotedType::StructDefinition);
             let actual = value.get_type().into_owned();
             return Err(InterpreterError::TypeMismatch { expected, location, actual });
->>>>>>> e1390020
         }
     };
 
@@ -341,15 +330,10 @@
     arguments: Vec<(Value, Location)>,
     location: Location,
 ) -> IResult<Value> {
-    let argument = check_one_argument(arguments, location)?;
-
-<<<<<<< HEAD
-    let (struct_def, span) = match argument {
-        (Value::StructDefinition(id), location) => (id, location.span),
-=======
-    let struct_def = match arguments.pop().unwrap().0 {
+    let (argument, _) = check_one_argument(arguments, location)?;
+
+    let struct_def = match argument {
         Value::StructDefinition(id) => id,
->>>>>>> e1390020
         value => {
             let expected = Type::Quoted(QuotedType::StructDefinition);
             let actual = value.get_type().into_owned();
@@ -462,13 +446,8 @@
 ) -> IResult<Value> {
     let (argument, _) = check_one_argument(arguments, location)?;
 
-<<<<<<< HEAD
     let tokens = get_quoted(argument, location)?;
-    let quoted = tokens.as_ref().clone();
-=======
-    let tokens = get_quoted(arguments.pop().unwrap().0, location)?;
     let quoted = add_token_spans(tokens.clone(), location.span);
->>>>>>> e1390020
 
     let trait_bound = parser::trait_bound().parse(quoted).map_err(|mut errors| {
         let error = errors.swap_remove(0);
@@ -493,13 +472,8 @@
 ) -> IResult<Value> {
     let (argument, _) = check_one_argument(arguments, location)?;
 
-<<<<<<< HEAD
     let tokens = get_quoted(argument, location)?;
-    let quoted = tokens.as_ref().clone();
-=======
-    let tokens = get_quoted(arguments.pop().unwrap().0, location)?;
     let quoted = add_token_spans(tokens.clone(), location.span);
->>>>>>> e1390020
 
     let typ = parser::parse_type().parse(quoted).map_err(|mut errors| {
         let error = errors.swap_remove(0);
