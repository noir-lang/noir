--- conflicted
+++ resolved
@@ -248,27 +248,6 @@
     arguments: Vec<(Value, Location)>,
     location: Location,
 ) -> IResult<Value> {
-<<<<<<< HEAD
-    let (string, string_location) = check_one_argument(arguments, location)?;
-
-    match string {
-        Value::String(string) => {
-            let string_as_bytes = string.as_bytes();
-            let bytes_vector: Vec<Value> = string_as_bytes.iter().cloned().map(Value::U8).collect();
-            let byte_array_type = Type::Array(
-                Box::new(Type::Constant(string_as_bytes.len() as u32)),
-                Box::new(Type::Integer(Signedness::Unsigned, IntegerBitSize::Eight)),
-            );
-            Ok(Value::Array(bytes_vector.into(), byte_array_type))
-        }
-        value => {
-            let type_var = Box::new(interner.next_type_variable());
-            let expected = Type::Array(type_var.clone(), type_var);
-            let actual = value.get_type().into_owned();
-            Err(InterpreterError::TypeMismatch { expected, actual, location: string_location })
-        }
-    }
-=======
     let string = check_one_argument(arguments, location)?;
     let string = get_str(interner, string)?;
 
@@ -278,7 +257,6 @@
         Box::new(Type::Integer(Signedness::Unsigned, IntegerBitSize::Eight)),
     );
     Ok(Value::Array(bytes, byte_array_type))
->>>>>>> 34cb23fc
 }
 
 /// fn as_type(self) -> Type
