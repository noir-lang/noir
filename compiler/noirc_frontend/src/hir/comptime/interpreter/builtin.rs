--- conflicted
+++ resolved
@@ -32,12 +32,8 @@
         InterpreterError, Value,
     },
     hir_def::function::FunctionBody,
-<<<<<<< HEAD
+    lexer::Lexer,
     macros_api::{HirExpression, HirLiteral, Ident, ModuleDefId, NodeInterner, Signedness},
-=======
-    lexer::Lexer,
-    macros_api::{HirExpression, HirLiteral, ModuleDefId, NodeInterner, Signedness},
->>>>>>> 416b2931
     node_interner::{DefinitionKind, TraitImplKind},
     parser::{self},
     token::Token,
