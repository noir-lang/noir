use std::{
    hash::{Hash, Hasher},
    rc::Rc,
};

use acvm::{AcirField, FieldElement};
use chumsky::Parser;
use iter_extended::{try_vecmap, vecmap};
use noirc_errors::{Location, Span};
use rustc_hash::FxHashMap as HashMap;

use crate::{
    ast::{IntegerBitSize, TraitBound},
    hir::comptime::{errors::IResult, InterpreterError, Value},
    macros_api::{NodeInterner, Path, Signedness, UnresolvedTypeData},
    node_interner::{FuncId, TraitId},
    parser,
    token::{SpannedToken, Token, Tokens},
    QuotedType, Shared, Type,
};

pub(super) fn call_builtin(
    interner: &mut NodeInterner,
    name: &str,
    arguments: Vec<(Value, Location)>,
    return_type: Type,
    location: Location,
) -> IResult<Value> {
    match name {
        "array_len" => array_len(interner, arguments, location),
        "as_slice" => as_slice(interner, arguments, location),
        "is_unconstrained" => Ok(Value::Bool(true)),
        "modulus_be_bits" => modulus_be_bits(interner, arguments, location),
        "modulus_be_bytes" => modulus_be_bytes(interner, arguments, location),
        "modulus_le_bits" => modulus_le_bits(interner, arguments, location),
        "modulus_le_bytes" => modulus_le_bytes(interner, arguments, location),
        "modulus_num_bits" => modulus_num_bits(interner, arguments, location),
        "slice_insert" => slice_insert(interner, arguments, location),
        "slice_pop_back" => slice_pop_back(interner, arguments, location),
        "slice_pop_front" => slice_pop_front(interner, arguments, location),
        "slice_push_back" => slice_push_back(interner, arguments, location),
        "slice_push_front" => slice_push_front(interner, arguments, location),
        "slice_remove" => slice_remove(interner, arguments, location),
        "struct_def_as_type" => struct_def_as_type(interner, arguments, location),
        "struct_def_fields" => struct_def_fields(interner, arguments, location),
        "struct_def_generics" => struct_def_generics(interner, arguments, location),
        "trait_constraint_eq" => trait_constraint_eq(interner, arguments, location),
        "trait_constraint_hash" => trait_constraint_hash(interner, arguments, location),
        "quoted_as_trait_constraint" => quoted_as_trait_constraint(interner, arguments, location),
        "zeroed" => zeroed(interner, return_type, location),
        _ => {
            let item = format!("Comptime evaluation for builtin function {name}");
            Err(InterpreterError::Unimplemented { item, location })
        }
    }
}

fn check_argument_count(
    expected: usize,
    arguments: &[(Value, Location)],
    location: Location,
) -> IResult<()> {
    if arguments.len() == expected {
        Ok(())
    } else {
        let actual = arguments.len();
        Err(InterpreterError::ArgumentCountMismatch { expected, actual, location })
    }
}

fn failing_constraint<T>(message: impl Into<String>, location: Location) -> IResult<T> {
    let message = Some(Value::String(Rc::new(message.into())));
    Err(InterpreterError::FailingConstraint { message, location })
}

fn get_slice(
    interner: &NodeInterner,
    value: Value,
    location: Location,
) -> IResult<(im::Vector<Value>, Type)> {
    match value {
        Value::Slice(values, typ) => Ok((values, typ)),
        value => {
            let type_var = Box::new(interner.next_type_variable());
            let expected = Type::Slice(type_var);
            Err(InterpreterError::TypeMismatch { expected, value, location })
        }
    }
}

fn get_u32(value: Value, location: Location) -> IResult<u32> {
    match value {
        Value::U32(value) => Ok(value),
        value => {
            let expected = Type::Integer(Signedness::Unsigned, IntegerBitSize::ThirtyTwo);
            Err(InterpreterError::TypeMismatch { expected, value, location })
        }
    }
}

fn get_trait_constraint(value: Value, location: Location) -> IResult<TraitBound> {
    match value {
        Value::TraitConstraint(bound) => Ok(bound),
        value => {
            let expected = Type::Quoted(QuotedType::TraitConstraint);
            Err(InterpreterError::TypeMismatch { expected, value, location })
        }
    }
}

fn get_quoted(value: Value, location: Location) -> IResult<Rc<Tokens>> {
    match value {
        Value::Code(tokens) => Ok(tokens),
        value => {
            let expected = Type::Quoted(QuotedType::Quoted);
            Err(InterpreterError::TypeMismatch { expected, value, location })
        }
    }
}

fn array_len(
    interner: &NodeInterner,
    mut arguments: Vec<(Value, Location)>,
    location: Location,
) -> IResult<Value> {
    check_argument_count(1, &arguments, location)?;

    match arguments.pop().unwrap().0 {
        Value::Array(values, _) | Value::Slice(values, _) => Ok(Value::U32(values.len() as u32)),
        value => {
            let type_var = Box::new(interner.next_type_variable());
            let expected = Type::Array(type_var.clone(), type_var);
            Err(InterpreterError::TypeMismatch { expected, value, location })
        }
    }
}

fn as_slice(
    interner: &NodeInterner,
    mut arguments: Vec<(Value, Location)>,
    location: Location,
) -> IResult<Value> {
    check_argument_count(1, &arguments, location)?;

    let (array, _) = arguments.pop().unwrap();
    match array {
        Value::Array(values, Type::Array(_, typ)) => Ok(Value::Slice(values, Type::Slice(typ))),
        value => {
            let type_var = Box::new(interner.next_type_variable());
            let expected = Type::Array(type_var.clone(), type_var);
            Err(InterpreterError::TypeMismatch { expected, value, location })
        }
    }
}

fn slice_push_back(
    interner: &NodeInterner,
    mut arguments: Vec<(Value, Location)>,
    location: Location,
) -> IResult<Value> {
    check_argument_count(2, &arguments, location)?;

    let (element, _) = arguments.pop().unwrap();
    let (mut values, typ) = get_slice(interner, arguments.pop().unwrap().0, location)?;
    values.push_back(element);
    Ok(Value::Slice(values, typ))
}

/// fn as_type(self) -> Quoted
fn struct_def_as_type(
    interner: &NodeInterner,
    mut arguments: Vec<(Value, Location)>,
    location: Location,
) -> IResult<Value> {
    check_argument_count(1, &arguments, location)?;

    let (struct_def, span) = match arguments.pop().unwrap() {
        (Value::StructDefinition(id), location) => (id, location.span),
        value => {
            let expected = Type::Quoted(QuotedType::StructDefinition);
            return Err(InterpreterError::TypeMismatch { expected, location, value: value.0 });
        }
    };

    let struct_def = interner.get_struct(struct_def);
    let struct_def = struct_def.borrow();
    let make_token = |name| SpannedToken::new(Token::Ident(name), span);

    let mut tokens = vec![make_token(struct_def.name.to_string())];

    for (i, generic) in struct_def.generics.iter().enumerate() {
        if i != 0 {
            tokens.push(SpannedToken::new(Token::Comma, span));
        }
        tokens.push(make_token(generic.type_var.borrow().to_string()));
    }

    Ok(Value::Code(Rc::new(Tokens(tokens))))
}

/// fn generics(self) -> [Quoted]
fn struct_def_generics(
    interner: &NodeInterner,
    mut arguments: Vec<(Value, Location)>,
    location: Location,
) -> IResult<Value> {
    check_argument_count(1, &arguments, location)?;

    let (struct_def, span) = match arguments.pop().unwrap() {
        (Value::StructDefinition(id), location) => (id, location.span),
        value => {
            let expected = Type::Quoted(QuotedType::StructDefinition);
            return Err(InterpreterError::TypeMismatch { expected, location, value: value.0 });
        }
    };

    let struct_def = interner.get_struct(struct_def);
    let struct_def = struct_def.borrow();

    let generics = struct_def.generics.iter().map(|generic| {
        let name = SpannedToken::new(Token::Ident(generic.type_var.borrow().to_string()), span);
        Value::Code(Rc::new(Tokens(vec![name])))
    });

    let typ = Type::Slice(Box::new(Type::Quoted(QuotedType::Quoted)));
    Ok(Value::Slice(generics.collect(), typ))
}

/// fn fields(self) -> [(Quoted, Quoted)]
/// Returns (name, type) pairs of each field of this StructDefinition
fn struct_def_fields(
    interner: &mut NodeInterner,
    mut arguments: Vec<(Value, Location)>,
    location: Location,
) -> IResult<Value> {
    check_argument_count(1, &arguments, location)?;

    let (struct_def, span) = match arguments.pop().unwrap() {
        (Value::StructDefinition(id), location) => (id, location.span),
        value => {
            let expected = Type::Quoted(QuotedType::StructDefinition);
            return Err(InterpreterError::TypeMismatch { expected, location, value: value.0 });
        }
    };

    let struct_def = interner.get_struct(struct_def);
    let struct_def = struct_def.borrow();

    let make_token = |name| SpannedToken::new(Token::Ident(name), span);
    let make_quoted = |tokens| Value::Code(Rc::new(Tokens(tokens)));

    let mut fields = im::Vector::new();

    for (name, typ) in struct_def.get_fields_as_written() {
        let name = make_quoted(vec![make_token(name)]);
        let id = interner.push_quoted_type(typ);
        let typ = SpannedToken::new(Token::QuotedType(id), span);
        let typ = Value::Code(Rc::new(Tokens(vec![typ])));
        fields.push_back(Value::Tuple(vec![name, typ]));
    }

    let typ = Type::Slice(Box::new(Type::Tuple(vec![
        Type::Quoted(QuotedType::Quoted),
        Type::Quoted(QuotedType::Quoted),
    ])));
    Ok(Value::Slice(fields, typ))
}

fn slice_remove(
    interner: &mut NodeInterner,
    mut arguments: Vec<(Value, Location)>,
    location: Location,
) -> IResult<Value> {
    check_argument_count(2, &arguments, location)?;

    let index = get_u32(arguments.pop().unwrap().0, location)? as usize;
    let (mut values, typ) = get_slice(interner, arguments.pop().unwrap().0, location)?;

    if values.is_empty() {
        return failing_constraint("slice_remove called on empty slice", location);
    }

    if index >= values.len() {
        let message = format!(
            "slice_remove: index {index} is out of bounds for a slice of length {}",
            values.len()
        );
        return failing_constraint(message, location);
    }

    let element = values.remove(index);
    Ok(Value::Tuple(vec![Value::Slice(values, typ), element]))
}

fn slice_push_front(
    interner: &mut NodeInterner,
    mut arguments: Vec<(Value, Location)>,
    location: Location,
) -> IResult<Value> {
    check_argument_count(2, &arguments, location)?;

    let (element, _) = arguments.pop().unwrap();
    let (mut values, typ) = get_slice(interner, arguments.pop().unwrap().0, location)?;
    values.push_front(element);
    Ok(Value::Slice(values, typ))
}

fn slice_pop_front(
    interner: &mut NodeInterner,
    mut arguments: Vec<(Value, Location)>,
    location: Location,
) -> IResult<Value> {
    check_argument_count(1, &arguments, location)?;

    let (mut values, typ) = get_slice(interner, arguments.pop().unwrap().0, location)?;
    match values.pop_front() {
        Some(element) => Ok(Value::Tuple(vec![element, Value::Slice(values, typ)])),
        None => failing_constraint("slice_pop_front called on empty slice", location),
    }
}

fn slice_pop_back(
    interner: &mut NodeInterner,
    mut arguments: Vec<(Value, Location)>,
    location: Location,
) -> IResult<Value> {
    check_argument_count(1, &arguments, location)?;

    let (mut values, typ) = get_slice(interner, arguments.pop().unwrap().0, location)?;
    match values.pop_back() {
        Some(element) => Ok(Value::Tuple(vec![Value::Slice(values, typ), element])),
        None => failing_constraint("slice_pop_back called on empty slice", location),
    }
}

fn slice_insert(
    interner: &mut NodeInterner,
    mut arguments: Vec<(Value, Location)>,
    location: Location,
) -> IResult<Value> {
    check_argument_count(3, &arguments, location)?;

    let (element, _) = arguments.pop().unwrap();
    let index = get_u32(arguments.pop().unwrap().0, location)?;
    let (mut values, typ) = get_slice(interner, arguments.pop().unwrap().0, location)?;
    values.insert(index as usize, element);
    Ok(Value::Slice(values, typ))
}

// fn as_trait_constraint(quoted: Quoted) -> TraitConstraint
fn quoted_as_trait_constraint(
    _interner: &mut NodeInterner,
    mut arguments: Vec<(Value, Location)>,
    location: Location,
) -> IResult<Value> {
    check_argument_count(1, &arguments, location)?;

    let tokens = get_quoted(arguments.pop().unwrap().0, location)?;
    let quoted = tokens.as_ref().clone();

    let trait_bound = parser::trait_bound().parse(quoted).map_err(|mut errors| {
        let error = errors.swap_remove(0);
        let rule = "a trait constraint";
        InterpreterError::FailedToParseMacro { error, tokens, rule, file: location.file }
    })?;

    Ok(Value::TraitConstraint(trait_bound))
}

// fn constraint_hash(constraint: TraitConstraint) -> Field
fn trait_constraint_hash(
    _interner: &mut NodeInterner,
    mut arguments: Vec<(Value, Location)>,
    location: Location,
) -> IResult<Value> {
    check_argument_count(1, &arguments, location)?;

    let bound = get_trait_constraint(arguments.pop().unwrap().0, location)?;

    let mut hasher = std::collections::hash_map::DefaultHasher::new();
    bound.hash(&mut hasher);
    let hash = hasher.finish();

    Ok(Value::Field((hash as u128).into()))
}

// fn constraint_eq(constraint_a: TraitConstraint, constraint_b: TraitConstraint) -> bool
fn trait_constraint_eq(
    _interner: &mut NodeInterner,
    mut arguments: Vec<(Value, Location)>,
    location: Location,
) -> IResult<Value> {
    check_argument_count(2, &arguments, location)?;

    let constraint_b = get_trait_constraint(arguments.pop().unwrap().0, location)?;
    let constraint_a = get_trait_constraint(arguments.pop().unwrap().0, location)?;

    Ok(Value::Bool(constraint_a == constraint_b))
}

<<<<<<< HEAD
// fn zeroed<T>() -> T
fn zeroed(interner: &mut NodeInterner, return_type: Type, location: Location) -> IResult<Value> {
    match return_type {
        Type::FieldElement => Ok(Value::Field(0u128.into())),
        Type::Array(length_type, elem) => {
            if let Some(length) = length_type.evaluate_to_u32() {
                let element = zeroed(interner, elem.as_ref().clone(), location)?;
                let array = std::iter::repeat(element).take(length as usize).collect();
                Ok(Value::Array(array, Type::Array(length_type, elem)))
            } else {
                Err(InterpreterError::NonIntegerArrayLength { typ: *length_type, location })
            }
        }
        Type::Slice(_) => Ok(Value::Slice(im::Vector::new(), return_type)),
        Type::Integer(sign, bits) => match (sign, bits) {
            (Signedness::Unsigned, IntegerBitSize::One) => Ok(Value::U8(0)),
            (Signedness::Unsigned, IntegerBitSize::Eight) => Ok(Value::U8(0)),
            (Signedness::Unsigned, IntegerBitSize::Sixteen) => Ok(Value::U16(0)),
            (Signedness::Unsigned, IntegerBitSize::ThirtyTwo) => Ok(Value::U32(0)),
            (Signedness::Unsigned, IntegerBitSize::SixtyFour) => Ok(Value::U64(0)),
            (Signedness::Signed, IntegerBitSize::One) => Ok(Value::I8(0)),
            (Signedness::Signed, IntegerBitSize::Eight) => Ok(Value::I8(0)),
            (Signedness::Signed, IntegerBitSize::Sixteen) => Ok(Value::I16(0)),
            (Signedness::Signed, IntegerBitSize::ThirtyTwo) => Ok(Value::I32(0)),
            (Signedness::Signed, IntegerBitSize::SixtyFour) => Ok(Value::I64(0)),
        },
        Type::Bool => Ok(Value::Bool(false)),
        Type::String(length_type) => {
            if let Some(length) = length_type.evaluate_to_u32() {
                let string = std::iter::repeat('\0').take(length as usize).collect();
                Ok(Value::String(Rc::new(string)))
            } else {
                Err(InterpreterError::NonIntegerArrayLength { typ: *length_type, location })
            }
        }
        Type::FmtString(_, _) => {
            let item = "format strings in a comptime context".into();
            Err(InterpreterError::Unimplemented { item, location })
        }
        Type::Unit => Ok(Value::Unit),
        Type::Tuple(fields) => {
            Ok(Value::Tuple(try_vecmap(fields, |field| zeroed(interner, field, location))?))
        }
        Type::Struct(struct_type, generics) => {
            let fields = struct_type.borrow().get_fields(&generics);
            let mut values = HashMap::default();

            for (field_name, field_type) in fields {
                let field_value = zeroed(interner, field_type, location)?;
                values.insert(Rc::new(field_name), field_value);
            }

            let typ = Type::Struct(struct_type, generics);
            Ok(Value::Struct(values, typ))
        }
        Type::Alias(alias, generics) => {
            zeroed(interner, alias.borrow().get_type(&generics), location)
        }
        Type::Function(_, _, _) => {
            Ok(Value::Function(FuncId::dummy_id(), Type::Unit, Default::default()))
        }
        Type::MutableReference(element) => {
            let element = zeroed(interner, *element, location)?;
            Ok(Value::Pointer(Shared::new(element), false))
        }
        Type::Quoted(QuotedType::TraitConstraint) => Ok(Value::TraitConstraint(TraitBound {
            trait_path: Path::from_single(String::new(), Span::default()),
            trait_id: None,
            trait_generics: Vec::new(),
        })),
        Type::TypeVariable(_, _)
        | Type::Forall(_, _)
        | Type::Constant(_)
        | Type::Quoted(_)
        | Type::Error
        | Type::TraitAsType(_, _, _)
        | Type::NamedGeneric(_, _, _) => Ok(Value::Zeroed(return_type)),
    }
=======
fn modulus_be_bits(
    _interner: &mut NodeInterner,
    arguments: Vec<(Value, Location)>,
    location: Location,
) -> IResult<Value> {
    check_argument_count(0, &arguments, location)?;

    let bits = FieldElement::modulus().to_radix_be(2);
    let bits_vector = bits.into_iter().map(|bit| Value::U1(bit != 0)).collect();

    let int_type = Type::Integer(crate::ast::Signedness::Unsigned, IntegerBitSize::One);
    let typ = Type::Slice(Box::new(int_type));
    Ok(Value::Slice(bits_vector, typ))
}

fn modulus_be_bytes(
    _interner: &mut NodeInterner,
    arguments: Vec<(Value, Location)>,
    location: Location,
) -> IResult<Value> {
    check_argument_count(0, &arguments, location)?;

    let bytes = FieldElement::modulus().to_bytes_be();
    let bytes_vector = bytes.into_iter().map(Value::U8).collect();

    let int_type = Type::Integer(crate::ast::Signedness::Unsigned, IntegerBitSize::Eight);
    let typ = Type::Slice(Box::new(int_type));
    Ok(Value::Slice(bytes_vector, typ))
}

fn modulus_le_bits(
    interner: &mut NodeInterner,
    arguments: Vec<(Value, Location)>,
    location: Location,
) -> IResult<Value> {
    let Value::Slice(bits, typ) = modulus_be_bits(interner, arguments, location)? else {
        unreachable!("modulus_be_bits must return slice")
    };
    let reversed_bits = bits.into_iter().rev().collect();
    Ok(Value::Slice(reversed_bits, typ))
}

fn modulus_le_bytes(
    interner: &mut NodeInterner,
    arguments: Vec<(Value, Location)>,
    location: Location,
) -> IResult<Value> {
    let Value::Slice(bytes, typ) = modulus_be_bytes(interner, arguments, location)? else {
        unreachable!("modulus_be_bytes must return slice")
    };
    let reversed_bytes = bytes.into_iter().rev().collect();
    Ok(Value::Slice(reversed_bytes, typ))
}

fn modulus_num_bits(
    _interner: &mut NodeInterner,
    arguments: Vec<(Value, Location)>,
    location: Location,
) -> IResult<Value> {
    check_argument_count(0, &arguments, location)?;
    let bits = FieldElement::max_num_bits().into();
    Ok(Value::U64(bits))
>>>>>>> c6e5c4b3
}<|MERGE_RESOLUTION|>--- conflicted
+++ resolved
@@ -5,15 +5,15 @@
 
 use acvm::{AcirField, FieldElement};
 use chumsky::Parser;
-use iter_extended::{try_vecmap, vecmap};
+use iter_extended::try_vecmap;
 use noirc_errors::{Location, Span};
 use rustc_hash::FxHashMap as HashMap;
 
 use crate::{
     ast::{IntegerBitSize, TraitBound},
     hir::comptime::{errors::IResult, InterpreterError, Value},
-    macros_api::{NodeInterner, Path, Signedness, UnresolvedTypeData},
-    node_interner::{FuncId, TraitId},
+    macros_api::{NodeInterner, Path, Signedness},
+    node_interner::FuncId,
     parser,
     token::{SpannedToken, Token, Tokens},
     QuotedType, Shared, Type,
@@ -47,7 +47,7 @@
         "trait_constraint_eq" => trait_constraint_eq(interner, arguments, location),
         "trait_constraint_hash" => trait_constraint_hash(interner, arguments, location),
         "quoted_as_trait_constraint" => quoted_as_trait_constraint(interner, arguments, location),
-        "zeroed" => zeroed(interner, return_type, location),
+        "zeroed" => zeroed(return_type, location),
         _ => {
             let item = format!("Comptime evaluation for builtin function {name}");
             Err(InterpreterError::Unimplemented { item, location })
@@ -398,14 +398,13 @@
     Ok(Value::Bool(constraint_a == constraint_b))
 }
 
-<<<<<<< HEAD
 // fn zeroed<T>() -> T
-fn zeroed(interner: &mut NodeInterner, return_type: Type, location: Location) -> IResult<Value> {
+fn zeroed(return_type: Type, location: Location) -> IResult<Value> {
     match return_type {
         Type::FieldElement => Ok(Value::Field(0u128.into())),
         Type::Array(length_type, elem) => {
             if let Some(length) = length_type.evaluate_to_u32() {
-                let element = zeroed(interner, elem.as_ref().clone(), location)?;
+                let element = zeroed(elem.as_ref().clone(), location)?;
                 let array = std::iter::repeat(element).take(length as usize).collect();
                 Ok(Value::Array(array, Type::Array(length_type, elem)))
             } else {
@@ -428,8 +427,7 @@
         Type::Bool => Ok(Value::Bool(false)),
         Type::String(length_type) => {
             if let Some(length) = length_type.evaluate_to_u32() {
-                let string = std::iter::repeat('\0').take(length as usize).collect();
-                Ok(Value::String(Rc::new(string)))
+                Ok(Value::String(Rc::new("\0".repeat(length as usize))))
             } else {
                 Err(InterpreterError::NonIntegerArrayLength { typ: *length_type, location })
             }
@@ -440,28 +438,26 @@
         }
         Type::Unit => Ok(Value::Unit),
         Type::Tuple(fields) => {
-            Ok(Value::Tuple(try_vecmap(fields, |field| zeroed(interner, field, location))?))
+            Ok(Value::Tuple(try_vecmap(fields, |field| zeroed(field, location))?))
         }
         Type::Struct(struct_type, generics) => {
             let fields = struct_type.borrow().get_fields(&generics);
             let mut values = HashMap::default();
 
             for (field_name, field_type) in fields {
-                let field_value = zeroed(interner, field_type, location)?;
+                let field_value = zeroed(field_type, location)?;
                 values.insert(Rc::new(field_name), field_value);
             }
 
             let typ = Type::Struct(struct_type, generics);
             Ok(Value::Struct(values, typ))
         }
-        Type::Alias(alias, generics) => {
-            zeroed(interner, alias.borrow().get_type(&generics), location)
-        }
+        Type::Alias(alias, generics) => zeroed(alias.borrow().get_type(&generics), location),
         Type::Function(_, _, _) => {
             Ok(Value::Function(FuncId::dummy_id(), Type::Unit, Default::default()))
         }
         Type::MutableReference(element) => {
-            let element = zeroed(interner, *element, location)?;
+            let element = zeroed(*element, location)?;
             Ok(Value::Pointer(Shared::new(element), false))
         }
         Type::Quoted(QuotedType::TraitConstraint) => Ok(Value::TraitConstraint(TraitBound {
@@ -477,7 +473,8 @@
         | Type::TraitAsType(_, _, _)
         | Type::NamedGeneric(_, _, _) => Ok(Value::Zeroed(return_type)),
     }
-=======
+}
+
 fn modulus_be_bits(
     _interner: &mut NodeInterner,
     arguments: Vec<(Value, Location)>,
@@ -540,5 +537,4 @@
     check_argument_count(0, &arguments, location)?;
     let bits = FieldElement::max_num_bits().into();
     Ok(Value::U64(bits))
->>>>>>> c6e5c4b3
 }