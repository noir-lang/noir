--- conflicted
+++ resolved
@@ -22,6 +22,8 @@
     token::Token,
     QuotedType, Shared, Type,
 };
+
+use self::builtin_helpers::{get_array, get_u8};
 
 use super::Interpreter;
 
@@ -95,117 +97,6 @@
     Err(InterpreterError::FailingConstraint { message: Some(message.into()), location })
 }
 
-<<<<<<< HEAD
-pub(super) fn get_array(
-    interner: &NodeInterner,
-    value: Value,
-    location: Location,
-) -> IResult<(im::Vector<Value>, Type)> {
-    match value {
-        Value::Array(values, typ) => Ok((values, typ)),
-        value => {
-            let type_var = Box::new(interner.next_type_variable());
-            let expected = Type::Array(type_var.clone(), type_var);
-            let actual = value.get_type().into_owned();
-            Err(InterpreterError::TypeMismatch { expected, actual, location })
-        }
-    }
-}
-
-fn get_slice(
-    interner: &NodeInterner,
-    value: Value,
-    location: Location,
-) -> IResult<(im::Vector<Value>, Type)> {
-    match value {
-        Value::Slice(values, typ) => Ok((values, typ)),
-        value => {
-            let type_var = Box::new(interner.next_type_variable());
-            let expected = Type::Slice(type_var);
-            let actual = value.get_type().into_owned();
-            Err(InterpreterError::TypeMismatch { expected, actual, location })
-        }
-    }
-}
-
-pub(super) fn get_field(value: Value, location: Location) -> IResult<FieldElement> {
-    match value {
-        Value::Field(value) => Ok(value),
-        value => {
-            let actual = value.get_type().into_owned();
-            Err(InterpreterError::TypeMismatch { expected: Type::FieldElement, actual, location })
-        }
-    }
-}
-
-fn get_u8(value: Value, location: Location) -> IResult<u8> {
-    match value {
-        Value::U8(value) => Ok(value),
-        value => {
-            let expected = Type::Integer(Signedness::Unsigned, IntegerBitSize::Eight);
-            let actual = value.get_type().into_owned();
-            Err(InterpreterError::TypeMismatch { expected, actual, location })
-        }
-    }
-}
-
-pub(super) fn get_u32(value: Value, location: Location) -> IResult<u32> {
-    match value {
-        Value::U32(value) => Ok(value),
-        value => {
-            let expected = Type::Integer(Signedness::Unsigned, IntegerBitSize::ThirtyTwo);
-            let actual = value.get_type().into_owned();
-            Err(InterpreterError::TypeMismatch { expected, actual, location })
-        }
-    }
-}
-
-fn get_trait_constraint(value: Value, location: Location) -> IResult<(TraitId, Vec<Type>)> {
-    match value {
-        Value::TraitConstraint(trait_id, generics) => Ok((trait_id, generics)),
-        value => {
-            let expected = Type::Quoted(QuotedType::TraitConstraint);
-            let actual = value.get_type().into_owned();
-            Err(InterpreterError::TypeMismatch { expected, actual, location })
-        }
-    }
-}
-
-fn get_trait_def(value: Value, location: Location) -> IResult<TraitId> {
-    match value {
-        Value::TraitDefinition(id) => Ok(id),
-        value => {
-            let expected = Type::Quoted(QuotedType::TraitDefinition);
-            let actual = value.get_type().into_owned();
-            Err(InterpreterError::TypeMismatch { expected, actual, location })
-        }
-    }
-}
-
-fn get_type(value: Value, location: Location) -> IResult<Type> {
-    match value {
-        Value::Type(typ) => Ok(typ),
-        value => {
-            let expected = Type::Quoted(QuotedType::Type);
-            let actual = value.get_type().into_owned();
-            Err(InterpreterError::TypeMismatch { expected, actual, location })
-        }
-    }
-}
-
-fn get_quoted(value: Value, location: Location) -> IResult<Rc<Vec<Token>>> {
-    match value {
-        Value::Quoted(tokens) => Ok(tokens),
-        value => {
-            let expected = Type::Quoted(QuotedType::Quoted);
-            let actual = value.get_type().into_owned();
-            Err(InterpreterError::TypeMismatch { expected, actual, location })
-        }
-    }
-}
-
-=======
->>>>>>> eefd69b1
 fn array_len(
     interner: &NodeInterner,
     arguments: Vec<(Value, Location)>,
