use std::{
    hash::{Hash, Hasher},
    rc::Rc,
};

use acvm::{AcirField, FieldElement};
use chumsky::Parser;
<<<<<<< HEAD
use iter_extended::try_vecmap;
use noirc_errors::{Location, Span};
use rustc_hash::FxHashMap as HashMap;
=======
use iter_extended::vecmap;
use noirc_errors::Location;
>>>>>>> 88c0a40e

use crate::{
    ast::{IntegerBitSize, TraitBound},
    hir::comptime::{errors::IResult, InterpreterError, Value},
<<<<<<< HEAD
    macros_api::{NodeInterner, Path, Signedness},
    node_interner::FuncId,
=======
    macros_api::{NodeInterner, Path, Signedness, UnresolvedTypeData},
    node_interner::TraitId,
>>>>>>> 88c0a40e
    parser,
    token::{SpannedToken, Token, Tokens},
    QuotedType, Shared, Type,
};

pub(super) fn call_builtin(
    interner: &mut NodeInterner,
    name: &str,
    arguments: Vec<(Value, Location)>,
    return_type: Type,
    location: Location,
) -> IResult<Value> {
    match name {
        "array_len" => array_len(interner, arguments, location),
        "as_slice" => as_slice(interner, arguments, location),
        "is_unconstrained" => Ok(Value::Bool(true)),
        "modulus_be_bits" => modulus_be_bits(interner, arguments, location),
        "modulus_be_bytes" => modulus_be_bytes(interner, arguments, location),
        "modulus_le_bits" => modulus_le_bits(interner, arguments, location),
        "modulus_le_bytes" => modulus_le_bytes(interner, arguments, location),
        "modulus_num_bits" => modulus_num_bits(interner, arguments, location),
        "slice_insert" => slice_insert(interner, arguments, location),
        "slice_pop_back" => slice_pop_back(interner, arguments, location),
        "slice_pop_front" => slice_pop_front(interner, arguments, location),
        "slice_push_back" => slice_push_back(interner, arguments, location),
        "slice_push_front" => slice_push_front(interner, arguments, location),
        "slice_remove" => slice_remove(interner, arguments, location),
        "struct_def_as_type" => struct_def_as_type(interner, arguments, location),
        "struct_def_fields" => struct_def_fields(interner, arguments, location),
        "struct_def_generics" => struct_def_generics(interner, arguments, location),
        "trait_constraint_eq" => trait_constraint_eq(interner, arguments, location),
        "trait_constraint_hash" => trait_constraint_hash(interner, arguments, location),
        "trait_def_as_trait_constraint" => {
            trait_def_as_trait_constraint(interner, arguments, location)
        }
        "quoted_as_trait_constraint" => quoted_as_trait_constraint(interner, arguments, location),
        "zeroed" => zeroed(return_type, location),
        _ => {
            let item = format!("Comptime evaluation for builtin function {name}");
            Err(InterpreterError::Unimplemented { item, location })
        }
    }
}

fn check_argument_count(
    expected: usize,
    arguments: &[(Value, Location)],
    location: Location,
) -> IResult<()> {
    if arguments.len() == expected {
        Ok(())
    } else {
        let actual = arguments.len();
        Err(InterpreterError::ArgumentCountMismatch { expected, actual, location })
    }
}

fn failing_constraint<T>(message: impl Into<String>, location: Location) -> IResult<T> {
    let message = Some(Value::String(Rc::new(message.into())));
    Err(InterpreterError::FailingConstraint { message, location })
}

fn get_slice(
    interner: &NodeInterner,
    value: Value,
    location: Location,
) -> IResult<(im::Vector<Value>, Type)> {
    match value {
        Value::Slice(values, typ) => Ok((values, typ)),
        value => {
            let type_var = Box::new(interner.next_type_variable());
            let expected = Type::Slice(type_var);
            Err(InterpreterError::TypeMismatch { expected, value, location })
        }
    }
}

fn get_u32(value: Value, location: Location) -> IResult<u32> {
    match value {
        Value::U32(value) => Ok(value),
        value => {
            let expected = Type::Integer(Signedness::Unsigned, IntegerBitSize::ThirtyTwo);
            Err(InterpreterError::TypeMismatch { expected, value, location })
        }
    }
}

fn get_trait_constraint(value: Value, location: Location) -> IResult<TraitBound> {
    match value {
        Value::TraitConstraint(bound) => Ok(bound),
        value => {
            let expected = Type::Quoted(QuotedType::TraitConstraint);
            Err(InterpreterError::TypeMismatch { expected, value, location })
        }
    }
}

fn get_trait_def(value: Value, location: Location) -> IResult<TraitId> {
    match value {
        Value::TraitDefinition(id) => Ok(id),
        value => {
            let expected = Type::Quoted(QuotedType::TraitDefinition);
            Err(InterpreterError::TypeMismatch { expected, value, location })
        }
    }
}

fn get_quoted(value: Value, location: Location) -> IResult<Rc<Tokens>> {
    match value {
        Value::Code(tokens) => Ok(tokens),
        value => {
            let expected = Type::Quoted(QuotedType::Quoted);
            Err(InterpreterError::TypeMismatch { expected, value, location })
        }
    }
}

fn array_len(
    interner: &NodeInterner,
    mut arguments: Vec<(Value, Location)>,
    location: Location,
) -> IResult<Value> {
    check_argument_count(1, &arguments, location)?;

    match arguments.pop().unwrap().0 {
        Value::Array(values, _) | Value::Slice(values, _) => Ok(Value::U32(values.len() as u32)),
        value => {
            let type_var = Box::new(interner.next_type_variable());
            let expected = Type::Array(type_var.clone(), type_var);
            Err(InterpreterError::TypeMismatch { expected, value, location })
        }
    }
}

fn as_slice(
    interner: &NodeInterner,
    mut arguments: Vec<(Value, Location)>,
    location: Location,
) -> IResult<Value> {
    check_argument_count(1, &arguments, location)?;

    let (array, _) = arguments.pop().unwrap();
    match array {
        Value::Array(values, Type::Array(_, typ)) => Ok(Value::Slice(values, Type::Slice(typ))),
        value => {
            let type_var = Box::new(interner.next_type_variable());
            let expected = Type::Array(type_var.clone(), type_var);
            Err(InterpreterError::TypeMismatch { expected, value, location })
        }
    }
}

fn slice_push_back(
    interner: &NodeInterner,
    mut arguments: Vec<(Value, Location)>,
    location: Location,
) -> IResult<Value> {
    check_argument_count(2, &arguments, location)?;

    let (element, _) = arguments.pop().unwrap();
    let (mut values, typ) = get_slice(interner, arguments.pop().unwrap().0, location)?;
    values.push_back(element);
    Ok(Value::Slice(values, typ))
}

/// fn as_type(self) -> Quoted
fn struct_def_as_type(
    interner: &NodeInterner,
    mut arguments: Vec<(Value, Location)>,
    location: Location,
) -> IResult<Value> {
    check_argument_count(1, &arguments, location)?;

    let (struct_def, span) = match arguments.pop().unwrap() {
        (Value::StructDefinition(id), location) => (id, location.span),
        value => {
            let expected = Type::Quoted(QuotedType::StructDefinition);
            return Err(InterpreterError::TypeMismatch { expected, location, value: value.0 });
        }
    };

    let struct_def = interner.get_struct(struct_def);
    let struct_def = struct_def.borrow();
    let make_token = |name| SpannedToken::new(Token::Ident(name), span);

    let mut tokens = vec![make_token(struct_def.name.to_string())];

    for (i, generic) in struct_def.generics.iter().enumerate() {
        if i != 0 {
            tokens.push(SpannedToken::new(Token::Comma, span));
        }
        tokens.push(make_token(generic.type_var.borrow().to_string()));
    }

    Ok(Value::Code(Rc::new(Tokens(tokens))))
}

/// fn generics(self) -> [Quoted]
fn struct_def_generics(
    interner: &NodeInterner,
    mut arguments: Vec<(Value, Location)>,
    location: Location,
) -> IResult<Value> {
    check_argument_count(1, &arguments, location)?;

    let (struct_def, span) = match arguments.pop().unwrap() {
        (Value::StructDefinition(id), location) => (id, location.span),
        value => {
            let expected = Type::Quoted(QuotedType::StructDefinition);
            return Err(InterpreterError::TypeMismatch { expected, location, value: value.0 });
        }
    };

    let struct_def = interner.get_struct(struct_def);
    let struct_def = struct_def.borrow();

    let generics = struct_def.generics.iter().map(|generic| {
        let name = SpannedToken::new(Token::Ident(generic.type_var.borrow().to_string()), span);
        Value::Code(Rc::new(Tokens(vec![name])))
    });

    let typ = Type::Slice(Box::new(Type::Quoted(QuotedType::Quoted)));
    Ok(Value::Slice(generics.collect(), typ))
}

/// fn fields(self) -> [(Quoted, Quoted)]
/// Returns (name, type) pairs of each field of this StructDefinition
fn struct_def_fields(
    interner: &mut NodeInterner,
    mut arguments: Vec<(Value, Location)>,
    location: Location,
) -> IResult<Value> {
    check_argument_count(1, &arguments, location)?;

    let (struct_def, span) = match arguments.pop().unwrap() {
        (Value::StructDefinition(id), location) => (id, location.span),
        value => {
            let expected = Type::Quoted(QuotedType::StructDefinition);
            return Err(InterpreterError::TypeMismatch { expected, location, value: value.0 });
        }
    };

    let struct_def = interner.get_struct(struct_def);
    let struct_def = struct_def.borrow();

    let make_token = |name| SpannedToken::new(Token::Ident(name), span);
    let make_quoted = |tokens| Value::Code(Rc::new(Tokens(tokens)));

    let mut fields = im::Vector::new();

    for (name, typ) in struct_def.get_fields_as_written() {
        let name = make_quoted(vec![make_token(name)]);
        let id = interner.push_quoted_type(typ);
        let typ = SpannedToken::new(Token::QuotedType(id), span);
        let typ = Value::Code(Rc::new(Tokens(vec![typ])));
        fields.push_back(Value::Tuple(vec![name, typ]));
    }

    let typ = Type::Slice(Box::new(Type::Tuple(vec![
        Type::Quoted(QuotedType::Quoted),
        Type::Quoted(QuotedType::Quoted),
    ])));
    Ok(Value::Slice(fields, typ))
}

fn slice_remove(
    interner: &mut NodeInterner,
    mut arguments: Vec<(Value, Location)>,
    location: Location,
) -> IResult<Value> {
    check_argument_count(2, &arguments, location)?;

    let index = get_u32(arguments.pop().unwrap().0, location)? as usize;
    let (mut values, typ) = get_slice(interner, arguments.pop().unwrap().0, location)?;

    if values.is_empty() {
        return failing_constraint("slice_remove called on empty slice", location);
    }

    if index >= values.len() {
        let message = format!(
            "slice_remove: index {index} is out of bounds for a slice of length {}",
            values.len()
        );
        return failing_constraint(message, location);
    }

    let element = values.remove(index);
    Ok(Value::Tuple(vec![Value::Slice(values, typ), element]))
}

fn slice_push_front(
    interner: &mut NodeInterner,
    mut arguments: Vec<(Value, Location)>,
    location: Location,
) -> IResult<Value> {
    check_argument_count(2, &arguments, location)?;

    let (element, _) = arguments.pop().unwrap();
    let (mut values, typ) = get_slice(interner, arguments.pop().unwrap().0, location)?;
    values.push_front(element);
    Ok(Value::Slice(values, typ))
}

fn slice_pop_front(
    interner: &mut NodeInterner,
    mut arguments: Vec<(Value, Location)>,
    location: Location,
) -> IResult<Value> {
    check_argument_count(1, &arguments, location)?;

    let (mut values, typ) = get_slice(interner, arguments.pop().unwrap().0, location)?;
    match values.pop_front() {
        Some(element) => Ok(Value::Tuple(vec![element, Value::Slice(values, typ)])),
        None => failing_constraint("slice_pop_front called on empty slice", location),
    }
}

fn slice_pop_back(
    interner: &mut NodeInterner,
    mut arguments: Vec<(Value, Location)>,
    location: Location,
) -> IResult<Value> {
    check_argument_count(1, &arguments, location)?;

    let (mut values, typ) = get_slice(interner, arguments.pop().unwrap().0, location)?;
    match values.pop_back() {
        Some(element) => Ok(Value::Tuple(vec![Value::Slice(values, typ), element])),
        None => failing_constraint("slice_pop_back called on empty slice", location),
    }
}

fn slice_insert(
    interner: &mut NodeInterner,
    mut arguments: Vec<(Value, Location)>,
    location: Location,
) -> IResult<Value> {
    check_argument_count(3, &arguments, location)?;

    let (element, _) = arguments.pop().unwrap();
    let index = get_u32(arguments.pop().unwrap().0, location)?;
    let (mut values, typ) = get_slice(interner, arguments.pop().unwrap().0, location)?;
    values.insert(index as usize, element);
    Ok(Value::Slice(values, typ))
}

// fn as_trait_constraint(quoted: Quoted) -> TraitConstraint
fn quoted_as_trait_constraint(
    _interner: &mut NodeInterner,
    mut arguments: Vec<(Value, Location)>,
    location: Location,
) -> IResult<Value> {
    check_argument_count(1, &arguments, location)?;

    let tokens = get_quoted(arguments.pop().unwrap().0, location)?;
    let quoted = tokens.as_ref().clone();

    let trait_bound = parser::trait_bound().parse(quoted).map_err(|mut errors| {
        let error = errors.swap_remove(0);
        let rule = "a trait constraint";
        InterpreterError::FailedToParseMacro { error, tokens, rule, file: location.file }
    })?;

    Ok(Value::TraitConstraint(trait_bound))
}

// fn constraint_hash(constraint: TraitConstraint) -> Field
fn trait_constraint_hash(
    _interner: &mut NodeInterner,
    mut arguments: Vec<(Value, Location)>,
    location: Location,
) -> IResult<Value> {
    check_argument_count(1, &arguments, location)?;

    let bound = get_trait_constraint(arguments.pop().unwrap().0, location)?;

    let mut hasher = std::collections::hash_map::DefaultHasher::new();
    bound.hash(&mut hasher);
    let hash = hasher.finish();

    Ok(Value::Field((hash as u128).into()))
}

// fn constraint_eq(constraint_a: TraitConstraint, constraint_b: TraitConstraint) -> bool
fn trait_constraint_eq(
    _interner: &mut NodeInterner,
    mut arguments: Vec<(Value, Location)>,
    location: Location,
) -> IResult<Value> {
    check_argument_count(2, &arguments, location)?;

    let constraint_b = get_trait_constraint(arguments.pop().unwrap().0, location)?;
    let constraint_a = get_trait_constraint(arguments.pop().unwrap().0, location)?;

    Ok(Value::Bool(constraint_a == constraint_b))
}

// fn zeroed<T>() -> T
fn zeroed(return_type: Type, location: Location) -> IResult<Value> {
    match return_type {
        Type::FieldElement => Ok(Value::Field(0u128.into())),
        Type::Array(length_type, elem) => {
            if let Some(length) = length_type.evaluate_to_u32() {
                let element = zeroed(elem.as_ref().clone(), location)?;
                let array = std::iter::repeat(element).take(length as usize).collect();
                Ok(Value::Array(array, Type::Array(length_type, elem)))
            } else {
                Err(InterpreterError::NonIntegerArrayLength { typ: *length_type, location })
            }
        }
        Type::Slice(_) => Ok(Value::Slice(im::Vector::new(), return_type)),
        Type::Integer(sign, bits) => match (sign, bits) {
            (Signedness::Unsigned, IntegerBitSize::One) => Ok(Value::U8(0)),
            (Signedness::Unsigned, IntegerBitSize::Eight) => Ok(Value::U8(0)),
            (Signedness::Unsigned, IntegerBitSize::Sixteen) => Ok(Value::U16(0)),
            (Signedness::Unsigned, IntegerBitSize::ThirtyTwo) => Ok(Value::U32(0)),
            (Signedness::Unsigned, IntegerBitSize::SixtyFour) => Ok(Value::U64(0)),
            (Signedness::Signed, IntegerBitSize::One) => Ok(Value::I8(0)),
            (Signedness::Signed, IntegerBitSize::Eight) => Ok(Value::I8(0)),
            (Signedness::Signed, IntegerBitSize::Sixteen) => Ok(Value::I16(0)),
            (Signedness::Signed, IntegerBitSize::ThirtyTwo) => Ok(Value::I32(0)),
            (Signedness::Signed, IntegerBitSize::SixtyFour) => Ok(Value::I64(0)),
        },
        Type::Bool => Ok(Value::Bool(false)),
        Type::String(length_type) => {
            if let Some(length) = length_type.evaluate_to_u32() {
                Ok(Value::String(Rc::new("\0".repeat(length as usize))))
            } else {
                Err(InterpreterError::NonIntegerArrayLength { typ: *length_type, location })
            }
        }
        Type::FmtString(_, _) => {
            let item = "format strings in a comptime context".into();
            Err(InterpreterError::Unimplemented { item, location })
        }
        Type::Unit => Ok(Value::Unit),
        Type::Tuple(fields) => {
            Ok(Value::Tuple(try_vecmap(fields, |field| zeroed(field, location))?))
        }
        Type::Struct(struct_type, generics) => {
            let fields = struct_type.borrow().get_fields(&generics);
            let mut values = HashMap::default();

            for (field_name, field_type) in fields {
                let field_value = zeroed(field_type, location)?;
                values.insert(Rc::new(field_name), field_value);
            }

            let typ = Type::Struct(struct_type, generics);
            Ok(Value::Struct(values, typ))
        }
        Type::Alias(alias, generics) => zeroed(alias.borrow().get_type(&generics), location),
        Type::Function(_, _, _) => {
            Ok(Value::Function(FuncId::dummy_id(), Type::Unit, Default::default()))
        }
        Type::MutableReference(element) => {
            let element = zeroed(*element, location)?;
            Ok(Value::Pointer(Shared::new(element), false))
        }
        Type::Quoted(QuotedType::TraitConstraint) => Ok(Value::TraitConstraint(TraitBound {
            trait_path: Path::from_single(String::new(), Span::default()),
            trait_id: None,
            trait_generics: Vec::new(),
        })),
        Type::TypeVariable(_, _)
        | Type::Forall(_, _)
        | Type::Constant(_)
        | Type::Quoted(_)
        | Type::Error
        | Type::TraitAsType(_, _, _)
        | Type::NamedGeneric(_, _, _) => Ok(Value::Zeroed(return_type)),
    }
}

fn modulus_be_bits(
    _interner: &mut NodeInterner,
    arguments: Vec<(Value, Location)>,
    location: Location,
) -> IResult<Value> {
    check_argument_count(0, &arguments, location)?;

    let bits = FieldElement::modulus().to_radix_be(2);
    let bits_vector = bits.into_iter().map(|bit| Value::U1(bit != 0)).collect();

    let int_type = Type::Integer(crate::ast::Signedness::Unsigned, IntegerBitSize::One);
    let typ = Type::Slice(Box::new(int_type));
    Ok(Value::Slice(bits_vector, typ))
}

fn modulus_be_bytes(
    _interner: &mut NodeInterner,
    arguments: Vec<(Value, Location)>,
    location: Location,
) -> IResult<Value> {
    check_argument_count(0, &arguments, location)?;

    let bytes = FieldElement::modulus().to_bytes_be();
    let bytes_vector = bytes.into_iter().map(Value::U8).collect();

    let int_type = Type::Integer(crate::ast::Signedness::Unsigned, IntegerBitSize::Eight);
    let typ = Type::Slice(Box::new(int_type));
    Ok(Value::Slice(bytes_vector, typ))
}

fn modulus_le_bits(
    interner: &mut NodeInterner,
    arguments: Vec<(Value, Location)>,
    location: Location,
) -> IResult<Value> {
    let Value::Slice(bits, typ) = modulus_be_bits(interner, arguments, location)? else {
        unreachable!("modulus_be_bits must return slice")
    };
    let reversed_bits = bits.into_iter().rev().collect();
    Ok(Value::Slice(reversed_bits, typ))
}

fn modulus_le_bytes(
    interner: &mut NodeInterner,
    arguments: Vec<(Value, Location)>,
    location: Location,
) -> IResult<Value> {
    let Value::Slice(bytes, typ) = modulus_be_bytes(interner, arguments, location)? else {
        unreachable!("modulus_be_bytes must return slice")
    };
    let reversed_bytes = bytes.into_iter().rev().collect();
    Ok(Value::Slice(reversed_bytes, typ))
}

fn modulus_num_bits(
    _interner: &mut NodeInterner,
    arguments: Vec<(Value, Location)>,
    location: Location,
) -> IResult<Value> {
    check_argument_count(0, &arguments, location)?;
    let bits = FieldElement::max_num_bits().into();
    Ok(Value::U64(bits))
}

fn trait_def_as_trait_constraint(
    interner: &mut NodeInterner,
    mut arguments: Vec<(Value, Location)>,
    location: Location,
) -> Result<Value, InterpreterError> {
    check_argument_count(1, &arguments, location)?;

    let trait_id = get_trait_def(arguments.pop().unwrap().0, location)?;
    let the_trait = interner.get_trait(trait_id);

    let trait_path = Path::from_ident(the_trait.name.clone());

    let trait_generics = vecmap(&the_trait.generics, |generic| {
        let name = Path::from_single(generic.name.as_ref().clone(), generic.span);
        UnresolvedTypeData::Named(name, Vec::new(), false).with_span(generic.span)
    });

    let trait_id = Some(trait_id);
    Ok(Value::TraitConstraint(TraitBound { trait_path, trait_id, trait_generics }))
}<|MERGE_RESOLUTION|>--- conflicted
+++ resolved
@@ -5,25 +5,15 @@
 
 use acvm::{AcirField, FieldElement};
 use chumsky::Parser;
-<<<<<<< HEAD
-use iter_extended::try_vecmap;
+use iter_extended::{ try_vecmap, vecmap };
 use noirc_errors::{Location, Span};
 use rustc_hash::FxHashMap as HashMap;
-=======
-use iter_extended::vecmap;
-use noirc_errors::Location;
->>>>>>> 88c0a40e
 
 use crate::{
     ast::{IntegerBitSize, TraitBound},
     hir::comptime::{errors::IResult, InterpreterError, Value},
-<<<<<<< HEAD
-    macros_api::{NodeInterner, Path, Signedness},
-    node_interner::FuncId,
-=======
     macros_api::{NodeInterner, Path, Signedness, UnresolvedTypeData},
     node_interner::TraitId,
->>>>>>> 88c0a40e
     parser,
     token::{SpannedToken, Token, Tokens},
     QuotedType, Shared, Type,
@@ -431,7 +421,8 @@
                 let array = std::iter::repeat(element).take(length as usize).collect();
                 Ok(Value::Array(array, Type::Array(length_type, elem)))
             } else {
-                Err(InterpreterError::NonIntegerArrayLength { typ: *length_type, location })
+                // Assume we can resolve the length later
+                Ok(Value::Zeroed(Type::Array(length_type, elem)))
             }
         }
         Type::Slice(_) => Ok(Value::Slice(im::Vector::new(), return_type)),
@@ -452,7 +443,8 @@
             if let Some(length) = length_type.evaluate_to_u32() {
                 Ok(Value::String(Rc::new("\0".repeat(length as usize))))
             } else {
-                Err(InterpreterError::NonIntegerArrayLength { typ: *length_type, location })
+                // Assume we can resolve the length later
+                Ok(Value::Zeroed(Type::String(length_type)))
             }
         }
         Type::FmtString(_, _) => {
@@ -476,8 +468,9 @@
             Ok(Value::Struct(values, typ))
         }
         Type::Alias(alias, generics) => zeroed(alias.borrow().get_type(&generics), location),
-        Type::Function(_, _, _) => {
-            Ok(Value::Function(FuncId::dummy_id(), Type::Unit, Default::default()))
+        typ @ Type::Function(..) => {
+            // Using Value::Zeroed here is probably safer than using FuncId::dummy_id() or similar
+            Ok(Value::Zeroed(typ))
         }
         Type::MutableReference(element) => {
             let element = zeroed(*element, location)?;
@@ -488,6 +481,7 @@
             trait_id: None,
             trait_generics: Vec::new(),
         })),
+        // Optimistically assume we can resolve this type later or that the value is unused
         Type::TypeVariable(_, _)
         | Type::Forall(_, _)
         | Type::Constant(_)
