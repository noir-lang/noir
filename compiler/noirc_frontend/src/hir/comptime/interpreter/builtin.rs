use std::{
    hash::{Hash, Hasher},
    rc::Rc,
};

use acvm::{AcirField, FieldElement};
use builtin_helpers::{
    check_argument_count, check_function_not_yet_resolved, check_one_argument,
    check_three_arguments, check_two_arguments, get_expr, get_function_def, get_module, get_quoted,
    get_slice, get_struct, get_trait_constraint, get_trait_def, get_tuple, get_type, get_u32,
    hir_pattern_to_tokens, mutate_func_meta_type, parse, parse_tokens,
    replace_func_meta_parameters, replace_func_meta_return_type,
};
use iter_extended::{try_vecmap, vecmap};
use noirc_errors::Location;
use rustc_hash::FxHashMap as HashMap;

use crate::{
    ast::{
        ExpressionKind, FunctionKind, FunctionReturnType, IntegerBitSize, UnresolvedType,
        UnresolvedTypeData, Visibility,
    },
    hir::comptime::{errors::IResult, value::add_token_spans, InterpreterError, Value},
    hir_def::function::FunctionBody,
    macros_api::{ModuleDefId, NodeInterner, Signedness},
<<<<<<< HEAD
    node_interner::DefinitionKind,
=======
    node_interner::{DefinitionKind, TraitImplKind},
>>>>>>> 13c1fe68
    parser::{self},
    token::{SpannedToken, Token},
    QuotedType, Shared, Type,
};

use self::builtin_helpers::{get_array, get_u8};
use super::Interpreter;

pub(crate) mod builtin_helpers;

impl<'local, 'context> Interpreter<'local, 'context> {
    pub(super) fn call_builtin(
        &mut self,
        name: &str,
        arguments: Vec<(Value, Location)>,
        return_type: Type,
        location: Location,
    ) -> IResult<Value> {
        let interner = &mut self.elaborator.interner;
        match name {
            "array_as_str_unchecked" => array_as_str_unchecked(interner, arguments, location),
            "array_len" => array_len(interner, arguments, location),
            "as_slice" => as_slice(interner, arguments, location),
            "expr_as_function_call" => expr_as_function_call(arguments, return_type, location),
            "is_unconstrained" => Ok(Value::Bool(true)),
            "function_def_name" => function_def_name(interner, arguments, location),
            "function_def_parameters" => function_def_parameters(interner, arguments, location),
            "function_def_return_type" => function_def_return_type(interner, arguments, location),
            "function_def_set_body" => function_def_set_body(self, arguments, location),
            "function_def_set_parameters" => function_def_set_parameters(self, arguments, location),
            "function_def_set_return_type" => {
                function_def_set_return_type(self, arguments, location)
            }
            "module_functions" => module_functions(self, arguments, location),
            "module_is_contract" => module_is_contract(self, arguments, location),
            "module_name" => module_name(interner, arguments, location),
            "modulus_be_bits" => modulus_be_bits(interner, arguments, location),
            "modulus_be_bytes" => modulus_be_bytes(interner, arguments, location),
            "modulus_le_bits" => modulus_le_bits(interner, arguments, location),
            "modulus_le_bytes" => modulus_le_bytes(interner, arguments, location),
            "modulus_num_bits" => modulus_num_bits(interner, arguments, location),
            "quoted_as_expr" => quoted_as_expr(arguments, return_type, location),
            "quoted_as_module" => quoted_as_module(self, arguments, return_type, location),
            "quoted_as_trait_constraint" => quoted_as_trait_constraint(self, arguments, location),
            "quoted_as_type" => quoted_as_type(self, arguments, location),
            "quoted_eq" => quoted_eq(arguments, location),
            "slice_insert" => slice_insert(interner, arguments, location),
            "slice_pop_back" => slice_pop_back(interner, arguments, location),
            "slice_pop_front" => slice_pop_front(interner, arguments, location),
            "slice_push_back" => slice_push_back(interner, arguments, location),
            "slice_push_front" => slice_push_front(interner, arguments, location),
            "slice_remove" => slice_remove(interner, arguments, location),
            "struct_def_as_type" => struct_def_as_type(interner, arguments, location),
            "struct_def_fields" => struct_def_fields(interner, arguments, location),
            "struct_def_generics" => struct_def_generics(interner, arguments, location),
            "trait_constraint_eq" => trait_constraint_eq(interner, arguments, location),
            "trait_constraint_hash" => trait_constraint_hash(interner, arguments, location),
            "trait_def_as_trait_constraint" => {
                trait_def_as_trait_constraint(interner, arguments, location)
            }
            "trait_def_eq" => trait_def_eq(interner, arguments, location),
            "trait_def_hash" => trait_def_hash(interner, arguments, location),
            "type_as_array" => type_as_array(arguments, return_type, location),
            "type_as_constant" => type_as_constant(arguments, return_type, location),
            "type_as_integer" => type_as_integer(arguments, return_type, location),
            "type_as_slice" => type_as_slice(arguments, return_type, location),
            "type_as_struct" => type_as_struct(arguments, return_type, location),
            "type_as_tuple" => type_as_tuple(arguments, return_type, location),
            "type_eq" => type_eq(arguments, location),
<<<<<<< HEAD
=======
            "type_get_trait_impl" => {
                type_get_trait_impl(interner, arguments, return_type, location)
            }
>>>>>>> 13c1fe68
            "type_implements" => type_implements(interner, arguments, location),
            "type_is_bool" => type_is_bool(arguments, location),
            "type_is_field" => type_is_field(arguments, location),
            "type_of" => type_of(arguments, location),
            "zeroed" => zeroed(return_type),
            _ => {
                let item = format!("Comptime evaluation for builtin function {name}");
                Err(InterpreterError::Unimplemented { item, location })
            }
        }
    }
}

fn failing_constraint<T>(message: impl Into<String>, location: Location) -> IResult<T> {
    Err(InterpreterError::FailingConstraint { message: Some(message.into()), location })
}

fn array_len(
    interner: &NodeInterner,
    arguments: Vec<(Value, Location)>,
    location: Location,
) -> IResult<Value> {
    let (argument, argument_location) = check_one_argument(arguments, location)?;

    match argument {
        Value::Array(values, _) | Value::Slice(values, _) => Ok(Value::U32(values.len() as u32)),
        value => {
            let type_var = Box::new(interner.next_type_variable());
            let expected = Type::Array(type_var.clone(), type_var);
            let actual = value.get_type().into_owned();
            Err(InterpreterError::TypeMismatch { expected, actual, location: argument_location })
        }
    }
}

fn array_as_str_unchecked(
    interner: &NodeInterner,
    arguments: Vec<(Value, Location)>,
    location: Location,
) -> IResult<Value> {
    let argument = check_one_argument(arguments, location)?;

    let array = get_array(interner, argument)?.0;
    let string_bytes = try_vecmap(array, |byte| get_u8((byte, location)))?;
    let string = String::from_utf8_lossy(&string_bytes).into_owned();
    Ok(Value::String(Rc::new(string)))
}

fn as_slice(
    interner: &NodeInterner,
    arguments: Vec<(Value, Location)>,
    location: Location,
) -> IResult<Value> {
    let (array, array_location) = check_one_argument(arguments, location)?;

    match array {
        Value::Array(values, Type::Array(_, typ)) => Ok(Value::Slice(values, Type::Slice(typ))),
        value => {
            let type_var = Box::new(interner.next_type_variable());
            let expected = Type::Array(type_var.clone(), type_var);
            let actual = value.get_type().into_owned();
            Err(InterpreterError::TypeMismatch { expected, actual, location: array_location })
        }
    }
}

fn slice_push_back(
    interner: &NodeInterner,
    arguments: Vec<(Value, Location)>,
    location: Location,
) -> IResult<Value> {
    let (slice, (element, _)) = check_two_arguments(arguments, location)?;

    let (mut values, typ) = get_slice(interner, slice)?;
    values.push_back(element);
    Ok(Value::Slice(values, typ))
}

/// fn as_type(self) -> Type
fn struct_def_as_type(
    interner: &NodeInterner,
    arguments: Vec<(Value, Location)>,
    location: Location,
) -> IResult<Value> {
    let argument = check_one_argument(arguments, location)?;
    let struct_id = get_struct(argument)?;
    let struct_def_rc = interner.get_struct(struct_id);
    let struct_def = struct_def_rc.borrow();

    let generics = vecmap(&struct_def.generics, |generic| {
        Type::NamedGeneric(generic.type_var.clone(), generic.name.clone(), generic.kind.clone())
    });

    drop(struct_def);
    Ok(Value::Type(Type::Struct(struct_def_rc, generics)))
}

/// fn generics(self) -> [Type]
fn struct_def_generics(
    interner: &NodeInterner,
    arguments: Vec<(Value, Location)>,
    location: Location,
) -> IResult<Value> {
    let argument = check_one_argument(arguments, location)?;
    let struct_id = get_struct(argument)?;
    let struct_def = interner.get_struct(struct_id);
    let struct_def = struct_def.borrow();

    let generics =
        struct_def.generics.iter().map(|generic| Value::Type(generic.clone().as_named_generic()));

    let typ = Type::Slice(Box::new(Type::Quoted(QuotedType::Type)));
    Ok(Value::Slice(generics.collect(), typ))
}

/// fn fields(self) -> [(Quoted, Type)]
/// Returns (name, type) pairs of each field of this StructDefinition
fn struct_def_fields(
    interner: &mut NodeInterner,
    arguments: Vec<(Value, Location)>,
    location: Location,
) -> IResult<Value> {
    let argument = check_one_argument(arguments, location)?;
    let struct_id = get_struct(argument)?;
    let struct_def = interner.get_struct(struct_id);
    let struct_def = struct_def.borrow();

    let mut fields = im::Vector::new();

    for (name, typ) in struct_def.get_fields_as_written() {
        let name = Value::Quoted(Rc::new(vec![Token::Ident(name)]));
        let typ = Value::Type(typ);
        fields.push_back(Value::Tuple(vec![name, typ]));
    }

    let typ = Type::Slice(Box::new(Type::Tuple(vec![
        Type::Quoted(QuotedType::Quoted),
        Type::Quoted(QuotedType::Type),
    ])));
    Ok(Value::Slice(fields, typ))
}

fn slice_remove(
    interner: &mut NodeInterner,
    arguments: Vec<(Value, Location)>,
    location: Location,
) -> IResult<Value> {
    let (slice, index) = check_two_arguments(arguments, location)?;

    let (mut values, typ) = get_slice(interner, slice)?;
    let index = get_u32(index)? as usize;

    if values.is_empty() {
        return failing_constraint("slice_remove called on empty slice", location);
    }

    if index >= values.len() {
        let message = format!(
            "slice_remove: index {index} is out of bounds for a slice of length {}",
            values.len()
        );
        return failing_constraint(message, location);
    }

    let element = values.remove(index);
    Ok(Value::Tuple(vec![Value::Slice(values, typ), element]))
}

fn slice_push_front(
    interner: &mut NodeInterner,
    arguments: Vec<(Value, Location)>,
    location: Location,
) -> IResult<Value> {
    let (slice, (element, _)) = check_two_arguments(arguments, location)?;

    let (mut values, typ) = get_slice(interner, slice)?;
    values.push_front(element);
    Ok(Value::Slice(values, typ))
}

fn slice_pop_front(
    interner: &mut NodeInterner,
    arguments: Vec<(Value, Location)>,
    location: Location,
) -> IResult<Value> {
    let argument = check_one_argument(arguments, location)?;

    let (mut values, typ) = get_slice(interner, argument)?;
    match values.pop_front() {
        Some(element) => Ok(Value::Tuple(vec![element, Value::Slice(values, typ)])),
        None => failing_constraint("slice_pop_front called on empty slice", location),
    }
}

fn slice_pop_back(
    interner: &mut NodeInterner,
    arguments: Vec<(Value, Location)>,
    location: Location,
) -> IResult<Value> {
    let argument = check_one_argument(arguments, location)?;

    let (mut values, typ) = get_slice(interner, argument)?;
    match values.pop_back() {
        Some(element) => Ok(Value::Tuple(vec![Value::Slice(values, typ), element])),
        None => failing_constraint("slice_pop_back called on empty slice", location),
    }
}

fn slice_insert(
    interner: &mut NodeInterner,
    arguments: Vec<(Value, Location)>,
    location: Location,
) -> IResult<Value> {
    let (slice, index, (element, _)) = check_three_arguments(arguments, location)?;

    let (mut values, typ) = get_slice(interner, slice)?;
    let index = get_u32(index)? as usize;
    values.insert(index, element);
    Ok(Value::Slice(values, typ))
}

// fn as_expr(quoted: Quoted) -> Option<Expr>
fn quoted_as_expr(
    arguments: Vec<(Value, Location)>,
    return_type: Type,
    location: Location,
) -> IResult<Value> {
    let argument = check_one_argument(arguments, location)?;

    let expr = parse(argument, parser::expression(), "an expression").ok();
    let value = expr.map(|expr| Value::Expr(expr.kind));
<<<<<<< HEAD

    option(return_type, value)
}

// fn as_module(quoted: Quoted) -> Option<Module>
fn quoted_as_module(
    interpreter: &mut Interpreter,
    arguments: Vec<(Value, Location)>,
    return_type: Type,
    location: Location,
) -> IResult<Value> {
    let argument = check_one_argument(arguments, location)?;

    let path = parse(argument, parser::path_no_turbofish(), "a path").ok();
    let option_value = path.and_then(|path| {
        let module = interpreter.elaborate_item(interpreter.current_function, |elaborator| {
            elaborator.resolve_module_by_path(path)
        });
        module.map(Value::ModuleDefinition)
    });

    option(return_type, option_value)
}

=======

    option(return_type, value)
}

// fn as_module(quoted: Quoted) -> Option<Module>
fn quoted_as_module(
    interpreter: &mut Interpreter,
    arguments: Vec<(Value, Location)>,
    return_type: Type,
    location: Location,
) -> IResult<Value> {
    let argument = check_one_argument(arguments, location)?;

    let path = parse(argument, parser::path_no_turbofish(), "a path").ok();
    let option_value = path.and_then(|path| {
        let module = interpreter.elaborate_item(interpreter.current_function, |elaborator| {
            elaborator.resolve_module_by_path(path)
        });
        module.map(Value::ModuleDefinition)
    });

    option(return_type, option_value)
}

>>>>>>> 13c1fe68
// fn as_trait_constraint(quoted: Quoted) -> TraitConstraint
fn quoted_as_trait_constraint(
    interpreter: &mut Interpreter,
    arguments: Vec<(Value, Location)>,
    location: Location,
) -> IResult<Value> {
    let argument = check_one_argument(arguments, location)?;
    let trait_bound = parse(argument, parser::trait_bound(), "a trait constraint")?;
    let bound = interpreter
        .elaborate_item(interpreter.current_function, |elaborator| {
            elaborator.resolve_trait_bound(&trait_bound, Type::Unit)
        })
        .ok_or(InterpreterError::FailedToResolveTraitBound { trait_bound, location })?;
    Ok(Value::TraitConstraint(bound.trait_id, bound.trait_generics))
}

// fn as_type(quoted: Quoted) -> Type
fn quoted_as_type(
    interpreter: &mut Interpreter,
    arguments: Vec<(Value, Location)>,
    location: Location,
) -> IResult<Value> {
    let argument = check_one_argument(arguments, location)?;
    let typ = parse(argument, parser::parse_type(), "a type")?;
    let typ =
        interpreter.elaborate_item(interpreter.current_function, |elab| elab.resolve_type(typ));
    Ok(Value::Type(typ))
}

// fn as_array(self) -> Option<(Type, Type)>
fn type_as_array(
    arguments: Vec<(Value, Location)>,
    return_type: Type,
    location: Location,
) -> IResult<Value> {
    type_as(arguments, return_type, location, |typ| {
        if let Type::Array(length, array_type) = typ {
            Some(Value::Tuple(vec![Value::Type(*array_type), Value::Type(*length)]))
        } else {
            None
        }
    })
}

// fn as_constant(self) -> Option<u32>
fn type_as_constant(
    arguments: Vec<(Value, Location)>,
    return_type: Type,
    location: Location,
) -> IResult<Value> {
    type_as(arguments, return_type, location, |typ| {
        if let Type::Constant(n) = typ {
            Some(Value::U32(n))
        } else {
            None
        }
    })
}

// fn as_integer(self) -> Option<(bool, u8)>
fn type_as_integer(
    arguments: Vec<(Value, Location)>,
    return_type: Type,
    location: Location,
) -> IResult<Value> {
    type_as(arguments, return_type, location, |typ| {
        if let Type::Integer(sign, bits) = typ {
            Some(Value::Tuple(vec![Value::Bool(sign.is_signed()), Value::U8(bits.bit_size())]))
        } else {
            None
        }
    })
}

// fn as_slice(self) -> Option<Type>
fn type_as_slice(
    arguments: Vec<(Value, Location)>,
    return_type: Type,
    location: Location,
) -> IResult<Value> {
    type_as(arguments, return_type, location, |typ| {
        if let Type::Slice(slice_type) = typ {
            Some(Value::Type(*slice_type))
        } else {
            None
        }
    })
}

// fn as_struct(self) -> Option<(StructDefinition, [Type])>
fn type_as_struct(
    arguments: Vec<(Value, Location)>,
    return_type: Type,
<<<<<<< HEAD
    location: Location,
) -> IResult<Value> {
    type_as(arguments, return_type, location, |typ| {
        if let Type::Struct(struct_type, generics) = typ {
            Some(Value::Tuple(vec![
                Value::StructDefinition(struct_type.borrow().id),
                Value::Slice(
                    generics.into_iter().map(Value::Type).collect(),
                    Type::Slice(Box::new(Type::Quoted(QuotedType::Type))),
                ),
            ]))
        } else {
            None
        }
    })
}

// fn as_tuple(self) -> Option<[Type]>
fn type_as_tuple(
    arguments: Vec<(Value, Location)>,
    return_type: Type,
    location: Location,
) -> IResult<Value> {
    type_as(arguments, return_type.clone(), location, |typ| {
        if let Type::Tuple(types) = typ {
            let t = extract_option_generic_type(return_type);

            let Type::Slice(slice_type) = t else {
                panic!("Expected T to be a slice");
            };

            Some(Value::Slice(types.into_iter().map(Value::Type).collect(), *slice_type))
        } else {
            None
        }
    })
}

// Helper function for implementing the `type_as_...` functions.
fn type_as<F>(
    arguments: Vec<(Value, Location)>,
    return_type: Type,
    location: Location,
    f: F,
) -> IResult<Value>
where
    F: FnOnce(Type) -> Option<Value>,
{
    let value = check_one_argument(arguments, location)?;
    let typ = get_type(value)?;

    let option_value = f(typ);

    option(return_type, option_value)
}

// fn type_eq(_first: Type, _second: Type) -> bool
fn type_eq(arguments: Vec<(Value, Location)>, location: Location) -> IResult<Value> {
    let (self_type, other_type) = check_two_arguments(arguments, location)?;

    let self_type = get_type(self_type)?;
    let other_type = get_type(other_type)?;

    Ok(Value::Bool(self_type == other_type))
}

// fn implements(self, constraint: TraitConstraint) -> bool
fn type_implements(
    interner: &NodeInterner,
    arguments: Vec<(Value, Location)>,
    location: Location,
) -> IResult<Value> {
    let (typ, constraint) = check_two_arguments(arguments, location)?;

    let typ = get_type(typ)?;
    let (trait_id, generics) = get_trait_constraint(constraint)?;

    let implements = interner.try_lookup_trait_implementation(&typ, trait_id, &generics).is_ok();
    Ok(Value::Bool(implements))
}

// fn is_bool(self) -> bool
fn type_is_bool(arguments: Vec<(Value, Location)>, location: Location) -> IResult<Value> {
    let value = check_one_argument(arguments, location)?;
    let typ = get_type(value)?;

=======
    location: Location,
) -> IResult<Value> {
    type_as(arguments, return_type, location, |typ| {
        if let Type::Struct(struct_type, generics) = typ {
            Some(Value::Tuple(vec![
                Value::StructDefinition(struct_type.borrow().id),
                Value::Slice(
                    generics.into_iter().map(Value::Type).collect(),
                    Type::Slice(Box::new(Type::Quoted(QuotedType::Type))),
                ),
            ]))
        } else {
            None
        }
    })
}

// fn as_tuple(self) -> Option<[Type]>
fn type_as_tuple(
    arguments: Vec<(Value, Location)>,
    return_type: Type,
    location: Location,
) -> IResult<Value> {
    type_as(arguments, return_type.clone(), location, |typ| {
        if let Type::Tuple(types) = typ {
            let t = extract_option_generic_type(return_type);

            let Type::Slice(slice_type) = t else {
                panic!("Expected T to be a slice");
            };

            Some(Value::Slice(types.into_iter().map(Value::Type).collect(), *slice_type))
        } else {
            None
        }
    })
}

// Helper function for implementing the `type_as_...` functions.
fn type_as<F>(
    arguments: Vec<(Value, Location)>,
    return_type: Type,
    location: Location,
    f: F,
) -> IResult<Value>
where
    F: FnOnce(Type) -> Option<Value>,
{
    let value = check_one_argument(arguments, location)?;
    let typ = get_type(value)?;

    let option_value = f(typ);

    option(return_type, option_value)
}

// fn type_eq(_first: Type, _second: Type) -> bool
fn type_eq(arguments: Vec<(Value, Location)>, location: Location) -> IResult<Value> {
    let (self_type, other_type) = check_two_arguments(arguments, location)?;

    let self_type = get_type(self_type)?;
    let other_type = get_type(other_type)?;

    Ok(Value::Bool(self_type == other_type))
}

// fn get_trait_impl(self, constraint: TraitConstraint) -> Option<TraitImpl>
fn type_get_trait_impl(
    interner: &NodeInterner,
    arguments: Vec<(Value, Location)>,
    return_type: Type,
    location: Location,
) -> IResult<Value> {
    let (typ, constraint) = check_two_arguments(arguments, location)?;

    let typ = get_type(typ)?;
    let (trait_id, generics) = get_trait_constraint(constraint)?;

    let option_value = match interner.try_lookup_trait_implementation(&typ, trait_id, &generics) {
        Ok((TraitImplKind::Normal(trait_impl_id), _)) => Some(Value::TraitImpl(trait_impl_id)),
        _ => None,
    };

    option(return_type, option_value)
}

// fn implements(self, constraint: TraitConstraint) -> bool
fn type_implements(
    interner: &NodeInterner,
    arguments: Vec<(Value, Location)>,
    location: Location,
) -> IResult<Value> {
    let (typ, constraint) = check_two_arguments(arguments, location)?;

    let typ = get_type(typ)?;
    let (trait_id, generics) = get_trait_constraint(constraint)?;

    let implements = interner.try_lookup_trait_implementation(&typ, trait_id, &generics).is_ok();
    Ok(Value::Bool(implements))
}

// fn is_bool(self) -> bool
fn type_is_bool(arguments: Vec<(Value, Location)>, location: Location) -> IResult<Value> {
    let value = check_one_argument(arguments, location)?;
    let typ = get_type(value)?;

>>>>>>> 13c1fe68
    Ok(Value::Bool(matches!(typ, Type::Bool)))
}

// fn is_field(self) -> bool
fn type_is_field(arguments: Vec<(Value, Location)>, location: Location) -> IResult<Value> {
    let value = check_one_argument(arguments, location)?;
    let typ = get_type(value)?;

    Ok(Value::Bool(matches!(typ, Type::FieldElement)))
}

// fn type_of<T>(x: T) -> Type
fn type_of(arguments: Vec<(Value, Location)>, location: Location) -> IResult<Value> {
    let (value, _) = check_one_argument(arguments, location)?;
    let typ = value.get_type().into_owned();
    Ok(Value::Type(typ))
}

// fn constraint_hash(constraint: TraitConstraint) -> Field
fn trait_constraint_hash(
    _interner: &mut NodeInterner,
    arguments: Vec<(Value, Location)>,
    location: Location,
) -> IResult<Value> {
    let argument = check_one_argument(arguments, location)?;

    let bound = get_trait_constraint(argument)?;

    let mut hasher = std::collections::hash_map::DefaultHasher::new();
    bound.hash(&mut hasher);
    let hash = hasher.finish();

    Ok(Value::Field((hash as u128).into()))
}

// fn constraint_eq(constraint_a: TraitConstraint, constraint_b: TraitConstraint) -> bool
fn trait_constraint_eq(
    _interner: &mut NodeInterner,
    arguments: Vec<(Value, Location)>,
    location: Location,
) -> IResult<Value> {
    let (value_a, value_b) = check_two_arguments(arguments, location)?;

    let constraint_a = get_trait_constraint(value_a)?;
    let constraint_b = get_trait_constraint(value_b)?;

    Ok(Value::Bool(constraint_a == constraint_b))
}

// fn trait_def_hash(def: TraitDefinition) -> Field
fn trait_def_hash(
    _interner: &mut NodeInterner,
    arguments: Vec<(Value, Location)>,
    location: Location,
) -> IResult<Value> {
    let argument = check_one_argument(arguments, location)?;

    let id = get_trait_def(argument)?;

    let mut hasher = std::collections::hash_map::DefaultHasher::new();
    id.hash(&mut hasher);
    let hash = hasher.finish();

    Ok(Value::Field((hash as u128).into()))
}

// fn trait_def_eq(def_a: TraitDefinition, def_b: TraitDefinition) -> bool
fn trait_def_eq(
    _interner: &mut NodeInterner,
    arguments: Vec<(Value, Location)>,
    location: Location,
) -> IResult<Value> {
    let (id_a, id_b) = check_two_arguments(arguments, location)?;

    let id_a = get_trait_def(id_a)?;
    let id_b = get_trait_def(id_b)?;

    Ok(Value::Bool(id_a == id_b))
}

// fn zeroed<T>() -> T
fn zeroed(return_type: Type) -> IResult<Value> {
    match return_type {
        Type::FieldElement => Ok(Value::Field(0u128.into())),
        Type::Array(length_type, elem) => {
            if let Some(length) = length_type.evaluate_to_u32() {
                let element = zeroed(elem.as_ref().clone())?;
                let array = std::iter::repeat(element).take(length as usize).collect();
                Ok(Value::Array(array, Type::Array(length_type, elem)))
            } else {
                // Assume we can resolve the length later
                Ok(Value::Zeroed(Type::Array(length_type, elem)))
            }
        }
        Type::Slice(_) => Ok(Value::Slice(im::Vector::new(), return_type)),
        Type::Integer(sign, bits) => match (sign, bits) {
            (Signedness::Unsigned, IntegerBitSize::One) => Ok(Value::U8(0)),
            (Signedness::Unsigned, IntegerBitSize::Eight) => Ok(Value::U8(0)),
            (Signedness::Unsigned, IntegerBitSize::Sixteen) => Ok(Value::U16(0)),
            (Signedness::Unsigned, IntegerBitSize::ThirtyTwo) => Ok(Value::U32(0)),
            (Signedness::Unsigned, IntegerBitSize::SixtyFour) => Ok(Value::U64(0)),
            (Signedness::Signed, IntegerBitSize::One) => Ok(Value::I8(0)),
            (Signedness::Signed, IntegerBitSize::Eight) => Ok(Value::I8(0)),
            (Signedness::Signed, IntegerBitSize::Sixteen) => Ok(Value::I16(0)),
            (Signedness::Signed, IntegerBitSize::ThirtyTwo) => Ok(Value::I32(0)),
            (Signedness::Signed, IntegerBitSize::SixtyFour) => Ok(Value::I64(0)),
        },
        Type::Bool => Ok(Value::Bool(false)),
        Type::String(length_type) => {
            if let Some(length) = length_type.evaluate_to_u32() {
                Ok(Value::String(Rc::new("\0".repeat(length as usize))))
            } else {
                // Assume we can resolve the length later
                Ok(Value::Zeroed(Type::String(length_type)))
            }
        }
        Type::FmtString(length_type, captures) => {
            let length = length_type.evaluate_to_u32();
            let typ = Type::FmtString(length_type, captures);
            if let Some(length) = length {
                Ok(Value::FormatString(Rc::new("\0".repeat(length as usize)), typ))
            } else {
                // Assume we can resolve the length later
                Ok(Value::Zeroed(typ))
            }
        }
        Type::Unit => Ok(Value::Unit),
        Type::Tuple(fields) => Ok(Value::Tuple(try_vecmap(fields, zeroed)?)),
        Type::Struct(struct_type, generics) => {
            let fields = struct_type.borrow().get_fields(&generics);
            let mut values = HashMap::default();

            for (field_name, field_type) in fields {
                let field_value = zeroed(field_type)?;
                values.insert(Rc::new(field_name), field_value);
            }

            let typ = Type::Struct(struct_type, generics);
            Ok(Value::Struct(values, typ))
        }
        Type::Alias(alias, generics) => zeroed(alias.borrow().get_type(&generics)),
        typ @ Type::Function(..) => {
            // Using Value::Zeroed here is probably safer than using FuncId::dummy_id() or similar
            Ok(Value::Zeroed(typ))
        }
        Type::MutableReference(element) => {
            let element = zeroed(*element)?;
            Ok(Value::Pointer(Shared::new(element), false))
        }
        // Optimistically assume we can resolve this type later or that the value is unused
        Type::TypeVariable(_, _)
        | Type::Forall(_, _)
        | Type::Constant(_)
        | Type::InfixExpr(..)
        | Type::Quoted(_)
        | Type::Error
        | Type::TraitAsType(_, _, _)
        | Type::NamedGeneric(_, _, _) => Ok(Value::Zeroed(return_type)),
    }
}

// fn as_function_call(self) -> Option<(Expr, [Expr])>
fn expr_as_function_call(
    arguments: Vec<(Value, Location)>,
    return_type: Type,
    location: Location,
) -> IResult<Value> {
    expr_as(arguments, return_type, location, |expr| {
        if let ExpressionKind::Call(call_expression) = expr {
            let function = Value::Expr(call_expression.func.kind);
            let arguments = call_expression.arguments.into_iter();
            let arguments = arguments.map(|argument| Value::Expr(argument.kind)).collect();
            let arguments =
                Value::Slice(arguments, Type::Slice(Box::new(Type::Quoted(QuotedType::Expr))));
            Some(Value::Tuple(vec![function, arguments]))
        } else {
            None
        }
    })
}

// Helper function for implementing the `expr_as_...` functions.
fn expr_as<F>(
    arguments: Vec<(Value, Location)>,
    return_type: Type,
    location: Location,
    f: F,
) -> IResult<Value>
where
    F: FnOnce(ExpressionKind) -> Option<Value>,
{
    let self_argument = check_one_argument(arguments, location)?;
    let expr = get_expr(self_argument)?;
    let option_value = f(expr);
    option(return_type, option_value)
}

// fn name(self) -> Quoted
fn function_def_name(
    interner: &NodeInterner,
    arguments: Vec<(Value, Location)>,
    location: Location,
) -> IResult<Value> {
    let self_argument = check_one_argument(arguments, location)?;
    let func_id = get_function_def(self_argument)?;
    let name = interner.function_name(&func_id).to_string();
    let tokens = Rc::new(vec![Token::Ident(name)]);
    Ok(Value::Quoted(tokens))
}

// fn parameters(self) -> [(Quoted, Type)]
fn function_def_parameters(
    interner: &NodeInterner,
    arguments: Vec<(Value, Location)>,
    location: Location,
) -> IResult<Value> {
    let self_argument = check_one_argument(arguments, location)?;
    let func_id = get_function_def(self_argument)?;
    let func_meta = interner.function_meta(&func_id);

    let parameters = func_meta
        .parameters
        .iter()
        .map(|(hir_pattern, typ, _visibility)| {
            let name = Value::Quoted(Rc::new(hir_pattern_to_tokens(interner, hir_pattern)));
            let typ = Value::Type(typ.clone());
            Value::Tuple(vec![name, typ])
        })
        .collect();

    let typ = Type::Slice(Box::new(Type::Tuple(vec![
        Type::Quoted(QuotedType::Quoted),
        Type::Quoted(QuotedType::Type),
    ])));

    Ok(Value::Slice(parameters, typ))
}

// fn return_type(self) -> Type
fn function_def_return_type(
    interner: &NodeInterner,
    arguments: Vec<(Value, Location)>,
    location: Location,
) -> IResult<Value> {
    let self_argument = check_one_argument(arguments, location)?;
    let func_id = get_function_def(self_argument)?;
    let func_meta = interner.function_meta(&func_id);

    Ok(Value::Type(func_meta.return_type().follow_bindings()))
}

// fn set_body(self, body: Quoted)
fn function_def_set_body(
    interpreter: &mut Interpreter,
    arguments: Vec<(Value, Location)>,
    location: Location,
) -> IResult<Value> {
    let (self_argument, body_argument) = check_two_arguments(arguments, location)?;
    let body_argument_location = body_argument.1;

    let func_id = get_function_def(self_argument)?;
    check_function_not_yet_resolved(interpreter, func_id, location)?;

    let body_tokens = get_quoted(body_argument)?;
    let mut body_quoted = add_token_spans(body_tokens.clone(), body_argument_location.span);

    // Surround the body in `{ ... }` so we can parse it as a block
    body_quoted.0.insert(0, SpannedToken::new(Token::LeftBrace, location.span));
    body_quoted.0.push(SpannedToken::new(Token::RightBrace, location.span));

    let body = parse_tokens(
        body_tokens,
        body_quoted,
        body_argument_location,
        parser::block(parser::fresh_statement()),
        "a block",
    )?;

    let func_meta = interpreter.elaborator.interner.function_meta_mut(&func_id);
    func_meta.has_body = true;
    func_meta.function_body = FunctionBody::Unresolved(FunctionKind::Normal, body, location.span);

    Ok(Value::Unit)
}

// fn set_parameters(self, parameters: [(Quoted, Type)])
fn function_def_set_parameters(
    interpreter: &mut Interpreter,
    arguments: Vec<(Value, Location)>,
    location: Location,
) -> IResult<Value> {
    let (self_argument, parameters_argument) = check_two_arguments(arguments, location)?;
    let parameters_argument_location = parameters_argument.1;

    let func_id = get_function_def(self_argument)?;
    check_function_not_yet_resolved(interpreter, func_id, location)?;

    let (input_parameters, _type) =
        get_slice(interpreter.elaborator.interner, parameters_argument)?;

    // What follows is very similar to what happens in Elaborator::define_function_meta
    let mut parameters = Vec::new();
    let mut parameter_types = Vec::new();
    let mut parameter_idents = Vec::new();

    for input_parameter in input_parameters {
        let mut tuple = get_tuple(
            interpreter.elaborator.interner,
            (input_parameter, parameters_argument_location),
        )?;
        let parameter_type = get_type((tuple.pop().unwrap(), parameters_argument_location))?;
        let parameter_pattern = parse(
            (tuple.pop().unwrap(), parameters_argument_location),
            parser::pattern(),
            "a pattern",
        )?;

        let hir_pattern = interpreter.elaborate_item(Some(func_id), |elaborator| {
            elaborator.elaborate_pattern_and_store_ids(
                parameter_pattern,
                parameter_type.clone(),
                DefinitionKind::Local(None),
                &mut parameter_idents,
                None,
            )
        });

        parameters.push((hir_pattern, parameter_type.clone(), Visibility::Private));
        parameter_types.push(parameter_type);
    }

    mutate_func_meta_type(interpreter.elaborator.interner, func_id, |func_meta| {
        func_meta.parameters = parameters.into();
        func_meta.parameter_idents = parameter_idents;
        replace_func_meta_parameters(&mut func_meta.typ, parameter_types);
    });

    Ok(Value::Unit)
}

// fn set_return_type(self, return_type: Type)
fn function_def_set_return_type(
    interpreter: &mut Interpreter,
    arguments: Vec<(Value, Location)>,
    location: Location,
) -> IResult<Value> {
    let (self_argument, return_type_argument) = check_two_arguments(arguments, location)?;
    let return_type = get_type(return_type_argument)?;

    let func_id = get_function_def(self_argument)?;
    check_function_not_yet_resolved(interpreter, func_id, location)?;

    let quoted_type_id = interpreter.elaborator.interner.push_quoted_type(return_type.clone());

    mutate_func_meta_type(interpreter.elaborator.interner, func_id, |func_meta| {
        func_meta.return_type = FunctionReturnType::Ty(UnresolvedType {
            typ: UnresolvedTypeData::Resolved(quoted_type_id),
            span: Some(location.span),
        });
        replace_func_meta_return_type(&mut func_meta.typ, return_type);
    });

    Ok(Value::Unit)
}

// fn functions(self) -> [FunctionDefinition]
fn module_functions(
    interpreter: &Interpreter,
    arguments: Vec<(Value, Location)>,
    location: Location,
) -> IResult<Value> {
    let self_argument = check_one_argument(arguments, location)?;
    let module_id = get_module(self_argument)?;
    let module_data = interpreter.elaborator.get_module(module_id);
    let func_ids = module_data
        .value_definitions()
        .filter_map(|module_def_id| {
            if let ModuleDefId::FunctionId(func_id) = module_def_id {
                Some(Value::FunctionDefinition(func_id))
            } else {
                None
            }
        })
        .collect();

    let slice_type = Type::Slice(Box::new(Type::Quoted(QuotedType::FunctionDefinition)));
    Ok(Value::Slice(func_ids, slice_type))
}

// fn is_contract(self) -> bool
fn module_is_contract(
    interpreter: &Interpreter,
    arguments: Vec<(Value, Location)>,
    location: Location,
) -> IResult<Value> {
    let self_argument = check_one_argument(arguments, location)?;
    let module_id = get_module(self_argument)?;
    Ok(Value::Bool(interpreter.elaborator.module_is_contract(module_id)))
}

// fn name(self) -> Quoted
fn module_name(
    interner: &NodeInterner,
    arguments: Vec<(Value, Location)>,
    location: Location,
) -> IResult<Value> {
    let self_argument = check_one_argument(arguments, location)?;
    let module_id = get_module(self_argument)?;
    let name = &interner.module_attributes(&module_id).name;
    let tokens = Rc::new(vec![Token::Ident(name.clone())]);
    Ok(Value::Quoted(tokens))
}

fn modulus_be_bits(
    _interner: &mut NodeInterner,
    arguments: Vec<(Value, Location)>,
    location: Location,
) -> IResult<Value> {
    check_argument_count(0, &arguments, location)?;

    let bits = FieldElement::modulus().to_radix_be(2);
    let bits_vector = bits.into_iter().map(|bit| Value::U1(bit != 0)).collect();

    let int_type = Type::Integer(crate::ast::Signedness::Unsigned, IntegerBitSize::One);
    let typ = Type::Slice(Box::new(int_type));
    Ok(Value::Slice(bits_vector, typ))
}

fn modulus_be_bytes(
    _interner: &mut NodeInterner,
    arguments: Vec<(Value, Location)>,
    location: Location,
) -> IResult<Value> {
    check_argument_count(0, &arguments, location)?;

    let bytes = FieldElement::modulus().to_bytes_be();
    let bytes_vector = bytes.into_iter().map(Value::U8).collect();

    let int_type = Type::Integer(crate::ast::Signedness::Unsigned, IntegerBitSize::Eight);
    let typ = Type::Slice(Box::new(int_type));
    Ok(Value::Slice(bytes_vector, typ))
}

fn modulus_le_bits(
    interner: &mut NodeInterner,
    arguments: Vec<(Value, Location)>,
    location: Location,
) -> IResult<Value> {
    let Value::Slice(bits, typ) = modulus_be_bits(interner, arguments, location)? else {
        unreachable!("modulus_be_bits must return slice")
    };
    let reversed_bits = bits.into_iter().rev().collect();
    Ok(Value::Slice(reversed_bits, typ))
}

fn modulus_le_bytes(
    interner: &mut NodeInterner,
    arguments: Vec<(Value, Location)>,
    location: Location,
) -> IResult<Value> {
    let Value::Slice(bytes, typ) = modulus_be_bytes(interner, arguments, location)? else {
        unreachable!("modulus_be_bytes must return slice")
    };
    let reversed_bytes = bytes.into_iter().rev().collect();
    Ok(Value::Slice(reversed_bytes, typ))
}

fn modulus_num_bits(
    _interner: &mut NodeInterner,
    arguments: Vec<(Value, Location)>,
    location: Location,
) -> IResult<Value> {
    check_argument_count(0, &arguments, location)?;
    let bits = FieldElement::max_num_bits().into();
    Ok(Value::U64(bits))
}

// fn quoted_eq(_first: Quoted, _second: Quoted) -> bool
fn quoted_eq(arguments: Vec<(Value, Location)>, location: Location) -> IResult<Value> {
    let (self_value, other_value) = check_two_arguments(arguments, location)?;

    let self_quoted = get_quoted(self_value)?;
    let other_quoted = get_quoted(other_value)?;

    Ok(Value::Bool(self_quoted == other_quoted))
}

fn trait_def_as_trait_constraint(
    interner: &mut NodeInterner,
    arguments: Vec<(Value, Location)>,
    location: Location,
) -> Result<Value, InterpreterError> {
    let argument = check_one_argument(arguments, location)?;

    let trait_id = get_trait_def(argument)?;
    let the_trait = interner.get_trait(trait_id);
    let trait_generics = vecmap(&the_trait.generics, |generic| {
        Type::NamedGeneric(generic.type_var.clone(), generic.name.clone(), generic.kind.clone())
    });

    Ok(Value::TraitConstraint(trait_id, trait_generics))
}

/// Creates a value that holds an `Option`.
/// `option_type` must be a Type referencing the `Option` type.
pub(crate) fn option(option_type: Type, value: Option<Value>) -> IResult<Value> {
    let t = extract_option_generic_type(option_type.clone());

    let (is_some, value) = match value {
        Some(value) => (Value::Bool(true), value),
        None => (Value::Bool(false), zeroed(t)?),
    };

    let mut fields = HashMap::default();
    fields.insert(Rc::new("_is_some".to_string()), is_some);
    fields.insert(Rc::new("_value".to_string()), value);
    Ok(Value::Struct(fields, option_type))
}

/// Given a type, assert that it's an Option<T> and return the Type for T
pub(crate) fn extract_option_generic_type(typ: Type) -> Type {
    let Type::Struct(struct_type, mut generics) = typ else {
        panic!("Expected type to be a struct");
    };

    let struct_type = struct_type.borrow();
    assert_eq!(struct_type.name.0.contents, "Option");

    generics.pop().expect("Expected Option to have a T generic type")
}<|MERGE_RESOLUTION|>--- conflicted
+++ resolved
@@ -23,11 +23,7 @@
     hir::comptime::{errors::IResult, value::add_token_spans, InterpreterError, Value},
     hir_def::function::FunctionBody,
     macros_api::{ModuleDefId, NodeInterner, Signedness},
-<<<<<<< HEAD
-    node_interner::DefinitionKind,
-=======
     node_interner::{DefinitionKind, TraitImplKind},
->>>>>>> 13c1fe68
     parser::{self},
     token::{SpannedToken, Token},
     QuotedType, Shared, Type,
@@ -97,12 +93,9 @@
             "type_as_struct" => type_as_struct(arguments, return_type, location),
             "type_as_tuple" => type_as_tuple(arguments, return_type, location),
             "type_eq" => type_eq(arguments, location),
-<<<<<<< HEAD
-=======
             "type_get_trait_impl" => {
                 type_get_trait_impl(interner, arguments, return_type, location)
             }
->>>>>>> 13c1fe68
             "type_implements" => type_implements(interner, arguments, location),
             "type_is_bool" => type_is_bool(arguments, location),
             "type_is_field" => type_is_field(arguments, location),
@@ -334,7 +327,6 @@
 
     let expr = parse(argument, parser::expression(), "an expression").ok();
     let value = expr.map(|expr| Value::Expr(expr.kind));
-<<<<<<< HEAD
 
     option(return_type, value)
 }
@@ -359,32 +351,6 @@
     option(return_type, option_value)
 }
 
-=======
-
-    option(return_type, value)
-}
-
-// fn as_module(quoted: Quoted) -> Option<Module>
-fn quoted_as_module(
-    interpreter: &mut Interpreter,
-    arguments: Vec<(Value, Location)>,
-    return_type: Type,
-    location: Location,
-) -> IResult<Value> {
-    let argument = check_one_argument(arguments, location)?;
-
-    let path = parse(argument, parser::path_no_turbofish(), "a path").ok();
-    let option_value = path.and_then(|path| {
-        let module = interpreter.elaborate_item(interpreter.current_function, |elaborator| {
-            elaborator.resolve_module_by_path(path)
-        });
-        module.map(Value::ModuleDefinition)
-    });
-
-    option(return_type, option_value)
-}
-
->>>>>>> 13c1fe68
 // fn as_trait_constraint(quoted: Quoted) -> TraitConstraint
 fn quoted_as_trait_constraint(
     interpreter: &mut Interpreter,
@@ -478,7 +444,6 @@
 fn type_as_struct(
     arguments: Vec<(Value, Location)>,
     return_type: Type,
-<<<<<<< HEAD
     location: Location,
 ) -> IResult<Value> {
     type_as(arguments, return_type, location, |typ| {
@@ -545,6 +510,26 @@
     Ok(Value::Bool(self_type == other_type))
 }
 
+// fn get_trait_impl(self, constraint: TraitConstraint) -> Option<TraitImpl>
+fn type_get_trait_impl(
+    interner: &NodeInterner,
+    arguments: Vec<(Value, Location)>,
+    return_type: Type,
+    location: Location,
+) -> IResult<Value> {
+    let (typ, constraint) = check_two_arguments(arguments, location)?;
+
+    let typ = get_type(typ)?;
+    let (trait_id, generics) = get_trait_constraint(constraint)?;
+
+    let option_value = match interner.try_lookup_trait_implementation(&typ, trait_id, &generics) {
+        Ok((TraitImplKind::Normal(trait_impl_id), _)) => Some(Value::TraitImpl(trait_impl_id)),
+        _ => None,
+    };
+
+    option(return_type, option_value)
+}
+
 // fn implements(self, constraint: TraitConstraint) -> bool
 fn type_implements(
     interner: &NodeInterner,
@@ -565,114 +550,6 @@
     let value = check_one_argument(arguments, location)?;
     let typ = get_type(value)?;
 
-=======
-    location: Location,
-) -> IResult<Value> {
-    type_as(arguments, return_type, location, |typ| {
-        if let Type::Struct(struct_type, generics) = typ {
-            Some(Value::Tuple(vec![
-                Value::StructDefinition(struct_type.borrow().id),
-                Value::Slice(
-                    generics.into_iter().map(Value::Type).collect(),
-                    Type::Slice(Box::new(Type::Quoted(QuotedType::Type))),
-                ),
-            ]))
-        } else {
-            None
-        }
-    })
-}
-
-// fn as_tuple(self) -> Option<[Type]>
-fn type_as_tuple(
-    arguments: Vec<(Value, Location)>,
-    return_type: Type,
-    location: Location,
-) -> IResult<Value> {
-    type_as(arguments, return_type.clone(), location, |typ| {
-        if let Type::Tuple(types) = typ {
-            let t = extract_option_generic_type(return_type);
-
-            let Type::Slice(slice_type) = t else {
-                panic!("Expected T to be a slice");
-            };
-
-            Some(Value::Slice(types.into_iter().map(Value::Type).collect(), *slice_type))
-        } else {
-            None
-        }
-    })
-}
-
-// Helper function for implementing the `type_as_...` functions.
-fn type_as<F>(
-    arguments: Vec<(Value, Location)>,
-    return_type: Type,
-    location: Location,
-    f: F,
-) -> IResult<Value>
-where
-    F: FnOnce(Type) -> Option<Value>,
-{
-    let value = check_one_argument(arguments, location)?;
-    let typ = get_type(value)?;
-
-    let option_value = f(typ);
-
-    option(return_type, option_value)
-}
-
-// fn type_eq(_first: Type, _second: Type) -> bool
-fn type_eq(arguments: Vec<(Value, Location)>, location: Location) -> IResult<Value> {
-    let (self_type, other_type) = check_two_arguments(arguments, location)?;
-
-    let self_type = get_type(self_type)?;
-    let other_type = get_type(other_type)?;
-
-    Ok(Value::Bool(self_type == other_type))
-}
-
-// fn get_trait_impl(self, constraint: TraitConstraint) -> Option<TraitImpl>
-fn type_get_trait_impl(
-    interner: &NodeInterner,
-    arguments: Vec<(Value, Location)>,
-    return_type: Type,
-    location: Location,
-) -> IResult<Value> {
-    let (typ, constraint) = check_two_arguments(arguments, location)?;
-
-    let typ = get_type(typ)?;
-    let (trait_id, generics) = get_trait_constraint(constraint)?;
-
-    let option_value = match interner.try_lookup_trait_implementation(&typ, trait_id, &generics) {
-        Ok((TraitImplKind::Normal(trait_impl_id), _)) => Some(Value::TraitImpl(trait_impl_id)),
-        _ => None,
-    };
-
-    option(return_type, option_value)
-}
-
-// fn implements(self, constraint: TraitConstraint) -> bool
-fn type_implements(
-    interner: &NodeInterner,
-    arguments: Vec<(Value, Location)>,
-    location: Location,
-) -> IResult<Value> {
-    let (typ, constraint) = check_two_arguments(arguments, location)?;
-
-    let typ = get_type(typ)?;
-    let (trait_id, generics) = get_trait_constraint(constraint)?;
-
-    let implements = interner.try_lookup_trait_implementation(&typ, trait_id, &generics).is_ok();
-    Ok(Value::Bool(implements))
-}
-
-// fn is_bool(self) -> bool
-fn type_is_bool(arguments: Vec<(Value, Location)>, location: Location) -> IResult<Value> {
-    let value = check_one_argument(arguments, location)?;
-    let typ = get_type(value)?;
-
->>>>>>> 13c1fe68
     Ok(Value::Bool(matches!(typ, Type::Bool)))
 }
 
