--- conflicted
+++ resolved
@@ -560,56 +560,52 @@
             }
             Value::I8(value) => {
                 if value < 0 {
-<<<<<<< HEAD
                     vec![
                         Token::Minus,
-                        Token::Int((-value as u128).into(), Some(IntegerTypeSuffix::I8)),
+                        Token::Int(
+                            (value.unsigned_abs() as u128).into(),
+                            Some(IntegerTypeSuffix::I8),
+                        ),
                     ]
-=======
-                    vec![Token::Minus, Token::Int((value.unsigned_abs() as u128).into(), None)]
->>>>>>> 1151811d
                 } else {
                     vec![Token::Int((value as u128).into(), Some(IntegerTypeSuffix::I8))]
                 }
             }
             Value::I16(value) => {
                 if value < 0 {
-<<<<<<< HEAD
                     vec![
                         Token::Minus,
-                        Token::Int((-value as u128).into(), Some(IntegerTypeSuffix::I16)),
+                        Token::Int(
+                            (value.unsigned_abs() as u128).into(),
+                            Some(IntegerTypeSuffix::I16),
+                        ),
                     ]
-=======
-                    vec![Token::Minus, Token::Int((value.unsigned_abs() as u128).into(), None)]
->>>>>>> 1151811d
                 } else {
                     vec![Token::Int((value as u128).into(), Some(IntegerTypeSuffix::I16))]
                 }
             }
             Value::I32(value) => {
                 if value < 0 {
-<<<<<<< HEAD
                     vec![
                         Token::Minus,
-                        Token::Int((-value as u128).into(), Some(IntegerTypeSuffix::I32)),
+                        Token::Int(
+                            (value.unsigned_abs() as u128).into(),
+                            Some(IntegerTypeSuffix::I32),
+                        ),
                     ]
-=======
-                    vec![Token::Minus, Token::Int((value.unsigned_abs() as u128).into(), None)]
->>>>>>> 1151811d
                 } else {
                     vec![Token::Int((value as u128).into(), Some(IntegerTypeSuffix::I32))]
                 }
             }
             Value::I64(value) => {
                 if value < 0 {
-<<<<<<< HEAD
                     vec![
                         Token::Minus,
-                        Token::Int((-value as u128).into(), Some(IntegerTypeSuffix::I64)),
+                        Token::Int(
+                            (value.unsigned_abs() as u128).into(),
+                            Some(IntegerTypeSuffix::I64),
+                        ),
                     ]
-=======
-                    vec![Token::Minus, Token::Int((value.unsigned_abs() as u128).into(), None)]
->>>>>>> 1151811d
                 } else {
                     vec![Token::Int((value as u128).into(), Some(IntegerTypeSuffix::I64))]
                 }
