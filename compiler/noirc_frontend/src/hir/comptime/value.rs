use std::{borrow::Cow, rc::Rc, vec};

use acvm::FieldElement;
use im::Vector;
use iter_extended::{try_vecmap, vecmap};
use noirc_errors::Location;
use strum_macros::Display;

use crate::{
    ast::{
        ArrayLiteral, BlockExpression, ConstructorExpression, Expression, ExpressionKind, Ident,
        IntegerBitSize, LValue, Literal, Path, Pattern, Signedness, Statement, StatementKind,
        UnresolvedType, UnresolvedTypeData,
    },
    elaborator::Elaborator,
    hir::{
        def_collector::dc_crate::CompilationError, def_map::ModuleId,
        type_check::generics::TraitGenerics,
    },
    hir_def::expr::{
        HirArrayLiteral, HirConstructorExpression, HirEnumConstructorExpression, HirExpression,
        HirIdent, HirLambda, HirLiteral, ImplKind,
    },
    node_interner::{ExprId, FuncId, NodeInterner, StmtId, TraitId, TraitImplId, TypeId},
    parser::{Item, Parser},
    token::{LocatedToken, Token, Tokens},
    Kind, QuotedType, Shared, Type, TypeBindings,
};
use rustc_hash::FxHashMap as HashMap;

use super::{
    display::tokens_to_string,
    errors::{IResult, InterpreterError},
};

#[derive(Debug, Clone, PartialEq, Eq)]
pub enum Value {
    Unit,
    Bool(bool),
    Field(FieldElement),
    I8(i8),
    I16(i16),
    I32(i32),
    I64(i64),
    U1(bool),
    U8(u8),
    U16(u16),
    U32(u32),
    U64(u64),
    String(Rc<String>),
    FormatString(Rc<String>, Type),
    CtString(Rc<String>),
    Function(FuncId, Type, Rc<TypeBindings>),

    // Closures also store their original scope (function & module)
    // in case they use functions such as `Quoted::as_type` which require them.
    Closure(Box<Closure>),

    Tuple(Vec<Value>),
    Struct(HashMap<Rc<String>, Value>, Type),
    Enum(/*tag*/ usize, /*args*/ Vec<Value>, Type),
    Pointer(Shared<Value>, /* auto_deref */ bool),
    Array(Vector<Value>, Type),
    Slice(Vector<Value>, Type),
    Quoted(Rc<Vec<LocatedToken>>),
    StructDefinition(TypeId),
    TraitConstraint(TraitId, TraitGenerics),
    TraitDefinition(TraitId),
    TraitImpl(TraitImplId),
    FunctionDefinition(FuncId),
    ModuleDefinition(ModuleId),
    Type(Type),
    Zeroed(Type),
    Expr(Box<ExprValue>),
    TypedExpr(TypedExpr),
    UnresolvedType(UnresolvedTypeData),
}

#[derive(Debug, Clone, PartialEq, Eq)]
pub struct Closure {
    pub lambda: HirLambda,
    pub env: Vec<Value>,
    pub typ: Type,
    pub function_scope: Option<FuncId>,
    pub module_scope: ModuleId,
}

#[derive(Debug, Clone, PartialEq, Eq, Display)]
pub enum ExprValue {
    Expression(ExpressionKind),
    Statement(StatementKind),
    LValue(LValue),
    Pattern(Pattern),
}

#[derive(Debug, Clone, PartialEq, Eq, Display)]
pub enum TypedExpr {
    ExprId(ExprId),
    StmtId(StmtId),
}

impl Value {
    pub(crate) fn expression(expr: ExpressionKind) -> Self {
        Value::Expr(Box::new(ExprValue::Expression(expr)))
    }

    pub(crate) fn statement(statement: StatementKind) -> Self {
        Value::Expr(Box::new(ExprValue::Statement(statement)))
    }

    pub(crate) fn lvalue(lvaue: LValue) -> Self {
        Value::Expr(Box::new(ExprValue::LValue(lvaue)))
    }

    pub(crate) fn pattern(pattern: Pattern) -> Self {
        Value::Expr(Box::new(ExprValue::Pattern(pattern)))
    }

    pub(crate) fn get_type(&self) -> Cow<Type> {
        Cow::Owned(match self {
            Value::Unit => Type::Unit,
            Value::Bool(_) => Type::Bool,
            Value::Field(_) => Type::FieldElement,
            Value::I8(_) => Type::Integer(Signedness::Signed, IntegerBitSize::Eight),
            Value::I16(_) => Type::Integer(Signedness::Signed, IntegerBitSize::Sixteen),
            Value::I32(_) => Type::Integer(Signedness::Signed, IntegerBitSize::ThirtyTwo),
            Value::I64(_) => Type::Integer(Signedness::Signed, IntegerBitSize::SixtyFour),
            Value::U1(_) => Type::Integer(Signedness::Unsigned, IntegerBitSize::One),
            Value::U8(_) => Type::Integer(Signedness::Unsigned, IntegerBitSize::Eight),
            Value::U16(_) => Type::Integer(Signedness::Unsigned, IntegerBitSize::Sixteen),
            Value::U32(_) => Type::Integer(Signedness::Unsigned, IntegerBitSize::ThirtyTwo),
            Value::U64(_) => Type::Integer(Signedness::Unsigned, IntegerBitSize::SixtyFour),
            Value::String(value) => {
                let length = Type::Constant(value.len().into(), Kind::u32());
                Type::String(Box::new(length))
            }
            Value::FormatString(_, typ) => return Cow::Borrowed(typ),
            Value::Function(_, typ, _) => return Cow::Borrowed(typ),
            Value::Closure(closure) => return Cow::Borrowed(&closure.typ),
            Value::Tuple(fields) => {
                Type::Tuple(vecmap(fields, |field| field.get_type().into_owned()))
            }
            Value::Struct(_, typ) => return Cow::Borrowed(typ),
            Value::Enum(_, _, typ) => return Cow::Borrowed(typ),
            Value::Array(_, typ) => return Cow::Borrowed(typ),
            Value::Slice(_, typ) => return Cow::Borrowed(typ),
            Value::Quoted(_) => Type::Quoted(QuotedType::Quoted),
            Value::StructDefinition(_) => Type::Quoted(QuotedType::StructDefinition),
            Value::Pointer(element, auto_deref) => {
                if *auto_deref {
                    element.borrow().get_type().into_owned()
                } else {
                    let element = element.borrow().get_type().into_owned();
                    Type::MutableReference(Box::new(element))
                }
            }
            Value::TraitConstraint { .. } => Type::Quoted(QuotedType::TraitConstraint),
            Value::TraitDefinition(_) => Type::Quoted(QuotedType::TraitDefinition),
            Value::TraitImpl(_) => Type::Quoted(QuotedType::TraitImpl),
            Value::FunctionDefinition(_) => Type::Quoted(QuotedType::FunctionDefinition),
            Value::ModuleDefinition(_) => Type::Quoted(QuotedType::Module),
            Value::Type(_) => Type::Quoted(QuotedType::Type),
            Value::Zeroed(typ) => return Cow::Borrowed(typ),
            Value::Expr(_) => Type::Quoted(QuotedType::Expr),
            Value::TypedExpr(_) => Type::Quoted(QuotedType::TypedExpr),
            Value::UnresolvedType(_) => Type::Quoted(QuotedType::UnresolvedType),
            Value::CtString(_) => Type::Quoted(QuotedType::CtString),
        })
    }

    pub(crate) fn into_expression(
        self,
        elaborator: &mut Elaborator,
        location: Location,
    ) -> IResult<Expression> {
        let kind = match self {
            Value::Unit => ExpressionKind::Literal(Literal::Unit),
            Value::Bool(value) => ExpressionKind::Literal(Literal::Bool(value)),
            Value::Field(value) => ExpressionKind::Literal(Literal::Integer(value, false)),
            Value::I8(value) => {
                let negative = value < 0;
                let value = value.abs();
                let value = (value as u128).into();
                ExpressionKind::Literal(Literal::Integer(value, negative))
            }
            Value::I16(value) => {
                let negative = value < 0;
                let value = value.abs();
                let value = (value as u128).into();
                ExpressionKind::Literal(Literal::Integer(value, negative))
            }
            Value::I32(value) => {
                let negative = value < 0;
                let value = value.abs();
                let value = (value as u128).into();
                ExpressionKind::Literal(Literal::Integer(value, negative))
            }
            Value::I64(value) => {
                let negative = value < 0;
                let value = value.abs();
                let value = (value as u128).into();
                ExpressionKind::Literal(Literal::Integer(value, negative))
            }
            Value::U1(value) => {
                ExpressionKind::Literal(Literal::Integer((value as u128).into(), false))
            }
            Value::U8(value) => {
                ExpressionKind::Literal(Literal::Integer((value as u128).into(), false))
            }
            Value::U16(value) => {
                ExpressionKind::Literal(Literal::Integer((value as u128).into(), false))
            }
            Value::U32(value) => {
                ExpressionKind::Literal(Literal::Integer((value as u128).into(), false))
            }
            Value::U64(value) => {
                ExpressionKind::Literal(Literal::Integer((value as u128).into(), false))
            }
            Value::String(value) | Value::CtString(value) => {
                ExpressionKind::Literal(Literal::Str(unwrap_rc(value)))
            }
            // Format strings are lowered as normal strings since they are already interpolated.
            Value::FormatString(value, _) => {
                ExpressionKind::Literal(Literal::Str(unwrap_rc(value)))
            }
            Value::Function(id, typ, bindings) => {
                let id = elaborator.interner.function_definition_id(id);
                let impl_kind = ImplKind::NotATraitMethod;
                let ident = HirIdent { location, id, impl_kind };
                let expr_id = elaborator.interner.push_expr(HirExpression::Ident(ident, None));
                elaborator.interner.push_expr_location(expr_id, location);
                elaborator.interner.push_expr_type(expr_id, typ);
                elaborator.interner.store_instantiation_bindings(expr_id, unwrap_rc(bindings));
                ExpressionKind::Resolved(expr_id)
            }
            Value::Tuple(fields) => {
                let fields =
                    try_vecmap(fields, |field| field.into_expression(elaborator, location))?;
                ExpressionKind::Tuple(fields)
            }
            Value::Struct(fields, typ) => {
                let fields = try_vecmap(fields, |(name, field)| {
                    let field = field.into_expression(elaborator, location)?;
                    Ok((Ident::new(unwrap_rc(name), location), field))
                })?;

                let struct_type = match typ.follow_bindings_shallow().as_ref() {
                    Type::DataType(def, _) => Some(def.borrow().id),
                    _ => return Err(InterpreterError::NonStructInConstructor { typ, location }),
                };

                // Since we've provided the struct_type, the path should be ignored.
                let type_name = Path::from_single(String::new(), location);
                ExpressionKind::Constructor(Box::new(ConstructorExpression {
                    typ: UnresolvedType::from_path(type_name),
                    fields,
                    struct_type,
                }))
            }
            value @ Value::Enum(..) => {
                let hir = value.into_hir_expression(elaborator.interner, location)?;
                ExpressionKind::Resolved(hir)
            }
            Value::Array(elements, _) => {
                let elements =
                    try_vecmap(elements, |element| element.into_expression(elaborator, location))?;
                ExpressionKind::Literal(Literal::Array(ArrayLiteral::Standard(elements)))
            }
            Value::Slice(elements, _) => {
                let elements =
                    try_vecmap(elements, |element| element.into_expression(elaborator, location))?;
                ExpressionKind::Literal(Literal::Slice(ArrayLiteral::Standard(elements)))
            }
            Value::Quoted(tokens) => {
                // Wrap the tokens in '{' and '}' so that we can parse statements as well.
                let mut tokens_to_parse = unwrap_rc(tokens.clone());
                tokens_to_parse.insert(0, LocatedToken::new(Token::LeftBrace, location));
                tokens_to_parse.push(LocatedToken::new(Token::RightBrace, location));

                let tokens_to_parse = Tokens(tokens_to_parse);

                let parser = Parser::for_tokens(tokens_to_parse);
                return match parser.parse_result(Parser::parse_expression_or_error) {
                    Ok((expr, warnings)) => {
                        for warning in warnings {
                            let location = warning.location();
                            let warning: CompilationError = warning.into();
                            elaborator.push_err(warning, location.file);
                        }

                        Ok(expr)
                    }
                    Err(mut errors) => {
                        let error = Box::new(errors.swap_remove(0));
                        let rule = "an expression";
                        let tokens = tokens_to_string(&tokens, elaborator.interner);
                        Err(InterpreterError::FailedToParseMacro { error, tokens, rule, location })
                    }
                };
            }
            Value::Expr(ref expr) => {
                // We need to do some shenanigans to get around the borrow checker here due to using a boxed value.

                // We first do whatever needs a reference to `expr` to avoid partially moving `self`.
                if matches!(expr.as_ref(), ExprValue::Pattern(_)) {
                    let typ = Type::Quoted(QuotedType::Expr);
                    let value = self.display(elaborator.interner).to_string();
                    return Err(InterpreterError::CannotInlineMacro { typ, value, location });
                }

                // Now drop this references and move `expr` out of `self` so we don't have to clone it.
                let Value::Expr(expr) = self else {
                    unreachable!("Ensured by outer match statement")
                };

                match *expr {
                    ExprValue::Expression(expr) => expr,
                    ExprValue::Statement(statement) => ExpressionKind::Block(BlockExpression {
                        statements: vec![Statement { kind: statement, location }],
                    }),
                    ExprValue::LValue(lvalue) => lvalue.as_expression().kind,
                    ExprValue::Pattern(_) => unreachable!("this case is handled above"),
                }
            }
            Value::TypedExpr(..)
            | Value::Pointer(..)
            | Value::StructDefinition(_)
            | Value::TraitConstraint(..)
            | Value::TraitDefinition(_)
            | Value::TraitImpl(_)
            | Value::FunctionDefinition(_)
            | Value::Zeroed(_)
            | Value::Type(_)
            | Value::UnresolvedType(_)
            | Value::Closure(..)
            | Value::ModuleDefinition(_) => {
                let typ = self.get_type().into_owned();
                let value = self.display(elaborator.interner).to_string();
                return Err(InterpreterError::CannotInlineMacro { typ, value, location });
            }
        };

        Ok(Expression::new(kind, location))
    }

    pub(crate) fn into_hir_expression(
        self,
        interner: &mut NodeInterner,
        location: Location,
    ) -> IResult<ExprId> {
        let typ = self.get_type().into_owned();

        let expression = match self {
            Value::Unit => HirExpression::Literal(HirLiteral::Unit),
            Value::Bool(value) => HirExpression::Literal(HirLiteral::Bool(value)),
            Value::Field(value) => HirExpression::Literal(HirLiteral::Integer(value, false)),
            Value::I8(value) => {
                let negative = value < 0;
                let value = value.abs();
                let value = (value as u128).into();
                HirExpression::Literal(HirLiteral::Integer(value, negative))
            }
            Value::I16(value) => {
                let negative = value < 0;
                let value = value.abs();
                let value = (value as u128).into();
                HirExpression::Literal(HirLiteral::Integer(value, negative))
            }
            Value::I32(value) => {
                let negative = value < 0;
                let value = value.abs();
                let value = (value as u128).into();
                HirExpression::Literal(HirLiteral::Integer(value, negative))
            }
            Value::I64(value) => {
                let negative = value < 0;
                let value = value.abs();
                let value = (value as u128).into();
                HirExpression::Literal(HirLiteral::Integer(value, negative))
            }
            Value::U1(value) => {
                HirExpression::Literal(HirLiteral::Integer((value as u128).into(), false))
            }
            Value::U8(value) => {
                HirExpression::Literal(HirLiteral::Integer((value as u128).into(), false))
            }
            Value::U16(value) => {
                HirExpression::Literal(HirLiteral::Integer((value as u128).into(), false))
            }
            Value::U32(value) => {
                HirExpression::Literal(HirLiteral::Integer((value as u128).into(), false))
            }
            Value::U64(value) => {
                HirExpression::Literal(HirLiteral::Integer((value as u128).into(), false))
            }
            Value::String(value) | Value::CtString(value) => {
                HirExpression::Literal(HirLiteral::Str(unwrap_rc(value)))
            }
            // Format strings are lowered as normal strings since they are already interpolated.
            Value::FormatString(value, _) => {
                HirExpression::Literal(HirLiteral::Str(unwrap_rc(value)))
            }
            Value::Function(id, typ, bindings) => {
                let id = interner.function_definition_id(id);
                let impl_kind = ImplKind::NotATraitMethod;
                let ident = HirIdent { location, id, impl_kind };
                let expr_id = interner.push_expr(HirExpression::Ident(ident, None));
                interner.push_expr_location(expr_id, location);
                interner.push_expr_type(expr_id, typ);
                interner.store_instantiation_bindings(expr_id, unwrap_rc(bindings));
                return Ok(expr_id);
            }
            Value::Tuple(fields) => {
                let fields =
                    try_vecmap(fields, |field| field.into_hir_expression(interner, location))?;
                HirExpression::Tuple(fields)
            }
            Value::Struct(fields, typ) => {
                let fields = try_vecmap(fields, |(name, field)| {
                    let field = field.into_hir_expression(interner, location)?;
                    Ok((Ident::new(unwrap_rc(name), location), field))
                })?;

                let (r#type, struct_generics) = match typ.follow_bindings() {
                    Type::DataType(def, generics) => (def, generics),
                    _ => return Err(InterpreterError::NonStructInConstructor { typ, location }),
                };

                HirExpression::Constructor(HirConstructorExpression {
                    r#type,
                    struct_generics,
                    fields,
                })
            }
            Value::Enum(variant_index, args, typ) => {
                // Enum constants can have generic types but aren't functions
                let r#type = match typ.unwrap_forall().1.follow_bindings() {
                    Type::DataType(def, _) => def,
                    _ => return Err(InterpreterError::NonEnumInConstructor { typ, location }),
                };

                let arguments =
                    try_vecmap(args, |arg| arg.into_hir_expression(interner, location))?;

                HirExpression::EnumConstructor(HirEnumConstructorExpression {
                    r#type,
                    variant_index,
                    arguments,
                })
            }
            Value::Array(elements, _) => {
                let elements = try_vecmap(elements, |element| {
                    element.into_hir_expression(interner, location)
                })?;
                HirExpression::Literal(HirLiteral::Array(HirArrayLiteral::Standard(elements)))
            }
            Value::Slice(elements, _) => {
                let elements = try_vecmap(elements, |element| {
                    element.into_hir_expression(interner, location)
                })?;
                HirExpression::Literal(HirLiteral::Slice(HirArrayLiteral::Standard(elements)))
            }
            Value::Quoted(tokens) => HirExpression::Unquote(Tokens(unwrap_rc(tokens))),
            Value::TypedExpr(TypedExpr::ExprId(expr_id)) => interner.expression(&expr_id),
            // Only convert pointers with auto_deref = true. These are mutable variables
            // and we don't need to wrap them in `&mut`.
            Value::Pointer(element, true) => {
                return element.unwrap_or_clone().into_hir_expression(interner, location);
            }
            Value::Closure(closure) => HirExpression::Lambda(closure.lambda.clone()),
            Value::TypedExpr(TypedExpr::StmtId(..))
            | Value::Expr(..)
            | Value::Pointer(..)
            | Value::StructDefinition(_)
            | Value::TraitConstraint(..)
            | Value::TraitDefinition(_)
            | Value::TraitImpl(_)
            | Value::FunctionDefinition(_)
            | Value::Zeroed(_)
            | Value::Type(_)
            | Value::UnresolvedType(_)
            | Value::ModuleDefinition(_) => {
                let typ = self.get_type().into_owned();
                let value = self.display(interner).to_string();
                return Err(InterpreterError::CannotInlineMacro { value, typ, location });
            }
        };

        let id = interner.push_expr(expression);
        interner.push_expr_location(id, location);
        interner.push_expr_type(id, typ);
        Ok(id)
    }

    pub(crate) fn into_tokens(
        self,
        interner: &mut NodeInterner,
        location: Location,
    ) -> IResult<Vec<LocatedToken>> {
        let tokens: Vec<Token> = match self {
            Value::Unit => {
                vec![Token::LeftParen, Token::RightParen]
            }
            Value::Quoted(tokens) => return Ok(unwrap_rc(tokens)),
            Value::Type(typ) => vec![Token::QuotedType(interner.push_quoted_type(typ))],
            Value::Expr(expr) => match *expr {
                ExprValue::Expression(expr) => {
                    vec![Token::InternedExpr(interner.push_expression_kind(expr))]
                }
                ExprValue::Statement(StatementKind::Expression(expr)) => {
                    vec![Token::InternedExpr(interner.push_expression_kind(expr.kind))]
                }
                ExprValue::Statement(statement) => {
                    vec![Token::InternedStatement(interner.push_statement_kind(statement))]
                }
                ExprValue::LValue(lvalue) => {
                    vec![Token::InternedLValue(interner.push_lvalue(lvalue))]
                }
                ExprValue::Pattern(pattern) => {
                    vec![Token::InternedPattern(interner.push_pattern(pattern))]
                }
            },
            Value::UnresolvedType(typ) => {
<<<<<<< HEAD
                vec![Token::InternedUnresolvedTypeData(interner.push_unresolved_type_data(typ))]
            }
            Value::TypedExpr(TypedExpr::ExprId(expr_id)) => vec![Token::UnquoteMarker(expr_id)],
            Value::U1(bool) => vec![Token::Bool(bool)],
            Value::U8(value) => vec![Token::Int((value as u128).into())],
            Value::U16(value) => vec![Token::Int((value as u128).into())],
            Value::U32(value) => vec![Token::Int((value as u128).into())],
            Value::U64(value) => vec![Token::Int((value as u128).into())],
=======
                Token::InternedUnresolvedTypeData(interner.push_unresolved_type_data(typ))
            }
            Value::TraitConstraint(trait_id, generics) => {
                let name = Rc::new(interner.get_trait(trait_id).name.0.contents.clone());
                let typ = Type::TraitAsType(trait_id, name, generics);
                Token::QuotedType(interner.push_quoted_type(typ))
            }
            Value::TypedExpr(TypedExpr::ExprId(expr_id)) => Token::UnquoteMarker(expr_id),
            Value::U1(bool) => Token::Bool(bool),
            Value::U8(value) => Token::Int((value as u128).into()),
            Value::U16(value) => Token::Int((value as u128).into()),
            Value::U32(value) => Token::Int((value as u128).into()),
            Value::U64(value) => Token::Int((value as u128).into()),
>>>>>>> 1d04f8ba
            Value::I8(value) => {
                if value < 0 {
                    vec![Token::Minus, Token::Int((-value as u128).into())]
                } else {
                    vec![Token::Int((value as u128).into())]
                }
            }
            Value::I16(value) => {
                if value < 0 {
                    vec![Token::Minus, Token::Int((-value as u128).into())]
                } else {
                    vec![Token::Int((value as u128).into())]
                }
            }
            Value::I32(value) => {
                if value < 0 {
                    vec![Token::Minus, Token::Int((-value as u128).into())]
                } else {
                    vec![Token::Int((value as u128).into())]
                }
            }
            Value::I64(value) => {
                if value < 0 {
                    vec![Token::Minus, Token::Int((-value as u128).into())]
                } else {
                    vec![Token::Int((value as u128).into())]
                }
            }
            Value::Field(value) => vec![Token::Int(value)],
            other => vec![Token::UnquoteMarker(other.into_hir_expression(interner, location)?)],
        };
        let tokens = vecmap(tokens, |token| LocatedToken::new(token, location));
        Ok(tokens)
    }

    /// Returns false for non-integral `Value`s.
    pub(crate) fn is_integral(&self) -> bool {
        use Value::*;
        matches!(
            self,
            Field(_) | I8(_) | I16(_) | I32(_) | I64(_) | U8(_) | U16(_) | U32(_) | U64(_)
        )
    }

    pub(crate) fn is_closure(&self) -> bool {
        matches!(self, Value::Closure(..))
    }

    /// Converts any non-negative `Value` into a `FieldElement`.
    /// Returns `None` for negative integers and non-integral `Value`s.
    pub(crate) fn to_field_element(&self) -> Option<FieldElement> {
        match self {
            Self::Field(value) => Some(*value),
            Self::I8(value) => (*value >= 0).then_some((*value as u128).into()),
            Self::I16(value) => (*value >= 0).then_some((*value as u128).into()),
            Self::I32(value) => (*value >= 0).then_some((*value as u128).into()),
            Self::I64(value) => (*value >= 0).then_some((*value as u128).into()),
            Self::U8(value) => Some((*value as u128).into()),
            Self::U16(value) => Some((*value as u128).into()),
            Self::U32(value) => Some((*value as u128).into()),
            Self::U64(value) => Some((*value as u128).into()),
            _ => None,
        }
    }

    pub(crate) fn into_top_level_items(
        self,
        location: Location,
        elaborator: &mut Elaborator,
    ) -> IResult<Vec<Item>> {
        let parser = Parser::parse_top_level_items;
        match self {
            Value::Quoted(tokens) => {
                parse_tokens(tokens, elaborator, parser, location, "top-level item")
            }
            _ => {
                let typ = self.get_type().into_owned();
                let value = self.display(elaborator.interner).to_string();
                Err(InterpreterError::CannotInlineMacro { value, typ, location })
            }
        }
    }
}

/// Unwraps an Rc value without cloning the inner value if the reference count is 1. Clones otherwise.
pub(crate) fn unwrap_rc<T: Clone>(rc: Rc<T>) -> T {
    Rc::try_unwrap(rc).unwrap_or_else(|rc| (*rc).clone())
}

fn parse_tokens<'a, T, F>(
    tokens: Rc<Vec<LocatedToken>>,
    elaborator: &mut Elaborator,
    parsing_function: F,
    location: Location,
    rule: &'static str,
) -> IResult<T>
where
    F: FnOnce(&mut Parser<'a>) -> T,
{
    let parser = Parser::for_tokens(Tokens(unwrap_rc(tokens.clone())));
    match parser.parse_result(parsing_function) {
        Ok((expr, warnings)) => {
            for warning in warnings {
                let location = warning.location();
                let warning: CompilationError = warning.into();
                elaborator.push_err(warning, location.file);
            }
            Ok(expr)
        }
        Err(mut errors) => {
            let error = Box::new(errors.swap_remove(0));
            let tokens = tokens_to_string(&tokens, elaborator.interner);
            Err(InterpreterError::FailedToParseMacro { error, tokens, rule, location })
        }
    }
}<|MERGE_RESOLUTION|>--- conflicted
+++ resolved
@@ -521,8 +521,12 @@
                 }
             },
             Value::UnresolvedType(typ) => {
-<<<<<<< HEAD
                 vec![Token::InternedUnresolvedTypeData(interner.push_unresolved_type_data(typ))]
+            }
+            Value::TraitConstraint(trait_id, generics) => {
+                let name = Rc::new(interner.get_trait(trait_id).name.0.contents.clone());
+                let typ = Type::TraitAsType(trait_id, name, generics);
+                vec![Token::QuotedType(interner.push_quoted_type(typ))]
             }
             Value::TypedExpr(TypedExpr::ExprId(expr_id)) => vec![Token::UnquoteMarker(expr_id)],
             Value::U1(bool) => vec![Token::Bool(bool)],
@@ -530,21 +534,6 @@
             Value::U16(value) => vec![Token::Int((value as u128).into())],
             Value::U32(value) => vec![Token::Int((value as u128).into())],
             Value::U64(value) => vec![Token::Int((value as u128).into())],
-=======
-                Token::InternedUnresolvedTypeData(interner.push_unresolved_type_data(typ))
-            }
-            Value::TraitConstraint(trait_id, generics) => {
-                let name = Rc::new(interner.get_trait(trait_id).name.0.contents.clone());
-                let typ = Type::TraitAsType(trait_id, name, generics);
-                Token::QuotedType(interner.push_quoted_type(typ))
-            }
-            Value::TypedExpr(TypedExpr::ExprId(expr_id)) => Token::UnquoteMarker(expr_id),
-            Value::U1(bool) => Token::Bool(bool),
-            Value::U8(value) => Token::Int((value as u128).into()),
-            Value::U16(value) => Token::Int((value as u128).into()),
-            Value::U32(value) => Token::Int((value as u128).into()),
-            Value::U64(value) => Token::Int((value as u128).into()),
->>>>>>> 1d04f8ba
             Value::I8(value) => {
                 if value < 0 {
                     vec![Token::Minus, Token::Int((-value as u128).into())]
