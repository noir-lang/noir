--- conflicted
+++ resolved
@@ -8,11 +8,7 @@
 use strum_macros::Display;
 
 use crate::{
-<<<<<<< HEAD
-    QuotedType, Shared, Type, TypeBindings,
-=======
-    Kind, QuotedType, Shared, Type, TypeBindings, TypeVariable,
->>>>>>> 201ffe6e
+    QuotedType, Shared, Type, TypeBindings, TypeVariable,
     ast::{
         ArrayLiteral, BlockExpression, ConstructorExpression, Expression, ExpressionKind, Ident,
         IntegerBitSize, LValue, Literal, Pattern, Statement, StatementKind, UnresolvedType,
