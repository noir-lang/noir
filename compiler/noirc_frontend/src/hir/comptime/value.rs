use std::{borrow::Cow, fmt::Display, rc::Rc};

use acvm::{AcirField, FieldElement};
use chumsky::Parser;
use im::Vector;
use iter_extended::{try_vecmap, vecmap};
use noirc_errors::{Location, Span};

use crate::{
    ast::{ArrayLiteral, ConstructorExpression, Ident, IntegerBitSize, Signedness},
<<<<<<< HEAD
    hir::{def_map::ModuleId, type_check::generics::TraitGenerics},
    hir_def::expr::{HirArrayLiteral, HirConstructorExpression, HirIdent, HirLambda, ImplKind},
=======
    hir::def_map::ModuleId,
    hir_def::{
        expr::{HirArrayLiteral, HirConstructorExpression, HirIdent, HirLambda, ImplKind},
        traits::TraitConstraint,
    },
>>>>>>> 4274efad
    macros_api::{
        Expression, ExpressionKind, HirExpression, HirLiteral, Literal, NodeInterner, Path,
        StructId,
    },
    node_interner::{ExprId, FuncId, TraitId, TraitImplId},
    parser::{self, NoirParser, TopLevelStatement},
    token::{SpannedToken, Token, Tokens},
    QuotedType, Shared, Type, TypeBindings,
};
use rustc_hash::FxHashMap as HashMap;

use super::errors::{IResult, InterpreterError};

#[derive(Debug, Clone, PartialEq, Eq)]
pub enum Value {
    Unit,
    Bool(bool),
    Field(FieldElement),
    I8(i8),
    I16(i16),
    I32(i32),
    I64(i64),
    U1(bool),
    U8(u8),
    U16(u16),
    U32(u32),
    U64(u64),
    String(Rc<String>),
    FormatString(Rc<String>, Type),
    Function(FuncId, Type, Rc<TypeBindings>),
    Closure(HirLambda, Vec<Value>, Type),
    Tuple(Vec<Value>),
    Struct(HashMap<Rc<String>, Value>, Type),
    Pointer(Shared<Value>, /* auto_deref */ bool),
    Array(Vector<Value>, Type),
    Slice(Vector<Value>, Type),
    /// Quoted tokens don't have spans because otherwise inserting them in the middle of other
    /// tokens can cause larger spans to be before lesser spans, causing an assert. They may also
    /// be inserted into separate files entirely.
    Quoted(Rc<Vec<Token>>),
    StructDefinition(StructId),
    TraitConstraint(TraitId, TraitGenerics),
    TraitDefinition(TraitId),
    TraitImpl(TraitImplId),
    FunctionDefinition(FuncId),
    ModuleDefinition(ModuleId),
    Type(Type),
    Zeroed(Type),
    Expr(ExpressionKind),
}

impl Value {
    pub(crate) fn get_type(&self) -> Cow<Type> {
        Cow::Owned(match self {
            Value::Unit => Type::Unit,
            Value::Bool(_) => Type::Bool,
            Value::Field(_) => Type::FieldElement,
            Value::I8(_) => Type::Integer(Signedness::Signed, IntegerBitSize::Eight),
            Value::I16(_) => Type::Integer(Signedness::Signed, IntegerBitSize::Sixteen),
            Value::I32(_) => Type::Integer(Signedness::Signed, IntegerBitSize::ThirtyTwo),
            Value::I64(_) => Type::Integer(Signedness::Signed, IntegerBitSize::SixtyFour),
            Value::U1(_) => Type::Integer(Signedness::Unsigned, IntegerBitSize::One),
            Value::U8(_) => Type::Integer(Signedness::Unsigned, IntegerBitSize::Eight),
            Value::U16(_) => Type::Integer(Signedness::Unsigned, IntegerBitSize::Sixteen),
            Value::U32(_) => Type::Integer(Signedness::Unsigned, IntegerBitSize::ThirtyTwo),
            Value::U64(_) => Type::Integer(Signedness::Unsigned, IntegerBitSize::SixtyFour),
            Value::String(value) => {
                let length = Type::Constant(value.len() as u32);
                Type::String(Box::new(length))
            }
            Value::FormatString(_, typ) => return Cow::Borrowed(typ),
            Value::Function(_, typ, _) => return Cow::Borrowed(typ),
            Value::Closure(_, _, typ) => return Cow::Borrowed(typ),
            Value::Tuple(fields) => {
                Type::Tuple(vecmap(fields, |field| field.get_type().into_owned()))
            }
            Value::Struct(_, typ) => return Cow::Borrowed(typ),
            Value::Array(_, typ) => return Cow::Borrowed(typ),
            Value::Slice(_, typ) => return Cow::Borrowed(typ),
            Value::Quoted(_) => Type::Quoted(QuotedType::Quoted),
            Value::StructDefinition(_) => Type::Quoted(QuotedType::StructDefinition),
            Value::Pointer(element, auto_deref) => {
                if *auto_deref {
                    element.borrow().get_type().into_owned()
                } else {
                    let element = element.borrow().get_type().into_owned();
                    Type::MutableReference(Box::new(element))
                }
            }
            Value::TraitConstraint { .. } => Type::Quoted(QuotedType::TraitConstraint),
            Value::TraitDefinition(_) => Type::Quoted(QuotedType::TraitDefinition),
            Value::TraitImpl(_) => Type::Quoted(QuotedType::TraitImpl),
            Value::FunctionDefinition(_) => Type::Quoted(QuotedType::FunctionDefinition),
            Value::ModuleDefinition(_) => Type::Quoted(QuotedType::Module),
            Value::Type(_) => Type::Quoted(QuotedType::Type),
            Value::Zeroed(typ) => return Cow::Borrowed(typ),
            Value::Expr(_) => Type::Quoted(QuotedType::Expr),
        })
    }

    pub(crate) fn into_expression(
        self,
        interner: &mut NodeInterner,
        location: Location,
    ) -> IResult<Expression> {
        let kind = match self {
            Value::Unit => ExpressionKind::Literal(Literal::Unit),
            Value::Bool(value) => ExpressionKind::Literal(Literal::Bool(value)),
            Value::Field(value) => ExpressionKind::Literal(Literal::Integer(value, false)),
            Value::I8(value) => {
                let negative = value < 0;
                let value = value.abs();
                let value = (value as u128).into();
                ExpressionKind::Literal(Literal::Integer(value, negative))
            }
            Value::I16(value) => {
                let negative = value < 0;
                let value = value.abs();
                let value = (value as u128).into();
                ExpressionKind::Literal(Literal::Integer(value, negative))
            }
            Value::I32(value) => {
                let negative = value < 0;
                let value = value.abs();
                let value = (value as u128).into();
                ExpressionKind::Literal(Literal::Integer(value, negative))
            }
            Value::I64(value) => {
                let negative = value < 0;
                let value = value.abs();
                let value = (value as u128).into();
                ExpressionKind::Literal(Literal::Integer(value, negative))
            }
            Value::U1(value) => {
                ExpressionKind::Literal(Literal::Integer((value as u128).into(), false))
            }
            Value::U8(value) => {
                ExpressionKind::Literal(Literal::Integer((value as u128).into(), false))
            }
            Value::U16(value) => {
                ExpressionKind::Literal(Literal::Integer((value as u128).into(), false))
            }
            Value::U32(value) => {
                ExpressionKind::Literal(Literal::Integer((value as u128).into(), false))
            }
            Value::U64(value) => {
                ExpressionKind::Literal(Literal::Integer((value as u128).into(), false))
            }
            Value::String(value) => ExpressionKind::Literal(Literal::Str(unwrap_rc(value))),
            // Format strings are lowered as normal strings since they are already interpolated.
            Value::FormatString(value, _) => {
                ExpressionKind::Literal(Literal::Str(unwrap_rc(value)))
            }
            Value::Function(id, typ, bindings) => {
                let id = interner.function_definition_id(id);
                let impl_kind = ImplKind::NotATraitMethod;
                let ident = HirIdent { location, id, impl_kind };
                let expr_id = interner.push_expr(HirExpression::Ident(ident, None));
                interner.push_expr_location(expr_id, location.span, location.file);
                interner.push_expr_type(expr_id, typ);
                interner.store_instantiation_bindings(expr_id, unwrap_rc(bindings));
                ExpressionKind::Resolved(expr_id)
            }
            Value::Closure(_lambda, _env, _typ) => {
                // TODO: How should a closure's environment be inlined?
                let item = "Returning closures from a comptime fn".into();
                return Err(InterpreterError::Unimplemented { item, location });
            }
            Value::Tuple(fields) => {
                let fields = try_vecmap(fields, |field| field.into_expression(interner, location))?;
                ExpressionKind::Tuple(fields)
            }
            Value::Struct(fields, typ) => {
                let fields = try_vecmap(fields, |(name, field)| {
                    let field = field.into_expression(interner, location)?;
                    Ok((Ident::new(unwrap_rc(name), location.span), field))
                })?;

                let struct_type = match typ.follow_bindings() {
                    Type::Struct(def, _) => Some(def.borrow().id),
                    _ => return Err(InterpreterError::NonStructInConstructor { typ, location }),
                };

                // Since we've provided the struct_type, the path should be ignored.
                let type_name = Path::from_single(String::new(), location.span);
                ExpressionKind::Constructor(Box::new(ConstructorExpression {
                    type_name,
                    fields,
                    struct_type,
                }))
            }
            Value::Array(elements, _) => {
                let elements =
                    try_vecmap(elements, |element| element.into_expression(interner, location))?;
                ExpressionKind::Literal(Literal::Array(ArrayLiteral::Standard(elements)))
            }
            Value::Slice(elements, _) => {
                let elements =
                    try_vecmap(elements, |element| element.into_expression(interner, location))?;
                ExpressionKind::Literal(Literal::Slice(ArrayLiteral::Standard(elements)))
            }
            Value::Quoted(tokens) => {
                // Wrap the tokens in '{' and '}' so that we can parse statements as well.
                let mut tokens_to_parse = add_token_spans(tokens.clone(), location.span);
                tokens_to_parse.0.insert(0, SpannedToken::new(Token::LeftBrace, location.span));
                tokens_to_parse.0.push(SpannedToken::new(Token::RightBrace, location.span));

                return match parser::expression().parse(tokens_to_parse) {
                    Ok(expr) => Ok(expr),
                    Err(mut errors) => {
                        let error = errors.swap_remove(0);
                        let file = location.file;
                        let rule = "an expression";
                        Err(InterpreterError::FailedToParseMacro { error, file, tokens, rule })
                    }
                };
            }
            Value::Expr(expr) => expr,
            Value::Pointer(..)
            | Value::StructDefinition(_)
            | Value::TraitConstraint(..)
            | Value::TraitDefinition(_)
            | Value::TraitImpl(_)
            | Value::FunctionDefinition(_)
            | Value::Zeroed(_)
            | Value::Type(_)
            | Value::ModuleDefinition(_) => {
                let typ = self.get_type().into_owned();
                let value = self.display(interner).to_string();
                return Err(InterpreterError::CannotInlineMacro { typ, value, location });
            }
        };

        Ok(Expression::new(kind, location.span))
    }

    pub(crate) fn into_hir_expression(
        self,
        interner: &mut NodeInterner,
        location: Location,
    ) -> IResult<ExprId> {
        let typ = self.get_type().into_owned();

        let expression = match self {
            Value::Unit => HirExpression::Literal(HirLiteral::Unit),
            Value::Bool(value) => HirExpression::Literal(HirLiteral::Bool(value)),
            Value::Field(value) => HirExpression::Literal(HirLiteral::Integer(value, false)),
            Value::I8(value) => {
                let negative = value < 0;
                let value = value.abs();
                let value = (value as u128).into();
                HirExpression::Literal(HirLiteral::Integer(value, negative))
            }
            Value::I16(value) => {
                let negative = value < 0;
                let value = value.abs();
                let value = (value as u128).into();
                HirExpression::Literal(HirLiteral::Integer(value, negative))
            }
            Value::I32(value) => {
                let negative = value < 0;
                let value = value.abs();
                let value = (value as u128).into();
                HirExpression::Literal(HirLiteral::Integer(value, negative))
            }
            Value::I64(value) => {
                let negative = value < 0;
                let value = value.abs();
                let value = (value as u128).into();
                HirExpression::Literal(HirLiteral::Integer(value, negative))
            }
            Value::U1(value) => {
                HirExpression::Literal(HirLiteral::Integer((value as u128).into(), false))
            }
            Value::U8(value) => {
                HirExpression::Literal(HirLiteral::Integer((value as u128).into(), false))
            }
            Value::U16(value) => {
                HirExpression::Literal(HirLiteral::Integer((value as u128).into(), false))
            }
            Value::U32(value) => {
                HirExpression::Literal(HirLiteral::Integer((value as u128).into(), false))
            }
            Value::U64(value) => {
                HirExpression::Literal(HirLiteral::Integer((value as u128).into(), false))
            }
            Value::String(value) => HirExpression::Literal(HirLiteral::Str(unwrap_rc(value))),
            // Format strings are lowered as normal strings since they are already interpolated.
            Value::FormatString(value, _) => {
                HirExpression::Literal(HirLiteral::Str(unwrap_rc(value)))
            }
            Value::Function(id, typ, bindings) => {
                let id = interner.function_definition_id(id);
                let impl_kind = ImplKind::NotATraitMethod;
                let ident = HirIdent { location, id, impl_kind };
                let expr_id = interner.push_expr(HirExpression::Ident(ident, None));
                interner.push_expr_location(expr_id, location.span, location.file);
                interner.push_expr_type(expr_id, typ);
                interner.store_instantiation_bindings(expr_id, unwrap_rc(bindings));
                return Ok(expr_id);
            }
            Value::Closure(_lambda, _env, _typ) => {
                // TODO: How should a closure's environment be inlined?
                let item = "Returning closures from a comptime fn".into();
                return Err(InterpreterError::Unimplemented { item, location });
            }
            Value::Tuple(fields) => {
                let fields =
                    try_vecmap(fields, |field| field.into_hir_expression(interner, location))?;
                HirExpression::Tuple(fields)
            }
            Value::Struct(fields, typ) => {
                let fields = try_vecmap(fields, |(name, field)| {
                    let field = field.into_hir_expression(interner, location)?;
                    Ok((Ident::new(unwrap_rc(name), location.span), field))
                })?;

                let (r#type, struct_generics) = match typ.follow_bindings() {
                    Type::Struct(def, generics) => (def, generics),
                    _ => return Err(InterpreterError::NonStructInConstructor { typ, location }),
                };

                HirExpression::Constructor(HirConstructorExpression {
                    r#type,
                    struct_generics,
                    fields,
                })
            }
            Value::Array(elements, _) => {
                let elements = try_vecmap(elements, |element| {
                    element.into_hir_expression(interner, location)
                })?;
                HirExpression::Literal(HirLiteral::Array(HirArrayLiteral::Standard(elements)))
            }
            Value::Slice(elements, _) => {
                let elements = try_vecmap(elements, |element| {
                    element.into_hir_expression(interner, location)
                })?;
                HirExpression::Literal(HirLiteral::Slice(HirArrayLiteral::Standard(elements)))
            }
            Value::Quoted(tokens) => HirExpression::Unquote(add_token_spans(tokens, location.span)),
            Value::Expr(..)
            | Value::Pointer(..)
            | Value::StructDefinition(_)
            | Value::TraitConstraint(..)
            | Value::TraitDefinition(_)
            | Value::TraitImpl(_)
            | Value::FunctionDefinition(_)
            | Value::Zeroed(_)
            | Value::Type(_)
            | Value::ModuleDefinition(_) => {
                let typ = self.get_type().into_owned();
                let value = self.display(interner).to_string();
                return Err(InterpreterError::CannotInlineMacro { value, typ, location });
            }
        };

        let id = interner.push_expr(expression);
        interner.push_expr_location(id, location.span, location.file);
        interner.push_expr_type(id, typ);
        Ok(id)
    }

    pub(crate) fn into_tokens(
        self,
        interner: &mut NodeInterner,
        location: Location,
    ) -> IResult<Vec<Token>> {
        let token = match self {
            Value::Quoted(tokens) => return Ok(unwrap_rc(tokens)),
            Value::Type(typ) => Token::QuotedType(interner.push_quoted_type(typ)),
            other => Token::UnquoteMarker(other.into_hir_expression(interner, location)?),
        };
        Ok(vec![token])
    }

    /// Converts any unsigned `Value` into a `u128`.
    /// Returns `None` for negative integers.
    pub(crate) fn to_u128(&self) -> Option<u128> {
        match self {
            Self::Field(value) => Some(value.to_u128()),
            Self::I8(value) => (*value >= 0).then_some(*value as u128),
            Self::I16(value) => (*value >= 0).then_some(*value as u128),
            Self::I32(value) => (*value >= 0).then_some(*value as u128),
            Self::I64(value) => (*value >= 0).then_some(*value as u128),
            Self::U8(value) => Some(*value as u128),
            Self::U16(value) => Some(*value as u128),
            Self::U32(value) => Some(*value as u128),
            Self::U64(value) => Some(*value as u128),
            _ => None,
        }
    }

    pub(crate) fn into_top_level_items(
        self,
        location: Location,
        interner: &NodeInterner,
    ) -> IResult<Vec<TopLevelStatement>> {
        match self {
            Value::Quoted(tokens) => parse_tokens(tokens, parser::top_level_items(), location),
            _ => {
                let typ = self.get_type().into_owned();
                let value = self.display(interner).to_string();
                Err(InterpreterError::CannotInlineMacro { value, typ, location })
            }
        }
    }

    pub fn display<'value, 'interner>(
        &'value self,
        interner: &'interner NodeInterner,
    ) -> ValuePrinter<'value, 'interner> {
        ValuePrinter { value: self, interner }
    }
}

/// Unwraps an Rc value without cloning the inner value if the reference count is 1. Clones otherwise.
pub(crate) fn unwrap_rc<T: Clone>(rc: Rc<T>) -> T {
    Rc::try_unwrap(rc).unwrap_or_else(|rc| (*rc).clone())
}

fn parse_tokens<T>(
    tokens: Rc<Vec<Token>>,
    parser: impl NoirParser<T>,
    location: Location,
) -> IResult<T> {
    match parser.parse(add_token_spans(tokens.clone(), location.span)) {
        Ok(expr) => Ok(expr),
        Err(mut errors) => {
            let error = errors.swap_remove(0);
            let rule = "an expression";
            let file = location.file;
            Err(InterpreterError::FailedToParseMacro { error, file, tokens, rule })
        }
    }
}

pub(crate) fn add_token_spans(tokens: Rc<Vec<Token>>, span: Span) -> Tokens {
    let tokens = unwrap_rc(tokens);
    Tokens(vecmap(tokens, |token| SpannedToken::new(token, span)))
}

pub struct ValuePrinter<'value, 'interner> {
    value: &'value Value,
    interner: &'interner NodeInterner,
}

impl<'value, 'interner> Display for ValuePrinter<'value, 'interner> {
    fn fmt(&self, f: &mut std::fmt::Formatter<'_>) -> std::fmt::Result {
        match self.value {
            Value::Unit => write!(f, "()"),
            Value::Bool(value) => {
                let msg = if *value { "true" } else { "false" };
                write!(f, "{msg}")
            }
            Value::Field(value) => write!(f, "{value}"),
            Value::I8(value) => write!(f, "{value}"),
            Value::I16(value) => write!(f, "{value}"),
            Value::I32(value) => write!(f, "{value}"),
            Value::I64(value) => write!(f, "{value}"),
            Value::U1(value) => write!(f, "{value}"),
            Value::U8(value) => write!(f, "{value}"),
            Value::U16(value) => write!(f, "{value}"),
            Value::U32(value) => write!(f, "{value}"),
            Value::U64(value) => write!(f, "{value}"),
            Value::String(value) => write!(f, "{value}"),
            Value::FormatString(value, _) => write!(f, "{value}"),
            Value::Function(..) => write!(f, "(function)"),
            Value::Closure(_, _, _) => write!(f, "(closure)"),
            Value::Tuple(fields) => {
                let fields = vecmap(fields, |field| field.display(self.interner).to_string());
                write!(f, "({})", fields.join(", "))
            }
            Value::Struct(fields, typ) => {
                let typename = match typ.follow_bindings() {
                    Type::Struct(def, _) => def.borrow().name.to_string(),
                    other => other.to_string(),
                };
                let fields = vecmap(fields, |(name, value)| {
                    format!("{}: {}", name, value.display(self.interner))
                });
                write!(f, "{typename} {{ {} }}", fields.join(", "))
            }
            Value::Pointer(value, _) => write!(f, "&mut {}", value.borrow().display(self.interner)),
            Value::Array(values, _) => {
                let values = vecmap(values, |value| value.display(self.interner).to_string());
                write!(f, "[{}]", values.join(", "))
            }
            Value::Slice(values, _) => {
                let values = vecmap(values, |value| value.display(self.interner).to_string());
                write!(f, "&[{}]", values.join(", "))
            }
            Value::Quoted(tokens) => {
                write!(f, "quote {{")?;
                for token in tokens.iter() {
                    match token {
                        Token::QuotedType(id) => {
                            write!(f, " {}", self.interner.get_quoted_type(*id))?;
                        }
                        other => write!(f, " {other}")?,
                    }
                }
                write!(f, " }}")
            }
            Value::StructDefinition(id) => {
                let def = self.interner.get_struct(*id);
                let def = def.borrow();
                write!(f, "{}", def.name)
            }
            Value::TraitConstraint(trait_id, generics) => {
<<<<<<< HEAD
                let trait_ = self.interner.get_trait(*trait_id);
                write!(f, "{}{generics}", trait_.name)
=======
                write!(f, "{}", display_trait_id_and_generics(self.interner, trait_id, generics))
>>>>>>> 4274efad
            }
            Value::TraitDefinition(trait_id) => {
                let trait_ = self.interner.get_trait(*trait_id);
                write!(f, "{}", trait_.name)
            }
            Value::TraitImpl(trait_impl_id) => {
                let trait_impl = self.interner.get_trait_implementation(*trait_impl_id);
                let trait_impl = trait_impl.borrow();

                let generic_string =
                    vecmap(&trait_impl.trait_generics, ToString::to_string).join(", ");
                let generic_string = if generic_string.is_empty() {
                    generic_string
                } else {
                    format!("<{}>", generic_string)
                };

                let where_clause = vecmap(&trait_impl.where_clause, |trait_constraint| {
                    display_trait_constraint(self.interner, trait_constraint)
                });
                let where_clause = where_clause.join(", ");
                let where_clause = if where_clause.is_empty() {
                    where_clause
                } else {
                    format!(" where {}", where_clause)
                };

                write!(
                    f,
                    "impl {}{} for {}{}",
                    trait_impl.ident, generic_string, trait_impl.typ, where_clause
                )
            }
            Value::FunctionDefinition(function_id) => {
                write!(f, "{}", self.interner.function_name(function_id))
            }
            Value::ModuleDefinition(_) => write!(f, "(module)"),
            Value::Zeroed(typ) => write!(f, "(zeroed {typ})"),
            Value::Type(typ) => write!(f, "{}", typ),
            Value::Expr(expr) => write!(f, "{}", expr),
        }
    }
}

fn display_trait_id_and_generics(
    interner: &NodeInterner,
    trait_id: &TraitId,
    generics: &Vec<Type>,
) -> String {
    let trait_ = interner.get_trait(*trait_id);
    let generic_string = vecmap(generics, ToString::to_string).join(", ");
    if generics.is_empty() {
        format!("{}", trait_.name)
    } else {
        format!("{}<{generic_string}>", trait_.name)
    }
}

fn display_trait_constraint(interner: &NodeInterner, trait_constraint: &TraitConstraint) -> String {
    let trait_constraint_string = display_trait_id_and_generics(
        interner,
        &trait_constraint.trait_id,
        &trait_constraint.trait_generics,
    );
    format!("{}: {}", trait_constraint.typ, trait_constraint_string)
}<|MERGE_RESOLUTION|>--- conflicted
+++ resolved
@@ -8,16 +8,11 @@
 
 use crate::{
     ast::{ArrayLiteral, ConstructorExpression, Ident, IntegerBitSize, Signedness},
-<<<<<<< HEAD
     hir::{def_map::ModuleId, type_check::generics::TraitGenerics},
-    hir_def::expr::{HirArrayLiteral, HirConstructorExpression, HirIdent, HirLambda, ImplKind},
-=======
-    hir::def_map::ModuleId,
     hir_def::{
         expr::{HirArrayLiteral, HirConstructorExpression, HirIdent, HirLambda, ImplKind},
         traits::TraitConstraint,
     },
->>>>>>> 4274efad
     macros_api::{
         Expression, ExpressionKind, HirExpression, HirLiteral, Literal, NodeInterner, Path,
         StructId,
@@ -528,12 +523,8 @@
                 write!(f, "{}", def.name)
             }
             Value::TraitConstraint(trait_id, generics) => {
-<<<<<<< HEAD
                 let trait_ = self.interner.get_trait(*trait_id);
                 write!(f, "{}{generics}", trait_.name)
-=======
-                write!(f, "{}", display_trait_id_and_generics(self.interner, trait_id, generics))
->>>>>>> 4274efad
             }
             Value::TraitDefinition(trait_id) => {
                 let trait_ = self.interner.get_trait(*trait_id);
@@ -578,25 +569,27 @@
     }
 }
 
-fn display_trait_id_and_generics(
-    interner: &NodeInterner,
-    trait_id: &TraitId,
-    generics: &Vec<Type>,
-) -> String {
-    let trait_ = interner.get_trait(*trait_id);
-    let generic_string = vecmap(generics, ToString::to_string).join(", ");
-    if generics.is_empty() {
-        format!("{}", trait_.name)
-    } else {
-        format!("{}<{generic_string}>", trait_.name)
-    }
-}
-
 fn display_trait_constraint(interner: &NodeInterner, trait_constraint: &TraitConstraint) -> String {
-    let trait_constraint_string = display_trait_id_and_generics(
-        interner,
-        &trait_constraint.trait_id,
-        &trait_constraint.trait_generics,
-    );
-    format!("{}: {}", trait_constraint.typ, trait_constraint_string)
+    let trait_ = interner.get_trait(trait_constraint.trait_id);
+    let mut result = format!("{}: {}", trait_constraint.typ, trait_.name);
+
+    if !trait_constraint.trait_generics.is_empty() || !trait_constraint.associated_types.is_empty()
+    {
+        result += "<";
+        result += &vecmap(&trait_constraint.trait_generics, ToString::to_string).join(", ");
+
+        if !trait_constraint.trait_generics.is_empty()
+            && !trait_constraint.associated_types.is_empty()
+        {
+            result += ", ";
+        }
+
+        result += &vecmap(&trait_constraint.associated_types, |named| {
+            format!("{} = {}", named.name, named.typ)
+        })
+        .join(", ");
+        result += ">";
+    }
+
+    result
 }