--- conflicted
+++ resolved
@@ -7,12 +7,8 @@
 use noirc_errors::Location;
 
 use crate::{
-<<<<<<< HEAD
     ast::{ArrayLiteral, ConstructorExpression, Ident, IntegerBitSize, Signedness, TraitBound},
-=======
-    ast::{ArrayLiteral, ConstructorExpression, Ident, IntegerBitSize, Signedness},
     hir::def_map::ModuleId,
->>>>>>> b59a29e5
     hir_def::expr::{HirArrayLiteral, HirConstructorExpression, HirIdent, HirLambda, ImplKind},
     macros_api::{
         Expression, ExpressionKind, HirExpression, HirLiteral, Literal, NodeInterner, Path,
@@ -50,13 +46,10 @@
     Slice(Vector<Value>, Type),
     Code(Rc<Tokens>),
     StructDefinition(StructId),
-<<<<<<< HEAD
     TraitConstraint(TraitBound),
-=======
     TraitDefinition(TraitId),
     FunctionDefinition(FuncId),
     ModuleDefinition(ModuleId),
->>>>>>> b59a29e5
 }
 
 impl Value {
@@ -91,13 +84,10 @@
                 let element = element.borrow().get_type().into_owned();
                 Type::MutableReference(Box::new(element))
             }
-<<<<<<< HEAD
             Value::TraitConstraint { .. } => Type::Quoted(QuotedType::TraitConstraint),
-=======
             Value::TraitDefinition(_) => Type::Quoted(QuotedType::TraitDefinition),
             Value::FunctionDefinition(_) => Type::Quoted(QuotedType::FunctionDefinition),
             Value::ModuleDefinition(_) => Type::Quoted(QuotedType::Module),
->>>>>>> b59a29e5
         })
     }
 
@@ -211,15 +201,12 @@
                     }
                 };
             }
-<<<<<<< HEAD
-            Value::Pointer(_) | Value::StructDefinition(_) | Value::TraitConstraint { .. } => {
-=======
             Value::Pointer(_)
             | Value::StructDefinition(_)
+            | Value::TraitConstraint(_)
             | Value::TraitDefinition(_)
             | Value::FunctionDefinition(_)
             | Value::ModuleDefinition(_) => {
->>>>>>> b59a29e5
                 return Err(InterpreterError::CannotInlineMacro { value: self, location })
             }
         };
@@ -325,15 +312,12 @@
                 HirExpression::Literal(HirLiteral::Slice(HirArrayLiteral::Standard(elements)))
             }
             Value::Code(block) => HirExpression::Unquote(unwrap_rc(block)),
-<<<<<<< HEAD
-            Value::Pointer(_) | Value::StructDefinition(_) | Value::TraitConstraint { .. } => {
-=======
             Value::Pointer(_)
             | Value::StructDefinition(_)
+            | Value::TraitConstraint(_)
             | Value::TraitDefinition(_)
             | Value::FunctionDefinition(_)
             | Value::ModuleDefinition(_) => {
->>>>>>> b59a29e5
                 return Err(InterpreterError::CannotInlineMacro { value: self, location })
             }
         };
@@ -437,13 +421,10 @@
                 write!(f, " }}")
             }
             Value::StructDefinition(_) => write!(f, "(struct definition)"),
-<<<<<<< HEAD
             Value::TraitConstraint { .. } => write!(f, "(trait constraint)"),
-=======
             Value::TraitDefinition(_) => write!(f, "(trait definition)"),
             Value::FunctionDefinition(_) => write!(f, "(function definition)"),
             Value::ModuleDefinition(_) => write!(f, "(module)"),
->>>>>>> b59a29e5
         }
     }
 }