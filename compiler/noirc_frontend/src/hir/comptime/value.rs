use std::{borrow::Cow, rc::Rc, vec};

use acvm::FieldElement;
use im::Vector;
use iter_extended::{try_vecmap, vecmap};
use noirc_errors::{Location, Span};
use strum_macros::Display;

use crate::{
    ast::{
        ArrayLiteral, BlockExpression, ConstructorExpression, Expression, ExpressionKind, Ident,
        IntegerBitSize, LValue, Literal, Path, Pattern, Signedness, Statement, StatementKind,
        UnresolvedType, UnresolvedTypeData,
    },
    elaborator::Elaborator,
    hir::{def_map::ModuleId, type_check::generics::TraitGenerics},
    hir_def::expr::{
        HirArrayLiteral, HirConstructorExpression, HirEnumConstructorExpression, HirExpression,
        HirIdent, HirLambda, HirLiteral, ImplKind,
    },
    node_interner::{ExprId, FuncId, NodeInterner, StmtId, TraitId, TraitImplId, TypeId},
    parser::{Item, Parser},
    token::{SpannedToken, Token, Tokens},
    Kind, QuotedType, Shared, Type, TypeBindings,
};
use rustc_hash::FxHashMap as HashMap;

use super::{
    display::tokens_to_string,
    errors::{IResult, InterpreterError},
};

#[derive(Debug, Clone, PartialEq, Eq)]
pub enum Value {
    Unit,
    Bool(bool),
    Field(FieldElement),
    I8(i8),
    I16(i16),
    I32(i32),
    I64(i64),
    U1(bool),
    U8(u8),
    U16(u16),
    U32(u32),
    U64(u64),
    String(Rc<String>),
    FormatString(Rc<String>, Type),
    CtString(Rc<String>),
    Function(FuncId, Type, Rc<TypeBindings>),

    // Closures also store their original scope (function & module)
    // in case they use functions such as `Quoted::as_type` which require them.
    Closure(HirLambda, Vec<Value>, Type, Option<FuncId>, ModuleId),

    Tuple(Vec<Value>),
    Struct(HashMap<Rc<String>, Value>, Type),
    Enum(/*tag*/ usize, /*args*/ Vec<Value>, Type),
    Pointer(Shared<Value>, /* auto_deref */ bool),
    Array(Vector<Value>, Type),
    Slice(Vector<Value>, Type),
    /// Quoted tokens don't have spans because otherwise inserting them in the middle of other
    /// tokens can cause larger spans to be before lesser spans, causing an assert. They may also
    /// be inserted into separate files entirely.
    Quoted(Rc<Vec<Token>>),
    StructDefinition(TypeId),
    TraitConstraint(TraitId, TraitGenerics),
    TraitDefinition(TraitId),
    TraitImpl(TraitImplId),
    FunctionDefinition(FuncId),
    ModuleDefinition(ModuleId),
    Type(Type),
    Zeroed(Type),
    Expr(ExprValue),
    TypedExpr(TypedExpr),
    UnresolvedType(UnresolvedTypeData),
}

#[derive(Debug, Clone, PartialEq, Eq, Display)]
pub enum ExprValue {
    Expression(ExpressionKind),
    Statement(StatementKind),
    LValue(LValue),
    Pattern(Pattern),
}

#[derive(Debug, Clone, PartialEq, Eq, Display)]
pub enum TypedExpr {
    ExprId(ExprId),
    StmtId(StmtId),
}

impl Value {
    pub(crate) fn expression(expr: ExpressionKind) -> Self {
        Value::Expr(ExprValue::Expression(expr))
    }

    pub(crate) fn statement(statement: StatementKind) -> Self {
        Value::Expr(ExprValue::Statement(statement))
    }

    pub(crate) fn lvalue(lvaue: LValue) -> Self {
        Value::Expr(ExprValue::LValue(lvaue))
    }

    pub(crate) fn pattern(pattern: Pattern) -> Self {
        Value::Expr(ExprValue::Pattern(pattern))
    }

    pub(crate) fn get_type(&self) -> Cow<Type> {
        Cow::Owned(match self {
            Value::Unit => Type::Unit,
            Value::Bool(_) => Type::Bool,
            Value::Field(_) => Type::FieldElement,
            Value::I8(_) => Type::Integer(Signedness::Signed, IntegerBitSize::Eight),
            Value::I16(_) => Type::Integer(Signedness::Signed, IntegerBitSize::Sixteen),
            Value::I32(_) => Type::Integer(Signedness::Signed, IntegerBitSize::ThirtyTwo),
            Value::I64(_) => Type::Integer(Signedness::Signed, IntegerBitSize::SixtyFour),
            Value::U1(_) => Type::Integer(Signedness::Unsigned, IntegerBitSize::One),
            Value::U8(_) => Type::Integer(Signedness::Unsigned, IntegerBitSize::Eight),
            Value::U16(_) => Type::Integer(Signedness::Unsigned, IntegerBitSize::Sixteen),
            Value::U32(_) => Type::Integer(Signedness::Unsigned, IntegerBitSize::ThirtyTwo),
            Value::U64(_) => Type::Integer(Signedness::Unsigned, IntegerBitSize::SixtyFour),
            Value::String(value) => {
                let length = Type::Constant(value.len().into(), Kind::u32());
                Type::String(Box::new(length))
            }
            Value::FormatString(_, typ) => return Cow::Borrowed(typ),
            Value::Function(_, typ, _) => return Cow::Borrowed(typ),
            Value::Closure(_, _, typ, ..) => return Cow::Borrowed(typ),
            Value::Tuple(fields) => {
                Type::Tuple(vecmap(fields, |field| field.get_type().into_owned()))
            }
            Value::Struct(_, typ) => return Cow::Borrowed(typ),
            Value::Enum(_, _, typ) => return Cow::Borrowed(typ),
            Value::Array(_, typ) => return Cow::Borrowed(typ),
            Value::Slice(_, typ) => return Cow::Borrowed(typ),
            Value::Quoted(_) => Type::Quoted(QuotedType::Quoted),
            Value::StructDefinition(_) => Type::Quoted(QuotedType::StructDefinition),
            Value::Pointer(element, auto_deref) => {
                if *auto_deref {
                    element.borrow().get_type().into_owned()
                } else {
                    let element = element.borrow().get_type().into_owned();
                    Type::MutableReference(Box::new(element))
                }
            }
            Value::TraitConstraint { .. } => Type::Quoted(QuotedType::TraitConstraint),
            Value::TraitDefinition(_) => Type::Quoted(QuotedType::TraitDefinition),
            Value::TraitImpl(_) => Type::Quoted(QuotedType::TraitImpl),
            Value::FunctionDefinition(_) => Type::Quoted(QuotedType::FunctionDefinition),
            Value::ModuleDefinition(_) => Type::Quoted(QuotedType::Module),
            Value::Type(_) => Type::Quoted(QuotedType::Type),
            Value::Zeroed(typ) => return Cow::Borrowed(typ),
            Value::Expr(_) => Type::Quoted(QuotedType::Expr),
            Value::TypedExpr(_) => Type::Quoted(QuotedType::TypedExpr),
            Value::UnresolvedType(_) => Type::Quoted(QuotedType::UnresolvedType),
            Value::CtString(_) => Type::Quoted(QuotedType::CtString),
        })
    }

    pub(crate) fn into_expression(
        self,
        elaborator: &mut Elaborator,
        location: Location,
    ) -> IResult<Expression> {
        let kind = match self {
            Value::Unit => ExpressionKind::Literal(Literal::Unit),
            Value::Bool(value) => ExpressionKind::Literal(Literal::Bool(value)),
            Value::Field(value) => ExpressionKind::Literal(Literal::Integer(value, false)),
            Value::I8(value) => {
                let negative = value < 0;
                let value = value.abs();
                let value = (value as u128).into();
                ExpressionKind::Literal(Literal::Integer(value, negative))
            }
            Value::I16(value) => {
                let negative = value < 0;
                let value = value.abs();
                let value = (value as u128).into();
                ExpressionKind::Literal(Literal::Integer(value, negative))
            }
            Value::I32(value) => {
                let negative = value < 0;
                let value = value.abs();
                let value = (value as u128).into();
                ExpressionKind::Literal(Literal::Integer(value, negative))
            }
            Value::I64(value) => {
                let negative = value < 0;
                let value = value.abs();
                let value = (value as u128).into();
                ExpressionKind::Literal(Literal::Integer(value, negative))
            }
            Value::U1(value) => {
                ExpressionKind::Literal(Literal::Integer((value as u128).into(), false))
            }
            Value::U8(value) => {
                ExpressionKind::Literal(Literal::Integer((value as u128).into(), false))
            }
            Value::U16(value) => {
                ExpressionKind::Literal(Literal::Integer((value as u128).into(), false))
            }
            Value::U32(value) => {
                ExpressionKind::Literal(Literal::Integer((value as u128).into(), false))
            }
            Value::U64(value) => {
                ExpressionKind::Literal(Literal::Integer((value as u128).into(), false))
            }
            Value::String(value) | Value::CtString(value) => {
                ExpressionKind::Literal(Literal::Str(unwrap_rc(value)))
            }
            // Format strings are lowered as normal strings since they are already interpolated.
            Value::FormatString(value, _) => {
                ExpressionKind::Literal(Literal::Str(unwrap_rc(value)))
            }
            Value::Function(id, typ, bindings) => {
                let id = elaborator.interner.function_definition_id(id);
                let impl_kind = ImplKind::NotATraitMethod;
                let ident = HirIdent { location, id, impl_kind };
                let expr_id = elaborator.interner.push_expr(HirExpression::Ident(ident, None));
                elaborator.interner.push_expr_location(expr_id, location.span, location.file);
                elaborator.interner.push_expr_type(expr_id, typ);
                elaborator.interner.store_instantiation_bindings(expr_id, unwrap_rc(bindings));
                ExpressionKind::Resolved(expr_id)
            }
            Value::Tuple(fields) => {
                let fields =
                    try_vecmap(fields, |field| field.into_expression(elaborator, location))?;
                ExpressionKind::Tuple(fields)
            }
            Value::Struct(fields, typ) => {
                let fields = try_vecmap(fields, |(name, field)| {
                    let field = field.into_expression(elaborator, location)?;
                    Ok((Ident::new(unwrap_rc(name), location.span), field))
                })?;

<<<<<<< HEAD
                let struct_type = match typ.follow_bindings() {
=======
                let struct_type = match typ.follow_bindings_shallow().as_ref() {
>>>>>>> 49d1b13a
                    Type::DataType(def, _) => Some(def.borrow().id),
                    _ => return Err(InterpreterError::NonStructInConstructor { typ, location }),
                };

                // Since we've provided the struct_type, the path should be ignored.
                let type_name = Path::from_single(String::new(), location.span);
                ExpressionKind::Constructor(Box::new(ConstructorExpression {
                    typ: UnresolvedType::from_path(type_name),
                    fields,
                    struct_type,
                }))
            }
            value @ Value::Enum(..) => {
                let hir = value.into_hir_expression(elaborator.interner, location)?;
                ExpressionKind::Resolved(hir)
            }
            Value::Array(elements, _) => {
                let elements =
                    try_vecmap(elements, |element| element.into_expression(elaborator, location))?;
                ExpressionKind::Literal(Literal::Array(ArrayLiteral::Standard(elements)))
            }
            Value::Slice(elements, _) => {
                let elements =
                    try_vecmap(elements, |element| element.into_expression(elaborator, location))?;
                ExpressionKind::Literal(Literal::Slice(ArrayLiteral::Standard(elements)))
            }
            Value::Quoted(tokens) => {
                // Wrap the tokens in '{' and '}' so that we can parse statements as well.
                let mut tokens_to_parse = add_token_spans(tokens.clone(), location.span);
                tokens_to_parse.0.insert(0, SpannedToken::new(Token::LeftBrace, location.span));
                tokens_to_parse.0.push(SpannedToken::new(Token::RightBrace, location.span));

                let parser = Parser::for_tokens(tokens_to_parse);
                return match parser.parse_result(Parser::parse_expression_or_error) {
                    Ok((expr, warnings)) => {
                        for warning in warnings {
                            elaborator.errors.push((warning.into(), location.file));
                        }

                        Ok(expr)
                    }
                    Err(mut errors) => {
                        let error = errors.swap_remove(0);
                        let file = location.file;
                        let rule = "an expression";
                        let tokens = tokens_to_string(tokens, elaborator.interner);
                        Err(InterpreterError::FailedToParseMacro { error, file, tokens, rule })
                    }
                };
            }
            Value::Expr(ExprValue::Expression(expr)) => expr,
            Value::Expr(ExprValue::Statement(statement)) => {
                ExpressionKind::Block(BlockExpression {
                    statements: vec![Statement { kind: statement, span: location.span }],
                })
            }
            Value::Expr(ExprValue::LValue(lvalue)) => lvalue.as_expression().kind,
            Value::Expr(ExprValue::Pattern(_))
            | Value::TypedExpr(..)
            | Value::Pointer(..)
            | Value::StructDefinition(_)
            | Value::TraitConstraint(..)
            | Value::TraitDefinition(_)
            | Value::TraitImpl(_)
            | Value::FunctionDefinition(_)
            | Value::Zeroed(_)
            | Value::Type(_)
            | Value::UnresolvedType(_)
            | Value::Closure(..)
            | Value::ModuleDefinition(_) => {
                let typ = self.get_type().into_owned();
                let value = self.display(elaborator.interner).to_string();
                return Err(InterpreterError::CannotInlineMacro { typ, value, location });
            }
        };

        Ok(Expression::new(kind, location.span))
    }

    pub(crate) fn into_hir_expression(
        self,
        interner: &mut NodeInterner,
        location: Location,
    ) -> IResult<ExprId> {
        let typ = self.get_type().into_owned();

        let expression = match self {
            Value::Unit => HirExpression::Literal(HirLiteral::Unit),
            Value::Bool(value) => HirExpression::Literal(HirLiteral::Bool(value)),
            Value::Field(value) => HirExpression::Literal(HirLiteral::Integer(value, false)),
            Value::I8(value) => {
                let negative = value < 0;
                let value = value.abs();
                let value = (value as u128).into();
                HirExpression::Literal(HirLiteral::Integer(value, negative))
            }
            Value::I16(value) => {
                let negative = value < 0;
                let value = value.abs();
                let value = (value as u128).into();
                HirExpression::Literal(HirLiteral::Integer(value, negative))
            }
            Value::I32(value) => {
                let negative = value < 0;
                let value = value.abs();
                let value = (value as u128).into();
                HirExpression::Literal(HirLiteral::Integer(value, negative))
            }
            Value::I64(value) => {
                let negative = value < 0;
                let value = value.abs();
                let value = (value as u128).into();
                HirExpression::Literal(HirLiteral::Integer(value, negative))
            }
            Value::U1(value) => {
                HirExpression::Literal(HirLiteral::Integer((value as u128).into(), false))
            }
            Value::U8(value) => {
                HirExpression::Literal(HirLiteral::Integer((value as u128).into(), false))
            }
            Value::U16(value) => {
                HirExpression::Literal(HirLiteral::Integer((value as u128).into(), false))
            }
            Value::U32(value) => {
                HirExpression::Literal(HirLiteral::Integer((value as u128).into(), false))
            }
            Value::U64(value) => {
                HirExpression::Literal(HirLiteral::Integer((value as u128).into(), false))
            }
            Value::String(value) | Value::CtString(value) => {
                HirExpression::Literal(HirLiteral::Str(unwrap_rc(value)))
            }
            // Format strings are lowered as normal strings since they are already interpolated.
            Value::FormatString(value, _) => {
                HirExpression::Literal(HirLiteral::Str(unwrap_rc(value)))
            }
            Value::Function(id, typ, bindings) => {
                let id = interner.function_definition_id(id);
                let impl_kind = ImplKind::NotATraitMethod;
                let ident = HirIdent { location, id, impl_kind };
                let expr_id = interner.push_expr(HirExpression::Ident(ident, None));
                interner.push_expr_location(expr_id, location.span, location.file);
                interner.push_expr_type(expr_id, typ);
                interner.store_instantiation_bindings(expr_id, unwrap_rc(bindings));
                return Ok(expr_id);
            }
            Value::Tuple(fields) => {
                let fields =
                    try_vecmap(fields, |field| field.into_hir_expression(interner, location))?;
                HirExpression::Tuple(fields)
            }
            Value::Struct(fields, typ) => {
                let fields = try_vecmap(fields, |(name, field)| {
                    let field = field.into_hir_expression(interner, location)?;
                    Ok((Ident::new(unwrap_rc(name), location.span), field))
                })?;

                let (r#type, struct_generics) = match typ.follow_bindings() {
                    Type::DataType(def, generics) => (def, generics),
                    _ => return Err(InterpreterError::NonStructInConstructor { typ, location }),
                };

                HirExpression::Constructor(HirConstructorExpression {
                    r#type,
                    struct_generics,
                    fields,
                })
            }
            Value::Enum(variant_index, args, typ) => {
                let r#type = match typ.follow_bindings() {
                    Type::DataType(def, _) => def,
                    _ => return Err(InterpreterError::NonEnumInConstructor { typ, location }),
                };

                let arguments =
                    try_vecmap(args, |arg| arg.into_hir_expression(interner, location))?;

                HirExpression::EnumConstructor(HirEnumConstructorExpression {
                    r#type,
                    variant_index,
                    arguments,
                })
            }
            Value::Array(elements, _) => {
                let elements = try_vecmap(elements, |element| {
                    element.into_hir_expression(interner, location)
                })?;
                HirExpression::Literal(HirLiteral::Array(HirArrayLiteral::Standard(elements)))
            }
            Value::Slice(elements, _) => {
                let elements = try_vecmap(elements, |element| {
                    element.into_hir_expression(interner, location)
                })?;
                HirExpression::Literal(HirLiteral::Slice(HirArrayLiteral::Standard(elements)))
            }
            Value::Quoted(tokens) => HirExpression::Unquote(add_token_spans(tokens, location.span)),
            Value::TypedExpr(TypedExpr::ExprId(expr_id)) => interner.expression(&expr_id),
            // Only convert pointers with auto_deref = true. These are mutable variables
            // and we don't need to wrap them in `&mut`.
            Value::Pointer(element, true) => {
                return element.unwrap_or_clone().into_hir_expression(interner, location);
            }
            Value::Closure(hir_lambda, _args, _typ, _opt_func_id, _module_id) => {
                HirExpression::Lambda(hir_lambda)
            }
            Value::TypedExpr(TypedExpr::StmtId(..))
            | Value::Expr(..)
            | Value::Pointer(..)
            | Value::StructDefinition(_)
            | Value::TraitConstraint(..)
            | Value::TraitDefinition(_)
            | Value::TraitImpl(_)
            | Value::FunctionDefinition(_)
            | Value::Zeroed(_)
            | Value::Type(_)
            | Value::UnresolvedType(_)
            | Value::ModuleDefinition(_) => {
                let typ = self.get_type().into_owned();
                let value = self.display(interner).to_string();
                return Err(InterpreterError::CannotInlineMacro { value, typ, location });
            }
        };

        let id = interner.push_expr(expression);
        interner.push_expr_location(id, location.span, location.file);
        interner.push_expr_type(id, typ);
        Ok(id)
    }

    pub(crate) fn into_tokens(
        self,
        interner: &mut NodeInterner,
        location: Location,
    ) -> IResult<Vec<Token>> {
        let token = match self {
            Value::Unit => {
                return Ok(vec![Token::LeftParen, Token::RightParen]);
            }
            Value::Quoted(tokens) => return Ok(unwrap_rc(tokens)),
            Value::Type(typ) => Token::QuotedType(interner.push_quoted_type(typ)),
            Value::Expr(ExprValue::Expression(expr)) => {
                Token::InternedExpr(interner.push_expression_kind(expr))
            }
            Value::Expr(ExprValue::Statement(StatementKind::Expression(expr))) => {
                Token::InternedExpr(interner.push_expression_kind(expr.kind))
            }
            Value::Expr(ExprValue::Statement(statement)) => {
                Token::InternedStatement(interner.push_statement_kind(statement))
            }
            Value::Expr(ExprValue::LValue(lvalue)) => {
                Token::InternedLValue(interner.push_lvalue(lvalue))
            }
            Value::Expr(ExprValue::Pattern(pattern)) => {
                Token::InternedPattern(interner.push_pattern(pattern))
            }
            Value::UnresolvedType(typ) => {
                Token::InternedUnresolvedTypeData(interner.push_unresolved_type_data(typ))
            }
            Value::U1(bool) => Token::Bool(bool),
            Value::U8(value) => Token::Int((value as u128).into()),
            Value::U16(value) => Token::Int((value as u128).into()),
            Value::U32(value) => Token::Int((value as u128).into()),
            Value::U64(value) => Token::Int((value as u128).into()),
            Value::I8(value) => {
                if value < 0 {
                    return Ok(vec![Token::Minus, Token::Int((-value as u128).into())]);
                } else {
                    Token::Int((value as u128).into())
                }
            }
            Value::I16(value) => {
                if value < 0 {
                    return Ok(vec![Token::Minus, Token::Int((-value as u128).into())]);
                } else {
                    Token::Int((value as u128).into())
                }
            }
            Value::I32(value) => {
                if value < 0 {
                    return Ok(vec![Token::Minus, Token::Int((-value as u128).into())]);
                } else {
                    Token::Int((value as u128).into())
                }
            }
            Value::I64(value) => {
                if value < 0 {
                    return Ok(vec![Token::Minus, Token::Int((-value as u128).into())]);
                } else {
                    Token::Int((value as u128).into())
                }
            }
            Value::Field(value) => Token::Int(value),
            other => Token::UnquoteMarker(other.into_hir_expression(interner, location)?),
        };
        Ok(vec![token])
    }

    /// Returns false for non-integral `Value`s.
    pub(crate) fn is_integral(&self) -> bool {
        use Value::*;
        matches!(
            self,
            Field(_) | I8(_) | I16(_) | I32(_) | I64(_) | U8(_) | U16(_) | U32(_) | U64(_)
        )
    }

    pub(crate) fn is_closure(&self) -> bool {
        matches!(self, Value::Closure(..))
    }

    /// Converts any non-negative `Value` into a `FieldElement`.
    /// Returns `None` for negative integers and non-integral `Value`s.
    pub(crate) fn to_field_element(&self) -> Option<FieldElement> {
        match self {
            Self::Field(value) => Some(*value),
            Self::I8(value) => (*value >= 0).then_some((*value as u128).into()),
            Self::I16(value) => (*value >= 0).then_some((*value as u128).into()),
            Self::I32(value) => (*value >= 0).then_some((*value as u128).into()),
            Self::I64(value) => (*value >= 0).then_some((*value as u128).into()),
            Self::U8(value) => Some((*value as u128).into()),
            Self::U16(value) => Some((*value as u128).into()),
            Self::U32(value) => Some((*value as u128).into()),
            Self::U64(value) => Some((*value as u128).into()),
            _ => None,
        }
    }

    pub(crate) fn into_top_level_items(
        self,
        location: Location,
        elaborator: &mut Elaborator,
    ) -> IResult<Vec<Item>> {
        let parser = Parser::parse_top_level_items;
        match self {
            Value::Quoted(tokens) => {
                parse_tokens(tokens, elaborator, parser, location, "top-level item")
            }
            _ => {
                let typ = self.get_type().into_owned();
                let value = self.display(elaborator.interner).to_string();
                Err(InterpreterError::CannotInlineMacro { value, typ, location })
            }
        }
    }
}

/// Unwraps an Rc value without cloning the inner value if the reference count is 1. Clones otherwise.
pub(crate) fn unwrap_rc<T: Clone>(rc: Rc<T>) -> T {
    Rc::try_unwrap(rc).unwrap_or_else(|rc| (*rc).clone())
}

fn parse_tokens<'a, T, F>(
    tokens: Rc<Vec<Token>>,
    elaborator: &mut Elaborator,
    parsing_function: F,
    location: Location,
    rule: &'static str,
) -> IResult<T>
where
    F: FnOnce(&mut Parser<'a>) -> T,
{
    let parser = Parser::for_tokens(add_token_spans(tokens.clone(), location.span));
    match parser.parse_result(parsing_function) {
        Ok((expr, warnings)) => {
            for warning in warnings {
                elaborator.errors.push((warning.into(), location.file));
            }
            Ok(expr)
        }
        Err(mut errors) => {
            let error = errors.swap_remove(0);
            let file = location.file;
            let tokens = tokens_to_string(tokens, elaborator.interner);
            Err(InterpreterError::FailedToParseMacro { error, file, tokens, rule })
        }
    }
}

pub(crate) fn add_token_spans(tokens: Rc<Vec<Token>>, span: Span) -> Tokens {
    let tokens = unwrap_rc(tokens);
    Tokens(vecmap(tokens, |token| SpannedToken::new(token, span)))
}<|MERGE_RESOLUTION|>--- conflicted
+++ resolved
@@ -235,11 +235,7 @@
                     Ok((Ident::new(unwrap_rc(name), location.span), field))
                 })?;
 
-<<<<<<< HEAD
-                let struct_type = match typ.follow_bindings() {
-=======
                 let struct_type = match typ.follow_bindings_shallow().as_ref() {
->>>>>>> 49d1b13a
                     Type::DataType(def, _) => Some(def.borrow().id),
                     _ => return Err(InterpreterError::NonStructInConstructor { typ, location }),
                 };
