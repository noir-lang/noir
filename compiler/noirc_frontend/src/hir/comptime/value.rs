use std::{borrow::Cow, fmt::Display, rc::Rc};

use acvm::{AcirField, FieldElement};
use chumsky::Parser;
use im::Vector;
use iter_extended::{try_vecmap, vecmap};
use noirc_errors::{Location, Span};

use crate::{
    ast::{ArrayLiteral, ConstructorExpression, Ident, IntegerBitSize, Signedness},
    hir::def_map::ModuleId,
    hir_def::{
        expr::{HirArrayLiteral, HirConstructorExpression, HirIdent, HirLambda, ImplKind},
        traits::TraitConstraint,
    },
    macros_api::{
        Expression, ExpressionKind, HirExpression, HirLiteral, Literal, NodeInterner, Path,
        StructId,
    },
    node_interner::{ExprId, FuncId, TraitId, TraitImplId},
    parser::{self, NoirParser, TopLevelStatement},
    token::{SpannedToken, Token, Tokens},
    QuotedType, Shared, Type, TypeBindings,
};
use rustc_hash::FxHashMap as HashMap;

use super::errors::{IResult, InterpreterError};

#[derive(Debug, Clone, PartialEq, Eq)]
pub enum Value {
    Unit,
    Bool(bool),
    Field(FieldElement),
    I8(i8),
    I16(i16),
    I32(i32),
    I64(i64),
    U1(bool),
    U8(u8),
    U16(u16),
    U32(u32),
    U64(u64),
    String(Rc<String>),
    FormatString(Rc<String>, Type),
    Function(FuncId, Type, Rc<TypeBindings>),
    Closure(HirLambda, Vec<Value>, Type),
    Tuple(Vec<Value>),
    Struct(HashMap<Rc<String>, Value>, Type),
    Pointer(Shared<Value>, /* auto_deref */ bool),
    Array(Vector<Value>, Type),
    Slice(Vector<Value>, Type),
    /// Quoted tokens don't have spans because otherwise inserting them in the middle of other
    /// tokens can cause larger spans to be before lesser spans, causing an assert. They may also
    /// be inserted into separate files entirely.
    Quoted(Rc<Vec<Token>>),
    StructDefinition(StructId),
    TraitConstraint(TraitId, /* trait generics */ Vec<Type>),
    TraitDefinition(TraitId),
    TraitImpl(TraitImplId),
    FunctionDefinition(FuncId),
    ModuleDefinition(ModuleId),
    Type(Type),
    Zeroed(Type),
    Expr(ExpressionKind),
}

impl Value {
    pub(crate) fn get_type(&self) -> Cow<Type> {
        Cow::Owned(match self {
            Value::Unit => Type::Unit,
            Value::Bool(_) => Type::Bool,
            Value::Field(_) => Type::FieldElement,
            Value::I8(_) => Type::Integer(Signedness::Signed, IntegerBitSize::Eight),
            Value::I16(_) => Type::Integer(Signedness::Signed, IntegerBitSize::Sixteen),
            Value::I32(_) => Type::Integer(Signedness::Signed, IntegerBitSize::ThirtyTwo),
            Value::I64(_) => Type::Integer(Signedness::Signed, IntegerBitSize::SixtyFour),
            Value::U1(_) => Type::Integer(Signedness::Unsigned, IntegerBitSize::One),
            Value::U8(_) => Type::Integer(Signedness::Unsigned, IntegerBitSize::Eight),
            Value::U16(_) => Type::Integer(Signedness::Unsigned, IntegerBitSize::Sixteen),
            Value::U32(_) => Type::Integer(Signedness::Unsigned, IntegerBitSize::ThirtyTwo),
            Value::U64(_) => Type::Integer(Signedness::Unsigned, IntegerBitSize::SixtyFour),
            Value::String(value) => {
                let length = Type::Constant(value.len() as u32);
                Type::String(Box::new(length))
            }
            Value::FormatString(_, typ) => return Cow::Borrowed(typ),
            Value::Function(_, typ, _) => return Cow::Borrowed(typ),
            Value::Closure(_, _, typ) => return Cow::Borrowed(typ),
            Value::Tuple(fields) => {
                Type::Tuple(vecmap(fields, |field| field.get_type().into_owned()))
            }
            Value::Struct(_, typ) => return Cow::Borrowed(typ),
            Value::Array(_, typ) => return Cow::Borrowed(typ),
            Value::Slice(_, typ) => return Cow::Borrowed(typ),
            Value::Quoted(_) => Type::Quoted(QuotedType::Quoted),
            Value::StructDefinition(_) => Type::Quoted(QuotedType::StructDefinition),
            Value::Pointer(element, auto_deref) => {
                if *auto_deref {
                    element.borrow().get_type().into_owned()
                } else {
                    let element = element.borrow().get_type().into_owned();
                    Type::MutableReference(Box::new(element))
                }
            }
            Value::TraitConstraint { .. } => Type::Quoted(QuotedType::TraitConstraint),
            Value::TraitDefinition(_) => Type::Quoted(QuotedType::TraitDefinition),
            Value::TraitImpl(_) => Type::Quoted(QuotedType::TraitImpl),
            Value::FunctionDefinition(_) => Type::Quoted(QuotedType::FunctionDefinition),
            Value::ModuleDefinition(_) => Type::Quoted(QuotedType::Module),
            Value::Type(_) => Type::Quoted(QuotedType::Type),
            Value::Zeroed(typ) => return Cow::Borrowed(typ),
            Value::Expr(_) => Type::Quoted(QuotedType::Expr),
        })
    }

    pub(crate) fn into_expression(
        self,
        interner: &mut NodeInterner,
        location: Location,
    ) -> IResult<Expression> {
        let kind = match self {
            Value::Unit => ExpressionKind::Literal(Literal::Unit),
            Value::Bool(value) => ExpressionKind::Literal(Literal::Bool(value)),
            Value::Field(value) => ExpressionKind::Literal(Literal::Integer(value, false)),
            Value::I8(value) => {
                let negative = value < 0;
                let value = value.abs();
                let value = (value as u128).into();
                ExpressionKind::Literal(Literal::Integer(value, negative))
            }
            Value::I16(value) => {
                let negative = value < 0;
                let value = value.abs();
                let value = (value as u128).into();
                ExpressionKind::Literal(Literal::Integer(value, negative))
            }
            Value::I32(value) => {
                let negative = value < 0;
                let value = value.abs();
                let value = (value as u128).into();
                ExpressionKind::Literal(Literal::Integer(value, negative))
            }
            Value::I64(value) => {
                let negative = value < 0;
                let value = value.abs();
                let value = (value as u128).into();
                ExpressionKind::Literal(Literal::Integer(value, negative))
            }
            Value::U1(value) => {
                ExpressionKind::Literal(Literal::Integer((value as u128).into(), false))
            }
            Value::U8(value) => {
                ExpressionKind::Literal(Literal::Integer((value as u128).into(), false))
            }
            Value::U16(value) => {
                ExpressionKind::Literal(Literal::Integer((value as u128).into(), false))
            }
            Value::U32(value) => {
                ExpressionKind::Literal(Literal::Integer((value as u128).into(), false))
            }
            Value::U64(value) => {
                ExpressionKind::Literal(Literal::Integer((value as u128).into(), false))
            }
            Value::String(value) => ExpressionKind::Literal(Literal::Str(unwrap_rc(value))),
            // Format strings are lowered as normal strings since they are already interpolated.
            Value::FormatString(value, _) => {
                ExpressionKind::Literal(Literal::Str(unwrap_rc(value)))
            }
            Value::Function(id, typ, bindings) => {
                let id = interner.function_definition_id(id);
                let impl_kind = ImplKind::NotATraitMethod;
                let ident = HirIdent { location, id, impl_kind };
                let expr_id = interner.push_expr(HirExpression::Ident(ident, None));
                interner.push_expr_location(expr_id, location.span, location.file);
                interner.push_expr_type(expr_id, typ);
                interner.store_instantiation_bindings(expr_id, unwrap_rc(bindings));
                ExpressionKind::Resolved(expr_id)
            }
            Value::Closure(_lambda, _env, _typ) => {
                // TODO: How should a closure's environment be inlined?
                let item = "Returning closures from a comptime fn".into();
                return Err(InterpreterError::Unimplemented { item, location });
            }
            Value::Tuple(fields) => {
                let fields = try_vecmap(fields, |field| field.into_expression(interner, location))?;
                ExpressionKind::Tuple(fields)
            }
            Value::Struct(fields, typ) => {
                let fields = try_vecmap(fields, |(name, field)| {
                    let field = field.into_expression(interner, location)?;
                    Ok((Ident::new(unwrap_rc(name), location.span), field))
                })?;

                let struct_type = match typ.follow_bindings() {
                    Type::Struct(def, _) => Some(def.borrow().id),
                    _ => return Err(InterpreterError::NonStructInConstructor { typ, location }),
                };

                // Since we've provided the struct_type, the path should be ignored.
                let type_name = Path::from_single(String::new(), location.span);
                ExpressionKind::Constructor(Box::new(ConstructorExpression {
                    type_name,
                    fields,
                    struct_type,
                }))
            }
            Value::Array(elements, _) => {
                let elements =
                    try_vecmap(elements, |element| element.into_expression(interner, location))?;
                ExpressionKind::Literal(Literal::Array(ArrayLiteral::Standard(elements)))
            }
            Value::Slice(elements, _) => {
                let elements =
                    try_vecmap(elements, |element| element.into_expression(interner, location))?;
                ExpressionKind::Literal(Literal::Slice(ArrayLiteral::Standard(elements)))
            }
            Value::Quoted(tokens) => {
                // Wrap the tokens in '{' and '}' so that we can parse statements as well.
                let mut tokens_to_parse = add_token_spans(tokens.clone(), location.span);
                tokens_to_parse.0.insert(0, SpannedToken::new(Token::LeftBrace, location.span));
                tokens_to_parse.0.push(SpannedToken::new(Token::RightBrace, location.span));

                return match parser::expression().parse(tokens_to_parse) {
                    Ok(expr) => Ok(expr),
                    Err(mut errors) => {
                        let error = errors.swap_remove(0);
                        let file = location.file;
                        let rule = "an expression";
                        Err(InterpreterError::FailedToParseMacro { error, file, tokens, rule })
                    }
                };
            }
            Value::Expr(expr) => expr,
            Value::Pointer(..)
            | Value::StructDefinition(_)
            | Value::TraitConstraint(..)
            | Value::TraitDefinition(_)
            | Value::TraitImpl(_)
            | Value::FunctionDefinition(_)
            | Value::Zeroed(_)
            | Value::Type(_)
            | Value::ModuleDefinition(_) => {
                let typ = self.get_type().into_owned();
                let value = self.display(interner).to_string();
                return Err(InterpreterError::CannotInlineMacro { typ, value, location });
            }
        };

        Ok(Expression::new(kind, location.span))
    }

    pub(crate) fn into_hir_expression(
        self,
        interner: &mut NodeInterner,
        location: Location,
    ) -> IResult<ExprId> {
        let typ = self.get_type().into_owned();

        let expression = match self {
            Value::Unit => HirExpression::Literal(HirLiteral::Unit),
            Value::Bool(value) => HirExpression::Literal(HirLiteral::Bool(value)),
            Value::Field(value) => HirExpression::Literal(HirLiteral::Integer(value, false)),
            Value::I8(value) => {
                let negative = value < 0;
                let value = value.abs();
                let value = (value as u128).into();
                HirExpression::Literal(HirLiteral::Integer(value, negative))
            }
            Value::I16(value) => {
                let negative = value < 0;
                let value = value.abs();
                let value = (value as u128).into();
                HirExpression::Literal(HirLiteral::Integer(value, negative))
            }
            Value::I32(value) => {
                let negative = value < 0;
                let value = value.abs();
                let value = (value as u128).into();
                HirExpression::Literal(HirLiteral::Integer(value, negative))
            }
            Value::I64(value) => {
                let negative = value < 0;
                let value = value.abs();
                let value = (value as u128).into();
                HirExpression::Literal(HirLiteral::Integer(value, negative))
            }
            Value::U1(value) => {
                HirExpression::Literal(HirLiteral::Integer((value as u128).into(), false))
            }
            Value::U8(value) => {
                HirExpression::Literal(HirLiteral::Integer((value as u128).into(), false))
            }
            Value::U16(value) => {
                HirExpression::Literal(HirLiteral::Integer((value as u128).into(), false))
            }
            Value::U32(value) => {
                HirExpression::Literal(HirLiteral::Integer((value as u128).into(), false))
            }
            Value::U64(value) => {
                HirExpression::Literal(HirLiteral::Integer((value as u128).into(), false))
            }
            Value::String(value) => HirExpression::Literal(HirLiteral::Str(unwrap_rc(value))),
            // Format strings are lowered as normal strings since they are already interpolated.
            Value::FormatString(value, _) => {
                HirExpression::Literal(HirLiteral::Str(unwrap_rc(value)))
            }
            Value::Function(id, typ, bindings) => {
                let id = interner.function_definition_id(id);
                let impl_kind = ImplKind::NotATraitMethod;
                let ident = HirIdent { location, id, impl_kind };
                let expr_id = interner.push_expr(HirExpression::Ident(ident, None));
                interner.push_expr_location(expr_id, location.span, location.file);
                interner.push_expr_type(expr_id, typ);
                interner.store_instantiation_bindings(expr_id, unwrap_rc(bindings));
                return Ok(expr_id);
            }
            Value::Closure(_lambda, _env, _typ) => {
                // TODO: How should a closure's environment be inlined?
                let item = "Returning closures from a comptime fn".into();
                return Err(InterpreterError::Unimplemented { item, location });
            }
            Value::Tuple(fields) => {
                let fields =
                    try_vecmap(fields, |field| field.into_hir_expression(interner, location))?;
                HirExpression::Tuple(fields)
            }
            Value::Struct(fields, typ) => {
                let fields = try_vecmap(fields, |(name, field)| {
                    let field = field.into_hir_expression(interner, location)?;
                    Ok((Ident::new(unwrap_rc(name), location.span), field))
                })?;

                let (r#type, struct_generics) = match typ.follow_bindings() {
                    Type::Struct(def, generics) => (def, generics),
                    _ => return Err(InterpreterError::NonStructInConstructor { typ, location }),
                };

                HirExpression::Constructor(HirConstructorExpression {
                    r#type,
                    struct_generics,
                    fields,
                })
            }
            Value::Array(elements, _) => {
                let elements = try_vecmap(elements, |element| {
                    element.into_hir_expression(interner, location)
                })?;
                HirExpression::Literal(HirLiteral::Array(HirArrayLiteral::Standard(elements)))
            }
            Value::Slice(elements, _) => {
                let elements = try_vecmap(elements, |element| {
                    element.into_hir_expression(interner, location)
                })?;
                HirExpression::Literal(HirLiteral::Slice(HirArrayLiteral::Standard(elements)))
            }
            Value::Quoted(tokens) => HirExpression::Unquote(add_token_spans(tokens, location.span)),
            Value::Expr(..)
            | Value::Pointer(..)
            | Value::StructDefinition(_)
            | Value::TraitConstraint(..)
            | Value::TraitDefinition(_)
            | Value::TraitImpl(_)
            | Value::FunctionDefinition(_)
            | Value::Zeroed(_)
            | Value::Type(_)
            | Value::ModuleDefinition(_) => {
                let typ = self.get_type().into_owned();
                let value = self.display(interner).to_string();
                return Err(InterpreterError::CannotInlineMacro { value, typ, location });
            }
        };

        let id = interner.push_expr(expression);
        interner.push_expr_location(id, location.span, location.file);
        interner.push_expr_type(id, typ);
        Ok(id)
    }

    pub(crate) fn into_tokens(
        self,
        interner: &mut NodeInterner,
        location: Location,
    ) -> IResult<Vec<Token>> {
        let token = match self {
            Value::Quoted(tokens) => return Ok(unwrap_rc(tokens)),
            Value::Type(typ) => Token::QuotedType(interner.push_quoted_type(typ)),
            other => Token::UnquoteMarker(other.into_hir_expression(interner, location)?),
        };
        Ok(vec![token])
    }

    /// Converts any unsigned `Value` into a `u128`.
    /// Returns `None` for negative integers.
    pub(crate) fn to_u128(&self) -> Option<u128> {
        match self {
            Self::Field(value) => Some(value.to_u128()),
            Self::I8(value) => (*value >= 0).then_some(*value as u128),
            Self::I16(value) => (*value >= 0).then_some(*value as u128),
            Self::I32(value) => (*value >= 0).then_some(*value as u128),
            Self::I64(value) => (*value >= 0).then_some(*value as u128),
            Self::U8(value) => Some(*value as u128),
            Self::U16(value) => Some(*value as u128),
            Self::U32(value) => Some(*value as u128),
            Self::U64(value) => Some(*value as u128),
            _ => None,
        }
    }

    pub(crate) fn into_top_level_items(
        self,
        location: Location,
        interner: &NodeInterner,
    ) -> IResult<Vec<TopLevelStatement>> {
        match self {
            Value::Quoted(tokens) => parse_tokens(tokens, parser::top_level_items(), location),
            _ => {
                let typ = self.get_type().into_owned();
                let value = self.display(interner).to_string();
                Err(InterpreterError::CannotInlineMacro { value, typ, location })
            }
        }
    }

    pub fn display<'value, 'interner>(
        &'value self,
        interner: &'interner NodeInterner,
    ) -> ValuePrinter<'value, 'interner> {
        ValuePrinter { value: self, interner }
    }
}

/// Unwraps an Rc value without cloning the inner value if the reference count is 1. Clones otherwise.
pub(crate) fn unwrap_rc<T: Clone>(rc: Rc<T>) -> T {
    Rc::try_unwrap(rc).unwrap_or_else(|rc| (*rc).clone())
}

fn parse_tokens<T>(
    tokens: Rc<Vec<Token>>,
    parser: impl NoirParser<T>,
    location: Location,
) -> IResult<T> {
    match parser.parse(add_token_spans(tokens.clone(), location.span)) {
        Ok(expr) => Ok(expr),
        Err(mut errors) => {
            let error = errors.swap_remove(0);
            let rule = "an expression";
            let file = location.file;
            Err(InterpreterError::FailedToParseMacro { error, file, tokens, rule })
        }
    }
}

pub(crate) fn add_token_spans(tokens: Rc<Vec<Token>>, span: Span) -> Tokens {
    let tokens = unwrap_rc(tokens);
    Tokens(vecmap(tokens, |token| SpannedToken::new(token, span)))
}

pub struct ValuePrinter<'value, 'interner> {
    value: &'value Value,
    interner: &'interner NodeInterner,
}

impl<'value, 'interner> Display for ValuePrinter<'value, 'interner> {
    fn fmt(&self, f: &mut std::fmt::Formatter<'_>) -> std::fmt::Result {
        match self.value {
            Value::Unit => write!(f, "()"),
            Value::Bool(value) => {
                let msg = if *value { "true" } else { "false" };
                write!(f, "{msg}")
            }
            Value::Field(value) => write!(f, "{value}"),
            Value::I8(value) => write!(f, "{value}"),
            Value::I16(value) => write!(f, "{value}"),
            Value::I32(value) => write!(f, "{value}"),
            Value::I64(value) => write!(f, "{value}"),
            Value::U1(value) => write!(f, "{value}"),
            Value::U8(value) => write!(f, "{value}"),
            Value::U16(value) => write!(f, "{value}"),
            Value::U32(value) => write!(f, "{value}"),
            Value::U64(value) => write!(f, "{value}"),
            Value::String(value) => write!(f, "{value}"),
            Value::FormatString(value, _) => write!(f, "{value}"),
            Value::Function(..) => write!(f, "(function)"),
            Value::Closure(_, _, _) => write!(f, "(closure)"),
            Value::Tuple(fields) => {
                let fields = vecmap(fields, |field| field.display(self.interner).to_string());
                write!(f, "({})", fields.join(", "))
            }
            Value::Struct(fields, typ) => {
                let typename = match typ.follow_bindings() {
                    Type::Struct(def, _) => def.borrow().name.to_string(),
                    other => other.to_string(),
                };
                let fields = vecmap(fields, |(name, value)| {
                    format!("{}: {}", name, value.display(self.interner))
                });
                write!(f, "{typename} {{ {} }}", fields.join(", "))
            }
            Value::Pointer(value, _) => write!(f, "&mut {}", value.borrow().display(self.interner)),
            Value::Array(values, _) => {
                let values = vecmap(values, |value| value.display(self.interner).to_string());
                write!(f, "[{}]", values.join(", "))
            }
            Value::Slice(values, _) => {
                let values = vecmap(values, |value| value.display(self.interner).to_string());
                write!(f, "&[{}]", values.join(", "))
            }
            Value::Quoted(tokens) => {
                write!(f, "quote {{")?;
                for token in tokens.iter() {
                    match token {
                        Token::QuotedType(id) => {
                            write!(f, " {}", self.interner.get_quoted_type(*id))?;
                        }
                        other => write!(f, " {other}")?,
                    }
                }
                write!(f, " }}")
            }
            Value::StructDefinition(id) => {
                let def = self.interner.get_struct(*id);
                let def = def.borrow();
                write!(f, "{}", def.name)
            }
            Value::TraitConstraint(trait_id, generics) => {
<<<<<<< HEAD
                let trait_ = self.interner.get_trait(*trait_id);
                let generic_string = vecmap(generics, ToString::to_string).join(", ");
                if generics.is_empty() {
                    write!(f, "{}", trait_.name)
                } else {
                    write!(f, "{}<{generic_string}>", trait_.name)
                }
=======
                write!(f, "{}", display_trait_id_and_generics(self.interner, trait_id, generics))
>>>>>>> 13c1fe68
            }
            Value::TraitDefinition(trait_id) => {
                let trait_ = self.interner.get_trait(*trait_id);
                write!(f, "{}", trait_.name)
            }
<<<<<<< HEAD
=======
            Value::TraitImpl(trait_impl_id) => {
                let trait_impl = self.interner.get_trait_implementation(*trait_impl_id);
                let trait_impl = trait_impl.borrow();

                let generic_string =
                    vecmap(&trait_impl.trait_generics, ToString::to_string).join(", ");
                let generic_string = if generic_string.is_empty() {
                    generic_string
                } else {
                    format!("<{}>", generic_string)
                };

                let where_clause = vecmap(&trait_impl.where_clause, |trait_constraint| {
                    display_trait_constraint(self.interner, trait_constraint)
                });
                let where_clause = where_clause.join(", ");
                let where_clause = if where_clause.is_empty() {
                    where_clause
                } else {
                    format!(" where {}", where_clause)
                };

                write!(
                    f,
                    "impl {}{} for {}{}",
                    trait_impl.ident, generic_string, trait_impl.typ, where_clause
                )
            }
>>>>>>> 13c1fe68
            Value::FunctionDefinition(function_id) => {
                write!(f, "{}", self.interner.function_name(function_id))
            }
            Value::ModuleDefinition(_) => write!(f, "(module)"),
            Value::Zeroed(typ) => write!(f, "(zeroed {typ})"),
            Value::Type(typ) => write!(f, "{}", typ),
            Value::Expr(expr) => write!(f, "{}", expr),
        }
    }
}

fn display_trait_id_and_generics(
    interner: &NodeInterner,
    trait_id: &TraitId,
    generics: &Vec<Type>,
) -> String {
    let trait_ = interner.get_trait(*trait_id);
    let generic_string = vecmap(generics, ToString::to_string).join(", ");
    if generics.is_empty() {
        format!("{}", trait_.name)
    } else {
        format!("{}<{generic_string}>", trait_.name)
    }
}

fn display_trait_constraint(interner: &NodeInterner, trait_constraint: &TraitConstraint) -> String {
    let trait_constraint_string = display_trait_id_and_generics(
        interner,
        &trait_constraint.trait_id,
        &trait_constraint.trait_generics,
    );
    format!("{}: {}", trait_constraint.typ, trait_constraint_string)
}<|MERGE_RESOLUTION|>--- conflicted
+++ resolved
@@ -523,24 +523,12 @@
                 write!(f, "{}", def.name)
             }
             Value::TraitConstraint(trait_id, generics) => {
-<<<<<<< HEAD
-                let trait_ = self.interner.get_trait(*trait_id);
-                let generic_string = vecmap(generics, ToString::to_string).join(", ");
-                if generics.is_empty() {
-                    write!(f, "{}", trait_.name)
-                } else {
-                    write!(f, "{}<{generic_string}>", trait_.name)
-                }
-=======
                 write!(f, "{}", display_trait_id_and_generics(self.interner, trait_id, generics))
->>>>>>> 13c1fe68
             }
             Value::TraitDefinition(trait_id) => {
                 let trait_ = self.interner.get_trait(*trait_id);
                 write!(f, "{}", trait_.name)
             }
-<<<<<<< HEAD
-=======
             Value::TraitImpl(trait_impl_id) => {
                 let trait_impl = self.interner.get_trait_implementation(*trait_impl_id);
                 let trait_impl = trait_impl.borrow();
@@ -569,7 +557,6 @@
                     trait_impl.ident, generic_string, trait_impl.typ, where_clause
                 )
             }
->>>>>>> 13c1fe68
             Value::FunctionDefinition(function_id) => {
                 write!(f, "{}", self.interner.function_name(function_id))
             }
