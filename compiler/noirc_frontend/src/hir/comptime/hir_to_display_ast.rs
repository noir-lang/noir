use fm::FileId;
use iter_extended::vecmap;
use noirc_errors::{Located, Location, Span};

use crate::ast::{
    ArrayLiteral, AssignStatement, BlockExpression, CallExpression, CastExpression, ConstrainKind,
    ConstructorExpression, ExpressionKind, ForLoopStatement, ForRange, GenericTypeArgs, Ident,
    IfExpression, IndexExpression, InfixExpression, LValue, Lambda, Literal,
    MemberAccessExpression, MethodCallExpression, Path, PathKind, PathSegment, Pattern,
    PrefixExpression, UnresolvedType, UnresolvedTypeData, UnresolvedTypeExpression, WhileStatement,
};
use crate::ast::{ConstrainExpression, Expression, Statement, StatementKind};
use crate::hir_def::expr::{
    HirArrayLiteral, HirBlockExpression, HirExpression, HirIdent, HirLiteral,
};
use crate::hir_def::stmt::{HirLValue, HirPattern, HirStatement};
use crate::hir_def::types::{Type, TypeBinding};
use crate::node_interner::{ExprId, NodeInterner, StmtId};

// TODO:
// - Full path for idents & types
// - Assert/AssertEq information lost
// - The type name span is lost in constructor patterns & expressions
// - All type spans are lost
// - Type::TypeVariable has no equivalent in the Ast

impl HirStatement {
    pub fn to_display_ast(&self, interner: &NodeInterner, location: Location) -> Statement {
        let kind = match self {
            HirStatement::Let(let_stmt) => {
                let pattern = let_stmt.pattern.to_display_ast(interner);
                let r#type = interner.id_type(let_stmt.expression).to_display_ast();
                let expression = let_stmt.expression.to_display_ast(interner);
                StatementKind::new_let(pattern, r#type, expression, let_stmt.attributes.clone())
            }
            HirStatement::Assign(assign) => StatementKind::Assign(AssignStatement {
                lvalue: assign.lvalue.to_display_ast(interner),
                expression: assign.expression.to_display_ast(interner),
            }),
            HirStatement::For(for_stmt) => StatementKind::For(ForLoopStatement {
                identifier: for_stmt.identifier.to_display_ast(interner),
                range: ForRange::range(
                    for_stmt.start_range.to_display_ast(interner),
                    for_stmt.end_range.to_display_ast(interner),
                ),
                block: for_stmt.block.to_display_ast(interner),
                location,
            }),
<<<<<<< HEAD
            HirStatement::Loop(block) => {
                StatementKind::Loop(block.to_display_ast(interner), location)
            }
=======
            HirStatement::Loop(block) => StatementKind::Loop(block.to_display_ast(interner), span),
            HirStatement::While(condition, block) => StatementKind::While(WhileStatement {
                condition: condition.to_display_ast(interner),
                body: block.to_display_ast(interner),
                while_keyword_span: span,
            }),
>>>>>>> 64890c0d
            HirStatement::Break => StatementKind::Break,
            HirStatement::Continue => StatementKind::Continue,
            HirStatement::Expression(expr) => {
                StatementKind::Expression(expr.to_display_ast(interner))
            }
            HirStatement::Semi(expr) => StatementKind::Semi(expr.to_display_ast(interner)),
            HirStatement::Error => StatementKind::Error,
            HirStatement::Comptime(statement) => {
                StatementKind::Comptime(Box::new(statement.to_display_ast(interner)))
            }
        };

        Statement { kind, location }
    }
}

impl StmtId {
    /// Convert to AST for display (some details lost)
    pub fn to_display_ast(self, interner: &NodeInterner) -> Statement {
        let statement = interner.statement(&self);
        let location = interner.statement_location(self);

        statement.to_display_ast(interner, location)
    }
}

impl HirExpression {
    /// Convert to AST for display (some details lost)
    pub fn to_display_ast(&self, interner: &NodeInterner, location: Location) -> Expression {
        let kind = match self {
            HirExpression::Ident(ident, generics) => {
                let ident = ident.to_display_ast(interner);
                let segment = PathSegment {
                    ident,
                    generics: generics.as_ref().map(|option| {
                        option.iter().map(|generic| generic.to_display_ast()).collect()
                    }),
                    location,
                };

                let path =
                    Path { segments: vec![segment], kind: crate::ast::PathKind::Plain, location };

                ExpressionKind::Variable(path)
            }
            HirExpression::Literal(HirLiteral::Array(array)) => {
                let array = array.to_display_ast(interner, location);
                ExpressionKind::Literal(Literal::Array(array))
            }
            HirExpression::Literal(HirLiteral::Slice(array)) => {
                let array = array.to_display_ast(interner, location);
                ExpressionKind::Literal(Literal::Slice(array))
            }
            HirExpression::Literal(HirLiteral::Bool(value)) => {
                ExpressionKind::Literal(Literal::Bool(*value))
            }
            HirExpression::Literal(HirLiteral::Integer(value, sign)) => {
                ExpressionKind::Literal(Literal::Integer(*value, *sign))
            }
            HirExpression::Literal(HirLiteral::Str(string)) => {
                ExpressionKind::Literal(Literal::Str(string.clone()))
            }
            HirExpression::Literal(HirLiteral::FmtStr(fragments, _exprs, length)) => {
                // TODO: Is throwing away the exprs here valid?
                ExpressionKind::Literal(Literal::FmtStr(fragments.clone(), *length))
            }
            HirExpression::Literal(HirLiteral::Unit) => ExpressionKind::Literal(Literal::Unit),
            HirExpression::Block(expr) => ExpressionKind::Block(expr.to_display_ast(interner)),
            HirExpression::Prefix(prefix) => ExpressionKind::Prefix(Box::new(PrefixExpression {
                operator: prefix.operator,
                rhs: prefix.rhs.to_display_ast(interner),
            })),
            HirExpression::Infix(infix) => ExpressionKind::Infix(Box::new(InfixExpression {
                lhs: infix.lhs.to_display_ast(interner),
                operator: Located::from(infix.operator.location, infix.operator.kind),
                rhs: infix.rhs.to_display_ast(interner),
            })),
            HirExpression::Index(index) => ExpressionKind::Index(Box::new(IndexExpression {
                collection: index.collection.to_display_ast(interner),
                index: index.index.to_display_ast(interner),
            })),
            HirExpression::Constructor(constructor) => {
                let type_name = constructor.r#type.borrow().name.to_string();
                let type_name = Path::from_single(type_name, location);
                let fields = vecmap(constructor.fields.clone(), |(name, expr): (Ident, ExprId)| {
                    (name, expr.to_display_ast(interner))
                });
                let struct_type = None;

                ExpressionKind::Constructor(Box::new(ConstructorExpression {
                    typ: UnresolvedType::from_path(type_name),
                    fields,
                    struct_type,
                }))
            }
            HirExpression::MemberAccess(access) => {
                ExpressionKind::MemberAccess(Box::new(MemberAccessExpression {
                    lhs: access.lhs.to_display_ast(interner),
                    rhs: access.rhs.clone(),
                }))
            }
            HirExpression::Call(call) => {
                let func = Box::new(call.func.to_display_ast(interner));
                let arguments = vecmap(call.arguments.clone(), |arg| arg.to_display_ast(interner));
                let is_macro_call = false;
                ExpressionKind::Call(Box::new(CallExpression { func, arguments, is_macro_call }))
            }
            HirExpression::MethodCall(method_call) => {
                ExpressionKind::MethodCall(Box::new(MethodCallExpression {
                    object: method_call.object.to_display_ast(interner),
                    method_name: method_call.method.clone(),
                    arguments: vecmap(method_call.arguments.clone(), |arg| {
                        arg.to_display_ast(interner)
                    }),
                    generics: method_call.generics.clone().map(|option| {
                        option.iter().map(|generic| generic.to_display_ast()).collect()
                    }),
                    is_macro_call: false,
                }))
            }
            HirExpression::Constrain(constrain) => {
                let expr = constrain.0.to_display_ast(interner);
                let mut arguments = vec![expr];
                if let Some(message) = constrain.2 {
                    arguments.push(message.to_display_ast(interner));
                }

                // TODO: Find difference in usage between Assert & AssertEq
                ExpressionKind::Constrain(ConstrainExpression {
                    kind: ConstrainKind::Assert,
                    arguments,
                    location,
                })
            }
            HirExpression::Cast(cast) => {
                let lhs = cast.lhs.to_display_ast(interner);
                let r#type = cast.r#type.to_display_ast();
                ExpressionKind::Cast(Box::new(CastExpression { lhs, r#type }))
            }
            HirExpression::If(if_expr) => ExpressionKind::If(Box::new(IfExpression {
                condition: if_expr.condition.to_display_ast(interner),
                consequence: if_expr.consequence.to_display_ast(interner),
                alternative: if_expr.alternative.map(|expr| expr.to_display_ast(interner)),
            })),
            HirExpression::Tuple(fields) => {
                ExpressionKind::Tuple(vecmap(fields, |field| field.to_display_ast(interner)))
            }
            HirExpression::Lambda(lambda) => {
                let parameters = vecmap(lambda.parameters.clone(), |(pattern, typ)| {
                    (pattern.to_display_ast(interner), typ.to_display_ast())
                });
                let return_type = lambda.return_type.to_display_ast();
                let body = lambda.body.to_display_ast(interner);
                ExpressionKind::Lambda(Box::new(Lambda { parameters, return_type, body }))
            }
            HirExpression::Error => ExpressionKind::Error,
            HirExpression::Comptime(block) => {
                ExpressionKind::Comptime(block.to_display_ast(interner), location)
            }
            HirExpression::Unsafe(block) => {
                ExpressionKind::Unsafe(block.to_display_ast(interner), location)
            }
            HirExpression::Quote(block) => ExpressionKind::Quote(block.clone()),

            // A macro was evaluated here: return the quoted result
            HirExpression::Unquote(block) => ExpressionKind::Quote(block.clone()),

            // Convert this back into a function call `Enum::Foo(args)`
            HirExpression::EnumConstructor(constructor) => {
                let typ = constructor.r#type.borrow();
                let variant = &typ.variant_at(constructor.variant_index);
                let segment1 = PathSegment { ident: typ.name.clone(), location, generics: None };
                let segment2 =
                    PathSegment { ident: variant.name.clone(), location, generics: None };
                let path =
                    Path { segments: vec![segment1, segment2], kind: PathKind::Plain, location };
                let func = Box::new(Expression::new(ExpressionKind::Variable(path), location));
                let arguments = vecmap(&constructor.arguments, |arg| arg.to_display_ast(interner));
                let call = CallExpression { func, arguments, is_macro_call: false };
                ExpressionKind::Call(Box::new(call))
            }
        };

        Expression::new(kind, location)
    }
}

impl ExprId {
    /// Convert to AST for display (some details lost)
    pub fn to_display_ast(self, interner: &NodeInterner) -> Expression {
        let expression = interner.expression(&self);
        // TODO: empty 0 span
        let location = interner.try_id_location(self).unwrap_or_else(Location::dummy);
        expression.to_display_ast(interner, location)
    }
}

impl HirPattern {
    /// Convert to AST for display (some details lost)
    fn to_display_ast(&self, interner: &NodeInterner) -> Pattern {
        match self {
            HirPattern::Identifier(ident) => Pattern::Identifier(ident.to_display_ast(interner)),
            HirPattern::Mutable(pattern, location) => {
                let pattern = Box::new(pattern.to_display_ast(interner));
                Pattern::Mutable(pattern, *location, false)
            }
            HirPattern::Tuple(patterns, location) => {
                let patterns = vecmap(patterns, |pattern| pattern.to_display_ast(interner));
                Pattern::Tuple(patterns, *location)
            }
            HirPattern::Struct(typ, patterns, location) => {
                let patterns = vecmap(patterns, |(name, pattern)| {
                    (name.clone(), pattern.to_display_ast(interner))
                });
                let name = match typ.follow_bindings() {
                    Type::DataType(struct_def, _) => {
                        let struct_def = struct_def.borrow();
                        struct_def.name.0.contents.clone()
                    }
                    // This pass shouldn't error so if the type isn't a struct we just get a string
                    // representation of any other type and use that. We're relying on name
                    // resolution to fail later when this Ast is re-converted to Hir.
                    other => other.to_string(),
                };
                // The name span is lost here
                let path = Path::from_single(name, *location);
                Pattern::Struct(path, patterns, *location)
            }
        }
    }
}

impl HirIdent {
    /// Convert to AST for display (some details lost)
    fn to_display_ast(&self, interner: &NodeInterner) -> Ident {
        let name = interner.definition_name(self.id).to_owned();
        Ident(Located::from(self.location, name))
    }
}

impl Type {
    /// Convert to AST for display (some details lost)
    fn to_display_ast(&self) -> UnresolvedType {
        let typ = match self {
            Type::FieldElement => UnresolvedTypeData::FieldElement,
            Type::Array(length, element) => {
                let length = length.to_type_expression();
                let element = Box::new(element.to_display_ast());
                UnresolvedTypeData::Array(length, element)
            }
            Type::Slice(element) => {
                let element = Box::new(element.to_display_ast());
                UnresolvedTypeData::Slice(element)
            }
            Type::Integer(sign, bit_size) => UnresolvedTypeData::Integer(*sign, *bit_size),
            Type::Bool => UnresolvedTypeData::Bool,
            Type::String(length) => {
                let length = length.to_type_expression();
                UnresolvedTypeData::String(length)
            }
            Type::FmtString(length, element) => {
                let length = length.to_type_expression();
                let element = Box::new(element.to_display_ast());
                UnresolvedTypeData::FormatString(length, element)
            }
            Type::Unit => UnresolvedTypeData::Unit,
            Type::Tuple(fields) => {
                let fields = vecmap(fields, |field| field.to_display_ast());
                UnresolvedTypeData::Tuple(fields)
            }
            Type::DataType(def, generics) => {
                let struct_def = def.borrow();
                let ordered_args = vecmap(generics, |generic| generic.to_display_ast());
                let generics =
                    GenericTypeArgs { ordered_args, named_args: Vec::new(), kinds: Vec::new() };
                let name = Path::from_ident(struct_def.name.clone());
                UnresolvedTypeData::Named(name, generics, false)
            }
            Type::Alias(type_def, generics) => {
                // Keep the alias name instead of expanding this in case the
                // alias' definition was changed
                let type_def = type_def.borrow();
                let ordered_args = vecmap(generics, |generic| generic.to_display_ast());
                let generics =
                    GenericTypeArgs { ordered_args, named_args: Vec::new(), kinds: Vec::new() };
                let name = Path::from_ident(type_def.name.clone());
                UnresolvedTypeData::Named(name, generics, false)
            }
            Type::TypeVariable(binding) => match &*binding.borrow() {
                TypeBinding::Bound(typ) => return typ.to_display_ast(),
                TypeBinding::Unbound(id, type_var_kind) => {
                    let name = format!("var_{:?}_{}", type_var_kind, id);
                    let path =
                        Path::from_single(name, Location::new(Span::empty(0), FileId::dummy()));
                    let expression = UnresolvedTypeExpression::Variable(path);
                    UnresolvedTypeData::Expression(expression)
                }
            },
            Type::TraitAsType(_, name, generics) => {
                let ordered_args = vecmap(&generics.ordered, |generic| generic.to_display_ast());
                let named_args = vecmap(&generics.named, |named_type| {
                    (named_type.name.clone(), named_type.typ.to_display_ast())
                });
                let generics = GenericTypeArgs { ordered_args, named_args, kinds: Vec::new() };
                let name = Path::from_single(name.as_ref().clone(), Location::dummy());
                UnresolvedTypeData::TraitAsType(name, generics)
            }
            Type::NamedGeneric(_var, name) => {
                let name = Path::from_single(name.as_ref().clone(), Location::dummy());
                UnresolvedTypeData::Named(name, GenericTypeArgs::default(), true)
            }
            Type::CheckedCast { to, .. } => to.to_display_ast().typ,
            Type::Function(args, ret, env, unconstrained) => {
                let args = vecmap(args, |arg| arg.to_display_ast());
                let ret = Box::new(ret.to_display_ast());
                let env = Box::new(env.to_display_ast());
                UnresolvedTypeData::Function(args, ret, env, *unconstrained)
            }
            Type::MutableReference(element) => {
                let element = Box::new(element.to_display_ast());
                UnresolvedTypeData::MutableReference(element)
            }
            // Type::Forall is only for generic functions which don't store a type
            // in their Ast so they don't need to call to_display_ast for their Forall type.
            // Since there is no UnresolvedTypeData equivalent for Type::Forall, we use
            // this to ignore this case since it shouldn't be needed anyway.
            Type::Forall(_, typ) => return typ.to_display_ast(),
            Type::Constant(..) => panic!("Type::Constant where a type was expected: {self:?}"),
            Type::Quoted(quoted_type) => UnresolvedTypeData::Quoted(*quoted_type),
            Type::Error => UnresolvedTypeData::Error,
            Type::InfixExpr(lhs, op, rhs, _) => {
                let lhs = Box::new(lhs.to_type_expression());
                let rhs = Box::new(rhs.to_type_expression());
                let location = Location::dummy();
                let expr = UnresolvedTypeExpression::BinaryOperation(lhs, *op, rhs, location);
                UnresolvedTypeData::Expression(expr)
            }
        };

        UnresolvedType { typ, location: Location::dummy() }
    }

    /// Convert to AST for display (some details lost)
    fn to_type_expression(&self) -> UnresolvedTypeExpression {
        let location = Location::dummy();

        match self.follow_bindings() {
            Type::Constant(length, _kind) => UnresolvedTypeExpression::Constant(length, location),
            Type::NamedGeneric(_var, name) => {
                let path = Path::from_single(name.as_ref().clone(), location);
                UnresolvedTypeExpression::Variable(path)
            }
            // TODO: This should be turned into a proper error.
            other => panic!("Cannot represent {other:?} as type expression"),
        }
    }
}

impl HirLValue {
    /// Convert to AST for display (some details lost)
    fn to_display_ast(&self, interner: &NodeInterner) -> LValue {
        match self {
            HirLValue::Ident(ident, _) => LValue::Ident(ident.to_display_ast(interner)),
            HirLValue::MemberAccess { object, field_name, field_index: _, typ: _, location } => {
                let object = Box::new(object.to_display_ast(interner));
                LValue::MemberAccess { object, field_name: field_name.clone(), location: *location }
            }
            HirLValue::Index { array, index, typ: _, location } => {
                let array = Box::new(array.to_display_ast(interner));
                let index = index.to_display_ast(interner);
                LValue::Index { array, index, location: *location }
            }
            HirLValue::Dereference { lvalue, element_type: _, location } => {
                let lvalue = Box::new(lvalue.to_display_ast(interner));
                LValue::Dereference(lvalue, *location)
            }
        }
    }
}

impl HirArrayLiteral {
    /// Convert to AST for display (some details lost)
    fn to_display_ast(&self, interner: &NodeInterner, location: Location) -> ArrayLiteral {
        match self {
            HirArrayLiteral::Standard(elements) => {
                ArrayLiteral::Standard(vecmap(elements, |element| element.to_display_ast(interner)))
            }
            HirArrayLiteral::Repeated { repeated_element, length } => {
                let repeated_element = Box::new(repeated_element.to_display_ast(interner));
                let length = match length {
                    Type::Constant(length, _kind) => {
                        let literal = Literal::Integer(*length, false);
                        let expr_kind = ExpressionKind::Literal(literal);
                        Box::new(Expression::new(expr_kind, location))
                    }
                    other => panic!("Cannot convert non-constant type for repeated array literal from Hir -> Ast: {other:?}"),
                };
                ArrayLiteral::Repeated { repeated_element, length }
            }
        }
    }
}

impl HirBlockExpression {
    /// Convert to AST for display (some details lost)
    fn to_display_ast(&self, interner: &NodeInterner) -> BlockExpression {
        let statements =
            vecmap(self.statements.clone(), |statement| statement.to_display_ast(interner));
        BlockExpression { statements }
    }
}<|MERGE_RESOLUTION|>--- conflicted
+++ resolved
@@ -46,18 +46,14 @@
                 block: for_stmt.block.to_display_ast(interner),
                 location,
             }),
-<<<<<<< HEAD
             HirStatement::Loop(block) => {
                 StatementKind::Loop(block.to_display_ast(interner), location)
             }
-=======
-            HirStatement::Loop(block) => StatementKind::Loop(block.to_display_ast(interner), span),
             HirStatement::While(condition, block) => StatementKind::While(WhileStatement {
                 condition: condition.to_display_ast(interner),
                 body: block.to_display_ast(interner),
-                while_keyword_span: span,
+                while_keyword_location: location,
             }),
->>>>>>> 64890c0d
             HirStatement::Break => StatementKind::Break,
             HirStatement::Continue => StatementKind::Continue,
             HirStatement::Expression(expr) => {
