#![cfg(test)]

use std::collections::{BTreeMap, HashMap};
use std::path::PathBuf;

use fm::{FileId, FileManager};
use noirc_arena::Index;
use noirc_errors::Location;

use super::errors::InterpreterError;
use super::interpreter::Interpreter;
use super::value::Value;
use crate::elaborator::Elaborator;
use crate::graph::CrateId;
use crate::hir::def_collector::dc_crate::DefCollector;
use crate::hir::def_collector::dc_mod::collect_defs;
use crate::hir::def_map::{CrateDefMap, LocalModuleId, ModuleData};
use crate::hir::{Context, ParsedFiles};
use crate::node_interner::FuncId;
use crate::parser::parse_program;

fn elaborate_src_code(src: &str) -> (Elaborator, FuncId) {
    let file = FileId::default();

    // Can't use Index::test_new here for some reason, even with #[cfg(test)].
    let module_id = LocalModuleId(Index::unsafe_zeroed());
    let mut modules = noirc_arena::Arena::default();
    let location = Location::new(Default::default(), file);
    let root = LocalModuleId(modules.insert(ModuleData::new(None, location, false)));
    assert_eq!(root, module_id);

    let file_manager = FileManager::new(&PathBuf::new());
    let parsed_files = ParsedFiles::new();
    let mut context = Context::new(file_manager, parsed_files);
    context.def_interner.populate_dummy_operator_traits();

    let krate = context.crate_graph.add_crate_root(FileId::dummy());

    let (module, errors) = parse_program(src);
    assert_eq!(errors.len(), 0);
    let ast = module.into_sorted();

    let def_map = CrateDefMap { root: module_id, modules, krate, extern_prelude: BTreeMap::new() };
    let mut collector = DefCollector::new(def_map);

    collect_defs(&mut collector, ast, FileId::dummy(), module_id, krate, &mut context, &[]);
    context.def_maps.insert(krate, collector.def_map);

    let main = context.get_main_function(&krate).expect("Expected 'main' function");
    let elaborator =
        Elaborator::elaborate_and_return_self(&mut context, krate, collector.items, None);
    assert_eq!(elaborator.errors.len(), 0);

    (elaborator, main)
}

fn interpret_helper(src: &str) -> Result<Value, InterpreterError> {
<<<<<<< HEAD
    let (mut elaborator, main_id) = elaborate_src_code(src);
    let mut interpreter = elaborator.setup_interpreter();
=======
    let (mut interner, main_id) = elaborate_src_code(src);
    let mut scopes = vec![HashMap::default()];
    let mut interpreter = Interpreter::new(&mut interner, &mut scopes, CrateId::Root(0));
>>>>>>> df0854e0

    let no_location = Location::dummy();
    interpreter.call_function(main_id, Vec::new(), HashMap::new(), no_location)
}

fn interpret(src: &str) -> Value {
    interpret_helper(src).unwrap_or_else(|error| {
        panic!("Expected interpreter to exit successfully, but found {error:?}")
    })
}

fn interpret_expect_error(src: &str) -> InterpreterError {
    interpret_helper(src).expect_err("Expected interpreter to error")
}

#[test]
fn interpreter_works() {
    let program = "comptime fn main() -> pub Field { 3 }";
    let result = interpret(program);
    assert_eq!(result, Value::Field(3u128.into()));
}

#[test]
fn mutation_works() {
    let program = "comptime fn main() -> pub i8 {
        let mut x = 3;
        x = 4;
        x
    }";
    let result = interpret(program);
    assert_eq!(result, Value::I8(4));
}

#[test]
fn mutating_references() {
    let program = "comptime fn main() -> pub i32 {
        let x = &mut 3;
        *x = 4;
        *x
    }";
    let result = interpret(program);
    assert_eq!(result, Value::I32(4));
}

#[test]
fn mutating_mutable_references() {
    let program = "comptime fn main() -> pub i64 {
        let mut x = &mut 3;
        *x = 4;
        *x
    }";
    let result = interpret(program);
    assert_eq!(result, Value::I64(4));
}

#[test]
fn mutation_leaks() {
    let program = "comptime fn main() -> pub i8 {
        let mut x = 3;
        let y = &mut x;
        *y = 5;
        x
    }";
    let result = interpret(program);
    assert_eq!(result, Value::I8(5));
}

#[test]
fn mutating_arrays() {
    let program = "comptime fn main() -> pub u8 {
        let mut a1 = [1, 2, 3, 4];
        a1[1] = 22;
        a1[1]
    }";
    let result = interpret(program);
    assert_eq!(result, Value::U8(22));
}

#[test]
fn mutate_in_new_scope() {
    let program = "comptime fn main() -> pub u8 {
        let mut x = 0;
        x += 1;
        {
            x += 1;
        }
        x
    }";
    let result = interpret(program);
    assert_eq!(result, Value::U8(2));
}

#[test]
fn for_loop() {
    let program = "comptime fn main() -> pub u8 {
        let mut x = 0;
        for i in 0 .. 6 {
            x += i;
        }
        x
    }";
    let result = interpret(program);
    assert_eq!(result, Value::U8(15));
}

#[test]
fn for_loop_u16() {
    let program = "comptime fn main() -> pub u16 {
        let mut x = 0;
        for i in 0 .. 6 {
            x += i;
        }
        x
    }";
    let result = interpret(program);
    assert_eq!(result, Value::U16(15));
}

#[test]
fn for_loop_with_break() {
    let program = "unconstrained comptime fn main() -> pub u32 {
        let mut x = 0;
        for i in 0 .. 6 {
            if i == 4 {
                break;
            }
            x += i;
        }
        x
    }";
    let result = interpret(program);
    assert_eq!(result, Value::U32(6));
}

#[test]
fn for_loop_with_continue() {
    let program = "unconstrained comptime fn main() -> pub u64 {
        let mut x = 0;
        for i in 0 .. 6 {
            if i == 4 {
                continue;
            }
            x += i;
        }
        x
    }";
    let result = interpret(program);
    assert_eq!(result, Value::U64(11));
}

#[test]
fn assert() {
    let program = "comptime fn main() {
        assert(1 == 1);
    }";
    let result = interpret(program);
    assert_eq!(result, Value::Unit);
}

#[test]
fn assert_fail() {
    let program = "comptime fn main() {
        assert(1 == 2);
    }";
    let result = interpret_expect_error(program);
    assert!(matches!(result, InterpreterError::FailingConstraint { .. }));
}

#[test]
fn lambda() {
    let program = "comptime fn main() -> pub u8 {
        let f = |x: u8| x + 1;
        f(1)
    }";
    let result = interpret(program);
    assert!(matches!(result, Value::U8(2)));
}

#[test]
fn non_deterministic_recursion() {
    let program = "
    comptime fn main() -> pub u64 {
        fib(10)
    }

    comptime fn fib(x: u64) -> u64 {
        if x <= 1 {
            x
        } else {
            fib(x - 1) + fib(x - 2)
        }
    }";
    let result = interpret(program);
    assert_eq!(result, Value::U64(55));
}

#[test]
fn generic_functions() {
    let program = "
    comptime fn main() -> pub u8 {
        apply(1, |x| x + 1)
    }

    comptime fn apply<T, Env, U>(x: T, f: fn[Env](T) -> U) -> U {
        f(x)
    }
    ";
    let result = interpret(program);
    assert!(matches!(result, Value::U8(2)));
}<|MERGE_RESOLUTION|>--- conflicted
+++ resolved
@@ -8,18 +8,15 @@
 use noirc_errors::Location;
 
 use super::errors::InterpreterError;
-use super::interpreter::Interpreter;
 use super::value::Value;
 use crate::elaborator::Elaborator;
-use crate::graph::CrateId;
 use crate::hir::def_collector::dc_crate::DefCollector;
 use crate::hir::def_collector::dc_mod::collect_defs;
 use crate::hir::def_map::{CrateDefMap, LocalModuleId, ModuleData};
 use crate::hir::{Context, ParsedFiles};
-use crate::node_interner::FuncId;
 use crate::parser::parse_program;
 
-fn elaborate_src_code(src: &str) -> (Elaborator, FuncId) {
+fn interpret_helper(src: &str) -> Result<Value, InterpreterError> {
     let file = FileId::default();
 
     // Can't use Index::test_new here for some reason, even with #[cfg(test)].
@@ -47,25 +44,14 @@
     context.def_maps.insert(krate, collector.def_map);
 
     let main = context.get_main_function(&krate).expect("Expected 'main' function");
-    let elaborator =
+    let mut elaborator =
         Elaborator::elaborate_and_return_self(&mut context, krate, collector.items, None);
     assert_eq!(elaborator.errors.len(), 0);
 
-    (elaborator, main)
-}
-
-fn interpret_helper(src: &str) -> Result<Value, InterpreterError> {
-<<<<<<< HEAD
-    let (mut elaborator, main_id) = elaborate_src_code(src);
     let mut interpreter = elaborator.setup_interpreter();
-=======
-    let (mut interner, main_id) = elaborate_src_code(src);
-    let mut scopes = vec![HashMap::default()];
-    let mut interpreter = Interpreter::new(&mut interner, &mut scopes, CrateId::Root(0));
->>>>>>> df0854e0
 
     let no_location = Location::dummy();
-    interpreter.call_function(main_id, Vec::new(), HashMap::new(), no_location)
+    interpreter.call_function(main, Vec::new(), HashMap::new(), no_location)
 }
 
 fn interpret(src: &str) -> Value {
