#![cfg(test)]

use std::collections::HashMap;

use noirc_errors::Location;

use super::errors::InterpreterError;
use super::interpreter::Interpreter;
use super::value::Value;
use crate::graph::CrateId;
use crate::hir::type_check::test::type_check_src_code;

fn interpret_helper(src: &str, func_namespace: Vec<String>) -> Result<Value, InterpreterError> {
    let (mut interner, main_id) = type_check_src_code(src, func_namespace);
    let mut scopes = vec![HashMap::default()];
<<<<<<< HEAD
    let no_debug_evaluate_comptime = None;
    let mut interpreter_errors = vec![];
    let mut interpreter = Interpreter::new(
        &mut interner,
        &mut scopes,
        no_debug_evaluate_comptime,
        &mut interpreter_errors,
    );
=======
    let mut interpreter = Interpreter::new(&mut interner, &mut scopes, CrateId::Root(0));
>>>>>>> 7bf3b492

    let no_location = Location::dummy();
    interpreter.call_function(main_id, Vec::new(), HashMap::new(), no_location)
}

fn interpret(src: &str, func_namespace: Vec<String>) -> Value {
    interpret_helper(src, func_namespace).unwrap_or_else(|error| {
        panic!("Expected interpreter to exit successfully, but found {error:?}")
    })
}

fn interpret_expect_error(src: &str, func_namespace: Vec<String>) -> InterpreterError {
    interpret_helper(src, func_namespace).expect_err("Expected interpreter to error")
}

#[test]
fn interpreter_works() {
    let program = "comptime fn main() -> pub Field { 3 }";
    let result = interpret(program, vec!["main".into()]);
    assert_eq!(result, Value::Field(3u128.into()));
}

#[test]
fn mutation_works() {
    let program = "comptime fn main() -> pub i8 {
        let mut x = 3;
        x = 4;
        x
    }";
    let result = interpret(program, vec!["main".into()]);
    assert_eq!(result, Value::I8(4));
}

#[test]
fn mutating_references() {
    let program = "comptime fn main() -> pub i32 {
        let x = &mut 3;
        *x = 4;
        *x
    }";
    let result = interpret(program, vec!["main".into()]);
    assert_eq!(result, Value::I32(4));
}

#[test]
fn mutating_mutable_references() {
    let program = "comptime fn main() -> pub i64 {
        let mut x = &mut 3;
        *x = 4;
        *x
    }";
    let result = interpret(program, vec!["main".into()]);
    assert_eq!(result, Value::I64(4));
}

#[test]
fn mutating_arrays() {
    let program = "comptime fn main() -> pub u8 {
        let mut a1 = [1, 2, 3, 4];
        a1[1] = 22;
        a1[1]
    }";
    let result = interpret(program, vec!["main".into()]);
    assert_eq!(result, Value::U8(22));
}

#[test]
fn mutate_in_new_scope() {
    let program = "comptime fn main() -> pub u8 {
        let mut x = 0;
        x += 1;
        {
            x += 1;
        }
        x
    }";
    let result = interpret(program, vec!["main".into()]);
    assert_eq!(result, Value::U8(2));
}

#[test]
fn for_loop() {
    let program = "comptime fn main() -> pub u8 {
        let mut x = 0;
        for i in 0 .. 6 {
            x += i;
        }
        x
    }";
    let result = interpret(program, vec!["main".into()]);
    assert_eq!(result, Value::U8(15));
}

#[test]
fn for_loop_u16() {
    let program = "comptime fn main() -> pub u16 {
        let mut x = 0;
        for i in 0 .. 6 {
            x += i;
        }
        x
    }";
    let result = interpret(program, vec!["main".into()]);
    assert_eq!(result, Value::U16(15));
}

#[test]
fn for_loop_with_break() {
    let program = "unconstrained comptime fn main() -> pub u32 {
        let mut x = 0;
        for i in 0 .. 6 {
            if i == 4 {
                break;
            }
            x += i;
        }
        x
    }";
    let result = interpret(program, vec!["main".into()]);
    assert_eq!(result, Value::U32(6));
}

#[test]
fn for_loop_with_continue() {
    let program = "unconstrained comptime fn main() -> pub u64 {
        let mut x = 0;
        for i in 0 .. 6 {
            if i == 4 {
                continue;
            }
            x += i;
        }
        x
    }";
    let result = interpret(program, vec!["main".into()]);
    assert_eq!(result, Value::U64(11));
}

#[test]
fn assert() {
    let program = "comptime fn main() {
        assert(1 == 1);
    }";
    let result = interpret(program, vec!["main".into()]);
    assert_eq!(result, Value::Unit);
}

#[test]
fn assert_fail() {
    let program = "comptime fn main() {
        assert(1 == 2);
    }";
    let result = interpret_expect_error(program, vec!["main".into()]);
    assert!(matches!(result, InterpreterError::FailingConstraint { .. }));
}

#[test]
fn lambda() {
    let program = "comptime fn main() -> pub u8 {
        let f = |x: u8| x + 1;
        f(1)
    }";
    let result = interpret(program, vec!["main".into()]);
    assert!(matches!(result, Value::U8(2)));
}

#[test]
fn non_deterministic_recursion() {
    let program = "
    comptime fn main() -> pub u64 {
        fib(10)
    }

    comptime fn fib(x: u64) -> u64 {
        if x <= 1 {
            x
        } else {
            fib(x - 1) + fib(x - 2)
        }
    }";
    let result = interpret(program, vec!["main".into(), "fib".into()]);
    assert_eq!(result, Value::U64(55));
}

#[test]
fn generic_functions() {
    let program = "
    fn main() -> pub u8 {
        apply(1, |x| x + 1)
    }

    fn apply<T, Env, U>(x: T, f: fn[Env](T) -> U) -> U {
        f(x)
    }
    ";
    let result = interpret(program, vec!["main".into(), "apply".into()]);
    assert!(matches!(result, Value::U8(2)));
}<|MERGE_RESOLUTION|>--- conflicted
+++ resolved
@@ -13,18 +13,15 @@
 fn interpret_helper(src: &str, func_namespace: Vec<String>) -> Result<Value, InterpreterError> {
     let (mut interner, main_id) = type_check_src_code(src, func_namespace);
     let mut scopes = vec![HashMap::default()];
-<<<<<<< HEAD
     let no_debug_evaluate_comptime = None;
     let mut interpreter_errors = vec![];
     let mut interpreter = Interpreter::new(
         &mut interner,
         &mut scopes,
+        CrateId::Root(0),
         no_debug_evaluate_comptime,
         &mut interpreter_errors,
     );
-=======
-    let mut interpreter = Interpreter::new(&mut interner, &mut scopes, CrateId::Root(0));
->>>>>>> 7bf3b492
 
     let no_location = Location::dummy();
     interpreter.call_function(main_id, Vec::new(), HashMap::new(), no_location)
