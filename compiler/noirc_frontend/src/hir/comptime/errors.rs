--- conflicted
+++ resolved
@@ -11,12 +11,7 @@
     signed_field::SignedField,
     Type,
 };
-<<<<<<< HEAD
 use acvm::BlackBoxResolutionError;
-use fm::FileId;
-=======
-use acvm::{acir::AcirField, BlackBoxResolutionError, FieldElement};
->>>>>>> 4fdc7423
 use noirc_errors::{CustomDiagnostic, Location};
 
 /// The possible errors that can halt the interpreter.
@@ -391,17 +386,8 @@
                 CustomDiagnostic::simple_error(msg, secondary, *location)
             }
             InterpreterError::IntegerOutOfRangeForType { value, typ, location } => {
-<<<<<<< HEAD
                 let msg = format!("{value} is outside the range of the {typ} type");
-                CustomDiagnostic::simple_error(msg, String::new(), location.span)
-=======
-                let int = match value.try_into_u128() {
-                    Some(int) => int.to_string(),
-                    None => value.to_string(),
-                };
-                let msg = format!("{int} is outside the range of the {typ} type");
-                CustomDiagnostic::simple_error(msg, String::new(), *location)
->>>>>>> 4fdc7423
+                CustomDiagnostic::simple_error(msg, String::new(), *location)
             }
             InterpreterError::ErrorNodeEncountered { location } => {
                 let msg = "Internal Compiler Error: Error node encountered".to_string();
