use std::fmt::Display;
use std::rc::Rc;

use crate::{
    ast::TraitBound,
    hir::{
        def_collector::dc_crate::CompilationError,
        type_check::{NoMatchingImplFoundError, TypeCheckError},
    },
    parser::ParserError,
    Type,
};
use acvm::{acir::AcirField, BlackBoxResolutionError, FieldElement};
use fm::FileId;
use noirc_errors::{CustomDiagnostic, Location};

/// The possible errors that can halt the interpreter.
#[derive(Debug, Clone, PartialEq, Eq)]
pub enum InterpreterError {
    ArgumentCountMismatch {
        expected: usize,
        actual: usize,
        location: Location,
    },
    TypeMismatch {
        expected: Type,
        actual: Type,
        location: Location,
    },
    NonComptimeVarReferenced {
        name: String,
        location: Location,
    },
    VariableNotInScope {
        location: Location,
    },
    IntegerOutOfRangeForType {
        value: FieldElement,
        typ: Type,
        location: Location,
    },
    ErrorNodeEncountered {
        location: Location,
    },
    NonFunctionCalled {
        typ: Type,
        location: Location,
    },
    NonBoolUsedInIf {
        typ: Type,
        location: Location,
    },
    NonBoolUsedInWhile {
        typ: Type,
        location: Location,
    },
    NonBoolUsedInConstrain {
        typ: Type,
        location: Location,
    },
    FailingConstraint {
        message: Option<String>,
        location: Location,
        call_stack: im::Vector<Location>,
    },
    NoMethodFound {
        name: String,
        typ: Type,
        location: Location,
    },
    NonIntegerUsedInLoop {
        typ: Type,
        location: Location,
    },
    NonPointerDereferenced {
        typ: Type,
        location: Location,
    },
    NonTupleOrStructInMemberAccess {
        typ: Type,
        location: Location,
    },
    NonArrayIndexed {
        typ: Type,
        location: Location,
    },
    NonIntegerUsedAsIndex {
        typ: Type,
        location: Location,
    },
    NonIntegerIntegerLiteral {
        typ: Type,
        location: Location,
    },
    NonIntegerArrayLength {
        typ: Type,
        err: Option<Box<TypeCheckError>>,
        location: Location,
    },
    NonNumericCasted {
        typ: Type,
        location: Location,
    },
    IndexOutOfBounds {
        index: usize,
        length: usize,
        location: Location,
    },
    ExpectedStructToHaveField {
        typ: Type,
        field_name: String,
        location: Location,
    },
    TypeUnsupported {
        typ: Type,
        location: Location,
    },
    InvalidValueForUnary {
        typ: Type,
        operator: &'static str,
        location: Location,
    },
    InvalidValuesForBinary {
        lhs: Type,
        rhs: Type,
        operator: &'static str,
        location: Location,
    },
    CastToNonNumericType {
        typ: Type,
        location: Location,
    },
    QuoteInRuntimeCode {
        location: Location,
    },
    NonStructInConstructor {
        typ: Type,
        location: Location,
    },
    NonEnumInConstructor {
        typ: Type,
        location: Location,
    },
    CannotInlineMacro {
        value: String,
        typ: Type,
        location: Location,
    },
    UnquoteFoundDuringEvaluation {
        location: Location,
    },
    DebugEvaluateComptime {
        diagnostic: CustomDiagnostic,
        location: Location,
    },
    FailedToParseMacro {
        error: Box<ParserError>,
        tokens: String,
        rule: &'static str,
        location: Location,
    },
    UnsupportedTopLevelItemUnquote {
        item: String,
        location: Location,
    },
    ComptimeDependencyCycle {
        function: String,
        location: Location,
    },
    NoImpl {
        location: Location,
    },
    NoMatchingImplFound {
        error: NoMatchingImplFoundError,
        file: FileId,
    },
    ImplMethodTypeMismatch {
        expected: Type,
        actual: Type,
        location: Location,
    },
    BreakNotInLoop {
        location: Location,
    },
    ContinueNotInLoop {
        location: Location,
    },
    BlackBoxError(BlackBoxResolutionError, Location),
    FailedToResolveTraitBound {
        trait_bound: TraitBound,
        location: Location,
    },
    TraitDefinitionMustBeAPath {
        location: Location,
    },
    FailedToResolveTraitDefinition {
        location: Location,
    },
    FunctionAlreadyResolved {
        location: Location,
    },
    MultipleMatchingImpls {
        object_type: Type,
        candidates: Vec<String>,
        location: Location,
    },
    Unimplemented {
        item: String,
        location: Location,
    },
    InvalidInComptimeContext {
        item: String,
        location: Location,
        explanation: String,
    },
    TypeAnnotationsNeededForMethodCall {
        location: Location,
    },
    ExpectedIdentForStructField {
        value: String,
        index: usize,
        location: Location,
    },
    InvalidAttribute {
        attribute: String,
        location: Location,
    },
    GenericNameShouldBeAnIdent {
        name: Rc<String>,
        location: Location,
    },
    DuplicateGeneric {
        name: Rc<String>,
        struct_name: String,
        duplicate_location: Location,
        existing_location: Location,
    },
    CannotResolveExpression {
        location: Location,
        expression: String,
    },
    CannotSetFunctionBody {
        location: Location,
        expression: String,
    },
    UnknownArrayLength {
        length: Type,
        err: Box<TypeCheckError>,
        location: Location,
    },
    CannotInterpretFormatStringWithErrors {
        location: Location,
    },
    GlobalsDependencyCycle {
        location: Location,
    },
    LoopHaltedForUiResponsiveness {
        location: Location,
    },

    // These cases are not errors, they are just used to prevent us from running more code
    // until the loop can be resumed properly. These cases will never be displayed to users.
    Break,
    Continue,
}

#[allow(unused)]
pub(super) type IResult<T> = std::result::Result<T, InterpreterError>;

impl From<InterpreterError> for CompilationError {
    fn from(error: InterpreterError) -> Self {
        CompilationError::InterpreterError(error)
    }
}

impl InterpreterError {
    pub fn into_compilation_error_pair(self) -> (CompilationError, fm::FileId) {
        let location = self.get_location();
        (CompilationError::InterpreterError(self), location.file)
    }

    pub fn get_location(&self) -> Location {
        match self {
            InterpreterError::ArgumentCountMismatch { location, .. }
            | InterpreterError::TypeMismatch { location, .. }
            | InterpreterError::NonComptimeVarReferenced { location, .. }
            | InterpreterError::VariableNotInScope { location, .. }
            | InterpreterError::IntegerOutOfRangeForType { location, .. }
            | InterpreterError::ErrorNodeEncountered { location, .. }
            | InterpreterError::NonFunctionCalled { location, .. }
            | InterpreterError::NonBoolUsedInIf { location, .. }
            | InterpreterError::NonBoolUsedInWhile { location, .. }
            | InterpreterError::NonBoolUsedInConstrain { location, .. }
            | InterpreterError::FailingConstraint { location, .. }
            | InterpreterError::NoMethodFound { location, .. }
            | InterpreterError::NonIntegerUsedInLoop { location, .. }
            | InterpreterError::NonPointerDereferenced { location, .. }
            | InterpreterError::NonTupleOrStructInMemberAccess { location, .. }
            | InterpreterError::NonArrayIndexed { location, .. }
            | InterpreterError::NonIntegerUsedAsIndex { location, .. }
            | InterpreterError::NonIntegerIntegerLiteral { location, .. }
            | InterpreterError::NonIntegerArrayLength { location, .. }
            | InterpreterError::NonNumericCasted { location, .. }
            | InterpreterError::IndexOutOfBounds { location, .. }
            | InterpreterError::ExpectedStructToHaveField { location, .. }
            | InterpreterError::TypeUnsupported { location, .. }
            | InterpreterError::InvalidValueForUnary { location, .. }
            | InterpreterError::InvalidValuesForBinary { location, .. }
            | InterpreterError::CastToNonNumericType { location, .. }
            | InterpreterError::QuoteInRuntimeCode { location, .. }
            | InterpreterError::NonStructInConstructor { location, .. }
            | InterpreterError::NonEnumInConstructor { location, .. }
            | InterpreterError::CannotInlineMacro { location, .. }
            | InterpreterError::UnquoteFoundDuringEvaluation { location, .. }
            | InterpreterError::UnsupportedTopLevelItemUnquote { location, .. }
            | InterpreterError::ComptimeDependencyCycle { location, .. }
            | InterpreterError::Unimplemented { location, .. }
            | InterpreterError::InvalidInComptimeContext { location, .. }
            | InterpreterError::NoImpl { location, .. }
            | InterpreterError::ImplMethodTypeMismatch { location, .. }
            | InterpreterError::DebugEvaluateComptime { location, .. }
            | InterpreterError::BlackBoxError(_, location)
            | InterpreterError::BreakNotInLoop { location, .. }
            | InterpreterError::ContinueNotInLoop { location, .. }
            | InterpreterError::TraitDefinitionMustBeAPath { location }
            | InterpreterError::FailedToResolveTraitDefinition { location }
            | InterpreterError::FailedToResolveTraitBound { location, .. }
            | InterpreterError::FunctionAlreadyResolved { location, .. }
            | InterpreterError::MultipleMatchingImpls { location, .. }
            | InterpreterError::ExpectedIdentForStructField { location, .. }
            | InterpreterError::InvalidAttribute { location, .. }
            | InterpreterError::GenericNameShouldBeAnIdent { location, .. }
            | InterpreterError::DuplicateGeneric { duplicate_location: location, .. }
            | InterpreterError::TypeAnnotationsNeededForMethodCall { location }
            | InterpreterError::CannotResolveExpression { location, .. }
            | InterpreterError::CannotSetFunctionBody { location, .. }
            | InterpreterError::UnknownArrayLength { location, .. }
            | InterpreterError::CannotInterpretFormatStringWithErrors { location }
            | InterpreterError::GlobalsDependencyCycle { location }
            | InterpreterError::LoopHaltedForUiResponsiveness { location } => *location,

            InterpreterError::FailedToParseMacro { error, .. } => error.location(),
            InterpreterError::NoMatchingImplFound { error, file } => {
                Location::new(error.span, *file)
            }
            InterpreterError::Break | InterpreterError::Continue => {
                panic!("Tried to get the location of Break/Continue error!")
            }
        }
    }

    pub(crate) fn debug_evaluate_comptime(expr: impl Display, location: Location) -> Self {
        let mut formatted_result = format!("{}", expr);
        // if multi-line, display on a separate line from the message
        if formatted_result.contains('\n') {
            formatted_result.insert(0, '\n');
        }
        let diagnostic = CustomDiagnostic::simple_info(
            "`comptime` expression ran:".to_string(),
            format!("After evaluation: {}", formatted_result),
            location.span,
        );
        InterpreterError::DebugEvaluateComptime { diagnostic, location }
    }
}

impl<'a> From<&'a InterpreterError> for CustomDiagnostic {
    fn from(error: &'a InterpreterError) -> Self {
        match error {
            InterpreterError::ArgumentCountMismatch { expected, actual, location } => {
                let only = if expected > actual { "only " } else { "" };
                let plural = if *expected == 1 { "" } else { "s" };
                let was_were = if *actual == 1 { "was" } else { "were" };
                let msg = format!(
                    "Expected {expected} argument{plural}, but {only}{actual} {was_were} provided"
                );

                let few_many = if actual < expected { "few" } else { "many" };
                let secondary = format!("Too {few_many} arguments");
                CustomDiagnostic::simple_error(msg, secondary, location.span)
            }
            InterpreterError::TypeMismatch { expected, actual, location } => {
                let msg = format!("Expected `{expected}` but a value of type `{actual}` was given");
                CustomDiagnostic::simple_error(msg, String::new(), location.span)
            }
            InterpreterError::NonComptimeVarReferenced { name, location } => {
                let msg = format!("Non-comptime variable `{name}` referenced in comptime code");
                let secondary = "Non-comptime variables can't be used in comptime code".to_string();
                CustomDiagnostic::simple_error(msg, secondary, location.span)
            }
            InterpreterError::VariableNotInScope { location } => {
                let msg = "Variable not in scope".to_string();
                let secondary = "Could not find variable".to_string();
                CustomDiagnostic::simple_error(msg, secondary, location.span)
            }
            InterpreterError::IntegerOutOfRangeForType { value, typ, location } => {
                let int = match value.try_into_u128() {
                    Some(int) => int.to_string(),
                    None => value.to_string(),
                };
                let msg = format!("{int} is outside the range of the {typ} type");
                CustomDiagnostic::simple_error(msg, String::new(), location.span)
            }
            InterpreterError::ErrorNodeEncountered { location } => {
                let msg = "Internal Compiler Error: Error node encountered".to_string();
                let secondary = "This is a bug, please report this if found!".to_string();
                CustomDiagnostic::simple_error(msg, secondary, location.span)
            }
            InterpreterError::NonFunctionCalled { typ, location } => {
                let msg = "Only functions may be called".to_string();
                let secondary = format!("Expression has type {typ}");
                CustomDiagnostic::simple_error(msg, secondary, location.span)
            }
            InterpreterError::NonBoolUsedInIf { typ, location } => {
                let msg = format!("Expected a `bool` but found `{typ}`");
                let secondary = "If conditions must be a boolean value".to_string();
                CustomDiagnostic::simple_error(msg, secondary, location.span)
            }
            InterpreterError::NonBoolUsedInWhile { typ, location } => {
                let msg = format!("Expected a `bool` but found `{typ}`");
                let secondary = "While conditions must be a boolean value".to_string();
                CustomDiagnostic::simple_error(msg, secondary, location.span)
            }
            InterpreterError::NonBoolUsedInConstrain { typ, location } => {
                let msg = format!("Expected a `bool` but found `{typ}`");
                CustomDiagnostic::simple_error(msg, String::new(), location.span)
            }
            InterpreterError::FailingConstraint { message, location, call_stack } => {
                let (primary, secondary) = match message {
                    Some(msg) => (msg.clone(), "Assertion failed".into()),
                    None => ("Assertion failed".into(), String::new()),
                };
                let diagnostic = CustomDiagnostic::simple_error(primary, secondary, location.span);

                diagnostic.with_call_stack(call_stack.into_iter().copied().collect())
            }
            InterpreterError::NoMethodFound { name, typ, location } => {
                let msg = format!("No method named `{name}` found for type `{typ}`");
                CustomDiagnostic::simple_error(msg, String::new(), location.span)
            }
            InterpreterError::NonIntegerUsedInLoop { typ, location } => {
                let msg = format!("Non-integer type `{typ}` used in for loop");
                let secondary = if matches!(typ, Type::FieldElement) {
                    "`field` is not an integer type, try `u32` instead".to_string()
                } else {
                    String::new()
                };
                CustomDiagnostic::simple_error(msg, secondary, location.span)
            }
            InterpreterError::NonPointerDereferenced { typ, location } => {
                let msg = format!("Only references may be dereferenced, but found `{typ}`");
                CustomDiagnostic::simple_error(msg, String::new(), location.span)
            }
            InterpreterError::NonTupleOrStructInMemberAccess { typ, location } => {
                let msg = format!("The type `{typ}` has no fields to access");
                CustomDiagnostic::simple_error(msg, String::new(), location.span)
            }
            InterpreterError::NonArrayIndexed { typ, location } => {
                let msg = format!("Expected an array or slice but found a(n) {typ}");
                let secondary = "Only arrays or slices may be indexed".into();
                CustomDiagnostic::simple_error(msg, secondary, location.span)
            }
            InterpreterError::NonIntegerUsedAsIndex { typ, location } => {
                let msg = format!("Expected an integer but found a(n) {typ}");
                let secondary =
                    "Only integers may be indexed. Note that this excludes `field`s".into();
                CustomDiagnostic::simple_error(msg, secondary, location.span)
            }
            InterpreterError::NonIntegerIntegerLiteral { typ, location } => {
                let msg = format!("This integer literal somehow has the type `{typ}`");
                let secondary = "This is likely a bug".into();
                CustomDiagnostic::simple_error(msg, secondary, location.span)
            }
            InterpreterError::NonIntegerArrayLength { typ, err, location } => {
                let msg = format!("Non-integer array length: `{typ}`");
                let secondary = if let Some(err) = err {
                    format!("Array lengths must be integers, but evaluating `{typ}` resulted in `{err}`")
                } else {
                    "Array lengths must be integers".to_string()
                };
                CustomDiagnostic::simple_error(msg, secondary, location.span)
            }
            InterpreterError::NonNumericCasted { typ, location } => {
                let msg = "Only numeric types may be casted".into();
                let secondary = format!("`{typ}` is non-numeric");
                CustomDiagnostic::simple_error(msg, secondary, location.span)
            }
            InterpreterError::IndexOutOfBounds { index, length, location } => {
                let msg = format!("{index} is out of bounds for the array of length {length}");
                CustomDiagnostic::simple_error(msg, String::new(), location.span)
            }
            InterpreterError::ExpectedStructToHaveField { typ, field_name, location } => {
                let msg = format!("The type `{typ}` has no field named `{field_name}`");
                CustomDiagnostic::simple_error(msg, String::new(), location.span)
            }
            InterpreterError::TypeUnsupported { typ, location } => {
                let msg =
                    format!("The type `{typ}` is currently unsupported in comptime expressions");
                CustomDiagnostic::simple_error(msg, String::new(), location.span)
            }
            InterpreterError::InvalidValueForUnary { typ, operator, location } => {
                let msg = format!("`{typ}` cannot be used with unary {operator}");
                CustomDiagnostic::simple_error(msg, String::new(), location.span)
            }
            InterpreterError::InvalidValuesForBinary { lhs, rhs, operator, location } => {
                let msg = format!("No implementation for `{lhs}` {operator} `{rhs}`",);
                CustomDiagnostic::simple_error(msg, String::new(), location.span)
            }
            InterpreterError::CastToNonNumericType { typ, location } => {
                let msg = format!("Cannot cast to non-numeric type `{typ}`");
                CustomDiagnostic::simple_error(msg, String::new(), location.span)
            }
            InterpreterError::QuoteInRuntimeCode { location } => {
                let msg = "`quote` may only be used in comptime code".into();
                CustomDiagnostic::simple_error(msg, String::new(), location.span)
            }
            InterpreterError::NonStructInConstructor { typ, location } => {
                let msg = format!("`{typ}` is not a struct type");
                CustomDiagnostic::simple_error(msg, String::new(), location.span)
            }
            InterpreterError::NonEnumInConstructor { typ, location } => {
                let msg = format!("`{typ}` is not an enum type");
                CustomDiagnostic::simple_error(msg, String::new(), location.span)
            }
            InterpreterError::CannotInlineMacro { value, typ, location } => {
                let msg = format!("Cannot inline values of type `{typ}` into this position");
                let secondary = format!("Cannot inline value `{value}`");
                CustomDiagnostic::simple_error(msg, secondary, location.span)
            }
            InterpreterError::UnquoteFoundDuringEvaluation { location } => {
                let msg = "Unquote found during comptime evaluation".into();
                let secondary = "This is a bug".into();
                CustomDiagnostic::simple_error(msg, secondary, location.span)
            }
            InterpreterError::DebugEvaluateComptime { diagnostic, .. } => diagnostic.clone(),
            InterpreterError::FailedToParseMacro { error, tokens, rule, location } => {
                // If it's less than 48 chars, the error message fits in a single line (less than 80 chars total)
                let token_stream = if tokens.len() <= 48 && !tokens.contains('\n') {
                    format!("The resulting token stream was: {tokens}")
                } else {
                    format!(
                        "The resulting token stream was: (stream starts on next line)\n  {tokens}"
                    )
                };

                let push_the_problem_on_the_library_author = "To avoid this error in the future, try adding input validation to your macro. Erroring out early with an `assert` can be a good way to provide a user-friendly error message".into();

<<<<<<< HEAD
                let mut diagnostic = CustomDiagnostic::from(error.as_ref());
                // Swap the parser's primary note to become the secondary note so that it is
                // more clear this error originates from failing to parse a macro.
                let secondary = std::mem::take(&mut diagnostic.message);
                diagnostic.add_secondary(secondary, error.span());
                diagnostic.message = message;
=======
                let mut diagnostic = CustomDiagnostic::from(&**error);

                // Given more prominence to where the parser error happened, but still show that it's
                // because of a failure to parse a macro's token stream, and where that happens.
                let message = format!("Failed to parse macro's token stream into {rule}");
                diagnostic.add_secondary_with_file(message, location.span, location.file);

>>>>>>> 3cb08f51
                diagnostic.add_note(token_stream);
                diagnostic.add_note(push_the_problem_on_the_library_author);
                diagnostic
            }
            InterpreterError::UnsupportedTopLevelItemUnquote { item, location } => {
                let msg = "Unsupported statement type to unquote".into();
                let secondary =
                    "Only functions, structs, globals, and impls can be unquoted here".into();
                let mut error = CustomDiagnostic::simple_error(msg, secondary, location.span);
                error.add_note(format!("Unquoted item was:\n{item}"));
                error
            }
            InterpreterError::ComptimeDependencyCycle { function, location } => {
                let msg = format!("Comptime dependency cycle while resolving `{function}`");
                let secondary =
                    "This function uses comptime code internally which calls into itself".into();
                CustomDiagnostic::simple_error(msg, secondary, location.span)
            }
            InterpreterError::Unimplemented { item, location } => {
                let msg = format!("{item} is currently unimplemented");
                CustomDiagnostic::simple_error(msg, String::new(), location.span)
            }
            InterpreterError::InvalidInComptimeContext { item, location, explanation } => {
                let msg = format!("{item} is invalid in comptime context");
                CustomDiagnostic::simple_error(msg, explanation.clone(), location.span)
            }
            InterpreterError::BreakNotInLoop { location } => {
                let msg = "There is no loop to break out of!".into();
                CustomDiagnostic::simple_error(msg, String::new(), location.span)
            }
            InterpreterError::ContinueNotInLoop { location } => {
                let msg = "There is no loop to continue!".into();
                CustomDiagnostic::simple_error(msg, String::new(), location.span)
            }
            InterpreterError::NoImpl { location } => {
                let msg = "No impl found due to prior type error".into();
                CustomDiagnostic::simple_error(msg, String::new(), location.span)
            }
            InterpreterError::ImplMethodTypeMismatch { expected, actual, location } => {
                let msg = format!(
                    "Impl method type {actual} does not unify with trait method type {expected}"
                );
                CustomDiagnostic::simple_error(msg, String::new(), location.span)
            }
            InterpreterError::BlackBoxError(error, location) => {
                CustomDiagnostic::simple_error(error.to_string(), String::new(), location.span)
            }
            InterpreterError::FailedToResolveTraitBound { trait_bound, location } => {
                let msg = format!("Failed to resolve trait bound `{trait_bound}`");
                CustomDiagnostic::simple_error(msg, String::new(), location.span)
            }
            InterpreterError::NoMatchingImplFound { error, .. } => error.into(),
            InterpreterError::Break => unreachable!("Uncaught InterpreterError::Break"),
            InterpreterError::Continue => unreachable!("Uncaught InterpreterError::Continue"),
            InterpreterError::TraitDefinitionMustBeAPath { location } => {
                let msg = "Trait definition arguments must be a variable or path".to_string();
                CustomDiagnostic::simple_error(msg, String::new(), location.span)
            }
            InterpreterError::FailedToResolveTraitDefinition { location } => {
                let msg = "Failed to resolve to a trait definition".to_string();
                CustomDiagnostic::simple_error(msg, String::new(), location.span)
            }
            InterpreterError::FunctionAlreadyResolved { location } => {
                let msg = "Function already resolved".to_string();
                let secondary =
                    "The function was previously called at compile-time or is in another crate"
                        .to_string();
                CustomDiagnostic::simple_error(msg, secondary, location.span)
            }
            InterpreterError::MultipleMatchingImpls { object_type, candidates, location } => {
                let message = format!("Multiple trait impls match the object type `{object_type}`");
                let secondary = "Ambiguous impl".to_string();
                let mut error = CustomDiagnostic::simple_error(message, secondary, location.span);
                for (i, candidate) in candidates.iter().enumerate() {
                    error.add_note(format!("Candidate {}: `{candidate}`", i + 1));
                }
                error
            }
            InterpreterError::TypeAnnotationsNeededForMethodCall { location } => {
                let mut error = CustomDiagnostic::simple_error(
                    "Object type is unknown in method call".to_string(),
                    "Type must be known by this point to know which method to call".to_string(),
                    location.span,
                );
                let message =
                    "Try adding a type annotation for the object type before this method call";
                error.add_note(message.to_string());
                error
            }
            InterpreterError::ExpectedIdentForStructField { value, index, location } => {
                let msg = format!(
                    "Quoted value in index {index} of this slice is not a valid field name"
                );
                let secondary = format!("`{value}` is not a valid field name for `set_fields`");
                CustomDiagnostic::simple_error(msg, secondary, location.span)
            }
            InterpreterError::InvalidAttribute { attribute, location } => {
                let msg = format!("`{attribute}` is not a valid attribute");
                let secondary = "Note that this method expects attribute contents, without the leading `#[` or trailing `]`".to_string();
                CustomDiagnostic::simple_error(msg, secondary, location.span)
            }
            InterpreterError::GenericNameShouldBeAnIdent { name, location } => {
                let msg =
                    "Generic name needs to be a valid identifier (one word beginning with a letter)"
                        .to_string();
                let secondary = format!("`{name}` is not a valid identifier");
                CustomDiagnostic::simple_error(msg, secondary, location.span)
            }
            InterpreterError::DuplicateGeneric {
                name,
                struct_name,
                duplicate_location,
                existing_location,
            } => {
                let msg = format!("`{struct_name}` already has a generic named `{name}`");
                let secondary = format!("`{name}` added here a second time");
                let mut error =
                    CustomDiagnostic::simple_error(msg, secondary, duplicate_location.span);

                let existing_msg = format!("`{name}` was previously defined here");
                error.add_secondary_with_file(
                    existing_msg,
                    existing_location.span,
                    existing_location.file,
                );
                error
            }
            InterpreterError::CannotResolveExpression { location, expression } => {
                let msg = format!("Cannot resolve expression `{expression}`");
                CustomDiagnostic::simple_error(msg, String::new(), location.span)
            }
            InterpreterError::CannotSetFunctionBody { location, expression } => {
                let msg = format!("`{expression}` is not a valid function body");
                CustomDiagnostic::simple_error(msg, String::new(), location.span)
            }
            InterpreterError::UnknownArrayLength { length, err, location } => {
                let msg = format!("Could not determine array length `{length}`");
                let secondary = format!("Evaluating the length failed with: `{err}`");
                CustomDiagnostic::simple_error(msg, secondary, location.span)
            }
            InterpreterError::CannotInterpretFormatStringWithErrors { location } => {
                let msg = "Cannot interpret format string with errors".to_string();
                let secondary =
                    "Some of the variables to interpolate could not be evaluated".to_string();
                CustomDiagnostic::simple_error(msg, secondary, location.span)
            }
            InterpreterError::GlobalsDependencyCycle { location } => {
                let msg = "This global recursively depends on itself".to_string();
                let secondary = String::new();
                CustomDiagnostic::simple_error(msg, secondary, location.span)
            }
            InterpreterError::LoopHaltedForUiResponsiveness { location } => {
                let msg = "This loop took too much time to execute so it was halted for UI responsiveness"
                    .to_string();
                let secondary =
                    "This error doesn't happen in normal executions of `nargo`".to_string();
                CustomDiagnostic::simple_warning(msg, secondary, location.span)
            }
        }
    }
}

/// Comptime errors always wrap another error to show it together with a
/// comptime call or macro "something" that eventually led to that error.
#[derive(Debug, Clone, PartialEq, Eq)]
pub enum ComptimeError {
    ErrorRunningAttribute { error: Box<CompilationError>, location: Location },
    ErrorAddingItemToModule { error: Box<CompilationError>, location: Location },
}

impl<'a> From<&'a ComptimeError> for CustomDiagnostic {
    fn from(error: &'a ComptimeError) -> Self {
        match error {
            ComptimeError::ErrorRunningAttribute { error, location } => {
                let mut diagnostic = CustomDiagnostic::from(&**error);
                diagnostic.add_secondary_with_file(
                    "While running this function attribute".into(),
                    location.span,
                    location.file,
                );
                diagnostic
            }
            ComptimeError::ErrorAddingItemToModule { error, location } => {
                let mut diagnostic = CustomDiagnostic::from(&**error);
                diagnostic.add_secondary_with_file(
                    "While interpreting `Module::add_item`".into(),
                    location.span,
                    location.file,
                );
                diagnostic
            }
        }
    }
}<|MERGE_RESOLUTION|>--- conflicted
+++ resolved
@@ -545,14 +545,6 @@
 
                 let push_the_problem_on_the_library_author = "To avoid this error in the future, try adding input validation to your macro. Erroring out early with an `assert` can be a good way to provide a user-friendly error message".into();
 
-<<<<<<< HEAD
-                let mut diagnostic = CustomDiagnostic::from(error.as_ref());
-                // Swap the parser's primary note to become the secondary note so that it is
-                // more clear this error originates from failing to parse a macro.
-                let secondary = std::mem::take(&mut diagnostic.message);
-                diagnostic.add_secondary(secondary, error.span());
-                diagnostic.message = message;
-=======
                 let mut diagnostic = CustomDiagnostic::from(&**error);
 
                 // Given more prominence to where the parser error happened, but still show that it's
@@ -560,7 +552,6 @@
                 let message = format!("Failed to parse macro's token stream into {rule}");
                 diagnostic.add_secondary_with_file(message, location.span, location.file);
 
->>>>>>> 3cb08f51
                 diagnostic.add_note(token_stream);
                 diagnostic.add_note(push_the_problem_on_the_library_author);
                 diagnostic
