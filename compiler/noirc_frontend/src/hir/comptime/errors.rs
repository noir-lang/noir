use std::rc::Rc;

use crate::{
    hir::def_collector::dc_crate::CompilationError, parser::ParserError, token::Tokens, Type,
};
use acvm::{acir::AcirField, FieldElement};
use fm::FileId;
use iter_extended::vecmap;
use noirc_errors::{CustomDiagnostic, Location};

use super::value::Value;

/// The possible errors that can halt the interpreter.
#[derive(Debug, Clone, PartialEq, Eq)]
pub enum InterpreterError {
    ArgumentCountMismatch { expected: usize, actual: usize, location: Location },
    TypeMismatch { expected: Type, value: Value, location: Location },
    NonComptimeVarReferenced { name: String, location: Location },
    IntegerOutOfRangeForType { value: FieldElement, typ: Type, location: Location },
    ErrorNodeEncountered { location: Location },
    NonFunctionCalled { value: Value, location: Location },
    NonBoolUsedInIf { value: Value, location: Location },
    NonBoolUsedInConstrain { value: Value, location: Location },
    FailingConstraint { message: Option<Value>, location: Location },
    NoMethodFound { name: String, typ: Type, location: Location },
    NonIntegerUsedInLoop { value: Value, location: Location },
    NonPointerDereferenced { value: Value, location: Location },
    NonTupleOrStructInMemberAccess { value: Value, location: Location },
    NonArrayIndexed { value: Value, location: Location },
    NonIntegerUsedAsIndex { value: Value, location: Location },
    NonIntegerIntegerLiteral { typ: Type, location: Location },
    NonIntegerArrayLength { typ: Type, location: Location },
    NonNumericCasted { value: Value, location: Location },
    IndexOutOfBounds { index: usize, length: usize, location: Location },
    ExpectedStructToHaveField { value: Value, field_name: String, location: Location },
    TypeUnsupported { typ: Type, location: Location },
    InvalidValueForUnary { value: Value, operator: &'static str, location: Location },
    InvalidValuesForBinary { lhs: Value, rhs: Value, operator: &'static str, location: Location },
    CastToNonNumericType { typ: Type, location: Location },
    QuoteInRuntimeCode { location: Location },
    NonStructInConstructor { typ: Type, location: Location },
    CannotInlineMacro { value: Value, location: Location },
    UnquoteFoundDuringEvaluation { location: Location },
    FailedToParseMacro { error: ParserError, tokens: Rc<Tokens>, rule: &'static str, file: FileId },
<<<<<<< HEAD
    UnsupportedTopLevelItemUnquote { item: String, location: Location },
=======
    NonComptimeFnCallInSameCrate { function: String, location: Location },
>>>>>>> 7cd4a4d1

    Unimplemented { item: String, location: Location },

    // Perhaps this should be unreachable! due to type checking also preventing this error?
    // Currently it and the Continue variant are the only interpreter errors without a Location field
    BreakNotInLoop { location: Location },
    ContinueNotInLoop { location: Location },

    // These cases are not errors, they are just used to prevent us from running more code
    // until the loop can be resumed properly. These cases will never be displayed to users.
    Break,
    Continue,
}

#[allow(unused)]
pub(super) type IResult<T> = std::result::Result<T, InterpreterError>;

impl From<InterpreterError> for CompilationError {
    fn from(error: InterpreterError) -> Self {
        CompilationError::InterpreterError(error)
    }
}

impl InterpreterError {
    pub fn into_compilation_error_pair(self) -> (CompilationError, fm::FileId) {
        let location = self.get_location();
        (CompilationError::InterpreterError(self), location.file)
    }

    pub fn get_location(&self) -> Location {
        match self {
            InterpreterError::ArgumentCountMismatch { location, .. }
            | InterpreterError::TypeMismatch { location, .. }
            | InterpreterError::NonComptimeVarReferenced { location, .. }
            | InterpreterError::IntegerOutOfRangeForType { location, .. }
            | InterpreterError::ErrorNodeEncountered { location, .. }
            | InterpreterError::NonFunctionCalled { location, .. }
            | InterpreterError::NonBoolUsedInIf { location, .. }
            | InterpreterError::NonBoolUsedInConstrain { location, .. }
            | InterpreterError::FailingConstraint { location, .. }
            | InterpreterError::NoMethodFound { location, .. }
            | InterpreterError::NonIntegerUsedInLoop { location, .. }
            | InterpreterError::NonPointerDereferenced { location, .. }
            | InterpreterError::NonTupleOrStructInMemberAccess { location, .. }
            | InterpreterError::NonArrayIndexed { location, .. }
            | InterpreterError::NonIntegerUsedAsIndex { location, .. }
            | InterpreterError::NonIntegerIntegerLiteral { location, .. }
            | InterpreterError::NonIntegerArrayLength { location, .. }
            | InterpreterError::NonNumericCasted { location, .. }
            | InterpreterError::IndexOutOfBounds { location, .. }
            | InterpreterError::ExpectedStructToHaveField { location, .. }
            | InterpreterError::TypeUnsupported { location, .. }
            | InterpreterError::InvalidValueForUnary { location, .. }
            | InterpreterError::InvalidValuesForBinary { location, .. }
            | InterpreterError::CastToNonNumericType { location, .. }
            | InterpreterError::QuoteInRuntimeCode { location, .. }
            | InterpreterError::NonStructInConstructor { location, .. }
            | InterpreterError::CannotInlineMacro { location, .. }
            | InterpreterError::UnquoteFoundDuringEvaluation { location, .. }
<<<<<<< HEAD
            | InterpreterError::UnsupportedTopLevelItemUnquote { location, .. }
=======
            | InterpreterError::NonComptimeFnCallInSameCrate { location, .. }
>>>>>>> 7cd4a4d1
            | InterpreterError::Unimplemented { location, .. }
            | InterpreterError::BreakNotInLoop { location, .. }
            | InterpreterError::ContinueNotInLoop { location, .. } => *location,
            InterpreterError::FailedToParseMacro { error, file, .. } => {
                Location::new(error.span(), *file)
            }
            InterpreterError::Break | InterpreterError::Continue => {
                panic!("Tried to get the location of Break/Continue error!")
            }
        }
    }
}

impl<'a> From<&'a InterpreterError> for CustomDiagnostic {
    fn from(error: &'a InterpreterError) -> Self {
        match error {
            InterpreterError::ArgumentCountMismatch { expected, actual, location } => {
                let only = if expected > actual { "only " } else { "" };
                let plural = if *expected == 1 { "" } else { "s" };
                let was_were = if *actual == 1 { "was" } else { "were" };
                let msg = format!(
                    "Expected {expected} argument{plural}, but {only}{actual} {was_were} provided"
                );

                let few_many = if actual < expected { "few" } else { "many" };
                let secondary = format!("Too {few_many} arguments");
                CustomDiagnostic::simple_error(msg, secondary, location.span)
            }
            InterpreterError::TypeMismatch { expected, value, location } => {
                let typ = value.get_type();
                let msg = format!("Expected `{expected}` but a value of type `{typ}` was given");
                CustomDiagnostic::simple_error(msg, String::new(), location.span)
            }
            InterpreterError::NonComptimeVarReferenced { name, location } => {
                let msg = format!("Non-comptime variable `{name}` referenced in comptime code");
                let secondary = "Non-comptime variables can't be used in comptime code".to_string();
                CustomDiagnostic::simple_error(msg, secondary, location.span)
            }
            InterpreterError::IntegerOutOfRangeForType { value, typ, location } => {
                let int = match value.try_into_u128() {
                    Some(int) => int.to_string(),
                    None => value.to_string(),
                };
                let msg = format!("{int} is outside the range of the {typ} type");
                CustomDiagnostic::simple_error(msg, String::new(), location.span)
            }
            InterpreterError::ErrorNodeEncountered { location } => {
                let msg = "Internal Compiler Error: Error node encountered".to_string();
                let secondary = "This is a bug, please report this if found!".to_string();
                CustomDiagnostic::simple_error(msg, secondary, location.span)
            }
            InterpreterError::NonFunctionCalled { value, location } => {
                let msg = "Only functions may be called".to_string();
                let secondary = format!("Expression has type {}", value.get_type());
                CustomDiagnostic::simple_error(msg, secondary, location.span)
            }
            InterpreterError::NonBoolUsedInIf { value, location } => {
                let msg = format!("Expected a `bool` but found `{}`", value.get_type());
                let secondary = "If conditions must be a boolean value".to_string();
                CustomDiagnostic::simple_error(msg, secondary, location.span)
            }
            InterpreterError::NonBoolUsedInConstrain { value, location } => {
                let msg = format!("Expected a `bool` but found `{}`", value.get_type());
                CustomDiagnostic::simple_error(msg, String::new(), location.span)
            }
            InterpreterError::FailingConstraint { message, location } => {
                let (primary, secondary) = match message {
                    Some(msg) => (format!("{msg:?}"), "Assertion failed".into()),
                    None => ("Assertion failed".into(), String::new()),
                };
                CustomDiagnostic::simple_error(primary, secondary, location.span)
            }
            InterpreterError::NoMethodFound { name, typ, location } => {
                let msg = format!("No method named `{name}` found for type `{typ}`");
                CustomDiagnostic::simple_error(msg, String::new(), location.span)
            }
            InterpreterError::NonIntegerUsedInLoop { value, location } => {
                let typ = value.get_type();
                let msg = format!("Non-integer type `{typ}` used in for loop");
                let secondary = if matches!(typ.as_ref(), &Type::FieldElement) {
                    "`field` is not an integer type, try `u32` instead".to_string()
                } else {
                    String::new()
                };
                CustomDiagnostic::simple_error(msg, secondary, location.span)
            }
            InterpreterError::NonPointerDereferenced { value, location } => {
                let typ = value.get_type();
                let msg = format!("Only references may be dereferenced, but found `{typ}`");
                CustomDiagnostic::simple_error(msg, String::new(), location.span)
            }
            InterpreterError::NonTupleOrStructInMemberAccess { value, location } => {
                let msg = format!("The type `{}` has no fields to access", value.get_type());
                CustomDiagnostic::simple_error(msg, String::new(), location.span)
            }
            InterpreterError::NonArrayIndexed { value, location } => {
                let msg = format!("Expected an array or slice but found a(n) {}", value.get_type());
                let secondary = "Only arrays or slices may be indexed".into();
                CustomDiagnostic::simple_error(msg, secondary, location.span)
            }
            InterpreterError::NonIntegerUsedAsIndex { value, location } => {
                let msg = format!("Expected an integer but found a(n) {}", value.get_type());
                let secondary =
                    "Only integers may be indexed. Note that this excludes `field`s".into();
                CustomDiagnostic::simple_error(msg, secondary, location.span)
            }
            InterpreterError::NonIntegerIntegerLiteral { typ, location } => {
                let msg = format!("This integer literal somehow has the type `{typ}`");
                let secondary = "This is likely a bug".into();
                CustomDiagnostic::simple_error(msg, secondary, location.span)
            }
            InterpreterError::NonIntegerArrayLength { typ, location } => {
                let msg = format!("Non-integer array length: `{typ}`");
                let secondary = "Array lengths must be integers".into();
                CustomDiagnostic::simple_error(msg, secondary, location.span)
            }
            InterpreterError::NonNumericCasted { value, location } => {
                let msg = "Only numeric types may be casted".into();
                let secondary = format!("`{}` is non-numeric", value.get_type());
                CustomDiagnostic::simple_error(msg, secondary, location.span)
            }
            InterpreterError::IndexOutOfBounds { index, length, location } => {
                let msg = format!("{index} is out of bounds for the array of length {length}");
                CustomDiagnostic::simple_error(msg, String::new(), location.span)
            }
            InterpreterError::ExpectedStructToHaveField { value, field_name, location } => {
                let typ = value.get_type();
                let msg = format!("The type `{typ}` has no field named `{field_name}`");
                CustomDiagnostic::simple_error(msg, String::new(), location.span)
            }
            InterpreterError::TypeUnsupported { typ, location } => {
                let msg =
                    format!("The type `{typ}` is currently unsupported in comptime expressions");
                CustomDiagnostic::simple_error(msg, String::new(), location.span)
            }
            InterpreterError::InvalidValueForUnary { value, operator, location } => {
                let msg = format!("`{}` cannot be used with unary {operator}", value.get_type());
                CustomDiagnostic::simple_error(msg, String::new(), location.span)
            }
            InterpreterError::InvalidValuesForBinary { lhs, rhs, operator, location } => {
                let lhs = lhs.get_type();
                let rhs = rhs.get_type();
                let msg = format!("No implementation for `{lhs}` {operator} `{rhs}`",);
                CustomDiagnostic::simple_error(msg, String::new(), location.span)
            }
            InterpreterError::CastToNonNumericType { typ, location } => {
                let msg = format!("Cannot cast to non-numeric type `{typ}`");
                CustomDiagnostic::simple_error(msg, String::new(), location.span)
            }
            InterpreterError::QuoteInRuntimeCode { location } => {
                let msg = "`quote` may only be used in comptime code".into();
                CustomDiagnostic::simple_error(msg, String::new(), location.span)
            }
            InterpreterError::NonStructInConstructor { typ, location } => {
                let msg = format!("`{typ}` is not a struct type");
                CustomDiagnostic::simple_error(msg, String::new(), location.span)
            }
            InterpreterError::CannotInlineMacro { value, location } => {
                let typ = value.get_type();
                let msg = format!("Cannot inline values of type `{typ}` into this position");
                let secondary = format!("Cannot inline value {value:?}");
                CustomDiagnostic::simple_error(msg, secondary, location.span)
            }
            InterpreterError::UnquoteFoundDuringEvaluation { location } => {
                let msg = "Unquote found during comptime evaluation".into();
                let secondary = "This is a bug".into();
                CustomDiagnostic::simple_error(msg, secondary, location.span)
            }
            InterpreterError::FailedToParseMacro { error, tokens, rule, file: _ } => {
                let message = format!("Failed to parse macro's token stream into {rule}");
                let tokens = vecmap(&tokens.0, ToString::to_string).join(" ");

                // 10 is an aribtrary number of tokens here chosen to fit roughly onto one line
                let token_stream = if tokens.len() > 10 {
                    format!("The resulting token stream was: {tokens}")
                } else {
                    format!(
                        "The resulting token stream was: (stream starts on next line)\n  {tokens}"
                    )
                };

                let push_the_problem_on_the_library_author = "To avoid this error in the future, try adding input validation to your macro. Erroring out early with an `assert` can be a good way to provide a user-friendly error message".into();

                let mut diagnostic = CustomDiagnostic::from(error);
                // Swap the parser's primary note to become the secondary note so that it is
                // more clear this error originates from failing to parse a macro.
                let secondary = std::mem::take(&mut diagnostic.message);
                diagnostic.add_secondary(secondary, error.span());
                diagnostic.message = message;
                diagnostic.add_note(token_stream);
                diagnostic.add_note(push_the_problem_on_the_library_author);
                diagnostic
            }
<<<<<<< HEAD
            InterpreterError::UnsupportedTopLevelItemUnquote { item, location } => {
                let msg = "Unsupported statement type to unquote".into();
                let secondary =
                    "Only functions, globals, and trait impls can be unquoted here".into();
                let mut error = CustomDiagnostic::simple_error(msg, secondary, location.span);
                error.add_note(format!("Unquoted item was:\n{item}"));
                error
=======
            InterpreterError::NonComptimeFnCallInSameCrate { function, location } => {
                let msg = format!("`{function}` cannot be called in a `comptime` context here");
                let secondary =
                    "This function must be `comptime` or in a separate crate to be called".into();
                CustomDiagnostic::simple_error(msg, secondary, location.span)
>>>>>>> 7cd4a4d1
            }
            InterpreterError::Unimplemented { item, location } => {
                let msg = format!("{item} is currently unimplemented");
                CustomDiagnostic::simple_error(msg, String::new(), location.span)
            }
            InterpreterError::BreakNotInLoop { location } => {
                let msg = "There is no loop to break out of!".into();
                CustomDiagnostic::simple_error(msg, String::new(), location.span)
            }
            InterpreterError::ContinueNotInLoop { location } => {
                let msg = "There is no loop to continue!".into();
                CustomDiagnostic::simple_error(msg, String::new(), location.span)
            }
            InterpreterError::Break => unreachable!("Uncaught InterpreterError::Break"),
            InterpreterError::Continue => unreachable!("Uncaught InterpreterError::Continue"),
        }
    }
}<|MERGE_RESOLUTION|>--- conflicted
+++ resolved
@@ -42,11 +42,8 @@
     CannotInlineMacro { value: Value, location: Location },
     UnquoteFoundDuringEvaluation { location: Location },
     FailedToParseMacro { error: ParserError, tokens: Rc<Tokens>, rule: &'static str, file: FileId },
-<<<<<<< HEAD
     UnsupportedTopLevelItemUnquote { item: String, location: Location },
-=======
     NonComptimeFnCallInSameCrate { function: String, location: Location },
->>>>>>> 7cd4a4d1
 
     Unimplemented { item: String, location: Location },
 
@@ -106,11 +103,8 @@
             | InterpreterError::NonStructInConstructor { location, .. }
             | InterpreterError::CannotInlineMacro { location, .. }
             | InterpreterError::UnquoteFoundDuringEvaluation { location, .. }
-<<<<<<< HEAD
             | InterpreterError::UnsupportedTopLevelItemUnquote { location, .. }
-=======
             | InterpreterError::NonComptimeFnCallInSameCrate { location, .. }
->>>>>>> 7cd4a4d1
             | InterpreterError::Unimplemented { location, .. }
             | InterpreterError::BreakNotInLoop { location, .. }
             | InterpreterError::ContinueNotInLoop { location, .. } => *location,
@@ -304,7 +298,6 @@
                 diagnostic.add_note(push_the_problem_on_the_library_author);
                 diagnostic
             }
-<<<<<<< HEAD
             InterpreterError::UnsupportedTopLevelItemUnquote { item, location } => {
                 let msg = "Unsupported statement type to unquote".into();
                 let secondary =
@@ -312,13 +305,12 @@
                 let mut error = CustomDiagnostic::simple_error(msg, secondary, location.span);
                 error.add_note(format!("Unquoted item was:\n{item}"));
                 error
-=======
+            }
             InterpreterError::NonComptimeFnCallInSameCrate { function, location } => {
                 let msg = format!("`{function}` cannot be called in a `comptime` context here");
                 let secondary =
                     "This function must be `comptime` or in a separate crate to be called".into();
                 CustomDiagnostic::simple_error(msg, secondary, location.span)
->>>>>>> 7cd4a4d1
             }
             InterpreterError::Unimplemented { item, location } => {
                 let msg = format!("{item} is currently unimplemented");
