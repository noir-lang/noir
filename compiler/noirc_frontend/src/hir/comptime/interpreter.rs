--- conflicted
+++ resolved
@@ -307,11 +307,7 @@
             HirExpression::Tuple(tuple) => self.evaluate_tuple(tuple),
             HirExpression::Lambda(lambda) => self.evaluate_lambda(lambda, id),
             HirExpression::Quote(block) => Ok(Value::Code(Rc::new(block))),
-<<<<<<< HEAD
-            HirExpression::CompTime(block) => self.evaluate_block(block),
-=======
             HirExpression::Comptime(block) => self.evaluate_block(block),
->>>>>>> ce5e1a5f
             HirExpression::Unquote(block) => {
                 // An Unquote expression being found is indicative of a macro being
                 // expanded within another comptime fn which we don't currently support.
