//! The comptime interpreter is a tree-walking interpreter used for evaluating Noir code
//! at compile-time. It is typically triggered (by the elaborator) in one of four scenarios:
//! 1. A `comptime {}` block
//!   - Everything in the block is interpreted
//! 2. A macro call `foo!()`
//!   - The interpreter calls the function `foo` and inlines the resulting `Quoted` code at the callsite.
//! 3. An attribute call `#[my_attr] struct Foo {}`
//!   - The interpreter calls the function `my_attr` and, if `my_attr` returns a `Quoted` value,
//!     inlines the resulting `Quoted` code.
//! 4. A global `global FOO = expr;`
//!   - The interpreter evaluates `expr` to simplify the global to a constant.
//!   - This means any side-effects in `expr` will be performed at compile-time (!).
//!     - This may change in the future.
//!
//! The interpreter operates on the HIR which only requires interpreted code to be elaborated
//! before-hand, it does not need to be translated into another IR. Operating on high-level
//! code like this makes the interpreter more predictable, hopefully limiting bugs, but does
//! make it rather slow in practice.
//!
//! Since unquoting macros may result in new variables in scope, the elaborator must run on that
//! code after the interpreter is run. Yet the requirement that the interpreter runs on HIR means
//! the interpreter must run in the middle of the elaborator. The usual flow is for the elaborator
//! to elaborate as it goes, creating new HIR. Then when it sees a `comptime {}` block or other
//! item that must be interpreted, it elaborates the entire item, creates and runs an [Interpreter]
//! on it, inlines the result, and continues elaborating the rest of the code.
//!
//! Also note that although it runs on code that has already been elaborated, in general it is
//! still possible to invoke the interpreter on code which contains errors, such as type errors.
//! For this reason, the interpreter must still perform error-checking at least in cases where
//! we cannot continue otherwise. This can result in similar errors being issued for the same
//! code. For example, a function's body may fail to type check, but that same function may
//! be called in the interpreter later on where we'd presumably halt with a similar error.
//! [InterpreterError::ArgumentCountMismatch] is an example of such an error.

use std::collections::VecDeque;
use std::{collections::hash_map::Entry, rc::Rc};

use acvm::AcirField;
use im::Vector;
use iter_extended::{try_vecmap, vecmap};
use noirc_errors::Location;
use rustc_hash::FxHashMap as HashMap;

use crate::TypeVariable;
use crate::ast::{BinaryOpKind, FunctionKind, IntegerBitSize, UnaryOp};
use crate::elaborator::{ElaborateReason, Elaborator, ElaboratorOptions};
use crate::hir::Context;
use crate::hir::def_map::ModuleId;
use crate::hir::type_check::TypeCheckError;
use crate::hir_def::expr::TraitItem;
use crate::monomorphization::{
    perform_impl_bindings, perform_instantiation_bindings, resolve_trait_item,
    undo_instantiation_bindings,
};
use crate::node_interner::GlobalValue;
use crate::shared::Signedness;
use crate::signed_field::SignedField;
use crate::token::{FmtStrFragment, Tokens};
use crate::{
    Shared, Type, TypeBindings,
    hir_def::{
        expr::{
            HirArrayLiteral, HirBlockExpression, HirCallExpression, HirCastExpression,
            HirConstrainExpression, HirConstructorExpression, HirEnumConstructorExpression,
            HirExpression, HirIdent, HirIfExpression, HirIndexExpression, HirInfixExpression,
            HirLambda, HirLiteral, HirMemberAccess, HirPrefixExpression, ImplKind,
        },
        function::FunctionBody,
        stmt::{
            HirAssignStatement, HirForStatement, HirLValue, HirLetStatement, HirPattern,
            HirStatement,
        },
        types::Kind,
    },
    node_interner::{DefinitionId, DefinitionKind, ExprId, FuncId, StmtId},
};

use super::errors::{IResult, InterpreterError};
use super::value::{Closure, Value, unwrap_rc};

mod builtin;
mod cast;
mod foreign;
mod infix;
mod unquote;

/// Maximum depth of evaluation, limiting recursion during comptime as well as
/// expression depth. The goal is to be able to provide Noir stack traces if
/// we run out, rather than a Rust backtrace.
///
/// Ideally we would like the recursion limit to be 1000, to match what we do in ACIR,
/// however due to the overhead of the interpreter itself, which recursively evaluates
/// expressions, this needs to be lower.
///
/// Furthermore, since every expression is evaluated via recursion in the interpreter,
/// a deeply nested expression can also hit the Rust stack limit. We would like to
/// provide a Noir stack trace for these as well.
///
/// If, in the future, we refactor the interpreter to be iterative, rather than use recursion,
/// we could have a separate limit just for comptime call stack depth.
const MAX_EVALUATION_DEPTH: usize = 300;

#[allow(unused)]
pub struct Interpreter<'local, 'interner> {
    /// To expand macros the Interpreter needs access to the Elaborator
    pub elaborator: &'local mut Elaborator<'interner>,

    /// True if the interpreter is currently in a loop (in the current function).
    /// Used only to error if break/continue are used outside a loop.
    in_loop: bool,

    /// The current function being interpreted. This may be `None` if we're interpreting
    /// the rhs of a global.
    current_function: Option<FuncId>,

    /// Maps each generic to the binding it has in the current callstack.
    /// Since the interpreter monomorphizes as it interprets, we can bind over the same generic
    /// multiple times. Without the outer Vec, when one of these inner functions exits we would
    /// unbind the generic completely instead of resetting it to its previous binding.
    bound_generics: Vec<HashMap<TypeVariable, (Type, Kind)>>,

    /// Current evaluation depth.
    evaluation_depth: usize,
}

impl<'local, 'interner> Interpreter<'local, 'interner> {
    pub(crate) fn new(
        elaborator: &'local mut Elaborator<'interner>,
        current_function: Option<FuncId>,
    ) -> Self {
        Self {
            elaborator,
            current_function,
            bound_generics: Vec::new(),
            in_loop: false,
            evaluation_depth: 0,
        }
    }

    /// Call the given function with the given arguments and return the result.
    ///
    /// This will handle internal details like binding generics and error handling.
    /// Note that running code which resulted in previous errors during elaboration
    /// may result in similar errors being issued again by the interpreter.
    pub(crate) fn call_function(
        &mut self,
        function: FuncId,
        arguments: Vec<(Value, Location)>,
        mut instantiation_bindings: TypeBindings,
        location: Location,
    ) -> IResult<Value> {
        let trait_method = self.elaborator.interner.get_trait_item_id(function);

        // To match the monomorphizer, we need to call follow_bindings on each of
        // the instantiation bindings before we unbind the generics from the previous function.
        // This is because the instantiation bindings refer to variables from the call site.
        for (_type_var, kind, binding) in instantiation_bindings.values_mut() {
            *kind = kind.follow_bindings();
            *binding = binding.follow_bindings();
        }

        self.unbind_generics_from_previous_function();
        perform_instantiation_bindings(&instantiation_bindings);

        let impl_bindings =
            perform_impl_bindings(self.elaborator.interner, trait_method, function, location)?;

        self.remember_bindings(&instantiation_bindings, &impl_bindings);
        self.elaborator.push_interpreter_call_stack(location)?;

        let result = self.call_function_inner(function, arguments, location);

        self.elaborator.pop_interpreter_call_stack();
        undo_instantiation_bindings(impl_bindings);
        undo_instantiation_bindings(instantiation_bindings);
        self.rebind_generics_from_previous_function();
        result
    }

    /// Helper to check parameter count and dispatch on the function kind to run the function.
    fn call_function_inner(
        &mut self,
        function: FuncId,
        arguments: Vec<(Value, Location)>,
        location: Location,
    ) -> IResult<Value> {
        let meta = self.elaborator.interner.function_meta(&function);
        if meta.parameters.len() != arguments.len() {
            return Err(InterpreterError::ArgumentCountMismatch {
                expected: meta.parameters.len(),
                actual: arguments.len(),
                location,
            });
        }

        if meta.kind != FunctionKind::Normal {
            let return_type = meta.return_type().follow_bindings();
            return self.call_special(function, arguments, return_type, location);
        }

        // Don't change the current function scope if we're in a #[use_callers_scope] function.
        // This will affect where `Expression::resolve`, `Quoted::as_type`, and similar functions resolve.
        let old_function = self.current_function;
        let modifiers = self.elaborator.interner.function_modifiers(&function);
        if !modifiers.attributes.has_use_callers_scope() {
            self.current_function = Some(function);
        }

        let result = self.call_user_defined_function(function, arguments, location);
        self.current_function = old_function;
        result
    }

    /// Call a non-builtin function
    fn call_user_defined_function(
        &mut self,
        function: FuncId,
        arguments: Vec<(Value, Location)>,
        location: Location,
    ) -> IResult<Value> {
        let meta = self.elaborator.interner.function_meta(&function);
        let parameters = meta.parameters.0.clone();
        let previous_state = self.enter_function();

        for ((parameter, typ, _), (argument, arg_location)) in parameters.iter().zip(arguments) {
            let result = self.define_pattern(parameter, typ, argument, arg_location);
            if let Err(err) = result {
                self.exit_function(previous_state);
                return Err(err);
            }
        }

        let function_body = match self.get_function_body(function, location) {
            Ok(body) => body,
            Err(err) => {
                self.exit_function(previous_state);
                return Err(err);
            }
        };
        let result = self.evaluate(function_body);
        self.exit_function(previous_state);
        result
    }

    /// Try to retrieve a function's body.
    /// If the function has not yet been resolved this will attempt to lazily resolve it.
    /// Afterwards, if the function's body is still not known or the function is still
    /// in a Resolving state we issue an error.
    fn get_function_body(&mut self, function: FuncId, location: Location) -> IResult<ExprId> {
        let meta = self.elaborator.interner.function_meta(&function);
        match self.elaborator.interner.function(&function).try_as_expr() {
            Some(body) => Ok(body),
            None => {
                if matches!(&meta.function_body, FunctionBody::Unresolved(..)) {
                    self.elaborate_in_function(None, None, |elaborator| {
                        elaborator.elaborate_function(function);
                    });

                    // Recursive call - this will now hit the Some(body) branch
                    self.get_function_body(function, location)
                } else {
                    let function = self.elaborator.interner.function_name(&function).to_owned();
                    Err(InterpreterError::ComptimeDependencyCycle { function, location })
                }
            }
        }
    }

    /// Helper to elaborate the given item in the given function's context. If None is passed,
    /// the global context is used. This function will temporarily unbind any generics from the
    /// previous function call if they exist.
    fn elaborate_in_function<T>(
        &mut self,
        function: Option<FuncId>,
        reason: Option<ElaborateReason>,
        f: impl FnOnce(&mut Elaborator) -> T,
    ) -> T {
        // Why do we only unbind generics from the previous function here?
        self.unbind_generics_from_previous_function();
        let result = self.elaborator.elaborate_item_from_comptime_in_function(function, reason, f);
        self.rebind_generics_from_previous_function();
        result
    }

    /// Run the given function with an elaborator in the context of the given module.
    /// Temporarily undoes any generics from the previous function.
    fn elaborate_in_module<T>(
        &mut self,
        module: ModuleId,
        reason: Option<ElaborateReason>,
        f: impl FnOnce(&mut Elaborator) -> T,
    ) -> T {
        self.unbind_generics_from_previous_function();
        let result = self.elaborator.elaborate_item_from_comptime_in_module(module, reason, f);
        self.rebind_generics_from_previous_function();
        result
    }

    /// Calls a builtin, foreign, or oracle function (not all oracles are supported).
    ///
    /// This will ignore any oracles starting with "__debug"
    fn call_special(
        &mut self,
        function: FuncId,
        arguments: Vec<(Value, Location)>,
        return_type: Type,
        location: Location,
    ) -> IResult<Value> {
        let attributes = self.elaborator.interner.function_attributes(&function);
        let func_attrs = &attributes.function()
            .expect("all builtin functions must contain a function attribute which contains the opcode which it links to").kind;

        if let Some(builtin) = func_attrs.builtin() {
            self.call_builtin(builtin.clone().as_str(), arguments, return_type, location)
        } else if let Some(foreign) = func_attrs.foreign() {
            self.call_foreign(foreign.clone().as_str(), arguments, return_type, location)
        } else if let Some(oracle) = func_attrs.oracle() {
            if oracle == "print" {
                self.print_oracle(arguments)
            // Ignore debugger functions
            } else if oracle.starts_with("__debug") {
                Ok(Value::Unit)
            } else {
                let item = format!("Comptime evaluation for oracle functions like '{oracle}'");
                Err(InterpreterError::Unimplemented { item, location })
            }
        } else {
            let name = self.elaborator.interner.function_name(&function);
            unreachable!("Non-builtin, low-level or oracle builtin fn '{name}'")
        }
    }

    /// Call a closure value with the given arguments and environment, returning the result.
    fn call_closure(
        &mut self,
        closure: Closure,
        arguments: Vec<(Value, Location)>,
        call_location: Location,
    ) -> IResult<Value> {
        // Undo the type current type bindings
        if let Some(bindings) = self.bound_generics.last() {
            unbind_all(bindings);
        }

        // Rebind the type bindings that existed when the closure was created
        force_bind_all(&closure.bindings);

        // Set the closure's scope to that of the function it was originally evaluated in
        let old_module = self.elaborator.replace_module(closure.module_scope);
        let old_function = std::mem::replace(&mut self.current_function, closure.function_scope);

        self.elaborator.push_interpreter_call_stack(call_location)?;

        let result = self.call_closure_inner(closure.lambda, closure.env, arguments, call_location);

        self.elaborator.pop_interpreter_call_stack();

        // Undo the type bindings that existed when the closure was created
        unbind_all(&closure.bindings);

        // Redo the current type bindings
        if let Some(bindings) = self.bound_generics.last() {
            force_bind_all(bindings);
        }

        self.current_function = old_function;
<<<<<<< HEAD
        if let Some(old_module) = old_module {
            self.elaborator.replace_module(old_module);
        }

=======
        let Some(old_module) = old_module else {
            // The module should always be set by the time we're interpreting comptime code
            panic!("ICE: Expected local_module to be set when calling a closure");
        };
        self.elaborator.replace_module(old_module);
>>>>>>> 879d00e0
        result
    }

    /// Performs the bulk of the work for calling a closure function.
    /// This function is very similar to [Self::call_user_defined_function]
    /// with the main difference being handling of `closure.captures`.
    fn call_closure_inner(
        &mut self,
        closure: HirLambda,
        environment: Vec<Value>,
        arguments: Vec<(Value, Location)>,
        call_location: Location,
    ) -> IResult<Value> {
        let previous_state = self.enter_function();

        if closure.parameters.len() != arguments.len() {
            self.exit_function(previous_state);
            return Err(InterpreterError::ArgumentCountMismatch {
                expected: closure.parameters.len(),
                actual: arguments.len(),
                location: call_location,
            });
        }

        let parameters = closure.parameters.iter().zip(arguments);
        for ((parameter, typ), (argument, arg_location)) in parameters {
            let result = self.define_pattern(parameter, typ, argument, arg_location);
            if let Err(err) = result {
                self.exit_function(previous_state);
                return Err(err);
            }
        }

        for (param, arg) in closure.captures.into_iter().zip(environment) {
            self.define(param.ident.id, arg);
        }

        let result = self.evaluate(closure.body);

        self.exit_function(previous_state);
        result
    }

    /// Enters a function, pushing a new scope and resetting any required state.
    /// Returns the previous values of the internal state, to be reset when
    /// [Self::exit_function] is called.
    pub(super) fn enter_function(&mut self) -> (bool, Vec<HashMap<DefinitionId, Value>>) {
        // Drain every scope except the global scope
        let mut scope = Vec::new();
        if self.elaborator.interner.comptime_scopes.len() > 1 {
            scope = self.elaborator.interner.comptime_scopes.drain(1..).collect();
        }
        self.push_scope();
        (std::mem::take(&mut self.in_loop), scope)
    }

    /// Resets the per-function state to the value previously returned by [Self::enter_function]
    pub(super) fn exit_function(&mut self, mut state: (bool, Vec<HashMap<DefinitionId, Value>>)) {
        self.in_loop = state.0;

        // Keep only the global scope
        self.elaborator.interner.comptime_scopes.truncate(1);
        self.elaborator.interner.comptime_scopes.append(&mut state.1);
    }

    /// Pushes a new scope to define any variables in.
    ///
    /// Note that the first scope is always expected to be the global scope shared by all
    /// crates, which should never be popped.
    pub(super) fn push_scope(&mut self) {
        self.elaborator.interner.comptime_scopes.push(HashMap::default());
    }

    /// Pops the topmost scope.
    ///
    /// Note that the first scope is expected to be the global scope of comptime values
    /// shared between all crates, which should never be popped.
    pub(super) fn pop_scope(&mut self) {
        self.elaborator.interner.comptime_scopes.pop().expect("Expected a scope to exist");
        assert!(!self.elaborator.interner.comptime_scopes.is_empty());
    }

    /// Returns the current scope to define comptime variables in.
    /// The stack of scopes is always non-empty so this should never panic.
    fn current_scope_mut(&mut self) -> &mut HashMap<DefinitionId, Value> {
        // the global scope is always at index zero, so this is always Some
        self.elaborator.interner.comptime_scopes.last_mut().unwrap()
    }

    /// Unbinds all of the generics at the top of `self.bound_generics`, then push
    /// an empty set of bindings to become the new top of the stack.
    fn unbind_generics_from_previous_function(&mut self) {
        if let Some(bindings) = self.bound_generics.last() {
            unbind_all(bindings);
        }
        // Push a new bindings list for the current function
        self.bound_generics.push(HashMap::default());
    }

    /// Pops the top of `self.bound_generics` then takes the new bindings at the
    /// top of that stack and force-binds each.
    fn rebind_generics_from_previous_function(&mut self) {
        // Remove the currently bound generics first.
        self.bound_generics.pop();

        if let Some(bindings) = self.bound_generics.last() {
            force_bind_all(bindings);
        }
    }

    /// Adds all of the given `main_bindings` and `impl_bindings` to the top of
    /// `self.bound_generics`. Note that this will not actually perform any of the type bindings.
    fn remember_bindings(&mut self, main_bindings: &TypeBindings, impl_bindings: &TypeBindings) {
        let bound_generics = self
            .bound_generics
            .last_mut()
            .expect("remember_bindings called with no bound_generics on the stack");

        for (var, kind, binding) in main_bindings.values() {
            bound_generics.insert(var.clone(), (binding.follow_bindings(), kind.clone()));
        }

        for (var, kind, binding) in impl_bindings.values() {
            bound_generics.insert(var.clone(), (binding.follow_bindings(), kind.clone()));
        }
    }

    /// Defines a pattern, putting all variables contained within the pattern in the current scope.
    pub(super) fn define_pattern(
        &mut self,
        pattern: &HirPattern,
        typ: &Type,
        argument: Value,
        location: Location,
    ) -> IResult<()> {
        match pattern {
            HirPattern::Identifier(identifier) => {
                self.define(identifier.id, argument);
                Ok(())
            }
            HirPattern::Mutable(pattern, _) => {
                // Create a mutable reference to store to
                let argument = Value::Pointer(Shared::new(argument), true, true);
                self.define_pattern(pattern, typ, argument, location)
            }
            HirPattern::Tuple(pattern_fields, _) => {
                let typ = &typ.follow_bindings();

                match (argument, typ) {
                    (Value::Tuple(fields), Type::Tuple(type_fields))
                        if fields.len() == pattern_fields.len() =>
                    {
                        for ((pattern, typ), argument) in
                            pattern_fields.iter().zip(type_fields).zip(fields)
                        {
                            let argument = argument.borrow().clone();
                            self.define_pattern(pattern, typ, argument, location)?;
                        }
                        Ok(())
                    }
                    (value, _) => {
                        let actual = value.get_type().into_owned();
                        Err(InterpreterError::TypeMismatch {
                            expected: typ.to_string(),
                            actual,
                            location,
                        })
                    }
                }
            }
            HirPattern::Struct(_struct_type, pattern_fields, _) => match argument {
                Value::Struct(fields, struct_type) if fields.len() == pattern_fields.len() => {
                    for (field_name, field_pattern) in pattern_fields {
                        let field = fields.get(field_name.as_string()).ok_or_else(|| {
                            InterpreterError::ExpectedStructToHaveField {
                                typ: struct_type.clone(),
                                field_name: field_name.to_string(),
                                location,
                            }
                        })?;

                        let field = field.borrow();
                        let field_type = field.get_type().into_owned();
                        self.define_pattern(field_pattern, &field_type, field.clone(), location)?;
                    }
                    Ok(())
                }
                value => Err(InterpreterError::TypeMismatch {
                    expected: typ.to_string(),
                    actual: value.get_type().into_owned(),
                    location,
                }),
            },
        }
    }

    /// Define a new variable in the current scope
    fn define(&mut self, id: DefinitionId, argument: Value) {
        self.current_scope_mut().insert(id, argument);
    }

    /// Mutate an existing variable, potentially from a prior scope
    fn mutate(&mut self, id: DefinitionId, argument: Value, location: Location) -> IResult<()> {
        // If the id is a dummy, assume the error was already issued elsewhere
        if id == DefinitionId::dummy_id() {
            return Ok(());
        }

        for scope in self.elaborator.interner.comptime_scopes.iter_mut().rev() {
            if let Entry::Occupied(mut entry) = scope.entry(id) {
                match entry.get() {
                    Value::Pointer(reference, true, _) => {
                        // We can't store to the reference directly, we need to check if the value
                        // is a struct or tuple to store to each field instead. This is so any
                        // references to these fields are also updated.
                        Self::store_flattened(reference.clone(), argument);
                    }
                    _ => {
                        entry.insert(argument);
                    }
                }
                return Ok(());
            }
        }
        Err(InterpreterError::VariableNotInScope { location })
    }

    /// Lookup the comptime value of the given variable
    pub(super) fn lookup(&self, ident: &HirIdent) -> IResult<Value> {
        self.lookup_id(ident.id, ident.location)
    }

    /// Lookup the comptime value of the given definition
    pub fn lookup_id(&self, id: DefinitionId, location: Location) -> IResult<Value> {
        for scope in self.elaborator.interner.comptime_scopes.iter().rev() {
            if let Some(value) = scope.get(&id) {
                return Ok(value.clone());
            }
        }

        if id == DefinitionId::dummy_id() {
            Err(InterpreterError::VariableNotInScope { location })
        } else {
            let name = self.elaborator.interner.definition_name(id).to_string();
            Err(InterpreterError::NonComptimeVarReferenced { name, location })
        }
    }

    /// Evaluate an expression and return the result.
    /// This will automatically dereference a mutable variable if used.
    pub fn evaluate(&mut self, id: ExprId) -> IResult<Value> {
        // If comptime evaluation has been halted, don't execute anything
        if self.elaborator.comptime_evaluation_halted {
            return Err(InterpreterError::SkippedDueToEarlierErrors);
        }

        // Skip expressions that had errors during elaboration and halt all future execution
        if self.elaborator.interner.exprs_with_errors.contains(&id) {
            self.elaborator.comptime_evaluation_halted = true;
            return Err(InterpreterError::SkippedDueToEarlierErrors);
        }

        match self.evaluate_no_dereference(id)? {
            Value::Pointer(elem, true, _) => Ok(elem.unwrap_or_clone().move_struct()),
            other => Ok(other.move_struct()),
        }
    }

    /// Evaluating a mutable variable will dereference it automatically.
    /// This function should be used when that is not desired - e.g. when
    /// compiling a `&mut var` expression to grab the original reference.
    fn evaluate_no_dereference(&mut self, id: ExprId) -> IResult<Value> {
        if self.evaluation_depth >= MAX_EVALUATION_DEPTH {
            let location = self.elaborator.interner.expr_location(&id);
            return Err(InterpreterError::EvaluationDepthOverflow {
                location,
                call_stack: self.elaborator.interpreter_call_stack().clone(),
            });
        }
        self.evaluation_depth += 1;
        let result = match self.elaborator.interner.expression(&id) {
            HirExpression::Ident(ident, _) => self.evaluate_ident(ident, id),
            HirExpression::Literal(literal) => self.evaluate_literal(literal, id),
            HirExpression::Block(block) => self.evaluate_block(block),
            HirExpression::Prefix(prefix) => self.evaluate_prefix(prefix, id),
            HirExpression::Infix(infix) => self.evaluate_infix(infix, id),
            HirExpression::Index(index) => self.evaluate_index(index, id),
            HirExpression::Constructor(constructor) => self.evaluate_constructor(constructor, id),
            HirExpression::MemberAccess(access) => self.evaluate_access(access, id),
            HirExpression::Call(call) => self.evaluate_call(call, id),
            HirExpression::Constrain(constrain) => self.evaluate_constrain(constrain),
            HirExpression::Cast(cast) => self.evaluate_cast(&cast, id),
            HirExpression::If(if_) => self.evaluate_if(if_),
            HirExpression::Match(_) => todo!("Evaluate match in comptime code"),
            HirExpression::Tuple(tuple) => self.evaluate_tuple(tuple),
            HirExpression::Lambda(lambda) => self.evaluate_lambda(lambda, id),
            HirExpression::Quote(tokens) => self.evaluate_quote(tokens),
            HirExpression::Unsafe(block) => self.evaluate_block(block),
            HirExpression::EnumConstructor(constructor) => {
                self.evaluate_enum_constructor(constructor, id)
            }
            HirExpression::Unquote(_) => {
                // An Unquote expression being found is indicative of a macro being
                // expanded within another comptime fn which we don't currently support.
                let location = self.elaborator.interner.expr_location(&id);
                Err(InterpreterError::UnquoteFoundDuringEvaluation { location })
            }
            HirExpression::Error => {
                let location = self.elaborator.interner.expr_location(&id);
                Err(InterpreterError::ErrorNodeEncountered { location })
            }
        };
        self.evaluation_depth -= 1;
        result
    }

    /// Evaluates a variable
    pub(super) fn evaluate_ident(&mut self, ident: HirIdent, id: ExprId) -> IResult<Value> {
        let definition = self.elaborator.interner.try_definition(ident.id).ok_or_else(|| {
            let location = self.elaborator.interner.expr_location(&id);
            InterpreterError::VariableNotInScope { location }
        })?;

        if let ImplKind::TraitItem(item) = ident.impl_kind {
            return self.evaluate_trait_item(item, id);
        }

        match &definition.kind {
            DefinitionKind::Function(function_id) => {
                let typ = self.elaborator.interner.id_type(id).follow_bindings();
                let bindings = self.elaborator.interner.try_get_instantiation_bindings(id);
                let bindings = Rc::new(bindings.map_or(TypeBindings::default(), Clone::clone));
                Ok(Value::Function(*function_id, typ, bindings))
            }
            DefinitionKind::Local(_) => self.lookup(&ident),
            DefinitionKind::Global(global_id) => {
                // Avoid resetting the value if it is already known
                let global_id = *global_id;
                let global_info = self.elaborator.interner.get_global(global_id);
                match &global_info.value {
                    GlobalValue::Resolved(value) => Ok(value.clone()),
                    GlobalValue::Resolving => {
                        // Note that the error we issue here isn't very informative (it doesn't include the actual cycle)
                        // but the general dependency cycle detector will give a better error later on during compilation.
                        let location = self.elaborator.interner.expr_location(&id);
                        Err(InterpreterError::GlobalsDependencyCycle { location })
                    }
                    GlobalValue::Unresolved => {
                        self.elaborator.interner.get_global_mut(global_id).value =
                            GlobalValue::Resolving;

                        self.elaborator.elaborate_global_if_unresolved(&global_id);

                        if let GlobalValue::Resolved(value) =
                            &self.elaborator.interner.get_global(global_id).value
                        {
                            Ok(value.clone())
                        } else {
                            let location = self.elaborator.interner.expr_location(&id);
                            Err(InterpreterError::GlobalCouldNotBeResolved { location })
                        }
                    }
                }
            }
            DefinitionKind::NumericGeneric(type_variable, numeric_typ) => {
                let value = Type::TypeVariable(type_variable.clone());
                self.evaluate_numeric_generic(value, numeric_typ, id)
            }
            DefinitionKind::AssociatedConstant(trait_impl_id, name) => {
                let associated_types =
                    self.elaborator.interner.get_associated_types_for_impl(*trait_impl_id);
                let associated_type = associated_types
                    .iter()
                    .find(|typ| typ.name.as_str() == name)
                    .expect("Expected to find associated type");

                let location = self.elaborator.interner.expr_location(&id);
                match associated_type
                    .typ
                    .evaluate_to_signed_field(&associated_type.typ.kind(), location)
                {
                    Ok(value) => self.evaluate_integer(value, id),
                    Err(err) => Err(InterpreterError::NonIntegerArrayLength {
                        typ: associated_type.typ.clone(),
                        err: Some(Box::new(err)),
                        location,
                    }),
                }
            }
        }
    }

    /// Evaluates a numeric generic with the value `value` (expected to be `Type::Constant`)
    /// and an expected integer type `expected`.
    fn evaluate_numeric_generic(&self, value: Type, expected: &Type, id: ExprId) -> IResult<Value> {
        let location = self.elaborator.interner.id_location(id);
        let value = value
            .evaluate_to_signed_field(&Kind::Numeric(Box::new(expected.clone())), location)
            .map_err(|err| {
                let typ = value;
                let err = Some(Box::new(err));
                let location = self.elaborator.interner.expr_location(&id);
                InterpreterError::NonIntegerArrayLength { typ, err, location }
            })?;

        self.evaluate_integer(value, id)
    }

    fn evaluate_trait_item(&mut self, item: TraitItem, id: ExprId) -> IResult<Value> {
        let typ = self.elaborator.interner.id_type(id).follow_bindings();
        match resolve_trait_item(self.elaborator.interner, item.id(), id)? {
            crate::monomorphization::TraitItem::Method(func_id) => {
                let bindings = self.elaborator.interner.get_instantiation_bindings(id).clone();
                Ok(Value::Function(func_id, typ, Rc::new(bindings)))
            }
            crate::monomorphization::TraitItem::Constant { id: _, expected_type, value } => {
                self.evaluate_numeric_generic(value, &expected_type, id)
            }
        }
    }

    fn evaluate_literal(&mut self, literal: HirLiteral, id: ExprId) -> IResult<Value> {
        match literal {
            HirLiteral::Unit => Ok(Value::Unit),
            HirLiteral::Bool(value) => Ok(Value::Bool(value)),
            HirLiteral::Integer(value) => self.evaluate_integer(value, id),
            HirLiteral::Str(string) => Ok(Value::String(Rc::new(string))),
            HirLiteral::FmtStr(fragments, captures, _length) => {
                self.evaluate_format_string(fragments, captures, id)
            }
            HirLiteral::Array(array) => self.evaluate_array(array, id),
            HirLiteral::Vector(array) => self.evaluate_vector(array, id),
        }
    }

    /// Evaluates a format string. Note that in doing so, the string is formatted now, there is no
    /// delayed formatting when it is later used. Effectively the result is identical to a normal
    /// string, just with a different type. This is also why when format strings are lowered into
    /// runtime code they become regular strings - because they're already formatted.
    fn evaluate_format_string(
        &mut self,
        fragments: Vec<FmtStrFragment>,
        captures: Vec<ExprId>,
        id: ExprId,
    ) -> IResult<Value> {
        let mut result = String::new();

        let mut values: VecDeque<_> =
            captures.into_iter().map(|capture| self.evaluate(capture)).collect::<Result<_, _>>()?;

        for fragment in fragments {
            match fragment {
                FmtStrFragment::String(string) => {
                    result.push_str(&string);
                }
                FmtStrFragment::Interpolation(..) => {
                    if let Some(value) = values.pop_front() {
                        // When interpolating a quoted value inside a format string, we don't include the
                        // surrounding `quote {` ... `}` as if we are unquoting the quoted value inside the string.
                        if let Value::Quoted(tokens) = value {
                            for (index, token) in tokens.iter().enumerate() {
                                if index > 0 {
                                    result.push(' ');
                                }
                                result.push_str(
                                    &token.token().display(self.elaborator.interner).to_string(),
                                );
                            }
                        } else {
                            result.push_str(&value.display(self.elaborator.interner).to_string());
                        }
                    } else {
                        // If we can't find a value for this fragment it means the interpolated value was not
                        // found or it errored. In this case we error here as well.
                        let location = self.elaborator.interner.expr_location(&id);
                        return Err(InterpreterError::CannotInterpretFormatStringWithErrors {
                            location,
                        });
                    }
                }
            }
        }

        let typ = self.elaborator.interner.id_type(id);
        Ok(Value::FormatString(Rc::new(result), typ))
    }

    /// Since integers are polymorphic, evaluating one requires the result type.
    /// We pass down the result type the elaborator previously inferred.
    fn evaluate_integer(&self, value: SignedField, id: ExprId) -> IResult<Value> {
        let typ = self.elaborator.interner.id_type(id).follow_bindings();
        let location = self.elaborator.interner.expr_location(&id);

        evaluate_integer(typ, value, location)
    }

    pub(crate) fn evaluate_block(&mut self, mut block: HirBlockExpression) -> IResult<Value> {
        let last_statement = block.statements.pop();
        self.push_scope();

        for statement in block.statements {
            let result = self.evaluate_statement(statement);
            if result.is_err() {
                self.pop_scope();
                return result;
            }
        }

        let result = if let Some(statement) = last_statement {
            self.evaluate_statement(statement)
        } else {
            Ok(Value::Unit)
        };

        self.pop_scope();
        result
    }

    fn evaluate_array(&mut self, array: HirArrayLiteral, id: ExprId) -> IResult<Value> {
        let typ = self.elaborator.interner.id_type(id).follow_bindings();

        match array {
            HirArrayLiteral::Standard(elements) => {
                let elements = elements
                    .into_iter()
                    .map(|id| self.evaluate(id))
                    .collect::<IResult<Vector<_>>>()?;

                Ok(Value::Array(elements, typ))
            }
            HirArrayLiteral::Repeated { repeated_element, length } => {
                let element = self.evaluate(repeated_element)?;

                let location = self.elaborator.interner.id_location(id);
                match length.evaluate_to_u32(location) {
                    Ok(length) => {
                        let elements = (0..length).map(|_| element.clone()).collect();
                        Ok(Value::Array(elements, typ))
                    }
                    Err(err) => {
                        let err = Some(Box::new(err));
                        let location = self.elaborator.interner.expr_location(&id);
                        Err(InterpreterError::NonIntegerArrayLength { typ: length, err, location })
                    }
                }
            }
        }
    }

    fn evaluate_vector(&mut self, array: HirArrayLiteral, id: ExprId) -> IResult<Value> {
        self.evaluate_array(array, id).map(|value| match value {
            Value::Array(array, typ) => Value::Vector(array, typ),
            other => unreachable!("Non-array value returned from evaluate array: {other:?}"),
        })
    }

    fn evaluate_prefix(&mut self, prefix: HirPrefixExpression, id: ExprId) -> IResult<Value> {
        let rhs = match prefix.operator {
            UnaryOp::Reference { .. } => self.evaluate_no_dereference(prefix.rhs)?,
            _ => self.evaluate(prefix.rhs)?,
        };

        if prefix.skip {
            return Ok(rhs);
        }

        if self.elaborator.interner.get_selected_impl_for_expression(id).is_some() {
            self.evaluate_overloaded_prefix(prefix, rhs, id)
        } else {
            let location = self.elaborator.interner.expr_location(&id);
            evaluate_prefix_with_value(rhs, prefix.operator, location)
        }
    }

    fn evaluate_infix(&mut self, infix: HirInfixExpression, id: ExprId) -> IResult<Value> {
        let lhs_value = self.evaluate(infix.lhs)?;
        let rhs_value = self.evaluate(infix.rhs)?;

        if self.elaborator.interner.get_selected_impl_for_expression(id).is_some() {
            return self.evaluate_overloaded_infix(infix, lhs_value, rhs_value, id);
        }

        let location = self.elaborator.interner.expr_location(&id);

        infix::evaluate_infix(lhs_value, rhs_value, infix.operator, location)
    }

    fn evaluate_overloaded_infix(
        &mut self,
        infix: HirInfixExpression,
        lhs: Value,
        rhs: Value,
        id: ExprId,
    ) -> IResult<Value> {
        let method = infix.trait_method_id;
        let operator = infix.operator.kind;

        let method_id = resolve_trait_item(self.elaborator.interner, method, id)?.unwrap_method();
        let type_bindings = self.elaborator.interner.get_instantiation_bindings(id).clone();

        let lhs = (lhs, self.elaborator.interner.expr_location(&infix.lhs));
        let rhs = (rhs, self.elaborator.interner.expr_location(&infix.rhs));

        let location = self.elaborator.interner.expr_location(&id);
        let value = self.call_function(method_id, vec![lhs, rhs], type_bindings, location)?;

        // Certain operators add additional operations after the trait call:
        // - `!=`: Reverse the result of Eq
        // - Comparator operators: Convert the returned `Ordering` to a boolean.
        use BinaryOpKind::*;
        match operator {
            NotEqual => evaluate_prefix_with_value(value, UnaryOp::Not, location),
            Less | LessEqual | Greater | GreaterEqual => {
                self.evaluate_ordering(value, operator, location)
            }
            _ => Ok(value),
        }
    }

    fn evaluate_overloaded_prefix(
        &mut self,
        prefix: HirPrefixExpression,
        rhs: Value,
        id: ExprId,
    ) -> IResult<Value> {
        let method =
            prefix.trait_method_id.expect("ice: expected prefix operator trait at this point");

        let method_id = resolve_trait_item(self.elaborator.interner, method, id)?.unwrap_method();
        let type_bindings = self.elaborator.interner.get_instantiation_bindings(id).clone();

        let rhs = (rhs, self.elaborator.interner.expr_location(&prefix.rhs));

        let location = self.elaborator.interner.expr_location(&id);
        self.call_function(method_id, vec![rhs], type_bindings, location)
    }

    /// Given the result of a `cmp` operation, convert it into the boolean result of the given operator.
    fn evaluate_ordering(
        &self,
        ordering: Value,
        operator: BinaryOpKind,
        location: Location,
    ) -> IResult<Value> {
        let field_ordering = match &ordering {
            Value::Struct(fields, typ) => {
                // Check the struct is named "Ordering"
                let is_ordering_type = match typ.follow_bindings() {
                    Type::DataType(def, _) => def.borrow().name.as_str() == "Ordering",
                    _ => false,
                };
                if is_ordering_type {
                    let first_field = fields.iter().next();
                    match first_field {
                        Some((_, value)) => match &*value.borrow() {
                            Value::Field(ordering) => Some(*ordering),
                            _ => None,
                        },
                        None => None,
                    }
                } else {
                    None
                }
            }
            _ => None,
        };
        // Error if there is no ordering field
        let Some(ordering) = field_ordering else {
            return Err(InterpreterError::TypeMismatch {
                expected: "Ordering".to_string(),
                actual: ordering.get_type().into_owned(),
                location,
            });
        };

        // Ordering::Less: 0, Ordering::Equal: 1, Ordering::Greater: 2
        let result = match operator {
            // `<`:  `ordering == Ordering::Less`
            BinaryOpKind::Less => ordering.is_zero(),
            // `<=`: `ordering != Ordering::Greater`
            BinaryOpKind::LessEqual => ordering != SignedField::positive(2_u128),
            // `>`:  `ordering == Ordering::Greater`
            BinaryOpKind::Greater => ordering == SignedField::positive(2_u128),
            // `>=`: `ordering != Ordering::Less`
            BinaryOpKind::GreaterEqual => !ordering.is_zero(),
            _ => unreachable!("evaluate_ordering called with non-ordering operator"),
        };
        Ok(Value::Bool(result))
    }

    fn evaluate_index(&mut self, index: HirIndexExpression, id: ExprId) -> IResult<Value> {
        let idx = self.evaluate(index.index)?;
        let array = self.evaluate(index.collection)?;

        let location = self.elaborator.interner.expr_location(&id);
        let (array, idx) = bounds_check(array, idx, location)?;

        Ok(array[idx].clone())
    }

    fn evaluate_constructor(
        &mut self,
        constructor: HirConstructorExpression,
        id: ExprId,
    ) -> IResult<Value> {
        let fields = constructor
            .fields
            .into_iter()
            .map(|(name, expr)| {
                let field_value = Shared::new(self.evaluate(expr)?);
                Ok((Rc::new(name.into_string()), field_value))
            })
            .collect::<Result<_, _>>()?;

        let typ = self.elaborator.interner.id_type(id).follow_bindings();
        Ok(Value::Struct(fields, typ))
    }

    /// Unlike a struct constructor, an enum constructor inserts a tag value along with the fields
    fn evaluate_enum_constructor(
        &mut self,
        constructor: HirEnumConstructorExpression,
        id: ExprId,
    ) -> IResult<Value> {
        let fields = try_vecmap(constructor.arguments, |arg| self.evaluate(arg))?;
        let typ = self.elaborator.interner.id_type(id).unwrap_forall().1.follow_bindings();
        Ok(Value::Enum(constructor.variant_index, fields, typ))
    }

    fn evaluate_access(&mut self, access: HirMemberAccess, id: ExprId) -> IResult<Value> {
        let lhs = self.evaluate_no_dereference(access.lhs)?;
        let is_offset = access.is_offset && lhs.get_type().is_ref();

        let field = self.get_field(lhs, id, access.rhs.as_string())?;

        // Return a reference to the field so that `&mut foo.bar.baz` can use this reference.
        // We set auto_deref to true so that when it is used elsewhere it is dereferenced
        // automatically. In some cases in the frontend the leading `&mut` will cancel out
        // with a field access which is expected to only offset into the struct and thus return
        // a reference already. In this case we set auto_deref to false because the outer `&mut`
        // will also be removed in that case so the pointer should be explicit.
        let auto_deref = !is_offset;
        Ok(Value::Pointer(field, auto_deref, false))
    }

    /// Given a value, return the struct/tuple field with the given name, automatically dereferencing any
    /// pointers found.
    fn get_field(&mut self, value: Value, id: ExprId, name: &String) -> IResult<Shared<Value>> {
        let typ = match value {
            Value::Struct(fields, struct_type) => match fields.get(name) {
                Some(field) => return Ok(field.clone()),
                None => struct_type,
            },
            Value::Tuple(types) => {
                let index = name.parse::<usize>().ok();
                match index.and_then(|index| types.get(index)) {
                    Some(value) => return Ok(value.clone()),
                    None => Type::Tuple(vecmap(types, |typ| typ.borrow().get_type().into_owned())),
                }
            }
            Value::Pointer(element, ..) => {
                return self.get_field(element.unwrap_or_clone(), id, name);
            }
            value => {
                let location = self.elaborator.interner.expr_location(&id);
                let typ = value.get_type().into_owned();
                return Err(InterpreterError::NonTupleOrStructInMemberAccess { typ, location });
            }
        };

        let location = self.elaborator.interner.expr_location(&id);
        let field_name = name.to_string();
        Err(InterpreterError::ExpectedStructToHaveField { typ, field_name, location })
    }

    /// Evaluates a call expression, deferring to [Self::call_function] or [Self::call_closure]
    /// once the function is determined.
    fn evaluate_call(&mut self, call: HirCallExpression, id: ExprId) -> IResult<Value> {
        let function = self.evaluate(call.func)?;
        let arguments = try_vecmap(call.arguments, |arg| {
            Ok((self.evaluate(arg)?, self.elaborator.interner.expr_location(&arg)))
        })?;
        let location = self.elaborator.interner.expr_location(&id);

        match function {
            Value::Function(function_id, _, bindings) => {
                let bindings = unwrap_rc(bindings);
                let mut result = self.call_function(function_id, arguments, bindings, location)?;
                if call.is_macro_call {
                    let expr = result.into_expression(self.elaborator, location)?;
                    let expr =
                        self.elaborate_in_function(self.current_function, None, |elaborator| {
                            elaborator.elaborate_expression(expr).0
                        });
                    result = self.evaluate(expr)?;

                    // Macro calls are typed as type variables during type checking.
                    // Now that we know the type we need to further unify it in case there
                    // are inconsistencies or the type needs to be known.
                    // We don't commit any type bindings made this way in case the type of
                    // the macro result changes across loop iterations.
                    let expected_type = self.elaborator.interner.id_type(id);
                    let actual_type = result.get_type();
                    self.unify_without_binding(&actual_type, &expected_type, location);
                }
                Ok(result)
            }
            Value::Closure(closure) => self.call_closure(*closure, arguments, location),
            value => {
                let typ = value.get_type().into_owned();
                Err(InterpreterError::NonFunctionCalled { typ, location })
            }
        }
    }

    /// This function is used by the interpreter for some comptime code
    /// which can change types e.g. on each iteration of a for loop.
    fn unify_without_binding(&mut self, actual: &Type, expected: &Type, location: Location) {
        let mut bindings = TypeBindings::default();
        if actual.try_unify(expected, &mut bindings).is_err() {
            let error = TypeCheckError::TypeMismatch {
                expected_typ: expected.to_string(),
                expr_typ: actual.to_string(),
                expr_location: location,
            };
            self.elaborator.push_err(error);
        }
    }

    fn evaluate_cast(&mut self, cast: &HirCastExpression, id: ExprId) -> IResult<Value> {
        let evaluated_lhs = self.evaluate(cast.lhs)?;
        let location = self.elaborator.interner.expr_location(&id);
        cast::evaluate_cast_one_step(&cast.r#type, location, evaluated_lhs)
    }

    fn evaluate_if(&mut self, if_: HirIfExpression) -> IResult<Value> {
        let condition = match self.evaluate(if_.condition)? {
            Value::Bool(value) => value,
            value => {
                let location = self.elaborator.interner.expr_location(&if_.condition);
                let typ = value.get_type().into_owned();
                return Err(InterpreterError::NonBoolUsedInIf { typ, location });
            }
        };

        self.push_scope();

        let result = if condition {
            if if_.alternative.is_some() {
                self.evaluate(if_.consequence)
            } else {
                let result = self.evaluate(if_.consequence);
                if result.is_err() {
                    self.pop_scope();
                    return result;
                }
                Ok(Value::Unit)
            }
        } else {
            match if_.alternative {
                Some(alternative) => self.evaluate(alternative),
                None => Ok(Value::Unit),
            }
        };

        self.pop_scope();
        result
    }

    fn evaluate_tuple(&mut self, tuple: Vec<ExprId>) -> IResult<Value> {
        let fields = try_vecmap(tuple, |field| Ok(Shared::new(self.evaluate(field)?)))?;
        Ok(Value::Tuple(fields))
    }

    fn evaluate_lambda(&mut self, lambda: HirLambda, id: ExprId) -> IResult<Value> {
        let location = self.elaborator.interner.expr_location(&id);
        let env = try_vecmap(&lambda.captures, |capture| {
            let value = self.lookup_id(capture.ident.id, location)?;
            match value {
                // Dereference mutable variables to capture by value
                Value::Pointer(elem, true, _) => Ok(elem.unwrap_or_clone()),
                other => Ok(other),
            }
        })?;

        let typ = self.elaborator.interner.id_type(id).follow_bindings();
        let module_scope = self.elaborator.module_id();
        let bindings = self.bound_generics.last().cloned().unwrap_or_default();
        let closure = Closure {
            lambda,
            env,
            typ,
            function_scope: self.current_function,
            module_scope,
            bindings,
        };
        Ok(Value::Closure(Box::new(closure)))
    }

    fn evaluate_quote(&mut self, tokens: Tokens) -> IResult<Value> {
        let tokens = self.substitute_unquoted_values_into_tokens(tokens)?;
        Ok(Value::Quoted(Rc::new(tokens)))
    }

    pub fn evaluate_statement(&mut self, statement: StmtId) -> IResult<Value> {
        // If comptime evaluation has been halted, don't execute anything
        if self.elaborator.comptime_evaluation_halted {
            return Err(InterpreterError::SkippedDueToEarlierErrors);
        }

        // Skip statements that had errors during elaboration and halt all future execution
        if self.elaborator.interner.stmts_with_errors.contains(&statement) {
            self.elaborator.comptime_evaluation_halted = true;
            return Err(InterpreterError::SkippedDueToEarlierErrors);
        }

        match self.elaborator.interner.statement(&statement) {
            HirStatement::Let(let_) => self.evaluate_let(let_),
            HirStatement::Assign(assign) => self.evaluate_assign(assign),
            HirStatement::For(for_) => self.evaluate_for(for_),
            HirStatement::Loop(expression) => self.evaluate_loop(expression),
            HirStatement::While(condition, block) => self.evaluate_while(condition, block),
            HirStatement::Break => self.evaluate_break(statement),
            HirStatement::Continue => self.evaluate_continue(statement),
            HirStatement::Expression(expression) => self.evaluate(expression),
            HirStatement::Comptime(statement) => self.evaluate_comptime(statement),
            HirStatement::Semi(expression) => {
                self.evaluate(expression)?;
                Ok(Value::Unit)
            }
            HirStatement::Error => {
                let location = self.elaborator.interner.id_location(statement);
                Err(InterpreterError::ErrorNodeEncountered { location })
            }
        }
    }

    pub(crate) fn evaluate_let(&mut self, let_: HirLetStatement) -> IResult<Value> {
        let rhs = self.evaluate(let_.expression)?;
        let location = self.elaborator.interner.expr_location(&let_.expression);
        self.define_pattern(&let_.pattern, &let_.r#type, rhs, location)?;
        Ok(Value::Unit)
    }

    fn evaluate_constrain(&mut self, constrain: HirConstrainExpression) -> IResult<Value> {
        match self.evaluate(constrain.0)? {
            Value::Bool(true) => Ok(Value::Unit),
            Value::Bool(false) => {
                let location = self.elaborator.interner.expr_location(&constrain.0);
                let message = constrain.2.and_then(|expr| self.evaluate(expr).ok());
                let message =
                    message.map(|value| value.display(self.elaborator.interner).to_string());
                let call_stack = self.elaborator.interpreter_call_stack().clone();
                Err(InterpreterError::FailingConstraint { location, message, call_stack })
            }
            value => {
                let location = self.elaborator.interner.expr_location(&constrain.0);
                let typ = value.get_type().into_owned();
                Err(InterpreterError::NonBoolUsedInConstrain { typ, location })
            }
        }
    }

    fn evaluate_assign(&mut self, assign: HirAssignStatement) -> IResult<Value> {
        let rhs = self.evaluate(assign.expression)?;
        self.store_lvalue(assign.lvalue, rhs)?;
        Ok(Value::Unit)
    }

    /// Stores `rhs` at the location determined by `lvalue`
    fn store_lvalue(&mut self, lvalue: HirLValue, rhs: Value) -> IResult<()> {
        match lvalue {
            HirLValue::Ident(ident, _typ) => self.mutate(ident.id, rhs, ident.location),
            HirLValue::Dereference { lvalue, element_type: _, location, implicitly_added: _ } => {
                match self.evaluate_lvalue(&lvalue)? {
                    Value::Pointer(value, _, _) => {
                        Self::store_flattened(value, rhs);
                        Ok(())
                    }
                    value => {
                        let typ = value.get_type().into_owned();
                        Err(InterpreterError::NonPointerDereferenced { typ, location })
                    }
                }
            }
            HirLValue::MemberAccess { object, field_name, field_index, typ: _, location } => {
                let object_value = self.evaluate_lvalue(&object)?;

                let index = field_index.ok_or_else(|| {
                    let value = object_value.clone();
                    let field_name = field_name.to_string();
                    let typ = value.get_type().into_owned();
                    InterpreterError::ExpectedStructToHaveField { typ, field_name, location }
                })?;

                match object_value {
                    Value::Tuple(mut fields) => {
                        fields[index] = Shared::new(rhs);
                        self.store_lvalue(*object, Value::Tuple(fields))
                    }
                    Value::Struct(mut fields, typ) => {
                        fields.insert(Rc::new(field_name.into_string()), Shared::new(rhs));
                        self.store_lvalue(*object, Value::Struct(fields, typ.follow_bindings()))
                    }
                    value => {
                        let typ = value.get_type().into_owned();
                        Err(InterpreterError::NonTupleOrStructInMemberAccess { typ, location })
                    }
                }
            }
            HirLValue::Index { array, index, typ: _, location } => {
                let array_value = self.evaluate_lvalue(&array)?;
                let index = self.evaluate(index)?;

                let constructor = match &array_value {
                    Value::Array(..) => Value::Array,
                    _ => Value::Vector,
                };

                let typ = array_value.get_type().into_owned();
                let (elements, index) = bounds_check(array_value, index, location)?;

                let new_array = constructor(elements.update(index, rhs), typ);
                self.store_lvalue(*array, new_array)
            }
        }
    }

    /// When we store to a struct such as in
    /// ```noir
    /// let mut a = (false,);
    /// let b = &mut a.0;
    /// a = (true,);
    /// ```
    /// we must flatten the store to store to each individual field so that any existing
    /// references, such as `b` above, will also reflect the mutation.
    fn store_flattened(lvalue: Shared<Value>, rvalue: Value) {
        let lvalue_ref = lvalue.borrow();
        match (&*lvalue_ref, rvalue) {
            (Value::Struct(lvalue_fields, _), Value::Struct(mut rvalue_fields, _)) => {
                for (name, lvalue) in lvalue_fields.iter() {
                    let Some(rvalue) = rvalue_fields.remove(name) else { continue };
                    Self::store_flattened(lvalue.clone(), rvalue.unwrap_or_clone());
                }
            }
            (Value::Tuple(lvalue_fields), Value::Tuple(rvalue_fields)) => {
                for (lvalue, rvalue) in lvalue_fields.iter().zip(rvalue_fields) {
                    Self::store_flattened(lvalue.clone(), rvalue.unwrap_or_clone());
                }
            }
            (_, rvalue) => {
                drop(lvalue_ref);
                *lvalue.borrow_mut() = rvalue;
            }
        }
    }

    /// Returns the current value held by `lvalue`
    fn evaluate_lvalue(&mut self, lvalue: &HirLValue) -> IResult<Value> {
        match lvalue {
            HirLValue::Ident(ident, _) => match self.lookup(ident)? {
                Value::Pointer(elem, true, _) => Ok(elem.borrow().clone()),
                other => Ok(other),
            },
            HirLValue::Dereference { lvalue, element_type: _, location, implicitly_added: _ } => {
                match self.evaluate_lvalue(lvalue)? {
                    Value::Pointer(value, _, _) => Ok(value.borrow().clone()),
                    value => {
                        let typ = value.get_type().into_owned();
                        Err(InterpreterError::NonPointerDereferenced { typ, location: *location })
                    }
                }
            }
            HirLValue::MemberAccess { object, field_name, field_index, typ: _, location } => {
                let object_value = self.evaluate_lvalue(object)?;

                let index = field_index.ok_or_else(|| {
                    let value = object_value.clone();
                    let field_name = field_name.to_string();
                    let location = *location;
                    let typ = value.get_type().into_owned();
                    InterpreterError::ExpectedStructToHaveField { typ, field_name, location }
                })?;

                match object_value {
                    Value::Tuple(mut values) => Ok(values.swap_remove(index).unwrap_or_clone()),
                    Value::Struct(fields, _) => {
                        Ok(fields[field_name.as_string()].clone().unwrap_or_clone())
                    }
                    value => Err(InterpreterError::NonTupleOrStructInMemberAccess {
                        typ: value.get_type().into_owned(),
                        location: *location,
                    }),
                }
            }
            HirLValue::Index { array, index, typ: _, location } => {
                let array = self.evaluate_lvalue(array)?;
                let index = self.evaluate(*index)?;
                let (elements, index) = bounds_check(array, index, *location)?;
                Ok(elements[index].clone())
            }
        }
    }

    fn evaluate_for(&mut self, for_: HirForStatement) -> IResult<Value> {
        let start_value = self.evaluate(for_.start_range)?;
        let end_value = self.evaluate(for_.end_range)?;
        let start_type = start_value.get_type();
        let end_type = end_value.get_type();

        // Check that start and end have the same type
        if start_type.unify(&end_type).is_err() {
            let location = self.elaborator.interner.expr_location(&for_.end_range);
            return Err(InterpreterError::RangeBoundsTypeMismatch {
                start_type: start_type.into_owned(),
                end_type: end_type.into_owned(),
                location,
            });
        }

        if start_type.is_signed() {
            let get_index = match start_value {
                Value::I8(_) => |i| Value::I8(i as i8),
                Value::I16(_) => |i| Value::I16(i as i16),
                Value::I32(_) => |i| Value::I32(i as i32),
                Value::I64(_) => |i| Value::I64(i as i64),
                _ => unreachable!("Checked above that value is signed type"),
            };

            // i128 can store all values from i8 - u64
            let start = to_i128(start_value).expect("Checked above that value is signed type");
            let end = to_i128(end_value).expect("Checked above that types match");

            self.evaluate_for_loop(start..end, get_index, for_.identifier.id, for_.block)
        } else if start_type.is_unsigned() {
            let get_index = match start_value {
                Value::U1(_) => |i| Value::U1(i == 1),
                Value::U8(_) => |i| Value::U8(i as u8),
                Value::U16(_) => |i| Value::U16(i as u16),
                Value::U32(_) => |i| Value::U32(i as u32),
                Value::U64(_) => |i| Value::U64(i as u64),
                Value::U128(_) => |i| Value::U128(i),
                _ => unreachable!("Checked above that value is unsigned type"),
            };

            // u128 can store all values from u8 - u128
            let start = to_u128(start_value).expect("Checked above that value is unsigned type");
            let end = to_u128(end_value).expect("Checked above that types match");

            self.evaluate_for_loop(start..end, get_index, for_.identifier.id, for_.block)
        } else {
            let location = self.elaborator.interner.expr_location(&for_.start_range);
            let typ = start_type.into_owned();
            Err(InterpreterError::NonIntegerUsedInLoop { typ, location })
        }
    }

    fn evaluate_for_loop<T>(
        &mut self,
        range_iterator: impl Iterator<Item = T>,
        get_index: fn(T) -> Value,
        index_id: DefinitionId,
        block: ExprId,
    ) -> IResult<Value> {
        let was_in_loop = std::mem::replace(&mut self.in_loop, true);

        let mut result = Ok(Value::Unit);

        for i in range_iterator {
            self.push_scope();
            self.current_scope_mut().insert(index_id, get_index(i));

            let must_break = self.evaluate_loop_body(block, &mut result);

            self.pop_scope();

            if must_break {
                break;
            }
        }

        self.in_loop = was_in_loop;
        result
    }

    fn evaluate_loop(&mut self, expr: ExprId) -> IResult<Value> {
        let was_in_loop = std::mem::replace(&mut self.in_loop, true);
        let in_lsp = self.elaborator.interner.is_in_lsp_mode();
        let mut counter = 0;
        let mut result = Ok(Value::Unit);

        loop {
            self.push_scope();

            let must_break = self.evaluate_loop_body(expr, &mut result);

            self.pop_scope();

            if must_break {
                break;
            }

            counter += 1;
            if in_lsp && counter == 10_000 {
                let location = self.elaborator.interner.expr_location(&expr);
                result = Err(InterpreterError::LoopHaltedForUiResponsiveness { location });
                break;
            }
        }

        self.in_loop = was_in_loop;
        result
    }

    fn evaluate_while(&mut self, condition: ExprId, block: ExprId) -> IResult<Value> {
        let was_in_loop = std::mem::replace(&mut self.in_loop, true);
        let in_lsp = self.elaborator.interner.is_in_lsp_mode();
        let mut counter = 0;
        let mut result = Ok(Value::Unit);

        loop {
            let condition = match self.evaluate(condition) {
                Ok(Value::Bool(value)) => value,
                Ok(value) => {
                    let location = self.elaborator.interner.expr_location(&condition);
                    let typ = value.get_type().into_owned();
                    result = Err(InterpreterError::NonBoolUsedInWhile { typ, location });
                    break;
                }
                Err(err) => {
                    result = Err(err);
                    break;
                }
            };

            if !condition {
                break;
            }

            self.push_scope();

            let must_break = self.evaluate_loop_body(block, &mut result);
            self.pop_scope();

            if must_break {
                break;
            }

            counter += 1;
            if in_lsp && counter == 10_000 {
                let location = self.elaborator.interner.expr_location(&block);
                result = Err(InterpreterError::LoopHaltedForUiResponsiveness { location });
                break;
            }
        }

        self.in_loop = was_in_loop;
        result
    }

    /// Evaluate one iteration of a loop.
    ///
    /// Returns a flag to indicate whether the loop should be exited.
    fn evaluate_loop_body(&mut self, body: ExprId, result: &mut IResult<Value>) -> bool {
        match self.evaluate(body) {
            Ok(_) => false,
            Err(InterpreterError::Break) => true,
            Err(InterpreterError::Continue) => false,
            Err(error) => {
                *result = Err(error);
                true
            }
        }
    }

    fn evaluate_break(&mut self, id: StmtId) -> IResult<Value> {
        if self.in_loop {
            Err(InterpreterError::Break)
        } else {
            let location = self.elaborator.interner.statement_location(id);
            Err(InterpreterError::BreakNotInLoop { location })
        }
    }

    fn evaluate_continue(&mut self, id: StmtId) -> IResult<Value> {
        if self.in_loop {
            Err(InterpreterError::Continue)
        } else {
            let location = self.elaborator.interner.statement_location(id);
            Err(InterpreterError::ContinueNotInLoop { location })
        }
    }

    pub(super) fn evaluate_comptime(&mut self, statement: StmtId) -> IResult<Value> {
        self.evaluate_statement(statement)
    }

    fn print_oracle(
        &mut self,
        arguments: Vec<(Value, Location)>,
    ) -> Result<Value, InterpreterError> {
        assert_eq!(arguments.len(), 2);

        let Some(output) = self.elaborator.interpreter_output else {
            return Ok(Value::Unit);
        };

        let mut output = output.borrow_mut();

        let print_newline = arguments[0].0 == Value::Bool(true);
        let contents = arguments[1].0.display(self.elaborator.interner);
        if self.elaborator.interner.is_in_lsp_mode() {
            // If we `println!` in LSP it gets mixed with the protocol stream and leads to crashing
            // the connection. If we use `eprintln!` not only it doesn't crash, but the output
            // appears in the "Noir Language Server" output window in case you want to see it.
            if print_newline {
                eprintln!("{contents}");
            } else {
                eprint!("{contents}");
            }
        } else if print_newline {
            writeln!(output, "{contents}").expect("write should succeed");
        } else {
            write!(output, "{contents}").expect("write should succeed");
        }

        Ok(Value::Unit)
    }
}

fn unbind_all(bindings: &HashMap<TypeVariable, (Type, Kind)>) {
    for (var, (_, kind)) in bindings {
        var.unbind(var.id(), kind.clone());
    }
}

fn force_bind_all(bindings: &HashMap<TypeVariable, (Type, Kind)>) {
    for (var, (binding, _kind)) in bindings {
        var.force_bind(binding.clone());
    }
}

fn evaluate_integer(typ: Type, value: SignedField, location: Location) -> IResult<Value> {
    use IntegerBitSize::*;
    use Signedness::*;
    use Type::*;

    macro_rules! evaluate_unsigned {
        ($typ:ident) => {{
            let value = value
                .try_to_unsigned()
                .ok_or(InterpreterError::IntegerOutOfRangeForType { value, typ, location })?;
            Ok(Value::$typ(value))
        }};
    }

    macro_rules! evaluate_signed {
        ($typ:ident) => {{
            let value = value
                .try_to_signed()
                .ok_or(InterpreterError::IntegerOutOfRangeForType { value, typ, location })?;
            Ok(Value::$typ(value))
        }};
    }

    match typ {
        FieldElement => Ok(Value::Field(value)),
        Integer(Unsigned, One) => {
            let field_value = value.to_field_element();
            if field_value.is_zero() {
                Ok(Value::U1(false))
            } else if field_value.is_one() {
                Ok(Value::U1(true))
            } else {
                Err(InterpreterError::IntegerOutOfRangeForType { value, typ, location })
            }
        }
        Integer(Unsigned, Eight) => {
            evaluate_unsigned!(U8)
        }
        Integer(Unsigned, Sixteen) => {
            evaluate_unsigned!(U16)
        }
        Integer(Unsigned, ThirtyTwo) => {
            evaluate_unsigned!(U32)
        }
        Integer(Unsigned, SixtyFour) => {
            evaluate_unsigned!(U64)
        }
        Integer(Unsigned, HundredTwentyEight) => {
            evaluate_unsigned!(U128)
        }
        Integer(Signed, One) => Err(InterpreterError::TypeUnsupported { typ, location }),
        Integer(Signed, Eight) => {
            evaluate_signed!(I8)
        }
        Integer(Signed, Sixteen) => {
            evaluate_signed!(I16)
        }
        Integer(Signed, ThirtyTwo) => {
            evaluate_signed!(I32)
        }
        Integer(Signed, SixtyFour) => {
            evaluate_signed!(I64)
        }
        Integer(Signed, HundredTwentyEight) => {
            Err(InterpreterError::TypeUnsupported { typ, location })
        }
        _ => Err(InterpreterError::NonIntegerIntegerLiteral { typ, location }),
    }
}

/// Bounds check the given array and index pair.
/// This will also ensure the given arguments are in fact an array and integer.
fn bounds_check(array: Value, index: Value, location: Location) -> IResult<(Vector<Value>, usize)> {
    let collection = match array {
        Value::Array(array, _) => array,
        Value::Vector(array, _) => array,
        value => {
            let typ = value.get_type().into_owned();
            return Err(InterpreterError::NonArrayIndexed { typ, location });
        }
    };

    let index = match index {
        Value::Field(value) => {
            let u64: Option<u64> = value.try_to_unsigned();
            u64.and_then(|value| value.try_into().ok()).ok_or_else(|| {
                let typ = Type::default_int_type();
                InterpreterError::IntegerOutOfRangeForType { value, typ, location }
            })?
        }
        Value::I8(value) => value as usize,
        Value::I16(value) => value as usize,
        Value::I32(value) => value as usize,
        Value::I64(value) => value as usize,
        Value::U1(value) => {
            if value {
                1_usize
            } else {
                0_usize
            }
        }
        Value::U8(value) => value as usize,
        Value::U16(value) => value as usize,
        Value::U32(value) => value as usize,
        Value::U64(value) => value as usize,
        Value::U128(value) => value as usize,
        value => {
            let typ = value.get_type().into_owned();
            return Err(InterpreterError::NonIntegerUsedAsIndex { typ, location });
        }
    };

    if index >= collection.len() {
        use InterpreterError::IndexOutOfBounds;
        return Err(IndexOutOfBounds { index, location, length: collection.len() });
    }

    Ok((collection, index))
}

fn evaluate_prefix_with_value(rhs: Value, operator: UnaryOp, location: Location) -> IResult<Value> {
    match operator {
        UnaryOp::Minus => match rhs {
            Value::Field(value) => Ok(Value::Field(-value)),
            Value::I8(value) => value
                .checked_neg()
                .map(Value::I8)
                .ok_or_else(|| InterpreterError::NegateWithOverflow { location }),
            Value::I16(value) => value
                .checked_neg()
                .map(Value::I16)
                .ok_or_else(|| InterpreterError::NegateWithOverflow { location }),
            Value::I32(value) => value
                .checked_neg()
                .map(Value::I32)
                .ok_or_else(|| InterpreterError::NegateWithOverflow { location }),
            Value::I64(value) => value
                .checked_neg()
                .map(Value::I64)
                .ok_or_else(|| InterpreterError::NegateWithOverflow { location }),
            Value::U1(_) => Err(InterpreterError::CannotApplyMinusToType { location, typ: "u1" }),
            Value::U8(_) => Err(InterpreterError::CannotApplyMinusToType { location, typ: "u8" }),
            Value::U16(_) => Err(InterpreterError::CannotApplyMinusToType { location, typ: "u16" }),
            Value::U32(_) => Err(InterpreterError::CannotApplyMinusToType { location, typ: "u32" }),
            Value::U64(_) => Err(InterpreterError::CannotApplyMinusToType { location, typ: "u64" }),
            Value::U128(_) => {
                Err(InterpreterError::CannotApplyMinusToType { location, typ: "u128" })
            }
            value => {
                let operator = "minus";
                let typ = value.get_type().into_owned();
                Err(InterpreterError::InvalidValueForUnary { typ, location, operator })
            }
        },
        UnaryOp::Not => match rhs {
            Value::Bool(value) => Ok(Value::Bool(!value)),
            Value::I8(value) => Ok(Value::I8(!value)),
            Value::I16(value) => Ok(Value::I16(!value)),
            Value::I32(value) => Ok(Value::I32(!value)),
            Value::I64(value) => Ok(Value::I64(!value)),
            Value::U1(value) => Ok(Value::U1(!value)),
            Value::U8(value) => Ok(Value::U8(!value)),
            Value::U16(value) => Ok(Value::U16(!value)),
            Value::U32(value) => Ok(Value::U32(!value)),
            Value::U64(value) => Ok(Value::U64(!value)),
            Value::U128(value) => Ok(Value::U128(!value)),
            value => {
                let typ = value.get_type().into_owned();
                Err(InterpreterError::InvalidValueForUnary { typ, location, operator: "not" })
            }
        },
        UnaryOp::Reference { mutable } => {
            // If this is a mutable variable (auto_deref = true), turn this into an explicit
            // mutable reference just by switching the value of `auto_deref`. Otherwise, wrap
            // the value in a fresh reference.
            match rhs {
                Value::Pointer(elem, true, _) => Ok(Value::Pointer(elem, false, mutable)),
                other => Ok(Value::Pointer(Shared::new(other), false, mutable)),
            }
        }
        UnaryOp::Dereference { implicitly_added: _ } => match rhs {
            Value::Pointer(element, _, _) => Ok(element.borrow().clone()),
            value => {
                let typ = value.get_type().into_owned();
                Err(InterpreterError::NonPointerDereferenced { typ, location })
            }
        },
    }
}

fn to_u128(value: Value) -> Option<u128> {
    match value {
        Value::U1(value) => Some(u128::from(value)),
        Value::U8(value) => Some(u128::from(value)),
        Value::U16(value) => Some(u128::from(value)),
        Value::U32(value) => Some(u128::from(value)),
        Value::U64(value) => Some(u128::from(value)),
        Value::U128(value) => Some(value),
        _ => None,
    }
}

fn to_i128(value: Value) -> Option<i128> {
    match value {
        Value::I8(value) => Some(i128::from(value)),
        Value::I16(value) => Some(i128::from(value)),
        Value::I32(value) => Some(i128::from(value)),
        Value::I64(value) => Some(i128::from(value)),
        _ => None,
    }
}

impl Context<'_, '_> {
    /// Interprets (as comptime code) the given function in the give crate, with the given arguments.
    /// Panics if there's no main function.
    pub fn interpret_function(
        &mut self,
        main_id: FuncId,
        args: Vec<(Value, Location)>,
    ) -> IResult<Value> {
        let func_meta = self.def_interner.function_meta(&main_id);
        let crate_id = func_meta.source_crate;
        let local_id = func_meta.source_module;
        let location = func_meta.location;
        let enabled_unstable_features = &self.required_unstable_features[&crate_id].clone();
        let cli_options = ElaboratorOptions {
            debug_comptime_in_file: None,
            pedantic_solving: false,
            enabled_unstable_features,
            disable_required_unstable_features: false,
        };
        let module_id = ModuleId { krate: crate_id, local_id };

        let mut elaborator = Elaborator::from_context(self, crate_id, cli_options);
        elaborator.replace_module(module_id);

        let mut interpreter = elaborator.setup_interpreter();
        let instantiation_bindings = TypeBindings::default();
        interpreter.call_function(main_id, args, instantiation_bindings, location)
    }
}<|MERGE_RESOLUTION|>--- conflicted
+++ resolved
@@ -364,18 +364,11 @@
         }
 
         self.current_function = old_function;
-<<<<<<< HEAD
-        if let Some(old_module) = old_module {
-            self.elaborator.replace_module(old_module);
-        }
-
-=======
         let Some(old_module) = old_module else {
             // The module should always be set by the time we're interpreting comptime code
             panic!("ICE: Expected local_module to be set when calling a closure");
         };
         self.elaborator.replace_module(old_module);
->>>>>>> 879d00e0
         result
     }
 
