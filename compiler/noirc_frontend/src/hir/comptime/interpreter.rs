use std::{collections::hash_map::Entry, rc::Rc};

use acvm::{acir::AcirField, FieldElement};
use fm::FileId;
use im::Vector;
use iter_extended::try_vecmap;
use noirc_errors::Location;
use rustc_hash::FxHashMap as HashMap;

use crate::ast::{BinaryOpKind, FunctionKind, IntegerBitSize, Signedness};
use crate::graph::CrateId;
use crate::hir_def::expr::ImplKind;
use crate::macros_api::UnaryOp;
use crate::monomorphization::{
    perform_impl_bindings, perform_instantiation_bindings, resolve_trait_method,
    undo_instantiation_bindings,
};
use crate::token::Tokens;
use crate::{
    hir_def::{
        expr::{
            HirArrayLiteral, HirBlockExpression, HirCallExpression, HirCastExpression,
            HirConstructorExpression, HirExpression, HirIdent, HirIfExpression, HirIndexExpression,
            HirInfixExpression, HirLambda, HirMemberAccess, HirMethodCallExpression,
            HirPrefixExpression,
        },
        stmt::{
            HirAssignStatement, HirConstrainStatement, HirForStatement, HirLValue, HirLetStatement,
            HirPattern,
        },
    },
    macros_api::{HirLiteral, HirStatement, NodeInterner},
    node_interner::{DefinitionId, DefinitionKind, ExprId, FuncId, StmtId},
    Shared, Type, TypeBinding, TypeBindings, TypeVariableKind,
};

use super::errors::{IResult, InterpreterError};
use super::value::{unwrap_rc, Value};

mod builtin;
mod unquote;

#[allow(unused)]
pub struct Interpreter<'interner> {
    /// To expand macros the Interpreter may mutate hir nodes within the NodeInterner
    pub interner: &'interner mut NodeInterner,

    /// Each value currently in scope in the interpreter.
    /// Each element of the Vec represents a scope with every scope together making
    /// up all currently visible definitions.
    scopes: &'interner mut Vec<HashMap<DefinitionId, Value>>,

<<<<<<< HEAD
    /// The scope of --debug-comptime, or None if unset
    pub(super) debug_comptime_scope: Option<FileId>,
    pub(super) debug_comptime_evaluations: &'interner mut Vec<InterpreterError>,
=======
    crate_id: CrateId,
>>>>>>> 7bf3b492

    in_loop: bool,
}

#[allow(unused)]
impl<'a> Interpreter<'a> {
    pub(crate) fn new(
        interner: &'a mut NodeInterner,
        scopes: &'a mut Vec<HashMap<DefinitionId, Value>>,
<<<<<<< HEAD
        debug_comptime_scope: Option<FileId>,
        debug_comptime_evaluations: &'a mut Vec<InterpreterError>,
    ) -> Self {
        Self { interner, scopes, debug_comptime_scope, debug_comptime_evaluations, in_loop: false }
=======
        crate_id: CrateId,
    ) -> Self {
        Self { interner, scopes, crate_id, in_loop: false }
>>>>>>> 7bf3b492
    }

    pub(crate) fn call_function(
        &mut self,
        function: FuncId,
        arguments: Vec<(Value, Location)>,
        instantiation_bindings: TypeBindings,
        location: Location,
    ) -> IResult<Value> {
        let trait_method = self.interner.get_trait_method_id(function);

        perform_instantiation_bindings(&instantiation_bindings);
        let impl_bindings = perform_impl_bindings(self.interner, trait_method, function);
        let result = self.call_function_inner(function, arguments, location);
        undo_instantiation_bindings(impl_bindings);
        undo_instantiation_bindings(instantiation_bindings);
        result
    }

    fn call_function_inner(
        &mut self,
        function: FuncId,
        arguments: Vec<(Value, Location)>,
        location: Location,
    ) -> IResult<Value> {
        let meta = self.interner.function_meta(&function);
        if meta.parameters.len() != arguments.len() {
            return Err(InterpreterError::ArgumentCountMismatch {
                expected: meta.parameters.len(),
                actual: arguments.len(),
                location,
            });
        }

        let is_comptime = self.interner.function_modifiers(&function).is_comptime;
        if !is_comptime && meta.source_crate == self.crate_id {
            // Calling non-comptime functions from within the current crate is restricted
            // as non-comptime items will have not been elaborated yet.
            let function = self.interner.function_name(&function).to_owned();
            return Err(InterpreterError::NonComptimeFnCallInSameCrate { function, location });
        }

        if meta.kind != FunctionKind::Normal {
            return self.call_builtin(function, arguments, location);
        }

        let parameters = meta.parameters.0.clone();
        let previous_state = self.enter_function();

        for ((parameter, typ, _), (argument, arg_location)) in parameters.iter().zip(arguments) {
            self.define_pattern(parameter, typ, argument, arg_location)?;
        }

        let function_body = self.interner.function(&function).as_expr();
        let result = self.evaluate(function_body)?;

        self.exit_function(previous_state);
        Ok(result)
    }

    fn call_builtin(
        &mut self,
        function: FuncId,
        arguments: Vec<(Value, Location)>,
        location: Location,
    ) -> IResult<Value> {
        let attributes = self.interner.function_attributes(&function);
        let func_attrs = attributes.function.as_ref()
            .expect("all builtin functions must contain a function  attribute which contains the opcode which it links to");

        if let Some(builtin) = func_attrs.builtin() {
            let builtin = builtin.clone();
            builtin::call_builtin(self.interner, &builtin, arguments, location)
        } else if let Some(foreign) = func_attrs.foreign() {
            let item = format!("Comptime evaluation for foreign functions like {foreign}");
            Err(InterpreterError::Unimplemented { item, location })
        } else if let Some(oracle) = func_attrs.oracle() {
            if oracle == "print" {
                self.print_oracle(arguments)
            } else {
                let item = format!("Comptime evaluation for oracle functions like {oracle}");
                Err(InterpreterError::Unimplemented { item, location })
            }
        } else {
            let name = self.interner.function_name(&function);
            unreachable!("Non-builtin, lowlevel or oracle builtin fn '{name}'")
        }
    }

    fn call_closure(
        &mut self,
        closure: HirLambda,
        // TODO: How to define environment here?
        _environment: Vec<Value>,
        arguments: Vec<(Value, Location)>,
        call_location: Location,
    ) -> IResult<Value> {
        let previous_state = self.enter_function();

        if closure.parameters.len() != arguments.len() {
            return Err(InterpreterError::ArgumentCountMismatch {
                expected: closure.parameters.len(),
                actual: arguments.len(),
                location: call_location,
            });
        }

        let parameters = closure.parameters.iter().zip(arguments);
        for ((parameter, typ), (argument, arg_location)) in parameters {
            self.define_pattern(parameter, typ, argument, arg_location)?;
        }

        let result = self.evaluate(closure.body)?;

        self.exit_function(previous_state);
        Ok(result)
    }

    /// Enters a function, pushing a new scope and resetting any required state.
    /// Returns the previous values of the internal state, to be reset when
    /// `exit_function` is called.
    pub(super) fn enter_function(&mut self) -> (bool, Vec<HashMap<DefinitionId, Value>>) {
        // Drain every scope except the global scope
        let mut scope = Vec::new();
        if self.scopes.len() > 1 {
            scope = self.scopes.drain(1..).collect();
        }
        self.push_scope();
        (std::mem::take(&mut self.in_loop), scope)
    }

    pub(super) fn exit_function(&mut self, mut state: (bool, Vec<HashMap<DefinitionId, Value>>)) {
        self.in_loop = state.0;

        // Keep only the global scope
        self.scopes.truncate(1);
        self.scopes.append(&mut state.1);
    }

    pub(super) fn push_scope(&mut self) {
        self.scopes.push(HashMap::default());
    }

    pub(super) fn pop_scope(&mut self) {
        self.scopes.pop();
    }

    fn current_scope_mut(&mut self) -> &mut HashMap<DefinitionId, Value> {
        // the global scope is always at index zero, so this is always Some
        self.scopes.last_mut().unwrap()
    }

    pub(super) fn define_pattern(
        &mut self,
        pattern: &HirPattern,
        typ: &Type,
        argument: Value,
        location: Location,
    ) -> IResult<()> {
        match pattern {
            HirPattern::Identifier(identifier) => {
                self.define(identifier.id, argument);
                Ok(())
            }
            HirPattern::Mutable(pattern, _) => {
                self.define_pattern(pattern, typ, argument, location)
            }
            HirPattern::Tuple(pattern_fields, _) => match (argument, typ) {
                (Value::Tuple(fields), Type::Tuple(type_fields))
                    if fields.len() == pattern_fields.len() =>
                {
                    for ((pattern, typ), argument) in
                        pattern_fields.iter().zip(type_fields).zip(fields)
                    {
                        self.define_pattern(pattern, typ, argument, location)?;
                    }
                    Ok(())
                }
                (value, _) => {
                    Err(InterpreterError::TypeMismatch { expected: typ.clone(), value, location })
                }
            },
            HirPattern::Struct(struct_type, pattern_fields, _) => {
                self.push_scope();

                let res = match argument {
                    Value::Struct(fields, struct_type) if fields.len() == pattern_fields.len() => {
                        for (field_name, field_pattern) in pattern_fields {
                            let field = fields.get(&field_name.0.contents).ok_or_else(|| {
                                InterpreterError::ExpectedStructToHaveField {
                                    value: Value::Struct(fields.clone(), struct_type.clone()),
                                    field_name: field_name.0.contents.clone(),
                                    location,
                                }
                            })?;

                            let field_type = field.get_type().into_owned();
                            self.define_pattern(
                                field_pattern,
                                &field_type,
                                field.clone(),
                                location,
                            )?;
                        }
                        Ok(())
                    }
                    value => Err(InterpreterError::TypeMismatch {
                        expected: typ.clone(),
                        value,
                        location,
                    }),
                };
                self.pop_scope();
                res
            }
        }
    }

    /// Define a new variable in the current scope
    fn define(&mut self, id: DefinitionId, argument: Value) {
        self.current_scope_mut().insert(id, argument);
    }

    /// Mutate an existing variable, potentially from a prior scope
    fn mutate(&mut self, id: DefinitionId, argument: Value, location: Location) -> IResult<()> {
        // If the id is a dummy, assume the error was already issued elsewhere
        if id == DefinitionId::dummy_id() {
            return Ok(());
        }

        for scope in self.scopes.iter_mut().rev() {
            if let Entry::Occupied(mut entry) = scope.entry(id) {
                entry.insert(argument);
                return Ok(());
            }
        }
        Err(InterpreterError::VariableNotInScope { location })
    }

    pub(super) fn lookup(&self, ident: &HirIdent) -> IResult<Value> {
        self.lookup_id(ident.id, ident.location)
    }

    pub fn lookup_id(&self, id: DefinitionId, location: Location) -> IResult<Value> {
        for scope in self.scopes.iter().rev() {
            if let Some(value) = scope.get(&id) {
                return Ok(value.clone());
            }
        }

        if id == DefinitionId::dummy_id() {
            Err(InterpreterError::VariableNotInScope { location })
        } else {
            let name = self.interner.definition_name(id).to_string();
            Err(InterpreterError::NonComptimeVarReferenced { name, location })
        }
    }

    /// Evaluate an expression and return the result
    pub fn evaluate(&mut self, id: ExprId) -> IResult<Value> {
        match self.interner.expression(&id) {
            HirExpression::Ident(ident, _) => self.evaluate_ident(ident, id),
            HirExpression::Literal(literal) => self.evaluate_literal(literal, id),
            HirExpression::Block(block) => self.evaluate_block(block),
            HirExpression::Prefix(prefix) => self.evaluate_prefix(prefix, id),
            HirExpression::Infix(infix) => self.evaluate_infix(infix, id),
            HirExpression::Index(index) => self.evaluate_index(index, id),
            HirExpression::Constructor(constructor) => self.evaluate_constructor(constructor, id),
            HirExpression::MemberAccess(access) => self.evaluate_access(access, id),
            HirExpression::Call(call) => self.evaluate_call(call, id),
            HirExpression::MethodCall(call) => self.evaluate_method_call(call, id),
            HirExpression::Cast(cast) => self.evaluate_cast(&cast, id),
            HirExpression::If(if_) => self.evaluate_if(if_, id),
            HirExpression::Tuple(tuple) => self.evaluate_tuple(tuple),
            HirExpression::Lambda(lambda) => self.evaluate_lambda(lambda, id),
            HirExpression::Quote(tokens) => self.evaluate_quote(tokens, id),
            HirExpression::Comptime(block) => self.evaluate_block(block),
            HirExpression::Unquote(tokens) => {
                // An Unquote expression being found is indicative of a macro being
                // expanded within another comptime fn which we don't currently support.
                let location = self.interner.expr_location(&id);
                Err(InterpreterError::UnquoteFoundDuringEvaluation { location })
            }
            HirExpression::Error => {
                let location = self.interner.expr_location(&id);
                Err(InterpreterError::ErrorNodeEncountered { location })
            }
        }
    }

    pub(super) fn evaluate_ident(&mut self, ident: HirIdent, id: ExprId) -> IResult<Value> {
        let definition = self.interner.try_definition(ident.id).ok_or_else(|| {
            let location = self.interner.expr_location(&id);
            InterpreterError::VariableNotInScope { location }
        })?;

        if let ImplKind::TraitMethod(method, _, _) = ident.impl_kind {
            let method_id = resolve_trait_method(self.interner, method, id)?;
            let typ = self.interner.id_type(id).follow_bindings();
            let bindings = self.interner.get_instantiation_bindings(id).clone();
            return Ok(Value::Function(method_id, typ, Rc::new(bindings)));
        }

        match &definition.kind {
            DefinitionKind::Function(function_id) => {
                let typ = self.interner.id_type(id).follow_bindings();
                let bindings = Rc::new(self.interner.get_instantiation_bindings(id).clone());
                Ok(Value::Function(*function_id, typ, bindings))
            }
            DefinitionKind::Local(_) => self.lookup(&ident),
            DefinitionKind::Global(global_id) => {
                // Avoid resetting the value if it is already known
                if let Ok(value) = self.lookup(&ident) {
                    Ok(value)
                } else {
                    let let_ =
                        self.interner.get_global_let_statement(*global_id).ok_or_else(|| {
                            let location = self.interner.expr_location(&id);
                            InterpreterError::VariableNotInScope { location }
                        })?;

                    if let_.comptime {
                        self.evaluate_let(let_.clone())?;
                    }
                    self.lookup(&ident)
                }
            }
            DefinitionKind::GenericType(type_variable) => {
                let value = match &*type_variable.borrow() {
                    TypeBinding::Unbound(_) => None,
                    TypeBinding::Bound(binding) => binding.evaluate_to_u32(),
                };

                if let Some(value) = value {
                    let typ = self.interner.id_type(id);
                    self.evaluate_integer((value as u128).into(), false, id)
                } else {
                    let location = self.interner.expr_location(&id);
                    let typ = Type::TypeVariable(type_variable.clone(), TypeVariableKind::Normal);
                    Err(InterpreterError::NonIntegerArrayLength { typ, location })
                }
            }
        }
    }

    fn evaluate_literal(&mut self, literal: HirLiteral, id: ExprId) -> IResult<Value> {
        match literal {
            HirLiteral::Unit => Ok(Value::Unit),
            HirLiteral::Bool(value) => Ok(Value::Bool(value)),
            HirLiteral::Integer(value, is_negative) => {
                self.evaluate_integer(value, is_negative, id)
            }
            HirLiteral::Str(string) => Ok(Value::String(Rc::new(string))),
            HirLiteral::FmtStr(_, _) => {
                let item = "format strings in a comptime context".into();
                let location = self.interner.expr_location(&id);
                Err(InterpreterError::Unimplemented { item, location })
            }
            HirLiteral::Array(array) => self.evaluate_array(array, id),
            HirLiteral::Slice(array) => self.evaluate_slice(array, id),
        }
    }

    fn evaluate_integer(
        &self,
        value: FieldElement,
        is_negative: bool,
        id: ExprId,
    ) -> IResult<Value> {
        let typ = self.interner.id_type(id).follow_bindings();
        let location = self.interner.expr_location(&id);

        if let Type::FieldElement = &typ {
            Ok(Value::Field(value))
        } else if let Type::Integer(sign, bit_size) = &typ {
            match (sign, bit_size) {
                (Signedness::Unsigned, IntegerBitSize::One) => {
                    return Err(InterpreterError::TypeUnsupported { typ, location });
                }
                (Signedness::Unsigned, IntegerBitSize::Eight) => {
                    let value: u8 =
                        value.try_to_u64().and_then(|value| value.try_into().ok()).ok_or(
                            InterpreterError::IntegerOutOfRangeForType { value, typ, location },
                        )?;
                    let value = if is_negative { 0u8.wrapping_sub(value) } else { value };
                    Ok(Value::U8(value))
                }
                (Signedness::Unsigned, IntegerBitSize::Sixteen) => {
                    let value: u16 =
                        value.try_to_u64().and_then(|value| value.try_into().ok()).ok_or(
                            InterpreterError::IntegerOutOfRangeForType { value, typ, location },
                        )?;
                    let value = if is_negative { 0u16.wrapping_sub(value) } else { value };
                    Ok(Value::U16(value))
                }
                (Signedness::Unsigned, IntegerBitSize::ThirtyTwo) => {
                    let value: u32 =
                        value.try_to_u32().ok_or(InterpreterError::IntegerOutOfRangeForType {
                            value,
                            typ,
                            location,
                        })?;
                    let value = if is_negative { 0u32.wrapping_sub(value) } else { value };
                    Ok(Value::U32(value))
                }
                (Signedness::Unsigned, IntegerBitSize::SixtyFour) => {
                    let value: u64 =
                        value.try_to_u64().ok_or(InterpreterError::IntegerOutOfRangeForType {
                            value,
                            typ,
                            location,
                        })?;
                    let value = if is_negative { 0u64.wrapping_sub(value) } else { value };
                    Ok(Value::U64(value))
                }
                (Signedness::Signed, IntegerBitSize::One) => {
                    return Err(InterpreterError::TypeUnsupported { typ, location });
                }
                (Signedness::Signed, IntegerBitSize::Eight) => {
                    let value: i8 =
                        value.try_to_u64().and_then(|value| value.try_into().ok()).ok_or(
                            InterpreterError::IntegerOutOfRangeForType { value, typ, location },
                        )?;
                    let value = if is_negative { -value } else { value };
                    Ok(Value::I8(value))
                }
                (Signedness::Signed, IntegerBitSize::Sixteen) => {
                    let value: i16 =
                        value.try_to_u64().and_then(|value| value.try_into().ok()).ok_or(
                            InterpreterError::IntegerOutOfRangeForType { value, typ, location },
                        )?;
                    let value = if is_negative { -value } else { value };
                    Ok(Value::I16(value))
                }
                (Signedness::Signed, IntegerBitSize::ThirtyTwo) => {
                    let value: i32 =
                        value.try_to_u64().and_then(|value| value.try_into().ok()).ok_or(
                            InterpreterError::IntegerOutOfRangeForType { value, typ, location },
                        )?;
                    let value = if is_negative { -value } else { value };
                    Ok(Value::I32(value))
                }
                (Signedness::Signed, IntegerBitSize::SixtyFour) => {
                    let value: i64 =
                        value.try_to_u64().and_then(|value| value.try_into().ok()).ok_or(
                            InterpreterError::IntegerOutOfRangeForType { value, typ, location },
                        )?;
                    let value = if is_negative { -value } else { value };
                    Ok(Value::I64(value))
                }
            }
        } else if let Type::TypeVariable(variable, TypeVariableKind::IntegerOrField) = &typ {
            Ok(Value::Field(value))
        } else if let Type::TypeVariable(variable, TypeVariableKind::Integer) = &typ {
            let value: u64 = value
                .try_to_u64()
                .ok_or(InterpreterError::IntegerOutOfRangeForType { value, typ, location })?;
            let value = if is_negative { 0u64.wrapping_sub(value) } else { value };
            Ok(Value::U64(value))
        } else {
            Err(InterpreterError::NonIntegerIntegerLiteral { typ, location })
        }
    }

    pub fn evaluate_block(&mut self, mut block: HirBlockExpression) -> IResult<Value> {
        let last_statement = block.statements.pop();
        self.push_scope();

        for statement in block.statements {
            self.evaluate_statement(statement)?;
        }

        let result = if let Some(statement) = last_statement {
            self.evaluate_statement(statement)
        } else {
            Ok(Value::Unit)
        };

        self.pop_scope();
        result
    }

    fn evaluate_array(&mut self, array: HirArrayLiteral, id: ExprId) -> IResult<Value> {
        let typ = self.interner.id_type(id).follow_bindings();

        match array {
            HirArrayLiteral::Standard(elements) => {
                let elements = elements
                    .into_iter()
                    .map(|id| self.evaluate(id))
                    .collect::<IResult<Vector<_>>>()?;

                Ok(Value::Array(elements, typ))
            }
            HirArrayLiteral::Repeated { repeated_element, length } => {
                let element = self.evaluate(repeated_element)?;

                if let Some(length) = length.evaluate_to_u32() {
                    let elements = (0..length).map(|_| element.clone()).collect();
                    Ok(Value::Array(elements, typ))
                } else {
                    let location = self.interner.expr_location(&id);
                    Err(InterpreterError::NonIntegerArrayLength { typ: length, location })
                }
            }
        }
    }

    fn evaluate_slice(&mut self, array: HirArrayLiteral, id: ExprId) -> IResult<Value> {
        self.evaluate_array(array, id).map(|value| match value {
            Value::Array(array, typ) => Value::Slice(array, typ),
            other => unreachable!("Non-array value returned from evaluate array: {other:?}"),
        })
    }

    fn evaluate_prefix(&mut self, prefix: HirPrefixExpression, id: ExprId) -> IResult<Value> {
        let rhs = self.evaluate(prefix.rhs)?;
        self.evaluate_prefix_with_value(rhs, prefix.operator, id)
    }

    fn evaluate_prefix_with_value(
        &mut self,
        rhs: Value,
        operator: UnaryOp,
        id: ExprId,
    ) -> IResult<Value> {
        match operator {
            UnaryOp::Minus => match rhs {
                Value::Field(value) => Ok(Value::Field(FieldElement::zero() - value)),
                Value::I8(value) => Ok(Value::I8(-value)),
                Value::I16(value) => Ok(Value::I16(-value)),
                Value::I32(value) => Ok(Value::I32(-value)),
                Value::I64(value) => Ok(Value::I64(-value)),
                Value::U8(value) => Ok(Value::U8(0 - value)),
                Value::U16(value) => Ok(Value::U16(0 - value)),
                Value::U32(value) => Ok(Value::U32(0 - value)),
                Value::U64(value) => Ok(Value::U64(0 - value)),
                value => {
                    let location = self.interner.expr_location(&id);
                    let operator = "minus";
                    Err(InterpreterError::InvalidValueForUnary { value, location, operator })
                }
            },
            UnaryOp::Not => match rhs {
                Value::Bool(value) => Ok(Value::Bool(!value)),
                Value::I8(value) => Ok(Value::I8(!value)),
                Value::I16(value) => Ok(Value::I16(!value)),
                Value::I32(value) => Ok(Value::I32(!value)),
                Value::I64(value) => Ok(Value::I64(!value)),
                Value::U8(value) => Ok(Value::U8(!value)),
                Value::U16(value) => Ok(Value::U16(!value)),
                Value::U32(value) => Ok(Value::U32(!value)),
                Value::U64(value) => Ok(Value::U64(!value)),
                value => {
                    let location = self.interner.expr_location(&id);
                    Err(InterpreterError::InvalidValueForUnary { value, location, operator: "not" })
                }
            },
            UnaryOp::MutableReference => Ok(Value::Pointer(Shared::new(rhs))),
            UnaryOp::Dereference { implicitly_added: _ } => match rhs {
                Value::Pointer(element) => Ok(element.borrow().clone()),
                value => {
                    let location = self.interner.expr_location(&id);
                    Err(InterpreterError::NonPointerDereferenced { value, location })
                }
            },
        }
    }

    fn evaluate_infix(&mut self, infix: HirInfixExpression, id: ExprId) -> IResult<Value> {
        let lhs = self.evaluate(infix.lhs)?;
        let rhs = self.evaluate(infix.rhs)?;

        if self.interner.get_selected_impl_for_expression(id).is_some() {
            return self.evaluate_overloaded_infix(infix, lhs, rhs, id);
        }

        use InterpreterError::InvalidValuesForBinary;
        match infix.operator.kind {
            BinaryOpKind::Add => match (lhs, rhs) {
                (Value::Field(lhs), Value::Field(rhs)) => Ok(Value::Field(lhs + rhs)),
                (Value::I8(lhs), Value::I8(rhs)) => Ok(Value::I8(lhs + rhs)),
                (Value::I16(lhs), Value::I16(rhs)) => Ok(Value::I16(lhs + rhs)),
                (Value::I32(lhs), Value::I32(rhs)) => Ok(Value::I32(lhs + rhs)),
                (Value::I64(lhs), Value::I64(rhs)) => Ok(Value::I64(lhs + rhs)),
                (Value::U8(lhs), Value::U8(rhs)) => Ok(Value::U8(lhs + rhs)),
                (Value::U16(lhs), Value::U16(rhs)) => Ok(Value::U16(lhs + rhs)),
                (Value::U32(lhs), Value::U32(rhs)) => Ok(Value::U32(lhs + rhs)),
                (Value::U64(lhs), Value::U64(rhs)) => Ok(Value::U64(lhs + rhs)),
                (lhs, rhs) => {
                    let location = self.interner.expr_location(&id);
                    Err(InvalidValuesForBinary { lhs, rhs, location, operator: "+" })
                }
            },
            BinaryOpKind::Subtract => match (lhs, rhs) {
                (Value::Field(lhs), Value::Field(rhs)) => Ok(Value::Field(lhs - rhs)),
                (Value::I8(lhs), Value::I8(rhs)) => Ok(Value::I8(lhs - rhs)),
                (Value::I16(lhs), Value::I16(rhs)) => Ok(Value::I16(lhs - rhs)),
                (Value::I32(lhs), Value::I32(rhs)) => Ok(Value::I32(lhs - rhs)),
                (Value::I64(lhs), Value::I64(rhs)) => Ok(Value::I64(lhs - rhs)),
                (Value::U8(lhs), Value::U8(rhs)) => Ok(Value::U8(lhs - rhs)),
                (Value::U16(lhs), Value::U16(rhs)) => Ok(Value::U16(lhs - rhs)),
                (Value::U32(lhs), Value::U32(rhs)) => Ok(Value::U32(lhs - rhs)),
                (Value::U64(lhs), Value::U64(rhs)) => Ok(Value::U64(lhs - rhs)),
                (lhs, rhs) => {
                    let location = self.interner.expr_location(&id);
                    Err(InvalidValuesForBinary { lhs, rhs, location, operator: "-" })
                }
            },
            BinaryOpKind::Multiply => match (lhs, rhs) {
                (Value::Field(lhs), Value::Field(rhs)) => Ok(Value::Field(lhs * rhs)),
                (Value::I8(lhs), Value::I8(rhs)) => Ok(Value::I8(lhs * rhs)),
                (Value::I16(lhs), Value::I16(rhs)) => Ok(Value::I16(lhs * rhs)),
                (Value::I32(lhs), Value::I32(rhs)) => Ok(Value::I32(lhs * rhs)),
                (Value::I64(lhs), Value::I64(rhs)) => Ok(Value::I64(lhs * rhs)),
                (Value::U8(lhs), Value::U8(rhs)) => Ok(Value::U8(lhs * rhs)),
                (Value::U16(lhs), Value::U16(rhs)) => Ok(Value::U16(lhs * rhs)),
                (Value::U32(lhs), Value::U32(rhs)) => Ok(Value::U32(lhs * rhs)),
                (Value::U64(lhs), Value::U64(rhs)) => Ok(Value::U64(lhs * rhs)),
                (lhs, rhs) => {
                    let location = self.interner.expr_location(&id);
                    Err(InvalidValuesForBinary { lhs, rhs, location, operator: "*" })
                }
            },
            BinaryOpKind::Divide => match (lhs, rhs) {
                (Value::Field(lhs), Value::Field(rhs)) => Ok(Value::Field(lhs / rhs)),
                (Value::I8(lhs), Value::I8(rhs)) => Ok(Value::I8(lhs / rhs)),
                (Value::I16(lhs), Value::I16(rhs)) => Ok(Value::I16(lhs / rhs)),
                (Value::I32(lhs), Value::I32(rhs)) => Ok(Value::I32(lhs / rhs)),
                (Value::I64(lhs), Value::I64(rhs)) => Ok(Value::I64(lhs / rhs)),
                (Value::U8(lhs), Value::U8(rhs)) => Ok(Value::U8(lhs / rhs)),
                (Value::U16(lhs), Value::U16(rhs)) => Ok(Value::U16(lhs / rhs)),
                (Value::U32(lhs), Value::U32(rhs)) => Ok(Value::U32(lhs / rhs)),
                (Value::U64(lhs), Value::U64(rhs)) => Ok(Value::U64(lhs / rhs)),
                (lhs, rhs) => {
                    let location = self.interner.expr_location(&id);
                    Err(InvalidValuesForBinary { lhs, rhs, location, operator: "/" })
                }
            },
            BinaryOpKind::Equal => match (lhs, rhs) {
                (Value::Field(lhs), Value::Field(rhs)) => Ok(Value::Bool(lhs == rhs)),
                (Value::I8(lhs), Value::I8(rhs)) => Ok(Value::Bool(lhs == rhs)),
                (Value::I16(lhs), Value::I16(rhs)) => Ok(Value::Bool(lhs == rhs)),
                (Value::I32(lhs), Value::I32(rhs)) => Ok(Value::Bool(lhs == rhs)),
                (Value::I64(lhs), Value::I64(rhs)) => Ok(Value::Bool(lhs == rhs)),
                (Value::U8(lhs), Value::U8(rhs)) => Ok(Value::Bool(lhs == rhs)),
                (Value::U16(lhs), Value::U16(rhs)) => Ok(Value::Bool(lhs == rhs)),
                (Value::U32(lhs), Value::U32(rhs)) => Ok(Value::Bool(lhs == rhs)),
                (Value::U64(lhs), Value::U64(rhs)) => Ok(Value::Bool(lhs == rhs)),
                (lhs, rhs) => {
                    let location = self.interner.expr_location(&id);
                    Err(InvalidValuesForBinary { lhs, rhs, location, operator: "==" })
                }
            },
            BinaryOpKind::NotEqual => match (lhs, rhs) {
                (Value::Field(lhs), Value::Field(rhs)) => Ok(Value::Bool(lhs != rhs)),
                (Value::I8(lhs), Value::I8(rhs)) => Ok(Value::Bool(lhs != rhs)),
                (Value::I16(lhs), Value::I16(rhs)) => Ok(Value::Bool(lhs != rhs)),
                (Value::I32(lhs), Value::I32(rhs)) => Ok(Value::Bool(lhs != rhs)),
                (Value::I64(lhs), Value::I64(rhs)) => Ok(Value::Bool(lhs != rhs)),
                (Value::U8(lhs), Value::U8(rhs)) => Ok(Value::Bool(lhs != rhs)),
                (Value::U16(lhs), Value::U16(rhs)) => Ok(Value::Bool(lhs != rhs)),
                (Value::U32(lhs), Value::U32(rhs)) => Ok(Value::Bool(lhs != rhs)),
                (Value::U64(lhs), Value::U64(rhs)) => Ok(Value::Bool(lhs != rhs)),
                (lhs, rhs) => {
                    let location = self.interner.expr_location(&id);
                    Err(InvalidValuesForBinary { lhs, rhs, location, operator: "!=" })
                }
            },
            BinaryOpKind::Less => match (lhs, rhs) {
                (Value::Field(lhs), Value::Field(rhs)) => Ok(Value::Bool(lhs < rhs)),
                (Value::I8(lhs), Value::I8(rhs)) => Ok(Value::Bool(lhs < rhs)),
                (Value::I16(lhs), Value::I16(rhs)) => Ok(Value::Bool(lhs < rhs)),
                (Value::I32(lhs), Value::I32(rhs)) => Ok(Value::Bool(lhs < rhs)),
                (Value::I64(lhs), Value::I64(rhs)) => Ok(Value::Bool(lhs < rhs)),
                (Value::U8(lhs), Value::U8(rhs)) => Ok(Value::Bool(lhs < rhs)),
                (Value::U16(lhs), Value::U16(rhs)) => Ok(Value::Bool(lhs < rhs)),
                (Value::U32(lhs), Value::U32(rhs)) => Ok(Value::Bool(lhs < rhs)),
                (Value::U64(lhs), Value::U64(rhs)) => Ok(Value::Bool(lhs < rhs)),
                (lhs, rhs) => {
                    let location = self.interner.expr_location(&id);
                    Err(InvalidValuesForBinary { lhs, rhs, location, operator: "<" })
                }
            },
            BinaryOpKind::LessEqual => match (lhs, rhs) {
                (Value::Field(lhs), Value::Field(rhs)) => Ok(Value::Bool(lhs <= rhs)),
                (Value::I8(lhs), Value::I8(rhs)) => Ok(Value::Bool(lhs <= rhs)),
                (Value::I16(lhs), Value::I16(rhs)) => Ok(Value::Bool(lhs <= rhs)),
                (Value::I32(lhs), Value::I32(rhs)) => Ok(Value::Bool(lhs <= rhs)),
                (Value::I64(lhs), Value::I64(rhs)) => Ok(Value::Bool(lhs <= rhs)),
                (Value::U8(lhs), Value::U8(rhs)) => Ok(Value::Bool(lhs <= rhs)),
                (Value::U16(lhs), Value::U16(rhs)) => Ok(Value::Bool(lhs <= rhs)),
                (Value::U32(lhs), Value::U32(rhs)) => Ok(Value::Bool(lhs <= rhs)),
                (Value::U64(lhs), Value::U64(rhs)) => Ok(Value::Bool(lhs <= rhs)),
                (lhs, rhs) => {
                    let location = self.interner.expr_location(&id);
                    Err(InvalidValuesForBinary { lhs, rhs, location, operator: "<=" })
                }
            },
            BinaryOpKind::Greater => match (lhs, rhs) {
                (Value::Field(lhs), Value::Field(rhs)) => Ok(Value::Bool(lhs > rhs)),
                (Value::I8(lhs), Value::I8(rhs)) => Ok(Value::Bool(lhs > rhs)),
                (Value::I16(lhs), Value::I16(rhs)) => Ok(Value::Bool(lhs > rhs)),
                (Value::I32(lhs), Value::I32(rhs)) => Ok(Value::Bool(lhs > rhs)),
                (Value::I64(lhs), Value::I64(rhs)) => Ok(Value::Bool(lhs > rhs)),
                (Value::U8(lhs), Value::U8(rhs)) => Ok(Value::Bool(lhs > rhs)),
                (Value::U16(lhs), Value::U16(rhs)) => Ok(Value::Bool(lhs > rhs)),
                (Value::U32(lhs), Value::U32(rhs)) => Ok(Value::Bool(lhs > rhs)),
                (Value::U64(lhs), Value::U64(rhs)) => Ok(Value::Bool(lhs > rhs)),
                (lhs, rhs) => {
                    let location = self.interner.expr_location(&id);
                    Err(InvalidValuesForBinary { lhs, rhs, location, operator: ">" })
                }
            },
            BinaryOpKind::GreaterEqual => match (lhs, rhs) {
                (Value::Field(lhs), Value::Field(rhs)) => Ok(Value::Bool(lhs >= rhs)),
                (Value::I8(lhs), Value::I8(rhs)) => Ok(Value::Bool(lhs >= rhs)),
                (Value::I16(lhs), Value::I16(rhs)) => Ok(Value::Bool(lhs >= rhs)),
                (Value::I32(lhs), Value::I32(rhs)) => Ok(Value::Bool(lhs >= rhs)),
                (Value::I64(lhs), Value::I64(rhs)) => Ok(Value::Bool(lhs >= rhs)),
                (Value::U8(lhs), Value::U8(rhs)) => Ok(Value::Bool(lhs >= rhs)),
                (Value::U16(lhs), Value::U16(rhs)) => Ok(Value::Bool(lhs >= rhs)),
                (Value::U32(lhs), Value::U32(rhs)) => Ok(Value::Bool(lhs >= rhs)),
                (Value::U64(lhs), Value::U64(rhs)) => Ok(Value::Bool(lhs >= rhs)),
                (lhs, rhs) => {
                    let location = self.interner.expr_location(&id);
                    Err(InvalidValuesForBinary { lhs, rhs, location, operator: ">=" })
                }
            },
            BinaryOpKind::And => match (lhs, rhs) {
                (Value::Bool(lhs), Value::Bool(rhs)) => Ok(Value::Bool(lhs & rhs)),
                (Value::I8(lhs), Value::I8(rhs)) => Ok(Value::I8(lhs & rhs)),
                (Value::I16(lhs), Value::I16(rhs)) => Ok(Value::I16(lhs & rhs)),
                (Value::I32(lhs), Value::I32(rhs)) => Ok(Value::I32(lhs & rhs)),
                (Value::I64(lhs), Value::I64(rhs)) => Ok(Value::I64(lhs & rhs)),
                (Value::U8(lhs), Value::U8(rhs)) => Ok(Value::U8(lhs & rhs)),
                (Value::U16(lhs), Value::U16(rhs)) => Ok(Value::U16(lhs & rhs)),
                (Value::U32(lhs), Value::U32(rhs)) => Ok(Value::U32(lhs & rhs)),
                (Value::U64(lhs), Value::U64(rhs)) => Ok(Value::U64(lhs & rhs)),
                (lhs, rhs) => {
                    let location = self.interner.expr_location(&id);
                    Err(InvalidValuesForBinary { lhs, rhs, location, operator: "&" })
                }
            },
            BinaryOpKind::Or => match (lhs, rhs) {
                (Value::Bool(lhs), Value::Bool(rhs)) => Ok(Value::Bool(lhs | rhs)),
                (Value::I8(lhs), Value::I8(rhs)) => Ok(Value::I8(lhs | rhs)),
                (Value::I16(lhs), Value::I16(rhs)) => Ok(Value::I16(lhs | rhs)),
                (Value::I32(lhs), Value::I32(rhs)) => Ok(Value::I32(lhs | rhs)),
                (Value::I64(lhs), Value::I64(rhs)) => Ok(Value::I64(lhs | rhs)),
                (Value::U8(lhs), Value::U8(rhs)) => Ok(Value::U8(lhs | rhs)),
                (Value::U16(lhs), Value::U16(rhs)) => Ok(Value::U16(lhs | rhs)),
                (Value::U32(lhs), Value::U32(rhs)) => Ok(Value::U32(lhs | rhs)),
                (Value::U64(lhs), Value::U64(rhs)) => Ok(Value::U64(lhs | rhs)),
                (lhs, rhs) => {
                    let location = self.interner.expr_location(&id);
                    Err(InvalidValuesForBinary { lhs, rhs, location, operator: "|" })
                }
            },
            BinaryOpKind::Xor => match (lhs, rhs) {
                (Value::Bool(lhs), Value::Bool(rhs)) => Ok(Value::Bool(lhs ^ rhs)),
                (Value::I8(lhs), Value::I8(rhs)) => Ok(Value::I8(lhs ^ rhs)),
                (Value::I16(lhs), Value::I16(rhs)) => Ok(Value::I16(lhs ^ rhs)),
                (Value::I32(lhs), Value::I32(rhs)) => Ok(Value::I32(lhs ^ rhs)),
                (Value::I64(lhs), Value::I64(rhs)) => Ok(Value::I64(lhs ^ rhs)),
                (Value::U8(lhs), Value::U8(rhs)) => Ok(Value::U8(lhs ^ rhs)),
                (Value::U16(lhs), Value::U16(rhs)) => Ok(Value::U16(lhs ^ rhs)),
                (Value::U32(lhs), Value::U32(rhs)) => Ok(Value::U32(lhs ^ rhs)),
                (Value::U64(lhs), Value::U64(rhs)) => Ok(Value::U64(lhs ^ rhs)),
                (lhs, rhs) => {
                    let location = self.interner.expr_location(&id);
                    Err(InvalidValuesForBinary { lhs, rhs, location, operator: "^" })
                }
            },
            BinaryOpKind::ShiftRight => match (lhs, rhs) {
                (Value::I8(lhs), Value::I8(rhs)) => Ok(Value::I8(lhs >> rhs)),
                (Value::I16(lhs), Value::I16(rhs)) => Ok(Value::I16(lhs >> rhs)),
                (Value::I32(lhs), Value::I32(rhs)) => Ok(Value::I32(lhs >> rhs)),
                (Value::I64(lhs), Value::I64(rhs)) => Ok(Value::I64(lhs >> rhs)),
                (Value::U8(lhs), Value::U8(rhs)) => Ok(Value::U8(lhs >> rhs)),
                (Value::U16(lhs), Value::U16(rhs)) => Ok(Value::U16(lhs >> rhs)),
                (Value::U32(lhs), Value::U32(rhs)) => Ok(Value::U32(lhs >> rhs)),
                (Value::U64(lhs), Value::U64(rhs)) => Ok(Value::U64(lhs >> rhs)),
                (lhs, rhs) => {
                    let location = self.interner.expr_location(&id);
                    Err(InvalidValuesForBinary { lhs, rhs, location, operator: ">>" })
                }
            },
            BinaryOpKind::ShiftLeft => match (lhs, rhs) {
                (Value::I8(lhs), Value::I8(rhs)) => Ok(Value::I8(lhs << rhs)),
                (Value::I16(lhs), Value::I16(rhs)) => Ok(Value::I16(lhs << rhs)),
                (Value::I32(lhs), Value::I32(rhs)) => Ok(Value::I32(lhs << rhs)),
                (Value::I64(lhs), Value::I64(rhs)) => Ok(Value::I64(lhs << rhs)),
                (Value::U8(lhs), Value::U8(rhs)) => Ok(Value::U8(lhs << rhs)),
                (Value::U16(lhs), Value::U16(rhs)) => Ok(Value::U16(lhs << rhs)),
                (Value::U32(lhs), Value::U32(rhs)) => Ok(Value::U32(lhs << rhs)),
                (Value::U64(lhs), Value::U64(rhs)) => Ok(Value::U64(lhs << rhs)),
                (lhs, rhs) => {
                    let location = self.interner.expr_location(&id);
                    Err(InvalidValuesForBinary { lhs, rhs, location, operator: "<<" })
                }
            },
            BinaryOpKind::Modulo => match (lhs, rhs) {
                (Value::I8(lhs), Value::I8(rhs)) => Ok(Value::I8(lhs % rhs)),
                (Value::I16(lhs), Value::I16(rhs)) => Ok(Value::I16(lhs % rhs)),
                (Value::I32(lhs), Value::I32(rhs)) => Ok(Value::I32(lhs % rhs)),
                (Value::I64(lhs), Value::I64(rhs)) => Ok(Value::I64(lhs % rhs)),
                (Value::U8(lhs), Value::U8(rhs)) => Ok(Value::U8(lhs % rhs)),
                (Value::U16(lhs), Value::U16(rhs)) => Ok(Value::U16(lhs % rhs)),
                (Value::U32(lhs), Value::U32(rhs)) => Ok(Value::U32(lhs % rhs)),
                (Value::U64(lhs), Value::U64(rhs)) => Ok(Value::U64(lhs % rhs)),
                (lhs, rhs) => {
                    let location = self.interner.expr_location(&id);
                    Err(InvalidValuesForBinary { lhs, rhs, location, operator: "%" })
                }
            },
        }
    }

    fn evaluate_overloaded_infix(
        &mut self,
        infix: HirInfixExpression,
        lhs: Value,
        rhs: Value,
        id: ExprId,
    ) -> IResult<Value> {
        let method = infix.trait_method_id;
        let operator = infix.operator.kind;

        let method_id = resolve_trait_method(self.interner, method, id)?;
        let type_bindings = self.interner.get_instantiation_bindings(id).clone();

        let lhs = (lhs, self.interner.expr_location(&infix.lhs));
        let rhs = (rhs, self.interner.expr_location(&infix.rhs));

        let location = self.interner.expr_location(&id);
        let value = self.call_function(method_id, vec![lhs, rhs], type_bindings, location)?;

        // Certain operators add additional operations after the trait call:
        // - `!=`: Reverse the result of Eq
        // - Comparator operators: Convert the returned `Ordering` to a boolean.
        use BinaryOpKind::*;
        match operator {
            NotEqual => self.evaluate_prefix_with_value(value, UnaryOp::Not, id),
            Less | LessEqual | Greater | GreaterEqual => self.evaluate_ordering(value, operator),
            _ => Ok(value),
        }
    }

    /// Given the result of a `cmp` operation, convert it into the boolean result of the given operator.
    /// - `<`:  `ordering == Ordering::Less`
    /// - `<=`: `ordering != Ordering::Greater`
    /// - `>`:  `ordering == Ordering::Greater`
    /// - `<=`: `ordering != Ordering::Less`
    fn evaluate_ordering(&self, ordering: Value, operator: BinaryOpKind) -> IResult<Value> {
        let ordering = match ordering {
            Value::Struct(fields, _) => match fields.into_iter().next().unwrap().1 {
                Value::Field(ordering) => ordering,
                _ => unreachable!("`cmp` should always return an Ordering value"),
            },
            _ => unreachable!("`cmp` should always return an Ordering value"),
        };

        use BinaryOpKind::*;
        let less_or_greater = if matches!(operator, Less | GreaterEqual) {
            FieldElement::zero() // Ordering::Less
        } else {
            2u128.into() // Ordering::Greater
        };

        if matches!(operator, Less | Greater) {
            Ok(Value::Bool(ordering == less_or_greater))
        } else {
            Ok(Value::Bool(ordering != less_or_greater))
        }
    }

    fn evaluate_index(&mut self, index: HirIndexExpression, id: ExprId) -> IResult<Value> {
        let array = self.evaluate(index.collection)?;
        let index = self.evaluate(index.index)?;

        let location = self.interner.expr_location(&id);
        let (array, index) = self.bounds_check(array, index, location)?;

        Ok(array[index].clone())
    }

    /// Bounds check the given array and index pair.
    /// This will also ensure the given arguments are in fact an array and integer.
    fn bounds_check(
        &self,
        array: Value,
        index: Value,
        location: Location,
    ) -> IResult<(Vector<Value>, usize)> {
        let collection = match array {
            Value::Array(array, _) => array,
            Value::Slice(array, _) => array,
            value => {
                return Err(InterpreterError::NonArrayIndexed { value, location });
            }
        };

        let index = match index {
            Value::Field(value) => {
                value.try_to_u64().and_then(|value| value.try_into().ok()).ok_or_else(|| {
                    let typ = Type::default_int_type();
                    InterpreterError::IntegerOutOfRangeForType { value, typ, location }
                })?
            }
            Value::I8(value) => value as usize,
            Value::I16(value) => value as usize,
            Value::I32(value) => value as usize,
            Value::I64(value) => value as usize,
            Value::U8(value) => value as usize,
            Value::U16(value) => value as usize,
            Value::U32(value) => value as usize,
            Value::U64(value) => value as usize,
            value => {
                return Err(InterpreterError::NonIntegerUsedAsIndex { value, location });
            }
        };

        if index >= collection.len() {
            use InterpreterError::IndexOutOfBounds;
            return Err(IndexOutOfBounds { index, location, length: collection.len() });
        }

        Ok((collection, index))
    }

    fn evaluate_constructor(
        &mut self,
        constructor: HirConstructorExpression,
        id: ExprId,
    ) -> IResult<Value> {
        let fields = constructor
            .fields
            .into_iter()
            .map(|(name, expr)| {
                let field_value = self.evaluate(expr)?;
                Ok((Rc::new(name.0.contents), field_value))
            })
            .collect::<Result<_, _>>()?;

        let typ = self.interner.id_type(id).follow_bindings();
        Ok(Value::Struct(fields, typ))
    }

    fn evaluate_access(&mut self, access: HirMemberAccess, id: ExprId) -> IResult<Value> {
        let (fields, struct_type) = match self.evaluate(access.lhs)? {
            Value::Struct(fields, typ) => (fields, typ),
            Value::Tuple(fields) => {
                let (fields, field_types): (HashMap<Rc<String>, Value>, Vec<Type>) = fields
                    .into_iter()
                    .enumerate()
                    .map(|(i, field)| {
                        let field_type = field.get_type().into_owned();
                        let key_val_pair = (Rc::new(i.to_string()), field);
                        (key_val_pair, field_type)
                    })
                    .unzip();
                (fields, Type::Tuple(field_types))
            }
            value => {
                let location = self.interner.expr_location(&id);
                return Err(InterpreterError::NonTupleOrStructInMemberAccess { value, location });
            }
        };

        fields.get(&access.rhs.0.contents).cloned().ok_or_else(|| {
            let location = self.interner.expr_location(&id);
            let value = Value::Struct(fields, struct_type);
            let field_name = access.rhs.0.contents;
            InterpreterError::ExpectedStructToHaveField { value, field_name, location }
        })
    }

    fn evaluate_call(&mut self, call: HirCallExpression, id: ExprId) -> IResult<Value> {
        let function = self.evaluate(call.func)?;
        let arguments = try_vecmap(call.arguments, |arg| {
            Ok((self.evaluate(arg)?, self.interner.expr_location(&arg)))
        })?;
        let location = self.interner.expr_location(&id);

        match function {
            Value::Function(function_id, _, bindings) => {
                let bindings = unwrap_rc(bindings);
                self.call_function(function_id, arguments, bindings, location)
            }
            Value::Closure(closure, env, _) => self.call_closure(closure, env, arguments, location),
            value => Err(InterpreterError::NonFunctionCalled { value, location }),
        }
    }

    fn evaluate_method_call(
        &mut self,
        call: HirMethodCallExpression,
        id: ExprId,
    ) -> IResult<Value> {
        let object = self.evaluate(call.object)?;
        let arguments = try_vecmap(call.arguments, |arg| {
            Ok((self.evaluate(arg)?, self.interner.expr_location(&arg)))
        })?;
        let location = self.interner.expr_location(&id);

        let typ = object.get_type().follow_bindings();
        let method_name = &call.method.0.contents;

        // TODO: Traits
        let method = match &typ {
            Type::Struct(struct_def, _) => {
                self.interner.lookup_method(&typ, struct_def.borrow().id, method_name, false)
            }
            _ => self.interner.lookup_primitive_method(&typ, method_name),
        };

        if let Some(method) = method {
            self.call_function(method, arguments, TypeBindings::new(), location)
        } else {
            Err(InterpreterError::NoMethodFound { name: method_name.clone(), typ, location })
        }
    }

    fn evaluate_cast(&mut self, cast: &HirCastExpression, id: ExprId) -> IResult<Value> {
        let evaluated_lhs = self.evaluate(cast.lhs)?;
        Self::evaluate_cast_one_step(cast, id, evaluated_lhs, self.interner)
    }

    /// evaluate_cast without recursion
    pub fn evaluate_cast_one_step(
        cast: &HirCastExpression,
        id: ExprId,
        evaluated_lhs: Value,
        interner: &NodeInterner,
    ) -> IResult<Value> {
        macro_rules! signed_int_to_field {
            ($x:expr) => {{
                // Need to convert the signed integer to an i128 before
                // we negate it to preserve the MIN value.
                let mut value = $x as i128;
                let is_negative = value < 0;
                if is_negative {
                    value = -value;
                }
                ((value as u128).into(), is_negative)
            }};
        }

        let (mut lhs, lhs_is_negative) = match evaluated_lhs {
            Value::Field(value) => (value, false),
            Value::U8(value) => ((value as u128).into(), false),
            Value::U16(value) => ((value as u128).into(), false),
            Value::U32(value) => ((value as u128).into(), false),
            Value::U64(value) => ((value as u128).into(), false),
            Value::I8(value) => signed_int_to_field!(value),
            Value::I16(value) => signed_int_to_field!(value),
            Value::I32(value) => signed_int_to_field!(value),
            Value::I64(value) => signed_int_to_field!(value),
            Value::Bool(value) => {
                (if value { FieldElement::one() } else { FieldElement::zero() }, false)
            }
            value => {
                let location = interner.expr_location(&id);
                return Err(InterpreterError::NonNumericCasted { value, location });
            }
        };

        macro_rules! cast_to_int {
            ($x:expr, $method:ident, $typ:ty, $f:ident) => {{
                let mut value = $x.$method() as $typ;
                if lhs_is_negative {
                    value = 0 - value;
                }
                Ok(Value::$f(value))
            }};
        }

        // Now actually cast the lhs, bit casting and wrapping as necessary
        match cast.r#type.follow_bindings() {
            Type::FieldElement => {
                if lhs_is_negative {
                    lhs = FieldElement::zero() - lhs;
                }
                Ok(Value::Field(lhs))
            }
            Type::Integer(sign, bit_size) => match (sign, bit_size) {
                (Signedness::Unsigned, IntegerBitSize::One) => {
                    let location = interner.expr_location(&id);
                    Err(InterpreterError::TypeUnsupported { typ: cast.r#type.clone(), location })
                }
                (Signedness::Unsigned, IntegerBitSize::Eight) => cast_to_int!(lhs, to_u128, u8, U8),
                (Signedness::Unsigned, IntegerBitSize::Sixteen) => {
                    cast_to_int!(lhs, to_u128, u16, U16)
                }
                (Signedness::Unsigned, IntegerBitSize::ThirtyTwo) => {
                    cast_to_int!(lhs, to_u128, u32, U32)
                }
                (Signedness::Unsigned, IntegerBitSize::SixtyFour) => {
                    cast_to_int!(lhs, to_u128, u64, U64)
                }
                (Signedness::Signed, IntegerBitSize::One) => {
                    let location = interner.expr_location(&id);
                    Err(InterpreterError::TypeUnsupported { typ: cast.r#type.clone(), location })
                }
                (Signedness::Signed, IntegerBitSize::Eight) => cast_to_int!(lhs, to_i128, i8, I8),
                (Signedness::Signed, IntegerBitSize::Sixteen) => {
                    cast_to_int!(lhs, to_i128, i16, I16)
                }
                (Signedness::Signed, IntegerBitSize::ThirtyTwo) => {
                    cast_to_int!(lhs, to_i128, i32, I32)
                }
                (Signedness::Signed, IntegerBitSize::SixtyFour) => {
                    cast_to_int!(lhs, to_i128, i64, I64)
                }
            },
            Type::Bool => Ok(Value::Bool(!lhs.is_zero() || lhs_is_negative)),
            typ => {
                let location = interner.expr_location(&id);
                Err(InterpreterError::CastToNonNumericType { typ, location })
            }
        }
    }

    fn evaluate_if(&mut self, if_: HirIfExpression, id: ExprId) -> IResult<Value> {
        let condition = match self.evaluate(if_.condition)? {
            Value::Bool(value) => value,
            value => {
                let location = self.interner.expr_location(&id);
                return Err(InterpreterError::NonBoolUsedInIf { value, location });
            }
        };

        self.push_scope();

        let result = if condition {
            if if_.alternative.is_some() {
                self.evaluate(if_.consequence)
            } else {
                self.evaluate(if_.consequence)?;
                Ok(Value::Unit)
            }
        } else {
            match if_.alternative {
                Some(alternative) => self.evaluate(alternative),
                None => Ok(Value::Unit),
            }
        };

        self.pop_scope();
        result
    }

    fn evaluate_tuple(&mut self, tuple: Vec<ExprId>) -> IResult<Value> {
        let fields = try_vecmap(tuple, |field| self.evaluate(field))?;
        Ok(Value::Tuple(fields))
    }

    fn evaluate_lambda(&mut self, lambda: HirLambda, id: ExprId) -> IResult<Value> {
        let location = self.interner.expr_location(&id);
        let environment =
            try_vecmap(&lambda.captures, |capture| self.lookup_id(capture.ident.id, location))?;

        let typ = self.interner.id_type(id).follow_bindings();
        Ok(Value::Closure(lambda, environment, typ))
    }

    fn evaluate_quote(&mut self, mut tokens: Tokens, expr_id: ExprId) -> IResult<Value> {
        let location = self.interner.expr_location(&expr_id);
        tokens = self.substitute_unquoted_values_into_tokens(tokens, location)?;
        Ok(Value::Code(Rc::new(tokens)))
    }

    pub fn evaluate_statement(&mut self, statement: StmtId) -> IResult<Value> {
        match self.interner.statement(&statement) {
            HirStatement::Let(let_) => self.evaluate_let(let_),
            HirStatement::Constrain(constrain) => self.evaluate_constrain(constrain),
            HirStatement::Assign(assign) => self.evaluate_assign(assign),
            HirStatement::For(for_) => self.evaluate_for(for_),
            HirStatement::Break => self.evaluate_break(statement),
            HirStatement::Continue => self.evaluate_continue(statement),
            HirStatement::Expression(expression) => self.evaluate(expression),
            HirStatement::Comptime(statement) => self.evaluate_comptime(statement),
            HirStatement::Semi(expression) => {
                self.evaluate(expression)?;
                Ok(Value::Unit)
            }
            HirStatement::Error => {
                let location = self.interner.id_location(statement);
                Err(InterpreterError::ErrorNodeEncountered { location })
            }
        }
    }

    pub fn evaluate_let(&mut self, let_: HirLetStatement) -> IResult<Value> {
        let rhs = self.evaluate(let_.expression)?;
        let location = self.interner.expr_location(&let_.expression);
        self.define_pattern(&let_.pattern, &let_.r#type, rhs, location)?;
        Ok(Value::Unit)
    }

    fn evaluate_constrain(&mut self, constrain: HirConstrainStatement) -> IResult<Value> {
        match self.evaluate(constrain.0)? {
            Value::Bool(true) => Ok(Value::Unit),
            Value::Bool(false) => {
                let location = self.interner.expr_location(&constrain.0);
                let message = constrain.2.and_then(|expr| self.evaluate(expr).ok());
                Err(InterpreterError::FailingConstraint { location, message })
            }
            value => {
                let location = self.interner.expr_location(&constrain.0);
                Err(InterpreterError::NonBoolUsedInConstrain { value, location })
            }
        }
    }

    fn evaluate_assign(&mut self, assign: HirAssignStatement) -> IResult<Value> {
        let rhs = self.evaluate(assign.expression)?;
        self.store_lvalue(assign.lvalue, rhs)?;
        Ok(Value::Unit)
    }

    fn store_lvalue(&mut self, lvalue: HirLValue, rhs: Value) -> IResult<()> {
        match lvalue {
            HirLValue::Ident(ident, typ) => self.mutate(ident.id, rhs, ident.location),
            HirLValue::Dereference { lvalue, element_type: _, location } => {
                match self.evaluate_lvalue(&lvalue)? {
                    Value::Pointer(value) => {
                        *value.borrow_mut() = rhs;
                        Ok(())
                    }
                    value => Err(InterpreterError::NonPointerDereferenced { value, location }),
                }
            }
            HirLValue::MemberAccess { object, field_name, field_index, typ: _, location } => {
                let object_value = self.evaluate_lvalue(&object)?;

                let index = field_index.ok_or_else(|| {
                    let value = object_value.clone();
                    let field_name = field_name.to_string();
                    InterpreterError::ExpectedStructToHaveField { value, field_name, location }
                })?;

                match object_value {
                    Value::Tuple(mut fields) => {
                        fields[index] = rhs;
                        self.store_lvalue(*object, Value::Tuple(fields))
                    }
                    Value::Struct(mut fields, typ) => {
                        fields.insert(Rc::new(field_name.0.contents), rhs);
                        self.store_lvalue(*object, Value::Struct(fields, typ.follow_bindings()))
                    }
                    value => {
                        Err(InterpreterError::NonTupleOrStructInMemberAccess { value, location })
                    }
                }
            }
            HirLValue::Index { array, index, typ: _, location } => {
                let array_value = self.evaluate_lvalue(&array)?;
                let index = self.evaluate(index)?;

                let constructor = match &array_value {
                    Value::Array(..) => Value::Array,
                    _ => Value::Slice,
                };

                let typ = array_value.get_type().into_owned();
                let (elements, index) = self.bounds_check(array_value, index, location)?;

                let new_array = constructor(elements.update(index, rhs), typ);
                self.store_lvalue(*array, new_array)
            }
        }
    }

    fn evaluate_lvalue(&mut self, lvalue: &HirLValue) -> IResult<Value> {
        match lvalue {
            HirLValue::Ident(ident, _) => self.lookup(ident),
            HirLValue::Dereference { lvalue, element_type: _, location } => {
                match self.evaluate_lvalue(lvalue)? {
                    Value::Pointer(value) => Ok(value.borrow().clone()),
                    value => {
                        Err(InterpreterError::NonPointerDereferenced { value, location: *location })
                    }
                }
            }
            HirLValue::MemberAccess { object, field_name, field_index, typ: _, location } => {
                let object_value = self.evaluate_lvalue(object)?;

                let index = field_index.ok_or_else(|| {
                    let value = object_value.clone();
                    let field_name = field_name.to_string();
                    let location = *location;
                    InterpreterError::ExpectedStructToHaveField { value, field_name, location }
                })?;

                match object_value {
                    Value::Tuple(mut values) => Ok(values.swap_remove(index)),
                    Value::Struct(fields, _) => Ok(fields[&field_name.0.contents].clone()),
                    value => Err(InterpreterError::NonTupleOrStructInMemberAccess {
                        value,
                        location: *location,
                    }),
                }
            }
            HirLValue::Index { array, index, typ: _, location } => {
                let array = self.evaluate_lvalue(array)?;
                let index = self.evaluate(*index)?;
                let (elements, index) = self.bounds_check(array, index, *location)?;
                Ok(elements[index].clone())
            }
        }
    }

    fn evaluate_for(&mut self, for_: HirForStatement) -> IResult<Value> {
        // i128 can store all values from i8 - u64
        let get_index = |this: &mut Self, expr| -> IResult<(_, fn(_) -> _)> {
            match this.evaluate(expr)? {
                Value::I8(value) => Ok((value as i128, |i| Value::I8(i as i8))),
                Value::I16(value) => Ok((value as i128, |i| Value::I16(i as i16))),
                Value::I32(value) => Ok((value as i128, |i| Value::I32(i as i32))),
                Value::I64(value) => Ok((value as i128, |i| Value::I64(i as i64))),
                Value::U8(value) => Ok((value as i128, |i| Value::U8(i as u8))),
                Value::U16(value) => Ok((value as i128, |i| Value::U16(i as u16))),
                Value::U32(value) => Ok((value as i128, |i| Value::U32(i as u32))),
                Value::U64(value) => Ok((value as i128, |i| Value::U64(i as u64))),
                value => {
                    let location = this.interner.expr_location(&expr);
                    Err(InterpreterError::NonIntegerUsedInLoop { value, location })
                }
            }
        };

        let (start, make_value) = get_index(self, for_.start_range)?;
        let (end, _) = get_index(self, for_.end_range)?;
        let was_in_loop = std::mem::replace(&mut self.in_loop, true);

        for i in start..end {
            self.push_scope();
            self.current_scope_mut().insert(for_.identifier.id, make_value(i));

            match self.evaluate(for_.block) {
                Ok(_) => (),
                Err(InterpreterError::Break) => break,
                Err(InterpreterError::Continue) => continue,
                Err(other) => return Err(other),
            }

            self.pop_scope();
        }

        self.in_loop = was_in_loop;
        Ok(Value::Unit)
    }

    fn evaluate_break(&mut self, id: StmtId) -> IResult<Value> {
        if self.in_loop {
            Err(InterpreterError::Break)
        } else {
            let location = self.interner.statement_location(id);
            Err(InterpreterError::BreakNotInLoop { location })
        }
    }

    fn evaluate_continue(&mut self, id: StmtId) -> IResult<Value> {
        if self.in_loop {
            Err(InterpreterError::Continue)
        } else {
            let location = self.interner.statement_location(id);
            Err(InterpreterError::ContinueNotInLoop { location })
        }
    }

    pub(super) fn evaluate_comptime(&mut self, statement: StmtId) -> IResult<Value> {
        self.evaluate_statement(statement)
    }

    fn print_oracle(&self, arguments: Vec<(Value, Location)>) -> Result<Value, InterpreterError> {
        assert_eq!(arguments.len(), 2);

        let print_newline = arguments[0].0 == Value::Bool(true);
        if print_newline {
            println!("{}", arguments[1].0);
        } else {
            print!("{}", arguments[1].0);
        }

        Ok(Value::Unit)
    }
}<|MERGE_RESOLUTION|>--- conflicted
+++ resolved
@@ -50,13 +50,11 @@
     /// up all currently visible definitions.
     scopes: &'interner mut Vec<HashMap<DefinitionId, Value>>,
 
-<<<<<<< HEAD
+    crate_id: CrateId,
+
     /// The scope of --debug-comptime, or None if unset
     pub(super) debug_comptime_scope: Option<FileId>,
     pub(super) debug_comptime_evaluations: &'interner mut Vec<InterpreterError>,
-=======
-    crate_id: CrateId,
->>>>>>> 7bf3b492
 
     in_loop: bool,
 }
@@ -66,16 +64,11 @@
     pub(crate) fn new(
         interner: &'a mut NodeInterner,
         scopes: &'a mut Vec<HashMap<DefinitionId, Value>>,
-<<<<<<< HEAD
+        crate_id: CrateId,
         debug_comptime_scope: Option<FileId>,
         debug_comptime_evaluations: &'a mut Vec<InterpreterError>,
     ) -> Self {
-        Self { interner, scopes, debug_comptime_scope, debug_comptime_evaluations, in_loop: false }
-=======
-        crate_id: CrateId,
-    ) -> Self {
-        Self { interner, scopes, crate_id, in_loop: false }
->>>>>>> 7bf3b492
+        Self { interner, scopes, crate_id, debug_comptime_scope, debug_comptime_evaluations, in_loop: false }
     }
 
     pub(crate) fn call_function(
