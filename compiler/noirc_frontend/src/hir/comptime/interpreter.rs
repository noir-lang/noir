--- conflicted
+++ resolved
@@ -928,17 +928,6 @@
         let (fields, struct_type) = match self.evaluate(access.lhs)? {
             Value::Struct(fields, typ) => (fields, typ),
             Value::Tuple(fields) => {
-<<<<<<< HEAD
-                let mut field_types = Vec::with_capacity(fields.len());
-                let fields = fields
-                    .into_iter()
-                    .enumerate()
-                    .map(|(i, field)| {
-                        field_types.push(field.get_type().into_owned());
-                        (Rc::new(i.to_string()), field)
-                    })
-                    .collect();
-=======
                 let (fields, field_types): (HashMap<Rc<String>, Value>, Vec<Type>) = fields
                     .into_iter()
                     .enumerate()
@@ -948,7 +937,6 @@
                         (key_val_pair, field_type)
                     })
                     .unzip();
->>>>>>> f2f8ecc8
                 (fields, Type::Tuple(field_types))
             }
             value => {
