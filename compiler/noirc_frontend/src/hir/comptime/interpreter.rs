use std::collections::VecDeque;
use std::{collections::hash_map::Entry, rc::Rc};

use acvm::AcirField;
use acvm::blackbox_solver::BigIntSolverWithId;
use im::Vector;
use iter_extended::try_vecmap;
use noirc_errors::Location;
use rustc_hash::FxHashMap as HashMap;

use crate::TypeVariable;
use crate::ast::{BinaryOpKind, FunctionKind, IntegerBitSize, UnaryOp};
use crate::elaborator::{ElaborateReason, Elaborator};
use crate::graph::CrateId;
use crate::hir::def_map::ModuleId;
use crate::hir::type_check::TypeCheckError;
use crate::hir_def::expr::TraitItem;
use crate::monomorphization::{
    perform_impl_bindings, perform_instantiation_bindings, resolve_trait_item,
    undo_instantiation_bindings,
};
use crate::node_interner::GlobalValue;
use crate::shared::Signedness;
use crate::signed_field::SignedField;
use crate::token::{FmtStrFragment, Tokens};
use crate::{
    Shared, Type, TypeBindings,
    hir_def::{
        expr::{
            HirArrayLiteral, HirBlockExpression, HirCallExpression, HirCastExpression,
            HirConstrainExpression, HirConstructorExpression, HirEnumConstructorExpression,
            HirExpression, HirIdent, HirIfExpression, HirIndexExpression, HirInfixExpression,
            HirLambda, HirLiteral, HirMemberAccess, HirPrefixExpression, ImplKind,
        },
        function::FunctionBody,
        stmt::{
            HirAssignStatement, HirForStatement, HirLValue, HirLetStatement, HirPattern,
            HirStatement,
        },
        types::Kind,
    },
    node_interner::{DefinitionId, DefinitionKind, ExprId, FuncId, StmtId},
};

use super::errors::{IResult, InterpreterError};
use super::value::{Closure, StructFields, Value, unwrap_rc};

mod builtin;
mod cast;
mod foreign;
mod infix;
mod unquote;

#[allow(unused)]
pub struct Interpreter<'local, 'interner> {
    /// To expand macros the Interpreter needs access to the Elaborator
    pub elaborator: &'local mut Elaborator<'interner>,

    crate_id: CrateId,

    in_loop: bool,

    current_function: Option<FuncId>,

    /// Maps each bound generic to each binding it has in the current callstack.
    /// Since the interpreter monomorphizes as it interprets, we can bind over the same generic
    /// multiple times. Without this map, when one of these inner functions exits we would
    /// unbind the generic completely instead of resetting it to its previous binding.
    bound_generics: Vec<HashMap<TypeVariable, (Type, Kind)>>,

    /// Stateful bigint calculator.
    bigint_solver: BigIntSolverWithId,
}

#[allow(unused)]
impl<'local, 'interner> Interpreter<'local, 'interner> {
    pub(crate) fn new(
        elaborator: &'local mut Elaborator<'interner>,
        crate_id: CrateId,
        current_function: Option<FuncId>,
    ) -> Self {
        let pedantic_solving = elaborator.pedantic_solving();
        let bigint_solver = BigIntSolverWithId::with_pedantic_solving(pedantic_solving);
        Self {
            elaborator,
            crate_id,
            current_function,
            bound_generics: Vec::new(),
            in_loop: false,
            bigint_solver,
        }
    }

    pub(crate) fn call_function(
        &mut self,
        function: FuncId,
        arguments: Vec<(Value, Location)>,
        mut instantiation_bindings: TypeBindings,
        location: Location,
    ) -> IResult<Value> {
        let trait_method = self.elaborator.interner.get_trait_item_id(function);

        // To match the monomorphizer, we need to call follow_bindings on each of
        // the instantiation bindings before we unbind the generics from the previous function.
        // This is because the instantiation bindings refer to variables from the call site.
        for (_type_var, kind, binding) in instantiation_bindings.values_mut() {
            *kind = kind.follow_bindings();
            *binding = binding.follow_bindings();
        }

        self.unbind_generics_from_previous_function();
        perform_instantiation_bindings(&instantiation_bindings);

        let impl_bindings =
            perform_impl_bindings(self.elaborator.interner, trait_method, function, location)?;

        self.remember_bindings(&instantiation_bindings, &impl_bindings);
        self.elaborator.interpreter_call_stack.push_back(location);

        let result = self.call_function_inner(function, arguments, location);

        self.elaborator.interpreter_call_stack.pop_back();
        undo_instantiation_bindings(impl_bindings);
        undo_instantiation_bindings(instantiation_bindings);
        self.rebind_generics_from_previous_function();
        result
    }

    fn call_function_inner(
        &mut self,
        function: FuncId,
        arguments: Vec<(Value, Location)>,
        location: Location,
    ) -> IResult<Value> {
        let meta = self.elaborator.interner.function_meta(&function);
        if meta.parameters.len() != arguments.len() {
            return Err(InterpreterError::ArgumentCountMismatch {
                expected: meta.parameters.len(),
                actual: arguments.len(),
                location,
            });
        }

        if meta.kind != FunctionKind::Normal {
            let return_type = meta.return_type().follow_bindings();
            return self.call_special(function, arguments, return_type, location);
        }

        // Don't change the current function scope if we're in a #[use_callers_scope] function.
        // This will affect where `Expression::resolve`, `Quoted::as_type`, and similar functions resolve.
        let mut old_function = self.current_function;
        let modifiers = self.elaborator.interner.function_modifiers(&function);
        if !modifiers.attributes.has_use_callers_scope() {
            self.current_function = Some(function);
        }

        let result = self.call_user_defined_function(function, arguments, location);
        self.current_function = old_function;
        result
    }

    /// Call a non-builtin function
    fn call_user_defined_function(
        &mut self,
        function: FuncId,
        arguments: Vec<(Value, Location)>,
        location: Location,
    ) -> IResult<Value> {
        let meta = self.elaborator.interner.function_meta(&function);
        let parameters = meta.parameters.0.clone();
        let previous_state = self.enter_function();

        for ((parameter, typ, _), (argument, arg_location)) in parameters.iter().zip(arguments) {
            let result = self.define_pattern(parameter, typ, argument, arg_location);
            if let Err(err) = result {
                self.exit_function(previous_state);
                return Err(err);
            }
        }

        let function_body = match self.get_function_body(function, location) {
            Ok(body) => body,
            Err(err) => {
                self.exit_function(previous_state);
                return Err(err);
            }
        };
        let result = self.evaluate(function_body);
        self.exit_function(previous_state);
        result
    }

    /// Try to retrieve a function's body.
    /// If the function has not yet been resolved this will attempt to lazily resolve it.
    /// Afterwards, if the function's body is still not known or the function is still
    /// in a Resolving state we issue an error.
    fn get_function_body(&mut self, function: FuncId, location: Location) -> IResult<ExprId> {
        let meta = self.elaborator.interner.function_meta(&function);
        match self.elaborator.interner.function(&function).try_as_expr() {
            Some(body) => Ok(body),
            None => {
                if matches!(&meta.function_body, FunctionBody::Unresolved(..)) {
                    self.elaborate_in_function(None, None, |elaborator| {
                        elaborator.elaborate_function(function);
                    });

                    self.get_function_body(function, location)
                } else {
                    let function = self.elaborator.interner.function_name(&function).to_owned();
                    Err(InterpreterError::ComptimeDependencyCycle { function, location })
                }
            }
        }
    }

    fn elaborate_in_function<T>(
        &mut self,
        function: Option<FuncId>,
        reason: Option<ElaborateReason>,
        f: impl FnOnce(&mut Elaborator) -> T,
    ) -> T {
        self.unbind_generics_from_previous_function();
        let result = self.elaborator.elaborate_item_from_comptime_in_function(function, reason, f);
        self.rebind_generics_from_previous_function();
        result
    }

    fn elaborate_in_module<T>(
        &mut self,
        module: ModuleId,
        reason: Option<ElaborateReason>,
        f: impl FnOnce(&mut Elaborator) -> T,
    ) -> T {
        self.unbind_generics_from_previous_function();
        let result = self.elaborator.elaborate_item_from_comptime_in_module(module, reason, f);
        self.rebind_generics_from_previous_function();
        result
    }

    fn call_special(
        &mut self,
        function: FuncId,
        arguments: Vec<(Value, Location)>,
        return_type: Type,
        location: Location,
    ) -> IResult<Value> {
        let attributes = self.elaborator.interner.function_attributes(&function);
        let func_attrs = &attributes.function()
            .expect("all builtin functions must contain a function attribute which contains the opcode which it links to").kind;

        if let Some(builtin) = func_attrs.builtin() {
            self.call_builtin(builtin.clone().as_str(), arguments, return_type, location)
        } else if let Some(foreign) = func_attrs.foreign() {
            self.call_foreign(foreign.clone().as_str(), arguments, return_type, location)
        } else if let Some(oracle) = func_attrs.oracle() {
            if oracle == "print" {
                self.print_oracle(arguments)
            // Ignore debugger functions
            } else if oracle.starts_with("__debug") {
                Ok(Value::Unit)
            } else {
                let item = format!("Comptime evaluation for oracle functions like {oracle}");
                Err(InterpreterError::Unimplemented { item, location })
            }
        } else {
            let name = self.elaborator.interner.function_name(&function);
            unreachable!("Non-builtin, low-level or oracle builtin fn '{name}'")
        }
    }

    fn call_closure(
        &mut self,
        lambda: HirLambda,
        environment: Vec<Value>,
        arguments: Vec<(Value, Location)>,
        function_scope: Option<FuncId>,
        module_scope: ModuleId,
        call_location: Location,
    ) -> IResult<Value> {
        // Set the closure's scope to that of the function it was originally evaluated in
        let old_module = self.elaborator.replace_module(module_scope);
        let old_function = std::mem::replace(&mut self.current_function, function_scope);

        let result = self.call_closure_inner(lambda, environment, arguments, call_location);

        self.current_function = old_function;
        self.elaborator.replace_module(old_module);
        result
    }

    fn call_closure_inner(
        &mut self,
        closure: HirLambda,
        environment: Vec<Value>,
        arguments: Vec<(Value, Location)>,
        call_location: Location,
    ) -> IResult<Value> {
        let previous_state = self.enter_function();

        if closure.parameters.len() != arguments.len() {
            return Err(InterpreterError::ArgumentCountMismatch {
                expected: closure.parameters.len(),
                actual: arguments.len(),
                location: call_location,
            });
        }

        let parameters = closure.parameters.iter().zip(arguments);
        for ((parameter, typ), (argument, arg_location)) in parameters {
            let result = self.define_pattern(parameter, typ, argument, arg_location);
            if let Err(err) = result {
                self.exit_function(previous_state);
                return Err(err);
            }
        }

        for (param, arg) in closure.captures.into_iter().zip(environment) {
            self.define(param.ident.id, arg);
        }

        let result = self.evaluate(closure.body);

        self.exit_function(previous_state);
        result
    }

    /// Enters a function, pushing a new scope and resetting any required state.
    /// Returns the previous values of the internal state, to be reset when
    /// `exit_function` is called.
    pub(super) fn enter_function(&mut self) -> (bool, Vec<HashMap<DefinitionId, Value>>) {
        // Drain every scope except the global scope
        let mut scope = Vec::new();
        if self.elaborator.interner.comptime_scopes.len() > 1 {
            scope = self.elaborator.interner.comptime_scopes.drain(1..).collect();
        }
        self.push_scope();
        (std::mem::take(&mut self.in_loop), scope)
    }

    pub(super) fn exit_function(&mut self, mut state: (bool, Vec<HashMap<DefinitionId, Value>>)) {
        self.in_loop = state.0;

        // Keep only the global scope
        self.elaborator.interner.comptime_scopes.truncate(1);
        self.elaborator.interner.comptime_scopes.append(&mut state.1);
    }

    pub(super) fn push_scope(&mut self) {
        self.elaborator.interner.comptime_scopes.push(HashMap::default());
    }

    pub(super) fn pop_scope(&mut self) {
        self.elaborator.interner.comptime_scopes.pop().expect("Expected a scope to exist");
        assert!(!self.elaborator.interner.comptime_scopes.is_empty());
    }

    fn current_scope_mut(&mut self) -> &mut HashMap<DefinitionId, Value> {
        // the global scope is always at index zero, so this is always Some
        self.elaborator.interner.comptime_scopes.last_mut().unwrap()
    }

    fn unbind_generics_from_previous_function(&mut self) {
        if let Some(bindings) = self.bound_generics.last() {
            for (var, (_, kind)) in bindings {
                var.unbind(var.id(), kind.clone());
            }
        }
        // Push a new bindings list for the current function
        self.bound_generics.push(HashMap::default());
    }

    fn rebind_generics_from_previous_function(&mut self) {
        // Remove the currently bound generics first.
        self.bound_generics.pop();

        if let Some(bindings) = self.bound_generics.last() {
            for (var, (binding, _kind)) in bindings {
                var.force_bind(binding.clone());
            }
        }
    }

    fn remember_bindings(&mut self, main_bindings: &TypeBindings, impl_bindings: &TypeBindings) {
        let bound_generics = self
            .bound_generics
            .last_mut()
            .expect("remember_bindings called with no bound_generics on the stack");

        for (var, kind, binding) in main_bindings.values() {
            bound_generics.insert(var.clone(), (binding.follow_bindings(), kind.clone()));
        }

        for (var, kind, binding) in impl_bindings.values() {
            bound_generics.insert(var.clone(), (binding.follow_bindings(), kind.clone()));
        }
    }

    pub(super) fn define_pattern(
        &mut self,
        pattern: &HirPattern,
        typ: &Type,
        argument: Value,
        location: Location,
    ) -> IResult<()> {
        match pattern {
            HirPattern::Identifier(identifier) => {
                self.define(identifier.id, argument);
                Ok(())
            }
            HirPattern::Mutable(pattern, _) => {
                // Create a mutable reference to store to
                let argument = Value::Pointer(Shared::new(argument), true, true);
                self.define_pattern(pattern, typ, argument, location)
            }
            HirPattern::Tuple(pattern_fields, _) => {
                let typ = &typ.follow_bindings();

                match (argument, typ) {
                    (Value::Tuple(fields), Type::Tuple(type_fields))
                        if fields.len() == pattern_fields.len() =>
                    {
                        for ((pattern, typ), argument) in
                            pattern_fields.iter().zip(type_fields).zip(fields)
                        {
                            let argument = argument.borrow().clone();
                            self.define_pattern(pattern, typ, argument, location)?;
                        }
                        Ok(())
                    }
                    (value, _) => {
                        let actual = value.get_type().into_owned();
                        Err(InterpreterError::TypeMismatch {
                            expected: typ.clone(),
                            actual,
                            location,
                        })
                    }
                }
            }
            HirPattern::Struct(struct_type, pattern_fields, _) => {
                self.push_scope();

                let res = match argument {
                    Value::Struct(fields, struct_type) if fields.len() == pattern_fields.len() => {
                        for (field_name, field_pattern) in pattern_fields {
                            let field = fields.get(field_name.as_string()).ok_or_else(|| {
                                InterpreterError::ExpectedStructToHaveField {
                                    typ: struct_type.clone(),
                                    field_name: field_name.to_string(),
                                    location,
                                }
                            })?;

                            let field = field.borrow();
                            let field_type = field.get_type().into_owned();
                            let result = self.define_pattern(
                                field_pattern,
                                &field_type,
                                field.clone(),
                                location,
                            );
                            if result.is_err() {
                                self.pop_scope();
                                return result;
                            }
                        }
                        Ok(())
                    }
                    value => Err(InterpreterError::TypeMismatch {
                        expected: typ.clone(),
                        actual: value.get_type().into_owned(),
                        location,
                    }),
                };
                self.pop_scope();
                res
            }
        }
    }

    /// Define a new variable in the current scope
    fn define(&mut self, id: DefinitionId, argument: Value) {
        self.current_scope_mut().insert(id, argument);
    }

    /// Mutate an existing variable, potentially from a prior scope
    fn mutate(&mut self, id: DefinitionId, argument: Value, location: Location) -> IResult<()> {
        // If the id is a dummy, assume the error was already issued elsewhere
        if id == DefinitionId::dummy_id() {
            return Ok(());
        }

        for scope in self.elaborator.interner.comptime_scopes.iter_mut().rev() {
            if let Entry::Occupied(mut entry) = scope.entry(id) {
                match entry.get() {
                    Value::Pointer(reference, true, _) => {
                        // We can't store to the reference directly, we need to check if the value
                        // is a struct or tuple to store to each field instead. This is so any
                        // references to these fields are also updated.
                        Self::store_flattened(reference.clone(), argument);
                    }
                    _ => {
                        entry.insert(argument);
                    }
                }
                return Ok(());
            }
        }
        Err(InterpreterError::VariableNotInScope { location })
    }

    pub(super) fn lookup(&self, ident: &HirIdent) -> IResult<Value> {
        self.lookup_id(ident.id, ident.location)
    }

    pub fn lookup_id(&self, id: DefinitionId, location: Location) -> IResult<Value> {
        for scope in self.elaborator.interner.comptime_scopes.iter().rev() {
            if let Some(value) = scope.get(&id) {
                return Ok(value.clone());
            }
        }

        if id == DefinitionId::dummy_id() {
            Err(InterpreterError::VariableNotInScope { location })
        } else {
            let name = self.elaborator.interner.definition_name(id).to_string();
            Err(InterpreterError::NonComptimeVarReferenced { name, location })
        }
    }

    /// Evaluate an expression and return the result.
    /// This will automatically dereference a mutable variable if used.
    pub fn evaluate(&mut self, id: ExprId) -> IResult<Value> {
        match self.evaluate_no_dereference(id)? {
            Value::Pointer(elem, true, _) => Ok(elem.unwrap_or_clone().move_struct()),
            other => Ok(other.move_struct()),
        }
    }

    /// Evaluating a mutable variable will dereference it automatically.
    /// This function should be used when that is not desired - e.g. when
    /// compiling a `&mut var` expression to grab the original reference.
    fn evaluate_no_dereference(&mut self, id: ExprId) -> IResult<Value> {
        match self.elaborator.interner.expression(&id) {
            HirExpression::Ident(ident, _) => self.evaluate_ident(ident, id),
            HirExpression::Literal(literal) => self.evaluate_literal(literal, id),
            HirExpression::Block(block) => self.evaluate_block(block),
            HirExpression::Prefix(prefix) => self.evaluate_prefix(prefix, id),
            HirExpression::Infix(infix) => self.evaluate_infix(infix, id),
            HirExpression::Index(index) => self.evaluate_index(index, id),
            HirExpression::Constructor(constructor) => self.evaluate_constructor(constructor, id),
            HirExpression::MemberAccess(access) => self.evaluate_access(access, id),
            HirExpression::Call(call) => self.evaluate_call(call, id),
            HirExpression::Constrain(constrain) => self.evaluate_constrain(constrain),
            HirExpression::Cast(cast) => self.evaluate_cast(&cast, id),
            HirExpression::If(if_) => self.evaluate_if(if_, id),
            HirExpression::Match(match_) => todo!("Evaluate match in comptime code"),
            HirExpression::Tuple(tuple) => self.evaluate_tuple(tuple),
            HirExpression::Lambda(lambda) => self.evaluate_lambda(lambda, id),
            HirExpression::Quote(tokens) => self.evaluate_quote(tokens),
            HirExpression::Unsafe(block) => self.evaluate_block(block),
            HirExpression::EnumConstructor(constructor) => {
                self.evaluate_enum_constructor(constructor, id)
            }
            HirExpression::Unquote(tokens) => {
                // An Unquote expression being found is indicative of a macro being
                // expanded within another comptime fn which we don't currently support.
                let location = self.elaborator.interner.expr_location(&id);
                Err(InterpreterError::UnquoteFoundDuringEvaluation { location })
            }
            HirExpression::Error => {
                let location = self.elaborator.interner.expr_location(&id);
                Err(InterpreterError::ErrorNodeEncountered { location })
            }
        }
    }

    pub(super) fn evaluate_ident(&mut self, ident: HirIdent, id: ExprId) -> IResult<Value> {
        let definition = self.elaborator.interner.try_definition(ident.id).ok_or_else(|| {
            let location = self.elaborator.interner.expr_location(&id);
            InterpreterError::VariableNotInScope { location }
        })?;

        if let ImplKind::TraitItem(item) = ident.impl_kind {
            return self.evaluate_trait_item(item, id);
        }

        match &definition.kind {
            DefinitionKind::Function(function_id) => {
                let typ = self.elaborator.interner.id_type(id).follow_bindings();
                let bindings = self.elaborator.interner.try_get_instantiation_bindings(id);
                let bindings = Rc::new(bindings.map_or(TypeBindings::default(), Clone::clone));
                Ok(Value::Function(*function_id, typ, bindings))
            }
            DefinitionKind::Local(_) => self.lookup(&ident),
            DefinitionKind::Global(global_id) => {
                // Avoid resetting the value if it is already known
                let global_id = *global_id;
                let global_info = self.elaborator.interner.get_global(global_id);
                let global_crate_id = global_info.crate_id;
                match &global_info.value {
                    GlobalValue::Resolved(value) => Ok(value.clone()),
                    GlobalValue::Resolving => {
                        // Note that the error we issue here isn't very informative (it doesn't include the actual cycle)
                        // but the general dependency cycle detector will give a better error later on during compilation.
                        let location = self.elaborator.interner.expr_location(&id);
                        Err(InterpreterError::GlobalsDependencyCycle { location })
                    }
                    GlobalValue::Unresolved => {
                        let let_ = self
                            .elaborator
                            .interner
                            .get_global_let_statement(global_id)
                            .ok_or_else(|| {
                                let location = self.elaborator.interner.expr_location(&id);
                                InterpreterError::VariableNotInScope { location }
                            })?;

                        self.elaborator.interner.get_global_mut(global_id).value =
                            GlobalValue::Resolving;

                        if let_.runs_comptime() || global_crate_id != self.crate_id {
                            self.evaluate_let(let_.clone())?;
                        }

                        let value = self.lookup(&ident)?;
                        self.elaborator.interner.get_global_mut(global_id).value =
                            GlobalValue::Resolved(value.clone());
                        Ok(value)
                    }
                }
            }
            DefinitionKind::NumericGeneric(type_variable, numeric_typ) => {
                let value = Type::TypeVariable(type_variable.clone());
                self.evaluate_numeric_generic(value, numeric_typ, id)
            }
            DefinitionKind::AssociatedConstant(trait_impl_id, name) => {
                let associated_types =
                    self.elaborator.interner.get_associated_types_for_impl(*trait_impl_id);
                let associated_type = associated_types
                    .iter()
                    .find(|typ| typ.name.as_str() == name)
                    .expect("Expected to find associated type");
                let Kind::Numeric(numeric_type) = associated_type.typ.kind() else {
                    unreachable!("Expected associated type to be numeric");
                };
                let location = self.elaborator.interner.expr_location(&id);
                match associated_type
                    .typ
                    .evaluate_to_field_element(&associated_type.typ.kind(), location)
                {
                    Ok(value) => self.evaluate_integer(value.into(), id),
                    Err(err) => Err(InterpreterError::NonIntegerArrayLength {
                        typ: associated_type.typ.clone(),
                        err: Some(Box::new(err)),
                        location,
                    }),
                }
            }
        }
    }

    /// Evaluates a numeric generic with the value `value` (expected to be `Type::Constant`)
    /// and an expected integer type `expected`.
    fn evaluate_numeric_generic(&self, value: Type, expected: &Type, id: ExprId) -> IResult<Value> {
        let location = self.elaborator.interner.id_location(id);
        let value = value
            .evaluate_to_field_element(&Kind::Numeric(Box::new(expected.clone())), location)
            .map_err(|err| {
                let typ = value;
                let err = Some(Box::new(err));
                let location = self.elaborator.interner.expr_location(&id);
                InterpreterError::NonIntegerArrayLength { typ, err, location }
            })?;

        self.evaluate_integer(value.into(), id)
    }

    fn evaluate_trait_item(&mut self, item: TraitItem, id: ExprId) -> IResult<Value> {
        let typ = self.elaborator.interner.id_type(id).follow_bindings();
        match resolve_trait_item(self.elaborator.interner, item.id(), id)? {
            crate::monomorphization::TraitItem::Method(func_id) => {
                let bindings = self.elaborator.interner.get_instantiation_bindings(id).clone();
                Ok(Value::Function(func_id, typ, Rc::new(bindings)))
            }
            crate::monomorphization::TraitItem::Constant { id: _, expected_type, value } => {
                self.evaluate_numeric_generic(value, &expected_type, id)
            }
        }
    }

    fn evaluate_literal(&mut self, literal: HirLiteral, id: ExprId) -> IResult<Value> {
        match literal {
            HirLiteral::Unit => Ok(Value::Unit),
            HirLiteral::Bool(value) => Ok(Value::Bool(value)),
            HirLiteral::Integer(value) => self.evaluate_integer(value, id),
            HirLiteral::Str(string) => Ok(Value::String(Rc::new(string))),
            HirLiteral::FmtStr(fragments, captures, _length) => {
                self.evaluate_format_string(fragments, captures, id)
            }
            HirLiteral::Array(array) => self.evaluate_array(array, id),
            HirLiteral::Slice(array) => self.evaluate_slice(array, id),
        }
    }

    fn evaluate_format_string(
        &mut self,
        fragments: Vec<FmtStrFragment>,
        captures: Vec<ExprId>,
        id: ExprId,
    ) -> IResult<Value> {
        let mut result = String::new();
        let mut escaped = false;
        let mut consuming = false;

        let mut values: VecDeque<_> =
            captures.into_iter().map(|capture| self.evaluate(capture)).collect::<Result<_, _>>()?;

        for fragment in fragments {
            match fragment {
                FmtStrFragment::String(string) => {
                    result.push_str(&string);
                }
                FmtStrFragment::Interpolation(..) => {
                    if let Some(value) = values.pop_front() {
                        // When interpolating a quoted value inside a format string, we don't include the
                        // surrounding `quote {` ... `}` as if we are unquoting the quoted value inside the string.
                        if let Value::Quoted(tokens) = value {
                            for (index, token) in tokens.iter().enumerate() {
                                if index > 0 {
                                    result.push(' ');
                                }
                                result.push_str(
                                    &token.token().display(self.elaborator.interner).to_string(),
                                );
                            }
                        } else {
                            result.push_str(&value.display(self.elaborator.interner).to_string());
                        }
                    } else {
                        // If we can't find a value for this fragment it means the interpolated value was not
                        // found or it errored. In this case we error here as well.
                        let location = self.elaborator.interner.expr_location(&id);
                        return Err(InterpreterError::CannotInterpretFormatStringWithErrors {
                            location,
                        });
                    }
                }
            }
        }

        let typ = self.elaborator.interner.id_type(id);
        Ok(Value::FormatString(Rc::new(result), typ))
    }

    fn evaluate_integer(&self, value: SignedField, id: ExprId) -> IResult<Value> {
        let typ = self.elaborator.interner.id_type(id).follow_bindings();
        let location = self.elaborator.interner.expr_location(&id);

        evaluate_integer(typ, value, location)
    }

    pub fn evaluate_block(&mut self, mut block: HirBlockExpression) -> IResult<Value> {
        let last_statement = block.statements.pop();
        self.push_scope();

        for statement in block.statements {
            let result = self.evaluate_statement(statement);
            if result.is_err() {
                self.pop_scope();
                return result;
            }
        }

        let result = if let Some(statement) = last_statement {
            self.evaluate_statement(statement)
        } else {
            Ok(Value::Unit)
        };

        self.pop_scope();
        result
    }

    fn evaluate_array(&mut self, array: HirArrayLiteral, id: ExprId) -> IResult<Value> {
        let typ = self.elaborator.interner.id_type(id).follow_bindings();

        match array {
            HirArrayLiteral::Standard(elements) => {
                let elements = elements
                    .into_iter()
                    .map(|id| self.evaluate(id))
                    .collect::<IResult<Vector<_>>>()?;

                Ok(Value::Array(elements, typ))
            }
            HirArrayLiteral::Repeated { repeated_element, length } => {
                let element = self.evaluate(repeated_element)?;

                let location = self.elaborator.interner.id_location(id);
                match length.evaluate_to_u32(location) {
                    Ok(length) => {
                        let elements = (0..length).map(|_| element.clone()).collect();
                        Ok(Value::Array(elements, typ))
                    }
                    Err(err) => {
                        let err = Some(Box::new(err));
                        let location = self.elaborator.interner.expr_location(&id);
                        Err(InterpreterError::NonIntegerArrayLength { typ: length, err, location })
                    }
                }
            }
        }
    }

    fn evaluate_slice(&mut self, array: HirArrayLiteral, id: ExprId) -> IResult<Value> {
        self.evaluate_array(array, id).map(|value| match value {
            Value::Array(array, typ) => Value::Slice(array, typ),
            other => unreachable!("Non-array value returned from evaluate array: {other:?}"),
        })
    }

    fn evaluate_prefix(&mut self, prefix: HirPrefixExpression, id: ExprId) -> IResult<Value> {
        let rhs = match prefix.operator {
            UnaryOp::Reference { .. } => self.evaluate_no_dereference(prefix.rhs)?,
            _ => self.evaluate(prefix.rhs)?,
        };

        if prefix.skip {
            return Ok(rhs);
        }

        if self.elaborator.interner.get_selected_impl_for_expression(id).is_some() {
            self.evaluate_overloaded_prefix(prefix, rhs, id)
        } else {
            let location = self.elaborator.interner.expr_location(&id);
            evaluate_prefix_with_value(rhs, prefix.operator, location)
        }
    }

    fn evaluate_infix(&mut self, infix: HirInfixExpression, id: ExprId) -> IResult<Value> {
        let lhs_value = self.evaluate(infix.lhs)?;
        let rhs_value = self.evaluate(infix.rhs)?;

        if self.elaborator.interner.get_selected_impl_for_expression(id).is_some() {
            return self.evaluate_overloaded_infix(infix, lhs_value, rhs_value, id);
        }

        let location = self.elaborator.interner.expr_location(&id);

        infix::evaluate_infix(lhs_value, rhs_value, infix.operator, location)
    }

    fn evaluate_overloaded_infix(
        &mut self,
        infix: HirInfixExpression,
        lhs: Value,
        rhs: Value,
        id: ExprId,
    ) -> IResult<Value> {
        let method = infix.trait_method_id;
        let operator = infix.operator.kind;

        let method_id = resolve_trait_item(self.elaborator.interner, method, id)?.unwrap_method();
        let type_bindings = self.elaborator.interner.get_instantiation_bindings(id).clone();

        let lhs = (lhs, self.elaborator.interner.expr_location(&infix.lhs));
        let rhs = (rhs, self.elaborator.interner.expr_location(&infix.rhs));

        let location = self.elaborator.interner.expr_location(&id);
        let value = self.call_function(method_id, vec![lhs, rhs], type_bindings, location)?;

        // Certain operators add additional operations after the trait call:
        // - `!=`: Reverse the result of Eq
        // - Comparator operators: Convert the returned `Ordering` to a boolean.
        use BinaryOpKind::*;
        match operator {
            NotEqual => evaluate_prefix_with_value(value, UnaryOp::Not, location),
            Less | LessEqual | Greater | GreaterEqual => self.evaluate_ordering(value, operator),
            _ => Ok(value),
        }
    }

    fn evaluate_overloaded_prefix(
        &mut self,
        prefix: HirPrefixExpression,
        rhs: Value,
        id: ExprId,
    ) -> IResult<Value> {
        let method =
            prefix.trait_method_id.expect("ice: expected prefix operator trait at this point");
        let operator = prefix.operator;

        let method_id = resolve_trait_item(self.elaborator.interner, method, id)?.unwrap_method();
        let type_bindings = self.elaborator.interner.get_instantiation_bindings(id).clone();

        let rhs = (rhs, self.elaborator.interner.expr_location(&prefix.rhs));

        let location = self.elaborator.interner.expr_location(&id);
        self.call_function(method_id, vec![rhs], type_bindings, location)
    }

    /// Given the result of a `cmp` operation, convert it into the boolean result of the given operator.
    /// - `<`:  `ordering == Ordering::Less`
    /// - `<=`: `ordering != Ordering::Greater`
    /// - `>`:  `ordering == Ordering::Greater`
    /// - `<=`: `ordering != Ordering::Less`
    fn evaluate_ordering(&self, ordering: Value, operator: BinaryOpKind) -> IResult<Value> {
        let ordering = match ordering {
            Value::Struct(fields, _) => match &*fields.into_iter().next().unwrap().1.borrow() {
                Value::Field(ordering) => *ordering,
                _ => unreachable!("`cmp` should always return an Ordering value"),
            },
            _ => unreachable!("`cmp` should always return an Ordering value"),
        };

        use BinaryOpKind::*;
        let less_or_greater = if matches!(operator, Less | GreaterEqual) {
            SignedField::zero() // Ordering::Less
        } else {
            SignedField::positive(2u128) // Ordering::Greater
        };

        if matches!(operator, Less | Greater) {
            Ok(Value::Bool(ordering == less_or_greater))
        } else {
            Ok(Value::Bool(ordering != less_or_greater))
        }
    }

    fn evaluate_index(&mut self, index: HirIndexExpression, id: ExprId) -> IResult<Value> {
        let array = self.evaluate(index.collection)?;
        let index = self.evaluate(index.index)?;

        let location = self.elaborator.interner.expr_location(&id);
        let (array, index) = bounds_check(array, index, location)?;

        Ok(array[index].clone())
    }

    fn evaluate_constructor(
        &mut self,
        constructor: HirConstructorExpression,
        id: ExprId,
    ) -> IResult<Value> {
        let fields = constructor
            .fields
            .into_iter()
            .map(|(name, expr)| {
                let field_value = Shared::new(self.evaluate(expr)?);
                Ok((Rc::new(name.into_string()), field_value))
            })
            .collect::<Result<_, _>>()?;

        let typ = self.elaborator.interner.id_type(id).follow_bindings();
        Ok(Value::Struct(fields, typ))
    }

    fn evaluate_enum_constructor(
        &mut self,
        constructor: HirEnumConstructorExpression,
        id: ExprId,
    ) -> IResult<Value> {
        let fields = try_vecmap(constructor.arguments, |arg| self.evaluate(arg))?;
        let typ = self.elaborator.interner.id_type(id).unwrap_forall().1.follow_bindings();
        Ok(Value::Enum(constructor.variant_index, fields, typ))
    }

<<<<<<< HEAD
    fn evaluate_access(&mut self, access: HirMemberAccess, id: ExprId) -> IResult<Value> {
        let lhs = self.evaluate_no_dereference(access.lhs)?;
        let (fields, struct_type) = self.get_fields(lhs, id)?;

        let field = fields.get(access.rhs.as_string()).cloned().ok_or_else(|| {
            let location = self.elaborator.interner.expr_location(&id);
            let value = Value::Struct(fields, struct_type);
            let field_name = access.rhs.into_string();
            let typ = value.get_type().into_owned();
            InterpreterError::ExpectedStructToHaveField { typ, field_name, location }
        })?;

        // Return a reference to the field so that `&mut foo.bar.baz` can use this reference.
        // We set auto_deref to true so that when it is used elsewhere it is dereferenced
        // automatically.
        Ok(Value::Pointer(field, true, false))
    }

=======
>>>>>>> 4f733adf
    fn get_fields(&mut self, value: Value, id: ExprId) -> IResult<(StructFields, Type)> {
        match value {
            Value::Struct(fields, typ) => Ok((fields, typ)),
            Value::Tuple(fields) => {
                let (fields, field_types) = fields
                    .into_iter()
                    .enumerate()
                    .map(|(i, field)| {
                        let field_type = field.borrow().get_type().into_owned();
                        let key_val_pair = (Rc::new(i.to_string()), field);
                        (key_val_pair, field_type)
                    })
                    .unzip();
                Ok((fields, Type::Tuple(field_types)))
            }
<<<<<<< HEAD
            Value::Pointer(value, true, _) => self.get_fields(value.unwrap_or_clone(), id),
=======
            Value::Pointer(element, ..) => self.get_fields(element.unwrap_or_clone(), id),
>>>>>>> 4f733adf
            value => {
                let location = self.elaborator.interner.expr_location(&id);
                let typ = value.get_type().into_owned();
                Err(InterpreterError::NonTupleOrStructInMemberAccess { typ, location })
            }
        }
<<<<<<< HEAD
=======
    }

    fn evaluate_access(&mut self, access: HirMemberAccess, id: ExprId) -> IResult<Value> {
        let lhs = self.evaluate(access.lhs)?;
        let is_offset = access.is_offset && lhs.get_type().is_ref();
        let (fields, struct_type) = self.get_fields(lhs, id)?;

        let field = fields.get(access.rhs.as_string()).cloned().ok_or_else(|| {
            let location = self.elaborator.interner.expr_location(&id);
            let value = Value::Struct(fields, struct_type);
            let field_name = access.rhs.into_string();
            let typ = value.get_type().into_owned();
            InterpreterError::ExpectedStructToHaveField { typ, field_name, location }
        })?;

        // Return a reference to the field so that `&mut foo.bar.baz` can use this reference.
        // We set auto_deref to true so that when it is used elsewhere it is dereferenced
        // automatically. In some cases in the frontend the leading `&mut` will cancel out
        // with a field access which is expected to only offset into the struct and thus return
        // a reference already. In this case we set auto_deref to false because the outer `&mut`
        // will also be removed in that case so the pointer should be explicit.
        let auto_deref = !is_offset;
        Ok(Value::Pointer(field, auto_deref, false))
>>>>>>> 4f733adf
    }

    fn evaluate_call(&mut self, call: HirCallExpression, id: ExprId) -> IResult<Value> {
        let function = self.evaluate(call.func)?;
        let arguments = try_vecmap(call.arguments, |arg| {
            Ok((self.evaluate(arg)?, self.elaborator.interner.expr_location(&arg)))
        })?;
        let location = self.elaborator.interner.expr_location(&id);

        match function {
            Value::Function(function_id, _, bindings) => {
                let bindings = unwrap_rc(bindings);
                let mut result = self.call_function(function_id, arguments, bindings, location)?;
                if call.is_macro_call {
                    let expr = result.into_expression(self.elaborator, location)?;
                    let expr =
                        self.elaborate_in_function(self.current_function, None, |elaborator| {
                            elaborator.elaborate_expression(expr).0
                        });
                    result = self.evaluate(expr)?;

                    // Macro calls are typed as type variables during type checking.
                    // Now that we know the type we need to further unify it in case there
                    // are inconsistencies or the type needs to be known.
                    // We don't commit any type bindings made this way in case the type of
                    // the macro result changes across loop iterations.
                    let expected_type = self.elaborator.interner.id_type(id);
                    let actual_type = result.get_type();
                    self.unify_without_binding(&actual_type, &expected_type, location);
                }
                Ok(result)
            }
            Value::Closure(closure) => self.call_closure(
                closure.lambda,
                closure.env,
                arguments,
                closure.function_scope,
                closure.module_scope,
                location,
            ),
            value => {
                let typ = value.get_type().into_owned();
                Err(InterpreterError::NonFunctionCalled { typ, location })
            }
        }
    }

    fn unify_without_binding(&mut self, actual: &Type, expected: &Type, location: Location) {
        self.elaborator.unify_without_applying_bindings(actual, expected, || {
            TypeCheckError::TypeMismatch {
                expected_typ: expected.to_string(),
                expr_typ: actual.to_string(),
                expr_location: location,
            }
        });
    }

    fn evaluate_cast(&mut self, cast: &HirCastExpression, id: ExprId) -> IResult<Value> {
        let evaluated_lhs = self.evaluate(cast.lhs)?;
        let location = self.elaborator.interner.expr_location(&id);
        cast::evaluate_cast_one_step(&cast.r#type, location, evaluated_lhs)
    }

    fn evaluate_if(&mut self, if_: HirIfExpression, id: ExprId) -> IResult<Value> {
        let condition = match self.evaluate(if_.condition)? {
            Value::Bool(value) => value,
            value => {
                let location = self.elaborator.interner.expr_location(&if_.condition);
                let typ = value.get_type().into_owned();
                return Err(InterpreterError::NonBoolUsedInIf { typ, location });
            }
        };

        self.push_scope();

        let result = if condition {
            if if_.alternative.is_some() {
                self.evaluate(if_.consequence)
            } else {
                let result = self.evaluate(if_.consequence);
                if result.is_err() {
                    self.pop_scope();
                    return result;
                }
                Ok(Value::Unit)
            }
        } else {
            match if_.alternative {
                Some(alternative) => self.evaluate(alternative),
                None => Ok(Value::Unit),
            }
        };

        self.pop_scope();
        result
    }

    fn evaluate_tuple(&mut self, tuple: Vec<ExprId>) -> IResult<Value> {
        let fields = try_vecmap(tuple, |field| Ok(Shared::new(self.evaluate(field)?)))?;
        Ok(Value::Tuple(fields))
    }

    fn evaluate_lambda(&mut self, lambda: HirLambda, id: ExprId) -> IResult<Value> {
        let location = self.elaborator.interner.expr_location(&id);
        let env =
            try_vecmap(&lambda.captures, |capture| self.lookup_id(capture.ident.id, location))?;

        let typ = self.elaborator.interner.id_type(id).follow_bindings();
        let module_scope = self.elaborator.module_id();
        let closure =
            Closure { lambda, env, typ, function_scope: self.current_function, module_scope };
        Ok(Value::Closure(Box::new(closure)))
    }

    fn evaluate_quote(&mut self, mut tokens: Tokens) -> IResult<Value> {
        let tokens = self.substitute_unquoted_values_into_tokens(tokens)?;
        Ok(Value::Quoted(Rc::new(tokens)))
    }

    pub fn evaluate_statement(&mut self, statement: StmtId) -> IResult<Value> {
        match self.elaborator.interner.statement(&statement) {
            HirStatement::Let(let_) => self.evaluate_let(let_),
            HirStatement::Assign(assign) => self.evaluate_assign(assign),
            HirStatement::For(for_) => self.evaluate_for(for_),
            HirStatement::Loop(expression) => self.evaluate_loop(expression),
            HirStatement::While(condition, block) => self.evaluate_while(condition, block),
            HirStatement::Break => self.evaluate_break(statement),
            HirStatement::Continue => self.evaluate_continue(statement),
            HirStatement::Expression(expression) => self.evaluate(expression),
            HirStatement::Comptime(statement) => self.evaluate_comptime(statement),
            HirStatement::Semi(expression) => {
                self.evaluate(expression)?;
                Ok(Value::Unit)
            }
            HirStatement::Error => {
                let location = self.elaborator.interner.id_location(statement);
                Err(InterpreterError::ErrorNodeEncountered { location })
            }
        }
    }

    pub fn evaluate_let(&mut self, let_: HirLetStatement) -> IResult<Value> {
        let rhs = self.evaluate(let_.expression)?;
        let location = self.elaborator.interner.expr_location(&let_.expression);
        self.define_pattern(&let_.pattern, &let_.r#type, rhs, location)?;
        Ok(Value::Unit)
    }

    fn evaluate_constrain(&mut self, constrain: HirConstrainExpression) -> IResult<Value> {
        match self.evaluate(constrain.0)? {
            Value::Bool(true) => Ok(Value::Unit),
            Value::Bool(false) => {
                let location = self.elaborator.interner.expr_location(&constrain.0);
                let message = constrain.2.and_then(|expr| self.evaluate(expr).ok());
                let message =
                    message.map(|value| value.display(self.elaborator.interner).to_string());
                let call_stack = self.elaborator.interpreter_call_stack.clone();
                Err(InterpreterError::FailingConstraint { location, message, call_stack })
            }
            value => {
                let location = self.elaborator.interner.expr_location(&constrain.0);
                let typ = value.get_type().into_owned();
                Err(InterpreterError::NonBoolUsedInConstrain { typ, location })
            }
        }
    }

    fn evaluate_assign(&mut self, assign: HirAssignStatement) -> IResult<Value> {
        let rhs = self.evaluate(assign.expression)?;
        self.store_lvalue(assign.lvalue, rhs)?;
        Ok(Value::Unit)
    }

    fn store_lvalue(&mut self, lvalue: HirLValue, rhs: Value) -> IResult<()> {
        match lvalue {
            HirLValue::Ident(ident, typ) => self.mutate(ident.id, rhs, ident.location),
            HirLValue::Dereference { lvalue, element_type: _, location, implicitly_added: _ } => {
                match self.evaluate_lvalue(&lvalue)? {
                    Value::Pointer(value, _, _) => {
                        Self::store_flattened(value, rhs);
                        Ok(())
                    }
                    value => {
                        let typ = value.get_type().into_owned();
                        Err(InterpreterError::NonPointerDereferenced { typ, location })
                    }
                }
            }
            HirLValue::MemberAccess { object, field_name, field_index, typ: _, location } => {
                let object_value = self.evaluate_lvalue(&object)?;

                let index = field_index.ok_or_else(|| {
                    let value = object_value.clone();
                    let field_name = field_name.to_string();
                    let typ = value.get_type().into_owned();
                    InterpreterError::ExpectedStructToHaveField { typ, field_name, location }
                })?;

                match object_value {
                    Value::Tuple(mut fields) => {
                        fields[index] = Shared::new(rhs);
                        self.store_lvalue(*object, Value::Tuple(fields))
                    }
                    Value::Struct(mut fields, typ) => {
                        fields.insert(Rc::new(field_name.into_string()), Shared::new(rhs));
                        self.store_lvalue(*object, Value::Struct(fields, typ.follow_bindings()))
                    }
                    value => {
                        let typ = value.get_type().into_owned();
                        Err(InterpreterError::NonTupleOrStructInMemberAccess { typ, location })
                    }
                }
            }
            HirLValue::Index { array, index, typ: _, location } => {
                let array_value = self.evaluate_lvalue(&array)?;
                let index = self.evaluate(index)?;

                let constructor = match &array_value {
                    Value::Array(..) => Value::Array,
                    _ => Value::Slice,
                };

                let typ = array_value.get_type().into_owned();
                let (elements, index) = bounds_check(array_value, index, location)?;

                let new_array = constructor(elements.update(index, rhs), typ);
                self.store_lvalue(*array, new_array)
            }
        }
    }

    /// When we store to a struct such as in
    /// ```noir
    /// let mut a = (false,);
    /// let b = &mut a.0;
    /// a = (true,);
    /// ```
    /// we must flatten the store to store to each individual field so that any existing
    /// references, such as `b` above, will also reflect the mutation.
    fn store_flattened(lvalue: Shared<Value>, rvalue: Value) {
        let lvalue_ref = lvalue.borrow();
        match (&*lvalue_ref, rvalue) {
            (Value::Struct(lvalue_fields, _), Value::Struct(mut rvalue_fields, _)) => {
                for (name, lvalue) in lvalue_fields.iter() {
                    let Some(rvalue) = rvalue_fields.remove(name) else { continue };
                    Self::store_flattened(lvalue.clone(), rvalue.unwrap_or_clone());
                }
            }
            (Value::Tuple(lvalue_fields), Value::Tuple(rvalue_fields)) => {
                for (lvalue, rvalue) in lvalue_fields.iter().zip(rvalue_fields) {
                    Self::store_flattened(lvalue.clone(), rvalue.unwrap_or_clone());
                }
            }
            (_, rvalue) => {
                drop(lvalue_ref);
                *lvalue.borrow_mut() = rvalue;
            }
        }
    }

    fn evaluate_lvalue(&mut self, lvalue: &HirLValue) -> IResult<Value> {
        match lvalue {
            HirLValue::Ident(ident, _) => match self.lookup(ident)? {
                Value::Pointer(elem, true, _) => Ok(elem.borrow().clone()),
                other => Ok(other),
            },
            HirLValue::Dereference { lvalue, element_type, location, implicitly_added: _ } => {
                match self.evaluate_lvalue(lvalue)? {
                    Value::Pointer(value, _, _) => Ok(value.borrow().clone()),
                    value => {
                        let typ = value.get_type().into_owned();
                        Err(InterpreterError::NonPointerDereferenced { typ, location: *location })
                    }
                }
            }
            HirLValue::MemberAccess { object, field_name, field_index, typ: _, location } => {
                let object_value = self.evaluate_lvalue(object)?;

                let index = field_index.ok_or_else(|| {
                    let value = object_value.clone();
                    let field_name = field_name.to_string();
                    let location = *location;
                    let typ = value.get_type().into_owned();
                    InterpreterError::ExpectedStructToHaveField { typ, field_name, location }
                })?;

                match object_value {
                    Value::Tuple(mut values) => Ok(values.swap_remove(index).unwrap_or_clone()),
                    Value::Struct(fields, _) => {
                        Ok(fields[field_name.as_string()].clone().unwrap_or_clone())
                    }
                    value => Err(InterpreterError::NonTupleOrStructInMemberAccess {
                        typ: value.get_type().into_owned(),
                        location: *location,
                    }),
                }
            }
            HirLValue::Index { array, index, typ: _, location } => {
                let array = self.evaluate_lvalue(array)?;
                let index = self.evaluate(*index)?;
                let (elements, index) = bounds_check(array, index, *location)?;
                Ok(elements[index].clone())
            }
        }
    }

    fn evaluate_for(&mut self, for_: HirForStatement) -> IResult<Value> {
        let start_value = self.evaluate(for_.start_range)?;
        let end_value = self.evaluate(for_.end_range)?;
        let loop_index_type = start_value.get_type();

        if loop_index_type.is_signed() {
            let get_index = match start_value {
                Value::I8(_) => |i| Value::I8(i as i8),
                Value::I16(_) => |i| Value::I16(i as i16),
                Value::I32(_) => |i| Value::I32(i as i32),
                Value::I64(_) => |i| Value::I64(i as i64),
                value => unreachable!("Checked above that value is signed type"),
            };

            // i128 can store all values from i8 - u64
            let start = to_i128(start_value).expect("Checked above that value is signed type");
            let end = to_i128(end_value).expect("Checked above that value is signed type");

            self.evaluate_for_loop(start..end, get_index, for_.identifier.id, for_.block)
        } else if loop_index_type.is_unsigned() {
            let get_index = match start_value {
                Value::U1(_) => |i| Value::U1(i == 1),
                Value::U8(_) => |i| Value::U8(i as u8),
                Value::U16(_) => |i| Value::U16(i as u16),
                Value::U32(_) => |i| Value::U32(i as u32),
                Value::U64(_) => |i| Value::U64(i as u64),
                Value::U128(_) => |i| Value::U128(i),
                _ => unreachable!("Checked above that value is unsigned type"),
            };

            // u128 can store all values from u8 - u128
            let start = to_u128(start_value).expect("Checked above that value is unsigned type");
            let end = to_u128(end_value).expect("Checked above that value is unsigned type");

            self.evaluate_for_loop(start..end, get_index, for_.identifier.id, for_.block)
        } else {
            let location = self.elaborator.interner.expr_location(&for_.start_range);
            let typ = loop_index_type.into_owned();
            Err(InterpreterError::NonIntegerUsedInLoop { typ, location })
        }
    }

    fn evaluate_for_loop<T>(
        &mut self,
        range_iterator: impl Iterator<Item = T>,
        get_index: fn(T) -> Value,
        index_id: DefinitionId,
        block: ExprId,
    ) -> IResult<Value> {
        let was_in_loop = std::mem::replace(&mut self.in_loop, true);

        let mut result = Ok(Value::Unit);

        for i in range_iterator {
            self.push_scope();
            self.current_scope_mut().insert(index_id, get_index(i));

            let must_break = self.evaluate_loop_body(block, &mut result);

            self.pop_scope();

            if must_break {
                break;
            }
        }

        self.in_loop = was_in_loop;
        result
    }

    fn evaluate_loop(&mut self, expr: ExprId) -> IResult<Value> {
        let was_in_loop = std::mem::replace(&mut self.in_loop, true);
        let in_lsp = self.elaborator.interner.is_in_lsp_mode();
        let mut counter = 0;
        let mut result = Ok(Value::Unit);

        loop {
            self.push_scope();

            let must_break = self.evaluate_loop_body(expr, &mut result);

            self.pop_scope();

            if must_break {
                break;
            }

            counter += 1;
            if in_lsp && counter == 10_000 {
                let location = self.elaborator.interner.expr_location(&expr);
                result = Err(InterpreterError::LoopHaltedForUiResponsiveness { location });
                break;
            }
        }

        self.in_loop = was_in_loop;
        result
    }

    fn evaluate_while(&mut self, condition: ExprId, block: ExprId) -> IResult<Value> {
        let was_in_loop = std::mem::replace(&mut self.in_loop, true);
        let in_lsp = self.elaborator.interner.is_in_lsp_mode();
        let mut counter = 0;
        let mut result = Ok(Value::Unit);

        loop {
            let condition = match self.evaluate(condition)? {
                Value::Bool(value) => value,
                value => {
                    let location = self.elaborator.interner.expr_location(&condition);
                    let typ = value.get_type().into_owned();
                    return Err(InterpreterError::NonBoolUsedInWhile { typ, location });
                }
            };
            if !condition {
                break;
            }

            self.push_scope();

            let must_break = self.evaluate_loop_body(block, &mut result);
            self.pop_scope();

            if must_break {
                break;
            }

            counter += 1;
            if in_lsp && counter == 10_000 {
                let location = self.elaborator.interner.expr_location(&block);
                result = Err(InterpreterError::LoopHaltedForUiResponsiveness { location });
                break;
            }
        }

        self.in_loop = was_in_loop;
        result
    }

    fn evaluate_loop_body(&mut self, body: ExprId, result: &mut IResult<Value>) -> bool {
        match self.evaluate(body) {
            Ok(_) => false,
            Err(InterpreterError::Break) => true,
            Err(InterpreterError::Continue) => false,
            Err(error) => {
                *result = Err(error);
                true
            }
        }
    }

    fn evaluate_break(&mut self, id: StmtId) -> IResult<Value> {
        if self.in_loop {
            Err(InterpreterError::Break)
        } else {
            let location = self.elaborator.interner.statement_location(id);
            Err(InterpreterError::BreakNotInLoop { location })
        }
    }

    fn evaluate_continue(&mut self, id: StmtId) -> IResult<Value> {
        if self.in_loop {
            Err(InterpreterError::Continue)
        } else {
            let location = self.elaborator.interner.statement_location(id);
            Err(InterpreterError::ContinueNotInLoop { location })
        }
    }

    pub(super) fn evaluate_comptime(&mut self, statement: StmtId) -> IResult<Value> {
        self.evaluate_statement(statement)
    }

    fn print_oracle(
        &mut self,
        arguments: Vec<(Value, Location)>,
    ) -> Result<Value, InterpreterError> {
        assert_eq!(arguments.len(), 2);

        let Some(output) = self.elaborator.interpreter_output else {
            return Ok(Value::Unit);
        };

        let mut output = output.borrow_mut();

        let print_newline = arguments[0].0 == Value::Bool(true);
        let contents = arguments[1].0.display(self.elaborator.interner);
        if self.elaborator.interner.is_in_lsp_mode() {
            // If we `println!` in LSP it gets mixed with the protocol stream and leads to crashing
            // the connection. If we use `eprintln!` not only it doesn't crash, but the output
            // appears in the "Noir Language Server" output window in case you want to see it.
            if print_newline {
                eprintln!("{contents}");
            } else {
                eprint!("{contents}");
            }
        } else if print_newline {
            writeln!(output, "{contents}").expect("write should succeed");
        } else {
            write!(output, "{contents}").expect("write should succeed");
        }

        Ok(Value::Unit)
    }
}

fn evaluate_integer(typ: Type, value: SignedField, location: Location) -> IResult<Value> {
    if let Type::FieldElement = &typ {
        Ok(Value::Field(value))
    } else if let Type::Integer(sign, bit_size) = &typ {
        match (sign, bit_size) {
            (Signedness::Unsigned, IntegerBitSize::One) => {
                let field_value = value.to_field_element();
                if field_value.is_zero() {
                    Ok(Value::U1(false))
                } else if field_value.is_one() {
                    Ok(Value::U1(true))
                } else {
                    Err(InterpreterError::IntegerOutOfRangeForType { value, typ, location })
                }
            }
            (Signedness::Unsigned, IntegerBitSize::Eight) => {
                let value = value
                    .try_to_unsigned()
                    .ok_or(InterpreterError::IntegerOutOfRangeForType { value, typ, location })?;
                Ok(Value::U8(value))
            }
            (Signedness::Unsigned, IntegerBitSize::Sixteen) => {
                let value = value
                    .try_to_unsigned()
                    .ok_or(InterpreterError::IntegerOutOfRangeForType { value, typ, location })?;
                Ok(Value::U16(value))
            }
            (Signedness::Unsigned, IntegerBitSize::ThirtyTwo) => {
                let value = value
                    .try_to_unsigned()
                    .ok_or(InterpreterError::IntegerOutOfRangeForType { value, typ, location })?;
                Ok(Value::U32(value))
            }
            (Signedness::Unsigned, IntegerBitSize::SixtyFour) => {
                let value = value
                    .try_to_unsigned()
                    .ok_or(InterpreterError::IntegerOutOfRangeForType { value, typ, location })?;
                Ok(Value::U64(value))
            }
            (Signedness::Unsigned, IntegerBitSize::HundredTwentyEight) => {
                let value: u128 = value
                    .try_to_unsigned()
                    .ok_or(InterpreterError::IntegerOutOfRangeForType { value, typ, location })?;
                Ok(Value::U128(value))
            }
            (Signedness::Signed, IntegerBitSize::One) => {
                return Err(InterpreterError::TypeUnsupported { typ, location });
            }
            (Signedness::Signed, IntegerBitSize::Eight) => {
                let value = value
                    .try_to_signed()
                    .ok_or(InterpreterError::IntegerOutOfRangeForType { value, typ, location })?;
                Ok(Value::I8(value))
            }
            (Signedness::Signed, IntegerBitSize::Sixteen) => {
                let value = value
                    .try_to_signed()
                    .ok_or(InterpreterError::IntegerOutOfRangeForType { value, typ, location })?;
                Ok(Value::I16(value))
            }
            (Signedness::Signed, IntegerBitSize::ThirtyTwo) => {
                let value = value
                    .try_to_signed()
                    .ok_or(InterpreterError::IntegerOutOfRangeForType { value, typ, location })?;
                Ok(Value::I32(value))
            }
            (Signedness::Signed, IntegerBitSize::SixtyFour) => {
                let value = value
                    .try_to_signed()
                    .ok_or(InterpreterError::IntegerOutOfRangeForType { value, typ, location })?;
                Ok(Value::I64(value))
            }
            (Signedness::Signed, IntegerBitSize::HundredTwentyEight) => {
                return Err(InterpreterError::TypeUnsupported { typ, location });
            }
        }
    } else if let Type::TypeVariable(variable) = &typ {
        if variable.is_integer_or_field() {
            Ok(Value::Field(value))
        } else if variable.is_integer() {
            let value = value
                .try_to_unsigned()
                .ok_or(InterpreterError::IntegerOutOfRangeForType { value, typ, location })?;
            Ok(Value::U64(value))
        } else {
            Err(InterpreterError::NonIntegerIntegerLiteral { typ, location })
        }
    } else {
        Err(InterpreterError::NonIntegerIntegerLiteral { typ, location })
    }
}

/// Bounds check the given array and index pair.
/// This will also ensure the given arguments are in fact an array and integer.
fn bounds_check(array: Value, index: Value, location: Location) -> IResult<(Vector<Value>, usize)> {
    let collection = match array {
        Value::Array(array, _) => array,
        Value::Slice(array, _) => array,
        value => {
            let typ = value.get_type().into_owned();
            return Err(InterpreterError::NonArrayIndexed { typ, location });
        }
    };

    let index = match index {
        Value::Field(value) => {
            let u64: Option<u64> = value.try_to_unsigned();
            u64.and_then(|value| value.try_into().ok()).ok_or_else(|| {
                let typ = Type::default_int_type();
                let value = SignedField::positive(value);
                InterpreterError::IntegerOutOfRangeForType { value, typ, location }
            })?
        }
        Value::I8(value) => value as usize,
        Value::I16(value) => value as usize,
        Value::I32(value) => value as usize,
        Value::I64(value) => value as usize,
        Value::U1(value) => {
            if value {
                1_usize
            } else {
                0_usize
            }
        }
        Value::U8(value) => value as usize,
        Value::U16(value) => value as usize,
        Value::U32(value) => value as usize,
        Value::U64(value) => value as usize,
        value => {
            let typ = value.get_type().into_owned();
            return Err(InterpreterError::NonIntegerUsedAsIndex { typ, location });
        }
    };

    if index >= collection.len() {
        use InterpreterError::IndexOutOfBounds;
        return Err(IndexOutOfBounds { index, location, length: collection.len() });
    }

    Ok((collection, index))
}

fn evaluate_prefix_with_value(rhs: Value, operator: UnaryOp, location: Location) -> IResult<Value> {
    match operator {
        UnaryOp::Minus => match rhs {
            Value::Field(value) => Ok(Value::Field(-value)),
            Value::I8(value) => value
                .checked_neg()
                .map(Value::I8)
                .ok_or_else(|| InterpreterError::NegateWithOverflow { location }),
            Value::I16(value) => value
                .checked_neg()
                .map(Value::I16)
                .ok_or_else(|| InterpreterError::NegateWithOverflow { location }),
            Value::I32(value) => value
                .checked_neg()
                .map(Value::I32)
                .ok_or_else(|| InterpreterError::NegateWithOverflow { location }),
            Value::I64(value) => value
                .checked_neg()
                .map(Value::I64)
                .ok_or_else(|| InterpreterError::NegateWithOverflow { location }),
            Value::U1(_) => Err(InterpreterError::CannotApplyMinusToType { location, typ: "u1" }),
            Value::U8(_) => Err(InterpreterError::CannotApplyMinusToType { location, typ: "u8" }),
            Value::U16(_) => Err(InterpreterError::CannotApplyMinusToType { location, typ: "u16" }),
            Value::U32(_) => Err(InterpreterError::CannotApplyMinusToType { location, typ: "u32" }),
            Value::U64(_) => Err(InterpreterError::CannotApplyMinusToType { location, typ: "u64" }),
            Value::U128(_) => {
                Err(InterpreterError::CannotApplyMinusToType { location, typ: "u128" })
            }
            value => {
                let operator = "minus";
                let typ = value.get_type().into_owned();
                Err(InterpreterError::InvalidValueForUnary { typ, location, operator })
            }
        },
        UnaryOp::Not => match rhs {
            Value::Bool(value) => Ok(Value::Bool(!value)),
            Value::I8(value) => Ok(Value::I8(!value)),
            Value::I16(value) => Ok(Value::I16(!value)),
            Value::I32(value) => Ok(Value::I32(!value)),
            Value::I64(value) => Ok(Value::I64(!value)),
            Value::U1(value) => Ok(Value::U1(!value)),
            Value::U8(value) => Ok(Value::U8(!value)),
            Value::U16(value) => Ok(Value::U16(!value)),
            Value::U32(value) => Ok(Value::U32(!value)),
            Value::U64(value) => Ok(Value::U64(!value)),
            Value::U128(value) => Ok(Value::U128(!value)),
            value => {
                let typ = value.get_type().into_owned();
                Err(InterpreterError::InvalidValueForUnary { typ, location, operator: "not" })
            }
        },
        UnaryOp::Reference { mutable } => {
            // If this is a mutable variable (auto_deref = true), turn this into an explicit
            // mutable reference just by switching the value of `auto_deref`. Otherwise, wrap
            // the value in a fresh reference.
            match rhs {
                Value::Pointer(elem, true, _) => Ok(Value::Pointer(elem, false, mutable)),
                other => Ok(Value::Pointer(Shared::new(other), false, mutable)),
            }
        }
        UnaryOp::Dereference { implicitly_added: _ } => match rhs {
            Value::Pointer(element, _, _) => Ok(element.borrow().clone()),
            value => {
                let typ = value.get_type().into_owned();
                Err(InterpreterError::NonPointerDereferenced { typ, location })
            }
        },
    }
}

fn to_u128(value: Value) -> Option<u128> {
    match value {
        Value::U1(value) => Some(if value { 1_u128 } else { 0_u128 }),
        Value::U8(value) => Some(value as u128),
        Value::U16(value) => Some(value as u128),
        Value::U32(value) => Some(value as u128),
        Value::U64(value) => Some(value as u128),
        Value::U128(value) => Some(value),
        _ => None,
    }
}

fn to_i128(value: Value) -> Option<i128> {
    match value {
        Value::I8(value) => Some(value as i128),
        Value::I16(value) => Some(value as i128),
        Value::I32(value) => Some(value as i128),
        Value::I64(value) => Some(value as i128),
        _ => None,
    }
}<|MERGE_RESOLUTION|>--- conflicted
+++ resolved
@@ -966,9 +966,9 @@
         Ok(Value::Enum(constructor.variant_index, fields, typ))
     }
 
-<<<<<<< HEAD
     fn evaluate_access(&mut self, access: HirMemberAccess, id: ExprId) -> IResult<Value> {
         let lhs = self.evaluate_no_dereference(access.lhs)?;
+        let is_offset = access.is_offset && lhs.get_type().is_ref();
         let (fields, struct_type) = self.get_fields(lhs, id)?;
 
         let field = fields.get(access.rhs.as_string()).cloned().ok_or_else(|| {
@@ -981,12 +981,14 @@
 
         // Return a reference to the field so that `&mut foo.bar.baz` can use this reference.
         // We set auto_deref to true so that when it is used elsewhere it is dereferenced
-        // automatically.
-        Ok(Value::Pointer(field, true, false))
-    }
-
-=======
->>>>>>> 4f733adf
+        // automatically. In some cases in the frontend the leading `&mut` will cancel out
+        // with a field access which is expected to only offset into the struct and thus return
+        // a reference already. In this case we set auto_deref to false because the outer `&mut`
+        // will also be removed in that case so the pointer should be explicit.
+        let auto_deref = !is_offset;
+        Ok(Value::Pointer(field, auto_deref, false))
+    }
+
     fn get_fields(&mut self, value: Value, id: ExprId) -> IResult<(StructFields, Type)> {
         match value {
             Value::Struct(fields, typ) => Ok((fields, typ)),
@@ -1002,44 +1004,15 @@
                     .unzip();
                 Ok((fields, Type::Tuple(field_types)))
             }
-<<<<<<< HEAD
-            Value::Pointer(value, true, _) => self.get_fields(value.unwrap_or_clone(), id),
-=======
             Value::Pointer(element, ..) => self.get_fields(element.unwrap_or_clone(), id),
->>>>>>> 4f733adf
             value => {
                 let location = self.elaborator.interner.expr_location(&id);
                 let typ = value.get_type().into_owned();
                 Err(InterpreterError::NonTupleOrStructInMemberAccess { typ, location })
             }
         }
-<<<<<<< HEAD
-=======
-    }
-
-    fn evaluate_access(&mut self, access: HirMemberAccess, id: ExprId) -> IResult<Value> {
-        let lhs = self.evaluate(access.lhs)?;
-        let is_offset = access.is_offset && lhs.get_type().is_ref();
-        let (fields, struct_type) = self.get_fields(lhs, id)?;
-
-        let field = fields.get(access.rhs.as_string()).cloned().ok_or_else(|| {
-            let location = self.elaborator.interner.expr_location(&id);
-            let value = Value::Struct(fields, struct_type);
-            let field_name = access.rhs.into_string();
-            let typ = value.get_type().into_owned();
-            InterpreterError::ExpectedStructToHaveField { typ, field_name, location }
-        })?;
-
-        // Return a reference to the field so that `&mut foo.bar.baz` can use this reference.
-        // We set auto_deref to true so that when it is used elsewhere it is dereferenced
-        // automatically. In some cases in the frontend the leading `&mut` will cancel out
-        // with a field access which is expected to only offset into the struct and thus return
-        // a reference already. In this case we set auto_deref to false because the outer `&mut`
-        // will also be removed in that case so the pointer should be explicit.
-        let auto_deref = !is_offset;
-        Ok(Value::Pointer(field, auto_deref, false))
->>>>>>> 4f733adf
-    }
+    }
+
 
     fn evaluate_call(&mut self, call: HirCallExpression, id: ExprId) -> IResult<Value> {
         let function = self.evaluate(call.func)?;
