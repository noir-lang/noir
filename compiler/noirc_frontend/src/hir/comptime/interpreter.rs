--- conflicted
+++ resolved
@@ -34,14 +34,8 @@
             HirPattern, HirStatement,
         },
     },
-<<<<<<< HEAD
-    macros_api::{HirLiteral, HirStatement, NodeInterner},
-    node_interner::{DefinitionId, DefinitionKind, ExprId, FuncId, StmtId},
-    Kind, Shared, Type, TypeBinding, TypeBindings, TypeVariableKind,
-=======
     node_interner::{DefinitionId, DefinitionKind, ExprId, FuncId, NodeInterner, StmtId},
     Shared, Type, TypeBinding, TypeBindings,
->>>>>>> 00dd2fc9
 };
 
 use super::errors::{IResult, InterpreterError};
@@ -93,12 +87,8 @@
         // To match the monomorphizer, we need to call follow_bindings on each of
         // the instantiation bindings before we unbind the generics from the previous function.
         // This is because the instantiation bindings refer to variables from the call site.
-<<<<<<< HEAD
-        for (_, binding) in instantiation_bindings.values_mut() {
-=======
         for (_, kind, binding) in instantiation_bindings.values_mut() {
             *kind = kind.follow_bindings();
->>>>>>> 00dd2fc9
             *binding = binding.follow_bindings();
         }
 
@@ -107,12 +97,8 @@
         let mut impl_bindings =
             perform_impl_bindings(self.elaborator.interner, trait_method, function, location)?;
 
-<<<<<<< HEAD
-        for (_, binding) in impl_bindings.values_mut() {
-=======
         for (_, kind, binding) in impl_bindings.values_mut() {
             *kind = kind.follow_bindings();
->>>>>>> 00dd2fc9
             *binding = binding.follow_bindings();
         }
 
@@ -362,11 +348,7 @@
         self.bound_generics.pop();
 
         if let Some(bindings) = self.bound_generics.last() {
-<<<<<<< HEAD
-            for (var, binding) in bindings {
-=======
             for (var, (binding, _kind)) in bindings {
->>>>>>> 00dd2fc9
                 var.force_bind(binding.clone());
             }
         }
@@ -378,21 +360,12 @@
             .last_mut()
             .expect("remember_bindings called with no bound_generics on the stack");
 
-<<<<<<< HEAD
-        for (var, binding) in main_bindings.values() {
-            bound_generics.insert(var.clone(), binding.follow_bindings());
-        }
-
-        for (var, binding) in impl_bindings.values() {
-            bound_generics.insert(var.clone(), binding.follow_bindings());
-=======
         for (var, kind, binding) in main_bindings.values() {
             bound_generics.insert(var.clone(), (binding.follow_bindings(), kind.clone()));
         }
 
         for (var, kind, binding) in impl_bindings.values() {
             bound_generics.insert(var.clone(), (binding.follow_bindings(), kind.clone()));
->>>>>>> 00dd2fc9
         }
     }
 
@@ -609,26 +582,16 @@
                     Ok(value)
                 }
             }
-<<<<<<< HEAD
-            DefinitionKind::GenericType(type_variable) => {
-                // TODO: DefinitionKind::GenericType(_, numeric_typ) after sync-TypeVariableKind
-                let numeric_typ = Box::new(Type::FieldElement);
-
-                let value = match &*type_variable.borrow() {
-                    TypeBinding::Unbound(_) => None,
-                    // TODO: remove clone if possible
-                    TypeBinding::Bound(binding) => binding.evaluate_to_field_element(&Kind::Numeric(numeric_typ.clone())),
-=======
             DefinitionKind::NumericGeneric(type_variable, numeric_typ) => {
                 let value = match &*type_variable.borrow() {
                     TypeBinding::Unbound(_, _) => None,
-                    TypeBinding::Bound(binding) => binding.evaluate_to_u32(),
->>>>>>> 00dd2fc9
+                    // TODO: remove clone if possible
+                    TypeBinding::Bound(binding) => binding.evaluate_to_field_element(&Kind::Numeric(numeric_typ.clone())),
                 };
 
                 if let Some(value) = value {
                     let typ = self.elaborator.interner.id_type(id);
-                    self.evaluate_integer((value as u128).into(), false, id)
+                    self.evaluate_integer(value, false, id)
                 } else {
                     let location = self.elaborator.interner.expr_location(&id);
                     let typ = Type::TypeVariable(type_variable.clone());
