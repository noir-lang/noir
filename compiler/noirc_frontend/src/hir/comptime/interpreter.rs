--- conflicted
+++ resolved
@@ -605,21 +605,16 @@
     }
 
     fn evaluate_prefix(&mut self, prefix: HirPrefixExpression, id: ExprId) -> IResult<Value> {
-<<<<<<< HEAD
-        let rhs = self.evaluate(prefix.rhs)?;
+        let rhs = match prefix.operator {
+            UnaryOp::MutableReference => self.evaluate_no_dereference(prefix.rhs)?,
+            _ => self.evaluate(prefix.rhs)?,
+        };
 
         if self.interner.get_selected_impl_for_expression(id).is_some() {
             self.evaluate_overloaded_prefix(prefix, rhs, id)
         } else {
             self.evaluate_prefix_with_value(rhs, prefix.operator, id)
         }
-=======
-        let rhs = match prefix.operator {
-            UnaryOp::MutableReference => self.evaluate_no_dereference(prefix.rhs)?,
-            _ => self.evaluate(prefix.rhs)?,
-        };
-        self.evaluate_prefix_with_value(rhs, prefix.operator, id)
->>>>>>> 45e82a67
     }
 
     fn evaluate_prefix_with_value(
