--- conflicted
+++ resolved
@@ -61,7 +61,7 @@
     pub(crate) fn call_function(
         &mut self,
         function: FuncId,
-        arguments: Vec<ExprId>,
+        arguments: Vec<(Value, Location)>,
         location: Location,
     ) -> IResult<Value> {
         let meta = self.interner.function_meta(&function);
@@ -86,13 +86,7 @@
         }
 
         let parameters = meta.parameters.0.clone();
-<<<<<<< HEAD
-        let arguments = try_vecmap(arguments, |arg| {
-            Ok((self.evaluate(arg)?, self.interner.expr_location(&arg)))
-        })?;
-=======
         let previous_state = self.enter_function();
->>>>>>> 083070e8
 
         for ((parameter, typ, _), (argument, arg_location)) in parameters.iter().zip(arguments) {
             self.define_pattern(parameter, typ, argument, arg_location)?;
@@ -108,7 +102,7 @@
     fn call_builtin(
         &mut self,
         function: FuncId,
-        arguments: Vec<ExprId>,
+        arguments: Vec<(Value, Location)>,
         location: Location,
     ) -> IResult<Value> {
         let attributes = self.interner.function_attributes(&function);
@@ -116,38 +110,13 @@
             .expect("all builtin functions must contain a function  attribute which contains the opcode which it links to");
 
         if let Some(builtin) = func_attrs.builtin() {
-<<<<<<< HEAD
-            match builtin.as_str() {
-
-                "array_len" => {
-                    assert_eq!(arguments.len(), 1, "ICE: `array_len` should only receive a single argument");
-
-                    // let arguments = try_vecmap(arguments, |arg| {
-                    //     Ok((arg)?, self.interner.expr_location(&arg)))
-                    // });
-                    //
-                    // Ok()
-
-                    self.evaluate_array_or_slice_len(arguments[0])
-
-                }
-                _ => {
-                    let item = format!("Evaluation for builtin function {builtin}");
-                    Err(InterpreterError::Unimplemented { item, location })
-                }
-            }
-=======
             let builtin = builtin.clone();
             builtin::call_builtin(self.interner, &builtin, arguments, location)
->>>>>>> 083070e8
         } else if let Some(foreign) = func_attrs.foreign() {
             let item = format!("Comptime evaluation for foreign functions like {foreign}");
             Err(InterpreterError::Unimplemented { item, location })
         } else if let Some(oracle) = func_attrs.oracle() {
             if oracle == "print" {
-                let arguments = try_vecmap(arguments, |arg| {
-                    Ok((self.evaluate(arg)?, self.interner.expr_location(&arg)))
-                })?;
                 self.print_oracle(arguments)
             } else {
                 let item = format!("Comptime evaluation for oracle functions like {oracle}");
@@ -602,40 +571,6 @@
         })
     }
 
-    fn evaluate_array_or_slice_len(&mut self, id: ExprId) -> IResult<Value> {
-        let array = match self.interner.expression(&id) {
-            HirExpression::Literal(literal) => {
-                match literal {
-                    HirLiteral::Array(array) => array,
-                    HirLiteral::Slice(array) => array,
-                    _ => {
-                        let location = self.interner.expr_location(&id);
-                        return Err(InterpreterError::InvalidArrayLenArgument { location })
-                    }
-                }
-            }
-            _ => {
-                let location = self.interner.expr_location(&id);
-                return Err(InterpreterError::InvalidArrayLenArgument { location })
-            }
-        };
-
-        match array {
-            HirArrayLiteral::Standard(elements) => {
-                Ok(Value::U32(elements.len() as u32))
-            }
-            HirArrayLiteral::Repeated { length, .. } => {
-                if let Some(length) = length.evaluate_to_u32() {
-                    Ok(Value::U32(length))
-                } else {
-                    let location = self.interner.expr_location(&id);
-                    Err(InterpreterError::NonIntegerArrayLength { typ: length, location })
-                }
-            }
-        }
-    }
-
-
     fn evaluate_prefix(&mut self, prefix: HirPrefixExpression, id: ExprId) -> IResult<Value> {
         let rhs = self.evaluate(prefix.rhs)?;
         match prefix.operator {
@@ -1036,16 +971,14 @@
 
     fn evaluate_call(&mut self, call: HirCallExpression, id: ExprId) -> IResult<Value> {
         let function = self.evaluate(call.func)?;
+        let arguments = try_vecmap(call.arguments, |arg| {
+            Ok((self.evaluate(arg)?, self.interner.expr_location(&arg)))
+        })?;
         let location = self.interner.expr_location(&id);
 
         match function {
-            Value::Function(function_id, _) => self.call_function(function_id, call.arguments, location),
-            Value::Closure(closure, env, _) => {
-                let arguments = try_vecmap(call.arguments, |arg| {
-                    Ok((self.evaluate(arg)?, self.interner.expr_location(&arg)))
-                })?;
-                self.call_closure(closure, env, arguments, location)
-            }
+            Value::Function(function_id, _) => self.call_function(function_id, arguments, location),
+            Value::Closure(closure, env, _) => self.call_closure(closure, env, arguments, location),
             value => Err(InterpreterError::NonFunctionCalled { value, location }),
         }
     }
@@ -1056,6 +989,9 @@
         id: ExprId,
     ) -> IResult<Value> {
         let object = self.evaluate(call.object)?;
+        let arguments = try_vecmap(call.arguments, |arg| {
+            Ok((self.evaluate(arg)?, self.interner.expr_location(&arg)))
+        })?;
         let location = self.interner.expr_location(&id);
 
         let typ = object.get_type().follow_bindings();
@@ -1070,7 +1006,7 @@
         };
 
         if let Some(method) = method {
-            self.call_function(method, call.arguments, location)
+            self.call_function(method, arguments, location)
         } else {
             Err(InterpreterError::NoMethodFound { name: method_name.clone(), typ, location })
         }
@@ -1253,7 +1189,7 @@
         Ok(Value::Unit)
     }
 
-    pub(crate) fn evaluate_constrain(&mut self, constrain: HirConstrainStatement) -> IResult<Value> {
+    fn evaluate_constrain(&mut self, constrain: HirConstrainStatement) -> IResult<Value> {
         match self.evaluate(constrain.0)? {
             Value::Bool(true) => Ok(Value::Unit),
             Value::Bool(false) => {
