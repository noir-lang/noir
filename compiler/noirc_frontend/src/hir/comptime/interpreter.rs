--- conflicted
+++ resolved
@@ -1309,8 +1309,6 @@
 
     pub(super) fn evaluate_comptime(&mut self, statement: StmtId) -> IResult<Value> {
         self.evaluate_statement(statement)
-<<<<<<< HEAD
-=======
     }
 
     fn print_oracle(&self, arguments: Vec<(Value, Location)>) -> Result<Value, InterpreterError> {
@@ -1324,6 +1322,5 @@
         }
 
         Ok(Value::Unit)
->>>>>>> ff7bb728
     }
 }