--- conflicted
+++ resolved
@@ -170,11 +170,7 @@
                 ExpressionKind::Lambda(Box::new(Lambda { parameters, return_type, body }))
             }
             HirExpression::Error => ExpressionKind::Error,
-<<<<<<< HEAD
-            HirExpression::CompTime(block) => ExpressionKind::CompTime(block.into_ast(interner)),
-=======
             HirExpression::Comptime(block) => ExpressionKind::Comptime(block.into_ast(interner)),
->>>>>>> ce5e1a5f
             HirExpression::Quote(block) => ExpressionKind::Quote(block),
 
             // A macro was evaluated here!
