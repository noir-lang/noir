use iter_extended::vecmap;
use noirc_errors::{Span, Spanned};

use crate::ast::{
    ArrayLiteral, AssignStatement, BlockExpression, CallExpression, CastExpression, ConstrainKind,
    ConstructorExpression, ExpressionKind, ForLoopStatement, ForRange, Ident, IfExpression,
    IndexExpression, InfixExpression, LValue, Lambda, LetStatement, Literal,
    MemberAccessExpression, MethodCallExpression, Path, Pattern, PrefixExpression, UnresolvedType,
    UnresolvedTypeData, UnresolvedTypeExpression,
};
use crate::ast::{ConstrainStatement, Expression, Statement, StatementKind};
use crate::hir_def::expr::{HirArrayLiteral, HirBlockExpression, HirExpression, HirIdent};
use crate::hir_def::stmt::{HirLValue, HirPattern, HirStatement};
use crate::hir_def::types::Type;
use crate::macros_api::HirLiteral;
use crate::node_interner::{ExprId, NodeInterner, StmtId};

// TODO:
// - Full path for idents & types
// - Assert/AssertEq information lost
// - The type name span is lost in constructor patterns & expressions
// - All type spans are lost
// - Type::TypeVariable has no equivalent in the Ast

impl StmtId {
    #[allow(unused)]
    fn to_ast(self, interner: &NodeInterner) -> Statement {
        let statement = interner.statement(&self);
        let span = interner.statement_span(self);

        let kind = match statement {
            HirStatement::Let(let_stmt) => {
                let pattern = let_stmt.pattern.into_ast(interner);
                let r#type = interner.id_type(let_stmt.expression).to_ast();
                let expression = let_stmt.expression.to_ast(interner);
                StatementKind::Let(LetStatement {
                    pattern,
                    r#type,
                    expression,
                    comptime: false,
                    attributes: Vec::new(),
                })
            }
            HirStatement::Constrain(constrain) => {
                let expr = constrain.0.to_ast(interner);
                let message = constrain.2.map(|message| message.to_ast(interner));

                // TODO: Find difference in usage between Assert & AssertEq
                StatementKind::Constrain(ConstrainStatement(expr, message, ConstrainKind::Assert))
            }
            HirStatement::Assign(assign) => StatementKind::Assign(AssignStatement {
                lvalue: assign.lvalue.into_ast(interner),
                expression: assign.expression.to_ast(interner),
            }),
            HirStatement::For(for_stmt) => StatementKind::For(ForLoopStatement {
                identifier: for_stmt.identifier.to_ast(interner),
                range: ForRange::Range(
                    for_stmt.start_range.to_ast(interner),
                    for_stmt.end_range.to_ast(interner),
                ),
                block: for_stmt.block.to_ast(interner),
                span,
            }),
            HirStatement::Break => StatementKind::Break,
            HirStatement::Continue => StatementKind::Continue,
            HirStatement::Expression(expr) => StatementKind::Expression(expr.to_ast(interner)),
            HirStatement::Semi(expr) => StatementKind::Semi(expr.to_ast(interner)),
            HirStatement::Error => StatementKind::Error,
<<<<<<< HEAD
            HirStatement::CompTime(statement) => {
                StatementKind::CompTime(Box::new(statement.to_ast(interner).kind))
=======
            HirStatement::Comptime(statement) => {
                StatementKind::Comptime(Box::new(statement.to_ast(interner).kind))
>>>>>>> 0c8175cb
            }
        };

        Statement { kind, span }
    }
}

impl ExprId {
    #[allow(unused)]
    fn to_ast(self, interner: &NodeInterner) -> Expression {
        let expression = interner.expression(&self);
        let span = interner.expr_span(&self);

        let kind = match expression {
            HirExpression::Ident(ident) => {
                let path = Path::from_ident(ident.to_ast(interner));
                ExpressionKind::Variable(path)
            }
            HirExpression::Literal(HirLiteral::Array(array)) => {
                let array = array.into_ast(interner, span);
                ExpressionKind::Literal(Literal::Array(array))
            }
            HirExpression::Literal(HirLiteral::Slice(array)) => {
                let array = array.into_ast(interner, span);
                ExpressionKind::Literal(Literal::Slice(array))
            }
            HirExpression::Literal(HirLiteral::Bool(value)) => {
                ExpressionKind::Literal(Literal::Bool(value))
            }
            HirExpression::Literal(HirLiteral::Integer(value, sign)) => {
                ExpressionKind::Literal(Literal::Integer(value, sign))
            }
            HirExpression::Literal(HirLiteral::Str(string)) => {
                ExpressionKind::Literal(Literal::Str(string))
            }
            HirExpression::Literal(HirLiteral::FmtStr(string, _exprs)) => {
                // TODO: Is throwing away the exprs here valid?
                ExpressionKind::Literal(Literal::FmtStr(string))
            }
            HirExpression::Literal(HirLiteral::Unit) => ExpressionKind::Literal(Literal::Unit),
            HirExpression::Block(expr) => ExpressionKind::Block(expr.into_ast(interner)),
            HirExpression::Prefix(prefix) => ExpressionKind::Prefix(Box::new(PrefixExpression {
                operator: prefix.operator,
                rhs: prefix.rhs.to_ast(interner),
            })),
            HirExpression::Infix(infix) => ExpressionKind::Infix(Box::new(InfixExpression {
                lhs: infix.lhs.to_ast(interner),
                operator: Spanned::from(infix.operator.location.span, infix.operator.kind),
                rhs: infix.rhs.to_ast(interner),
            })),
            HirExpression::Index(index) => ExpressionKind::Index(Box::new(IndexExpression {
                collection: index.collection.to_ast(interner),
                index: index.index.to_ast(interner),
            })),
            HirExpression::Constructor(constructor) => {
                let type_name = constructor.r#type.borrow().name.to_string();
                let type_name = Path::from_single(type_name, span);
                let fields =
                    vecmap(constructor.fields, |(name, expr)| (name, expr.to_ast(interner)));

                ExpressionKind::Constructor(Box::new(ConstructorExpression { type_name, fields }))
            }
            HirExpression::MemberAccess(access) => {
                ExpressionKind::MemberAccess(Box::new(MemberAccessExpression {
                    lhs: access.lhs.to_ast(interner),
                    rhs: access.rhs,
                }))
            }
            HirExpression::Call(call) => {
                let func = Box::new(call.func.to_ast(interner));
                let arguments = vecmap(call.arguments, |arg| arg.to_ast(interner));
                ExpressionKind::Call(Box::new(CallExpression { func, arguments }))
            }
            HirExpression::MethodCall(method_call) => {
                ExpressionKind::MethodCall(Box::new(MethodCallExpression {
                    object: method_call.object.to_ast(interner),
                    method_name: method_call.method,
                    arguments: vecmap(method_call.arguments, |arg| arg.to_ast(interner)),
                }))
            }
            HirExpression::Cast(cast) => {
                let lhs = cast.lhs.to_ast(interner);
                let r#type = cast.r#type.to_ast();
                ExpressionKind::Cast(Box::new(CastExpression { lhs, r#type }))
            }
            HirExpression::If(if_expr) => ExpressionKind::If(Box::new(IfExpression {
                condition: if_expr.condition.to_ast(interner),
                consequence: if_expr.consequence.to_ast(interner),
                alternative: if_expr.alternative.map(|expr| expr.to_ast(interner)),
            })),
            HirExpression::Tuple(fields) => {
                ExpressionKind::Tuple(vecmap(fields, |field| field.to_ast(interner)))
            }
            HirExpression::Lambda(lambda) => {
                let parameters = vecmap(lambda.parameters, |(pattern, typ)| {
                    (pattern.into_ast(interner), typ.to_ast())
                });
                let return_type = lambda.return_type.to_ast();
                let body = lambda.body.to_ast(interner);
                ExpressionKind::Lambda(Box::new(Lambda { parameters, return_type, body }))
            }
            HirExpression::Error => ExpressionKind::Error,
            HirExpression::CompTime(block) => ExpressionKind::CompTime(block.into_ast(interner)),
            HirExpression::Quote(block) => ExpressionKind::Quote(block),

            // A macro was evaluated here!
            HirExpression::Unquote(block) => ExpressionKind::Block(block),
        };

        Expression::new(kind, span)
    }
}

impl HirPattern {
    fn into_ast(self, interner: &NodeInterner) -> Pattern {
        match self {
            HirPattern::Identifier(ident) => Pattern::Identifier(ident.to_ast(interner)),
            HirPattern::Mutable(pattern, location) => {
                let pattern = Box::new(pattern.into_ast(interner));
                Pattern::Mutable(pattern, location.span, false)
            }
            HirPattern::Tuple(patterns, location) => {
                let patterns = vecmap(patterns, |pattern| pattern.into_ast(interner));
                Pattern::Tuple(patterns, location.span)
            }
            HirPattern::Struct(typ, patterns, location) => {
                let patterns =
                    vecmap(patterns, |(name, pattern)| (name, pattern.into_ast(interner)));
                let name = match typ.follow_bindings() {
                    Type::Struct(struct_def, _) => {
                        let struct_def = struct_def.borrow();
                        struct_def.name.0.contents.clone()
                    }
                    // This pass shouldn't error so if the type isn't a struct we just get a string
                    // representation of any other type and use that. We're relying on name
                    // resolution to fail later when this Ast is re-converted to Hir.
                    other => other.to_string(),
                };
                // The name span is lost here
                let path = Path::from_single(name, location.span);
                Pattern::Struct(path, patterns, location.span)
            }
        }
    }
}

impl HirIdent {
    fn to_ast(&self, interner: &NodeInterner) -> Ident {
        let name = interner.definition_name(self.id).to_owned();
        Ident(Spanned::from(self.location.span, name))
    }
}

impl Type {
    fn to_ast(&self) -> UnresolvedType {
        let typ = match self {
            Type::FieldElement => UnresolvedTypeData::FieldElement,
            Type::Array(length, element) => {
                let length = length.to_type_expression();
                let element = Box::new(element.to_ast());
                UnresolvedTypeData::Array(length, element)
            }
            Type::Slice(element) => {
                let element = Box::new(element.to_ast());
                UnresolvedTypeData::Slice(element)
            }
            Type::Integer(sign, bit_size) => UnresolvedTypeData::Integer(*sign, *bit_size),
            Type::Bool => UnresolvedTypeData::Bool,
            Type::String(length) => {
                let length = length.to_type_expression();
                UnresolvedTypeData::String(Some(length))
            }
            Type::FmtString(length, element) => {
                let length = length.to_type_expression();
                let element = Box::new(element.to_ast());
                UnresolvedTypeData::FormatString(length, element)
            }
            Type::Unit => UnresolvedTypeData::Unit,
            Type::Tuple(fields) => {
                let fields = vecmap(fields, |field| field.to_ast());
                UnresolvedTypeData::Tuple(fields)
            }
            Type::Struct(def, generics) => {
                let struct_def = def.borrow();
                let generics = vecmap(generics, |generic| generic.to_ast());
                let name = Path::from_ident(struct_def.name.clone());
                UnresolvedTypeData::Named(name, generics, false)
            }
            Type::Alias(type_def, generics) => {
                // Keep the alias name instead of expanding this in case the
                // alias' definition was changed
                let type_def = type_def.borrow();
                let generics = vecmap(generics, |generic| generic.to_ast());
                let name = Path::from_ident(type_def.name.clone());
                UnresolvedTypeData::Named(name, generics, false)
            }
            Type::TypeVariable(_, _) => todo!("Convert Type::TypeVariable Hir -> Ast"),
            Type::TraitAsType(_, name, generics) => {
                let generics = vecmap(generics, |generic| generic.to_ast());
                let name = Path::from_single(name.as_ref().clone(), Span::default());
                UnresolvedTypeData::TraitAsType(name, generics)
            }
            Type::NamedGeneric(_, name) => {
                let name = Path::from_single(name.as_ref().clone(), Span::default());
                UnresolvedTypeData::TraitAsType(name, Vec::new())
            }
            Type::Function(args, ret, env) => {
                let args = vecmap(args, |arg| arg.to_ast());
                let ret = Box::new(ret.to_ast());
                let env = Box::new(env.to_ast());
                UnresolvedTypeData::Function(args, ret, env)
            }
            Type::MutableReference(element) => {
                let element = Box::new(element.to_ast());
                UnresolvedTypeData::MutableReference(element)
            }
            // Type::Forall is only for generic functions which don't store a type
            // in their Ast so they don't need to call to_ast for their Forall type.
            // Since there is no UnresolvedTypeData equivalent for Type::Forall, we use
            // this to ignore this case since it shouldn't be needed anyway.
            Type::Forall(_, typ) => return typ.to_ast(),
            Type::Constant(_) => panic!("Type::Constant where a type was expected: {self:?}"),
            Type::Code => UnresolvedTypeData::Code,
            Type::Error => UnresolvedTypeData::Error,
        };

        UnresolvedType { typ, span: None }
    }

    fn to_type_expression(&self) -> UnresolvedTypeExpression {
        let span = Span::default();

        match self.follow_bindings() {
            Type::Constant(length) => UnresolvedTypeExpression::Constant(length, span),
            Type::NamedGeneric(_, name) => {
                let path = Path::from_single(name.as_ref().clone(), span);
                UnresolvedTypeExpression::Variable(path)
            }
            // TODO: This should be turned into a proper error.
            other => panic!("Cannot represent {other:?} as type expression"),
        }
    }
}

impl HirLValue {
    fn into_ast(self, interner: &NodeInterner) -> LValue {
        match self {
            HirLValue::Ident(ident, _) => LValue::Ident(ident.to_ast(interner)),
            HirLValue::MemberAccess { object, field_name, field_index: _, typ: _, location } => {
                let object = Box::new(object.into_ast(interner));
                LValue::MemberAccess { object, field_name, span: location.span }
            }
            HirLValue::Index { array, index, typ: _, location } => {
                let array = Box::new(array.into_ast(interner));
                let index = index.to_ast(interner);
                LValue::Index { array, index, span: location.span }
            }
            HirLValue::Dereference { lvalue, element_type: _, location } => {
                let lvalue = Box::new(lvalue.into_ast(interner));
                LValue::Dereference(lvalue, location.span)
            }
        }
    }
}

impl HirArrayLiteral {
    fn into_ast(self, interner: &NodeInterner, span: Span) -> ArrayLiteral {
        match self {
            HirArrayLiteral::Standard(elements) => {
                ArrayLiteral::Standard(vecmap(elements, |element| element.to_ast(interner)))
            }
            HirArrayLiteral::Repeated { repeated_element, length } => {
                let repeated_element = Box::new(repeated_element.to_ast(interner));
                let length = match length {
                    Type::Constant(length) => {
                        let literal = Literal::Integer((length as u128).into(), false);
                        let kind = ExpressionKind::Literal(literal);
                        Box::new(Expression::new(kind, span))
                    }
                    other => panic!("Cannot convert non-constant type for repeated array literal from Hir -> Ast: {other:?}"),
                };
                ArrayLiteral::Repeated { repeated_element, length }
            }
        }
    }
}

impl HirBlockExpression {
    fn into_ast(self, interner: &NodeInterner) -> BlockExpression {
        let statements = vecmap(self.statements, |statement| statement.to_ast(interner));
        BlockExpression { statements }
    }
}<|MERGE_RESOLUTION|>--- conflicted
+++ resolved
@@ -66,13 +66,8 @@
             HirStatement::Expression(expr) => StatementKind::Expression(expr.to_ast(interner)),
             HirStatement::Semi(expr) => StatementKind::Semi(expr.to_ast(interner)),
             HirStatement::Error => StatementKind::Error,
-<<<<<<< HEAD
             HirStatement::CompTime(statement) => {
                 StatementKind::CompTime(Box::new(statement.to_ast(interner).kind))
-=======
-            HirStatement::Comptime(statement) => {
-                StatementKind::Comptime(Box::new(statement.to_ast(interner).kind))
->>>>>>> 0c8175cb
             }
         };
 
