use crate::token::DocStyle;

use super::{
    errors::LexerErrorKind,
    token::{FmtStrFragment, IntType, Keyword, LocatedToken, SpannedToken, Token, Tokens},
};
use acvm::{AcirField, FieldElement};
use fm::FileId;
use noirc_errors::{Location, Position, Span};
use num_bigint::BigInt;
use num_traits::{Num, One};
use std::str::{CharIndices, FromStr};

/// The job of the lexer is to transform an iterator of characters (`char_iter`)
/// into an iterator of `SpannedToken`. Each `Token` corresponds roughly to 1 word or operator.
/// Tokens are tagged with their location in the source file (a `Span`) for use in error reporting.
pub struct Lexer<'a> {
    file_id: FileId,
    chars: CharIndices<'a>,
    position: Position,
    done: bool,
    skip_comments: bool,
    skip_whitespaces: bool,
    max_integer: BigInt,
}

pub type SpannedTokenResult = Result<SpannedToken, LexerErrorKind>;

pub type LocatedTokenResult = Result<LocatedToken, LexerErrorKind>;

impl<'a> Lexer<'a> {
    /// Given a source file of noir code, return all the tokens in the file
    /// in order, along with any lexing errors that occurred.
    pub fn lex(source: &'a str, file_id: FileId) -> (Tokens, Vec<LexerErrorKind>) {
        let lexer = Lexer::new(source, file_id);
        let mut tokens = vec![];
        let mut errors = vec![];
        for result in lexer {
            match result {
                Ok(token) => tokens.push(token),
                Err(error) => errors.push(error),
            }
        }
        (Tokens(tokens), errors)
    }

    pub fn new(source: &'a str, file_id: FileId) -> Self {
        Lexer {
            file_id,
            chars: source.char_indices(),
            position: 0,
            done: false,
            skip_comments: true,
            skip_whitespaces: true,
            max_integer: BigInt::from_biguint(num_bigint::Sign::Plus, FieldElement::modulus())
                - BigInt::one(),
        }
    }

    pub fn new_with_dummy_file(source: &'a str) -> Self {
        Self::new(source, FileId::dummy())
    }

    pub fn skip_comments(mut self, flag: bool) -> Self {
        self.skip_comments = flag;
        self
    }

    pub fn skip_whitespaces(mut self, flag: bool) -> Self {
        self.skip_whitespaces = flag;
        self
    }

    /// Iterates the cursor and returns the char at the new cursor position
    fn next_char(&mut self) -> Option<char> {
        let (position, ch) = self.chars.next()?;
        self.position = position as u32;
        Some(ch)
    }

    /// Peeks at the next char. Does not iterate the cursor
    fn peek_char(&mut self) -> Option<char> {
        self.chars.clone().next().map(|(_, ch)| ch)
    }

    /// Peeks at the character two positions ahead. Does not iterate the cursor
    fn peek2_char(&mut self) -> Option<char> {
        let mut chars = self.chars.clone();
        chars.next();
        chars.next().map(|(_, ch)| ch)
    }

    /// Peeks at the next char and returns true if it is equal to the char argument
    fn peek_char_is(&mut self, ch: char) -> bool {
        self.peek_char() == Some(ch)
    }

    /// Peeks at the character two positions ahead and returns true if it is equal to the char argument
    fn peek2_char_is(&mut self, ch: char) -> bool {
        self.peek2_char() == Some(ch)
    }

    fn ampersand(&mut self) -> SpannedTokenResult {
        if self.peek_char_is('&') {
            // When we issue this error the first '&' will already be consumed
            // and the next token issued will be the next '&'.
            let span = Span::inclusive(self.position, self.position + 1);
            Err(LexerErrorKind::LogicalAnd { location: self.location(span) })
        } else {
            self.single_char_token(Token::Ampersand)
        }
    }

<<<<<<< HEAD
    fn next_token(&mut self) -> SpannedTokenResult {
        if !self.skip_comments {
            return self.next_token_without_checking_comments();
=======
    fn next_token(&mut self) -> LocatedTokenResult {
        self.next_spanned_token().map(|token| {
            let span = token.span();
            LocatedToken::new(token.into_token(), Location::new(span, self.file_id))
        })
    }

    fn next_spanned_token(&mut self) -> SpannedTokenResult {
        if !self.skip_comments {
            return self.next_spanned_token_without_checking_comments();
>>>>>>> 3cb08f51
        }

        // Read tokens and skip comments. This is done like this to avoid recursion
        // and hitting stack overflow when there are many comments in a row.
        loop {
<<<<<<< HEAD
            let token = self.next_token_without_checking_comments()?;
=======
            let token = self.next_spanned_token_without_checking_comments()?;
>>>>>>> 3cb08f51
            if matches!(token.token(), Token::LineComment(_, None) | Token::BlockComment(_, None)) {
                continue;
            }
            return Ok(token);
        }
    }

    /// Reads the next token, which might be a comment token (these aren't skipped in this method)
<<<<<<< HEAD
    fn next_token_without_checking_comments(&mut self) -> SpannedTokenResult {
=======
    fn next_spanned_token_without_checking_comments(&mut self) -> SpannedTokenResult {
>>>>>>> 3cb08f51
        match self.next_char() {
            Some(x) if Self::is_code_whitespace(x) => {
                let spanned = self.eat_whitespace(x);
                if self.skip_whitespaces {
<<<<<<< HEAD
                    self.next_token_without_checking_comments()
=======
                    self.next_spanned_token_without_checking_comments()
>>>>>>> 3cb08f51
                } else {
                    Ok(spanned)
                }
            }
            Some('<') => self.glue(Token::Less),
            Some('>') => self.glue(Token::Greater),
            Some('=') => self.glue(Token::Assign),
            Some('/') => self.glue(Token::Slash),
            Some('.') => self.glue(Token::Dot),
            Some(':') => self.glue(Token::Colon),
            Some('!') => self.glue(Token::Bang),
            Some('-') => self.glue(Token::Minus),
            Some('&') => self.ampersand(),
            Some('|') => self.single_char_token(Token::Pipe),
            Some('%') => self.single_char_token(Token::Percent),
            Some('^') => self.single_char_token(Token::Caret),
            Some(';') => self.single_char_token(Token::Semicolon),
            Some('*') => self.single_char_token(Token::Star),
            Some('(') => self.single_char_token(Token::LeftParen),
            Some(')') => self.single_char_token(Token::RightParen),
            Some(',') => self.single_char_token(Token::Comma),
            Some('+') => self.single_char_token(Token::Plus),
            Some('{') => self.single_char_token(Token::LeftBrace),
            Some('}') => self.single_char_token(Token::RightBrace),
            Some('[') => self.single_char_token(Token::LeftBracket),
            Some(']') => self.single_char_token(Token::RightBracket),
            Some('$') => self.single_char_token(Token::DollarSign),
            Some('"') => self.eat_string_literal(),
            Some('f') => self.eat_format_string_or_alpha_numeric(),
            Some('r') => self.eat_raw_string_or_alpha_numeric(),
            Some('q') => self.eat_quote_or_alpha_numeric(),
            Some('#') => self.eat_attribute_start(),
            Some(ch) if ch.is_ascii_alphanumeric() || ch == '_' => self.eat_alpha_numeric(ch),
            Some(ch) => {
                // We don't report invalid tokens in the source as errors until parsing to
                // avoid reporting the error twice. See the note on Token::Invalid's documentation for details.
                Ok(Token::Invalid(ch).into_single_span(self.position))
            }
            None => {
                self.done = true;
                Ok(Token::EOF.into_single_span(self.position))
            }
        }
    }

    fn single_char_token(&self, token: Token) -> SpannedTokenResult {
        Ok(token.into_single_span(self.position))
    }

    /// If `single` is followed by `character` then extend it as `double`.
    fn single_double_peek_token(
        &mut self,
        character: char,
        single: Token,
        double: Token,
    ) -> SpannedTokenResult {
        let start = self.position;

        match self.peek_char_is(character) {
            false => Ok(single.into_single_span(start)),
            true => {
                self.next_char();
                Ok(double.into_span(start, start + 1))
            }
        }
    }

    /// Given that some tokens can contain two characters, such as <= , !=, >=, or even three like ..=
    /// Glue will take the first character of the token and check if it can be glued onto the next character(s)
    /// forming a double or triple token
    ///
    /// Returns an error if called with a token which cannot be extended with anything.
    fn glue(&mut self, prev_token: Token) -> SpannedTokenResult {
        match prev_token {
            Token::Dot => {
                if self.peek_char_is('.') && self.peek2_char_is('=') {
                    let start = self.position;
                    self.next_char();
                    self.next_char();
                    Ok(Token::DoubleDotEqual.into_span(start, start + 2))
                } else {
                    self.single_double_peek_token('.', prev_token, Token::DoubleDot)
                }
            }
            Token::Less => {
                let start = self.position;
                if self.peek_char_is('=') {
                    self.next_char();
                    Ok(Token::LessEqual.into_span(start, start + 1))
                } else if self.peek_char_is('<') {
                    self.next_char();
                    Ok(Token::ShiftLeft.into_span(start, start + 1))
                } else {
                    Ok(prev_token.into_single_span(start))
                }
            }
            Token::Greater => {
                let start = self.position;
                if self.peek_char_is('=') {
                    self.next_char();
                    Ok(Token::GreaterEqual.into_span(start, start + 1))
                    // Note: There is deliberately no case for RightShift. We always lex >> as
                    // two separate Greater tokens to help the parser parse nested generic types.
                } else {
                    Ok(prev_token.into_single_span(start))
                }
            }
            Token::Assign => {
                let start = self.position;
                if self.peek_char_is('=') {
                    self.next_char();
                    Ok(Token::Equal.into_span(start, start + 1))
                } else if self.peek_char_is('>') {
                    self.next_char();
                    Ok(Token::FatArrow.into_span(start, start + 1))
                } else {
                    Ok(prev_token.into_single_span(start))
                }
            }
            Token::Bang => self.single_double_peek_token('=', prev_token, Token::NotEqual),
            Token::Minus => self.single_double_peek_token('>', prev_token, Token::Arrow),
            Token::Colon => self.single_double_peek_token(':', prev_token, Token::DoubleColon),
            Token::Slash => {
                let start = self.position;

                if self.peek_char_is('/') {
                    self.next_char();
                    return self.parse_comment(start);
                } else if self.peek_char_is('*') {
                    self.next_char();
                    return self.parse_block_comment(start);
                }

                Ok(prev_token.into_single_span(start))
            }
            _ => Err(LexerErrorKind::NotADoubleChar {
                location: self.location(Span::single_char(self.position)),
                found: prev_token,
            }),
        }
    }

    /// Keeps consuming tokens as long as the predicate is satisfied
    fn eat_while<F: Fn(char) -> bool>(
        &mut self,
        initial_char: Option<char>,
        predicate: F,
    ) -> String {
        // This function is only called when we want to continue consuming a character of the same type.
        // For example, we see a digit and we want to consume the whole integer
        // Therefore, the current character which triggered this function will need to be appended
        let mut word = String::new();
        if let Some(init_char) = initial_char {
            word.push(init_char);
        }

        // Keep checking that we are not at the EOF
        while let Some(peek_char) = self.peek_char() {
            // Then check for the predicate, if predicate matches append char and increment the cursor
            // If not, return word. The next character will be analyzed on the next iteration of next_token,
            // Which will increment the cursor
            if !predicate(peek_char) {
                return word;
            }
            word.push(peek_char);

            // If we arrive at this point, then the char has been added to the word and we should increment the cursor
            self.next_char();
        }

        word
    }

    fn eat_alpha_numeric(&mut self, initial_char: char) -> SpannedTokenResult {
        match initial_char {
            'A'..='Z' | 'a'..='z' | '_' => Ok(self.eat_word(initial_char)?),
            '0'..='9' => self.eat_digit(initial_char),
            _ => Err(LexerErrorKind::UnexpectedCharacter {
                location: self.location(Span::single_char(self.position)),
                found: initial_char.into(),
                expected: "an alpha numeric character".to_owned(),
            }),
        }
    }

    fn eat_attribute_start(&mut self) -> SpannedTokenResult {
        let start = self.position;

        let is_inner = if self.peek_char_is('!') {
            self.next_char();
            true
        } else {
            false
        };

        if !self.peek_char_is('[') {
            return Err(LexerErrorKind::UnexpectedCharacter {
                location: self.location(Span::single_char(self.position)),
                found: self.next_char(),
                expected: "[".to_owned(),
            });
        }
        self.next_char();

        let is_tag = self.peek_char_is('\'');
        if is_tag {
            self.next_char();
        }

        let end = self.position;

        Ok(Token::AttributeStart { is_inner, is_tag }.into_span(start, end))
    }

    //XXX(low): Can increase performance if we use iterator semantic and utilize some of the methods on String. See below
    // https://doc.rust-lang.org/stable/std/primitive.str.html#method.rsplit
    fn eat_word(&mut self, initial_char: char) -> SpannedTokenResult {
        let (start, word, end) = self.lex_word(initial_char);
        self.lookup_word_token(word, start, end)
    }

    /// Lex the next word in the input stream. Returns (start position, word, end position)
    fn lex_word(&mut self, initial_char: char) -> (Position, String, Position) {
        let start = self.position;
        let word = self.eat_while(Some(initial_char), |ch| {
            ch.is_ascii_alphabetic() || ch.is_numeric() || ch == '_'
        });
        (start, word, self.position)
    }

    fn lookup_word_token(
        &self,
        word: String,
        start: Position,
        end: Position,
    ) -> SpannedTokenResult {
        // Check if word either an identifier or a keyword
        if let Some(keyword_token) = Keyword::lookup_keyword(&word) {
            return Ok(keyword_token.into_span(start, end));
        }

        // Check if word an int type
        // if no error occurred, then it is either a valid integer type or it is not an int type
        let parsed_token = IntType::lookup_int_type(&word);

        // Check if it is an int type
        if let Some(int_type) = parsed_token {
            return Ok(Token::IntType(int_type).into_span(start, end));
        }

        // Else it is just an identifier
        let ident_token = Token::Ident(word);
        Ok(ident_token.into_span(start, end))
    }

    fn eat_digit(&mut self, initial_char: char) -> SpannedTokenResult {
        let start = self.position;

        let integer_str = self.eat_while(Some(initial_char), |ch| {
            ch.is_ascii_digit() | ch.is_ascii_hexdigit() | (ch == 'x') | (ch == '_')
        });

        let end = self.position;

        // We want to enforce some simple rules about usage of underscores:
        // 1. Underscores cannot appear at the end of a integer literal. e.g. 0x123_.
        // 2. There cannot be more than one underscore consecutively, e.g. 0x5__5, 5__5.
        //
        // We're not concerned with an underscore at the beginning of a decimal literal
        // such as `_5` as this would be lexed into an ident rather than an integer literal.
        let invalid_underscore_location = integer_str.ends_with('_');
        let consecutive_underscores = integer_str.contains("__");
        if invalid_underscore_location || consecutive_underscores {
            return Err(LexerErrorKind::InvalidIntegerLiteral {
                location: self.location(Span::inclusive(start, end)),
                found: integer_str,
            });
        }

        // Underscores needs to be stripped out before the literal can be converted to a `FieldElement.
        let integer_str = integer_str.replace('_', "");

        let bigint_result = match integer_str.strip_prefix("0x") {
            Some(integer_str) => BigInt::from_str_radix(integer_str, 16),
            None => BigInt::from_str(&integer_str),
        };

        let integer = match bigint_result {
            Ok(bigint) => {
                if bigint > self.max_integer {
                    return Err(LexerErrorKind::IntegerLiteralTooLarge {
                        location: self.location(Span::inclusive(start, end)),
                        limit: self.max_integer.to_string(),
                    });
                }
                let big_uint = bigint.magnitude();
                FieldElement::from_be_bytes_reduce(&big_uint.to_bytes_be())
            }
            Err(_) => {
                return Err(LexerErrorKind::InvalidIntegerLiteral {
                    location: self.location(Span::inclusive(start, end)),
                    found: integer_str,
                })
            }
        };

        let integer_token = Token::Int(integer);
        Ok(integer_token.into_span(start, end))
    }

    fn eat_string_literal(&mut self) -> SpannedTokenResult {
        let start = self.position;
        let mut string = String::new();

        loop {
            if let Some(next) = self.next_char() {
                let char = match next {
                    '"' => break,
                    '\\' => match self.next_char() {
                        Some('r') => '\r',
                        Some('n') => '\n',
                        Some('t') => '\t',
                        Some('0') => '\0',
                        Some('"') => '"',
                        Some('\\') => '\\',
                        Some(escaped) => {
                            let span = Span::inclusive(start, self.position);
                            return Err(LexerErrorKind::InvalidEscape {
                                escaped,
                                location: self.location(span),
                            });
                        }
                        None => {
                            let span = Span::inclusive(start, self.position);
                            return Err(LexerErrorKind::UnterminatedStringLiteral {
                                location: self.location(span),
                            });
                        }
                    },
                    other => other,
                };

                string.push(char);
            } else {
                let span = Span::inclusive(start, self.position);
                return Err(LexerErrorKind::UnterminatedStringLiteral {
                    location: self.location(span),
                });
            }
        }

        let str_literal_token = Token::Str(string);
        let end = self.position;
        Ok(str_literal_token.into_span(start, end))
    }

    fn eat_fmt_string(&mut self) -> SpannedTokenResult {
        let start = self.position;
        self.next_char();

        let mut fragments = Vec::new();
        let mut length = 0;

        loop {
            // String fragment until '{' or '"'
            let mut string = String::new();
            let mut found_curly = false;

            loop {
                if let Some(next) = self.next_char() {
                    let char = match next {
                        '"' => break,
                        '\\' => match self.next_char() {
                            Some('r') => '\r',
                            Some('n') => '\n',
                            Some('t') => '\t',
                            Some('0') => '\0',
                            Some('"') => '"',
                            Some('\\') => '\\',
                            Some(escaped) => {
                                let span = Span::inclusive(start, self.position);
                                return Err(LexerErrorKind::InvalidEscape {
                                    escaped,
                                    location: self.location(span),
                                });
                            }
                            None => {
                                let span = Span::inclusive(start, self.position);
                                return Err(LexerErrorKind::UnterminatedStringLiteral {
                                    location: self.location(span),
                                });
                            }
                        },
                        '{' if self.peek_char_is('{') => {
                            self.next_char();
                            '{'
                        }
                        '}' if self.peek_char_is('}') => {
                            self.next_char();
                            '}'
                        }
                        '}' => {
                            let error_position = self.position;

                            // Keep consuming chars until we find the closing double quote
                            self.skip_until_string_end();

                            let span = Span::inclusive(error_position, error_position);
                            return Err(LexerErrorKind::InvalidFormatString {
                                found: '}',
                                location: self.location(span),
                            });
                        }
                        '{' => {
                            found_curly = true;
                            break;
                        }
                        other => other,
                    };

                    string.push(char);
                    length += 1;

                    if char == '{' || char == '}' {
                        // This might look a bit strange, but if there's `{{` or `}}` in the format string
                        // then it will be `{` and `}` in the string fragment respectively, but on the codegen
                        // phase it will be translated back to `{{` and `}}` to avoid executing an interpolation,
                        // thus the actual length of the codegen'd string will be one more than what we get here.
                        //
                        // We could just make the fragment include the double curly braces, but then the interpreter
                        // would need to undo the curly braces, so it's simpler to add them during codegen.
                        length += 1;
                    }
                } else {
                    let span = Span::inclusive(start, self.position);
                    return Err(LexerErrorKind::UnterminatedStringLiteral {
                        location: self.location(span),
                    });
                }
            }

            if !string.is_empty() {
                fragments.push(FmtStrFragment::String(string));
            }

            if !found_curly {
                break;
            }

            length += 1; // for the curly brace

            // Interpolation fragment until '}' or '"'
            let mut string = String::new();
            let interpolation_start = self.position + 1; // + 1 because we are at '{'
            let mut first_char = true;
            while let Some(next) = self.next_char() {
                let char = match next {
                    '}' => {
                        if string.is_empty() {
                            let error_position = self.position;

                            // Keep consuming chars until we find the closing double quote
                            self.skip_until_string_end();

                            let span = Span::inclusive(error_position, error_position);
                            return Err(LexerErrorKind::EmptyFormatStringInterpolation {
                                location: self.location(span),
                            });
                        }

                        break;
                    }
                    other => {
                        let is_valid_char = if first_char {
                            other.is_ascii_alphabetic() || other == '_'
                        } else {
                            other.is_ascii_alphanumeric() || other == '_'
                        };
                        if !is_valid_char {
                            let error_position = self.position;

                            // Keep consuming chars until we find the closing double quote
                            // (unless we bumped into a double quote now, in which case we are done)
                            if other != '"' {
                                self.skip_until_string_end();
                            }

                            let span = Span::inclusive(error_position, error_position);
                            return Err(LexerErrorKind::InvalidFormatString {
                                found: other,
                                location: self.location(span),
                            });
                        }
                        first_char = false;
                        other
                    }
                };
                length += 1;
                string.push(char);
            }

            length += 1; // for the closing curly brace

            let span = Span::from(interpolation_start..self.position);
            let location = Location::new(span, self.file_id);
            fragments.push(FmtStrFragment::Interpolation(string, location));
        }

        let token = Token::FmtStr(fragments, length);
        let end = self.position;
        Ok(token.into_span(start, end))
    }

    fn skip_until_string_end(&mut self) {
        while let Some(next) = self.next_char() {
            if next == '\'' && self.peek_char_is('"') {
                self.next_char();
            } else if next == '"' {
                break;
            }
        }
    }

    fn eat_format_string_or_alpha_numeric(&mut self) -> SpannedTokenResult {
        if self.peek_char_is('"') {
            self.eat_fmt_string()
        } else {
            self.eat_alpha_numeric('f')
        }
    }

    fn eat_raw_string(&mut self) -> SpannedTokenResult {
        let start = self.position;

        let beginning_hashes = self.eat_while(None, |ch| ch == '#');
        let beginning_hashes_count = beginning_hashes.chars().count();
        if beginning_hashes_count > 255 {
            // too many hashes (unlikely in practice)
            // also, Rust disallows 256+ hashes as well
            return Err(LexerErrorKind::UnexpectedCharacter {
                location: self.location(Span::single_char(start + 255)),
                found: Some('#'),
                expected: "\"".to_owned(),
            });
        }

        if !self.peek_char_is('"') {
            return Err(LexerErrorKind::UnexpectedCharacter {
                location: self.location(Span::single_char(self.position)),
                found: self.next_char(),
                expected: "\"".to_owned(),
            });
        }
        self.next_char();

        let mut str_literal = String::new();
        loop {
            let chars = self.eat_while(None, |ch| ch != '"');
            str_literal.push_str(&chars[..]);
            if !self.peek_char_is('"') {
                return Err(LexerErrorKind::UnexpectedCharacter {
                    location: self.location(Span::single_char(self.position)),
                    found: self.next_char(),
                    expected: "\"".to_owned(),
                });
            }
            self.next_char();
            let mut ending_hashes_count = 0;
            while let Some('#') = self.peek_char() {
                if ending_hashes_count == beginning_hashes_count {
                    break;
                }
                self.next_char();
                ending_hashes_count += 1;
            }
            if ending_hashes_count == beginning_hashes_count {
                break;
            } else {
                str_literal.push('"');
                for _ in 0..ending_hashes_count {
                    str_literal.push('#');
                }
            }
        }

        let str_literal_token = Token::RawStr(str_literal, beginning_hashes_count as u8);

        let end = self.position;
        Ok(str_literal_token.into_span(start, end))
    }

    fn eat_raw_string_or_alpha_numeric(&mut self) -> SpannedTokenResult {
        // Problem: we commit to eating raw strings once we see one or two characters.
        // This is unclean, but likely ok in all practical cases, and works with existing
        // `Lexer` methods.
        let peek1 = self.peek_char().unwrap_or('X');
        let peek2 = self.peek2_char().unwrap_or('X');
        match (peek1, peek2) {
            ('#', '#') | ('#', '"') | ('"', _) => self.eat_raw_string(),
            _ => self.eat_alpha_numeric('r'),
        }
    }

    fn eat_quote_or_alpha_numeric(&mut self) -> SpannedTokenResult {
        let (start, word, end) = self.lex_word('q');
        if word != "quote" {
            return self.lookup_word_token(word, start, end);
        }

        let mut delimiter = self.next_token()?;
        while let Token::Whitespace(_) = delimiter.token() {
            delimiter = self.next_token()?;
        }

        let (start_delim, end_delim) = match delimiter.token() {
            Token::LeftBrace => (Token::LeftBrace, Token::RightBrace),
            Token::LeftBracket => (Token::LeftBracket, Token::RightBracket),
            Token::LeftParen => (Token::LeftParen, Token::RightParen),
            _ => return Err(LexerErrorKind::InvalidQuoteDelimiter { delimiter }),
        };

        let mut tokens = Vec::new();

        // Keep track of each nested delimiter we need to close.
        let mut nested_delimiters = vec![delimiter];

        while !nested_delimiters.is_empty() {
            let token = self.next_token()?;

            if *token.token() == start_delim {
                nested_delimiters.push(token.clone());
            } else if *token.token() == end_delim {
                nested_delimiters.pop();
            } else if *token.token() == Token::EOF {
                let start_delim =
                    nested_delimiters.pop().expect("If this were empty, we wouldn't be looping");
                return Err(LexerErrorKind::UnclosedQuote { start_delim, end_delim });
            }

            tokens.push(token);
        }

        // Pop the closing delimiter from the token stream
        if !tokens.is_empty() {
            tokens.pop();
        }

        let end = self.position;
        Ok(Token::Quote(Tokens(tokens)).into_span(start, end))
    }

    fn parse_comment(&mut self, start: u32) -> SpannedTokenResult {
        let doc_style = match self.peek_char() {
            Some('!') => {
                self.next_char();
                Some(DocStyle::Inner)
            }
            Some('/') if self.peek2_char() != '/'.into() => {
                self.next_char();
                Some(DocStyle::Outer)
            }
            _ => None,
        };
        let comment = self.eat_while(None, |ch| ch != '\n');

        if !comment.is_ascii() {
            let span = Span::from(start..self.position);
<<<<<<< HEAD
            return Err(LexerErrorKind::NonAsciiComment { span });
=======
            return Err(LexerErrorKind::NonAsciiComment { location: self.location(span) });
>>>>>>> 3cb08f51
        }

        Ok(Token::LineComment(comment, doc_style).into_span(start, self.position))
    }

    fn parse_block_comment(&mut self, start: u32) -> SpannedTokenResult {
        let doc_style = match self.peek_char() {
            Some('!') => {
                self.next_char();
                Some(DocStyle::Inner)
            }
            Some('*') if !matches!(self.peek2_char(), Some('*' | '/')) => {
                self.next_char();
                Some(DocStyle::Outer)
            }
            _ => None,
        };

        let mut depth = 1usize;

        let mut content = String::new();
        while let Some(ch) = self.next_char() {
            match ch {
                '/' if self.peek_char_is('*') => {
                    self.next_char();
                    depth += 1;
                }
                '*' if self.peek_char_is('/') => {
                    self.next_char();
                    depth -= 1;

                    // This block comment is closed, so for a construction like "/* */ */"
                    // there will be a successfully parsed block comment "/* */"
                    // and " */" will be processed separately.
                    if depth == 0 {
                        break;
                    }
                }
                ch => content.push(ch),
            }
        }
        if depth == 0 {
            if !content.is_ascii() {
                let span = Span::from(start..self.position);
                return Err(LexerErrorKind::NonAsciiComment { location: self.location(span) });
            }

            Ok(Token::BlockComment(content, doc_style).into_span(start, self.position))
        } else {
            let span = Span::inclusive(start, self.position);
            Err(LexerErrorKind::UnterminatedBlockComment { location: self.location(span) })
        }
    }

    fn is_code_whitespace(c: char) -> bool {
        c == '\t' || c == '\n' || c == '\r' || c == ' '
    }

    /// Skips white space. They are not significant in the source language
    fn eat_whitespace(&mut self, initial_char: char) -> SpannedToken {
        let start = self.position;
        let whitespace = self.eat_while(initial_char.into(), Self::is_code_whitespace);
        SpannedToken::new(Token::Whitespace(whitespace), Span::inclusive(start, self.position))
    }

    fn location(&self, span: Span) -> Location {
        Location::new(span, self.file_id)
    }
}

impl<'a> Iterator for Lexer<'a> {
    type Item = LocatedTokenResult;

    fn next(&mut self) -> Option<Self::Item> {
        if self.done {
            None
        } else {
            Some(self.next_token())
        }
    }
}

#[cfg(test)]
mod tests {
    use iter_extended::vecmap;

    use super::*;

    #[test]
    fn test_single_multi_char() {
        let input = "! != + ( ) { } [ ] | , ; : :: < <= > >= & - -> . .. ..= % / * = == << >>";

        let expected = vec![
            Token::Bang,
            Token::NotEqual,
            Token::Plus,
            Token::LeftParen,
            Token::RightParen,
            Token::LeftBrace,
            Token::RightBrace,
            Token::LeftBracket,
            Token::RightBracket,
            Token::Pipe,
            Token::Comma,
            Token::Semicolon,
            Token::Colon,
            Token::DoubleColon,
            Token::Less,
            Token::LessEqual,
            Token::Greater,
            Token::GreaterEqual,
            Token::Ampersand,
            Token::Minus,
            Token::Arrow,
            Token::Dot,
            Token::DoubleDot,
            Token::DoubleDotEqual,
            Token::Percent,
            Token::Slash,
            Token::Star,
            Token::Assign,
            Token::Equal,
            Token::ShiftLeft,
            Token::Greater,
            Token::Greater,
            Token::EOF,
        ];

        let mut lexer = Lexer::new_with_dummy_file(input);

        for token in expected.into_iter() {
            let got = lexer.next_token().unwrap();
            assert_eq!(got, token);
        }
    }

    #[test]
    fn invalid_attribute() {
        let input = "#";
        let mut lexer = Lexer::new_with_dummy_file(input);

        let token = lexer.next().unwrap();
        assert!(token.is_err());
    }

    #[test]
    fn test_attribute_start() {
        let input = r#"#[something]"#;
        let mut lexer = Lexer::new_with_dummy_file(input);

        let token = lexer.next_token().unwrap();
        assert_eq!(token.token(), &Token::AttributeStart { is_inner: false, is_tag: false });
    }

    #[test]
    fn test_attribute_start_with_tag() {
        let input = r#"#['something]"#;
        let mut lexer = Lexer::new_with_dummy_file(input);

        let token = lexer.next_token().unwrap();
        assert_eq!(token.token(), &Token::AttributeStart { is_inner: false, is_tag: true });
    }

    #[test]
    fn test_inner_attribute_start() {
        let input = r#"#![something]"#;
        let mut lexer = Lexer::new_with_dummy_file(input);

        let token = lexer.next_token().unwrap();
        assert_eq!(token.token(), &Token::AttributeStart { is_inner: true, is_tag: false });
    }

    #[test]
    fn test_inner_attribute_start_with_tag() {
        let input = r#"#!['something]"#;
        let mut lexer = Lexer::new_with_dummy_file(input);

        let token = lexer.next_token().unwrap();
        assert_eq!(token.token(), &Token::AttributeStart { is_inner: true, is_tag: true });
    }

    #[test]
    fn test_int_type() {
        let input = "u16 i16 i108 u104.5";

        let expected = vec![
            Token::IntType(IntType::Unsigned(16)),
            Token::IntType(IntType::Signed(16)),
            Token::IntType(IntType::Signed(108)),
            Token::IntType(IntType::Unsigned(104)),
            Token::Dot,
            Token::Int(5_i128.into()),
        ];

        let mut lexer = Lexer::new_with_dummy_file(input);
        for token in expected.into_iter() {
            let got = lexer.next_token().unwrap();
            assert_eq!(got, token);
        }
    }

    #[test]
    fn test_int_too_large() {
        let modulus = FieldElement::modulus();
        let input = modulus.to_string();

        let mut lexer = Lexer::new_with_dummy_file(&input);
        let token = lexer.next_token();
        assert!(
            matches!(token, Err(LexerErrorKind::IntegerLiteralTooLarge { .. })),
            "expected {input} to throw error"
        );
    }

    #[test]
    fn test_arithmetic_sugar() {
        let input = "+= -= *= /= %=";

        let expected = vec![
            Token::Plus,
            Token::Assign,
            Token::Minus,
            Token::Assign,
            Token::Star,
            Token::Assign,
            Token::Slash,
            Token::Assign,
            Token::Percent,
            Token::Assign,
        ];

        let mut lexer = Lexer::new_with_dummy_file(input);
        for token in expected.into_iter() {
            let got = lexer.next_token().unwrap();
            assert_eq!(got, token);
        }
    }

    #[test]
    fn unterminated_block_comment() {
        let input = "/*/";

        let mut lexer = Lexer::new_with_dummy_file(input);
        let token = lexer.next().unwrap();

        assert!(token.is_err());
    }

    #[test]
    fn test_comment() {
        let input = "// hello
        let x = 5
    ";

        let expected = vec![
            Token::Keyword(Keyword::Let),
            Token::Ident("x".to_string()),
            Token::Assign,
            Token::Int(FieldElement::from(5_i128)),
        ];

        let mut lexer = Lexer::new_with_dummy_file(input);
        for token in expected.into_iter() {
            let first_lexer_output = lexer.next_token().unwrap();
            assert_eq!(first_lexer_output, token);
        }
    }

    #[test]
    fn test_block_comment() {
        let input = "
    /* comment */
    let x = 5
    /* comment */
    ";

        let expected = vec![
            Token::Keyword(Keyword::Let),
            Token::Ident("x".to_string()),
            Token::Assign,
            Token::Int(FieldElement::from(5_i128)),
        ];

        let mut lexer = Lexer::new_with_dummy_file(input);
        for token in expected.into_iter() {
            let first_lexer_output = lexer.next_token().unwrap();
            assert_eq!(first_lexer_output, token);
        }
    }

    #[test]
    fn test_comments() {
        let input = "
            // comment
            /// comment
            //! comment
            /* comment */
            /** outer doc block */
            /*! inner doc block */
        ";
        let expected = [
            Token::LineComment(" comment".into(), None),
            Token::LineComment(" comment".into(), DocStyle::Outer.into()),
            Token::LineComment(" comment".into(), DocStyle::Inner.into()),
            Token::BlockComment(" comment ".into(), None),
            Token::BlockComment(" outer doc block ".into(), DocStyle::Outer.into()),
            Token::BlockComment(" inner doc block ".into(), DocStyle::Inner.into()),
        ];

        let mut lexer = Lexer::new_with_dummy_file(input).skip_comments(false);
        for token in expected {
            let first_lexer_output = lexer.next_token().unwrap();
            assert_eq!(token, first_lexer_output);
        }
    }

    #[test]
    fn test_nested_block_comments() {
        let input = "
    /*   /* */  /** */  /*! */  */
    let x = 5
    /*   /* */  /** */  /*! */  */
    ";

        let expected = vec![
            Token::Keyword(Keyword::Let),
            Token::Ident("x".to_string()),
            Token::Assign,
            Token::Int(FieldElement::from(5_i128)),
        ];

        let mut lexer = Lexer::new_with_dummy_file(input);
        for token in expected.into_iter() {
            let first_lexer_output = lexer.next_token().unwrap();
            assert_eq!(first_lexer_output, token);
        }
    }
    #[test]
    fn test_eat_string_literal() {
        let input = "let _word = \"hello\"";

        let expected = vec![
            Token::Keyword(Keyword::Let),
            Token::Ident("_word".to_string()),
            Token::Assign,
            Token::Str("hello".to_string()),
        ];
        let mut lexer = Lexer::new_with_dummy_file(input);

        for token in expected.into_iter() {
            let got = lexer.next_token().unwrap();
            assert_eq!(got, token);
        }
    }

    #[test]
    fn test_eat_string_literal_with_escapes() {
        let input = "let _word = \"hello\\n\\t\"";

        let expected = vec![
            Token::Keyword(Keyword::Let),
            Token::Ident("_word".to_string()),
            Token::Assign,
            Token::Str("hello\n\t".to_string()),
        ];
        let mut lexer = Lexer::new_with_dummy_file(input);

        for token in expected.into_iter() {
            let got = lexer.next_token().unwrap();
            assert_eq!(got, token);
        }
    }

    #[test]
    fn test_eat_string_literal_missing_double_quote() {
        let input = "\"hello";
        let mut lexer = Lexer::new_with_dummy_file(input);
        assert!(matches!(
            lexer.next_token(),
            Err(LexerErrorKind::UnterminatedStringLiteral { .. })
        ));
    }

    #[test]
    fn test_eat_fmt_string_literal_without_interpolations() {
        let input = "let _word = f\"hello\"";

        let expected = vec![
            Token::Keyword(Keyword::Let),
            Token::Ident("_word".to_string()),
            Token::Assign,
            Token::FmtStr(vec![FmtStrFragment::String("hello".to_string())], 5),
        ];
        let mut lexer = Lexer::new_with_dummy_file(input);

        for token in expected.into_iter() {
            let got = lexer.next_token().unwrap();
            assert_eq!(got, token);
        }
    }

    #[test]
    fn test_eat_fmt_string_literal_with_escapes_without_interpolations() {
        let input = "let _word = f\"hello\\n\\t{{x}}\"";

        let expected = vec![
            Token::Keyword(Keyword::Let),
            Token::Ident("_word".to_string()),
            Token::Assign,
            Token::FmtStr(vec![FmtStrFragment::String("hello\n\t{x}".to_string())], 12),
        ];
        let mut lexer = Lexer::new_with_dummy_file(input);

        for token in expected.into_iter() {
            let got = lexer.next_token().unwrap();
            assert_eq!(got, token);
        }
    }

    #[test]
    fn test_eat_fmt_string_literal_with_interpolations() {
        let input = "let _word = f\"hello {world} and {_another} {vAr_123}\"";
        let file = FileId::dummy();

        let expected = vec![
            Token::Keyword(Keyword::Let),
            Token::Ident("_word".to_string()),
            Token::Assign,
            Token::FmtStr(
                vec![
                    FmtStrFragment::String("hello ".to_string()),
                    FmtStrFragment::Interpolation(
                        "world".to_string(),
                        Location::new(Span::from(21..26), file),
                    ),
                    FmtStrFragment::String(" and ".to_string()),
                    FmtStrFragment::Interpolation(
                        "_another".to_string(),
                        Location::new(Span::from(33..41), file),
                    ),
                    FmtStrFragment::String(" ".to_string()),
                    FmtStrFragment::Interpolation(
                        "vAr_123".to_string(),
                        Location::new(Span::from(44..51), file),
                    ),
                ],
                38,
            ),
        ];
        let mut lexer = Lexer::new_with_dummy_file(input);

        for token in expected.into_iter() {
            let got = lexer.next_token().unwrap().into_token();
            assert_eq!(got, token);
        }
    }

    #[test]
    fn test_eat_fmt_string_literal_missing_double_quote() {
        let input = "f\"hello";
        let mut lexer = Lexer::new_with_dummy_file(input);
        assert!(matches!(
            lexer.next_token(),
            Err(LexerErrorKind::UnterminatedStringLiteral { .. })
        ));
    }

    #[test]
    fn test_eat_fmt_string_literal_invalid_char_in_interpolation() {
        let input = "f\"hello {foo.bar}\" true";
        let mut lexer = Lexer::new_with_dummy_file(input);
        assert!(matches!(lexer.next_token(), Err(LexerErrorKind::InvalidFormatString { .. })));

        // Make sure the lexer went past the ending double quote for better recovery
        let token = lexer.next_token().unwrap().into_token();
        assert!(matches!(token, Token::Bool(true)));
    }

    #[test]
    fn test_eat_fmt_string_literal_double_quote_inside_interpolation() {
        let input = "f\"hello {world\" true";
        let mut lexer = Lexer::new_with_dummy_file(input);
        assert!(matches!(lexer.next_token(), Err(LexerErrorKind::InvalidFormatString { .. })));

        // Make sure the lexer stopped parsing the string literal when it found \" inside the interpolation
        let token = lexer.next_token().unwrap().into_token();
        assert!(matches!(token, Token::Bool(true)));
    }

    #[test]
    fn test_eat_fmt_string_literal_unmatched_closing_curly() {
        let input = "f\"hello }\" true";
        let mut lexer = Lexer::new_with_dummy_file(input);
        assert!(matches!(lexer.next_token(), Err(LexerErrorKind::InvalidFormatString { .. })));

        // Make sure the lexer went past the ending double quote for better recovery
        let token = lexer.next_token().unwrap().into_token();
        assert!(matches!(token, Token::Bool(true)));
    }

    #[test]
    fn test_eat_fmt_string_literal_empty_interpolation() {
        let input = "f\"{}\" true";
        let mut lexer = Lexer::new_with_dummy_file(input);
        assert!(matches!(
            lexer.next_token(),
            Err(LexerErrorKind::EmptyFormatStringInterpolation { .. })
        ));

        // Make sure the lexer went past the ending double quote for better recovery
        let token = lexer.next_token().unwrap().into_token();
        assert!(matches!(token, Token::Bool(true)));
    }

    #[test]
    fn test_eat_integer_literals() {
        let test_cases: Vec<(&str, Token)> = vec![
            ("0x05", Token::Int(5_i128.into())),
            ("5", Token::Int(5_i128.into())),
            ("0x1234_5678", Token::Int(0x1234_5678_u128.into())),
            ("0x_01", Token::Int(0x1_u128.into())),
            ("1_000_000", Token::Int(1_000_000_u128.into())),
        ];

        for (input, expected_token) in test_cases {
            let mut lexer = Lexer::new_with_dummy_file(input);
            let got = lexer.next_token().unwrap();
            assert_eq!(got.token(), &expected_token);
        }
    }

    #[test]
    fn test_reject_invalid_underscores_in_integer_literal() {
        let test_cases: Vec<&str> = vec!["0x05_", "5_", "5__5", "0x5__5"];

        for input in test_cases {
            let mut lexer = Lexer::new_with_dummy_file(input);
            let token = lexer.next_token();
            assert!(
                matches!(token, Err(LexerErrorKind::InvalidIntegerLiteral { .. })),
                "expected {input} to throw error"
            );
        }
    }

    #[test]
    fn test_span() {
        let input = "let x = 5";

        // Let
        let start_position = Position::default();
        let let_position = start_position + 2;
        let let_token = Token::Keyword(Keyword::Let).into_span(start_position, let_position);

        // Skip whitespace
        let whitespace_position = let_position + 1;

        // Identifier position
        let ident_position = whitespace_position + 1;
        let ident_token = Token::Ident("x".to_string()).into_single_span(ident_position);

        // Skip whitespace
        let whitespace_position = ident_position + 1;

        // Assign position
        let assign_position = whitespace_position + 1;
        let assign_token = Token::Assign.into_single_span(assign_position);

        // Skip whitespace
        let whitespace_position = assign_position + 1;

        // Int position
        let int_position = whitespace_position + 1;
        let int_token = Token::Int(5_i128.into()).into_single_span(int_position);

        let expected = vec![let_token, ident_token, assign_token, int_token];
        let mut lexer = Lexer::new_with_dummy_file(input);

        for spanned_token in expected.into_iter() {
            let got = lexer.next_token().unwrap();
            assert_eq!(got.span(), spanned_token.span());
            assert_eq!(got.into_spanned_token(), spanned_token);
        }
    }

    #[test]
    fn test_basic_language_syntax() {
        let input = "
        let five = 5;
        let ten : Field = 10;
        let mul = fn(x, y) {
            x * y;
        };
        constrain mul(five, ten) == 50;
        assert(ten + five == 15);
    ";

        let expected = vec![
            Token::Keyword(Keyword::Let),
            Token::Ident("five".to_string()),
            Token::Assign,
            Token::Int(5_i128.into()),
            Token::Semicolon,
            Token::Keyword(Keyword::Let),
            Token::Ident("ten".to_string()),
            Token::Colon,
            Token::Keyword(Keyword::Field),
            Token::Assign,
            Token::Int(10_i128.into()),
            Token::Semicolon,
            Token::Keyword(Keyword::Let),
            Token::Ident("mul".to_string()),
            Token::Assign,
            Token::Keyword(Keyword::Fn),
            Token::LeftParen,
            Token::Ident("x".to_string()),
            Token::Comma,
            Token::Ident("y".to_string()),
            Token::RightParen,
            Token::LeftBrace,
            Token::Ident("x".to_string()),
            Token::Star,
            Token::Ident("y".to_string()),
            Token::Semicolon,
            Token::RightBrace,
            Token::Semicolon,
            Token::Keyword(Keyword::Constrain),
            Token::Ident("mul".to_string()),
            Token::LeftParen,
            Token::Ident("five".to_string()),
            Token::Comma,
            Token::Ident("ten".to_string()),
            Token::RightParen,
            Token::Equal,
            Token::Int(50_i128.into()),
            Token::Semicolon,
            Token::Keyword(Keyword::Assert),
            Token::LeftParen,
            Token::Ident("ten".to_string()),
            Token::Plus,
            Token::Ident("five".to_string()),
            Token::Equal,
            Token::Int(15_i128.into()),
            Token::RightParen,
            Token::Semicolon,
            Token::EOF,
        ];
        let mut lexer = Lexer::new_with_dummy_file(input);

        for token in expected.into_iter() {
            let got = lexer.next_token().unwrap();
            assert_eq!(got, token);
        }
    }

    // returns a vector of:
    //   (expected_token_discriminator, strings_to_lex)
    // expected_token_discriminator matches a given token when
    // std::mem::discriminant returns the same discriminant for both.
    fn blns_base64_to_statements(base64_str: String) -> Vec<(Option<Token>, Vec<String>)> {
        use base64::engine::general_purpose;
        use std::borrow::Cow;
        use std::io::Cursor;
        use std::io::Read;

        let mut wrapped_reader = Cursor::new(base64_str);
        let mut decoder =
            base64::read::DecoderReader::new(&mut wrapped_reader, &general_purpose::STANDARD);
        let mut base64_decoded = Vec::new();
        decoder.read_to_end(&mut base64_decoded).unwrap();

        // NOTE: when successful, this is the same conversion method as used in
        // noirc_driver::stdlib::stdlib_paths_with_source, viz.
        //
        // let source = std::str::from_utf8(..).unwrap().to_string();
        let s: Cow<'_, str> = match std::str::from_utf8(&base64_decoded) {
            Ok(s) => std::borrow::Cow::Borrowed(s),
            Err(_err) => {
                // recover as much of the string as possible
                // when str::from_utf8 fails
                String::from_utf8_lossy(&base64_decoded)
            }
        };

        vec![
            // Token::Ident(_)
            (None, vec![format!("let \"{s}\" = ();")]),
            (Some(Token::Str("".to_string())), vec![format!("let s = \"{s}\";")]),
            (
                Some(Token::RawStr("".to_string(), 0)),
                vec![
                    // let s = r"Hello world";
                    format!("let s = r\"{s}\";"),
                    // let s = r#"Simon says "hello world""#;
                    format!("let s = r#\"{s}\"#;"),
                    // // Any number of hashes may be used (>= 1) as long as the string also terminates with the same number of hashes
                    // let s = r#####"One "#, Two "##, Three "###, Four "####, Five will end the string."#####;
                    format!("let s = r##\"{s}\"##;"),
                    format!("let s = r###\"{s}\"###;"),
                    format!("let s = r####\"{s}\"####; "),
                    format!("let s = r#####\"{s}\"#####;"),
                ],
            ),
            (Some(Token::FmtStr(vec![], 0)), vec![format!("assert(x == y, f\"{s}\");")]),
            // expected token not found
            // (Some(Token::LineComment("".to_string(), None)), vec![
            (None, vec![format!("//{s}"), format!("// {s}")]),
            // expected token not found
            // (Some(Token::BlockComment("".to_string(), None)), vec![
            (None, vec![format!("/*{s}*/"), format!("/* {s} */"), format!("/*\n{s}\n*/")]),
        ]
    }

    #[test]
    fn test_big_list_of_naughty_strings() {
        use std::mem::discriminant;

        let blns_contents = include_str!("./blns/blns.base64.json");
        let blns_base64: Vec<String> =
            serde_json::from_str(blns_contents).expect("BLNS json invalid");
        for blns_base64_str in blns_base64 {
            let statements = blns_base64_to_statements(blns_base64_str);
            for (token_discriminator_opt, blns_program_strs) in statements {
                for blns_program_str in blns_program_strs {
                    let mut expected_token_found = false;
                    let mut lexer = Lexer::new_with_dummy_file(&blns_program_str);
                    let mut result_tokens = Vec::new();
                    loop {
                        match lexer.next_token() {
                            Ok(next_token) => {
                                result_tokens.push(next_token.clone());
                                expected_token_found |= token_discriminator_opt
                                    .as_ref()
                                    .map(|token_discriminator| {
                                        discriminant(token_discriminator)
                                            == discriminant(next_token.token())
                                    })
                                    .unwrap_or(true);

                                if next_token == Token::EOF {
                                    assert!(lexer.done, "lexer not done when EOF emitted!");
                                    break;
                                }
                            }

                            Err(LexerErrorKind::InvalidIntegerLiteral { .. })
                            | Err(LexerErrorKind::UnexpectedCharacter { .. })
                            | Err(LexerErrorKind::NonAsciiComment { .. })
                            | Err(LexerErrorKind::UnterminatedBlockComment { .. })
                            | Err(LexerErrorKind::UnterminatedStringLiteral { .. })
                            | Err(LexerErrorKind::InvalidFormatString { .. }) => {
                                expected_token_found = true;
                            }
                            Err(err) => {
                                panic!(
                                    "Unexpected lexer error found {:?} for input string {:?}",
                                    err, blns_program_str
                                )
                            }
                        }
                    }

                    assert!(
                        expected_token_found,
                        "expected token not found: {token_discriminator_opt:?}\noutput:\n{result_tokens:?}",
                    );
                }
            }
        }
    }

    #[test]
    fn test_quote() {
        // cases is a vector of pairs of (test string, expected # of tokens in token stream)
        let cases = vec![
            ("quote {}", 0),
            ("quote { a.b }", 3),
            ("quote { ) ( }", 2), // invalid syntax is fine in a quote
            ("quote { { } }", 2), // Nested `{` and `}` shouldn't close the quote as long as they are matched.
            ("quote { 1 { 2 { 3 { 4 { 5 } 4 4 } 3 3 } 2 2 } 1 1 }", 21),
            ("quote [ } } ]", 2), // In addition to `{}`, `[]`, and `()` can also be used as delimiters.
            ("quote [ } foo[] } ]", 5),
            ("quote ( } () } )", 4),
        ];

        for (source, expected_stream_length) in cases {
            let mut tokens =
                vecmap(Lexer::new_with_dummy_file(source), |result| result.unwrap().into_token());

            // All examples should be a single TokenStream token followed by an EOF token.
            assert_eq!(tokens.len(), 2, "Unexpected token count: {tokens:?}");

            tokens.pop();
            match tokens.pop().unwrap() {
                Token::Quote(stream) => assert_eq!(stream.0.len(), expected_stream_length),
                other => panic!("test_quote test failure! Expected a single TokenStream token, got {other} for input `{source}`")
            }
        }
    }

    #[test]
    fn test_unclosed_quote() {
        let cases = vec!["quote {", "quote { {  }", "quote [ []", "quote (((((((())))"];

        for source in cases {
            // `quote` is not itself a keyword so if the token stream fails to
            // parse we don't expect any valid tokens from the quote construct
            for token in Lexer::new_with_dummy_file(source) {
                assert!(token.is_err(), "Expected Err, found {token:?}");
            }
        }
    }

    #[test]
    fn test_non_ascii_comments() {
        let cases = vec!["// 🙂", "// schön", "/* in the middle 🙂 of a comment */"];

        for source in cases {
            let mut lexer = Lexer::new_with_dummy_file(source);
            assert!(
                lexer.any(|token| matches!(token, Err(LexerErrorKind::NonAsciiComment { .. }))),
                "Expected NonAsciiComment error"
            );
        }
    }
}<|MERGE_RESOLUTION|>--- conflicted
+++ resolved
@@ -111,11 +111,6 @@
         }
     }
 
-<<<<<<< HEAD
-    fn next_token(&mut self) -> SpannedTokenResult {
-        if !self.skip_comments {
-            return self.next_token_without_checking_comments();
-=======
     fn next_token(&mut self) -> LocatedTokenResult {
         self.next_spanned_token().map(|token| {
             let span = token.span();
@@ -126,17 +121,12 @@
     fn next_spanned_token(&mut self) -> SpannedTokenResult {
         if !self.skip_comments {
             return self.next_spanned_token_without_checking_comments();
->>>>>>> 3cb08f51
         }
 
         // Read tokens and skip comments. This is done like this to avoid recursion
         // and hitting stack overflow when there are many comments in a row.
         loop {
-<<<<<<< HEAD
-            let token = self.next_token_without_checking_comments()?;
-=======
             let token = self.next_spanned_token_without_checking_comments()?;
->>>>>>> 3cb08f51
             if matches!(token.token(), Token::LineComment(_, None) | Token::BlockComment(_, None)) {
                 continue;
             }
@@ -145,20 +135,12 @@
     }
 
     /// Reads the next token, which might be a comment token (these aren't skipped in this method)
-<<<<<<< HEAD
-    fn next_token_without_checking_comments(&mut self) -> SpannedTokenResult {
-=======
     fn next_spanned_token_without_checking_comments(&mut self) -> SpannedTokenResult {
->>>>>>> 3cb08f51
         match self.next_char() {
             Some(x) if Self::is_code_whitespace(x) => {
                 let spanned = self.eat_whitespace(x);
                 if self.skip_whitespaces {
-<<<<<<< HEAD
-                    self.next_token_without_checking_comments()
-=======
                     self.next_spanned_token_without_checking_comments()
->>>>>>> 3cb08f51
                 } else {
                     Ok(spanned)
                 }
@@ -826,11 +808,7 @@
 
         if !comment.is_ascii() {
             let span = Span::from(start..self.position);
-<<<<<<< HEAD
-            return Err(LexerErrorKind::NonAsciiComment { span });
-=======
             return Err(LexerErrorKind::NonAsciiComment { location: self.location(span) });
->>>>>>> 3cb08f51
         }
 
         Ok(Token::LineComment(comment, doc_style).into_span(start, self.position))
