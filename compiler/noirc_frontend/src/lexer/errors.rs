--- conflicted
+++ resolved
@@ -21,13 +21,9 @@
     #[error("{:?} is not a valid attribute", found)]
     MalformedFuncAttribute { location: Location, found: String },
     #[error("Malformed test attribute")]
-<<<<<<< HEAD
-    MalformedTestAttribute { span: Span },
+    MalformedTestAttribute { location: Location },
     #[error("Malformed fuzz attribute")]
-    MalformedFuzzAttribute { span: Span },
-=======
-    MalformedTestAttribute { location: Location },
->>>>>>> 9594dee2
+    MalformedFuzzAttribute { location: Location },
     #[error("{:?} is not a valid inner attribute", found)]
     InvalidInnerAttribute { location: Location, found: String },
     #[error("Logical and used instead of bitwise and")]
@@ -68,31 +64,13 @@
 impl LexerErrorKind {
     pub fn location(&self) -> Location {
         match self {
-<<<<<<< HEAD
-            LexerErrorKind::UnexpectedCharacter { span, .. } => *span,
-            LexerErrorKind::NotADoubleChar { span, .. } => *span,
-            LexerErrorKind::InvalidIntegerLiteral { span, .. } => *span,
-            LexerErrorKind::IntegerLiteralTooLarge { span, .. } => *span,
-            LexerErrorKind::MalformedFuncAttribute { span, .. } => *span,
-            LexerErrorKind::MalformedTestAttribute { span, .. } => *span,
-            LexerErrorKind::MalformedFuzzAttribute { span, .. } => *span,
-            LexerErrorKind::InvalidInnerAttribute { span, .. } => *span,
-            LexerErrorKind::LogicalAnd { span } => *span,
-            LexerErrorKind::UnterminatedBlockComment { span } => *span,
-            LexerErrorKind::UnterminatedStringLiteral { span } => *span,
-            LexerErrorKind::InvalidFormatString { span, .. } => *span,
-            LexerErrorKind::EmptyFormatStringInterpolation { span, .. } => *span,
-            LexerErrorKind::InvalidEscape { span, .. } => *span,
-            LexerErrorKind::InvalidQuoteDelimiter { delimiter } => delimiter.to_span(),
-            LexerErrorKind::NonAsciiComment { span, .. } => *span,
-            LexerErrorKind::UnclosedQuote { start_delim, .. } => start_delim.to_span(),
-=======
             LexerErrorKind::UnexpectedCharacter { location, .. } => *location,
             LexerErrorKind::NotADoubleChar { location, .. } => *location,
             LexerErrorKind::InvalidIntegerLiteral { location, .. } => *location,
             LexerErrorKind::IntegerLiteralTooLarge { location, .. } => *location,
             LexerErrorKind::MalformedFuncAttribute { location, .. } => *location,
             LexerErrorKind::MalformedTestAttribute { location, .. } => *location,
+            LexerErrorKind::MalformedFuzzAttribute { location, .. } => *location,
             LexerErrorKind::InvalidInnerAttribute { location, .. } => *location,
             LexerErrorKind::LogicalAnd { location } => *location,
             LexerErrorKind::UnterminatedBlockComment { location } => *location,
@@ -103,7 +81,6 @@
             LexerErrorKind::InvalidQuoteDelimiter { delimiter } => delimiter.location(),
             LexerErrorKind::NonAsciiComment { location, .. } => *location,
             LexerErrorKind::UnclosedQuote { start_delim, .. } => start_delim.location(),
->>>>>>> 9594dee2
         }
     }
 
@@ -149,16 +126,12 @@
                 "The test attribute can be written in one of these forms: `#[test]`, `#[test(should_fail)]` or `#[test(should_fail_with = \"message\")]`".to_string(),
                 *location,
             ),
-<<<<<<< HEAD
-            LexerErrorKind::MalformedFuzzAttribute { span } => (
+            LexerErrorKind::MalformedFuzzAttribute { location } => (
                 "Malformed fuzz attribute".to_string(),
                 "The fuzz attribute can be written in one of these forms: `#[fuzz]` or `#[fuzz(only_fail_with = \"message\")]`".to_string(),
-                *span,
+                *location,
             ),
-            LexerErrorKind::InvalidInnerAttribute { span, found } => (
-=======
             LexerErrorKind::InvalidInnerAttribute { location, found } => (
->>>>>>> 9594dee2
                 "Invalid inner attribute".to_string(),
                 format!(" {found} is not a valid inner attribute"),
                 *location,
