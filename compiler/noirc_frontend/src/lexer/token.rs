--- conflicted
+++ resolved
@@ -914,11 +914,8 @@
     Super,
     TopLevelItem,
     Trait,
-<<<<<<< HEAD
     TraitConstraint,
-=======
     TraitDefinition,
->>>>>>> b59a29e5
     Type,
     TypeType,
     Unchecked,
@@ -969,11 +966,8 @@
             Keyword::Super => write!(f, "super"),
             Keyword::TopLevelItem => write!(f, "TopLevelItem"),
             Keyword::Trait => write!(f, "trait"),
-<<<<<<< HEAD
             Keyword::TraitConstraint => write!(f, "TraitConstraint"),
-=======
             Keyword::TraitDefinition => write!(f, "TraitDefinition"),
->>>>>>> b59a29e5
             Keyword::Type => write!(f, "type"),
             Keyword::TypeType => write!(f, "Type"),
             Keyword::Unchecked => write!(f, "unchecked"),
@@ -1026,11 +1020,8 @@
             "super" => Keyword::Super,
             "TopLevelItem" => Keyword::TopLevelItem,
             "trait" => Keyword::Trait,
-<<<<<<< HEAD
             "TraitConstraint" => Keyword::TraitConstraint,
-=======
             "TraitDefinition" => Keyword::TraitDefinition,
->>>>>>> b59a29e5
             "type" => Keyword::Type,
             "Type" => Keyword::TypeType,
             "StructDefinition" => Keyword::StructDefinition,
