use acvm::FieldElement;
use noirc_errors::{Located, Location, Position, Span, Spanned};
use std::fmt::{self, Display};

use crate::{
    ast::{Expression, Path},
    node_interner::{
        ExprId, InternedExpressionKind, InternedPattern, InternedStatementKind,
        InternedUnresolvedTypeData, QuotedTypeId,
    },
};

use super::Lexer;

/// Represents a token in noir's grammar - a word, number,
/// or symbol that can be used in noir's syntax. This is the
/// smallest unit of grammar. A parser may (will) decide to parse
/// items differently depending on the Tokens present but will
/// never parse the same ordering of identical tokens differently.
#[derive(PartialEq, Eq, Hash, Debug, Clone, PartialOrd, Ord)]
pub enum BorrowedToken<'input> {
    Ident(&'input str),
    Int(FieldElement),
    Bool(bool),
    Str(&'input str),
    /// the u8 is the number of hashes, i.e. r###..
    RawStr(&'input str, u8),
    FmtStr(&'input [FmtStrFragment], u32 /* length */),
    Keyword(Keyword),
    IntType(IntType),
    AttributeStart {
        is_inner: bool,
        is_tag: bool,
    },
    LineComment(&'input str, Option<DocStyle>),
    BlockComment(&'input str, Option<DocStyle>),
    Quote(&'input Tokens),
    QuotedType(QuotedTypeId),
    InternedExpression(InternedExpressionKind),
    InternedStatement(InternedStatementKind),
    InternedLValue(InternedExpressionKind),
    InternedUnresolvedTypeData(InternedUnresolvedTypeData),
    InternedPattern(InternedPattern),
    /// <
    Less,
    /// <=
    LessEqual,
    /// >
    Greater,
    /// >=
    GreaterEqual,
    /// ==
    Equal,
    /// !=
    NotEqual,
    /// +
    Plus,
    /// -
    Minus,
    /// *
    Star,
    /// /
    Slash,
    /// %
    Percent,
    /// &
    Ampersand,
    /// ^
    Caret,
    /// <<
    ShiftLeft,
    /// >>
    ShiftRight,
    /// .
    Dot,
    /// ..
    DoubleDot,
    /// ..=
    DoubleDotEqual,
    /// (
    LeftParen,
    /// )
    RightParen,
    /// {
    LeftBrace,
    /// }
    RightBrace,
    /// [
    LeftBracket,
    /// ]
    RightBracket,
    /// ->
    Arrow,
    /// =>
    FatArrow,
    /// |
    Pipe,
    /// #
    Pound,
    /// ,
    Comma,
    /// :
    Colon,
    /// ::
    DoubleColon,
    /// ;
    Semicolon,
    /// !
    Bang,
    /// $
    DollarSign,
    /// =
    Assign,
    /// &&
    LogicalAnd,
    #[allow(clippy::upper_case_acronyms)]
    EOF,

    Whitespace(&'input str),

    /// This is an implementation detail on how macros are implemented by quoting token streams.
    /// This token marks where an unquote operation is performed. The ExprId argument is the
    /// resolved variable which is being unquoted at this position in the token stream.
    UnquoteMarker(ExprId),

    /// An invalid character is one that is not in noir's language or grammar.
    ///
    /// We don't report invalid tokens in the source as errors until parsing to
    /// avoid reporting the error twice (once while lexing, again when it is encountered
    /// during parsing). Reporting during lexing then removing these from the token stream
    /// would not be equivalent as it would change the resulting parse.
    Invalid(char),
}

#[derive(PartialEq, Eq, Hash, Debug, Clone, PartialOrd, Ord)]
pub enum Token {
    Ident(String),
    Int(FieldElement),
    Bool(bool),
    Str(String),
    /// the u8 is the number of hashes, i.e. r###..
    RawStr(String, u8),
    FmtStr(Vec<FmtStrFragment>, u32 /* length */),
    Keyword(Keyword),
    IntType(IntType),
    AttributeStart {
        is_inner: bool,
        is_tag: bool,
    },
    LineComment(String, Option<DocStyle>),
    BlockComment(String, Option<DocStyle>),
    // A `quote { ... }` along with the tokens in its token stream.
    Quote(Tokens),
    /// A quoted type resulting from a `Type` object in noir code being
    /// spliced into a macro's token stream. We preserve the original type
    /// to avoid having to tokenize it, re-parse it, and re-resolve it which
    /// may change the underlying type.
    QuotedType(QuotedTypeId),
    /// A reference to an interned `ExpressionKind`.
    InternedExpr(InternedExpressionKind),
    /// A reference to an interned `StatementKind`.
    InternedStatement(InternedStatementKind),
    /// A reference to an interned `LValue`.
    InternedLValue(InternedExpressionKind),
    /// A reference to an interned `UnresolvedTypeData`.
    InternedUnresolvedTypeData(InternedUnresolvedTypeData),
    /// A reference to an interned `Pattern`.
    InternedPattern(InternedPattern),
    /// <
    Less,
    /// <=
    LessEqual,
    /// >
    Greater,
    /// >=
    GreaterEqual,
    /// ==
    Equal,
    /// !=
    NotEqual,
    /// +
    Plus,
    /// -
    Minus,
    /// *
    Star,
    /// /
    Slash,
    /// %
    Percent,
    /// &
    Ampersand,
    /// & followed immediately by '['
    /// This is a lexer hack to distinguish slices
    /// from taking a reference to an array
    SliceStart,
    /// ^
    Caret,
    /// <<
    ShiftLeft,
    /// >>
    ShiftRight,
    /// .
    Dot,
    /// ..
    DoubleDot,
    /// ..=
    DoubleDotEqual,
    /// (
    LeftParen,
    /// )
    RightParen,
    /// {
    LeftBrace,
    /// }
    RightBrace,
    /// [
    LeftBracket,
    /// ]
    RightBracket,
    /// ->
    Arrow,
    /// =>
    FatArrow,
    /// |
    Pipe,
    /// #
    Pound,
    /// ,
    Comma,
    /// :
    Colon,
    /// ::
    DoubleColon,
    /// ;
    Semicolon,
    /// !
    Bang,
    /// =
    Assign,
    /// $
    DollarSign,
    /// &&
    LogicalAnd,
    #[allow(clippy::upper_case_acronyms)]
    EOF,

    Whitespace(String),

    /// This is an implementation detail on how macros are implemented by quoting token streams.
    /// This token marks where an unquote operation is performed. The ExprId argument is the
    /// resolved variable which is being unquoted at this position in the token stream.
    UnquoteMarker(ExprId),

    /// An invalid character is one that is not in noir's language or grammar.
    ///
    /// We don't report invalid tokens in the source as errors until parsing to
    /// avoid reporting the error twice (once while lexing, again when it is encountered
    /// during parsing). Reporting during lexing then removing these from the token stream
    /// would not be equivalent as it would change the resulting parse.
    Invalid(char),
}

pub fn token_to_borrowed_token(token: &Token) -> BorrowedToken<'_> {
    match token {
        Token::Ident(s) => BorrowedToken::Ident(s),
        Token::Int(n) => BorrowedToken::Int(*n),
        Token::Bool(b) => BorrowedToken::Bool(*b),
        Token::Str(b) => BorrowedToken::Str(b),
        Token::FmtStr(b, length) => BorrowedToken::FmtStr(b, *length),
        Token::RawStr(b, hashes) => BorrowedToken::RawStr(b, *hashes),
        Token::Keyword(k) => BorrowedToken::Keyword(*k),
        Token::AttributeStart { is_inner, is_tag } => {
            BorrowedToken::AttributeStart { is_inner: *is_inner, is_tag: *is_tag }
        }
        Token::LineComment(s, _style) => BorrowedToken::LineComment(s, *_style),
        Token::BlockComment(s, _style) => BorrowedToken::BlockComment(s, *_style),
        Token::Quote(stream) => BorrowedToken::Quote(stream),
        Token::QuotedType(id) => BorrowedToken::QuotedType(*id),
        Token::InternedExpr(id) => BorrowedToken::InternedExpression(*id),
        Token::InternedStatement(id) => BorrowedToken::InternedStatement(*id),
        Token::InternedLValue(id) => BorrowedToken::InternedLValue(*id),
        Token::InternedUnresolvedTypeData(id) => BorrowedToken::InternedUnresolvedTypeData(*id),
        Token::InternedPattern(id) => BorrowedToken::InternedPattern(*id),
        Token::IntType(i) => BorrowedToken::IntType(i.clone()),
        Token::Less => BorrowedToken::Less,
        Token::LessEqual => BorrowedToken::LessEqual,
        Token::Greater => BorrowedToken::Greater,
        Token::GreaterEqual => BorrowedToken::GreaterEqual,
        Token::Equal => BorrowedToken::Equal,
        Token::NotEqual => BorrowedToken::NotEqual,
        Token::Plus => BorrowedToken::Plus,
        Token::Minus => BorrowedToken::Minus,
        Token::Star => BorrowedToken::Star,
        Token::Slash => BorrowedToken::Slash,
        Token::Percent => BorrowedToken::Percent,
        Token::Ampersand => BorrowedToken::Ampersand,
        Token::SliceStart => BorrowedToken::Ampersand,
        Token::Caret => BorrowedToken::Caret,
        Token::ShiftLeft => BorrowedToken::ShiftLeft,
        Token::ShiftRight => BorrowedToken::ShiftRight,
        Token::Dot => BorrowedToken::Dot,
        Token::DoubleDot => BorrowedToken::DoubleDot,
        Token::DoubleDotEqual => BorrowedToken::DoubleDotEqual,
        Token::LeftParen => BorrowedToken::LeftParen,
        Token::RightParen => BorrowedToken::RightParen,
        Token::LeftBrace => BorrowedToken::LeftBrace,
        Token::RightBrace => BorrowedToken::RightBrace,
        Token::LeftBracket => BorrowedToken::LeftBracket,
        Token::RightBracket => BorrowedToken::RightBracket,
        Token::Arrow => BorrowedToken::Arrow,
        Token::FatArrow => BorrowedToken::FatArrow,
        Token::Pipe => BorrowedToken::Pipe,
        Token::Pound => BorrowedToken::Pound,
        Token::Comma => BorrowedToken::Comma,
        Token::Colon => BorrowedToken::Colon,
        Token::DoubleColon => BorrowedToken::DoubleColon,
        Token::Semicolon => BorrowedToken::Semicolon,
        Token::Assign => BorrowedToken::Assign,
        Token::Bang => BorrowedToken::Bang,
        Token::DollarSign => BorrowedToken::DollarSign,
        Token::LogicalAnd => BorrowedToken::LogicalAnd,
        Token::EOF => BorrowedToken::EOF,
        Token::Invalid(c) => BorrowedToken::Invalid(*c),
        Token::Whitespace(s) => BorrowedToken::Whitespace(s),
        Token::UnquoteMarker(id) => BorrowedToken::UnquoteMarker(*id),
    }
}

#[derive(Clone, PartialEq, Eq, Hash, Debug, PartialOrd, Ord)]
pub enum FmtStrFragment {
    String(String),
    Interpolation(String, Location),
}

impl Display for FmtStrFragment {
    fn fmt(&self, f: &mut fmt::Formatter<'_>) -> fmt::Result {
        match self {
            FmtStrFragment::String(string) => {
                // Undo the escapes when displaying the fmt string
                let string = string
                    .replace('{', "{{")
                    .replace('}', "}}")
                    .replace('\r', "\\r")
                    .replace('\n', "\\n")
                    .replace('\t', "\\t")
                    .replace('\0', "\\0")
                    .replace('\'', "\\'")
                    .replace('\"', "\\\"");
                write!(f, "{}", string)
            }
            FmtStrFragment::Interpolation(string, _) => {
                write!(f, "{{{}}}", string)
            }
        }
    }
}

#[derive(Clone, Copy, PartialEq, Eq, Hash, Debug, PartialOrd, Ord)]
pub enum DocStyle {
    Outer,
    Inner,
}

#[derive(Debug, Clone, PartialEq, Eq, Hash, PartialOrd, Ord)]
pub struct LocatedToken(Located<Token>);

impl PartialEq<LocatedToken> for Token {
    fn eq(&self, other: &LocatedToken) -> bool {
        self == other.token()
    }
}
impl PartialEq<Token> for LocatedToken {
    fn eq(&self, other: &Token) -> bool {
        self.token() == other
    }
}

impl From<LocatedToken> for Token {
    fn from(spt: LocatedToken) -> Self {
        spt.into_token()
    }
}

impl<'a> From<&'a LocatedToken> for &'a Token {
    fn from(spt: &'a LocatedToken) -> Self {
        spt.token()
    }
}

impl LocatedToken {
    pub fn new(token: Token, location: Location) -> LocatedToken {
        LocatedToken(Located::from(location, token))
    }
    pub fn location(&self) -> Location {
        self.0.location()
    }
    pub fn span(&self) -> Span {
        self.0.span()
    }
    pub fn token(&self) -> &Token {
        &self.0.contents
    }
    pub fn into_token(self) -> Token {
        self.0.contents
    }
    pub fn kind(&self) -> TokenKind {
        self.token().kind()
    }
    pub fn into_spanned_token(self) -> SpannedToken {
        let span = self.span();
        SpannedToken::new(self.into_token(), span)
    }
}

impl std::fmt::Display for LocatedToken {
    fn fmt(&self, f: &mut fmt::Formatter<'_>) -> fmt::Result {
        self.token().fmt(f)
    }
}

#[derive(Debug, Clone, PartialEq, Eq, Hash, PartialOrd, Ord)]
pub struct SpannedToken(Spanned<Token>);

impl PartialEq<SpannedToken> for Token {
    fn eq(&self, other: &SpannedToken) -> bool {
        self == other.token()
    }
}
impl PartialEq<Token> for SpannedToken {
    fn eq(&self, other: &Token) -> bool {
        self.token() == other
    }
}

impl From<SpannedToken> for Token {
    fn from(spt: SpannedToken) -> Self {
        spt.into_token()
    }
}

impl<'a> From<&'a SpannedToken> for &'a Token {
    fn from(spt: &'a SpannedToken) -> Self {
        spt.token()
    }
}

impl SpannedToken {
    pub fn new(token: Token, span: Span) -> SpannedToken {
        SpannedToken(Spanned::from(span, token))
    }
    pub fn span(&self) -> Span {
        self.0.span()
    }
    pub fn token(&self) -> &Token {
        &self.0.contents
    }
    pub fn into_token(self) -> Token {
        self.0.contents
    }
    pub fn kind(&self) -> TokenKind {
        self.token().kind()
    }
}

impl std::fmt::Display for SpannedToken {
    fn fmt(&self, f: &mut fmt::Formatter<'_>) -> fmt::Result {
        self.token().fmt(f)
    }
}

impl fmt::Display for Token {
    fn fmt(&self, f: &mut fmt::Formatter) -> fmt::Result {
        match *self {
            Token::Ident(ref s) => write!(f, "{s}"),
            Token::Int(n) => write!(f, "{}", n),
            Token::Bool(b) => write!(f, "{b}"),
            Token::Str(ref b) => write!(f, "{b:?}"),
            Token::FmtStr(ref b, _length) => write!(f, "f{b:?}"),
            Token::RawStr(ref b, hashes) => {
                let h: String = std::iter::once('#').cycle().take(hashes as usize).collect();
                write!(f, "r{h}{b:?}{h}")
            }
            Token::Keyword(k) => write!(f, "{k}"),
            Token::AttributeStart { is_inner, is_tag } => {
                write!(f, "#")?;
                if is_inner {
                    write!(f, "!")?;
                }
                write!(f, "[")?;
                if is_tag {
                    write!(f, "'")?;
                }
                Ok(())
            }
            Token::LineComment(ref s, style) => match style {
                Some(DocStyle::Inner) => write!(f, "//!{s}"),
                Some(DocStyle::Outer) => write!(f, "///{s}"),
                None => write!(f, "//{s}"),
            },
            Token::BlockComment(ref s, style) => match style {
                Some(DocStyle::Inner) => write!(f, "/*!{s}*/"),
                Some(DocStyle::Outer) => write!(f, "/**{s}*/"),
                None => write!(f, "/*{s}*/"),
            },
            Token::Quote(ref stream) => {
                write!(f, "quote {{")?;
                for token in stream.0.iter() {
                    write!(f, " {token}")?;
                }
                write!(f, "}}")
            }
            // Quoted types and exprs only have an ID so there is nothing to display
            Token::QuotedType(_) => write!(f, "(type)"),
            Token::InternedExpr(_)
            | Token::InternedStatement(_)
            | Token::InternedLValue(_)
            | Token::InternedPattern(_) => {
                write!(f, "(expr)")
            }
            Token::InternedUnresolvedTypeData(_) => write!(f, "(type)"),
            Token::IntType(ref i) => write!(f, "{i}"),
            Token::Less => write!(f, "<"),
            Token::LessEqual => write!(f, "<="),
            Token::Greater => write!(f, ">"),
            Token::GreaterEqual => write!(f, ">="),
            Token::Equal => write!(f, "=="),
            Token::NotEqual => write!(f, "!="),
            Token::Plus => write!(f, "+"),
            Token::Minus => write!(f, "-"),
            Token::Star => write!(f, "*"),
            Token::Slash => write!(f, "/"),
            Token::Percent => write!(f, "%"),
            Token::Ampersand => write!(f, "&"),
            Token::SliceStart => write!(f, "&"),
            Token::Caret => write!(f, "^"),
            Token::ShiftLeft => write!(f, "<<"),
            Token::ShiftRight => write!(f, ">>"),
            Token::Dot => write!(f, "."),
            Token::DoubleDot => write!(f, ".."),
            Token::DoubleDotEqual => write!(f, "..="),
            Token::LeftParen => write!(f, "("),
            Token::RightParen => write!(f, ")"),
            Token::LeftBrace => write!(f, "{{"),
            Token::RightBrace => write!(f, "}}"),
            Token::LeftBracket => write!(f, "["),
            Token::RightBracket => write!(f, "]"),
            Token::Arrow => write!(f, "->"),
            Token::FatArrow => write!(f, "=>"),
            Token::Pipe => write!(f, "|"),
            Token::Pound => write!(f, "#"),
            Token::Comma => write!(f, ","),
            Token::Colon => write!(f, ":"),
            Token::DoubleColon => write!(f, "::"),
            Token::Semicolon => write!(f, ";"),
            Token::Assign => write!(f, "="),
            Token::Bang => write!(f, "!"),
            Token::DollarSign => write!(f, "$"),
            Token::LogicalAnd => write!(f, "&&"),
            Token::EOF => write!(f, "end of input"),
            Token::Invalid(c) => write!(f, "{c}"),
            Token::Whitespace(ref s) => write!(f, "{s}"),
            Token::UnquoteMarker(_) => write!(f, "(UnquoteMarker)"),
        }
    }
}

#[derive(PartialEq, Eq, Hash, Debug, Clone, Ord, PartialOrd)]
/// The different kinds of tokens that are possible in the target language
pub enum TokenKind {
    Token(Token),
    Ident,
    Literal,
    Keyword,
    Attribute,
    InnerAttribute,
    Quote,
    QuotedType,
    InternedExpr,
    InternedStatement,
    InternedLValue,
    InternedUnresolvedTypeData,
    InternedPattern,
    UnquoteMarker,
    Comment,
    OuterDocComment,
    InnerDocComment,
}

impl fmt::Display for TokenKind {
    fn fmt(&self, f: &mut fmt::Formatter) -> fmt::Result {
        match self {
            TokenKind::Token(tok) => write!(f, "{tok}"),
            TokenKind::Ident => write!(f, "identifier"),
            TokenKind::Literal => write!(f, "literal"),
            TokenKind::Keyword => write!(f, "keyword"),
            TokenKind::Attribute => write!(f, "attribute"),
            TokenKind::InnerAttribute => write!(f, "inner attribute"),
            TokenKind::Quote => write!(f, "quote"),
            TokenKind::QuotedType => write!(f, "quoted type"),
            TokenKind::InternedExpr => write!(f, "interned expr"),
            TokenKind::InternedStatement => write!(f, "interned statement"),
            TokenKind::InternedLValue => write!(f, "interned lvalue"),
            TokenKind::InternedUnresolvedTypeData => write!(f, "interned unresolved type"),
            TokenKind::InternedPattern => write!(f, "interned pattern"),
            TokenKind::UnquoteMarker => write!(f, "macro result"),
            TokenKind::Comment => write!(f, "comment"),
            TokenKind::OuterDocComment => write!(f, "outer doc comment"),
            TokenKind::InnerDocComment => write!(f, "inner doc comment"),
        }
    }
}

impl Token {
    pub fn kind(&self) -> TokenKind {
        match self {
            Token::Ident(_) => TokenKind::Ident,
            Token::Int(_)
            | Token::Bool(_)
            | Token::Str(_)
            | Token::RawStr(..)
            | Token::FmtStr(_, _) => TokenKind::Literal,
            Token::Keyword(_) => TokenKind::Keyword,
            Token::UnquoteMarker(_) => TokenKind::UnquoteMarker,
            Token::Quote(_) => TokenKind::Quote,
            Token::QuotedType(_) => TokenKind::QuotedType,
            Token::InternedExpr(_) => TokenKind::InternedExpr,
            Token::InternedStatement(_) => TokenKind::InternedStatement,
            Token::InternedLValue(_) => TokenKind::InternedLValue,
            Token::InternedUnresolvedTypeData(_) => TokenKind::InternedUnresolvedTypeData,
            Token::InternedPattern(_) => TokenKind::InternedPattern,
            Token::LineComment(_, None) | Token::BlockComment(_, None) => TokenKind::Comment,
            Token::LineComment(_, Some(DocStyle::Outer))
            | Token::BlockComment(_, Some(DocStyle::Outer)) => TokenKind::OuterDocComment,
            Token::LineComment(_, Some(DocStyle::Inner))
            | Token::BlockComment(_, Some(DocStyle::Inner)) => TokenKind::InnerDocComment,
            tok => TokenKind::Token(tok.clone()),
        }
    }

    pub fn is_ident(&self) -> bool {
        matches!(self, Token::Ident(_))
    }

    pub(super) fn into_single_span(self, position: Position) -> SpannedToken {
        self.into_span(position, position)
    }

    pub(super) fn into_span(self, start: Position, end: Position) -> SpannedToken {
        SpannedToken(Spanned::from_position(start, end, self))
    }

    /// These are all the operators allowed as part of
    /// a short-hand assignment: `a <op>= b`
    pub fn assign_shorthand_operators() -> [Token; 10] {
        use Token::*;
        [Plus, Minus, Star, Slash, Percent, Ampersand, Caret, ShiftLeft, ShiftRight, Pipe]
    }

    pub fn try_into_binary_op(self, span: Span) -> Option<Spanned<crate::ast::BinaryOpKind>> {
        use crate::ast::BinaryOpKind::*;
        let binary_op = match self {
            Token::Plus => Add,
            Token::Ampersand => And,
            Token::Caret => Xor,
            Token::ShiftLeft => ShiftLeft,
            Token::ShiftRight => ShiftRight,
            Token::Pipe => Or,
            Token::Minus => Subtract,
            Token::Star => Multiply,
            Token::Slash => Divide,
            Token::Equal => Equal,
            Token::NotEqual => NotEqual,
            Token::Less => Less,
            Token::LessEqual => LessEqual,
            Token::Greater => Greater,
            Token::GreaterEqual => GreaterEqual,
            Token::Percent => Modulo,
            _ => return None,
        };
        Some(Spanned::from(span, binary_op))
    }
}

#[derive(PartialEq, Eq, Hash, Debug, Clone, PartialOrd, Ord)]
pub enum IntType {
    Unsigned(u32), // u32 = Unsigned(32)
    Signed(u32),   // i64 = Signed(64)
}

impl fmt::Display for IntType {
    fn fmt(&self, f: &mut fmt::Formatter) -> fmt::Result {
        match *self {
            IntType::Unsigned(num) => write!(f, "u{num}"),
            IntType::Signed(num) => write!(f, "i{num}"),
        }
    }
}

impl IntType {
    // XXX: Result<Option<Token, LexerErrorKind>
    // Is not the best API. We could split this into two functions. One that checks if the
    // word is a integer, which only returns an Option
    pub fn lookup_int_type(word: &str) -> Option<IntType> {
        // Check if the first string is a 'u' or 'i'

        let is_signed = if word.starts_with('i') {
            true
        } else if word.starts_with('u') {
            false
        } else {
            return None;
        };

        // Word start with 'u' or 'i'. Check if the latter is an integer

        let str_as_u32 = match word[1..].parse::<u32>() {
            Ok(str_as_u32) => str_as_u32,
            Err(_) => return None,
        };

        if is_signed {
            Some(IntType::Signed(str_as_u32))
        } else {
            Some(IntType::Unsigned(str_as_u32))
        }
    }
}

/// TestScope is used to specify additional annotations for test functions
#[derive(PartialEq, Eq, Hash, Debug, Clone, PartialOrd, Ord)]
pub enum TestScope {
    /// If a test has a scope of ShouldFailWith, then it can only pass
    /// if it fails with the specified reason. If the reason is None, then
    /// the test must unconditionally fail
    ShouldFailWith { reason: Option<String> },
    /// No scope is applied and so the test must pass
    None,
}

impl fmt::Display for TestScope {
    fn fmt(&self, f: &mut fmt::Formatter) -> fmt::Result {
        match self {
            TestScope::None => write!(f, ""),
            TestScope::ShouldFailWith { reason } => match reason {
                Some(failure_reason) => write!(f, "(should_fail_with = {failure_reason:?})"),
                None => write!(f, "(should_fail)"),
            },
        }
    }
}

/// FuzzingScopr is used to specify additional annotations for fuzzing harnesses
#[derive(PartialEq, Eq, Hash, Debug, Clone, PartialOrd, Ord)]
pub enum FuzzingScope {
    /// If a fuzzing harness has a scope of OnlyFailWith, then it will only detect an assert
    /// if it fails with the specified reason.
    OnlyFailWith {
        reason: String,
    },
    None,
}

impl fmt::Display for FuzzingScope {
    fn fmt(&self, f: &mut fmt::Formatter) -> fmt::Result {
        match self {
            FuzzingScope::None => write!(f, ""),
            FuzzingScope::OnlyFailWith { reason } => write!(f, "(only_fail_with = {reason:?})"),
        }
    }
}

#[derive(PartialEq, Eq, Debug, Clone)]
// Attributes are special language markers in the target language
// An example of one is `#[SHA256]` . Currently only Foreign attributes are supported
// Calls to functions which have the foreign attribute are executed in the host language
pub struct Attributes {
    // Each function can have a single Primary Attribute
    pub function: Option<(FunctionAttribute, usize /* index in list */)>,
    // Each function can have many Secondary Attributes
    pub secondary: Vec<SecondaryAttribute>,
}

impl Attributes {
    pub fn empty() -> Self {
        Self { function: None, secondary: Vec::new() }
    }

    pub fn function(&self) -> Option<&FunctionAttribute> {
        self.function.as_ref().map(|(attr, _)| attr)
    }

    pub fn set_function(&mut self, function: FunctionAttribute) {
        // Assume the index in the list doesn't matter anymore at this point
        self.function = Some((function, 0));
    }

    /// Returns true if one of the secondary attributes is `contract_library_method`
    ///
    /// This is useful for finding out if we should compile a contract method
    /// as an entry point or not.
    pub fn has_contract_library_method(&self) -> bool {
        self.has_secondary_attr(&SecondaryAttributeKind::ContractLibraryMethod)
    }

    pub fn is_test_function(&self) -> bool {
        matches!(self.function().map(|attr| &attr.kind), Some(FunctionAttributeKind::Test(_)))
    }

    pub fn is_fuzzing_harness(&self) -> bool {
        matches!(
            self.function().map(|attr| &attr.kind),
            Some(FunctionAttributeKind::FuzzingHarness(_))
        )
    }

    /// True if these attributes mean the given function is an entry point function if it was
    /// defined within a contract. Note that this does not check if the function is actually part
    /// of a contract.
    pub fn is_contract_entry_point(&self) -> bool {
        !self.has_contract_library_method()
            && !self.is_test_function()
            && !self.is_fuzzing_harness()
    }

    /// Returns note if a deprecated secondary attribute is found
    pub fn get_deprecated_note(&self) -> Option<Option<String>> {
        self.secondary.iter().find_map(|attr| match &attr.kind {
            SecondaryAttributeKind::Deprecated(note) => Some(note.clone()),
            _ => None,
        })
    }

    pub fn get_field_attribute(&self) -> Option<String> {
        for secondary in &self.secondary {
            if let SecondaryAttributeKind::Field(field) = &secondary.kind {
                return Some(field.to_lowercase());
            }
        }
        None
    }

    pub fn is_foldable(&self) -> bool {
        self.function().is_some_and(|func_attribute| func_attribute.kind.is_foldable())
    }

    pub fn is_no_predicates(&self) -> bool {
        self.function().is_some_and(|func_attribute| func_attribute.kind.is_no_predicates())
    }

    pub fn has_varargs(&self) -> bool {
        self.has_secondary_attr(&SecondaryAttributeKind::Varargs)
    }

    pub fn has_use_callers_scope(&self) -> bool {
        self.has_secondary_attr(&SecondaryAttributeKind::UseCallersScope)
    }

    /// True if the function is marked with an `#[export]` attribute.
    pub fn has_export(&self) -> bool {
        self.has_secondary_attr(&SecondaryAttributeKind::Export)
    }

    /// Check if secondary attributes contain a specific instance.
    pub fn has_secondary_attr(&self, kind: &SecondaryAttributeKind) -> bool {
        self.secondary.iter().any(|attr| &attr.kind == kind)
    }
}

/// An Attribute can be either a Primary Attribute or a Secondary Attribute
/// A Primary Attribute can alter the function type, thus there can only be one
/// A secondary attribute has no effect and is either consumed by a library or used as a notice for the developer
#[derive(PartialEq, Eq, Debug, Clone)]
pub enum Attribute {
    Function(FunctionAttribute),
    Secondary(SecondaryAttribute),
}

impl fmt::Display for Attribute {
    fn fmt(&self, f: &mut fmt::Formatter) -> fmt::Result {
        match self {
            Attribute::Function(attribute) => write!(f, "{attribute}"),
            Attribute::Secondary(attribute) => write!(f, "{attribute}"),
        }
    }
}

/// Primary Attributes are those which a function can only have one of.
/// They change the FunctionKind and thus have direct impact on the IR output
#[derive(PartialEq, Eq, Hash, Debug, Clone, PartialOrd, Ord)]
pub struct FunctionAttribute {
    pub kind: FunctionAttributeKind,
    pub location: Location,
}

/// Primary Attributes are those which a function can only have one of.
/// They change the FunctionKind and thus have direct impact on the IR output
#[derive(PartialEq, Eq, Hash, Debug, Clone, PartialOrd, Ord)]
pub enum FunctionAttributeKind {
    Foreign(String),
    Builtin(String),
    Oracle(String),
    Test(TestScope),
    Fold,
    NoPredicates,
    InlineAlways,
    FuzzingHarness(FuzzingScope),
}

impl FunctionAttributeKind {
    pub fn builtin(&self) -> Option<&String> {
        match self {
            FunctionAttributeKind::Builtin(name) => Some(name),
            _ => None,
        }
    }

    pub fn foreign(&self) -> Option<&String> {
        match self {
            FunctionAttributeKind::Foreign(name) => Some(name),
            _ => None,
        }
    }

    pub fn oracle(&self) -> Option<&String> {
        match self {
            FunctionAttributeKind::Oracle(name) => Some(name),
            _ => None,
        }
    }

    pub fn is_foreign(&self) -> bool {
        matches!(self, FunctionAttributeKind::Foreign(_))
    }

    pub fn is_oracle(&self) -> bool {
        matches!(self, FunctionAttributeKind::Oracle(_))
    }

    pub fn is_low_level(&self) -> bool {
        matches!(self, FunctionAttributeKind::Foreign(_) | FunctionAttributeKind::Builtin(_))
    }

    pub fn is_foldable(&self) -> bool {
        matches!(self, FunctionAttributeKind::Fold)
    }

    /// Check whether we have an `inline` attribute
    /// Although we also do not want to inline foldable functions,
    /// we keep the two attributes distinct for clarity.
    pub fn is_no_predicates(&self) -> bool {
        matches!(self, FunctionAttributeKind::NoPredicates)
    }

    /// Check whether we have an `inline_always` attribute
    /// This is used to indicate that a function should always be inlined
    /// regardless of the target runtime.
    pub fn is_inline_always(&self) -> bool {
        matches!(self, FunctionAttributeKind::InlineAlways)
    }

    pub fn name(&self) -> &'static str {
        match self {
            FunctionAttributeKind::Foreign(_) => "foreign",
            FunctionAttributeKind::Builtin(_) => "builtin",
            FunctionAttributeKind::Oracle(_) => "oracle",
            FunctionAttributeKind::Test(_) => "test",
            FunctionAttributeKind::Fold => "fold",
            FunctionAttributeKind::NoPredicates => "no_predicates",
            FunctionAttributeKind::InlineAlways => "inline_always",
            FunctionAttributeKind::FuzzingHarness(_) => "fuzz",
        }
    }
}

impl fmt::Display for FunctionAttribute {
    fn fmt(&self, f: &mut fmt::Formatter<'_>) -> fmt::Result {
        self.kind.fmt(f)
    }
}

impl fmt::Display for FunctionAttributeKind {
    fn fmt(&self, f: &mut fmt::Formatter<'_>) -> fmt::Result {
        match self {
            FunctionAttributeKind::Test(scope) => write!(f, "#[test{scope}]"),
            FunctionAttributeKind::Foreign(k) => write!(f, "#[foreign({k})]"),
            FunctionAttributeKind::Builtin(k) => write!(f, "#[builtin({k})]"),
            FunctionAttributeKind::Oracle(k) => write!(f, "#[oracle({k})]"),
            FunctionAttributeKind::Fold => write!(f, "#[fold]"),
            FunctionAttributeKind::NoPredicates => write!(f, "#[no_predicates]"),
            FunctionAttributeKind::InlineAlways => write!(f, "#[inline_always]"),
            FunctionAttributeKind::FuzzingHarness(scope) => write!(f, "#[fuzz{scope}]"),
        }
    }
}

/// Secondary attributes are those which a function can have many of.
/// They are not able to change the `FunctionKind` and thus do not have direct impact on the IR output
/// They are often consumed by libraries or used as notices for the developer
#[derive(PartialEq, Eq, Debug, Clone)]
pub struct SecondaryAttribute {
    pub kind: SecondaryAttributeKind,
    pub location: Location,
}

#[derive(PartialEq, Eq, Debug, Clone)]
pub enum SecondaryAttributeKind {
    Deprecated(Option<String>),
    // This is an attribute to specify that a function
    // is a helper method for a contract and should not be seen as
    // the entry point.
    ContractLibraryMethod,
    Export,
    Field(String),

    /// A custom tag attribute: `#['foo]`
    Tag(String),

    /// An attribute expected to run a comptime function of the same name: `#[foo]`
    Meta(MetaAttribute),

    Abi(String),

    /// A variable-argument comptime function.
    Varargs,

    /// Treat any metaprogramming functions within this one as resolving
    /// within the scope of the calling function/module rather than this one.
    /// This affects functions such as `Expression::resolve` or `Quoted::as_type`.
    UseCallersScope,

    /// Allow chosen warnings to happen so they are silenced.
    Allow(String),
}

<<<<<<< HEAD
impl SecondaryAttributeKind {
    pub(crate) fn name(&self) -> Option<String> {
        match self {
            SecondaryAttributeKind::Deprecated(_) => Some("deprecated".to_string()),
            SecondaryAttributeKind::ContractLibraryMethod => {
                Some("contract_library_method".to_string())
            }
            SecondaryAttributeKind::Export => Some("export".to_string()),
            SecondaryAttributeKind::Field(_) => Some("field".to_string()),
            SecondaryAttributeKind::Tag(contents) => {
                let mut lexer = Lexer::new_with_dummy_file(contents);
                let token = lexer.next()?.ok()?;
                if let Token::Ident(ident) = token.into_token() { Some(ident) } else { None }
            }
            SecondaryAttributeKind::Meta(meta) => Some(meta.name.last_name().to_string()),
            SecondaryAttributeKind::Abi(_) => Some("abi".to_string()),
            SecondaryAttributeKind::Varargs => Some("varargs".to_string()),
            SecondaryAttributeKind::UseCallersScope => Some("use_callers_scope".to_string()),
            SecondaryAttributeKind::Allow(_) => Some("allow".to_string()),
        }
    }

=======
impl SecondaryAttribute {
>>>>>>> 5c1e1848
    pub(crate) fn is_allow_unused_variables(&self) -> bool {
        match self {
            SecondaryAttributeKind::Allow(string) => string == "unused_variables",
            _ => false,
        }
    }

    pub(crate) fn is_abi(&self) -> bool {
        matches!(self, SecondaryAttributeKind::Abi(_))
    }

    pub(crate) fn contents(&self) -> String {
        match self {
            SecondaryAttributeKind::Deprecated(None) => "deprecated".to_string(),
            SecondaryAttributeKind::Deprecated(Some(note)) => {
                format!("deprecated({note:?})")
            }
            SecondaryAttributeKind::Tag(contents) => format!("'{}", contents),
            SecondaryAttributeKind::Meta(meta) => meta.to_string(),
            SecondaryAttributeKind::ContractLibraryMethod => "contract_library_method".to_string(),
            SecondaryAttributeKind::Export => "export".to_string(),
            SecondaryAttributeKind::Field(k) => format!("field({k})"),
            SecondaryAttributeKind::Abi(k) => format!("abi({k})"),
            SecondaryAttributeKind::Varargs => "varargs".to_string(),
            SecondaryAttributeKind::UseCallersScope => "use_callers_scope".to_string(),
            SecondaryAttributeKind::Allow(k) => format!("allow({k})"),
        }
    }
}

impl fmt::Display for SecondaryAttribute {
    fn fmt(&self, f: &mut fmt::Formatter<'_>) -> fmt::Result {
        self.kind.fmt(f)
    }
}

impl fmt::Display for SecondaryAttributeKind {
    fn fmt(&self, f: &mut fmt::Formatter<'_>) -> fmt::Result {
        write!(f, "#[{}]", self.contents())
    }
}

#[derive(PartialEq, Eq, Debug, Clone)]
pub struct MetaAttribute {
    pub name: MetaAttributeName,
    pub arguments: Vec<Expression>,
}

impl Display for MetaAttribute {
    fn fmt(&self, f: &mut fmt::Formatter<'_>) -> fmt::Result {
        if self.arguments.is_empty() {
            write!(f, "{}", self.name)
        } else {
            let args =
                self.arguments.iter().map(ToString::to_string).collect::<Vec<_>>().join(", ");
            write!(f, "{}({})", self.name, args)
        }
    }
}

<<<<<<< HEAD
=======
#[derive(PartialEq, Eq, Debug, Clone)]
pub enum MetaAttributeName {
    /// For example `foo::bar` in `#[foo::bar(...)]`
    Path(Path),
    /// For example `$expr` in `#[$expr(...)]` inside a `quote { ... }` expression.
    Resolved(ExprId),
}

impl Display for MetaAttributeName {
    fn fmt(&self, f: &mut fmt::Formatter<'_>) -> fmt::Result {
        match self {
            MetaAttributeName::Path(path) => path.fmt(f),
            MetaAttributeName::Resolved(_) => write!(f, "(quoted)"),
        }
    }
}
#[derive(PartialEq, Eq, Hash, Debug, Clone, PartialOrd, Ord)]
pub struct CustomAttribute {
    pub contents: String,
    // The span of the entire attribute, including leading `#[` and trailing `]`
    pub span: Span,
    // The span for the attribute contents (what's inside `#[...]`)
    pub contents_span: Span,
}

impl CustomAttribute {
    pub(crate) fn name(&self) -> Option<String> {
        let mut lexer = Lexer::new_with_dummy_file(&self.contents);
        let token = lexer.next()?.ok()?;
        if let Token::Ident(ident) = token.into_token() { Some(ident) } else { None }
    }
}

>>>>>>> 5c1e1848
/// Note that `self` is not present - it is a contextual keyword rather than a true one as it is
/// only special within `impl`s. Otherwise `self` functions as a normal identifier.
#[derive(PartialEq, Eq, Hash, Debug, Copy, Clone, PartialOrd, Ord, strum_macros::EnumIter)]
pub enum Keyword {
    As,
    Assert,
    AssertEq,
    Bool,
    Break,
    CallData,
    Char,
    Comptime,
    Constrain,
    Continue,
    Contract,
    Crate,
    CtString,
    Dep,
    Else,
    Enum,
    EnumDefinition,
    Expr,
    Field,
    Fn,
    For,
    FormatString,
    FunctionDefinition,
    Global,
    If,
    Impl,
    In,
    Let,
    Loop,
    Match,
    Mod,
    Module,
    Mut,
    Pub,
    Quoted,
    Return,
    ReturnData,
    String,
    Struct,
    StructDefinition,
    Super,
    TopLevelItem,
    Trait,
    TraitConstraint,
    TraitDefinition,
    TraitImpl,
    Type,
    TypeDefinition,
    TypedExpr,
    TypeType,
    Unchecked,
    Unconstrained,
    UnresolvedType,
    Unsafe,
    Use,
    Where,
    While,
}

impl fmt::Display for Keyword {
    fn fmt(&self, f: &mut fmt::Formatter) -> fmt::Result {
        match *self {
            Keyword::As => write!(f, "as"),
            Keyword::Assert => write!(f, "assert"),
            Keyword::AssertEq => write!(f, "assert_eq"),
            Keyword::Bool => write!(f, "bool"),
            Keyword::Break => write!(f, "break"),
            Keyword::Char => write!(f, "char"),
            Keyword::CallData => write!(f, "call_data"),
            Keyword::Comptime => write!(f, "comptime"),
            Keyword::Constrain => write!(f, "constrain"),
            Keyword::Continue => write!(f, "continue"),
            Keyword::Contract => write!(f, "contract"),
            Keyword::Crate => write!(f, "crate"),
            Keyword::CtString => write!(f, "CtString"),
            Keyword::Dep => write!(f, "dep"),
            Keyword::Else => write!(f, "else"),
            Keyword::Enum => write!(f, "enum"),
            Keyword::EnumDefinition => write!(f, "EnumDefinition"),
            Keyword::Expr => write!(f, "Expr"),
            Keyword::Field => write!(f, "Field"),
            Keyword::Fn => write!(f, "fn"),
            Keyword::For => write!(f, "for"),
            Keyword::FormatString => write!(f, "fmtstr"),
            Keyword::FunctionDefinition => write!(f, "FunctionDefinition"),
            Keyword::Global => write!(f, "global"),
            Keyword::If => write!(f, "if"),
            Keyword::Impl => write!(f, "impl"),
            Keyword::In => write!(f, "in"),
            Keyword::Let => write!(f, "let"),
            Keyword::Loop => write!(f, "loop"),
            Keyword::Match => write!(f, "match"),
            Keyword::Mod => write!(f, "mod"),
            Keyword::Module => write!(f, "Module"),
            Keyword::Mut => write!(f, "mut"),
            Keyword::Pub => write!(f, "pub"),
            Keyword::Quoted => write!(f, "Quoted"),
            Keyword::Return => write!(f, "return"),
            Keyword::ReturnData => write!(f, "return_data"),
            Keyword::String => write!(f, "str"),
            Keyword::Struct => write!(f, "struct"),
            Keyword::StructDefinition => write!(f, "StructDefinition"),
            Keyword::Super => write!(f, "super"),
            Keyword::TopLevelItem => write!(f, "TopLevelItem"),
            Keyword::Trait => write!(f, "trait"),
            Keyword::TraitConstraint => write!(f, "TraitConstraint"),
            Keyword::TraitDefinition => write!(f, "TraitDefinition"),
            Keyword::TraitImpl => write!(f, "TraitImpl"),
            Keyword::Type => write!(f, "type"),
            Keyword::TypeDefinition => write!(f, "TypeDefinition"),
            Keyword::TypedExpr => write!(f, "TypedExpr"),
            Keyword::TypeType => write!(f, "Type"),
            Keyword::Unchecked => write!(f, "unchecked"),
            Keyword::Unconstrained => write!(f, "unconstrained"),
            Keyword::UnresolvedType => write!(f, "UnresolvedType"),
            Keyword::Unsafe => write!(f, "unsafe"),
            Keyword::Use => write!(f, "use"),
            Keyword::Where => write!(f, "where"),
            Keyword::While => write!(f, "while"),
        }
    }
}

impl Keyword {
    /// Looks up a word in the source program and returns the associated keyword, if found.
    pub(crate) fn lookup_keyword(word: &str) -> Option<Token> {
        let keyword = match word {
            "as" => Keyword::As,
            "assert" => Keyword::Assert,
            "assert_eq" => Keyword::AssertEq,
            "bool" => Keyword::Bool,
            "break" => Keyword::Break,
            "call_data" => Keyword::CallData,
            "char" => Keyword::Char,
            "comptime" => Keyword::Comptime,
            "constrain" => Keyword::Constrain,
            "continue" => Keyword::Continue,
            "contract" => Keyword::Contract,
            "crate" => Keyword::Crate,
            "CtString" => Keyword::CtString,
            "dep" => Keyword::Dep,
            "else" => Keyword::Else,
            "enum" => Keyword::Enum,
            "EnumDefinition" => Keyword::EnumDefinition,
            "Expr" => Keyword::Expr,
            "Field" => Keyword::Field,
            "fn" => Keyword::Fn,
            "for" => Keyword::For,
            "fmtstr" => Keyword::FormatString,
            "FunctionDefinition" => Keyword::FunctionDefinition,
            "global" => Keyword::Global,
            "if" => Keyword::If,
            "impl" => Keyword::Impl,
            "in" => Keyword::In,
            "let" => Keyword::Let,
            "loop" => Keyword::Loop,
            "match" => Keyword::Match,
            "mod" => Keyword::Mod,
            "Module" => Keyword::Module,
            "mut" => Keyword::Mut,
            "pub" => Keyword::Pub,
            "Quoted" => Keyword::Quoted,
            "return" => Keyword::Return,
            "return_data" => Keyword::ReturnData,
            "str" => Keyword::String,
            "struct" => Keyword::Struct,
            "super" => Keyword::Super,
            "TopLevelItem" => Keyword::TopLevelItem,
            "trait" => Keyword::Trait,
            "TraitConstraint" => Keyword::TraitConstraint,
            "TraitDefinition" => Keyword::TraitDefinition,
            "TraitImpl" => Keyword::TraitImpl,
            "type" => Keyword::Type,
            "Type" => Keyword::TypeType,
            "TypeDefinition" => Keyword::TypeDefinition,
            "TypedExpr" => Keyword::TypedExpr,
            "StructDefinition" => Keyword::StructDefinition,
            "unchecked" => Keyword::Unchecked,
            "unconstrained" => Keyword::Unconstrained,
            "UnresolvedType" => Keyword::UnresolvedType,
            "unsafe" => Keyword::Unsafe,
            "use" => Keyword::Use,
            "where" => Keyword::Where,
            "while" => Keyword::While,

            "true" => return Some(Token::Bool(true)),
            "false" => return Some(Token::Bool(false)),
            _ => return None,
        };

        Some(Token::Keyword(keyword))
    }
}

#[derive(Debug, Clone, PartialEq, Eq, PartialOrd, Ord, Hash)]
pub struct Tokens(pub Vec<LocatedToken>);

#[cfg(test)]
mod keywords {
    use strum::IntoEnumIterator;

    use super::{Keyword, Token};

    #[test]
    fn lookup_consistency() {
        for keyword in Keyword::iter() {
            let resolved_token =
                Keyword::lookup_keyword(&format!("{keyword}")).unwrap_or_else(|| {
                    panic!("Keyword::lookup_keyword couldn't find Keyword {keyword}")
                });

            assert_eq!(
                resolved_token,
                Token::Keyword(keyword),
                "Keyword::lookup_keyword returns unexpected Keyword"
            );
        }
    }
}<|MERGE_RESOLUTION|>--- conflicted
+++ resolved
@@ -9,8 +9,6 @@
         InternedUnresolvedTypeData, QuotedTypeId,
     },
 };
-
-use super::Lexer;
 
 /// Represents a token in noir's grammar - a word, number,
 /// or symbol that can be used in noir's syntax. This is the
@@ -1033,32 +1031,7 @@
     Allow(String),
 }
 
-<<<<<<< HEAD
 impl SecondaryAttributeKind {
-    pub(crate) fn name(&self) -> Option<String> {
-        match self {
-            SecondaryAttributeKind::Deprecated(_) => Some("deprecated".to_string()),
-            SecondaryAttributeKind::ContractLibraryMethod => {
-                Some("contract_library_method".to_string())
-            }
-            SecondaryAttributeKind::Export => Some("export".to_string()),
-            SecondaryAttributeKind::Field(_) => Some("field".to_string()),
-            SecondaryAttributeKind::Tag(contents) => {
-                let mut lexer = Lexer::new_with_dummy_file(contents);
-                let token = lexer.next()?.ok()?;
-                if let Token::Ident(ident) = token.into_token() { Some(ident) } else { None }
-            }
-            SecondaryAttributeKind::Meta(meta) => Some(meta.name.last_name().to_string()),
-            SecondaryAttributeKind::Abi(_) => Some("abi".to_string()),
-            SecondaryAttributeKind::Varargs => Some("varargs".to_string()),
-            SecondaryAttributeKind::UseCallersScope => Some("use_callers_scope".to_string()),
-            SecondaryAttributeKind::Allow(_) => Some("allow".to_string()),
-        }
-    }
-
-=======
-impl SecondaryAttribute {
->>>>>>> 5c1e1848
     pub(crate) fn is_allow_unused_variables(&self) -> bool {
         match self {
             SecondaryAttributeKind::Allow(string) => string == "unused_variables",
@@ -1119,8 +1092,6 @@
     }
 }
 
-<<<<<<< HEAD
-=======
 #[derive(PartialEq, Eq, Debug, Clone)]
 pub enum MetaAttributeName {
     /// For example `foo::bar` in `#[foo::bar(...)]`
@@ -1137,24 +1108,7 @@
         }
     }
 }
-#[derive(PartialEq, Eq, Hash, Debug, Clone, PartialOrd, Ord)]
-pub struct CustomAttribute {
-    pub contents: String,
-    // The span of the entire attribute, including leading `#[` and trailing `]`
-    pub span: Span,
-    // The span for the attribute contents (what's inside `#[...]`)
-    pub contents_span: Span,
-}
-
-impl CustomAttribute {
-    pub(crate) fn name(&self) -> Option<String> {
-        let mut lexer = Lexer::new_with_dummy_file(&self.contents);
-        let token = lexer.next()?.ok()?;
-        if let Token::Ident(ident) = token.into_token() { Some(ident) } else { None }
-    }
-}
-
->>>>>>> 5c1e1848
+
 /// Note that `self` is not present - it is a contextual keyword rather than a true one as it is
 /// only special within `impl`s. Otherwise `self` functions as a normal identifier.
 #[derive(PartialEq, Eq, Hash, Debug, Copy, Clone, PartialOrd, Ord, strum_macros::EnumIter)]
