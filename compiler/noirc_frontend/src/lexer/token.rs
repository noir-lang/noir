--- conflicted
+++ resolved
@@ -494,10 +494,7 @@
             Token::InternedStatement(_) => TokenKind::InternedStatement,
             Token::InternedLValue(_) => TokenKind::InternedLValue,
             Token::InternedUnresolvedTypeData(_) => TokenKind::InternedUnresolvedTypeData,
-<<<<<<< HEAD
-=======
             Token::InternedPattern(_) => TokenKind::InternedPattern,
->>>>>>> 54006ea8
             Token::LineComment(_, Some(DocStyle::Outer))
             | Token::BlockComment(_, Some(DocStyle::Outer)) => TokenKind::OuterDocComment,
             Token::LineComment(_, Some(DocStyle::Inner))
