//! Tests for struct definitions and their method implementations.

use crate::tests::{assert_no_errors, check_errors, check_monomorphization_error};

#[test]
fn duplicate_struct_field() {
    let src = r#"
    pub struct Foo {
        x: i32,
        ~ First struct field found here
        x: i32,
        ^ Duplicate definitions of struct field with name x found
        ~ Second struct field found here
    }
    "#;
    check_errors(src);
}

#[test]
fn object_type_must_be_known_in_method_call() {
    let src = r#"
    pub fn foo<let N: u32>() -> [Field; N] {
        let array = [];
        let mut bar = array[0];
        let _ = bar.len();
                ^^^ Object type is unknown in method call
                ~~~ Type must be known by this point to know which method to call
        bar
    }
    "#;
    check_errors(src);
}

#[test]
fn incorrect_generic_count_on_struct_impl() {
    let src = r#"
    struct Foo {}
    impl <T> Foo<T> {}
             ^^^ Foo expects 0 generics but 1 was given
    fn main() {
        let _ = Foo {}; // silence Foo never constructed warning
    }
    "#;
    check_errors(src);
}

#[test]
fn uses_self_type_for_struct_function_call() {
    let src = r#"
    struct S { }

    impl S {
        fn one() -> Field {
            1
        }

        fn two() -> Field {
            Self::one() + Self::one()
        }
    }

    fn main() {
        let _ = S {}; // silence S never constructed warning
    }
    "#;
    assert_no_errors(src);
}

#[test]
fn errors_with_better_message_when_trying_to_invoke_struct_field_that_is_a_function() {
    let src = r#"
        pub struct Foo {
            wrapped: fn(Field) -> bool,
        }

        impl Foo {
            fn call(self) -> bool {
                self.wrapped(1)
                ^^^^^^^^^^^^^^^ Cannot invoke function field 'wrapped' on type 'Foo' as a method
                ~~~~~~~~~~~~~~~ to call the function stored in 'wrapped', surround the field access with parentheses: '(', ')'
            }
        }
    "#;
    check_errors(src);
}

#[test]
fn check_impl_duplicate_method_without_self() {
    let src = "
    pub struct Foo {}

    impl Foo {
        fn foo() {}
           ~~~ first definition found here
        fn foo() {}
           ^^^ duplicate definitions of foo found
           ~~~ second definition found here
    }
    ";
    check_errors(src);
}

#[test]
fn unconstrained_type_parameter_in_impl() {
    let src = r#"
        pub struct Foo<T> {}

        impl<T, U> Foo<T> {}
                ^ The type parameter `U` is not constrained by the impl trait, self type, or predicates
                ~ Hint: remove the `U` type parameter

        fn main() {
            let _ = Foo::<i32> {};
        }
        "#;
    check_errors(src);
}

#[test]
fn unconstrained_numeric_generic_in_impl() {
    let src = r#"
        pub struct Foo {}

        impl<let N: u32> Foo {}
                 ^ The type parameter `N` is not constrained by the impl trait, self type, or predicates
                 ~ Hint: remove the `N` type parameter

        fn main() {
            let _ = Foo {};
        }
        "#;
    check_errors(src);
}

#[test]
fn cannot_determine_type_of_generic_argument_in_function_call_for_generic_impl() {
    let src = r#"
    pub struct Foo<T> {}

    impl<T> Foo<T> {
        fn one() {}
    }

    fn main() {
        Foo::one();
             ^^^ Type annotation needed
             ~~~ Could not determine the type of the generic argument `T` declared on the struct `Foo`
    }
    "#;
    check_errors(src);
}

#[test]
fn cannot_determine_type_of_generic_argument_in_struct_constructor() {
    let src = r#"
    struct Foo<T> {}

    fn main()
    {
        let _ = Foo {};
                ^^^ Type annotation needed
                ~~~ Could not determine the type of the generic argument `T` declared on the struct `Foo`
    }

    "#;
    check_errors(src);
}

#[test]
fn resolves_generic_type_argument_via_self() {
    let src = "
    pub struct Foo<T> {}

    impl<T> Foo<T> {
        fn one() {
            Self::two();
        }

        fn two() {}
    }

    fn main() {
        Foo::<i32>::one();
    }
    ";
    check_monomorphization_error(src);
}

#[test]
fn mutable_self_call() {
    let src = r#"
    fn main() {
        let mut bar = Bar {};
        let _ = bar.bar();
    }

    struct Bar {}

    impl Bar {
        fn bar(&mut self) {
            let _ = self;
        }
    }
    "#;
    assert_no_errors(src);
}

#[test]
fn errors_on_impl_for_type_that_does_not_exist() {
    let src = r#"
    // Try to impl methods on a type that does not exist
    impl Foo {
         ^^^ Could not resolve 'Foo' in path
        fn foo() {}
    }
    "#;
    check_errors(src);
}

#[test]
fn errors_on_impl_for_primitive_type_outside_stdlib() {
    let src = r#"
    // User code (not stdlib) cannot impl methods on primitive types
    impl Field {
<<<<<<< HEAD
         ^^^^^ Non-enum, non-struct type used in impl
         ~~~~~ Only enum and struct types may have implementation methods
=======
         ^^^^^ Cannot define inherent `impl` for primitive types
         ~~~~~ Primitive types can only have implementation methods defined in the standard library
>>>>>>> d52a213f
        fn my_method(self) -> Field {
            self
        }
    }
    "#;
    check_errors(src);
}

#[test]
fn cross_module_impl_resolves_in_impl_module() {
    let src = r#"
    mod types {
        pub struct Point {
            pub x: Field,
            pub y: Field,
        }
    }

    mod methods {
        use crate::types::Point;

        fn helper() -> Field {
            42
        }

        impl Point {
            pub fn distance(self) -> Field {
                // This should resolve helper from the methods module
                helper() + self.x
            }
        }
    }

    use crate::types::Point;

    fn main() {
        let p = Point { x: 1, y: 2 };
        // Method should be accessible via qualified call
        let _ = Point::distance(p);
    }
    "#;
    assert_no_errors(src);
}

#[test]
fn constructor_missing_field() {
    let src = r#"
        struct Foo {
            x: Field,
            y: Field,
            z: Field,
        }

        fn main() {
            let _ = Foo { x: 1, y: 2 };
                    ^^^ missing field z in struct Foo
        }
    "#;
    check_errors(src);
}

#[test]
fn constructor_extra_field() {
    let src = r#"
        struct Foo {
            x: Field,
            y: Field,
        }

        fn main() {
            let _ = Foo { x: 1, y: 2, z: 3 };
                                      ^ no such field z defined in struct Foo
        }
    "#;
    check_errors(src);
}

#[test]
fn constructor_private_field() {
    let src = r#"
        mod foo {
            pub struct Foo {
                pub x: Field,
                y: Field,
            }

            pub fn make() -> Foo {
                Foo { x: 1, y: 2 }
            }
        }

        fn main() {
            let f = foo::make();
            let foo::Foo { x: _, y: _ } = f;
                                 ^ y is private and not visible from the current module
                                 ~ y is private
            let foo::Foo { x: _ } = f;
                ^^^^^^^^^^^^^^^^^ missing field y in struct Foo
        }
    "#;
    // NOTE: The second attempt could work with `foo::Foo { x: _, .. }` if Noir supported `..`.
    check_errors(src);
}<|MERGE_RESOLUTION|>--- conflicted
+++ resolved
@@ -222,13 +222,8 @@
     let src = r#"
     // User code (not stdlib) cannot impl methods on primitive types
     impl Field {
-<<<<<<< HEAD
-         ^^^^^ Non-enum, non-struct type used in impl
-         ~~~~~ Only enum and struct types may have implementation methods
-=======
          ^^^^^ Cannot define inherent `impl` for primitive types
          ~~~~~ Primitive types can only have implementation methods defined in the standard library
->>>>>>> d52a213f
         fn my_method(self) -> Field {
             self
         }
