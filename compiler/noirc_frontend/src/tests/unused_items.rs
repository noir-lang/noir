--- conflicted
+++ resolved
@@ -287,10 +287,10 @@
 
     fn main() {}
     "#;
-<<<<<<< HEAD
-    assert_no_errors(src);
-}
-
+    assert_no_errors!(src);
+}
+
+#[named]
 #[test]
 fn considers_struct_as_constructed_if_impl_method_is_called() {
     let src = "
@@ -304,9 +304,10 @@
         Bar::foo()
     }
     ";
-    assert_no_errors(src);
-}
-
+    assert_no_errors!(src);
+}
+
+#[named]
 #[test]
 fn considers_struct_as_constructed_if_trait_method_is_called() {
     let src = "
@@ -324,9 +325,10 @@
         Bar::foo()
     }
     ";
-    assert_no_errors(src);
-}
-
+    assert_no_errors!(src);
+}
+
+#[named]
 #[test]
 fn considers_struct_as_constructed_if_mentioned_in_let_type() {
     let src = "
@@ -337,9 +339,10 @@
         let _: Bar = array[0];
     }
     ";
-    assert_no_errors(src);
-}
-
+    assert_no_errors!(src);
+}
+
+#[named]
 #[test]
 fn considers_struct_as_constructed_if_mentioned_in_return_type() {
     let src = "
@@ -354,9 +357,10 @@
         array[0]
     }
     ";
-    assert_no_errors(src);
-}
-
+    assert_no_errors!(src);
+}
+
+#[named]
 #[test]
 fn considers_struct_as_constructed_if_passed_in_generic_args_in_constructor() {
     let src = "
@@ -368,9 +372,10 @@
         let _ = Generic::<Bar> {};
     }
     ";
-    assert_no_errors(src);
-}
-
+    assert_no_errors!(src);
+}
+
+#[named]
 #[test]
 fn considers_struct_as_constructed_if_passed_in_generic_args_in_function_call() {
     let src = "
@@ -382,8 +387,5 @@
         let _ = foo::<Bar>();
     }
     ";
-    assert_no_errors(src);
-=======
-    assert_no_errors!(src);
->>>>>>> def2e8cc
+    assert_no_errors!(src);
 }