--- conflicted
+++ resolved
@@ -263,7 +263,6 @@
 }
 
 #[test]
-<<<<<<< HEAD
 fn regression_6314_single() {
     let src = r#"
         trait Foo {
@@ -313,7 +312,7 @@
         fn main() {
             assert(0.foo().bar() == baz(0));
         }
-=======
+
 fn removes_assumed_parent_traits_after_function_ends() {
     let src = r#"
     trait Foo {}
@@ -330,7 +329,6 @@
     {}
 
     fn main() {}
->>>>>>> 60c770f5
     "#;
     assert_no_errors(src);
 }