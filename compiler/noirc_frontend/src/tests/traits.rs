use crate::hir::def_collector::dc_crate::CompilationError;
use crate::hir::resolution::errors::ResolverError;
use crate::hir::resolution::import::PathResolutionError;
use crate::hir::type_check::TypeCheckError;
use crate::tests::{get_program_errors, get_program_with_maybe_parser_errors};

use super::assert_no_errors;

#[test]
fn trait_inheritance() {
    let src = r#"
        pub trait Foo {
            fn foo(self) -> Field;
        }

        pub trait Bar {
            fn bar(self) -> Field;
        }

        pub trait Baz: Foo + Bar {
            fn baz(self) -> Field;
        }

        pub fn foo<T>(baz: T) -> (Field, Field, Field) where T: Baz {
            (baz.foo(), baz.bar(), baz.baz())
        }

        fn main() {}
    "#;
    assert_no_errors(src);
}

#[test]
fn trait_inheritance_with_generics() {
    let src = r#"
        trait Foo<T> {
            fn foo(self) -> T;
        }

        trait Bar<U>: Foo<U> {
            fn bar(self);
        }

        pub fn foo<T>(x: T) -> i32 where T: Bar<i32> {
            x.foo()
        }

        fn main() {}
    "#;
    assert_no_errors(src);
}

#[test]
fn trait_inheritance_with_generics_2() {
    let src = r#"
        pub trait Foo<T> {
            fn foo(self) -> T;
        }

        pub trait Bar<T, U>: Foo<T> {
            fn bar(self) -> (T, U);
        }

        pub fn foo<T>(x: T) -> i32 where T: Bar<i32, i32> {
            x.foo()
        }

        fn main() {}
    "#;
    assert_no_errors(src);
}

#[test]
fn trait_inheritance_with_generics_3() {
    let src = r#"
        trait Foo<A> {}

        trait Bar<B>: Foo<B> {}

        impl Foo<i32> for () {}

        impl Bar<i32> for () {}

        fn main() {}
    "#;
    assert_no_errors(src);
}

#[test]
fn trait_inheritance_with_generics_4() {
    let src = r#"
        trait Foo { type A; }

        trait Bar<B>: Foo<A = B> {}

        impl Foo for () { type A = i32; }

        impl Bar<i32> for () {}

        fn main() {}
    "#;
    assert_no_errors(src);
}

#[test]
fn trait_inheritance_dependency_cycle() {
    let src = r#"
        trait Foo: Bar {}
        trait Bar: Foo {}
        fn main() {}
    "#;
    let errors = get_program_errors(src);
    assert_eq!(errors.len(), 1);

    assert!(matches!(
        errors[0].0,
        CompilationError::ResolverError(ResolverError::DependencyCycle { .. })
    ));
}

#[test]
fn trait_inheritance_missing_parent_implementation() {
    let src = r#"
        pub trait Foo {}

        pub trait Bar: Foo {}

        pub struct Struct {}

        impl Bar for Struct {}

        fn main() {
            let _ = Struct {}; // silence Struct never constructed warning
        }
    "#;
    let errors = get_program_errors(src);
    assert_eq!(errors.len(), 1);

    let CompilationError::ResolverError(ResolverError::TraitNotImplemented {
        impl_trait,
        missing_trait: the_trait,
        type_missing_trait: typ,
        ..
    }) = &errors[0].0
    else {
        panic!("Expected a TraitNotImplemented error, got {:?}", &errors[0].0);
    };

    assert_eq!(the_trait, "Foo");
    assert_eq!(typ, "Struct");
    assert_eq!(impl_trait, "Bar");
}

#[test]
fn errors_on_unknown_type_in_trait_where_clause() {
    let src = r#"
        pub trait Foo<T> where T: Unknown {}

        fn main() {
        }
    "#;
    let errors = get_program_errors(src);
    assert_eq!(errors.len(), 1);
}

#[test]
fn does_not_error_if_impl_trait_constraint_is_satisfied_for_concrete_type() {
    let src = r#"
        pub trait Greeter {
            fn greet(self);
        }

        pub trait Foo<T>
        where
            T: Greeter,
        {
            fn greet<U>(object: U)
            where
                U: Greeter,
            {
                object.greet();
            }
        }

        pub struct SomeGreeter;
        impl Greeter for SomeGreeter {
            fn greet(self) {}
        }

        pub struct Bar;

        impl Foo<SomeGreeter> for Bar {}

        fn main() {}
    "#;
    assert_no_errors(src);
}

#[test]
fn does_not_error_if_impl_trait_constraint_is_satisfied_for_type_variable() {
    let src = r#"
        pub trait Greeter {
            fn greet(self);
        }

        pub trait Foo<T> where T: Greeter {
            fn greet(object: T) {
                object.greet();
            }
        }

        pub struct Bar;

        impl<T> Foo<T> for Bar where T: Greeter {
        }

        fn main() {
        }
    "#;
    assert_no_errors(src);
}
#[test]
fn errors_if_impl_trait_constraint_is_not_satisfied() {
    let src = r#"
        pub trait Greeter {
            fn greet(self);
        }

        pub trait Foo<T>
        where
            T: Greeter,
        {
            fn greet<U>(object: U)
            where
                U: Greeter,
            {
                object.greet();
            }
        }

        pub struct SomeGreeter;

        pub struct Bar;

        impl Foo<SomeGreeter> for Bar {}

        fn main() {}
    "#;
    let errors = get_program_errors(src);
    assert_eq!(errors.len(), 1);

    let CompilationError::ResolverError(ResolverError::TraitNotImplemented {
        impl_trait,
        missing_trait: the_trait,
        type_missing_trait: typ,
        ..
    }) = &errors[0].0
    else {
        panic!("Expected a TraitNotImplemented error, got {:?}", &errors[0].0);
    };

    assert_eq!(the_trait, "Greeter");
    assert_eq!(typ, "SomeGreeter");
    assert_eq!(impl_trait, "Foo");
}

#[test]
// Regression test for https://github.com/noir-lang/noir/issues/6314
// Baz inherits from a single trait: Foo
fn regression_6314_single_inheritance() {
    let src = r#"
        trait Foo {
            fn foo(self) -> Self;
        }
        
        trait Baz: Foo {}
        
        impl<T> Baz for T where T: Foo {}
        
        fn main() { }
    "#;
    assert_no_errors(src);
}

#[test]
// Regression test for https://github.com/noir-lang/noir/issues/6314
// Baz inherits from two traits: Foo and Bar
fn regression_6314_double_inheritance() {
    let src = r#"
        trait Foo {
            fn foo(self) -> Self;
        }
       
        trait Bar {
            fn bar(self) -> Self;
        }
       
        trait Baz: Foo + Bar {}
       
        impl<T> Baz for T where T: Foo + Bar {}
       
        fn baz<T>(x: T) -> T where T: Baz {
            x.foo().bar()
        }
       
        impl Foo for Field {
            fn foo(self) -> Self {
                self + 1
            }
        }
       
        impl Bar for Field {
            fn bar(self) -> Self {
                self + 2
            }
        }
       
        fn main() {
            assert(0.foo().bar() == baz(0));
        }"#;

    assert_no_errors(src);
}

#[test]
fn trait_alias_single_member() {
    let src = r#"
        trait Foo {
            fn foo(self) -> Self;
        }
       
        trait Baz = Foo;

        impl Foo for Field {
            fn foo(self) -> Self { self }
        }

        fn baz<T>(x: T) -> T where T: Baz {
            x.foo()
        }

        fn main() {
            let x: Field = 0;
            let _ = baz(x);
        }
    "#;
    assert_no_errors(src);
}

#[test]
fn trait_alias_two_members() {
    let src = r#"
        pub trait Foo {
            fn foo(self) -> Self;
        }
       
        pub trait Bar {
            fn bar(self) -> Self;
        }
       
        pub trait Baz = Foo + Bar;
       
        fn baz<T>(x: T) -> T where T: Baz {
            x.foo().bar()
        }
       
        impl Foo for Field {
            fn foo(self) -> Self {
                self + 1
            }
        }
       
        impl Bar for Field {
            fn bar(self) -> Self {
                self + 2
            }
        }
       
        fn main() {
            assert(0.foo().bar() == baz(0));
        }"#;

    assert_no_errors(src);
}

#[test]
fn trait_alias_polymorphic_inheritance() {
    let src = r#"
        trait Foo {
            fn foo(self) -> Self;
        }

        trait Bar<T> {
            fn bar(self) -> T;
        }
       
        trait Baz<T> = Foo + Bar<T>;
       
        fn baz<T, U>(x: T) -> U where T: Baz<U> {
            x.foo().bar()
        }
       
        impl Foo for Field {
            fn foo(self) -> Self {
                self + 1
            }
        }
       
        impl Bar<bool> for Field {
            fn bar(self) -> bool {
                true
            }
        }
       
        fn main() {
            assert(0.foo().bar() == baz(0));
        }"#;

    assert_no_errors(src);
}

// TODO(https://github.com/noir-lang/noir/issues/6467): currently fails with the
// same errors as the desugared version
#[test]
fn trait_alias_polymorphic_where_clause() {
    let src = r#"
        trait Foo {
            fn foo(self) -> Self;
        }
        
        trait Bar<T> {
            fn bar(self) -> T;
        }
        
        trait Baz {
            fn baz(self) -> bool;
        }
      
        trait Qux<T> = Foo + Bar<T> where T: Baz;
       
        fn qux<T, U>(x: T) -> bool where T: Qux<U> {
            x.foo().bar().baz()
        }
       
        impl Foo for Field {
            fn foo(self) -> Self {
                self + 1
            }
        }
        
        impl Bar<bool> for Field {
            fn bar(self) -> bool {
                true
            }
        }
        
        impl Baz for bool {
            fn baz(self) -> bool {
                self
            }
        }
        
        fn main() {
            assert(0.foo().bar().baz() == qux(0));
        }
    "#;

    // TODO(https://github.com/noir-lang/noir/issues/6467)
    // assert_no_errors(src);
    let errors = get_program_errors(src);
    assert_eq!(errors.len(), 2);

    match &errors[0].0 {
        CompilationError::TypeError(TypeCheckError::UnresolvedMethodCall {
            method_name, ..
        }) => {
            assert_eq!(method_name, "baz");
        }
        other => {
            panic!("expected UnresolvedMethodCall, but found {:?}", other);
        }
    }

    match &errors[1].0 {
        CompilationError::TypeError(TypeCheckError::NoMatchingImplFound(err)) => {
            assert_eq!(err.constraints.len(), 2);
            assert_eq!(err.constraints[0].1, "Baz");
            assert_eq!(err.constraints[1].1, "Qux<_>");
        }
        other => {
            panic!("expected NoMatchingImplFound, but found {:?}", other);
        }
    }
}

// TODO(https://github.com/noir-lang/noir/issues/6467): currently failing, so
// this just tests that the trait alias has an equivalent error to the expected
// desugared version
#[test]
fn trait_alias_with_where_clause_has_equivalent_errors() {
    let src = r#"
        trait Bar {
            fn bar(self) -> Self;
        }
        
        trait Baz {
            fn baz(self) -> bool;
        }
        
        trait Qux<T>: Bar where T: Baz {}
        
        impl<T, U> Qux<T> for U where
            U: Bar,
            T: Baz,
        {}
        
        pub fn qux<T, U>(x: T, _: U) -> bool where U: Qux<T> {
            x.baz()
        }

        fn main() {}
    "#;

    let alias_src = r#"
        trait Bar {
            fn bar(self) -> Self;
        }
        
        trait Baz {
            fn baz(self) -> bool;
        }
        
        trait Qux<T> = Bar where T: Baz;
        
        pub fn qux<T, U>(x: T, _: U) -> bool where U: Qux<T> {
            x.baz()
        }

        fn main() {}
    "#;

    let errors = get_program_errors(src);
    let alias_errors = get_program_errors(alias_src);

    assert_eq!(errors.len(), 1);
    assert_eq!(alias_errors.len(), 1);

    match (&errors[0].0, &alias_errors[0].0) {
        (
            CompilationError::TypeError(TypeCheckError::UnresolvedMethodCall {
                method_name,
                object_type,
                ..
            }),
            CompilationError::TypeError(TypeCheckError::UnresolvedMethodCall {
                method_name: alias_method_name,
                object_type: alias_object_type,
                ..
            }),
        ) => {
            assert_eq!(method_name, alias_method_name);
            assert_eq!(object_type, alias_object_type);
        }
        other => {
            panic!("expected UnresolvedMethodCall, but found {:?}", other);
        }
    }
}

#[test]
fn removes_assumed_parent_traits_after_function_ends() {
    let src = r#"
    trait Foo {}
    trait Bar: Foo {}

    pub fn foo<T>()
    where
        T: Bar,
    {}

    pub fn bar<T>()
    where
        T: Foo,
    {}

    fn main() {}
    "#;
    assert_no_errors(src);
}

#[test]
fn trait_bounds_which_are_dependent_on_generic_types_are_resolved_correctly() {
    // Regression test for https://github.com/noir-lang/noir/issues/6420
    let src = r#"
        trait Foo {
            fn foo() -> Field;
        }

        trait Bar<T>: Foo {
            fn bar(self) -> Field {
                self.foo()
            }
        }

        struct MyStruct<T> {
            inner: Field,
        }

        trait MarkerTrait {}
        impl MarkerTrait for Field {}

        // `MyStruct<T>` implements `Foo` only when its generic type `T` implements `MarkerTrait`.
        impl<T> Foo for MyStruct<T>
        where
            T: MarkerTrait,
        {
            fn foo() -> Field {
                42
            }
        }

        // We expect this to succeed as `MyStruct<T>` satisfies `Bar`'s trait bounds
        // of implementing `Foo` when `T` implements `MarkerTrait`.
        impl<T> Bar<T> for MyStruct<T>
        where
            T: MarkerTrait,
        {
            fn bar(self) -> Field {
                31415
            }
        }

        fn main() {
            let foo: MyStruct<Field> = MyStruct { inner: 42 };
            let _ = foo.bar();
        }
    "#;
    assert_no_errors(src);
}

#[test]
fn does_not_crash_on_as_trait_path_with_empty_path() {
    let src = r#"
        struct Foo {
            x: <N>,
        }

        fn main() {}
    "#;

    let (_, _, errors) = get_program_with_maybe_parser_errors(
        src, true, // allow parser errors
    );
    assert!(!errors.is_empty());
}

#[test]
fn warns_if_trait_is_not_in_scope_for_function_call_and_there_is_only_one_trait_method() {
    let src = r#"
    fn main() {
        let _ = Bar::foo();
    }

    pub struct Bar {
    }

    mod private_mod {
        pub trait Foo {
            fn foo() -> i32;
        }

        impl Foo for super::Bar {
            fn foo() -> i32 {
                42
            }
        }
    }
    "#;
    let errors = get_program_errors(src);
    assert_eq!(errors.len(), 1);

    let CompilationError::ResolverError(ResolverError::PathResolutionError(
        PathResolutionError::TraitMethodNotInScope { ident, trait_name },
    )) = &errors[0].0
    else {
        panic!("Expected a 'trait method not in scope' error");
    };
    assert_eq!(ident.to_string(), "foo");
    assert_eq!(trait_name, "private_mod::Foo");
}

#[test]
fn calls_trait_function_if_it_is_in_scope() {
    let src = r#"
    use private_mod::Foo;

    fn main() {
        let _ = Bar::foo();
    }

    pub struct Bar {
    }

    mod private_mod {
        pub trait Foo {
            fn foo() -> i32;
        }

        impl Foo for super::Bar {
            fn foo() -> i32 {
                42
            }
        }
    }
    "#;
    assert_no_errors(src);
}

#[test]
<<<<<<< HEAD
fn errors_if_trait_is_not_in_scope_for_function_call_and_there_are_multiple_candidates() {
    let src = r#"
=======
fn calls_trait_function_it_is_only_candidate_in_scope() {
    let src = r#"
    use private_mod::Foo;

>>>>>>> a5447edd
    fn main() {
        let _ = Bar::foo();
    }

    pub struct Bar {
    }

    mod private_mod {
        pub trait Foo {
            fn foo() -> i32;
        }

        impl Foo for super::Bar {
            fn foo() -> i32 {
                42
            }
        }

        pub trait Foo2 {
            fn foo() -> i32;
        }

        impl Foo2 for super::Bar {
            fn foo() -> i32 {
                42
            }
        }
    }
    "#;
<<<<<<< HEAD
    let mut errors = get_program_errors(src);
    assert_eq!(errors.len(), 1);

    let CompilationError::ResolverError(ResolverError::PathResolutionError(
        PathResolutionError::UnresolvedWithPossibleTraitsToImport { ident, mut traits },
    )) = errors.remove(0).0
    else {
        panic!("Expected a 'trait method not in scope' error");
    };
    assert_eq!(ident.to_string(), "foo");
    traits.sort();
    assert_eq!(traits, vec!["private_mod::Foo", "private_mod::Foo2"]);
}

#[test]
fn errors_if_multiple_trait_methods_are_in_scope_for_function_call() {
    let src = r#"
    use private_mod::Foo;
    use private_mod::Foo2;

=======
    assert_no_errors(src);
}

#[test]
fn errors_if_trait_is_not_in_scope_for_function_call_and_there_are_multiple_candidates() {
    let src = r#"
>>>>>>> a5447edd
    fn main() {
        let _ = Bar::foo();
    }

    pub struct Bar {
    }

    mod private_mod {
        pub trait Foo {
            fn foo() -> i32;
        }

        impl Foo for super::Bar {
            fn foo() -> i32 {
                42
            }
        }

        pub trait Foo2 {
            fn foo() -> i32;
        }

        impl Foo2 for super::Bar {
            fn foo() -> i32 {
                42
            }
        }
    }
    "#;
    let mut errors = get_program_errors(src);
    assert_eq!(errors.len(), 1);

    let CompilationError::ResolverError(ResolverError::PathResolutionError(
<<<<<<< HEAD
        PathResolutionError::MultipleTraitsInScope { ident, mut traits },
    )) = errors.remove(0).0
    else {
        panic!("Expected a 'trait method not in scope' error");
    };
    assert_eq!(ident.to_string(), "foo");
    traits.sort();
    assert_eq!(traits, vec!["private_mod::Foo", "private_mod::Foo2"]);
}

#[test]
fn warns_if_trait_is_not_in_scope_for_method_call_and_there_is_only_one_trait_method() {
    let src = r#"
    fn main() {
        let bar = Bar { x: 42 };
        let _ = bar.foo();
    }

    pub struct Bar {
        x: i32,
    }

    mod private_mod {
        pub trait Foo {
            fn foo(self) -> i32;
        }

        impl Foo for super::Bar {
            fn foo(self) -> i32 {
                self.x
            }
        }
    }
    "#;
    let errors = get_program_errors(src);
    assert_eq!(errors.len(), 1);

    let CompilationError::ResolverError(ResolverError::PathResolutionError(
        PathResolutionError::TraitMethodNotInScope { ident, trait_name },
    )) = &errors[0].0
    else {
        panic!("Expected a 'trait method not in scope' error");
    };
    assert_eq!(ident.to_string(), "foo");
    assert_eq!(trait_name, "private_mod::Foo");
}

#[test]
fn calls_trait_method_if_it_is_in_scope() {
    let src = r#"
    use private_mod::Foo;

    fn main() {
        let bar = Bar { x: 42 };
        let _ = bar.foo();
    }

    pub struct Bar {
        x: i32,
    }

    mod private_mod {
        pub trait Foo {
            fn foo(self) -> i32;
        }

        impl Foo for super::Bar {
            fn foo(self) -> i32 {
                self.x
            }
        }
    }
    "#;
    assert_no_errors(src);
}

#[test]
fn errors_if_trait_is_not_in_scope_for_method_call_and_there_are_multiple_candidates() {
    let src = r#"
    fn main() {
        let bar = Bar { x: 42 };
        let _ = bar.foo();
    }

    pub struct Bar {
        x: i32,
    }

    mod private_mod {
        pub trait Foo {
            fn foo(self) -> i32;
        }

        impl Foo for super::Bar {
            fn foo(self) -> i32 {
                self.x
            }
        }

        pub trait Foo2 {
            fn foo(self) -> i32;
        }

        impl Foo2 for super::Bar {
            fn foo(self) -> i32 {
                self.x
            }
        }
    }
    "#;
    let mut errors = get_program_errors(src);
    assert_eq!(errors.len(), 1);

    let CompilationError::ResolverError(ResolverError::PathResolutionError(
=======
>>>>>>> a5447edd
        PathResolutionError::UnresolvedWithPossibleTraitsToImport { ident, mut traits },
    )) = errors.remove(0).0
    else {
        panic!("Expected a 'trait method not in scope' error");
    };
    assert_eq!(ident.to_string(), "foo");
    traits.sort();
    assert_eq!(traits, vec!["private_mod::Foo", "private_mod::Foo2"]);
}

#[test]
<<<<<<< HEAD
fn errors_if_multiple_trait_methods_are_in_scope_for_method_call() {
=======
fn errors_if_multiple_trait_methods_are_in_scope() {
>>>>>>> a5447edd
    let src = r#"
    use private_mod::Foo;
    use private_mod::Foo2;

    fn main() {
<<<<<<< HEAD
        let bar = Bar { x : 42 };
        let _ = bar.foo();
    }

    pub struct Bar {
        x: i32,
=======
        let _ = Bar::foo();
    }

    pub struct Bar {
>>>>>>> a5447edd
    }

    mod private_mod {
        pub trait Foo {
<<<<<<< HEAD
            fn foo(self) -> i32;
        }

        impl Foo for super::Bar {
            fn foo(self) -> i32 {
                self.x
=======
            fn foo() -> i32;
        }

        impl Foo for super::Bar {
            fn foo() -> i32 {
                42
>>>>>>> a5447edd
            }
        }

        pub trait Foo2 {
<<<<<<< HEAD
            fn foo(self) -> i32;
        }

        impl Foo2 for super::Bar {
            fn foo(self) -> i32 {
                self.x
=======
            fn foo() -> i32;
        }

        impl Foo2 for super::Bar {
            fn foo() -> i32 {
                42
>>>>>>> a5447edd
            }
        }
    }
    "#;
    let mut errors = get_program_errors(src);
    assert_eq!(errors.len(), 1);

    let CompilationError::ResolverError(ResolverError::PathResolutionError(
        PathResolutionError::MultipleTraitsInScope { ident, mut traits },
    )) = errors.remove(0).0
    else {
        panic!("Expected a 'trait method not in scope' error");
    };
    assert_eq!(ident.to_string(), "foo");
    traits.sort();
    assert_eq!(traits, vec!["private_mod::Foo", "private_mod::Foo2"]);
}<|MERGE_RESOLUTION|>--- conflicted
+++ resolved
@@ -717,15 +717,10 @@
 }
 
 #[test]
-<<<<<<< HEAD
-fn errors_if_trait_is_not_in_scope_for_function_call_and_there_are_multiple_candidates() {
-    let src = r#"
-=======
 fn calls_trait_function_it_is_only_candidate_in_scope() {
     let src = r#"
     use private_mod::Foo;
 
->>>>>>> a5447edd
     fn main() {
         let _ = Bar::foo();
     }
@@ -755,7 +750,41 @@
         }
     }
     "#;
-<<<<<<< HEAD
+    assert_no_errors(src);
+}
+
+#[test]
+fn errors_if_trait_is_not_in_scope_for_function_call_and_there_are_multiple_candidates() {
+    let src = r#"
+    fn main() {
+        let _ = Bar::foo();
+    }
+
+    pub struct Bar {
+    }
+
+    mod private_mod {
+        pub trait Foo {
+            fn foo() -> i32;
+        }
+
+        impl Foo for super::Bar {
+            fn foo() -> i32 {
+                42
+            }
+        }
+
+        pub trait Foo2 {
+            fn foo() -> i32;
+        }
+
+        impl Foo2 for super::Bar {
+            fn foo() -> i32 {
+                42
+            }
+        }
+    }
+    "#;
     let mut errors = get_program_errors(src);
     assert_eq!(errors.len(), 1);
 
@@ -776,14 +805,6 @@
     use private_mod::Foo;
     use private_mod::Foo2;
 
-=======
-    assert_no_errors(src);
-}
-
-#[test]
-fn errors_if_trait_is_not_in_scope_for_function_call_and_there_are_multiple_candidates() {
-    let src = r#"
->>>>>>> a5447edd
     fn main() {
         let _ = Bar::foo();
     }
@@ -817,7 +838,6 @@
     assert_eq!(errors.len(), 1);
 
     let CompilationError::ResolverError(ResolverError::PathResolutionError(
-<<<<<<< HEAD
         PathResolutionError::MultipleTraitsInScope { ident, mut traits },
     )) = errors.remove(0).0
     else {
@@ -932,8 +952,6 @@
     assert_eq!(errors.len(), 1);
 
     let CompilationError::ResolverError(ResolverError::PathResolutionError(
-=======
->>>>>>> a5447edd
         PathResolutionError::UnresolvedWithPossibleTraitsToImport { ident, mut traits },
     )) = errors.remove(0).0
     else {
@@ -945,67 +963,38 @@
 }
 
 #[test]
-<<<<<<< HEAD
 fn errors_if_multiple_trait_methods_are_in_scope_for_method_call() {
-=======
-fn errors_if_multiple_trait_methods_are_in_scope() {
->>>>>>> a5447edd
     let src = r#"
     use private_mod::Foo;
     use private_mod::Foo2;
 
     fn main() {
-<<<<<<< HEAD
         let bar = Bar { x : 42 };
         let _ = bar.foo();
     }
 
     pub struct Bar {
         x: i32,
-=======
-        let _ = Bar::foo();
-    }
-
-    pub struct Bar {
->>>>>>> a5447edd
     }
 
     mod private_mod {
         pub trait Foo {
-<<<<<<< HEAD
             fn foo(self) -> i32;
         }
 
         impl Foo for super::Bar {
             fn foo(self) -> i32 {
                 self.x
-=======
-            fn foo() -> i32;
-        }
-
-        impl Foo for super::Bar {
-            fn foo() -> i32 {
-                42
->>>>>>> a5447edd
             }
         }
 
         pub trait Foo2 {
-<<<<<<< HEAD
             fn foo(self) -> i32;
         }
 
         impl Foo2 for super::Bar {
             fn foo(self) -> i32 {
                 self.x
-=======
-            fn foo() -> i32;
-        }
-
-        impl Foo2 for super::Bar {
-            fn foo() -> i32 {
-                42
->>>>>>> a5447edd
             }
         }
     }
