--- conflicted
+++ resolved
@@ -880,57 +880,6 @@
 }
 
 #[test]
-<<<<<<< HEAD
-fn warns_if_trait_is_not_in_scope_for_method_call_and_there_is_only_one_trait_method() {
-    let src = r#"
-    fn main() {
-        let bar = Bar { x: 42 };
-        let _ = bar.foo();
-    }
-
-    pub struct Bar {
-        x: i32,
-    }
-
-    mod private_mod {
-        pub trait Foo {
-            fn foo(self) -> i32;
-        }
-
-        impl Foo for super::Bar {
-            fn foo(self) -> i32 {
-                self.x
-            }
-        }
-    }
-=======
-fn type_checks_trait_default_method_and_errors() {
-    let src = r#"
-        pub trait Foo {
-            fn foo(self) -> i32 {
-                let _ = self;
-                true
-            }
-        }
-
-        fn main() {}
->>>>>>> 8bb39082
-    "#;
-    let errors = get_program_errors(src);
-    assert_eq!(errors.len(), 1);
-
-<<<<<<< HEAD
-    let CompilationError::ResolverError(ResolverError::PathResolutionError(
-        PathResolutionError::TraitMethodNotInScope { ident, trait_name },
-    )) = &errors[0].0
-    else {
-        panic!("Expected a 'trait method not in scope' error");
-    };
-    assert_eq!(ident.to_string(), "foo");
-    assert_eq!(trait_name, "private_mod::Foo");
-}
-
-#[test]
 fn calls_trait_method_if_it_is_in_scope() {
     let src = r#"
     use private_mod::Foo;
@@ -1056,7 +1005,24 @@
     assert_eq!(ident.to_string(), "foo");
     traits.sort();
     assert_eq!(traits, vec!["private_mod::Foo", "private_mod::Foo2"]);
-=======
+}
+
+#[test]
+fn type_checks_trait_default_method_and_errors() {
+    let src = r#"
+        pub trait Foo {
+            fn foo(self) -> i32 {
+                let _ = self;
+                true
+            }
+        }
+
+        fn main() {}
+    "#;
+
+    let errors = get_program_errors(src);
+    assert_eq!(errors.len(), 1);
+
     let CompilationError::TypeError(TypeCheckError::TypeMismatchWithSource {
         expected,
         actual,
@@ -1102,5 +1068,4 @@
         fn main() {}
     "#;
     assert_no_errors(src);
->>>>>>> 8bb39082
 }