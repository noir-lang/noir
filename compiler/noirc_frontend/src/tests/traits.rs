--- conflicted
+++ resolved
@@ -1497,7 +1497,6 @@
 
 #[named]
 #[test]
-<<<<<<< HEAD
 fn trait_impl_with_where_clause_with_trait_with_associated_numeric() {
     let src = "
     trait Bar {
@@ -1519,7 +1518,35 @@
     fn main() {}
     ";
     assert_no_errors!(src);
-=======
+}
+
+#[named]
+#[test]
+fn trait_impl_with_where_clause_with_trait_with_associated_type() {
+    let src = "
+    trait Bar {
+        type typ;
+    }
+
+    impl Bar for Field {
+        type typ = Field;
+    }
+
+    trait Foo {
+        fn foo<B>(b: B) where B: Bar; 
+    }
+
+    impl Foo for Field{
+        fn foo<B>(_: B) where B: Bar {} 
+    }
+
+    fn main() {}
+    ";
+    assert_no_errors!(src);
+}
+
+#[named]
+#[test]
 fn errors_if_constrained_trait_definition_has_unconstrained_impl() {
     let src = r#"
     pub trait Foo {
@@ -1534,34 +1561,10 @@
     }
     "#;
     check_errors!(src);
->>>>>>> 097b1164
-}
-
-#[named]
-#[test]
-<<<<<<< HEAD
-fn trait_impl_with_where_clause_with_trait_with_associated_type() {
-    let src = "
-    trait Bar {
-        type typ;
-    }
-
-    impl Bar for Field {
-        type typ = Field;
-    }
-
-    trait Foo {
-        fn foo<B>(b: B) where B: Bar; 
-    }
-
-    impl Foo for Field{
-        fn foo<B>(_: B) where B: Bar {} 
-    }
-
-    fn main() {}
-    ";
-    assert_no_errors!(src);
-=======
+}
+
+#[named]
+#[test]
 fn errors_if_unconstrained_trait_definition_has_constrained_impl() {
     let src = r#"
     pub trait Foo {
@@ -1576,5 +1579,4 @@
     }
     "#;
     check_errors!(src);
->>>>>>> 097b1164
 }