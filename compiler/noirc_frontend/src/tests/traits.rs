use crate::hir::def_collector::dc_crate::CompilationError;
use crate::hir::resolution::errors::ResolverError;
use crate::hir::resolution::import::PathResolutionError;
use crate::hir::type_check::TypeCheckError;
use crate::tests::{get_program_errors, get_program_with_maybe_parser_errors};

use super::assert_no_errors;

#[test]
fn trait_inheritance() {
    let src = r#"
        pub trait Foo {
            fn foo(self) -> Field;
        }

        pub trait Bar {
            fn bar(self) -> Field;
        }

        pub trait Baz: Foo + Bar {
            fn baz(self) -> Field;
        }

        pub fn foo<T>(baz: T) -> (Field, Field, Field) where T: Baz {
            (baz.foo(), baz.bar(), baz.baz())
        }

        fn main() {}
    "#;
    assert_no_errors(src);
}

#[test]
fn trait_inheritance_with_generics() {
    let src = r#"
        trait Foo<T> {
            fn foo(self) -> T;
        }

        trait Bar<U>: Foo<U> {
            fn bar(self);
        }

        pub fn foo<T>(x: T) -> i32 where T: Bar<i32> {
            x.foo()
        }

        fn main() {}
    "#;
    assert_no_errors(src);
}

#[test]
fn trait_inheritance_with_generics_2() {
    let src = r#"
        pub trait Foo<T> {
            fn foo(self) -> T;
        }

        pub trait Bar<T, U>: Foo<T> {
            fn bar(self) -> (T, U);
        }

        pub fn foo<T>(x: T) -> i32 where T: Bar<i32, i32> {
            x.foo()
        }

        fn main() {}
    "#;
    assert_no_errors(src);
}

#[test]
fn trait_inheritance_with_generics_3() {
    let src = r#"
        trait Foo<A> {}

        trait Bar<B>: Foo<B> {}

        impl Foo<i32> for () {}

        impl Bar<i32> for () {}

        fn main() {}
    "#;
    assert_no_errors(src);
}

#[test]
fn trait_inheritance_with_generics_4() {
    let src = r#"
        trait Foo { type A; }

        trait Bar<B>: Foo<A = B> {}

        impl Foo for () { type A = i32; }

        impl Bar<i32> for () {}

        fn main() {}
    "#;
    assert_no_errors(src);
}

#[test]
fn trait_inheritance_dependency_cycle() {
    let src = r#"
        trait Foo: Bar {}
        trait Bar: Foo {}
        fn main() {}
    "#;
    let errors = get_program_errors(src);
    assert_eq!(errors.len(), 1);

    assert!(matches!(
        errors[0].0,
        CompilationError::ResolverError(ResolverError::DependencyCycle { .. })
    ));
}

#[test]
fn trait_inheritance_missing_parent_implementation() {
    let src = r#"
        pub trait Foo {}

        pub trait Bar: Foo {}

        pub struct Struct {}

        impl Bar for Struct {}

        fn main() {
            let _ = Struct {}; // silence Struct never constructed warning
        }
    "#;
    let errors = get_program_errors(src);
    assert_eq!(errors.len(), 1);

    let CompilationError::ResolverError(ResolverError::TraitNotImplemented {
        impl_trait,
        missing_trait: the_trait,
        type_missing_trait: typ,
        ..
    }) = &errors[0].0
    else {
        panic!("Expected a TraitNotImplemented error, got {:?}", &errors[0].0);
    };

    assert_eq!(the_trait, "Foo");
    assert_eq!(typ, "Struct");
    assert_eq!(impl_trait, "Bar");
}

#[test]
fn errors_on_unknown_type_in_trait_where_clause() {
    let src = r#"
        pub trait Foo<T> where T: Unknown {}

        fn main() {
        }
    "#;
    let errors = get_program_errors(src);
    assert_eq!(errors.len(), 1);
}

#[test]
fn does_not_error_if_impl_trait_constraint_is_satisfied_for_concrete_type() {
    let src = r#"
        pub trait Greeter {
            fn greet(self);
        }

        pub trait Foo<T>
        where
            T: Greeter,
        {
            fn greet<U>(object: U)
            where
                U: Greeter,
            {
                object.greet();
            }
        }

        pub struct SomeGreeter;
        impl Greeter for SomeGreeter {
            fn greet(self) {}
        }

        pub struct Bar;

        impl Foo<SomeGreeter> for Bar {}

        fn main() {}
    "#;
    assert_no_errors(src);
}

#[test]
fn does_not_error_if_impl_trait_constraint_is_satisfied_for_type_variable() {
    let src = r#"
        pub trait Greeter {
            fn greet(self);
        }

        pub trait Foo<T> where T: Greeter {
            fn greet(object: T) {
                object.greet();
            }
        }

        pub struct Bar;

        impl<T> Foo<T> for Bar where T: Greeter {
        }

        fn main() {
        }
    "#;
    assert_no_errors(src);
}
#[test]
fn errors_if_impl_trait_constraint_is_not_satisfied() {
    let src = r#"
        pub trait Greeter {
            fn greet(self);
        }

        pub trait Foo<T>
        where
            T: Greeter,
        {
            fn greet<U>(object: U)
            where
                U: Greeter,
            {
                object.greet();
            }
        }

        pub struct SomeGreeter;

        pub struct Bar;

        impl Foo<SomeGreeter> for Bar {}

        fn main() {}
    "#;
    let errors = get_program_errors(src);
    assert_eq!(errors.len(), 1);

    let CompilationError::ResolverError(ResolverError::TraitNotImplemented {
        impl_trait,
        missing_trait: the_trait,
        type_missing_trait: typ,
        ..
    }) = &errors[0].0
    else {
        panic!("Expected a TraitNotImplemented error, got {:?}", &errors[0].0);
    };

    assert_eq!(the_trait, "Greeter");
    assert_eq!(typ, "SomeGreeter");
    assert_eq!(impl_trait, "Foo");
}

#[test]
// Regression test for https://github.com/noir-lang/noir/issues/6314
// Baz inherits from a single trait: Foo
fn regression_6314_single_inheritance() {
    let src = r#"
        trait Foo {
            fn foo(self) -> Self;
        }
        
        trait Baz: Foo {}
        
        impl<T> Baz for T where T: Foo {}
        
        fn main() { }
    "#;
    assert_no_errors(src);
}

#[test]
// Regression test for https://github.com/noir-lang/noir/issues/6314
// Baz inherits from two traits: Foo and Bar
fn regression_6314_double_inheritance() {
    let src = r#"
        trait Foo {
            fn foo(self) -> Self;
        }
       
        trait Bar {
            fn bar(self) -> Self;
        }
       
        trait Baz: Foo + Bar {}
       
        impl<T> Baz for T where T: Foo + Bar {}
       
        fn baz<T>(x: T) -> T where T: Baz {
            x.foo().bar()
        }
       
        impl Foo for Field {
            fn foo(self) -> Self {
                self + 1
            }
        }
       
        impl Bar for Field {
            fn bar(self) -> Self {
                self + 2
            }
        }
       
        fn main() {
            assert(0.foo().bar() == baz(0));
        }"#;

    assert_no_errors(src);
}

#[test]
fn trait_alias_single_member() {
    let src = r#"
        trait Foo {
            fn foo(self) -> Self;
        }
       
        trait Baz = Foo;

        impl Foo for Field {
            fn foo(self) -> Self { self }
        }

        fn baz<T>(x: T) -> T where T: Baz {
            x.foo()
        }

        fn main() {
            let x: Field = 0;
            let _ = baz(x);
        }
    "#;
    assert_no_errors(src);
}

#[test]
fn trait_alias_two_members() {
    let src = r#"
        pub trait Foo {
            fn foo(self) -> Self;
        }
       
        pub trait Bar {
            fn bar(self) -> Self;
        }
       
        pub trait Baz = Foo + Bar;
       
        fn baz<T>(x: T) -> T where T: Baz {
            x.foo().bar()
        }
       
        impl Foo for Field {
            fn foo(self) -> Self {
                self + 1
            }
        }
       
        impl Bar for Field {
            fn bar(self) -> Self {
                self + 2
            }
        }
       
        fn main() {
            assert(0.foo().bar() == baz(0));
        }"#;

    assert_no_errors(src);
}

#[test]
fn trait_alias_polymorphic_inheritance() {
    let src = r#"
        trait Foo {
            fn foo(self) -> Self;
        }

        trait Bar<T> {
            fn bar(self) -> T;
        }
       
        trait Baz<T> = Foo + Bar<T>;
       
        fn baz<T, U>(x: T) -> U where T: Baz<U> {
            x.foo().bar()
        }
       
        impl Foo for Field {
            fn foo(self) -> Self {
                self + 1
            }
        }
       
        impl Bar<bool> for Field {
            fn bar(self) -> bool {
                true
            }
        }
       
        fn main() {
            assert(0.foo().bar() == baz(0));
        }"#;

    assert_no_errors(src);
}

// TODO(https://github.com/noir-lang/noir/issues/6467): currently fails with the
// same errors as the desugared version
#[test]
fn trait_alias_polymorphic_where_clause() {
    let src = r#"
        trait Foo {
            fn foo(self) -> Self;
        }
        
        trait Bar<T> {
            fn bar(self) -> T;
        }
        
        trait Baz {
            fn baz(self) -> bool;
        }
      
        trait Qux<T> = Foo + Bar<T> where T: Baz;
       
        fn qux<T, U>(x: T) -> bool where T: Qux<U> {
            x.foo().bar().baz()
        }
       
        impl Foo for Field {
            fn foo(self) -> Self {
                self + 1
            }
        }
        
        impl Bar<bool> for Field {
            fn bar(self) -> bool {
                true
            }
        }
        
        impl Baz for bool {
            fn baz(self) -> bool {
                self
            }
        }
        
        fn main() {
            assert(0.foo().bar().baz() == qux(0));
        }
    "#;

    // TODO(https://github.com/noir-lang/noir/issues/6467)
    // assert_no_errors(src);
    let errors = get_program_errors(src);
    assert_eq!(errors.len(), 2);

    match &errors[0].0 {
        CompilationError::TypeError(TypeCheckError::UnresolvedMethodCall {
            method_name, ..
        }) => {
            assert_eq!(method_name, "baz");
        }
        other => {
            panic!("expected UnresolvedMethodCall, but found {:?}", other);
        }
    }

    match &errors[1].0 {
        CompilationError::TypeError(TypeCheckError::NoMatchingImplFound(err)) => {
            assert_eq!(err.constraints.len(), 2);
            assert_eq!(err.constraints[0].1, "Baz");
            assert_eq!(err.constraints[1].1, "Qux<_>");
        }
        other => {
            panic!("expected NoMatchingImplFound, but found {:?}", other);
        }
    }
}

// TODO(https://github.com/noir-lang/noir/issues/6467): currently failing, so
// this just tests that the trait alias has an equivalent error to the expected
// desugared version
#[test]
fn trait_alias_with_where_clause_has_equivalent_errors() {
    let src = r#"
        trait Bar {
            fn bar(self) -> Self;
        }
        
        trait Baz {
            fn baz(self) -> bool;
        }
        
        trait Qux<T>: Bar where T: Baz {}
        
        impl<T, U> Qux<T> for U where
            U: Bar,
            T: Baz,
        {}
        
        pub fn qux<T, U>(x: T, _: U) -> bool where U: Qux<T> {
            x.baz()
        }

        fn main() {}
    "#;

    let alias_src = r#"
        trait Bar {
            fn bar(self) -> Self;
        }
        
        trait Baz {
            fn baz(self) -> bool;
        }
        
        trait Qux<T> = Bar where T: Baz;
        
        pub fn qux<T, U>(x: T, _: U) -> bool where U: Qux<T> {
            x.baz()
        }

        fn main() {}
    "#;

    let errors = get_program_errors(src);
    let alias_errors = get_program_errors(alias_src);

    assert_eq!(errors.len(), 1);
    assert_eq!(alias_errors.len(), 1);

    match (&errors[0].0, &alias_errors[0].0) {
        (
            CompilationError::TypeError(TypeCheckError::UnresolvedMethodCall {
                method_name,
                object_type,
                ..
            }),
            CompilationError::TypeError(TypeCheckError::UnresolvedMethodCall {
                method_name: alias_method_name,
                object_type: alias_object_type,
                ..
            }),
        ) => {
            assert_eq!(method_name, alias_method_name);
            assert_eq!(object_type, alias_object_type);
        }
        other => {
            panic!("expected UnresolvedMethodCall, but found {:?}", other);
        }
    }
}

#[test]
fn removes_assumed_parent_traits_after_function_ends() {
    let src = r#"
    trait Foo {}
    trait Bar: Foo {}

    pub fn foo<T>()
    where
        T: Bar,
    {}

    pub fn bar<T>()
    where
        T: Foo,
    {}

    fn main() {}
    "#;
    assert_no_errors(src);
}

#[test]
fn trait_bounds_which_are_dependent_on_generic_types_are_resolved_correctly() {
    // Regression test for https://github.com/noir-lang/noir/issues/6420
    let src = r#"
        trait Foo {
            fn foo(self) -> Field;
        }

        trait Bar<T>: Foo {
            fn bar(self) -> Field {
                self.foo()
            }
        }

        struct MyStruct<T> {
            inner: Field,
        }

        trait MarkerTrait {}
        impl MarkerTrait for Field {}

        // `MyStruct<T>` implements `Foo` only when its generic type `T` implements `MarkerTrait`.
        impl<T> Foo for MyStruct<T>
        where
            T: MarkerTrait,
        {
            fn foo(self) -> Field {
                let _ = self;
                42
            }
        }

        // We expect this to succeed as `MyStruct<T>` satisfies `Bar`'s trait bounds
        // of implementing `Foo` when `T` implements `MarkerTrait`.
        impl<T> Bar<T> for MyStruct<T>
        where
            T: MarkerTrait,
        {
            fn bar(self) -> Field {
                31415
            }
        }

        fn main() {
            let foo: MyStruct<Field> = MyStruct { inner: 42 };
            let _ = foo.bar();
        }
    "#;
    assert_no_errors(src);
}

#[test]
fn does_not_crash_on_as_trait_path_with_empty_path() {
    let src = r#"
        struct Foo {
            x: <N>,
        }

        fn main() {}
    "#;

    let (_, _, errors) = get_program_with_maybe_parser_errors(
        src, true, // allow parser errors
    );
    assert!(!errors.is_empty());
}

#[test]
fn warns_if_trait_is_not_in_scope_for_function_call_and_there_is_only_one_trait_method() {
    let src = r#"
    fn main() {
        let _ = Bar::foo();
    }

    pub struct Bar {
    }

    mod private_mod {
        pub trait Foo {
            fn foo() -> i32;
        }

        impl Foo for super::Bar {
            fn foo() -> i32 {
                42
            }
        }
    }
    "#;
    let errors = get_program_errors(src);
    assert_eq!(errors.len(), 1);

    let CompilationError::ResolverError(ResolverError::PathResolutionError(
        PathResolutionError::TraitMethodNotInScope { ident, trait_name },
    )) = &errors[0].0
    else {
        panic!("Expected a 'trait method not in scope' error");
    };
    assert_eq!(ident.to_string(), "foo");
    assert_eq!(trait_name, "private_mod::Foo");
}

#[test]
fn calls_trait_function_if_it_is_in_scope() {
    let src = r#"
    use private_mod::Foo;

    fn main() {
        let _ = Bar::foo();
    }

    pub struct Bar {
    }

    mod private_mod {
        pub trait Foo {
            fn foo() -> i32;
        }

        impl Foo for super::Bar {
            fn foo() -> i32 {
                42
            }
        }
    }
    "#;
    assert_no_errors(src);
}

#[test]
fn calls_trait_function_if_it_is_only_candidate_in_scope() {
    let src = r#"
    use private_mod::Foo;

    fn main() {
        let _ = Bar::foo();
    }

    pub struct Bar {
    }

    mod private_mod {
        pub trait Foo {
            fn foo() -> i32;
        }

        impl Foo for super::Bar {
            fn foo() -> i32 {
                42
            }
        }

        pub trait Foo2 {
            fn foo() -> i32;
        }

        impl Foo2 for super::Bar {
            fn foo() -> i32 {
                42
            }
        }
    }
    "#;
    assert_no_errors(src);
}

#[test]
fn calls_trait_function_if_it_is_only_candidate_in_scope_in_nested_module_using_super() {
    let src = r#"
    mod moo {
        use super::public_mod::Foo;

        pub fn method() {
            let _ = super::Bar::foo();
        }
    }

    fn main() {}

    pub struct Bar {}

    pub mod public_mod {
        pub trait Foo {
            fn foo() -> i32;
        }

        impl Foo for super::Bar {
            fn foo() -> i32 {
                42
            }
        }
    }
    "#;
    assert_no_errors(src);
}

#[test]
fn errors_if_trait_is_not_in_scope_for_function_call_and_there_are_multiple_candidates() {
    let src = r#"
    fn main() {
        let _ = Bar::foo();
    }

    pub struct Bar {
    }

    mod private_mod {
        pub trait Foo {
            fn foo() -> i32;
        }

        impl Foo for super::Bar {
            fn foo() -> i32 {
                42
            }
        }

        pub trait Foo2 {
            fn foo() -> i32;
        }

        impl Foo2 for super::Bar {
            fn foo() -> i32 {
                42
            }
        }
    }
    "#;
    let mut errors = get_program_errors(src);
    assert_eq!(errors.len(), 1);

    let CompilationError::ResolverError(ResolverError::PathResolutionError(
        PathResolutionError::UnresolvedWithPossibleTraitsToImport { ident, mut traits },
    )) = errors.remove(0).0
    else {
        panic!("Expected a 'trait method not in scope' error");
    };
    assert_eq!(ident.to_string(), "foo");
    traits.sort();
    assert_eq!(traits, vec!["private_mod::Foo", "private_mod::Foo2"]);
}

#[test]
fn errors_if_multiple_trait_methods_are_in_scope_for_function_call() {
    let src = r#"
    use private_mod::Foo;
    use private_mod::Foo2;

    fn main() {
        let _ = Bar::foo();
    }

    pub struct Bar {
    }

    mod private_mod {
        pub trait Foo {
            fn foo() -> i32;
        }

        impl Foo for super::Bar {
            fn foo() -> i32 {
                42
            }
        }

        pub trait Foo2 {
            fn foo() -> i32;
        }

        impl Foo2 for super::Bar {
            fn foo() -> i32 {
                42
            }
        }
    }
    "#;
    let mut errors = get_program_errors(src);
    assert_eq!(errors.len(), 1);

    let CompilationError::ResolverError(ResolverError::PathResolutionError(
        PathResolutionError::MultipleTraitsInScope { ident, mut traits },
    )) = errors.remove(0).0
    else {
        panic!("Expected a 'trait method not in scope' error");
    };
    assert_eq!(ident.to_string(), "foo");
    traits.sort();
    assert_eq!(traits, vec!["private_mod::Foo", "private_mod::Foo2"]);
}

#[test]
<<<<<<< HEAD
fn warns_if_trait_is_not_in_scope_for_method_call_and_there_is_only_one_trait_method() {
    let src = r#"
    fn main() {
        let bar = Bar { x: 42 };
        let _ = bar.foo();
    }

    pub struct Bar {
        x: i32,
    }

    mod private_mod {
        pub trait Foo {
            fn foo(self) -> i32;
        }

        impl Foo for super::Bar {
            fn foo(self) -> i32 {
                self.x
            }
        }
    }
    "#;
    let errors = get_program_errors(src);
    assert_eq!(errors.len(), 1);

    let CompilationError::ResolverError(ResolverError::PathResolutionError(
        PathResolutionError::TraitMethodNotInScope { ident, trait_name },
    )) = &errors[0].0
    else {
        panic!("Expected a 'trait method not in scope' error");
    };
    assert_eq!(ident.to_string(), "foo");
    assert_eq!(trait_name, "private_mod::Foo");
}

#[test]
=======
>>>>>>> 56c931a8
fn calls_trait_method_if_it_is_in_scope() {
    let src = r#"
    use private_mod::Foo;

    fn main() {
        let bar = Bar { x: 42 };
        let _ = bar.foo();
    }

    pub struct Bar {
        x: i32,
    }

    mod private_mod {
        pub trait Foo {
            fn foo(self) -> i32;
        }

        impl Foo for super::Bar {
            fn foo(self) -> i32 {
                self.x
            }
        }
    }
    "#;
    assert_no_errors(src);
}

#[test]
fn errors_if_trait_is_not_in_scope_for_method_call_and_there_are_multiple_candidates() {
    let src = r#"
    fn main() {
        let bar = Bar { x: 42 };
        let _ = bar.foo();
    }

    pub struct Bar {
        x: i32,
    }

    mod private_mod {
        pub trait Foo {
            fn foo(self) -> i32;
        }

        impl Foo for super::Bar {
            fn foo(self) -> i32 {
                self.x
            }
        }

        pub trait Foo2 {
            fn foo(self) -> i32;
        }

        impl Foo2 for super::Bar {
            fn foo(self) -> i32 {
                self.x
            }
        }
    }
    "#;
    let mut errors = get_program_errors(src);
    assert_eq!(errors.len(), 1);

    let CompilationError::ResolverError(ResolverError::PathResolutionError(
        PathResolutionError::UnresolvedWithPossibleTraitsToImport { ident, mut traits },
    )) = errors.remove(0).0
    else {
        panic!("Expected a 'trait method not in scope' error");
    };
    assert_eq!(ident.to_string(), "foo");
    traits.sort();
    assert_eq!(traits, vec!["private_mod::Foo", "private_mod::Foo2"]);
}

#[test]
fn errors_if_multiple_trait_methods_are_in_scope_for_method_call() {
    let src = r#"
    use private_mod::Foo;
    use private_mod::Foo2;

    fn main() {
        let bar = Bar { x : 42 };
        let _ = bar.foo();
    }

    pub struct Bar {
        x: i32,
    }

    mod private_mod {
        pub trait Foo {
            fn foo(self) -> i32;
        }

        impl Foo for super::Bar {
            fn foo(self) -> i32 {
                self.x
            }
        }

        pub trait Foo2 {
            fn foo(self) -> i32;
        }

        impl Foo2 for super::Bar {
            fn foo(self) -> i32 {
                self.x
            }
        }
    }
    "#;
    let mut errors = get_program_errors(src);
    assert_eq!(errors.len(), 1);

    let CompilationError::ResolverError(ResolverError::PathResolutionError(
        PathResolutionError::MultipleTraitsInScope { ident, mut traits },
    )) = errors.remove(0).0
    else {
        panic!("Expected a 'trait method not in scope' error");
    };
    assert_eq!(ident.to_string(), "foo");
    traits.sort();
    assert_eq!(traits, vec!["private_mod::Foo", "private_mod::Foo2"]);
}

#[test]
<<<<<<< HEAD
fn warns_if_trait_is_not_in_scope_for_primitive_function_call_and_there_is_only_one_trait_method() {
    let src = r#"
    fn main() {
        let _ = Field::foo();
    }

    mod private_mod {
        pub trait Foo {
            fn foo() -> i32;
        }

        impl Foo for Field {
            fn foo() -> i32 {
                42
            }
        }
    }
    "#;
    let errors = get_program_errors(src);
    assert_eq!(errors.len(), 1);

    let CompilationError::ResolverError(ResolverError::PathResolutionError(
        PathResolutionError::TraitMethodNotInScope { ident, trait_name },
    )) = &errors[0].0
    else {
        panic!("Expected a 'trait method not in scope' error");
    };
    assert_eq!(ident.to_string(), "foo");
    assert_eq!(trait_name, "private_mod::Foo");
}

#[test]
fn warns_if_trait_is_not_in_scope_for_primitive_method_call_and_there_is_only_one_trait_method() {
    let src = r#"
    fn main() {
        let x: Field = 1;
        let _ = x.foo();
=======
fn calls_trait_method_if_it_is_in_scope_with_multiple_candidates_but_only_one_decided_by_generics()
{
    let src = r#"
    struct Foo {
        inner: Field,
    }

    trait Converter<N> {
        fn convert(self) -> N;
    }

    impl Converter<Field> for Foo {
        fn convert(self) -> Field {
            self.inner
        }
    }

    impl Converter<u32> for Foo {
        fn convert(self) -> u32 {
            self.inner as u32
        }
    }

    fn main() {
        let foo = Foo { inner: 42 };
        let _: u32 = foo.convert();
    }
    "#;
    assert_no_errors(src);
}

#[test]
fn type_checks_trait_default_method_and_errors() {
    let src = r#"
        pub trait Foo {
            fn foo(self) -> i32 {
                let _ = self;
                true
            }
        }

        fn main() {}
    "#;

    let errors = get_program_errors(src);
    assert_eq!(errors.len(), 1);

    let CompilationError::TypeError(TypeCheckError::TypeMismatchWithSource {
        expected,
        actual,
        ..
    }) = &errors[0].0
    else {
        panic!("Expected a type mismatch error, got {:?}", errors[0].0);
    };

    assert_eq!(expected.to_string(), "i32");
    assert_eq!(actual.to_string(), "bool");
}

#[test]
fn type_checks_trait_default_method_and_does_not_error() {
    let src = r#"
        pub trait Foo {
            fn foo(self) -> i32 {
                let _ = self;
                1
            }
        }

        fn main() {}
    "#;
    assert_no_errors(src);
}

#[test]
fn type_checks_trait_default_method_and_does_not_error_using_self() {
    let src = r#"
        pub trait Foo {
            fn foo(self) -> i32 {
                self.bar()
            }

            fn bar(self) -> i32 {
                let _ = self;
                1
            }
        }

        fn main() {}
    "#;
    assert_no_errors(src);
}

#[test]
fn warns_if_trait_is_not_in_scope_for_primitive_function_call_and_there_is_only_one_trait_method() {
    let src = r#"
    fn main() {
        let _ = Field::foo();
>>>>>>> 56c931a8
    }

    mod private_mod {
        pub trait Foo {
<<<<<<< HEAD
            fn foo(self) -> i32;
        }

        impl Foo for Field {
            fn foo(self) -> i32 {
                self as i32
=======
            fn foo() -> i32;
        }

        impl Foo for Field {
            fn foo() -> i32 {
                42
>>>>>>> 56c931a8
            }
        }
    }
    "#;
    let errors = get_program_errors(src);
    assert_eq!(errors.len(), 1);

    let CompilationError::ResolverError(ResolverError::PathResolutionError(
        PathResolutionError::TraitMethodNotInScope { ident, trait_name },
    )) = &errors[0].0
    else {
        panic!("Expected a 'trait method not in scope' error");
    };
    assert_eq!(ident.to_string(), "foo");
    assert_eq!(trait_name, "private_mod::Foo");
}

#[test]
<<<<<<< HEAD
fn warns_if_trait_is_not_in_scope_for_generic_function_call_and_there_is_only_one_trait_method() {
    let src = r#"
    fn main() {
        let x: i32 = 1;
=======
fn warns_if_trait_is_not_in_scope_for_primitive_method_call_and_there_is_only_one_trait_method() {
    let src = r#"
    fn main() {
        let x: Field = 1;
>>>>>>> 56c931a8
        let _ = x.foo();
    }

    mod private_mod {
<<<<<<< HEAD
        pub trait Foo<T> {
            fn foo(self) -> i32;
        }

        impl<T> Foo<T> for T {
            fn foo(self) -> i32 {
                42
=======
        pub trait Foo {
            fn foo(self) -> i32;
        }

        impl Foo for Field {
            fn foo(self) -> i32 {
                self as i32
>>>>>>> 56c931a8
            }
        }
    }
    "#;
    let errors = get_program_errors(src);
    assert_eq!(errors.len(), 1);

    let CompilationError::ResolverError(ResolverError::PathResolutionError(
        PathResolutionError::TraitMethodNotInScope { ident, trait_name },
    )) = &errors[0].0
    else {
        panic!("Expected a 'trait method not in scope' error");
    };
    assert_eq!(ident.to_string(), "foo");
    assert_eq!(trait_name, "private_mod::Foo");
}<|MERGE_RESOLUTION|>--- conflicted
+++ resolved
@@ -880,7 +880,6 @@
 }
 
 #[test]
-<<<<<<< HEAD
 fn warns_if_trait_is_not_in_scope_for_method_call_and_there_is_only_one_trait_method() {
     let src = r#"
     fn main() {
@@ -918,8 +917,6 @@
 }
 
 #[test]
-=======
->>>>>>> 56c931a8
 fn calls_trait_method_if_it_is_in_scope() {
     let src = r#"
     use private_mod::Foo;
@@ -1048,7 +1045,101 @@
 }
 
 #[test]
-<<<<<<< HEAD
+fn calls_trait_method_if_it_is_in_scope_with_multiple_candidates_but_only_one_decided_by_generics()
+{
+    let src = r#"
+    struct Foo {
+        inner: Field,
+    }
+
+    trait Converter<N> {
+        fn convert(self) -> N;
+    }
+
+    impl Converter<Field> for Foo {
+        fn convert(self) -> Field {
+            self.inner
+        }
+    }
+
+    impl Converter<u32> for Foo {
+        fn convert(self) -> u32 {
+            self.inner as u32
+        }
+    }
+
+    fn main() {
+        let foo = Foo { inner: 42 };
+        let _: u32 = foo.convert();
+    }
+    "#;
+    assert_no_errors(src);
+}
+
+#[test]
+fn type_checks_trait_default_method_and_errors() {
+    let src = r#"
+        pub trait Foo {
+            fn foo(self) -> i32 {
+                let _ = self;
+                true
+            }
+        }
+
+        fn main() {}
+    "#;
+
+    let errors = get_program_errors(src);
+    assert_eq!(errors.len(), 1);
+
+    let CompilationError::TypeError(TypeCheckError::TypeMismatchWithSource {
+        expected,
+        actual,
+        ..
+    }) = &errors[0].0
+    else {
+        panic!("Expected a type mismatch error, got {:?}", errors[0].0);
+    };
+
+    assert_eq!(expected.to_string(), "i32");
+    assert_eq!(actual.to_string(), "bool");
+}
+
+#[test]
+fn type_checks_trait_default_method_and_does_not_error() {
+    let src = r#"
+        pub trait Foo {
+            fn foo(self) -> i32 {
+                let _ = self;
+                1
+            }
+        }
+
+        fn main() {}
+    "#;
+    assert_no_errors(src);
+}
+
+#[test]
+fn type_checks_trait_default_method_and_does_not_error_using_self() {
+    let src = r#"
+        pub trait Foo {
+            fn foo(self) -> i32 {
+                self.bar()
+            }
+
+            fn bar(self) -> i32 {
+                let _ = self;
+                1
+            }
+        }
+
+        fn main() {}
+    "#;
+    assert_no_errors(src);
+}
+
+#[test]
 fn warns_if_trait_is_not_in_scope_for_primitive_function_call_and_there_is_only_one_trait_method() {
     let src = r#"
     fn main() {
@@ -1086,126 +1177,16 @@
     fn main() {
         let x: Field = 1;
         let _ = x.foo();
-=======
-fn calls_trait_method_if_it_is_in_scope_with_multiple_candidates_but_only_one_decided_by_generics()
-{
-    let src = r#"
-    struct Foo {
-        inner: Field,
-    }
-
-    trait Converter<N> {
-        fn convert(self) -> N;
-    }
-
-    impl Converter<Field> for Foo {
-        fn convert(self) -> Field {
-            self.inner
-        }
-    }
-
-    impl Converter<u32> for Foo {
-        fn convert(self) -> u32 {
-            self.inner as u32
-        }
-    }
-
-    fn main() {
-        let foo = Foo { inner: 42 };
-        let _: u32 = foo.convert();
-    }
-    "#;
-    assert_no_errors(src);
-}
-
-#[test]
-fn type_checks_trait_default_method_and_errors() {
-    let src = r#"
-        pub trait Foo {
-            fn foo(self) -> i32 {
-                let _ = self;
-                true
-            }
-        }
-
-        fn main() {}
-    "#;
-
-    let errors = get_program_errors(src);
-    assert_eq!(errors.len(), 1);
-
-    let CompilationError::TypeError(TypeCheckError::TypeMismatchWithSource {
-        expected,
-        actual,
-        ..
-    }) = &errors[0].0
-    else {
-        panic!("Expected a type mismatch error, got {:?}", errors[0].0);
-    };
-
-    assert_eq!(expected.to_string(), "i32");
-    assert_eq!(actual.to_string(), "bool");
-}
-
-#[test]
-fn type_checks_trait_default_method_and_does_not_error() {
-    let src = r#"
-        pub trait Foo {
-            fn foo(self) -> i32 {
-                let _ = self;
-                1
-            }
-        }
-
-        fn main() {}
-    "#;
-    assert_no_errors(src);
-}
-
-#[test]
-fn type_checks_trait_default_method_and_does_not_error_using_self() {
-    let src = r#"
-        pub trait Foo {
-            fn foo(self) -> i32 {
-                self.bar()
-            }
-
-            fn bar(self) -> i32 {
-                let _ = self;
-                1
-            }
-        }
-
-        fn main() {}
-    "#;
-    assert_no_errors(src);
-}
-
-#[test]
-fn warns_if_trait_is_not_in_scope_for_primitive_function_call_and_there_is_only_one_trait_method() {
-    let src = r#"
-    fn main() {
-        let _ = Field::foo();
->>>>>>> 56c931a8
     }
 
     mod private_mod {
         pub trait Foo {
-<<<<<<< HEAD
             fn foo(self) -> i32;
         }
 
         impl Foo for Field {
             fn foo(self) -> i32 {
                 self as i32
-=======
-            fn foo() -> i32;
-        }
-
-        impl Foo for Field {
-            fn foo() -> i32 {
-                42
->>>>>>> 56c931a8
             }
         }
     }
@@ -1224,22 +1205,14 @@
 }
 
 #[test]
-<<<<<<< HEAD
 fn warns_if_trait_is_not_in_scope_for_generic_function_call_and_there_is_only_one_trait_method() {
     let src = r#"
     fn main() {
         let x: i32 = 1;
-=======
-fn warns_if_trait_is_not_in_scope_for_primitive_method_call_and_there_is_only_one_trait_method() {
-    let src = r#"
-    fn main() {
-        let x: Field = 1;
->>>>>>> 56c931a8
         let _ = x.foo();
     }
 
     mod private_mod {
-<<<<<<< HEAD
         pub trait Foo<T> {
             fn foo(self) -> i32;
         }
@@ -1247,15 +1220,6 @@
         impl<T> Foo<T> for T {
             fn foo(self) -> i32 {
                 42
-=======
-        pub trait Foo {
-            fn foo(self) -> i32;
-        }
-
-        impl Foo for Field {
-            fn foo(self) -> i32 {
-                self as i32
->>>>>>> 56c931a8
             }
         }
     }
