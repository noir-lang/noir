--- conflicted
+++ resolved
@@ -1769,7 +1769,6 @@
 
 #[named]
 #[test]
-<<<<<<< HEAD
 fn short_syntax_for_trait_constraint_on_trait_generic() {
     let src = r#"
     pub trait Other {
@@ -1787,7 +1786,10 @@
     fn main() {}
     "#;
     check_monomorphization_error!(src);
-=======
+}
+
+#[named]
+#[test]
 fn ambiguous_associated_type() {
     let src = r#"
     trait MyTrait {
@@ -1876,5 +1878,4 @@
     }
     "#;
     check_errors!(src);
->>>>>>> de536523
 }