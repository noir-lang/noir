use crate::{
    assert_no_errors, check_errors, check_monomorphization_error, elaborator::FrontendOptions,
    get_program_with_options, tests::Expect,
};

#[named]
#[test]
fn trait_inheritance() {
    let src = r#"
        pub trait Foo {
            fn foo(self) -> Field;
        }

        pub trait Bar {
            fn bar(self) -> Field;
        }

        pub trait Baz: Foo + Bar {
            fn baz(self) -> Field;
        }

        pub fn foo<T>(baz: T) -> (Field, Field, Field) where T: Baz {
            (baz.foo(), baz.bar(), baz.baz())
        }

        fn main() {}
    "#;
    assert_no_errors!(src);
}

#[named]
#[test]
fn trait_inheritance_with_generics() {
    let src = r#"
        trait Foo<T> {
            fn foo(self) -> T;
        }

        trait Bar<U>: Foo<U> {
            fn bar(self);
        }

        pub fn foo<T>(x: T) -> i32 where T: Bar<i32> {
            x.foo()
        }

        fn main() {}
    "#;
    assert_no_errors!(src);
}

#[named]
#[test]
fn trait_inheritance_with_generics_2() {
    let src = r#"
        pub trait Foo<T> {
            fn foo(self) -> T;
        }

        pub trait Bar<T, U>: Foo<T> {
            fn bar(self) -> (T, U);
        }

        pub fn foo<T>(x: T) -> i32 where T: Bar<i32, i32> {
            x.foo()
        }

        fn main() {}
    "#;
    assert_no_errors!(src);
}

#[named]
#[test]
fn trait_inheritance_with_generics_3() {
    let src = r#"
        trait Foo<A> {}

        trait Bar<B>: Foo<B> {}

        impl Foo<i32> for () {}

        impl Bar<i32> for () {}

        fn main() {}
    "#;
    assert_no_errors!(src);
}

#[named]
#[test]
fn trait_inheritance_with_generics_4() {
    let src = r#"
        trait Foo { type A; }

        trait Bar<B>: Foo<A = B> {}

        impl Foo for () { type A = i32; }

        impl Bar<i32> for () {}

        fn main() {}
    "#;
    assert_no_errors!(src);
}

#[named]
#[test]
fn trait_inheritance_dependency_cycle() {
    let src = r#"
        trait Foo: Bar {}
              ^^^ Dependency cycle found
              ~~~ 'Foo' recursively depends on itself: Foo -> Bar -> Foo
        trait Bar: Foo {}
        fn main() {}
    "#;
    check_errors!(src);
}

#[named]
#[test]
fn trait_inheritance_missing_parent_implementation() {
    let src = r#"
        pub trait Foo {}

        pub trait Bar: Foo {}
                       ~~~ required by this bound in `Bar`

        pub struct Struct {}

        impl Bar for Struct {}
                     ^^^^^^ The trait bound `Struct: Foo` is not satisfied
                     ~~~~~~ The trait `Foo` is not implemented for `Struct`

        fn main() {
        }
    "#;
    check_errors!(src);
}

#[named]
#[test]
fn errors_on_unknown_type_in_trait_where_clause() {
    let src = r#"
        pub trait Foo<T> where T: Unknown {}
                                  ^^^^^^^ Could not resolve 'Unknown' in path

        fn main() {
        }
    "#;
    check_errors!(src);
}

#[named]
#[test]
fn does_not_error_if_impl_trait_constraint_is_satisfied_for_concrete_type() {
    let src = r#"
        pub trait Greeter {
            fn greet(self);
        }

        pub trait Foo<T>
        where
            T: Greeter,
        {
            fn greet<U>(object: U)
            where
                U: Greeter,
            {
                object.greet();
            }
        }

        pub struct SomeGreeter;
        impl Greeter for SomeGreeter {
            fn greet(self) {}
        }

        pub struct Bar;

        impl Foo<SomeGreeter> for Bar {}

        fn main() {}
    "#;
    assert_no_errors!(src);
}

#[named]
#[test]
fn does_not_error_if_impl_trait_constraint_is_satisfied_for_type_variable() {
    let src = r#"
        pub trait Greeter {
            fn greet(self);
        }

        pub trait Foo<T> where T: Greeter {
            fn greet(object: T) {
                object.greet();
            }
        }

        pub struct Bar;

        impl<T> Foo<T> for Bar where T: Greeter {
        }

        fn main() {
        }
    "#;
    assert_no_errors!(src);
}

#[named]
#[test]
fn errors_if_impl_trait_constraint_is_not_satisfied() {
    let src = r#"
        pub trait Greeter {
            fn greet(self);
        }

        pub trait Foo<T>
        where
            T: Greeter,
               ~~~~~~~ required by this bound in `Foo`
        {
            fn greet<U>(object: U)
            where
                U: Greeter,
            {
                object.greet();
            }
        }

        pub struct SomeGreeter;

        pub struct Bar;

        impl Foo<SomeGreeter> for Bar {}
                                  ^^^ The trait bound `SomeGreeter: Greeter` is not satisfied
                                  ~~~ The trait `Greeter` is not implemented for `SomeGreeter`

        fn main() {}
    "#;
    check_errors!(src);
}

#[named]
#[test]
// Regression test for https://github.com/noir-lang/noir/issues/6314
// Baz inherits from a single trait: Foo
fn regression_6314_single_inheritance() {
    let src = r#"
        trait Foo {
            fn foo(self) -> Self;
        }

        trait Baz: Foo {}

        impl<T> Baz for T where T: Foo {}

        fn main() { }
    "#;
    assert_no_errors!(src);
}

#[named]
#[test]
// Regression test for https://github.com/noir-lang/noir/issues/6314
// Baz inherits from two traits: Foo and Bar
fn regression_6314_double_inheritance() {
    let src = r#"
        trait Foo {
            fn foo(self) -> Self;
        }

        trait Bar {
            fn bar(self) -> Self;
        }

        trait Baz: Foo + Bar {}

        impl<T> Baz for T where T: Foo + Bar {}

        fn baz<T>(x: T) -> T where T: Baz {
            x.foo().bar()
        }

        impl Foo for Field {
            fn foo(self) -> Self {
                self + 1
            }
        }

        impl Bar for Field {
            fn bar(self) -> Self {
                self + 2
            }
        }

        fn main() {
            assert(0.foo().bar() == baz(0));
        }"#;

    assert_no_errors!(src);
}

#[named]
#[test]
fn trait_alias_single_member() {
    let src = r#"
        trait Foo {
            fn foo(self) -> Self;
        }

        trait Baz = Foo;

        impl Foo for Field {
            fn foo(self) -> Self { self }
        }

        fn baz<T>(x: T) -> T where T: Baz {
            x.foo()
        }

        fn main() {
            let x: Field = 0;
            let _ = baz(x);
        }
    "#;
    assert_no_errors!(src);
}

#[named]
#[test]
fn trait_alias_two_members() {
    let src = r#"
        pub trait Foo {
            fn foo(self) -> Self;
        }

        pub trait Bar {
            fn bar(self) -> Self;
        }

        pub trait Baz = Foo + Bar;

        fn baz<T>(x: T) -> T where T: Baz {
            x.foo().bar()
        }

        impl Foo for Field {
            fn foo(self) -> Self {
                self + 1
            }
        }

        impl Bar for Field {
            fn bar(self) -> Self {
                self + 2
            }
        }

        fn main() {
            assert(0.foo().bar() == baz(0));
        }"#;

    assert_no_errors!(src);
}

#[named]
#[test]
fn trait_alias_polymorphic_inheritance() {
    let src = r#"
        trait Foo {
            fn foo(self) -> Self;
        }

        trait Bar<T> {
            fn bar(self) -> T;
        }

        trait Baz<T> = Foo + Bar<T>;

        fn baz<T, U>(x: T) -> U where T: Baz<U> {
            x.foo().bar()
        }

        impl Foo for Field {
            fn foo(self) -> Self {
                self + 1
            }
        }

        impl Bar<bool> for Field {
            fn bar(self) -> bool {
                true
            }
        }

        fn main() {
            assert(0.foo().bar() == baz(0));
        }"#;

    assert_no_errors!(src);
}

// TODO(https://github.com/noir-lang/noir/issues/6467): currently failing, so
// this just tests that the trait alias has an equivalent error to the expected
// desugared version
#[named]
#[test]
fn trait_alias_with_where_clause_has_equivalent_errors() {
    let src = r#"
        trait Bar {
            fn bar(self) -> Self;
        }

        trait Baz {
            fn baz(self) -> bool;
        }

        trait Qux<T>: Bar where T: Baz {}

        impl<T, U> Qux<T> for U where
            U: Bar,
            T: Baz,
        {}

        pub fn qux<T, U>(x: T, _: U) -> bool where U: Qux<T> {
            x.baz()
            ^^^^^^^ No method named 'baz' found for type 'T'
        }

        fn main() {}
    "#;
    check_errors!(src);
}

// TODO(https://github.com/noir-lang/noir/issues/6467): currently failing, so
// this just tests that the trait alias has an equivalent error to the expected
// desugared version
#[named]
#[test]
fn trait_alias_with_where_clause_has_equivalent_errors_2() {
    let alias_src = r#"
        trait Bar {
            fn bar(self) -> Self;
        }

        trait Baz {
            fn baz(self) -> bool;
        }

        trait Qux<T> = Bar where T: Baz;

        pub fn qux<T, U>(x: T, _: U) -> bool where U: Qux<T> {
            x.baz()
            ^^^^^^^ No method named 'baz' found for type 'T'
        }

        fn main() {}
    "#;
    check_errors!(alias_src);
}

#[named]
#[test]
fn removes_assumed_parent_traits_after_function_ends() {
    let src = r#"
    trait Foo {}
    trait Bar: Foo {}

    pub fn foo<T>()
    where
        T: Bar,
    {}

    pub fn bar<T>()
    where
        T: Foo,
    {}

    fn main() {}
    "#;
    assert_no_errors!(src);
}

#[named]
#[test]
fn trait_bounds_which_are_dependent_on_generic_types_are_resolved_correctly() {
    // Regression test for https://github.com/noir-lang/noir/issues/6420
    let src = r#"
        trait Foo {
            fn foo(self) -> Field;
        }

        trait Bar<T>: Foo {
            fn bar(self) -> Field {
                self.foo()
            }
        }

        struct MyStruct<T> {
            inner: Field,
        }

        trait MarkerTrait {}
        impl MarkerTrait for Field {}

        // `MyStruct<T>` implements `Foo` only when its generic type `T` implements `MarkerTrait`.
        impl<T> Foo for MyStruct<T>
        where
            T: MarkerTrait,
        {
            fn foo(self) -> Field {
                let _ = self;
                42
            }
        }

        // We expect this to succeed as `MyStruct<T>` satisfies `Bar`'s trait bounds
        // of implementing `Foo` when `T` implements `MarkerTrait`.
        impl<T> Bar<T> for MyStruct<T>
        where
            T: MarkerTrait,
        {
            fn bar(self) -> Field {
                31415
            }
        }

        fn main() {
            let foo: MyStruct<Field> = MyStruct { inner: 42 };
            let _ = foo.bar();
        }
    "#;
    assert_no_errors!(src);
}

#[named]
#[test]
fn does_not_crash_on_as_trait_path_with_empty_path() {
    let src = r#"
        struct Foo {
            x: <N>,
        }

        fn main() {}
    "#;

    let allow_parser_errors = true;
    let options = FrontendOptions::test_default();
    let (_, _, errors) =
        get_program_with_options!(src, Expect::Error, allow_parser_errors, options);
    assert!(!errors.is_empty());
}

#[named]
#[test]
fn warns_if_trait_is_not_in_scope_for_function_call_and_there_is_only_one_trait_method() {
    let src = r#"
    fn main() {
        let _ = Bar::foo();
                     ^^^ trait `private_mod::Foo` which provides `foo` is implemented but not in scope, please import it
    }

    pub struct Bar {
    }

    mod private_mod {
        pub trait Foo {
            fn foo() -> i32;
        }

        impl Foo for super::Bar {
            fn foo() -> i32 {
                42
            }
        }
    }
    "#;
    check_errors!(src);
}

#[named]
#[test]
fn calls_trait_function_if_it_is_in_scope() {
    let src = r#"
    use private_mod::Foo;

    fn main() {
        let _ = Bar::foo();
    }

    pub struct Bar {
    }

    mod private_mod {
        pub trait Foo {
            fn foo() -> i32;
        }

        impl Foo for super::Bar {
            fn foo() -> i32 {
                42
            }
        }
    }
    "#;
    assert_no_errors!(src);
}

#[named]
#[test]
fn calls_trait_function_if_it_is_only_candidate_in_scope() {
    let src = r#"
    use private_mod::Foo;

    fn main() {
        let _ = Bar::foo();
    }

    pub struct Bar {
    }

    mod private_mod {
        pub trait Foo {
            fn foo() -> i32;
        }

        impl Foo for super::Bar {
            fn foo() -> i32 {
                42
            }
        }

        pub trait Foo2 {
            fn foo() -> i32;
        }

        impl Foo2 for super::Bar {
            fn foo() -> i32 {
                42
            }
        }
    }
    "#;
    assert_no_errors!(src);
}

#[named]
#[test]
fn calls_trait_function_if_it_is_only_candidate_in_scope_in_nested_module_using_super() {
    let src = r#"
    mod moo {
        use super::public_mod::Foo;

        pub fn method() {
            let _ = super::Bar::foo();
        }
    }

    fn main() {}

    pub struct Bar {}

    pub mod public_mod {
        pub trait Foo {
            fn foo() -> i32;
        }

        impl Foo for super::Bar {
            fn foo() -> i32 {
                42
            }
        }
    }
    "#;
    assert_no_errors!(src);
}

#[named]
#[test]
fn errors_if_trait_is_not_in_scope_for_function_call_and_there_are_multiple_candidates() {
    let src = r#"
    fn main() {
        let _ = Bar::foo();
                     ^^^ Could not resolve 'foo' in path
                     ~~~ The following traits which provide `foo` are implemented but not in scope: `private_mod::Foo2`, `private_mod::Foo`
    }

    pub struct Bar {
    }

    mod private_mod {
        pub trait Foo {
            fn foo() -> i32;
        }

        impl Foo for super::Bar {
            fn foo() -> i32 {
                42
            }
        }

        pub trait Foo2 {
            fn foo() -> i32;
        }

        impl Foo2 for super::Bar {
            fn foo() -> i32 {
                42
            }
        }
    }
    "#;
    check_errors!(src);
}

#[named]
#[test]
fn errors_if_multiple_trait_methods_are_in_scope_for_function_call() {
    let src = r#"
    use private_mod::Foo;
    use private_mod::Foo2;

    fn main() {
        let _ = Bar::foo();
                     ^^^ Multiple applicable items in scope
                     ~~~ All these trait which provide `foo` are implemented and in scope: `private_mod::Foo2`, `private_mod::Foo`
    }

    pub struct Bar {
    }

    mod private_mod {
        pub trait Foo {
            fn foo() -> i32;
        }

        impl Foo for super::Bar {
            fn foo() -> i32 {
                42
            }
        }

        pub trait Foo2 {
            fn foo() -> i32;
        }

        impl Foo2 for super::Bar {
            fn foo() -> i32 {
                42
            }
        }
    }
    "#;
    check_errors!(src);
}

#[named]
#[test]
fn warns_if_trait_is_not_in_scope_for_method_call_and_there_is_only_one_trait_method() {
    let src = r#"
    fn main() {
        let bar = Bar { x: 42 };
        let _ = bar.foo();
                ^^^^^^^^^ trait `private_mod::Foo` which provides `foo` is implemented but not in scope, please import it
    }

    pub struct Bar {
        x: i32,
    }

    mod private_mod {
        pub trait Foo {
            fn foo(self) -> i32;
        }

        impl Foo for super::Bar {
            fn foo(self) -> i32 {
                self.x
            }
        }
    }
    "#;
    check_errors!(src);
}

#[named]
#[test]
fn calls_trait_method_if_it_is_in_scope() {
    let src = r#"
    use private_mod::Foo;

    fn main() {
        let bar = Bar { x: 42 };
        let _ = bar.foo();
    }

    pub struct Bar {
        x: i32,
    }

    mod private_mod {
        pub trait Foo {
            fn foo(self) -> i32;
        }

        impl Foo for super::Bar {
            fn foo(self) -> i32 {
                self.x
            }
        }
    }
    "#;
    assert_no_errors!(src);
}

#[named]
#[test]
fn errors_if_trait_is_not_in_scope_for_method_call_and_there_are_multiple_candidates() {
    let src = r#"
    fn main() {
        let bar = Bar { x: 42 };
        let _ = bar.foo();
                ^^^^^^^^^ Could not resolve 'foo' in path
                ~~~~~~~~~ The following traits which provide `foo` are implemented but not in scope: `private_mod::Foo2`, `private_mod::Foo`
    }

    pub struct Bar {
        x: i32,
    }

    mod private_mod {
        pub trait Foo {
            fn foo(self) -> i32;
        }

        impl Foo for super::Bar {
            fn foo(self) -> i32 {
                self.x
            }
        }

        pub trait Foo2 {
            fn foo(self) -> i32;
        }

        impl Foo2 for super::Bar {
            fn foo(self) -> i32 {
                self.x
            }
        }
    }
    "#;
    check_errors!(src);
}

#[named]
#[test]
fn errors_if_multiple_trait_methods_are_in_scope_for_method_call() {
    let src = r#"
    use private_mod::Foo;
    use private_mod::Foo2;

    fn main() {
        let bar = Bar { x : 42 };
        let _ = bar.foo();
                ^^^^^^^^^ Multiple applicable items in scope
                ~~~~~~~~~ All these trait which provide `foo` are implemented and in scope: `private_mod::Foo2`, `private_mod::Foo`
    }

    pub struct Bar {
        x: i32,
    }

    mod private_mod {
        pub trait Foo {
            fn foo(self) -> i32;
        }

        impl Foo for super::Bar {
            fn foo(self) -> i32 {
                self.x
            }
        }

        pub trait Foo2 {
            fn foo(self) -> i32;
        }

        impl Foo2 for super::Bar {
            fn foo(self) -> i32 {
                self.x
            }
        }
    }
    "#;
    check_errors!(src);
}

#[named]
#[test]
fn calls_trait_method_if_it_is_in_scope_with_multiple_candidates_but_only_one_decided_by_generics()
{
    let src = r#"
    struct Foo {
        inner: Field,
    }

    trait Converter<N> {
        fn convert(self) -> N;
    }

    impl Converter<Field> for Foo {
        fn convert(self) -> Field {
            self.inner
        }
    }

    impl Converter<u32> for Foo {
        fn convert(self) -> u32 {
            self.inner as u32
        }
    }

    fn main() {
        let foo = Foo { inner: 42 };
        let _: u32 = foo.convert();
    }
    "#;
    assert_no_errors!(src);
}

#[named]
#[test]
fn type_checks_trait_default_method_and_errors() {
    let src = r#"
        pub trait Foo {
            fn foo(self) -> i32 {
                            ^^^ expected type i32, found type bool
                            ~~~ expected i32 because of return type
                let _ = self;
                true
                ~~~~ bool returned here
            }
        }

        fn main() {}
    "#;
    check_errors!(src);
}

#[named]
#[test]
fn type_checks_trait_default_method_and_does_not_error() {
    let src = r#"
        pub trait Foo {
            fn foo(self) -> i32 {
                let _ = self;
                1
            }
        }

        fn main() {}
    "#;
    assert_no_errors!(src);
}

#[named]
#[test]
fn type_checks_trait_default_method_and_does_not_error_using_self() {
    let src = r#"
        pub trait Foo {
            fn foo(self) -> i32 {
                self.bar()
            }

            fn bar(self) -> i32 {
                let _ = self;
                1
            }
        }

        fn main() {}
    "#;
    assert_no_errors!(src);
}

#[named]
#[test]
fn warns_if_trait_is_not_in_scope_for_primitive_function_call_and_there_is_only_one_trait_method() {
    let src = r#"
    fn main() {
        let _ = Field::foo();
                       ^^^ trait `private_mod::Foo` which provides `foo` is implemented but not in scope, please import it
    }

    mod private_mod {
        pub trait Foo {
            fn foo() -> i32;
        }

        impl Foo for Field {
            fn foo() -> i32 {
                42
            }
        }
    }
    "#;
    check_errors!(src);
}

#[named]
#[test]
fn warns_if_trait_is_not_in_scope_for_primitive_method_call_and_there_is_only_one_trait_method() {
    let src = r#"
    fn main() {
        let x: Field = 1;
        let _ = x.foo();
                ^^^^^^^ trait `private_mod::Foo` which provides `foo` is implemented but not in scope, please import it
    }

    mod private_mod {
        pub trait Foo {
            fn foo(self) -> i32;
        }

        impl Foo for Field {
            fn foo(self) -> i32 {
                self as i32
            }
        }
    }
    "#;
    check_errors!(src);
}

#[named]
#[test]
fn warns_if_trait_is_not_in_scope_for_generic_function_call_and_there_is_only_one_trait_method() {
    let src = r#"
    fn main() {
        let x: i32 = 1;
        let _ = x.foo();
                ^^^^^^^ trait `private_mod::Foo` which provides `foo` is implemented but not in scope, please import it
    }

    mod private_mod {
        pub trait Foo<T> {
            fn foo(self) -> i32;
        }

        impl<T> Foo<T> for T {
            fn foo(self) -> i32 {
                42
            }
        }
    }
    "#;
    check_errors!(src);
}

#[named]
#[test]
fn error_on_duplicate_impl_with_associated_type() {
    let src = r#"
        trait Foo {
            type Bar;
        }

        impl Foo for i32 {
             ~~~ Previous impl defined here
            type Bar = u32;
        }

        impl Foo for i32 {
                     ^^^ Impl for type `i32` overlaps with existing impl
                     ~~~ Overlapping impl
            type Bar = u8;
        }

        fn main() {}
    "#;
    check_errors!(src);
}

#[named]
#[test]
fn error_on_duplicate_impl_with_associated_constant() {
    let src = r#"
        trait Foo {
            let Bar: u32;
        }

        impl Foo for i32 {
             ~~~ Previous impl defined here
            let Bar: u32 = 5;
        }

        impl Foo for i32 {
                     ^^^ Impl for type `i32` overlaps with existing impl
                     ~~~ Overlapping impl
            let Bar: u32 = 6;
        }

        fn main() {}
    "#;
    check_errors!(src);
}

// See https://github.com/noir-lang/noir/issues/6530
#[named]
#[test]
fn regression_6530() {
    let src = r#"
    pub trait From2<T> {
        fn from2(input: T) -> Self;
    }
    
    pub trait Into2<T> {
        fn into2(self) -> T;
    }
    
    impl<T, U> Into2<T> for U
    where
        T: From2<U>,
    {
        fn into2(self) -> T {
            T::from2(self)
        }
    }
    
    struct Foo {
        inner: Field,
    }
    
    impl Into2<Field> for Foo {
        fn into2(self) -> Field {
            self.inner
        }
    }
    
    fn main() {
        let foo = Foo { inner: 0 };
    
        // This works:
        let _: Field = Into2::<Field>::into2(foo);
    
        // This was failing with 'No matching impl':
        let _: Field = foo.into2();
    }
    "#;
    assert_no_errors!(src);
}

#[named]
#[test]
fn calls_trait_method_using_struct_name_when_multiple_impls_exist() {
    let src = r#"
    trait From2<T> {
        fn from2(input: T) -> Self;
    }
    struct U60Repr {}
    impl From2<[Field; 3]> for U60Repr {
        fn from2(_: [Field; 3]) -> Self {
            U60Repr {}
        }
    }
    impl From2<Field> for U60Repr {
        fn from2(_: Field) -> Self {
            U60Repr {}
        }
    }
    fn main() {
        let _ = U60Repr::from2([1, 2, 3]);
        let _ = U60Repr::from2(1);
    }
    "#;
    assert_no_errors!(src);
}

#[named]
#[test]
fn as_trait_path_in_expression() {
    let src = r#"
        fn main() {
            cursed::<S>();
        }

        fn cursed<T>()
            where T: Foo + Foo2
        {
            <T as Foo>::bar(1);
            <T as Foo2>::bar(());

            // Use each function with different generic arguments
            <T as Foo>::bar(());
        }

        trait Foo  { fn bar<U>(x: U); }
        trait Foo2 { fn bar<U>(x: U); }

        pub struct S {}

        impl Foo for S {
            fn bar<Z>(_x: Z) {}
        }

        impl Foo2 for S {
            fn bar<Z>(_x: Z) {}
        }
    "#;
    assert_no_errors!(src);
}

#[named]
#[test]
fn allows_renaming_trait_during_import() {
    // Regression test for https://github.com/noir-lang/noir/issues/7632
    let src = r#"
    mod trait_mod {
        pub trait Foo {
            fn foo(_: Self) {}
        }

        impl Foo for Field {}
    }

    use trait_mod::Foo as FooTrait;

    fn main(x: Field) {
        x.foo();
    }
    "#;
    assert_no_errors!(src);
}

#[named]
#[test]
fn renaming_trait_avoids_name_collisions() {
    // Regression test for https://github.com/noir-lang/noir/issues/7632
    let src = r#"
    mod trait_mod {
        pub trait Foo {
            fn foo(_: Self) {}
        }

        impl Foo for Field {}
    }

    use trait_mod::Foo as FooTrait;

    pub struct Foo {}

    fn main(x: Field) {
        x.foo();
    }
    "#;
    assert_no_errors!(src);
}

#[named]
#[test]
fn passes_trait_with_associated_number_to_generic_function() {
    let src = "
    trait Trait {
        let N: u32;
    }

    pub struct Foo {}

    impl Trait for Foo {
        let N: u32 = 1;
    }

    fn main() {
        foo::<Foo>();
    }

    fn foo<T>()
    where
        T: Trait,
    {}
    ";
    assert_no_errors!(src);
}

#[named]
#[test]
fn passes_trait_with_associated_number_to_generic_function_inside_struct_impl() {
    let src = "
    trait Trait {
        let N: u32;
    }

    pub struct Foo {}

    impl Trait for Foo {
        let N: u32 = 1;
    }

    pub struct Bar<T> {}

    impl<T> Bar<T> {
        fn bar<U>(self) where U: Trait {
            let _ = self;
        }
    }

    fn main() {
        let bar = Bar::<i32> {};
        bar.bar::<Foo>();
    }
    ";
    assert_no_errors!(src);
}

#[named]
#[test]
fn returns_self_in_trait_method_1() {
    let src = "
    pub trait MagicNumber {
        fn from_magic_value() -> Self;
        fn from_value() -> Self;
    }

    pub struct Foo {}

    impl MagicNumber for Foo {
        fn from_magic_value() -> Foo {
            Self::from_value()
        }
        fn from_value() -> Self {
            Self {}
        }
    }

    pub struct Bar {}

    impl MagicNumber for Bar {
        fn from_magic_value() -> Bar {
            Self::from_value()
        }
        fn from_value() -> Self {
            Self {}
        }
    }

    fn main() {}
    ";
    assert_no_errors!(src);
}

#[named]
#[test]
fn returns_self_in_trait_method_2() {
    let src = "
    pub trait MagicNumber {
        fn from_magic_value() -> Self {
            Self::from_value()
        }
        fn from_value() -> Self;
    }

    pub struct Foo {}

    impl MagicNumber for Foo {
        fn from_value() -> Self {
            Self {}
        }
    }

    pub struct Bar {}

    impl MagicNumber for Bar {
        fn from_value() -> Self {
            Self {}
        }
    }

    fn main() {}
    ";
    assert_no_errors!(src);
}

#[named]
#[test]
fn returns_self_in_trait_method_3() {
    let src = "
    pub trait MagicNumber {
        fn from_magic_value() -> Self {
            Self::from_value()
        }
        fn from_value() -> Self;
    }

    impl MagicNumber for i32 {
        fn from_value() -> Self {
            0
        }
    }

    impl MagicNumber for i64 {
        fn from_value() -> Self {
            0
        }
    }

    fn main() {}
    ";
    assert_no_errors!(src);
}

#[named]
#[test]
fn trait_impl_with_where_clause_with_trait_with_associated_numeric() {
    let src = "
    trait Bar {
        let N: Field;
    }

    impl Bar for Field {
        let N: Field = 42;
    }

    trait Foo {
        fn foo<B>(b: B) where B: Bar; 
    }

    impl Foo for Field{
        fn foo<B>(_: B) where B: Bar {} 
    }

    fn main() {}
    ";
    assert_no_errors!(src);
}

#[named]
#[test]
fn trait_impl_with_where_clause_with_trait_with_associated_type() {
    let src = "
    trait Bar {
        type typ;
    }

    impl Bar for Field {
        type typ = Field;
    }

    trait Foo {
        fn foo<B>(b: B) where B: Bar; 
    }

    impl Foo for Field{
        fn foo<B>(_: B) where B: Bar {} 
    }

    fn main() {}
    ";
    assert_no_errors!(src);
}

#[named]
#[test]
fn errors_if_constrained_trait_definition_has_unconstrained_impl() {
    let src = r#"
    pub trait Foo {
        fn foo() -> Field;
    }

    impl Foo for Field {
        unconstrained fn foo() -> Field {
                         ^^^ foo is not expected to be unconstrained
            42
        }
    }
    "#;
    check_errors!(src);
}

#[named]
#[test]
fn errors_if_unconstrained_trait_definition_has_constrained_impl() {
    let src = r#"
    pub trait Foo {
        unconstrained fn foo() -> Field;
    }

    impl Foo for Field {
        fn foo() -> Field {
           ^^^ foo is expected to be unconstrained
            42
        }
    }
    "#;
    check_errors!(src);
}

#[named]
#[test]
fn accesses_associated_type_inside_trait_impl_using_self() {
    let src = r#"
    pub trait Trait {
        let N: u32;

        fn foo() -> u32;
    }

    impl Trait for i32 {
        let N: u32 = 10;

        fn foo() -> u32 {
            Self::N
        }
    }

    fn main() {
        let _ = i32::foo();
    }
    "#;
    assert_no_errors!(src);
}

#[named]
#[test]
fn accesses_associated_type_inside_trait_using_self() {
    let src = r#"
    pub trait Trait {
        let N: u32;

        fn foo() -> u32 {
            Self::N
        }
    }

    impl Trait for i32 {
        let N: u32 = 10;
    }

    fn main() {
        let _ = i32::foo();
    }
    "#;
    assert_no_errors!(src);
}

#[named]
#[test]
fn serialize_test_with_a_previous_unrelated_definition() {
    let src = r#"
    // There used to be a bug where this unrelated definition would cause compilation to fail
    // with a "No impl found" error.
    pub trait Trait {}

    trait Serialize {
        let Size: u32;

        fn serialize(self);
    }

    impl<A, B> Serialize for (A, B)
    where
        A: Serialize,
        B: Serialize,
    {
        let Size: u32 = <A as Serialize>::Size + <B as Serialize>::Size;

        fn serialize(self: Self) {
            self.0.serialize();
        }
    }

    impl Serialize for Field {
        let Size: u32 = 1;

        fn serialize(self) { }
    }

    fn main() {
        let x = (((1, 2), 5), 9);
        x.serialize();
    }
    "#;
    check_monomorphization_error!(&src);
}

#[named]
#[test]
fn errors_on_incorrect_generics_in_type_trait_call() {
    let src = r#"
        trait From2<T> {
        fn from2(input: T) -> Self;
    }
    struct U60Repr {}
    impl From2<[Field; 3]> for U60Repr {
        fn from2(_: [Field; 3]) -> Self {
            U60Repr {}
        }
    }
    impl From2<Field> for U60Repr {
        fn from2(_: Field) -> Self {
            U60Repr {}
        }
    }

    fn main() {
        let _ = U60Repr::<Field>::from2([1, 2, 3]);
                       ^^^^^^^^^ struct U60Repr expects 0 generics but 1 was given
    }
    "#;
    check_errors!(src);
}

#[named]
#[test]
fn trait_impl_with_child_constraint() {
    let src = r#"
    trait Parent {}

    trait Child: Parent {
        fn child() {}
    }

    pub struct Struct<T> {}

    impl<T: Parent> Parent for Struct<T> {}
    impl<T: Child> Child for Struct<T> {}

    fn main() {}
    "#;
    assert_no_errors!(src);
}

#[named]
#[test]
fn trait_with_same_generic_in_different_default_methods() {
    let src = r#"
    pub trait Trait {
        fn foo<let U: u32>(self, _msg: str<U>) { 
            let _ = self; 
        }

        fn bar<let U: u32>(self, _msg: str<U>) {
            let _ = self;
        }
    }

    pub struct Struct {}

    impl Trait for Struct {}

    pub fn main() {
        Struct {}.bar("Hello");
    }
    "#;
    assert_no_errors!(src);
}

#[named]
#[test]
fn associated_constant_of_generic_type_used_in_another_associated_constant() {
    let src = r#"
    trait Serialize {
        let N: u32;

        fn serialize(self) -> [Field; N];
    }

    impl<let M: u32> Serialize for [Field; M] {
        let N: u32 = M;

        fn serialize(self) -> [Field; Self::N] {
            self
        }
    }

    struct Foo {}

    impl Serialize for Foo {
        let N: u32 = <[Field; 3] as Serialize>::N;

        fn serialize(self) -> [Field; Self::N] {
            [0; Self::N]
        }
    }

    fn main() {
        let _ = Foo {}.serialize();
    }
    "#;
    check_monomorphization_error!(src);
}

#[named]
#[test]
fn associated_constant_of_generic_type_used_in_expression() {
    let src = r#"
    trait Serialize {
        let N: u32;
    }

    impl<let M: u32> Serialize for [Field; M] {
        let N: u32 = M;
    }

    fn main() {
        let _ = <[Field; 3] as Serialize>::N;
    }
    "#;
    check_monomorphization_error!(src);
}

#[named]
#[test]
fn as_trait_path_called_multiple_times_for_different_t_1() {
    let src = r#"
    pub trait Trait {
        let N: u32;
    }
    impl Trait for Field {
        let N: u32 = 1;
    }
    impl Trait for i32 {
        let N: u32 = 999;
    }
    pub fn load<T>()
    where
        T: Trait,
    {
        let _ = <T as Trait>::N;
    }
    fn main() {
        let _ = load::<Field>();
        let _ = load::<i32>();
    }
    "#;
    check_monomorphization_error!(src);
}

#[named]
#[test]
fn as_trait_path_called_multiple_times_for_different_t_2() {
    let src = r#"
    pub trait Trait {
        let N: u32;
    }
    impl Trait for Field {
        let N: u32 = 1;
    }
    impl Trait for i32 {
        let N: u32 = 999;
    }
    pub fn load<T>()
    where
        T: Trait,
    {
        let _ = T::N;
    }
    fn main() {
        let _ = load::<Field>();
        let _ = load::<i32>();
    }
    "#;
    check_monomorphization_error!(src);
}

#[named]
#[test]
fn ambiguous_associated_type() {
    let src = r#"
    trait MyTrait {
        type X;
    }

    fn main() {
        let _: MyTrait::X = 1;
               ^^^^^^^^^^ Ambiguous associated type
               ~~~~~~~~~~ If there were a type named `Example` that implemented `MyTrait`, you could use the fully-qualified path: `<Example as MyTrait>::X`
    }
    "#;
    check_errors!(src);
}

#[named]
#[test]
fn as_trait_path_self_type() {
    let src = r#"
    pub trait BigCurve<B> {
        fn one() -> Self;
    }

    struct Bn254 {}

    impl<B> BigCurve<B> for Bn254 {
        fn one() -> Self { Bn254 {} }
    }

    fn main() {
        let _ = <Bn254 as BigCurve<()>>::one();
    }
    "#;
    assert_no_errors!(src);
}

#[named]
#[test]
fn suggests_importing_trait_via_reexport() {
    let src = r#"
    mod one {
        mod two {
            pub trait Trait {
                fn method(self);
            }

            impl Trait for bool {
                fn method(self) {}
            }
        }

        pub use two::Trait;
    }

    fn main() {
        true.method()
        ^^^^^^^^^^^^^ trait `one::Trait` which provides `method` is implemented but not in scope, please import it
    }
    "#;
    check_errors!(src);
}

#[named]
#[test]
fn suggests_importing_trait_via_module_reexport() {
    let src = r#"
    mod one {
        mod two {
            pub mod three {
                pub trait Trait {
                    fn method(self);
                }

                impl Trait for bool {
                    fn method(self) {}
                }
            }
        }

        pub use two::three;
    }

    fn main() {
        true.method()
        ^^^^^^^^^^^^^ trait `one::three::Trait` which provides `method` is implemented but not in scope, please import it
    }
    "#;
    check_errors!(src);
}

#[named]
#[test]
fn associated_constant_sum_of_other_constants() {
    let src = r#"
    pub trait Deserialize {
        let N: u32;

        fn deserialize(_: [Field; Self::N]);
    }

    impl Deserialize for Field {
        let N: u32 = 1;

        fn deserialize(_: [Field; Self::N]) {}
    }

    struct Gen<T> {}

    impl<T> Deserialize for Gen<T>
    where
        T: Deserialize,
    {
        let N: u32 = <T as Deserialize>::N + <T as Deserialize>::N;

        fn deserialize(_: [Field; Self::N]) {}
    }

    fn main() {
        let f = <Gen<Field> as Deserialize>::deserialize;
        f([0; 2]);
    }
    "#;
    assert_no_errors!(src);
}

#[named]
#[test]
fn regression_9245_small_code() {
    let src = r#"
    pub trait From2<T> {}

    impl<T> From2<T> for T {}

    pub trait Into2<T> {}

    impl From2<u8> for Field {}

    impl<T: From2<U>, U> Into2<T> for U {}

    fn foo<T: Into2<Field>>() {}

    fn main() {
        foo::<u8>();
    }
    "#;
    assert_no_errors!(src);
}

#[named]
#[test]
fn associated_constant_sum_of_other_constants_2() {
    let src = r#"
    pub trait Deserialize {
        let N: u32;

        fn deserialize(_: [Field; N]);
    }

    impl Deserialize for Field {
        let N: u32 = 1;

        fn deserialize(_: [Field; Self::N]) {}
    }

    impl<T, let M: u32> Deserialize for [T; M]
    where
        T: Deserialize,
    {
        let N: u32 = <T as Deserialize>::N + M;

        fn deserialize(_: [Field; Self::N]) {}
    }

    pub fn foo<let X: u32>() {
        let f = <[Field; X] as Deserialize>::deserialize;
        let _ = f([0; X + 1]);
    }

    fn main() {}
    "#;
    assert_no_errors!(src);
}

#[named]
#[test]
fn associated_constant_sum_of_other_constants_3() {
    let src = r#"
    pub trait Deserialize {
        let N: u32;

        fn deserialize(_: [Field; N]);
    }

    impl Deserialize for Field {
        let N: u32 = 1;

        fn deserialize(_: [Field; Self::N]) {}
    }

    impl<T, let M: u32> Deserialize for [T; M]
    where
        T: Deserialize,
    {
        let N: u32 = <T as Deserialize>::N + M - 1;

        fn deserialize(_: [Field; Self::N]) {}
    }

    pub fn foo<let X: u32>() {
        let f = <[Field; X] as Deserialize>::deserialize;
        let _ = f([0; X]);
    }

    fn main() {}
    "#;
    assert_no_errors!(src);
}

#[named]
#[test]
fn associated_constant_mul_of_other_constants() {
    let src = r#"
    pub trait Deserialize {
        let N: u32;

        fn deserialize(_: [Field; N]);
    }

    impl Deserialize for Field {
        let N: u32 = 1;

        fn deserialize(_: [Field; Self::N]) {}
    }

    impl<T, let M: u32> Deserialize for [T; M]
    where
        T: Deserialize,
    {
        let N: u32 = <T as Deserialize>::N * M;

        fn deserialize(_: [Field; Self::N]) {}
    }

    pub fn foo<let X: u32>() {
        let f = <[Field; X] as Deserialize>::deserialize;
        let _ = f([0; X]);
    }

    fn main() {}
    "#;
    assert_no_errors!(src);
}

#[named]
#[test]
<<<<<<< HEAD
fn trait_bound_with_associated_constant() {
    let src = r#"
    pub trait Other {
        let N: u32;
    }

    pub trait Trait<T>
    where
        T: Other,
    {}

    impl Other for Field {
        let N: u32 = 1;
    }

    impl Trait<Field> for i32 {}
=======
fn trait_method_call_when_it_has_bounds_on_generic() {
    let src = r#"
    trait BigNum {}

    trait BigCurve<B>
    where
        B: BigNum,
    {
        fn new() -> Self;
    }

    pub fn foo<B: BigNum, Curve: BigCurve<B>>() {
        let _: Curve = BigCurve::new();
    }
>>>>>>> 7d98dc2e

    fn main() {}
    "#;
    assert_no_errors!(src);
}<|MERGE_RESOLUTION|>--- conflicted
+++ resolved
@@ -2024,7 +2024,6 @@
 
 #[named]
 #[test]
-<<<<<<< HEAD
 fn trait_bound_with_associated_constant() {
     let src = r#"
     pub trait Other {
@@ -2041,7 +2040,14 @@
     }
 
     impl Trait<Field> for i32 {}
-=======
+
+    fn main() {}
+    "#;
+    assert_no_errors!(src);
+}
+
+#[named]
+#[test]
 fn trait_method_call_when_it_has_bounds_on_generic() {
     let src = r#"
     trait BigNum {}
@@ -2056,7 +2062,6 @@
     pub fn foo<B: BigNum, Curve: BigCurve<B>>() {
         let _: Curve = BigCurve::new();
     }
->>>>>>> 7d98dc2e
 
     fn main() {}
     "#;
