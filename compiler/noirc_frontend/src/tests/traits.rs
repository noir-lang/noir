--- conflicted
+++ resolved
@@ -2057,50 +2057,6 @@
     check_monomorphization_error!(src);
 }
 
-<<<<<<< HEAD
-#[named]
-#[test]
-fn unify_n_against_n_multiplied_by_var() {
-    let src = r#"
-    trait Serialize {
-        let N: u32;
-
-        fn serialize(self) -> [u32; N];
-    }
-
-    impl Serialize for Field {
-        let N: u32 = 1;
-
-        fn serialize(self) -> [u32; Self::N] {
-            [0; 1]
-        }
-    }
-
-    impl<let N: u32, T: Serialize> Serialize for [T; N] {
-        let N: u32 = <T as Serialize>::N * N;
-
-        fn serialize(self) -> [u32; Self::N] {
-            [0; Self::N]
-        }
-    }
-
-    pub struct CompressedString<let N: u32> {
-        value: [Field; N],
-    }
-
-    impl<let N: u32> Serialize for CompressedString<N> {
-        let N: u32 = N;
-
-        fn serialize(self) -> [u32; Self::N] {
-            // In this line we'll end up trying to eventually unify
-            // `N` against `N * var`, which should bind `var` to `1`.
-            let _: [u32; N] = self.value.serialize();
-            [0; Self::N]
-        }
-    }
-
-    fn main() {}
-=======
 #[test]
 fn trait_bound_on_implementing_type() {
     let src = r#"
@@ -2132,7 +2088,49 @@
     fn main() {
         GenericStruct::<Field>::bar();
     }
->>>>>>> a010e935
+    "#;
+    assert_no_errors!(src);
+}
+
+#[test]
+fn unify_n_against_n_multiplied_by_var() {
+    let src = r#"
+    trait Serialize {
+        let N: u32;
+
+        fn serialize(self) -> [u32; N];
+    }
+
+    impl Serialize for Field {
+        let N: u32 = 1;
+
+        fn serialize(self) -> [u32; Self::N] {
+            [0; 1]
+        }
+    }
+
+    impl<let N: u32, T: Serialize> Serialize for [T; N] {
+        let N: u32 = <T as Serialize>::N * N;
+
+        fn serialize(self) -> [u32; Self::N] {
+            [0; Self::N]
+        }
+    }
+
+    pub struct CompressedString<let N: u32> {
+        value: [Field; N],
+    }
+
+    impl<let N: u32> Serialize for CompressedString<N> {
+        let N: u32 = N;
+
+        fn serialize(self) -> [u32; Self::N] {
+            // In this line we'll end up trying to eventually unify
+            // `N` against `N * var`, which should bind `var` to `1`.
+            let _: [u32; N] = self.value.serialize();
+            [0; Self::N]
+        }
+    }
     "#;
     assert_no_errors!(src);
 }