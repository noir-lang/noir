use crate::tests::{assert_no_errors, check_errors};

#[test]
fn resolve_empty_function() {
    let src = "
        fn main() {

        }
    ";
    assert_no_errors(src);
}

#[test]
fn resolve_basic_function() {
    let src = r#"
        fn main(x : Field) {
            let y = x + x;
            assert(y == x);
        }
    "#;
    assert_no_errors(src);
}

#[test]
fn resolve_call_expr() {
    let src = r#"
        fn main(x : Field) {
            let _z = foo(x);
        }

        fn foo(x : Field) -> Field {
            x
        }
    "#;
    assert_no_errors(src);
}

#[test]
fn unconditional_recursion_fail() {
    // These examples are self recursive top level functions, which would actually
    // not be inlined in the SSA (there is nothing to inline into but self), so it
    // wouldn't panic due to infinite recursion, but the errors asserted here
    // come from the compilation checks, which does static analysis to catch the
    // problem before it even has a chance to cause a panic.
    let sources = vec![
        r#"
        fn main() {
           ^^^^ function `main` cannot return without recursing
           ~~~~ function cannot return without recursing
            main()
        }
        "#,
        r#"
        fn main() -> pub bool {
           ^^^^ function `main` cannot return without recursing
           ~~~~ function cannot return without recursing
            if main() { true } else { false }
        }
        "#,
        r#"
        fn main() -> pub bool {
           ^^^^ function `main` cannot return without recursing
           ~~~~ function cannot return without recursing
            if true { main() } else { main() }
        }
        "#,
        r#"
        fn main() -> pub u64 {
           ^^^^ function `main` cannot return without recursing
           ~~~~ function cannot return without recursing
            main() + main()
        }
        "#,
        r#"
        fn main() -> pub u64 {
           ^^^^ function `main` cannot return without recursing
           ~~~~ function cannot return without recursing
            1 + main()
        }
        "#,
        r#"
        fn main() -> pub bool {
           ^^^^ function `main` cannot return without recursing
           ~~~~ function cannot return without recursing
            let _ = main();
            true
        }
        "#,
        r#"
        fn main(a: u64, b: u64) -> pub u64 {
           ^^^^ function `main` cannot return without recursing
           ~~~~ function cannot return without recursing
            main(a + b, main(a, b))
        }
        "#,
        r#"
        fn main() -> pub u64 {
           ^^^^ function `main` cannot return without recursing
           ~~~~ function cannot return without recursing
            foo(1, main())
        }
        fn foo(a: u64, b: u64) -> u64 {
            a + b
        }
        "#,
        r#"
        fn main() -> pub u64 {
           ^^^^ function `main` cannot return without recursing
           ~~~~ function cannot return without recursing
            let (a, b) = (main(), main());
            a + b
        }
        "#,
        r#"
        fn main() -> pub u64 {
           ^^^^ function `main` cannot return without recursing
           ~~~~ function cannot return without recursing
            let mut sum = 0;
            for i in 0 .. main() {
                sum += i;
            }
            sum
        }
        "#,
    ];

    for src in sources {
        check_errors(src);
    }
}

#[test]
fn unconditional_recursion_pass() {
    let sources = vec![
        r#"
        fn main() {
            if false { main(); }
        }
        "#,
        r#"
        fn main(i: u64) -> pub u64 {
            if i == 0 { 0 } else { i + main(i-1) }
        }
        "#,
        // Only immediate self-recursion is detected.
        r#"
        fn main() {
            foo();
        }
        fn foo() {
            bar();
        }
        fn bar() {
            foo();
        }
        "#,
        // For loop bodies are not checked.
        r#"
        fn main() -> pub u64 {
            let mut sum = 0;
            for _ in 0 .. 10 {
                sum += main();
            }
            sum
        }
        "#,
        // Lambda bodies are not checked.
        r#"
        fn main() {
            let foo = || main();
            foo();
        }
        "#,
    ];

    for src in sources {
        assert_no_errors(src);
    }
}

#[test]
fn allows_multiple_underscore_parameters() {
    let src = r#"
        pub fn foo(_: i32, _: i64) {}
    "#;
    assert_no_errors(src);
}

#[test]
fn cannot_return_slice_from_main() {
    let src = r#"
    fn main() -> pub [Field]{
       ^^^^ Invalid type found in the entry point to a program
       ~~~~ Slice is not a valid entry point type. Found: [Field]
        &[1,2]
        
    }
        "#;
    check_errors(src);
}

#[test]
fn builtin_function_with_body() {
    let src = r#"
    #[builtin(foo)]
    ^^^^^^^^^^^^^^^ Definition of low-level function outside of standard library
    ~~~~~~~~~~~~~~~ Usage of the `#[foreign]` or `#[builtin]` function attributes are not allowed outside of the Noir standard library
    pub fn foo() {
           ^^^ Builtin and low-level function declarations cannot have a body
           ~~~ This function body should be removed
        let x = 1;
    }
    "#;
    check_errors(src);
}

#[test]
<<<<<<< HEAD
fn errors_on_duplicate_parameter_name() {
    let src = r#"
    fn main(x: i32, x: i32) {
                    ^ duplicate definitions of x found
                    ~ second definition found here
            ~ first definition found here
        let _ = x;
    }
    "#;
    check_errors(src);
=======
fn non_entry_point_main() {
    let src = r#"
    mod moo {
        pub fn main() -> i32 {
            1
        }
    }

    pub struct Foo {}
    impl Foo {
        pub fn main() -> i32 {
            1
        }
    }

    pub trait Trait {
        fn main() -> i32;
    }
    impl Trait for Foo {
        fn main() -> i32 {
            1
        }
    }

    fn main() {}
    "#;
    assert_no_errors(src);
>>>>>>> 0ffef1c3
}<|MERGE_RESOLUTION|>--- conflicted
+++ resolved
@@ -215,7 +215,6 @@
 }
 
 #[test]
-<<<<<<< HEAD
 fn errors_on_duplicate_parameter_name() {
     let src = r#"
     fn main(x: i32, x: i32) {
@@ -226,7 +225,9 @@
     }
     "#;
     check_errors(src);
-=======
+}
+
+#[test]
 fn non_entry_point_main() {
     let src = r#"
     mod moo {
@@ -254,5 +255,4 @@
     fn main() {}
     "#;
     assert_no_errors(src);
->>>>>>> 0ffef1c3
 }