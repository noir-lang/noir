--- conflicted
+++ resolved
@@ -97,13 +97,26 @@
 
 #[named]
 #[test]
-<<<<<<< HEAD
 fn identity_numeric_type_alias_works() {
     let src = r#"
     pub type Identity<let N: u32>: u32 = N;
 
     fn main() {}
     "#;
+    assert_no_errors!(src);
+}
+
+#[named]
+#[test]
+#[should_panic]
+fn self_referring_type_alias_is_not_allowed() {
+    let src = r#"
+        pub type X = X;
+
+        fn main() {
+            let x: X = 1;
+        }
+      "#;
     assert_no_errors!(src);
 }
 
@@ -123,23 +136,12 @@
         }
         a
     }
-=======
-#[should_panic]
-fn self_referring_type_alias_is_not_allowed() {
-    let src = r#"
-        pub type X = X;
-
-        fn main() {
-            let x: X = 1;
-        }
->>>>>>> 639d8021
-    "#;
-    assert_no_errors!(src);
-}
-
-#[named]
-#[test]
-<<<<<<< HEAD
+    "#;
+    assert_no_errors!(src);
+}
+
+#[named]
+#[test]
 fn disallows_composing_numeric_type_aliases() {
     let src = r#"
     type Double<let N: u32>: u32 = N * 2;
@@ -249,7 +251,13 @@
             b: [1; Double::<N>]
         }
     }
-=======
+    "#;
+    assert_no_errors!(src);
+}
+
+
+#[named]
+#[test]
 #[should_panic]
 fn self_referring_type_alias_with_generics_is_not_allowed() {
     let src = r#"
@@ -258,7 +266,6 @@
         fn main() {
             let x: Id<Id<Field>> = 1;
         }
->>>>>>> 639d8021
     "#;
     assert_no_errors!(src);
 }