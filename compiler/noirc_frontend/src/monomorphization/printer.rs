//! This module implements printing of the monomorphized AST, for debugging purposes.

use crate::{ast::UnaryOp, monomorphization::ast::Ident, shared::Visibility};

use super::ast::{
    Definition, Expression, FuncId, Function, GlobalId, LValue, LocalId, Program, Type, While,
};
use iter_extended::vecmap;
use std::fmt::{Display, Formatter};

#[derive(Debug)]
pub struct AstPrinter {
    indent_level: u32,
    in_unconstrained: bool,
    pub show_id: bool,
}

impl Default for AstPrinter {
    fn default() -> Self {
        Self { indent_level: 0, in_unconstrained: false, show_id: true }
    }
}

impl AstPrinter {
    fn fmt_ident(&self, name: &str, definition: &Definition) -> String {
        if self.show_id { format!("{}${}", name, definition) } else { name.to_string() }
    }

    fn fmt_local(&self, name: &str, id: LocalId) -> String {
        self.fmt_ident(name, &Definition::Local(id))
    }

    fn fmt_global(&self, name: &str, id: GlobalId) -> String {
        self.fmt_ident(name, &Definition::Global(id))
    }

    fn fmt_func(&self, name: &str, id: FuncId) -> String {
        self.fmt_ident(name, &Definition::Function(id))
    }

    pub fn print_program(&mut self, program: &Program, f: &mut Formatter) -> std::fmt::Result {
        for (id, global) in &program.globals {
            self.print_global(id, global, f)?;
        }
        for function in &program.functions {
            let vis = (function.id == Program::main_id()).then_some(program.return_visibility);
            self.print_function(function, vis, f)?;
        }
        Ok(())
    }

    pub fn print_global(
        &mut self,
        id: &GlobalId,
        (name, typ, expr): &(String, Type, Expression),
        f: &mut Formatter,
    ) -> std::fmt::Result {
        write!(f, "global {}: {} = ", self.fmt_global(name, *id), typ)?;
        self.print_expr(expr, f)?;
        write!(f, ";")?;
        self.next_line(f)
    }

    pub fn print_function(
        &mut self,
        function: &Function,
        return_visibility: Option<Visibility>,
        f: &mut Formatter,
    ) -> std::fmt::Result {
        let params = vecmap(&function.parameters, |(id, mutable, name, typ)| {
            format!("{}{}: {}", if *mutable { "mut " } else { "" }, self.fmt_local(name, *id), typ)
        })
        .join(", ");

        let vis = return_visibility
            .map(|vis| match vis {
                Visibility::Private => "".to_string(),
                Visibility::Public => "pub ".to_string(),
                Visibility::ReturnData => "return_data ".to_string(),
                Visibility::CallData(i) => format!("call_data({i}) "),
            })
            .unwrap_or_default();

<<<<<<< HEAD
        let unconstrained = if function.unconstrained { "unconstrained " } else { "" };
        let name = self.fmt_func(&function.name, function.id);
        let return_type = &function.return_type;

        write!(f, "{unconstrained}fn {name}({params}) -> {vis}{return_type} {{",)?;
=======
        write!(
            f,
            "{}fn {}({}) -> {}{} {{",
            if function.unconstrained { "unconstrained " } else { "" },
            self.fmt_func(&function.name, function.id),
            params,
            vis,
            function.return_type,
        )?;
        self.in_unconstrained = function.unconstrained;
>>>>>>> 28b000e4
        self.indent_level += 1;
        self.print_expr_expect_block(&function.body, f)?;
        self.indent_level -= 1;
        self.in_unconstrained = false;
        self.next_line(f)?;
        writeln!(f, "}}")?;
        Ok(())
    }

    pub fn print_expr(&mut self, expr: &Expression, f: &mut Formatter) -> std::fmt::Result {
        match expr {
            Expression::Ident(ident) => {
                write!(f, "{}", self.fmt_ident(&ident.name, &ident.definition))
            }
            Expression::Literal(literal) => self.print_literal(literal, f),
            Expression::Block(exprs) => self.print_block(exprs, f),
            Expression::Unary(unary) => self.print_unary(unary, f),
            Expression::Binary(binary) => self.print_binary(binary, f),
            Expression::Index(index) => {
                self.print_expr(&index.collection, f)?;
                write!(f, "[")?;
                self.print_expr(&index.index, f)?;
                write!(f, "]")
            }
            Expression::Cast(cast) => {
                write!(f, "(")?;
                self.print_expr(&cast.lhs, f)?;
                write!(f, " as {})", cast.r#type)
            }
            Expression::For(for_expr) => self.print_for(for_expr, f),
            Expression::Loop(block) => self.print_loop(block, f),
            Expression::While(while_) => self.print_while(while_, f),
            Expression::If(if_expr) => self.print_if(if_expr, f),
            Expression::Match(match_expr) => self.print_match(match_expr, f),
            Expression::Tuple(tuple) => self.print_tuple(tuple, f),
            Expression::ExtractTupleField(expr, index) => {
                self.print_expr(expr, f)?;
                write!(f, ".{index}")
            }
            Expression::Call(call) => self.print_call(call, f),
            Expression::Let(let_expr) => {
                write!(
                    f,
                    "let {}{} = ",
                    if let_expr.mutable { "mut " } else { "" },
                    self.fmt_local(&let_expr.name, let_expr.id),
                )?;
                self.print_expr(&let_expr.expression, f)
            }
            Expression::Constrain(expr, ..) => {
                write!(f, "constrain ")?;
                self.print_expr(expr, f)
            }
            Expression::Assign(assign) => {
                self.print_lvalue(&assign.lvalue, f)?;
                write!(f, " = ")?;
                self.print_expr(&assign.expression, f)
            }
            Expression::Semi(expr) => {
                self.print_expr(expr, f)?;
                write!(f, ";")
            }
            Expression::Break => write!(f, "break"),
            Expression::Continue => write!(f, "continue"),
            Expression::Clone(expr) => {
                self.print_expr(expr, f)?;
                write!(f, ".clone()")
            }
            Expression::Drop(expr) => {
                self.print_expr(expr, f)?;
                write!(f, ".drop()")
            }
        }
    }

    fn next_line(&mut self, f: &mut Formatter) -> std::fmt::Result {
        writeln!(f)?;
        for _ in 0..self.indent_level {
            write!(f, "    ")?;
        }
        Ok(())
    }

    pub fn print_literal(
        &mut self,
        literal: &super::ast::Literal,
        f: &mut Formatter,
    ) -> Result<(), std::fmt::Error> {
        match literal {
            super::ast::Literal::Array(array) => {
                write!(f, "[")?;
                self.print_comma_separated(&array.contents, f)?;
                write!(f, "]")
            }
            super::ast::Literal::Slice(array) => {
                write!(f, "&[")?;
                self.print_comma_separated(&array.contents, f)?;
                write!(f, "]")
            }
            super::ast::Literal::Integer(x, _, _) => x.fmt(f),
            super::ast::Literal::Bool(x) => x.fmt(f),
            super::ast::Literal::Str(s) => write!(f, "\"{s}\""),
            super::ast::Literal::FmtStr(fragments, _, _) => {
                write!(f, "f\"")?;
                for fragment in fragments {
                    fragment.fmt(f)?;
                }
                write!(f, "\"")
            }
            super::ast::Literal::Unit => {
                write!(f, "()")
            }
        }
    }

    fn print_block(
        &mut self,
        exprs: &[Expression],
        f: &mut Formatter,
    ) -> Result<(), std::fmt::Error> {
        if exprs.is_empty() {
            write!(f, "{{}}")
        } else {
            write!(f, "{{")?;
            self.indent_level += 1;
            for (i, expr) in exprs.iter().enumerate() {
                self.next_line(f)?;
                self.print_expr(expr, f)?;

                if i != exprs.len() - 1 {
                    write!(f, ";")?;
                }
            }
            self.indent_level -= 1;
            self.next_line(f)?;
            write!(f, "}}")
        }
    }

    /// Print an expression, but expect that we've already printed a {} block, so don't print
    /// out those twice. Also decrements the current indent level and prints out the next line when
    /// finished.
    fn print_expr_expect_block(
        &mut self,
        expr: &Expression,
        f: &mut Formatter,
    ) -> std::fmt::Result {
        match expr {
            Expression::Block(exprs) => {
                for (i, expr) in exprs.iter().enumerate() {
                    self.next_line(f)?;
                    self.print_expr(expr, f)?;

                    if i != exprs.len() - 1 {
                        write!(f, ";")?;
                    }
                }
                Ok(())
            }
            other => {
                self.next_line(f)?;
                self.print_expr(other, f)
            }
        }
    }

    fn print_unary(
        &mut self,
        unary: &super::ast::Unary,
        f: &mut Formatter,
    ) -> Result<(), std::fmt::Error> {
        write!(f, "({}", unary.operator)?;
        if matches!(&unary.operator, UnaryOp::Reference { mutable: true }) {
            write!(f, " ")?;
        }
        self.print_expr(&unary.rhs, f)?;
        write!(f, ")")
    }

    fn print_binary(
        &mut self,
        binary: &super::ast::Binary,
        f: &mut Formatter,
    ) -> Result<(), std::fmt::Error> {
        write!(f, "(")?;
        self.print_expr(&binary.lhs, f)?;
        write!(f, " {} ", binary.operator)?;
        self.print_expr(&binary.rhs, f)?;
        write!(f, ")")
    }

    fn print_for(
        &mut self,
        for_expr: &super::ast::For,
        f: &mut Formatter,
    ) -> Result<(), std::fmt::Error> {
        write!(f, "for {} in ", self.fmt_local(&for_expr.index_name, for_expr.index_variable))?;
        self.print_expr(&for_expr.start_range, f)?;
        write!(f, " .. ")?;
        self.print_expr(&for_expr.end_range, f)?;
        write!(f, " {{")?;

        self.indent_level += 1;
        self.print_expr_expect_block(&for_expr.block, f)?;
        self.indent_level -= 1;
        self.next_line(f)?;
        write!(f, "}}")
    }

    fn print_loop(&mut self, block: &Expression, f: &mut Formatter) -> Result<(), std::fmt::Error> {
        write!(f, "loop {{")?;
        self.indent_level += 1;
        self.print_expr_expect_block(block, f)?;
        self.indent_level -= 1;
        self.next_line(f)?;
        write!(f, "}}")
    }

    fn print_while(&mut self, while_: &While, f: &mut Formatter) -> Result<(), std::fmt::Error> {
        write!(f, "while ")?;
        self.print_expr(&while_.condition, f)?;
        write!(f, " {{")?;
        self.indent_level += 1;
        self.print_expr_expect_block(&while_.body, f)?;
        self.indent_level -= 1;
        self.next_line(f)?;
        write!(f, "}}")
    }

    fn print_if(
        &mut self,
        if_expr: &super::ast::If,
        f: &mut Formatter,
    ) -> Result<(), std::fmt::Error> {
        write!(f, "if ")?;
        self.print_expr(&if_expr.condition, f)?;

        write!(f, " {{")?;
        self.indent_level += 1;
        self.print_expr_expect_block(&if_expr.consequence, f)?;
        self.indent_level -= 1;
        self.next_line(f)?;

        if let Some(alt) = &if_expr.alternative {
            write!(f, "}} else {{")?;
            self.indent_level += 1;
            self.print_expr_expect_block(alt, f)?;
            self.indent_level -= 1;
            self.next_line(f)?;
        }
        write!(f, "}}")
    }

    fn print_match(
        &mut self,
        match_expr: &super::ast::Match,
        f: &mut Formatter,
    ) -> Result<(), std::fmt::Error> {
        write!(f, "match ${} {{", match_expr.variable_to_match.0)?;
        self.indent_level += 1;
        self.next_line(f)?;

        for (i, case) in match_expr.cases.iter().enumerate() {
            write!(f, "{}", case.constructor)?;
            let args = vecmap(&case.arguments, |arg| format!("${}", arg.0)).join(", ");
            if !args.is_empty() {
                write!(f, "({args})")?;
            }
            write!(f, " => ")?;
            self.print_expr(&case.branch, f)?;
            write!(f, ",")?;

            if i != match_expr.cases.len() - 1 {
                self.next_line(f)?;
            }
        }
        self.indent_level -= 1;

        if let Some(default) = &match_expr.default_case {
            self.indent_level += 1;
            self.next_line(f)?;
            write!(f, "_ => ")?;
            self.print_expr(default, f)?;
            write!(f, ",")?;
            self.indent_level -= 1;
        }

        self.next_line(f)?;
        write!(f, "}}")
    }

    fn print_comma_separated(
        &mut self,
        exprs: &[Expression],
        f: &mut Formatter,
    ) -> std::fmt::Result {
        for (i, elem) in exprs.iter().enumerate() {
            self.print_expr(elem, f)?;
            if i != exprs.len() - 1 {
                write!(f, ", ")?;
            }
        }
        Ok(())
    }

    fn print_tuple(
        &mut self,
        tuple: &[Expression],
        f: &mut Formatter,
    ) -> Result<(), std::fmt::Error> {
        write!(f, "(")?;
        self.print_comma_separated(tuple, f)?;
        write!(f, ")")
    }

    fn print_call(
        &mut self,
        call: &super::ast::Call,
        f: &mut Formatter,
    ) -> Result<(), std::fmt::Error> {
        let print_unsafe = match call.func.as_ref() {
            Expression::Ident(Ident { typ: Type::Function(_, _, _, unconstrained), .. }) => {
                *unconstrained && !self.in_unconstrained
            }
            _ => false,
        };
        if print_unsafe {
            write!(f, "unsafe {{ ")?;
        }
        self.print_expr(&call.func, f)?;
        write!(f, "(")?;
        self.print_comma_separated(&call.arguments, f)?;
        write!(f, ")")?;
        if print_unsafe {
            write!(f, " }}")?;
        }
        Ok(())
    }

    fn print_lvalue(&mut self, lvalue: &LValue, f: &mut Formatter) -> std::fmt::Result {
        match lvalue {
            LValue::Ident(ident) => write!(f, "{}", self.fmt_ident(&ident.name, &ident.definition)),
            LValue::Index { array, index, .. } => {
                self.print_lvalue(array, f)?;
                write!(f, "[")?;
                self.print_expr(index, f)?;
                write!(f, "]")
            }
            LValue::MemberAccess { object, field_index } => {
                self.print_lvalue(object, f)?;
                write!(f, ".{field_index}")
            }
            LValue::Dereference { reference, .. } => {
                write!(f, "*")?;
                self.print_lvalue(reference, f)
            }
        }
    }
}

impl Display for Definition {
    fn fmt(&self, f: &mut Formatter) -> std::fmt::Result {
        match self {
            Definition::Local(id) => write!(f, "l{}", id.0),
            Definition::Global(id) => write!(f, "g{}", id.0),
            Definition::Function(id) => write!(f, "f{}", id),
            Definition::Builtin(name) => write!(f, "{name}"),
            Definition::LowLevel(name) => write!(f, "{name}"),
            Definition::Oracle(name) => write!(f, "{name}"),
        }
    }
}<|MERGE_RESOLUTION|>--- conflicted
+++ resolved
@@ -81,24 +81,12 @@
             })
             .unwrap_or_default();
 
-<<<<<<< HEAD
         let unconstrained = if function.unconstrained { "unconstrained " } else { "" };
         let name = self.fmt_func(&function.name, function.id);
         let return_type = &function.return_type;
 
         write!(f, "{unconstrained}fn {name}({params}) -> {vis}{return_type} {{",)?;
-=======
-        write!(
-            f,
-            "{}fn {}({}) -> {}{} {{",
-            if function.unconstrained { "unconstrained " } else { "" },
-            self.fmt_func(&function.name, function.id),
-            params,
-            vis,
-            function.return_type,
-        )?;
         self.in_unconstrained = function.unconstrained;
->>>>>>> 28b000e4
         self.indent_level += 1;
         self.print_expr_expect_block(&function.body, f)?;
         self.indent_level -= 1;
