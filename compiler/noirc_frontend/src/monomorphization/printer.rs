//! This module implements printing of the monomorphized AST, for debugging purposes.

use crate::ast::UnaryOp;

use super::ast::{Definition, Expression, Function, GlobalId, LValue, Type, While};
use iter_extended::vecmap;
use std::fmt::{Display, Formatter};

#[derive(Default)]
pub struct AstPrinter {
    indent_level: u32,
}

impl AstPrinter {
    pub fn print_global(
        &mut self,
        id: &GlobalId,
        (name, typ, expr): &(String, Type, Expression),
        f: &mut Formatter,
    ) -> std::fmt::Result {
        write!(f, "global {}$g{}: {} = ", name, id.0, typ)?;
        self.print_expr(expr, f)?;
        write!(f, ";")?;
        self.next_line(f)
    }

    pub fn print_function(&mut self, function: &Function, f: &mut Formatter) -> std::fmt::Result {
        let params = vecmap(&function.parameters, |(id, mutable, name, typ)| {
            format!("{}{}$l{}: {}", if *mutable { "mut " } else { "" }, name, id.0, typ)
        })
        .join(", ");

        let unconstrained = if function.unconstrained { "unconstrained " } else { "" };

        write!(
            f,
            "{}fn {}$f{}({}) -> {} {{",
<<<<<<< HEAD
            unconstrained, function.name, function.id, params, function.return_type
=======
            if function.unconstrained { "unconstrained " } else { "" },
            function.name,
            function.id,
            params,
            function.return_type
>>>>>>> def2e8cc
        )?;
        self.indent_level += 1;
        self.print_expr_expect_block(&function.body, f)?;
        self.indent_level -= 1;
        self.next_line(f)?;
        writeln!(f, "}}")
    }

    pub fn print_expr(&mut self, expr: &Expression, f: &mut Formatter) -> std::fmt::Result {
        match expr {
            Expression::Ident(ident) => {
                write!(f, "{}${}", ident.name, ident.definition)
            }
            Expression::Literal(literal) => self.print_literal(literal, f),
            Expression::Block(exprs) => self.print_block(exprs, f),
            Expression::Unary(unary) => self.print_unary(unary, f),
            Expression::Binary(binary) => self.print_binary(binary, f),
            Expression::Index(index) => {
                self.print_expr(&index.collection, f)?;
                write!(f, "[")?;
                self.print_expr(&index.index, f)?;
                write!(f, "]")
            }
            Expression::Cast(cast) => {
                write!(f, "(")?;
                self.print_expr(&cast.lhs, f)?;
                write!(f, " as {})", cast.r#type)
            }
            Expression::For(for_expr) => self.print_for(for_expr, f),
            Expression::Loop(block) => self.print_loop(block, f),
            Expression::While(while_) => self.print_while(while_, f),
            Expression::If(if_expr) => self.print_if(if_expr, f),
            Expression::Match(match_expr) => self.print_match(match_expr, f),
            Expression::Tuple(tuple) => self.print_tuple(tuple, f),
            Expression::ExtractTupleField(expr, index) => {
                self.print_expr(expr, f)?;
                write!(f, ".{index}")
            }
            Expression::Call(call) => self.print_call(call, f),
            Expression::Let(let_expr) => {
                write!(
                    f,
                    "let {}{}${} = ",
                    if let_expr.mutable { "mut " } else { "" },
                    let_expr.name,
                    let_expr.id.0
                )?;
                self.print_expr(&let_expr.expression, f)
            }
            Expression::Constrain(expr, ..) => {
                write!(f, "constrain ")?;
                self.print_expr(expr, f)
            }
            Expression::Assign(assign) => {
                self.print_lvalue(&assign.lvalue, f)?;
                write!(f, " = ")?;
                self.print_expr(&assign.expression, f)
            }
            Expression::Semi(expr) => {
                self.print_expr(expr, f)?;
                write!(f, ";")
            }
            Expression::Break => write!(f, "break"),
            Expression::Continue => write!(f, "continue"),
            Expression::Clone(expr) => {
                self.print_expr(expr, f)?;
                write!(f, ".clone()")
            }
            Expression::Drop(expr) => {
                self.print_expr(expr, f)?;
                write!(f, ".drop()")
            }
        }
    }

    fn next_line(&mut self, f: &mut Formatter) -> std::fmt::Result {
        writeln!(f)?;
        for _ in 0..self.indent_level {
            write!(f, "    ")?;
        }
        Ok(())
    }

    pub fn print_literal(
        &mut self,
        literal: &super::ast::Literal,
        f: &mut Formatter,
    ) -> Result<(), std::fmt::Error> {
        match literal {
            super::ast::Literal::Array(array) => {
                write!(f, "[")?;
                self.print_comma_separated(&array.contents, f)?;
                write!(f, "]")
            }
            super::ast::Literal::Slice(array) => {
                write!(f, "&[")?;
                self.print_comma_separated(&array.contents, f)?;
                write!(f, "]")
            }
            super::ast::Literal::Integer(x, _, _) => x.fmt(f),
            super::ast::Literal::Bool(x) => x.fmt(f),
            super::ast::Literal::Str(s) => write!(f, "\"{s}\""),
            super::ast::Literal::FmtStr(fragments, _, _) => {
                write!(f, "f\"")?;
                for fragment in fragments {
                    fragment.fmt(f)?;
                }
                write!(f, "\"")
            }
            super::ast::Literal::Unit => {
                write!(f, "()")
            }
        }
    }

    fn print_block(
        &mut self,
        exprs: &[Expression],
        f: &mut Formatter,
    ) -> Result<(), std::fmt::Error> {
        if exprs.is_empty() {
            write!(f, "{{}}")
        } else {
            write!(f, "{{")?;
            self.indent_level += 1;
            for (i, expr) in exprs.iter().enumerate() {
                self.next_line(f)?;
                self.print_expr(expr, f)?;

                if i != exprs.len() - 1 {
                    write!(f, ";")?;
                }
            }
            self.indent_level -= 1;
            self.next_line(f)?;
            write!(f, "}}")
        }
    }

    /// Print an expression, but expect that we've already printed a {} block, so don't print
    /// out those twice. Also decrements the current indent level and prints out the next line when
    /// finished.
    fn print_expr_expect_block(
        &mut self,
        expr: &Expression,
        f: &mut Formatter,
    ) -> std::fmt::Result {
        match expr {
            Expression::Block(exprs) => {
                for (i, expr) in exprs.iter().enumerate() {
                    self.next_line(f)?;
                    self.print_expr(expr, f)?;

                    if i != exprs.len() - 1 {
                        write!(f, ";")?;
                    }
                }
                Ok(())
            }
            other => {
                self.next_line(f)?;
                self.print_expr(other, f)
            }
        }
    }

    fn print_unary(
        &mut self,
        unary: &super::ast::Unary,
        f: &mut Formatter,
    ) -> Result<(), std::fmt::Error> {
        write!(f, "({}", unary.operator)?;
        if matches!(&unary.operator, UnaryOp::Reference { mutable: true }) {
            write!(f, " ")?;
        }
        self.print_expr(&unary.rhs, f)?;
        write!(f, ")")
    }

    fn print_binary(
        &mut self,
        binary: &super::ast::Binary,
        f: &mut Formatter,
    ) -> Result<(), std::fmt::Error> {
        write!(f, "(")?;
        self.print_expr(&binary.lhs, f)?;
        write!(f, " {} ", binary.operator)?;
        self.print_expr(&binary.rhs, f)?;
        write!(f, ")")
    }

    fn print_for(
        &mut self,
        for_expr: &super::ast::For,
        f: &mut Formatter,
    ) -> Result<(), std::fmt::Error> {
        write!(f, "for {}${} in ", for_expr.index_name, for_expr.index_variable.0)?;
        self.print_expr(&for_expr.start_range, f)?;
        write!(f, " .. ")?;
        self.print_expr(&for_expr.end_range, f)?;
        write!(f, " {{")?;

        self.indent_level += 1;
        self.print_expr_expect_block(&for_expr.block, f)?;
        self.indent_level -= 1;
        self.next_line(f)?;
        write!(f, "}}")
    }

    fn print_loop(&mut self, block: &Expression, f: &mut Formatter) -> Result<(), std::fmt::Error> {
        write!(f, "loop {{")?;
        self.indent_level += 1;
        self.print_expr_expect_block(block, f)?;
        self.indent_level -= 1;
        self.next_line(f)?;
        write!(f, "}}")
    }

    fn print_while(&mut self, while_: &While, f: &mut Formatter) -> Result<(), std::fmt::Error> {
        write!(f, "while ")?;
        self.print_expr(&while_.condition, f)?;
        write!(f, " {{")?;
        self.indent_level += 1;
        self.print_expr_expect_block(&while_.body, f)?;
        self.indent_level -= 1;
        self.next_line(f)?;
        write!(f, "}}")
    }

    fn print_if(
        &mut self,
        if_expr: &super::ast::If,
        f: &mut Formatter,
    ) -> Result<(), std::fmt::Error> {
        write!(f, "if ")?;
        self.print_expr(&if_expr.condition, f)?;

        write!(f, " {{")?;
        self.indent_level += 1;
        self.print_expr_expect_block(&if_expr.consequence, f)?;
        self.indent_level -= 1;
        self.next_line(f)?;

        if let Some(alt) = &if_expr.alternative {
            write!(f, "}} else {{")?;
            self.indent_level += 1;
            self.print_expr_expect_block(alt, f)?;
            self.indent_level -= 1;
            self.next_line(f)?;
        }
        write!(f, "}}")
    }

    fn print_match(
        &mut self,
        match_expr: &super::ast::Match,
        f: &mut Formatter,
    ) -> Result<(), std::fmt::Error> {
        write!(f, "match ${} {{", match_expr.variable_to_match.0)?;
        self.indent_level += 1;
        self.next_line(f)?;

        for (i, case) in match_expr.cases.iter().enumerate() {
            write!(f, "{}", case.constructor)?;
            let args = vecmap(&case.arguments, |arg| format!("${}", arg.0)).join(", ");
            if !args.is_empty() {
                write!(f, "({args})")?;
            }
            write!(f, " => ")?;
            self.print_expr(&case.branch, f)?;
            write!(f, ",")?;

            if i != match_expr.cases.len() - 1 {
                self.next_line(f)?;
            }
        }
        self.indent_level -= 1;

        if let Some(default) = &match_expr.default_case {
            self.indent_level += 1;
            self.next_line(f)?;
            write!(f, "_ => ")?;
            self.print_expr(default, f)?;
            write!(f, ",")?;
            self.indent_level -= 1;
        }

        self.next_line(f)?;
        write!(f, "}}")
    }

    fn print_comma_separated(
        &mut self,
        exprs: &[Expression],
        f: &mut Formatter,
    ) -> std::fmt::Result {
        for (i, elem) in exprs.iter().enumerate() {
            self.print_expr(elem, f)?;
            if i != exprs.len() - 1 {
                write!(f, ", ")?;
            }
        }
        Ok(())
    }

    fn print_tuple(
        &mut self,
        tuple: &[Expression],
        f: &mut Formatter,
    ) -> Result<(), std::fmt::Error> {
        write!(f, "(")?;
        self.print_comma_separated(tuple, f)?;
        write!(f, ")")
    }

    fn print_call(
        &mut self,
        call: &super::ast::Call,
        f: &mut Formatter,
    ) -> Result<(), std::fmt::Error> {
        self.print_expr(&call.func, f)?;
        write!(f, "(")?;
        self.print_comma_separated(&call.arguments, f)?;
        write!(f, ")")
    }

    fn print_lvalue(&mut self, lvalue: &LValue, f: &mut Formatter) -> std::fmt::Result {
        match lvalue {
            LValue::Ident(ident) => write!(f, "{}${}", ident.name, ident.definition),
            LValue::Index { array, index, .. } => {
                self.print_lvalue(array, f)?;
                write!(f, "[")?;
                self.print_expr(index, f)?;
                write!(f, "]")
            }
            LValue::MemberAccess { object, field_index } => {
                self.print_lvalue(object, f)?;
                write!(f, ".{field_index}")
            }
            LValue::Dereference { reference, .. } => {
                write!(f, "*")?;
                self.print_lvalue(reference, f)
            }
        }
    }
}

impl Display for Definition {
    fn fmt(&self, f: &mut Formatter) -> std::fmt::Result {
        match self {
            Definition::Local(id) => write!(f, "l{}", id.0),
            Definition::Global(id) => write!(f, "g{}", id.0),
            Definition::Function(id) => write!(f, "f{}", id),
            Definition::Builtin(name) => write!(f, "{name}"),
            Definition::LowLevel(name) => write!(f, "{name}"),
            Definition::Oracle(name) => write!(f, "{name}"),
        }
    }
}<|MERGE_RESOLUTION|>--- conflicted
+++ resolved
@@ -35,15 +35,7 @@
         write!(
             f,
             "{}fn {}$f{}({}) -> {} {{",
-<<<<<<< HEAD
             unconstrained, function.name, function.id, params, function.return_type
-=======
-            if function.unconstrained { "unconstrained " } else { "" },
-            function.name,
-            function.id,
-            params,
-            function.return_type
->>>>>>> def2e8cc
         )?;
         self.indent_level += 1;
         self.print_expr_expect_block(&function.body, f)?;
