//! This module implements printing of the monomorphized AST, for debugging purposes.

use crate::{ast::UnaryOp, shared::Visibility};

use super::ast::{
    Definition, Expression, FuncId, Function, GlobalId, LValue, LocalId, Program, Type, While,
};
use iter_extended::vecmap;
use std::fmt::{Display, Formatter};

#[derive(Debug)]
pub struct AstPrinter {
    indent_level: u32,
    pub show_id: bool,
}

impl Default for AstPrinter {
    fn default() -> Self {
        Self { indent_level: 0, show_id: true }
    }
}

impl AstPrinter {
    fn fmt_ident(&self, name: &str, definition: &Definition) -> String {
        if self.show_id { format!("{}${}", name, definition) } else { name.to_string() }
    }

    fn fmt_local(&self, name: &str, id: LocalId) -> String {
        self.fmt_ident(name, &Definition::Local(id))
    }

    fn fmt_global(&self, name: &str, id: GlobalId) -> String {
        self.fmt_ident(name, &Definition::Global(id))
    }

    fn fmt_func(&self, name: &str, id: FuncId) -> String {
        self.fmt_ident(name, &Definition::Function(id))
    }

    pub fn print_program(&mut self, program: &Program, f: &mut Formatter) -> std::fmt::Result {
        for (id, global) in &program.globals {
            self.print_global(id, global, f)?;
        }
        for function in &program.functions {
            let vis = (function.id == Program::main_id()).then_some(program.return_visibility);
            self.print_function(function, vis, f)?;
        }
        Ok(())
    }

    pub fn print_global(
        &mut self,
        id: &GlobalId,
        (name, typ, expr): &(String, Type, Expression),
        f: &mut Formatter,
    ) -> std::fmt::Result {
        write!(f, "global {}: {} = ", self.fmt_global(name, *id), typ)?;
        self.print_expr(expr, f)?;
        write!(f, ";")?;
        self.next_line(f)
    }

    pub fn print_function(
        &mut self,
        function: &Function,
        return_visibility: Option<Visibility>,
        f: &mut Formatter,
    ) -> std::fmt::Result {
        let params = vecmap(&function.parameters, |(id, mutable, name, typ)| {
            format!("{}{}: {}", if *mutable { "mut " } else { "" }, self.fmt_local(name, *id), typ)
        })
        .join(", ");

<<<<<<< HEAD
        let unconstrained = if function.unconstrained { "unconstrained " } else { "" };

        write!(
            f,
            "{}fn {}$f{}({}) -> {} {{",
            unconstrained, function.name, function.id, params, function.return_type
=======
        let vis = return_visibility
            .map(|vis| match vis {
                Visibility::Private => "".to_string(),
                Visibility::Public => "pub ".to_string(),
                Visibility::ReturnData => "return_data ".to_string(),
                Visibility::CallData(i) => format!("call_data({i}) "),
            })
            .unwrap_or_default();

        write!(
            f,
            "{}fn {}({}) -> {}{} {{",
            if function.unconstrained { "unconstrained " } else { "" },
            self.fmt_func(&function.name, function.id),
            params,
            vis,
            function.return_type,
>>>>>>> f0d47f8f
        )?;
        self.indent_level += 1;
        self.print_expr_expect_block(&function.body, f)?;
        self.indent_level -= 1;
        self.next_line(f)?;
        writeln!(f, "}}")
    }

    pub fn print_expr(&mut self, expr: &Expression, f: &mut Formatter) -> std::fmt::Result {
        match expr {
            Expression::Ident(ident) => {
                write!(f, "{}", self.fmt_ident(&ident.name, &ident.definition))
            }
            Expression::Literal(literal) => self.print_literal(literal, f),
            Expression::Block(exprs) => self.print_block(exprs, f),
            Expression::Unary(unary) => self.print_unary(unary, f),
            Expression::Binary(binary) => self.print_binary(binary, f),
            Expression::Index(index) => {
                self.print_expr(&index.collection, f)?;
                write!(f, "[")?;
                self.print_expr(&index.index, f)?;
                write!(f, "]")
            }
            Expression::Cast(cast) => {
                write!(f, "(")?;
                self.print_expr(&cast.lhs, f)?;
                write!(f, " as {})", cast.r#type)
            }
            Expression::For(for_expr) => self.print_for(for_expr, f),
            Expression::Loop(block) => self.print_loop(block, f),
            Expression::While(while_) => self.print_while(while_, f),
            Expression::If(if_expr) => self.print_if(if_expr, f),
            Expression::Match(match_expr) => self.print_match(match_expr, f),
            Expression::Tuple(tuple) => self.print_tuple(tuple, f),
            Expression::ExtractTupleField(expr, index) => {
                self.print_expr(expr, f)?;
                write!(f, ".{index}")
            }
            Expression::Call(call) => self.print_call(call, f),
            Expression::Let(let_expr) => {
                write!(
                    f,
                    "let {}{} = ",
                    if let_expr.mutable { "mut " } else { "" },
                    self.fmt_local(&let_expr.name, let_expr.id),
                )?;
                self.print_expr(&let_expr.expression, f)
            }
            Expression::Constrain(expr, ..) => {
                write!(f, "constrain ")?;
                self.print_expr(expr, f)
            }
            Expression::Assign(assign) => {
                self.print_lvalue(&assign.lvalue, f)?;
                write!(f, " = ")?;
                self.print_expr(&assign.expression, f)
            }
            Expression::Semi(expr) => {
                self.print_expr(expr, f)?;
                write!(f, ";")
            }
            Expression::Break => write!(f, "break"),
            Expression::Continue => write!(f, "continue"),
            Expression::Clone(expr) => {
                self.print_expr(expr, f)?;
                write!(f, ".clone()")
            }
            Expression::Drop(expr) => {
                self.print_expr(expr, f)?;
                write!(f, ".drop()")
            }
        }
    }

    fn next_line(&mut self, f: &mut Formatter) -> std::fmt::Result {
        writeln!(f)?;
        for _ in 0..self.indent_level {
            write!(f, "    ")?;
        }
        Ok(())
    }

    pub fn print_literal(
        &mut self,
        literal: &super::ast::Literal,
        f: &mut Formatter,
    ) -> Result<(), std::fmt::Error> {
        match literal {
            super::ast::Literal::Array(array) => {
                write!(f, "[")?;
                self.print_comma_separated(&array.contents, f)?;
                write!(f, "]")
            }
            super::ast::Literal::Slice(array) => {
                write!(f, "&[")?;
                self.print_comma_separated(&array.contents, f)?;
                write!(f, "]")
            }
            super::ast::Literal::Integer(x, _, _) => x.fmt(f),
            super::ast::Literal::Bool(x) => x.fmt(f),
            super::ast::Literal::Str(s) => write!(f, "\"{s}\""),
            super::ast::Literal::FmtStr(fragments, _, _) => {
                write!(f, "f\"")?;
                for fragment in fragments {
                    fragment.fmt(f)?;
                }
                write!(f, "\"")
            }
            super::ast::Literal::Unit => {
                write!(f, "()")
            }
        }
    }

    fn print_block(
        &mut self,
        exprs: &[Expression],
        f: &mut Formatter,
    ) -> Result<(), std::fmt::Error> {
        if exprs.is_empty() {
            write!(f, "{{}}")
        } else {
            write!(f, "{{")?;
            self.indent_level += 1;
            for (i, expr) in exprs.iter().enumerate() {
                self.next_line(f)?;
                self.print_expr(expr, f)?;

                if i != exprs.len() - 1 {
                    write!(f, ";")?;
                }
            }
            self.indent_level -= 1;
            self.next_line(f)?;
            write!(f, "}}")
        }
    }

    /// Print an expression, but expect that we've already printed a {} block, so don't print
    /// out those twice. Also decrements the current indent level and prints out the next line when
    /// finished.
    fn print_expr_expect_block(
        &mut self,
        expr: &Expression,
        f: &mut Formatter,
    ) -> std::fmt::Result {
        match expr {
            Expression::Block(exprs) => {
                for (i, expr) in exprs.iter().enumerate() {
                    self.next_line(f)?;
                    self.print_expr(expr, f)?;

                    if i != exprs.len() - 1 {
                        write!(f, ";")?;
                    }
                }
                Ok(())
            }
            other => {
                self.next_line(f)?;
                self.print_expr(other, f)
            }
        }
    }

    fn print_unary(
        &mut self,
        unary: &super::ast::Unary,
        f: &mut Formatter,
    ) -> Result<(), std::fmt::Error> {
        write!(f, "({}", unary.operator)?;
        if matches!(&unary.operator, UnaryOp::Reference { mutable: true }) {
            write!(f, " ")?;
        }
        self.print_expr(&unary.rhs, f)?;
        write!(f, ")")
    }

    fn print_binary(
        &mut self,
        binary: &super::ast::Binary,
        f: &mut Formatter,
    ) -> Result<(), std::fmt::Error> {
        write!(f, "(")?;
        self.print_expr(&binary.lhs, f)?;
        write!(f, " {} ", binary.operator)?;
        self.print_expr(&binary.rhs, f)?;
        write!(f, ")")
    }

    fn print_for(
        &mut self,
        for_expr: &super::ast::For,
        f: &mut Formatter,
    ) -> Result<(), std::fmt::Error> {
        write!(f, "for {} in ", self.fmt_local(&for_expr.index_name, for_expr.index_variable))?;
        self.print_expr(&for_expr.start_range, f)?;
        write!(f, " .. ")?;
        self.print_expr(&for_expr.end_range, f)?;
        write!(f, " {{")?;

        self.indent_level += 1;
        self.print_expr_expect_block(&for_expr.block, f)?;
        self.indent_level -= 1;
        self.next_line(f)?;
        write!(f, "}}")
    }

    fn print_loop(&mut self, block: &Expression, f: &mut Formatter) -> Result<(), std::fmt::Error> {
        write!(f, "loop {{")?;
        self.indent_level += 1;
        self.print_expr_expect_block(block, f)?;
        self.indent_level -= 1;
        self.next_line(f)?;
        write!(f, "}}")
    }

    fn print_while(&mut self, while_: &While, f: &mut Formatter) -> Result<(), std::fmt::Error> {
        write!(f, "while ")?;
        self.print_expr(&while_.condition, f)?;
        write!(f, " {{")?;
        self.indent_level += 1;
        self.print_expr_expect_block(&while_.body, f)?;
        self.indent_level -= 1;
        self.next_line(f)?;
        write!(f, "}}")
    }

    fn print_if(
        &mut self,
        if_expr: &super::ast::If,
        f: &mut Formatter,
    ) -> Result<(), std::fmt::Error> {
        write!(f, "if ")?;
        self.print_expr(&if_expr.condition, f)?;

        write!(f, " {{")?;
        self.indent_level += 1;
        self.print_expr_expect_block(&if_expr.consequence, f)?;
        self.indent_level -= 1;
        self.next_line(f)?;

        if let Some(alt) = &if_expr.alternative {
            write!(f, "}} else {{")?;
            self.indent_level += 1;
            self.print_expr_expect_block(alt, f)?;
            self.indent_level -= 1;
            self.next_line(f)?;
        }
        write!(f, "}}")
    }

    fn print_match(
        &mut self,
        match_expr: &super::ast::Match,
        f: &mut Formatter,
    ) -> Result<(), std::fmt::Error> {
        write!(f, "match ${} {{", match_expr.variable_to_match.0)?;
        self.indent_level += 1;
        self.next_line(f)?;

        for (i, case) in match_expr.cases.iter().enumerate() {
            write!(f, "{}", case.constructor)?;
            let args = vecmap(&case.arguments, |arg| format!("${}", arg.0)).join(", ");
            if !args.is_empty() {
                write!(f, "({args})")?;
            }
            write!(f, " => ")?;
            self.print_expr(&case.branch, f)?;
            write!(f, ",")?;

            if i != match_expr.cases.len() - 1 {
                self.next_line(f)?;
            }
        }
        self.indent_level -= 1;

        if let Some(default) = &match_expr.default_case {
            self.indent_level += 1;
            self.next_line(f)?;
            write!(f, "_ => ")?;
            self.print_expr(default, f)?;
            write!(f, ",")?;
            self.indent_level -= 1;
        }

        self.next_line(f)?;
        write!(f, "}}")
    }

    fn print_comma_separated(
        &mut self,
        exprs: &[Expression],
        f: &mut Formatter,
    ) -> std::fmt::Result {
        for (i, elem) in exprs.iter().enumerate() {
            self.print_expr(elem, f)?;
            if i != exprs.len() - 1 {
                write!(f, ", ")?;
            }
        }
        Ok(())
    }

    fn print_tuple(
        &mut self,
        tuple: &[Expression],
        f: &mut Formatter,
    ) -> Result<(), std::fmt::Error> {
        write!(f, "(")?;
        self.print_comma_separated(tuple, f)?;
        write!(f, ")")
    }

    fn print_call(
        &mut self,
        call: &super::ast::Call,
        f: &mut Formatter,
    ) -> Result<(), std::fmt::Error> {
        self.print_expr(&call.func, f)?;
        write!(f, "(")?;
        self.print_comma_separated(&call.arguments, f)?;
        write!(f, ")")
    }

    fn print_lvalue(&mut self, lvalue: &LValue, f: &mut Formatter) -> std::fmt::Result {
        match lvalue {
            LValue::Ident(ident) => write!(f, "{}", self.fmt_ident(&ident.name, &ident.definition)),
            LValue::Index { array, index, .. } => {
                self.print_lvalue(array, f)?;
                write!(f, "[")?;
                self.print_expr(index, f)?;
                write!(f, "]")
            }
            LValue::MemberAccess { object, field_index } => {
                self.print_lvalue(object, f)?;
                write!(f, ".{field_index}")
            }
            LValue::Dereference { reference, .. } => {
                write!(f, "*")?;
                self.print_lvalue(reference, f)
            }
        }
    }
}

impl Display for Definition {
    fn fmt(&self, f: &mut Formatter) -> std::fmt::Result {
        match self {
            Definition::Local(id) => write!(f, "l{}", id.0),
            Definition::Global(id) => write!(f, "g{}", id.0),
            Definition::Function(id) => write!(f, "f{}", id),
            Definition::Builtin(name) => write!(f, "{name}"),
            Definition::LowLevel(name) => write!(f, "{name}"),
            Definition::Oracle(name) => write!(f, "{name}"),
        }
    }
}<|MERGE_RESOLUTION|>--- conflicted
+++ resolved
@@ -71,14 +71,6 @@
         })
         .join(", ");
 
-<<<<<<< HEAD
-        let unconstrained = if function.unconstrained { "unconstrained " } else { "" };
-
-        write!(
-            f,
-            "{}fn {}$f{}({}) -> {} {{",
-            unconstrained, function.name, function.id, params, function.return_type
-=======
         let vis = return_visibility
             .map(|vis| match vis {
                 Visibility::Private => "".to_string(),
@@ -88,16 +80,11 @@
             })
             .unwrap_or_default();
 
-        write!(
-            f,
-            "{}fn {}({}) -> {}{} {{",
-            if function.unconstrained { "unconstrained " } else { "" },
-            self.fmt_func(&function.name, function.id),
-            params,
-            vis,
-            function.return_type,
->>>>>>> f0d47f8f
-        )?;
+        let unconstrained = if function.unconstrained { "unconstrained " } else { "" };
+        let name = self.fmt_func(&function.name, function.id);
+        let return_type = &function.return_type;
+
+        write!(f, "{unconstrained}fn {name}({params}) -> {vis}{return_type} {{",)?;
         self.indent_level += 1;
         self.print_expr_expect_block(&function.body, f)?;
         self.indent_level -= 1;
