--- conflicted
+++ resolved
@@ -1,12 +1,8 @@
 //! This module implements printing of the monomorphized AST, for debugging purposes.
 
-<<<<<<< HEAD
+use crate::ast::UnaryOp;
+
 use super::ast::{Definition, Expression, Function, GlobalId, LValue, While};
-=======
-use crate::ast::UnaryOp;
-
-use super::ast::{Definition, Expression, Function, LValue, While};
->>>>>>> 20910cfa
 use iter_extended::vecmap;
 use std::fmt::{Display, Formatter};
 
