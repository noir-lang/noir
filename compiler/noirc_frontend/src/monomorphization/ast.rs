use acvm::FieldElement;
use iter_extended::vecmap;
use noirc_errors::{
    debug_info::{DebugTypes, DebugVariables},
    Location,
};

use crate::{
    hir_def::function::FunctionSignature, BinaryOpKind, Distinctness, Signedness, Visibility,
};

/// The monomorphized AST is expression-based, all statements are also
/// folded into this expression enum. Compared to the HIR, the monomorphized
/// AST has several differences:
/// - It is self-contained and does not require referencing an external interner
/// - All Types used within are monomorphized and no longer contain any generic types
/// - All Patterns are expanded into multiple variables. This means each definition now
///   defines only 1 variable `let a = 1;`, and any that previously defined multiple,
///   e.g. `let (a, b) = (1, 2)` have been split up: `let tmp = (1, 2); let a = tmp.0; let b = tmp.1;`.
///   This also affects function parameters: `fn foo((a, b): (i32, i32)` => `fn foo(a: i32, b: i32)`.
/// - All structs are replaced with tuples
#[derive(Debug, Clone, Hash)]
pub enum Expression {
    Ident(Ident),
    Literal(Literal),
    Block(Vec<Expression>),
    Unary(Unary),
    Binary(Binary),
    Index(Index),
    Cast(Cast),
    For(For),
    If(If),
    Tuple(Vec<Expression>),
    ExtractTupleField(Box<Expression>, usize),
    Call(Call),
    Let(Let),
    Constrain(Box<Expression>, Location, Option<Box<Expression>>),
    Assign(Assign),
    Semi(Box<Expression>),
}

/// A definition is either a local (variable), function, or is a built-in
/// function that will be generated or referenced by the compiler later.
#[derive(Debug, Clone, PartialEq, Eq, Hash)]
pub enum Definition {
    Local(LocalId),
    Function(FuncId),
    Builtin(String),
    LowLevel(String),
    // used as a foreign/externally defined unconstrained function
    Oracle(String),
}

/// ID of a local definition, e.g. from a let binding or
/// function parameter that should be compiled before it is referenced.
#[derive(Debug, Copy, Clone, PartialEq, Eq, Hash)]
pub struct LocalId(pub u32);

/// A function ID corresponds directly to an index of `Program::functions`
#[derive(Debug, Copy, Clone, PartialEq, Eq, Hash, PartialOrd, Ord)]
pub struct FuncId(pub u32);

#[derive(Debug, Clone, Hash)]
pub struct Ident {
    pub location: Option<Location>,
    pub definition: Definition,
    pub mutable: bool,
    pub name: String,
    pub typ: Type,
}

#[derive(Debug, Clone, Hash)]
pub struct For {
    pub index_variable: LocalId,
    pub index_name: String,
    pub index_type: Type,

    pub start_range: Box<Expression>,
    pub end_range: Box<Expression>,
    pub block: Box<Expression>,

    pub start_range_location: Location,
    pub end_range_location: Location,
}

#[derive(Debug, Clone, Hash)]
pub enum Literal {
    Array(ArrayLiteral),
    Integer(FieldElement, Type, Location),
    Bool(bool),
    Str(String),
    FmtStr(String, u64, Box<Expression>),
}

#[derive(Debug, Clone, Hash)]
pub struct Unary {
    pub operator: crate::UnaryOp,
    pub rhs: Box<Expression>,
    pub result_type: Type,
    pub location: Location,
}

pub type BinaryOp = BinaryOpKind;

#[derive(Debug, Clone, Hash)]
pub struct Binary {
    pub lhs: Box<Expression>,
    pub operator: BinaryOp,
    pub rhs: Box<Expression>,
    pub location: Location,
}

#[derive(Debug, Clone)]
pub struct Lambda {
    pub function: Ident,
    pub env: Ident,
}

#[derive(Debug, Clone, Hash)]
pub struct If {
    pub condition: Box<Expression>,
    pub consequence: Box<Expression>,
    pub alternative: Option<Box<Expression>>,
    pub typ: Type,
}

#[derive(Debug, Clone, Hash)]
pub struct Cast {
    pub lhs: Box<Expression>,
    pub r#type: Type,
    pub location: Location,
}

#[derive(Debug, Clone, Hash)]
pub struct ArrayLiteral {
    pub contents: Vec<Expression>,
    pub typ: Type,
}

#[derive(Debug, Clone, Hash)]
pub struct Call {
    pub func: Box<Expression>,
    pub arguments: Vec<Expression>,
    pub return_type: Type,
    pub location: Location,
}

#[derive(Debug, Clone, Hash)]
pub struct Index {
    pub collection: Box<Expression>,
    pub index: Box<Expression>,
    pub element_type: Type,
    pub location: Location,
}

/// Rather than a Pattern containing possibly several variables, Let now
/// defines a single variable with the given LocalId. By the time this
/// is produced in monomorphization, let-statements with tuple and struct patterns:
/// ```nr
/// let MyStruct { field1, field2 } = get_struct();
/// ```
/// have been desugared into multiple let statements for simplicity:
/// ```nr
/// let tmp = get_struct();
/// let field1 = tmp.0; // the struct has been translated to a tuple as well
/// let field2 = tmp.1;
/// ```
#[derive(Debug, Clone, Hash)]
pub struct Let {
    pub id: LocalId,
    pub mutable: bool,
    pub name: String,
    pub expression: Box<Expression>,
}

#[derive(Debug, Clone, Hash)]
pub struct Assign {
    pub lvalue: LValue,
    pub expression: Box<Expression>,
}

#[derive(Debug, Clone)]
pub struct BinaryStatement {
    pub lhs: Box<Expression>,
    pub r#type: Type,
    pub expression: Box<Expression>,
}

/// Represents an Ast form that can be assigned to
#[derive(Debug, Clone, Hash)]
pub enum LValue {
    Ident(Ident),
    Index { array: Box<LValue>, index: Box<Expression>, element_type: Type, location: Location },
    MemberAccess { object: Box<LValue>, field_index: usize },
    Dereference { reference: Box<LValue>, element_type: Type },
}

pub type Parameters = Vec<(LocalId, /*mutable:*/ bool, /*name:*/ String, Type)>;

#[derive(Debug, Clone, Hash)]
pub struct Function {
    pub id: FuncId,
    pub name: String,

    pub parameters: Parameters,
    pub body: Expression,

    pub return_type: Type,
    pub unconstrained: bool,
}

/// Compared to hir_def::types::Type, this monomorphized Type has:
/// - All type variables and generics removed
/// - Concrete lengths for each array and string
/// - Several other variants removed (such as Type::Constant)
/// - All structs replaced with tuples
#[derive(Debug, PartialEq, Eq, Clone, Hash)]
pub enum Type {
    Field,
    Array(/*len:*/ u64, Box<Type>),     // Array(4, Field) = [Field; 4]
    Integer(Signedness, /*bits:*/ u32), // u32 = Integer(unsigned, 32)
    Bool,
    String(/*len:*/ u64), // String(4) = str[4]
    FmtString(/*len:*/ u64, Box<Type>),
    Unit,
    Tuple(Vec<Type>),
    Slice(Box<Type>),
    MutableReference(Box<Type>),
    Function(/*args:*/ Vec<Type>, /*ret:*/ Box<Type>, /*env:*/ Box<Type>),
}

impl Type {
    pub fn flatten(&self) -> Vec<Type> {
        match self {
            Type::Tuple(fields) => fields.iter().flat_map(|field| field.flatten()).collect(),
            _ => vec![self.clone()],
        }
    }
}

#[derive(Debug, Clone, Hash)]
pub struct Program {
    pub functions: Vec<Function>,
    pub main_function_signature: FunctionSignature,
    /// Indicates whether witness indices are allowed to reoccur in the ABI of the resulting ACIR.
    ///
    /// Note: this has no impact on monomorphization, and is simply attached here for ease of
    /// forwarding to the next phase.
    pub return_distinctness: Distinctness,
    pub return_location: Option<Location>,
    pub return_visibility: Visibility,
<<<<<<< HEAD
    /// Indicates to a backend whether a SNARK-friendly prover should be used.  
    pub recursive: bool,
=======
    pub debug_variables: DebugVariables,
    pub debug_types: DebugTypes,
>>>>>>> 41ee1aa6
}

impl Program {
    pub fn new(
        functions: Vec<Function>,
        main_function_signature: FunctionSignature,
        return_distinctness: Distinctness,
        return_location: Option<Location>,
        return_visibility: Visibility,
<<<<<<< HEAD
        recursive: bool,
=======
        debug_variables: DebugVariables,
        debug_types: DebugTypes,
>>>>>>> 41ee1aa6
    ) -> Program {
        Program {
            functions,
            main_function_signature,
            return_distinctness,
            return_location,
            return_visibility,
<<<<<<< HEAD
            recursive,
=======
            debug_variables,
            debug_types,
>>>>>>> 41ee1aa6
        }
    }

    pub fn main(&self) -> &Function {
        &self[Self::main_id()]
    }

    pub fn main_mut(&mut self) -> &mut Function {
        &mut self[Self::main_id()]
    }

    pub fn main_id() -> FuncId {
        FuncId(0)
    }

    pub fn take_main_body(&mut self) -> Expression {
        self.take_function_body(FuncId(0))
    }

    /// Takes a function body by replacing it with `false` and
    /// returning the previous value
    pub fn take_function_body(&mut self, function: FuncId) -> Expression {
        let main = &mut self.functions[function.0 as usize];
        let replacement = Expression::Literal(Literal::Bool(false));
        std::mem::replace(&mut main.body, replacement)
    }
}

impl std::ops::Index<FuncId> for Program {
    type Output = Function;

    fn index(&self, index: FuncId) -> &Self::Output {
        &self.functions[index.0 as usize]
    }
}

impl std::ops::IndexMut<FuncId> for Program {
    fn index_mut(&mut self, index: FuncId) -> &mut Self::Output {
        &mut self.functions[index.0 as usize]
    }
}

impl std::fmt::Display for Program {
    fn fmt(&self, f: &mut std::fmt::Formatter<'_>) -> std::fmt::Result {
        for function in &self.functions {
            super::printer::AstPrinter::default().print_function(function, f)?;
        }
        Ok(())
    }
}

impl std::fmt::Display for Function {
    fn fmt(&self, f: &mut std::fmt::Formatter<'_>) -> std::fmt::Result {
        super::printer::AstPrinter::default().print_function(self, f)
    }
}

impl std::fmt::Display for Expression {
    fn fmt(&self, f: &mut std::fmt::Formatter<'_>) -> std::fmt::Result {
        super::printer::AstPrinter::default().print_expr(self, f)
    }
}

impl std::fmt::Display for Type {
    fn fmt(&self, f: &mut std::fmt::Formatter<'_>) -> std::fmt::Result {
        match self {
            Type::Field => write!(f, "Field"),
            Type::Array(len, elements) => write!(f, "[{elements}; {len}]"),
            Type::Integer(sign, bits) => match sign {
                Signedness::Unsigned => write!(f, "u{bits}"),
                Signedness::Signed => write!(f, "i{bits}"),
            },
            Type::Bool => write!(f, "bool"),
            Type::String(len) => write!(f, "str<{len}>"),
            Type::FmtString(len, elements) => {
                write!(f, "fmtstr<{len}, {elements}>")
            }
            Type::Unit => write!(f, "()"),
            Type::Tuple(elements) => {
                let elements = vecmap(elements, ToString::to_string);
                write!(f, "({})", elements.join(", "))
            }
            Type::Function(args, ret, env) => {
                let args = vecmap(args, ToString::to_string);
                let closure_env_text = match **env {
                    Type::Unit => "".to_string(),
                    _ => format!(" with closure environment {env}"),
                };
                write!(f, "fn({}) -> {}{}", args.join(", "), ret, closure_env_text)
            }
            Type::Slice(element) => write!(f, "[{element}]"),
            Type::MutableReference(element) => write!(f, "&mut {element}"),
        }
    }
}<|MERGE_RESOLUTION|>--- conflicted
+++ resolved
@@ -249,13 +249,10 @@
     pub return_distinctness: Distinctness,
     pub return_location: Option<Location>,
     pub return_visibility: Visibility,
-<<<<<<< HEAD
     /// Indicates to a backend whether a SNARK-friendly prover should be used.  
     pub recursive: bool,
-=======
     pub debug_variables: DebugVariables,
     pub debug_types: DebugTypes,
->>>>>>> 41ee1aa6
 }
 
 impl Program {
@@ -265,12 +262,9 @@
         return_distinctness: Distinctness,
         return_location: Option<Location>,
         return_visibility: Visibility,
-<<<<<<< HEAD
         recursive: bool,
-=======
         debug_variables: DebugVariables,
         debug_types: DebugTypes,
->>>>>>> 41ee1aa6
     ) -> Program {
         Program {
             functions,
@@ -278,12 +272,9 @@
             return_distinctness,
             return_location,
             return_visibility,
-<<<<<<< HEAD
             recursive,
-=======
             debug_variables,
             debug_types,
->>>>>>> 41ee1aa6
         }
     }
 
