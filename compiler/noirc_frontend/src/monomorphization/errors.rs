--- conflicted
+++ resolved
@@ -12,46 +12,13 @@
     NoDefaultType { location: Location },
     InternalError { message: &'static str, location: Location },
     InterpreterError(InterpreterError),
-<<<<<<< HEAD
     ComptimeFnInRuntimeCode { name: String, location: Location },
     ComptimeTypeInRuntimeCode { typ: String, location: Location },
     CheckedTransmuteFailed { actual: Type, expected: Type, location: Location },
     CheckedCastFailed { actual: Type, expected: Type, location: Location },
     RecursiveType { typ: Type, location: Location },
     CannotComputeAssociatedConstant { name: String, err: TypeCheckError, location: Location },
-=======
-    ComptimeFnInRuntimeCode {
-        name: String,
-        location: Location,
-    },
-    ComptimeTypeInRuntimeCode {
-        typ: String,
-        location: Location,
-    },
-    CheckedTransmuteFailed {
-        actual: Type,
-        expected: Type,
-        location: Location,
-    },
-    CheckedCastFailed {
-        actual: Type,
-        expected: Type,
-        location: Location,
-    },
-    RecursiveType {
-        typ: Type,
-        location: Location,
-    },
-    CannotComputeAssociatedConstant {
-        name: String,
-        err: TypeCheckError,
-        location: Location,
-    },
-    ReferenceReturnedFromIf {
-        typ: String,
-        location: Location,
-    },
->>>>>>> 59845754
+    ReferenceReturnedFromIf { typ: String, location: Location },
 }
 
 impl MonomorphizationError {
@@ -66,11 +33,7 @@
             | MonomorphizationError::CheckedCastFailed { location, .. }
             | MonomorphizationError::RecursiveType { location, .. }
             | MonomorphizationError::NoDefaultType { location, .. }
-<<<<<<< HEAD
-=======
-            | MonomorphizationError::NoDefaultTypeInItem { location, .. }
             | MonomorphizationError::ReferenceReturnedFromIf { location, .. }
->>>>>>> 59845754
             | MonomorphizationError::CannotComputeAssociatedConstant { location, .. } => *location,
             MonomorphizationError::InterpreterError(error) => error.location(),
         }
