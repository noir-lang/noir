--- conflicted
+++ resolved
@@ -20,11 +20,8 @@
     CannotComputeAssociatedConstant { name: String, err: TypeCheckError, location: Location },
     ReferenceReturnedFromIfOrMatch { typ: String, location: Location },
     AssignedToVarContainingReference { typ: String, location: Location },
-<<<<<<< HEAD
     NestedSlices { location: Location },
-=======
     InvalidTypeInErrorMessage { typ: String, location: Location },
->>>>>>> d52a213f
 }
 
 impl MonomorphizationError {
@@ -41,13 +38,9 @@
             | MonomorphizationError::NoDefaultType { location, .. }
             | MonomorphizationError::ReferenceReturnedFromIfOrMatch { location, .. }
             | MonomorphizationError::AssignedToVarContainingReference { location, .. }
-<<<<<<< HEAD
             | MonomorphizationError::NestedSlices { location }
-            | MonomorphizationError::CannotComputeAssociatedConstant { location, .. } => *location,
-=======
             | MonomorphizationError::CannotComputeAssociatedConstant { location, .. }
             | MonomorphizationError::InvalidTypeInErrorMessage { location, .. } => *location,
->>>>>>> d52a213f
             MonomorphizationError::InterpreterError(error) => error.location(),
         }
     }
@@ -119,15 +112,12 @@
                 };
                 return CustomDiagnostic::simple_error(message, secondary, *location);
             }
-<<<<<<< HEAD
             MonomorphizationError::NestedSlices { .. } => {
                 "Nested slices, i.e. slices within an array or slice, are not supported".to_string()
-=======
             MonomorphizationError::InvalidTypeInErrorMessage { typ, location } => {
                 let message = format!("Invalid type {typ} used in the error message");
                 let secondary = "Error message fragments must be ABI compatible".into();
                 return CustomDiagnostic::simple_error(message, secondary, *location);
->>>>>>> d52a213f
             }
         };
 
