--- conflicted
+++ resolved
@@ -12,51 +12,14 @@
     NoDefaultType { location: Location },
     InternalError { message: &'static str, location: Location },
     InterpreterError(InterpreterError),
-<<<<<<< HEAD
     ComptimeFnInRuntimeCode { name: String, location: Location },
     ComptimeTypeInRuntimeCode { typ: String, location: Location },
     CheckedTransmuteFailed { actual: Type, expected: Type, location: Location },
     CheckedCastFailed { actual: Type, expected: Type, location: Location },
     RecursiveType { typ: Type, location: Location },
     CannotComputeAssociatedConstant { name: String, err: TypeCheckError, location: Location },
-    ReferenceReturnedFromIf { typ: String, location: Location },
-=======
-    ComptimeFnInRuntimeCode {
-        name: String,
-        location: Location,
-    },
-    ComptimeTypeInRuntimeCode {
-        typ: String,
-        location: Location,
-    },
-    CheckedTransmuteFailed {
-        actual: Type,
-        expected: Type,
-        location: Location,
-    },
-    CheckedCastFailed {
-        actual: Type,
-        expected: Type,
-        location: Location,
-    },
-    RecursiveType {
-        typ: Type,
-        location: Location,
-    },
-    CannotComputeAssociatedConstant {
-        name: String,
-        err: TypeCheckError,
-        location: Location,
-    },
-    ReferenceReturnedFromIfOrMatch {
-        typ: String,
-        location: Location,
-    },
-    AssignedToVarContainingReference {
-        typ: String,
-        location: Location,
-    },
->>>>>>> 95c9d284
+    ReferenceReturnedFromIfOrMatch { typ: String, location: Location },
+    AssignedToVarContainingReference { typ: String, location: Location },
 }
 
 impl MonomorphizationError {
@@ -71,13 +34,8 @@
             | MonomorphizationError::CheckedCastFailed { location, .. }
             | MonomorphizationError::RecursiveType { location, .. }
             | MonomorphizationError::NoDefaultType { location, .. }
-<<<<<<< HEAD
-            | MonomorphizationError::ReferenceReturnedFromIf { location, .. }
-=======
-            | MonomorphizationError::NoDefaultTypeInItem { location, .. }
             | MonomorphizationError::ReferenceReturnedFromIfOrMatch { location, .. }
             | MonomorphizationError::AssignedToVarContainingReference { location, .. }
->>>>>>> 95c9d284
             | MonomorphizationError::CannotComputeAssociatedConstant { location, .. } => *location,
             MonomorphizationError::InterpreterError(error) => error.location(),
         }
