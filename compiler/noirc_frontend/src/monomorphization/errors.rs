--- conflicted
+++ resolved
@@ -12,41 +12,12 @@
     NoDefaultType { location: Location },
     InternalError { message: &'static str, location: Location },
     InterpreterError(InterpreterError),
-<<<<<<< HEAD
     ComptimeFnInRuntimeCode { name: String, location: Location },
     ComptimeTypeInRuntimeCode { typ: String, location: Location },
     CheckedTransmuteFailed { actual: Type, expected: Type, location: Location },
     CheckedCastFailed { actual: Type, expected: Type, location: Location },
     RecursiveType { typ: Type, location: Location },
-=======
-    ComptimeFnInRuntimeCode {
-        name: String,
-        location: Location,
-    },
-    ComptimeTypeInRuntimeCode {
-        typ: String,
-        location: Location,
-    },
-    CheckedTransmuteFailed {
-        actual: Type,
-        expected: Type,
-        location: Location,
-    },
-    CheckedCastFailed {
-        actual: Type,
-        expected: Type,
-        location: Location,
-    },
-    RecursiveType {
-        typ: Type,
-        location: Location,
-    },
-    CannotComputeAssociatedConstant {
-        name: String,
-        err: TypeCheckError,
-        location: Location,
-    },
->>>>>>> a28ba2f5
+    CannotComputeAssociatedConstant { name: String, err: TypeCheckError, location: Location },
 }
 
 impl MonomorphizationError {
@@ -60,13 +31,8 @@
             | MonomorphizationError::CheckedTransmuteFailed { location, .. }
             | MonomorphizationError::CheckedCastFailed { location, .. }
             | MonomorphizationError::RecursiveType { location, .. }
-<<<<<<< HEAD
-            | MonomorphizationError::NoDefaultType { location, .. } => *location,
-=======
             | MonomorphizationError::NoDefaultType { location, .. }
-            | MonomorphizationError::NoDefaultTypeInItem { location, .. }
             | MonomorphizationError::CannotComputeAssociatedConstant { location, .. } => *location,
->>>>>>> a28ba2f5
             MonomorphizationError::InterpreterError(error) => error.location(),
         }
     }
