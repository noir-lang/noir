use iter_extended::vecmap;
use noirc_errors::debug_info::DebugVarId;
use noirc_errors::Location;
use noirc_printable_type::PrintableType;

use crate::debug::{SourceFieldId, SourceVarId};
use crate::hir_def::expr::*;
use crate::node_interner::ExprId;

use super::ast::{Expression, Ident};
use super::Monomorphizer;

const DEBUG_MEMBER_ASSIGN_PREFIX: &str = "__debug_member_assign_";
const DEBUG_VAR_ID_ARG_SLOT: usize = 0;
const DEBUG_VALUE_ARG_SLOT: usize = 1;
const DEBUG_MEMBER_FIELD_INDEX_ARG_SLOT: usize = 2;

impl From<u128> for SourceVarId {
    fn from(var_id: u128) -> Self {
        Self(var_id as u32)
    }
}

impl From<u128> for SourceFieldId {
    fn from(field_id: u128) -> Self {
        Self(field_id as u32)
    }
}

impl<'interner> Monomorphizer<'interner> {
    /// Patch instrumentation calls inserted for debugging. This will record
    /// tracked variables and their types, and assign them an ID to use at
    /// runtime. This ID is different from the source ID assigned at
    /// instrumentation time because at that point we haven't fully resolved the
    /// types for generic functions. So a single generic function may be
    /// instantiated multiple times with its tracked variables being of
    /// different types for each instance at runtime.
    pub(super) fn patch_debug_instrumentation_call(
        &mut self,
        call: &HirCallExpression,
        arguments: &mut [Expression],
    ) {
        let original_func = Box::new(self.expr(call.func));
        if let Expression::Ident(Ident { name, .. }) = original_func.as_ref() {
            if name == "__debug_var_assign" {
                self.patch_debug_var_assign(call, arguments);
            } else if name == "__debug_var_drop" {
                self.patch_debug_var_drop(call, arguments);
            } else if let Some(arity) = name.strip_prefix(DEBUG_MEMBER_ASSIGN_PREFIX) {
                let arity = arity.parse::<usize>().expect("failed to parse member assign arity");
                self.patch_debug_member_assign(call, arguments, arity);
            }
        }
    }

    /// Update instrumentation code inserted on variable assignment. We need to
    /// register the variable instance, its type and replace the source_var_id
    /// with the ID of the registration. Multiple registrations of the same
    /// variable are possible if using generic functions, hence the temporary ID
    /// created when injecting the instrumentation code can map to multiple IDs
    /// at runtime.
    fn patch_debug_var_assign(&mut self, call: &HirCallExpression, arguments: &mut [Expression]) {
        let hir_arguments = vecmap(&call.arguments, |id| self.interner.expression(id));
        let var_id_arg = hir_arguments.get(DEBUG_VAR_ID_ARG_SLOT);
        let Some(HirExpression::Literal(HirLiteral::Integer(source_var_id, _))) = var_id_arg else {
            unreachable!("Missing source_var_id in __debug_var_assign call");
        };

        // instantiate tracked variable for the value type and associate it with
        // the ID used by the injected instrumentation code
        let var_type = self.interner.id_type(call.arguments[DEBUG_VALUE_ARG_SLOT]);
        let source_var_id = source_var_id.to_u128().into();
        // then update the ID used for tracking at runtime
        let var_id = self.debug_type_tracker.insert_var(source_var_id, &var_type);
        let interned_var_id = self.intern_var_id(var_id, &call.location);
        arguments[DEBUG_VAR_ID_ARG_SLOT] = self.expr(interned_var_id);
    }

    /// Update instrumentation code for a variable being dropped out of scope.
    /// Given the source_var_id we search for the last assigned debug var_id and
    /// replace it instead.
    fn patch_debug_var_drop(&mut self, call: &HirCallExpression, arguments: &mut [Expression]) {
        let hir_arguments = vecmap(&call.arguments, |id| self.interner.expression(id));
        let var_id_arg = hir_arguments.get(DEBUG_VAR_ID_ARG_SLOT);
        let Some(HirExpression::Literal(HirLiteral::Integer(source_var_id, _))) = var_id_arg else {
            unreachable!("Missing source_var_id in __debug_var_drop call");
        };
        // update variable ID for tracked drops (ie. when the var goes out of scope)
        let source_var_id = source_var_id.to_u128().into();
        let var_id = self
            .debug_type_tracker
            .get_var_id(source_var_id)
            .unwrap_or_else(|| unreachable!("failed to find debug variable"));
        let interned_var_id = self.intern_var_id(var_id, &call.location);
        arguments[DEBUG_VAR_ID_ARG_SLOT] = self.expr(interned_var_id);
    }

    /// Update instrumentation code inserted when assigning to a member of an
    /// existing variable. Same as above for replacing the source_var_id, but also
    /// we need to resolve the path and the type of the member being assigned.
    /// For this last part, we need to resolve the mapping from field names in
    /// structs to positions in the runtime tuple, since all structs are
    /// replaced by tuples during compilation.
    fn patch_debug_member_assign(
        &mut self,
        call: &HirCallExpression,
        arguments: &mut [Expression],
        arity: usize,
    ) {
        let hir_arguments = vecmap(&call.arguments, |id| self.interner.expression(id));
        let var_id_arg = hir_arguments.get(DEBUG_VAR_ID_ARG_SLOT);
        let Some(HirExpression::Literal(HirLiteral::Integer(source_var_id, _))) = var_id_arg else {
            unreachable!("Missing source_var_id in __debug_member_assign call");
        };
        // update variable member assignments
        let source_var_id = source_var_id.to_u128().into();

        let var_type = self
            .debug_type_tracker
            .get_type(source_var_id)
            .unwrap_or_else(|| panic!("type not found for {source_var_id:?}"))
            .clone();
        let mut cursor_type = &var_type;
        for i in 0..arity {
            if let Some(HirExpression::Literal(HirLiteral::Integer(fe_i, i_neg))) =
                hir_arguments.get(DEBUG_MEMBER_FIELD_INDEX_ARG_SLOT + i)
            {
                let index = fe_i.to_i128().unsigned_abs();
                if *i_neg {
                    // We use negative indices at instrumentation time to indicate
                    // and reference member accesses by name which cannot be
                    // resolved until we have a type. This strategy is also used
                    // for tuple member access because syntactically they are
                    // the same as named field accesses.
                    let field_index = self
                        .debug_type_tracker
                        .resolve_field_index(index.into(), cursor_type)
                        .unwrap_or_else(|| {
                            unreachable!("failed to resolve {i}-th member indirection on type {cursor_type:?}")
                        });

                    cursor_type = element_type_at_index(cursor_type, field_index);
                    let index_id = self.interner.push_expr(HirExpression::Literal(
                        HirLiteral::Integer(field_index.into(), false),
                    ));
                    self.interner.push_expr_type(index_id, crate::Type::FieldElement);
                    self.interner.push_expr_location(
                        index_id,
                        call.location.span,
                        call.location.file,
                    );
                    arguments[DEBUG_MEMBER_FIELD_INDEX_ARG_SLOT + i] = self.expr(index_id);
                } else {
                    // array/string element using constant index
                    cursor_type = element_type_at_index(cursor_type, index as usize);
                }
            } else {
                // array element using non-constant index
                cursor_type = element_type_at_index(cursor_type, 0);
            }
        }

        let var_id = self
            .debug_type_tracker
            .get_var_id(source_var_id)
            .unwrap_or_else(|| unreachable!("failed to find debug variable"));
        let interned_var_id = self.intern_var_id(var_id, &call.location);
        arguments[DEBUG_VAR_ID_ARG_SLOT] = self.expr(interned_var_id);
    }

    fn intern_var_id(&mut self, var_id: DebugVarId, location: &Location) -> ExprId {
<<<<<<< HEAD
        let id_literal = HirLiteral::Integer((var_id.0 as u128).into(), false);
        let expr_id = self.interner.push_expr(HirExpression::Literal(id_literal));
        self.interner.push_expr_type(&expr_id, crate::Type::FieldElement);
=======
        let var_id_literal = HirLiteral::Integer((var_id.0 as u128).into(), false);
        let expr_id = self.interner.push_expr(HirExpression::Literal(var_id_literal));
        self.interner.push_expr_type(expr_id, crate::Type::FieldElement);
>>>>>>> 722dc969
        self.interner.push_expr_location(expr_id, location.span, location.file);
        expr_id
    }
}

fn element_type_at_index(ptype: &PrintableType, i: usize) -> &PrintableType {
    match ptype {
        PrintableType::Array { length: _length, typ } => typ.as_ref(),
        PrintableType::Tuple { types } => &types[i],
        PrintableType::Struct { name: _name, fields } => &fields[i].1,
        PrintableType::String { length: _length } => &PrintableType::UnsignedInteger { width: 8 },
        _ => {
            panic!["expected type with sub-fields, found terminal type"]
        }
    }
}<|MERGE_RESOLUTION|>--- conflicted
+++ resolved
@@ -169,15 +169,9 @@
     }
 
     fn intern_var_id(&mut self, var_id: DebugVarId, location: &Location) -> ExprId {
-<<<<<<< HEAD
-        let id_literal = HirLiteral::Integer((var_id.0 as u128).into(), false);
-        let expr_id = self.interner.push_expr(HirExpression::Literal(id_literal));
-        self.interner.push_expr_type(&expr_id, crate::Type::FieldElement);
-=======
         let var_id_literal = HirLiteral::Integer((var_id.0 as u128).into(), false);
         let expr_id = self.interner.push_expr(HirExpression::Literal(var_id_literal));
         self.interner.push_expr_type(expr_id, crate::Type::FieldElement);
->>>>>>> 722dc969
         self.interner.push_expr_location(expr_id, location.span, location.file);
         expr_id
     }
