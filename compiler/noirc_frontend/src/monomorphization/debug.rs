--- conflicted
+++ resolved
@@ -182,15 +182,9 @@
     fn intern_var_id(&mut self, var_id: DebugVarId, location: &Location) -> ExprId {
         let value = SignedField::positive(var_id.0);
         let var_id_literal = HirLiteral::Integer(value);
-<<<<<<< HEAD
-        let expr_id = self.interner.push_expr(HirExpression::Literal(var_id_literal));
-        self.interner.push_expr_type(expr_id, crate::Type::u32());
-        self.interner.push_expr_location(expr_id, *location);
-        expr_id
-=======
-        let u32 = crate::Type::Integer(Signedness::Unsigned, IntegerBitSize::ThirtyTwo);
-        self.interner.push_expr_full(HirExpression::Literal(var_id_literal), *location, u32)
->>>>>>> d52a213f
+        let expression = HirExpression::Literal(var_id_literal);
+        let typ = crate::Type::u32();
+        self.interner.push_expr_full(expression, *location, typ)
     }
 }
 
