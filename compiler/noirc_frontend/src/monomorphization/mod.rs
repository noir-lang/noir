--- conflicted
+++ resolved
@@ -777,20 +777,12 @@
     }
 
     /// For an enum like:
-<<<<<<< HEAD
-    /// ```
-=======
->>>>>>> 49d1b13a
     /// enum Foo {
     ///    A(i32, u32),
     ///    B(Field),
     ///    C
     /// }
-<<<<<<< HEAD
-    /// ```
-=======
     ///
->>>>>>> 49d1b13a
     /// this will translate the call `Foo::A(1, 2)` into `(0, (1, 2), (0,), ())` where
     /// the first field `0` is the tag value, the second is `A`, third is `B`, and fourth is `C`.
     /// Each variant that isn't the desired variant has zeroed values filled in for its data.
