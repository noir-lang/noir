//! Coming after type checking, monomorphization is the last pass in Noir's frontend.
//! It accepts the type checked HIR as input and produces a monomorphized AST as output.
//! This file implements the pass itself, while the AST is defined in the ast module.
//!
//! Unlike the HIR, which is stored within the NodeInterner, the monomorphized AST is
//! self-contained and does not need an external context struct. As a result, the NodeInterner
//! can be safely discarded after monomorphization.
//!
//! The entry point to this pass is the `monomorphize` function which, starting from a given
//! function, will monomorphize the entire reachable program.
use acvm::FieldElement;
use iter_extended::{btree_map, try_vecmap, vecmap};
use noirc_errors::{CustomDiagnostic, FileDiagnostic, Location};
use noirc_printable_type::PrintableType;
use std::{
    collections::{BTreeMap, HashMap, VecDeque},
    unreachable,
};
use thiserror::Error;

use crate::{
    debug::DebugInstrumenter,
    hir_def::{
        expr::*,
        function::{FuncMeta, FunctionSignature, Parameters},
        stmt::{HirAssignStatement, HirLValue, HirLetStatement, HirPattern, HirStatement},
        types,
    },
    node_interner::{self, DefinitionKind, NodeInterner, StmtId, TraitImplKind, TraitMethodId},
    token::FunctionAttribute,
    ContractFunctionType, FunctionKind, IntegerBitSize, Signedness, Type, TypeBinding,
    TypeBindings, TypeVariable, TypeVariableKind, UnaryOp, Visibility,
};

use self::ast::{Definition, FuncId, Function, LocalId, Program};
use self::debug_types::DebugTypeTracker;

pub mod ast;
mod debug;
pub mod debug_types;
pub mod printer;

struct LambdaContext {
    env_ident: ast::Ident,
    captures: Vec<HirCapturedVar>,
}

/// The context struct for the monomorphization pass.
///
/// This struct holds the FIFO queue of functions to monomorphize, which is added to
/// whenever a new (function, type) combination is encountered.
struct Monomorphizer<'interner> {
    /// Globals are keyed by their unique ID and expected type so that we can monomorphize
    /// a new version of the global for each type. Note that 'global' here means 'globally
    /// visible' and thus includes both functions and global variables.
    ///
    /// Using nested HashMaps here lets us avoid cloning HirTypes when calling .get()
    globals: HashMap<node_interner::FuncId, HashMap<HirType, FuncId>>,

    /// Unlike globals, locals are only keyed by their unique ID because they are never
    /// duplicated during monomorphization. Doing so would allow them to be used polymorphically
    /// but would also cause them to be re-evaluated which is a performance trap that would
    /// confuse users.
    locals: HashMap<node_interner::DefinitionId, LocalId>,

    /// Queue of functions to monomorphize next each item in the queue is a tuple of:
    /// (old_id, new_monomorphized_id, any type bindings to apply, the trait method if old_id is from a trait impl)
    queue: VecDeque<(node_interner::FuncId, FuncId, TypeBindings, Option<TraitMethodId>)>,

    /// When a function finishes being monomorphized, the monomorphized ast::Function is
    /// stored here along with its FuncId.
    finished_functions: BTreeMap<FuncId, Function>,

    /// Used to reference existing definitions in the HIR
    interner: &'interner mut NodeInterner,

    lambda_envs_stack: Vec<LambdaContext>,

    next_local_id: u32,
    next_function_id: u32,

    is_range_loop: bool,

    return_location: Option<Location>,

    debug_type_tracker: DebugTypeTracker,
}

type HirType = crate::Type;

#[derive(Debug, Error)]
pub enum MonomorphizationError {
    #[error("Length of generic array could not be determined.")]
    UnknownArrayLength { location: Location },
}

impl MonomorphizationError {
    fn call_stack(&self) -> Vec<Location> {
        match self {
            MonomorphizationError::UnknownArrayLength { location } => vec![*location],
        }
    }
}

impl From<MonomorphizationError> for FileDiagnostic {
    fn from(error: MonomorphizationError) -> FileDiagnostic {
        let call_stack = error.call_stack();
        let file_id = call_stack.last().map(|location| location.file).unwrap_or_default();
        let diagnostic = error.into_diagnostic();
        diagnostic.in_file(file_id).with_call_stack(call_stack)
    }
}

impl MonomorphizationError {
    fn into_diagnostic(self) -> CustomDiagnostic {
        CustomDiagnostic::simple_error(
                "Internal Consistency Evaluators Errors: \n
                This is likely a bug. Consider opening an issue at https://github.com/noir-lang/noir/issues".to_owned(),
                self.to_string(),
                noirc_errors::Span::inclusive(0, 0)
            )
    }
}

/// Starting from the given `main` function, monomorphize the entire program,
/// replacing all references to type variables and NamedGenerics with concrete
/// types, duplicating definitions as necessary to do so.
///
/// Instead of iterating over every function, this pass starts with the main function
/// and monomorphizes every function reachable from it via function calls and references.
/// Thus, if a function is not used in the program, it will not be monomorphized.
///
/// Note that there is no requirement on the `main` function that can be passed into
/// this function. Typically, this is the function named "main" in the source project,
/// but it can also be, for example, an arbitrary test function for running `nargo test`.
#[tracing::instrument(level = "trace", skip(main, interner))]
pub fn monomorphize(
    main: node_interner::FuncId,
    interner: &mut NodeInterner,
) -> Result<Program, MonomorphizationError> {
    monomorphize_debug(main, interner, &DebugInstrumenter::default())
}

pub fn monomorphize_debug(
    main: node_interner::FuncId,
    interner: &mut NodeInterner,
    debug_instrumenter: &DebugInstrumenter,
) -> Result<Program, MonomorphizationError> {
    let debug_type_tracker = DebugTypeTracker::build_from_debug_instrumenter(debug_instrumenter);
    let mut monomorphizer = Monomorphizer::new(interner, debug_type_tracker);
    let function_sig = monomorphizer.compile_main(main)?;

    while !monomorphizer.queue.is_empty() {
        let (next_fn_id, new_id, bindings, trait_method) = monomorphizer.queue.pop_front().unwrap();
        monomorphizer.locals.clear();

        perform_instantiation_bindings(&bindings);
        let impl_bindings = monomorphizer.perform_impl_bindings(trait_method, next_fn_id);
        monomorphizer.function(next_fn_id, new_id)?;
        undo_instantiation_bindings(impl_bindings);
        undo_instantiation_bindings(bindings);
    }

    let functions = vecmap(monomorphizer.finished_functions, |(_, f)| f);
    let FuncMeta { return_distinctness, return_visibility, kind, .. } =
        monomorphizer.interner.function_meta(&main);

<<<<<<< HEAD
    let (debug_variables, debug_functions, debug_types) =
        monomorphizer.debug_type_tracker.extract_vars_and_types();
    Program::new(
=======
    let (debug_variables, debug_types) = monomorphizer.debug_type_tracker.extract_vars_and_types();
    let program = Program::new(
>>>>>>> 97bcae27
        functions,
        function_sig,
        *return_distinctness,
        monomorphizer.return_location,
        *return_visibility,
        *kind == FunctionKind::Recursive,
        debug_variables,
        debug_functions,
        debug_types,
    );
    Ok(program)
}

impl<'interner> Monomorphizer<'interner> {
    fn new(interner: &'interner mut NodeInterner, debug_type_tracker: DebugTypeTracker) -> Self {
        Monomorphizer {
            globals: HashMap::new(),
            locals: HashMap::new(),
            queue: VecDeque::new(),
            finished_functions: BTreeMap::new(),
            next_local_id: 0,
            next_function_id: 0,
            interner,
            lambda_envs_stack: Vec::new(),
            is_range_loop: false,
            return_location: None,
            debug_type_tracker,
        }
    }

    fn next_local_id(&mut self) -> LocalId {
        let id = self.next_local_id;
        self.next_local_id += 1;
        LocalId(id)
    }

    fn next_function_id(&mut self) -> ast::FuncId {
        let id = self.next_function_id;
        self.next_function_id += 1;
        ast::FuncId(id)
    }

    fn lookup_local(&mut self, id: node_interner::DefinitionId) -> Option<Definition> {
        self.locals.get(&id).copied().map(Definition::Local)
    }

    fn lookup_function(
        &mut self,
        id: node_interner::FuncId,
        expr_id: node_interner::ExprId,
        typ: &HirType,
        trait_method: Option<TraitMethodId>,
    ) -> Definition {
        let typ = typ.follow_bindings();
        match self.globals.get(&id).and_then(|inner_map| inner_map.get(&typ)) {
            Some(id) => Definition::Function(*id),
            None => {
                // Function has not been monomorphized yet
                let attributes = self.interner.function_attributes(&id);
                match self.interner.function_meta(&id).kind {
                    FunctionKind::LowLevel => {
                        let attribute = attributes.function.clone().expect("all low level functions must contain a function attribute which contains the opcode which it links to");
                        let opcode = attribute.foreign().expect(
                            "ice: function marked as foreign, but attribute kind does not match this",
                        );
                        Definition::LowLevel(opcode)
                    }
                    FunctionKind::Builtin => {
                        let attribute = attributes.function.clone().expect("all low level functions must contain a function  attribute which contains the opcode which it links to");
                        let opcode = attribute.builtin().expect(
                            "ice: function marked as builtin, but attribute kind does not match this",
                        );
                        Definition::Builtin(opcode)
                    }
                    FunctionKind::Normal => {
                        let id = self.queue_function(id, expr_id, typ, trait_method);
                        Definition::Function(id)
                    }
                    FunctionKind::Oracle => {
                        let attr = attributes
                            .function
                            .clone()
                            .expect("Oracle function must have an oracle attribute");

                        match attr {
                            FunctionAttribute::Oracle(name) => Definition::Oracle(name),
                            _ => unreachable!("Oracle function must have an oracle attribute"),
                        }
                    }
                    FunctionKind::Recursive => {
                        unreachable!("Only main can be specified as recursive, which should already be checked");
                    }
                }
            }
        }
    }

    fn define_local(&mut self, id: node_interner::DefinitionId, new_id: LocalId) {
        self.locals.insert(id, new_id);
    }

    /// Prerequisite: typ = typ.follow_bindings()
    fn define_global(&mut self, id: node_interner::FuncId, typ: HirType, new_id: FuncId) {
        self.globals.entry(id).or_default().insert(typ, new_id);
    }

    fn compile_main(
        &mut self,
        main_id: node_interner::FuncId,
    ) -> Result<FunctionSignature, MonomorphizationError> {
        let new_main_id = self.next_function_id();
        assert_eq!(new_main_id, Program::main_id());
        self.function(main_id, new_main_id)?;
        self.return_location =
            self.interner.function(&main_id).block(self.interner).statements().last().and_then(
                |x| match self.interner.statement(x) {
                    HirStatement::Expression(id) => Some(self.interner.id_location(id)),
                    _ => None,
                },
            );
        let main_meta = self.interner.function_meta(&main_id);
        Ok(main_meta.function_signature())
    }

    fn function(
        &mut self,
        f: node_interner::FuncId,
        id: FuncId,
    ) -> Result<(), MonomorphizationError> {
        if let Some((self_type, trait_id)) = self.interner.get_function_trait(&f) {
            let the_trait = self.interner.get_trait(trait_id);
            the_trait.self_type_typevar.force_bind(self_type);
        }

        let meta = self.interner.function_meta(&f).clone();
        let modifiers = self.interner.function_modifiers(&f);
        let name = self.interner.function_name(&f).to_owned();

        let body_expr_id = *self.interner.function(&f).as_expr();
        let body_return_type = self.interner.id_type(body_expr_id);
        let return_type = self.convert_type(match meta.return_type() {
            Type::TraitAsType(..) => &body_return_type,
            _ => meta.return_type(),
        });
        let unconstrained = modifiers.is_unconstrained
            || matches!(modifiers.contract_function_type, Some(ContractFunctionType::Open));

        let parameters = self.parameters(&meta.parameters);
        let body = self.expr(body_expr_id)?;
        let function = ast::Function { id, name, parameters, body, return_type, unconstrained };

        self.push_function(id, function);
        Ok(())
    }

    fn push_function(&mut self, id: FuncId, function: ast::Function) {
        let existing = self.finished_functions.insert(id, function);
        assert!(existing.is_none());
    }

    /// Monomorphize each parameter, expanding tuple/struct patterns into multiple parameters
    /// and binding any generic types found.
    fn parameters(&mut self, params: &Parameters) -> Vec<(ast::LocalId, bool, String, ast::Type)> {
        let mut new_params = Vec::with_capacity(params.len());
        for (parameter, typ, _) in &params.0 {
            self.parameter(parameter, typ, &mut new_params);
        }
        new_params
    }

    fn parameter(
        &mut self,
        param: &HirPattern,
        typ: &HirType,
        new_params: &mut Vec<(ast::LocalId, bool, String, ast::Type)>,
    ) {
        match param {
            HirPattern::Identifier(ident) => {
                let new_id = self.next_local_id();
                let definition = self.interner.definition(ident.id);
                let name = definition.name.clone();
                new_params.push((new_id, definition.mutable, name, self.convert_type(typ)));
                self.define_local(ident.id, new_id);
            }
            HirPattern::Mutable(pattern, _) => self.parameter(pattern, typ, new_params),
            HirPattern::Tuple(fields, _) => {
                let tuple_field_types = unwrap_tuple_type(typ);

                for (field, typ) in fields.iter().zip(tuple_field_types) {
                    self.parameter(field, &typ, new_params);
                }
            }
            HirPattern::Struct(_, fields, _) => {
                let struct_field_types = unwrap_struct_type(typ);
                assert_eq!(struct_field_types.len(), fields.len());

                let mut fields =
                    btree_map(fields, |(name, field)| (name.0.contents.clone(), field));

                // Iterate over `struct_field_types` since `unwrap_struct_type` will always
                // return the fields in the order defined by the struct type.
                for (field_name, field_type) in struct_field_types {
                    let field = fields.remove(&field_name).unwrap_or_else(|| {
                        unreachable!("Expected a field named '{field_name}' in the struct pattern")
                    });

                    self.parameter(field, &field_type, new_params);
                }
            }
        }
    }

    fn expr(
        &mut self,
        expr: node_interner::ExprId,
    ) -> Result<ast::Expression, MonomorphizationError> {
        use ast::Expression::Literal;
        use ast::Literal::*;

        let expr = match self.interner.expression(&expr) {
            HirExpression::Ident(ident) => self.ident(ident, expr)?,
            HirExpression::Literal(HirLiteral::Str(contents)) => Literal(Str(contents)),
            HirExpression::Literal(HirLiteral::FmtStr(contents, idents)) => {
                let fields = try_vecmap(idents, |ident| self.expr(ident))?;
                Literal(FmtStr(
                    contents,
                    fields.len() as u64,
                    Box::new(ast::Expression::Tuple(fields)),
                ))
            }
            HirExpression::Literal(HirLiteral::Bool(value)) => Literal(Bool(value)),
            HirExpression::Literal(HirLiteral::Integer(value, sign)) => {
                if sign {
                    let typ = self.convert_type(&self.interner.id_type(expr));
                    let location = self.interner.id_location(expr);
                    match typ {
                        ast::Type::Field => Literal(Integer(-value, typ, location)),
                        ast::Type::Integer(_, bit_size) => {
                            let bit_size: u32 = bit_size.into();
                            let base = 1_u128 << bit_size;
                            Literal(Integer(FieldElement::from(base) - value, typ, location))
                        }
                        _ => unreachable!("Integer literal must be numeric"),
                    }
                } else {
                    let typ = self.convert_type(&self.interner.id_type(expr));
                    let location = self.interner.id_location(expr);
                    Literal(Integer(value, typ, location))
                }
            }
            HirExpression::Literal(HirLiteral::Array(array)) => match array {
                HirArrayLiteral::Standard(array) => self.standard_array(expr, array)?,
                HirArrayLiteral::Repeated { repeated_element, length } => {
                    self.repeated_array(expr, repeated_element, length)?
                }
            },
            HirExpression::Literal(HirLiteral::Unit) => ast::Expression::Block(vec![]),
            HirExpression::Block(block) => self.block(block.0)?,

            HirExpression::Prefix(prefix) => {
                let location = self.interner.expr_location(&expr);
                ast::Expression::Unary(ast::Unary {
                    operator: prefix.operator,
                    rhs: Box::new(self.expr(prefix.rhs)?),
                    result_type: self.convert_type(&self.interner.id_type(expr)),
                    location,
                })
            }

            HirExpression::Infix(infix) => {
                let lhs = self.expr(infix.lhs)?;
                let rhs = self.expr(infix.rhs)?;
                let operator = infix.operator.kind;
                let location = self.interner.expr_location(&expr);
                if self.interner.get_selected_impl_for_expression(expr).is_some() {
                    // If an impl was selected for this infix operator, replace it
                    // with a method call to the appropriate trait impl method.
                    let lhs_type = self.interner.id_type(infix.lhs);
                    let args = vec![lhs_type.clone(), lhs_type];

                    // If this is a comparison operator, the result is a boolean but
                    // the actual method call returns an Ordering
                    use crate::BinaryOpKind::*;
                    let ret = if matches!(operator, Less | LessEqual | Greater | GreaterEqual) {
                        self.interner.ordering_type()
                    } else {
                        self.interner.id_type(expr)
                    };

                    let env = Box::new(Type::Unit);
                    let function_type = Type::Function(args, Box::new(ret.clone()), env);

                    let method = infix.trait_method_id;
                    let func = self.resolve_trait_method_reference(expr, function_type, method);
                    self.create_operator_impl_call(func, lhs, infix.operator, rhs, ret, location)
                } else {
                    let lhs = Box::new(lhs);
                    let rhs = Box::new(rhs);
                    ast::Expression::Binary(ast::Binary { lhs, rhs, operator, location })
                }
            }

            HirExpression::Index(index) => self.index(expr, index)?,

            HirExpression::MemberAccess(access) => {
                let field_index = self.interner.get_field_index(expr);
                let expr = Box::new(self.expr(access.lhs)?);
                ast::Expression::ExtractTupleField(expr, field_index)
            }

            HirExpression::Call(call) => self.function_call(call, expr)?,

            HirExpression::Cast(cast) => ast::Expression::Cast(ast::Cast {
                lhs: Box::new(self.expr(cast.lhs)?),
                r#type: self.convert_type(&cast.r#type),
                location: self.interner.expr_location(&expr),
            }),

            HirExpression::If(if_expr) => {
                let cond = self.expr(if_expr.condition)?;
                let then = self.expr(if_expr.consequence)?;
                let else_ =
                    if_expr.alternative.map(|alt| self.expr(alt)).transpose()?.map(Box::new);
                ast::Expression::If(ast::If {
                    condition: Box::new(cond),
                    consequence: Box::new(then),
                    alternative: else_,
                    typ: self.convert_type(&self.interner.id_type(expr)),
                })
            }

            HirExpression::Tuple(fields) => {
                let fields = try_vecmap(fields, |id| self.expr(id))?;
                ast::Expression::Tuple(fields)
            }
            HirExpression::Constructor(constructor) => self.constructor(constructor, expr)?,

            HirExpression::Lambda(lambda) => self.lambda(lambda, expr)?,

            HirExpression::MethodCall(hir_method_call) => {
                unreachable!("Encountered HirExpression::MethodCall during monomorphization {hir_method_call:?}")
            }
            HirExpression::Error => unreachable!("Encountered Error node during monomorphization"),
        };

        Ok(expr)
    }

    fn standard_array(
        &mut self,
        array: node_interner::ExprId,
        array_elements: Vec<node_interner::ExprId>,
    ) -> Result<ast::Expression, MonomorphizationError> {
        let typ = self.convert_type(&self.interner.id_type(array));
        let contents = try_vecmap(array_elements, |id| self.expr(id))?;
        Ok(ast::Expression::Literal(ast::Literal::Array(ast::ArrayLiteral { contents, typ })))
    }

    fn repeated_array(
        &mut self,
        array: node_interner::ExprId,
        repeated_element: node_interner::ExprId,
        length: HirType,
    ) -> Result<ast::Expression, MonomorphizationError> {
        let typ = self.convert_type(&self.interner.id_type(array));

        let length = length.evaluate_to_u64().ok_or_else(|| {
            let location = self.interner.expr_location(&array);
            MonomorphizationError::UnknownArrayLength { location }
        })?;

        let contents = try_vecmap(0..length, |_| self.expr(repeated_element))?;
        Ok(ast::Expression::Literal(ast::Literal::Array(ast::ArrayLiteral { contents, typ })))
    }

    fn index(
        &mut self,
        id: node_interner::ExprId,
        index: HirIndexExpression,
    ) -> Result<ast::Expression, MonomorphizationError> {
        let element_type = self.convert_type(&self.interner.id_type(id));

        let collection = Box::new(self.expr(index.collection)?);
        let index = Box::new(self.expr(index.index)?);
        let location = self.interner.expr_location(&id);
        Ok(ast::Expression::Index(ast::Index { collection, index, element_type, location }))
    }

    fn statement(&mut self, id: StmtId) -> Result<ast::Expression, MonomorphizationError> {
        match self.interner.statement(&id) {
            HirStatement::Let(let_statement) => self.let_statement(let_statement),
            HirStatement::Constrain(constrain) => {
                let expr = self.expr(constrain.0)?;
                let location = self.interner.expr_location(&constrain.0);
                let assert_message = constrain
                    .2
                    .map(|assert_msg_expr| self.expr(assert_msg_expr))
                    .transpose()?
                    .map(Box::new);
                Ok(ast::Expression::Constrain(Box::new(expr), location, assert_message))
            }
            HirStatement::Assign(assign) => self.assign(assign),
            HirStatement::For(for_loop) => {
                self.is_range_loop = true;
                let start = self.expr(for_loop.start_range)?;
                let end = self.expr(for_loop.end_range)?;
                self.is_range_loop = false;
                let index_variable = self.next_local_id();
                self.define_local(for_loop.identifier.id, index_variable);

                let block = Box::new(self.expr(for_loop.block)?);

                Ok(ast::Expression::For(ast::For {
                    index_variable,
                    index_name: self.interner.definition_name(for_loop.identifier.id).to_owned(),
                    index_type: self.convert_type(&self.interner.id_type(for_loop.start_range)),
                    start_range: Box::new(start),
                    end_range: Box::new(end),
                    start_range_location: self.interner.expr_location(&for_loop.start_range),
                    end_range_location: self.interner.expr_location(&for_loop.end_range),
                    block,
                }))
            }
            HirStatement::Expression(expr) => self.expr(expr),
            HirStatement::Semi(expr) => {
                self.expr(expr).map(|expr| ast::Expression::Semi(Box::new(expr)))
            }
            HirStatement::Error => unreachable!(),
        }
    }

    fn let_statement(
        &mut self,
        let_statement: HirLetStatement,
    ) -> Result<ast::Expression, MonomorphizationError> {
        let expr = self.expr(let_statement.expression)?;
        let expected_type = self.interner.id_type(let_statement.expression);
        Ok(self.unpack_pattern(let_statement.pattern, expr, &expected_type))
    }

    fn constructor(
        &mut self,
        constructor: HirConstructorExpression,
        id: node_interner::ExprId,
    ) -> Result<ast::Expression, MonomorphizationError> {
        let typ = self.interner.id_type(id);
        let field_types = unwrap_struct_type(&typ);

        let field_type_map = btree_map(&field_types, |x| x.clone());

        // Create let bindings for each field value first to preserve evaluation order before
        // they are reordered and packed into the resulting tuple
        let mut field_vars = BTreeMap::new();
        let mut new_exprs = Vec::with_capacity(constructor.fields.len());

        for (field_name, expr_id) in constructor.fields {
            let new_id = self.next_local_id();
            let field_type = field_type_map.get(&field_name.0.contents).unwrap();
            let typ = self.convert_type(field_type);

            field_vars.insert(field_name.0.contents.clone(), (new_id, typ));
            let expression = Box::new(self.expr(expr_id)?);

            new_exprs.push(ast::Expression::Let(ast::Let {
                id: new_id,
                mutable: false,
                name: field_name.0.contents,
                expression,
            }));
        }

        // We must ensure the tuple created from the variables here matches the order
        // of the fields as defined in the type. To do this, we iterate over field_types,
        // rather than field_type_map which is a sorted BTreeMap.
        let field_idents = vecmap(field_types, |(name, _)| {
            let (id, typ) = field_vars.remove(&name).unwrap_or_else(|| {
                unreachable!("Expected field {name} to be present in constructor for {typ}")
            });

            let definition = Definition::Local(id);
            let mutable = false;
            ast::Expression::Ident(ast::Ident { definition, mutable, location: None, name, typ })
        });

        // Finally we can return the created Tuple from the new block
        new_exprs.push(ast::Expression::Tuple(field_idents));
        Ok(ast::Expression::Block(new_exprs))
    }

    fn block(
        &mut self,
        statement_ids: Vec<StmtId>,
    ) -> Result<ast::Expression, MonomorphizationError> {
        let stmts = try_vecmap(statement_ids, |id| self.statement(id));
        stmts.map(ast::Expression::Block)
    }

    fn unpack_pattern(
        &mut self,
        pattern: HirPattern,
        value: ast::Expression,
        typ: &HirType,
    ) -> ast::Expression {
        match pattern {
            HirPattern::Identifier(ident) => {
                let new_id = self.next_local_id();
                self.define_local(ident.id, new_id);
                let definition = self.interner.definition(ident.id);

                ast::Expression::Let(ast::Let {
                    id: new_id,
                    mutable: definition.mutable,
                    name: definition.name.clone(),
                    expression: Box::new(value),
                })
            }
            HirPattern::Mutable(pattern, _) => self.unpack_pattern(*pattern, value, typ),
            HirPattern::Tuple(patterns, _) => {
                let fields = unwrap_tuple_type(typ);
                self.unpack_tuple_pattern(value, patterns.into_iter().zip(fields))
            }
            HirPattern::Struct(_, patterns, _) => {
                let fields = unwrap_struct_type(typ);
                assert_eq!(patterns.len(), fields.len());

                let mut patterns =
                    btree_map(patterns, |(name, pattern)| (name.0.contents, pattern));

                // We iterate through the type's fields to match the order defined in the struct type
                let patterns_iter = fields.into_iter().map(|(field_name, field_type)| {
                    let pattern = patterns.remove(&field_name).unwrap();
                    (pattern, field_type)
                });

                self.unpack_tuple_pattern(value, patterns_iter)
            }
        }
    }

    fn unpack_tuple_pattern(
        &mut self,
        value: ast::Expression,
        fields: impl Iterator<Item = (HirPattern, HirType)>,
    ) -> ast::Expression {
        let fresh_id = self.next_local_id();

        let mut definitions = vec![ast::Expression::Let(ast::Let {
            id: fresh_id,
            mutable: false,
            name: "_".into(),
            expression: Box::new(value),
        })];

        for (i, (field_pattern, field_type)) in fields.into_iter().enumerate() {
            let location = None;
            let mutable = false;
            let definition = Definition::Local(fresh_id);
            let name = i.to_string();
            let typ = self.convert_type(&field_type);

            let new_rhs =
                ast::Expression::Ident(ast::Ident { location, mutable, definition, name, typ });

            let new_rhs = ast::Expression::ExtractTupleField(Box::new(new_rhs), i);
            let new_expr = self.unpack_pattern(field_pattern, new_rhs, &field_type);
            definitions.push(new_expr);
        }

        ast::Expression::Block(definitions)
    }

    /// Find a captured variable in the innermost closure, and construct an expression
    fn lookup_captured_expr(&mut self, id: node_interner::DefinitionId) -> Option<ast::Expression> {
        let ctx = self.lambda_envs_stack.last()?;
        ctx.captures.iter().position(|capture| capture.ident.id == id).map(|index| {
            ast::Expression::ExtractTupleField(
                Box::new(ast::Expression::Ident(ctx.env_ident.clone())),
                index,
            )
        })
    }

    /// Find a captured variable in the innermost closure construct a LValue
    fn lookup_captured_lvalue(&mut self, id: node_interner::DefinitionId) -> Option<ast::LValue> {
        let ctx = self.lambda_envs_stack.last()?;
        ctx.captures.iter().position(|capture| capture.ident.id == id).map(|index| {
            ast::LValue::MemberAccess {
                object: Box::new(ast::LValue::Ident(ctx.env_ident.clone())),
                field_index: index,
            }
        })
    }

    /// A local (ie non-global) ident only
    fn local_ident(&mut self, ident: &HirIdent) -> Option<ast::Ident> {
        let definition = self.interner.definition(ident.id);
        let name = definition.name.clone();
        let mutable = definition.mutable;

        let definition = self.lookup_local(ident.id)?;
        let typ = self.convert_type(&self.interner.definition_type(ident.id));

        Some(ast::Ident { location: Some(ident.location), mutable, definition, name, typ })
    }

    fn ident(
        &mut self,
        ident: HirIdent,
        expr_id: node_interner::ExprId,
    ) -> Result<ast::Expression, MonomorphizationError> {
        let typ = self.interner.id_type(expr_id);

        if let ImplKind::TraitMethod(method, _, _) = ident.impl_kind {
            return Ok(self.resolve_trait_method_reference(expr_id, typ, method));
        }

        let definition = self.interner.definition(ident.id);
        let ident = match &definition.kind {
            DefinitionKind::Function(func_id) => {
                let mutable = definition.mutable;
                let location = Some(ident.location);
                let name = definition.name.clone();
                let definition = self.lookup_function(*func_id, expr_id, &typ, None);
                let typ = self.convert_type(&typ);
                let ident = ast::Ident { location, mutable, definition, name, typ: typ.clone() };
                let ident_expression = ast::Expression::Ident(ident);
                if self.is_function_closure_type(&typ) {
                    ast::Expression::Tuple(vec![
                        ast::Expression::ExtractTupleField(
                            Box::new(ident_expression.clone()),
                            0usize,
                        ),
                        ast::Expression::ExtractTupleField(Box::new(ident_expression), 1usize),
                    ])
                } else {
                    ident_expression
                }
            }
            DefinitionKind::Global(global_id) => {
                let Some(let_) = self.interner.get_global_let_statement(*global_id) else {
                    unreachable!(
                        "Globals should have a corresponding let statement by monomorphization"
                    )
                };
                self.expr(let_.expression)?
            }
            DefinitionKind::Local(_) => self.lookup_captured_expr(ident.id).unwrap_or_else(|| {
                let ident = self.local_ident(&ident).unwrap();
                ast::Expression::Ident(ident)
            }),
            DefinitionKind::GenericType(type_variable) => {
                let value = match &*type_variable.borrow() {
                    TypeBinding::Unbound(_) => {
                        unreachable!("Unbound type variable used in expression")
                    }
                    TypeBinding::Bound(binding) => binding.evaluate_to_u64().unwrap_or_else(|| {
                        panic!("Non-numeric type variable used in expression expecting a value")
                    }),
                };

                let value = FieldElement::from(value as u128);
                let location = self.interner.id_location(expr_id);
                let typ = self.convert_type(&typ);
                ast::Expression::Literal(ast::Literal::Integer(value, typ, location))
            }
        };

        Ok(ident)
    }

    /// Convert a non-tuple/struct type to a monomorphized type
    fn convert_type(&self, typ: &HirType) -> ast::Type {
        match typ {
            HirType::FieldElement => ast::Type::Field,
            HirType::Integer(sign, bits) => ast::Type::Integer(*sign, *bits),
            HirType::Bool => ast::Type::Bool,
            HirType::String(size) => ast::Type::String(size.evaluate_to_u64().unwrap_or(0)),
            HirType::FmtString(size, fields) => {
                let size = size.evaluate_to_u64().unwrap_or(0);
                let fields = Box::new(self.convert_type(fields.as_ref()));
                ast::Type::FmtString(size, fields)
            }
            HirType::Unit => ast::Type::Unit,
            HirType::Array(length, element) => {
                let element = Box::new(self.convert_type(element.as_ref()));

                if let Some(length) = length.evaluate_to_u64() {
                    ast::Type::Array(length, element)
                } else {
                    ast::Type::Slice(element)
                }
            }
            HirType::TraitAsType(..) => {
                unreachable!("All TraitAsType should be replaced before calling convert_type");
            }
            HirType::NamedGeneric(binding, _) => {
                if let TypeBinding::Bound(binding) = &*binding.borrow() {
                    return self.convert_type(binding);
                }

                // Default any remaining unbound type variables.
                // This should only happen if the variable in question is unused
                // and within a larger generic type.
                binding.bind(HirType::default_int_type());
                ast::Type::Field
            }

            HirType::TypeVariable(binding, kind) => {
                if let TypeBinding::Bound(binding) = &*binding.borrow() {
                    return self.convert_type(binding);
                }

                // Default any remaining unbound type variables.
                // This should only happen if the variable in question is unused
                // and within a larger generic type.
                let default = if self.is_range_loop
                    && (matches!(kind, TypeVariableKind::IntegerOrField)
                        || matches!(kind, TypeVariableKind::Integer))
                {
                    Type::default_range_loop_type()
                } else {
                    kind.default_type()
                };

                let monomorphized_default = self.convert_type(&default);
                binding.bind(default);
                monomorphized_default
            }

            HirType::Struct(def, args) => {
                let fields = def.borrow().get_fields(args);
                let fields = vecmap(fields, |(_, field)| self.convert_type(&field));
                ast::Type::Tuple(fields)
            }

            HirType::Alias(def, args) => self.convert_type(&def.borrow().get_type(args)),

            HirType::Tuple(fields) => {
                let fields = vecmap(fields, |x| self.convert_type(x));
                ast::Type::Tuple(fields)
            }

            HirType::Function(args, ret, env) => {
                let args = vecmap(args, |x| self.convert_type(x));
                let ret = Box::new(self.convert_type(ret));
                let env = self.convert_type(env);
                match &env {
                    ast::Type::Unit => ast::Type::Function(args, ret, Box::new(env)),
                    ast::Type::Tuple(_elements) => ast::Type::Tuple(vec![
                        env.clone(),
                        ast::Type::Function(args, ret, Box::new(env)),
                    ]),
                    _ => {
                        unreachable!(
                            "internal Type::Function env should be either a Unit or a Tuple, not {env}"
                        )
                    }
                }
            }

            HirType::MutableReference(element) => {
                let element = self.convert_type(element);
                ast::Type::MutableReference(Box::new(element))
            }

            HirType::Forall(_, _)
            | HirType::Constant(_)
            | HirType::NotConstant
            | HirType::Error => {
                unreachable!("Unexpected type {} found", typ)
            }
        }
    }

    fn is_function_closure(&self, t: ast::Type) -> bool {
        if self.is_function_closure_type(&t) {
            true
        } else if let ast::Type::Tuple(elements) = t {
            if elements.len() == 2 {
                matches!(elements[1], ast::Type::Function(_, _, _))
            } else {
                false
            }
        } else {
            false
        }
    }

    fn is_function_closure_type(&self, t: &ast::Type) -> bool {
        if let ast::Type::Function(_, _, env) = t {
            let e = (*env).clone();
            matches!(*e, ast::Type::Tuple(_captures))
        } else {
            false
        }
    }

    fn resolve_trait_method_reference(
        &mut self,
        expr_id: node_interner::ExprId,
        function_type: HirType,
        method: TraitMethodId,
    ) -> ast::Expression {
        let trait_impl = self
            .interner
            .get_selected_impl_for_expression(expr_id)
            .expect("ICE: missing trait impl - should be caught during type checking");

        let func_id = match trait_impl {
            node_interner::TraitImplKind::Normal(impl_id) => {
                self.interner.get_trait_implementation(impl_id).borrow().methods
                    [method.method_index]
            }
            node_interner::TraitImplKind::Assumed { object_type, trait_generics } => {
                match self.interner.lookup_trait_implementation(
                    &object_type,
                    method.trait_id,
                    &trait_generics,
                ) {
                    Ok(TraitImplKind::Normal(impl_id)) => {
                        self.interner.get_trait_implementation(impl_id).borrow().methods
                            [method.method_index]
                    }
                    Ok(TraitImplKind::Assumed { .. }) => unreachable!(
                        "There should be no remaining Assumed impls during monomorphization"
                    ),
                    Err(constraints) => {
                        let failed_constraints = vecmap(constraints, |constraint| {
                            let id = constraint.trait_id;
                            let name = self.interner.get_trait(id).name.to_string();
                            format!("  {}: {name}", constraint.typ)
                        })
                        .join("\n");

                        unreachable!("Failed to find trait impl during monomorphization. The failed constraint(s) are:\n{failed_constraints}")
                    }
                }
            }
        };

        let func_id = match self.lookup_function(func_id, expr_id, &function_type, Some(method)) {
            Definition::Function(func_id) => func_id,
            _ => unreachable!(),
        };

        let the_trait = self.interner.get_trait(method.trait_id);
        ast::Expression::Ident(ast::Ident {
            definition: Definition::Function(func_id),
            mutable: false,
            location: None,
            name: the_trait.methods[method.method_index].name.0.contents.clone(),
            typ: self.convert_type(&function_type),
        })
    }

    fn function_call(
        &mut self,
        call: HirCallExpression,
        id: node_interner::ExprId,
    ) -> Result<ast::Expression, MonomorphizationError> {
        let original_func = Box::new(self.expr(call.func)?);
        let mut arguments = try_vecmap(&call.arguments, |id| self.expr(*id))?;
        let hir_arguments = vecmap(&call.arguments, |id| self.interner.expression(id));

        self.patch_debug_instrumentation_call(&call, &mut arguments)?;

        let return_type = self.interner.id_type(id);
        let return_type = self.convert_type(&return_type);

        let location = call.location;

        if let ast::Expression::Ident(ident) = original_func.as_ref() {
            if let Definition::Oracle(name) = &ident.definition {
                if name.as_str() == "print" {
                    // Oracle calls are required to be wrapped in an unconstrained function
                    // The first argument to the `print` oracle is a bool, indicating a newline to be inserted at the end of the input
                    // The second argument is expected to always be an ident
                    self.append_printable_type_info(&hir_arguments[1], &mut arguments);
                } else if name.as_str() == "assert_message" {
                    // The first argument to the `assert_message` oracle is the expression passed as a message to an `assert` or `assert_eq` statement
                    self.append_printable_type_info(&hir_arguments[0], &mut arguments);
                }
            }
        }

        let mut block_expressions = vec![];
        let func_type = self.interner.id_type(call.func);
        let func_type = self.convert_type(&func_type);
        let is_closure = self.is_function_closure(func_type);

        let func = if is_closure {
            let local_id = self.next_local_id();

            // store the function in a temporary variable before calling it
            // this is needed for example if call.func is of the form `foo()()`
            // without this, we would translate it to `foo().1(foo().0)`
            let let_stmt = ast::Expression::Let(ast::Let {
                id: local_id,
                mutable: false,
                name: "tmp".to_string(),
                expression: Box::new(*original_func),
            });
            block_expressions.push(let_stmt);

            let extracted_func = ast::Expression::Ident(ast::Ident {
                location: None,
                definition: Definition::Local(local_id),
                mutable: false,
                name: "tmp".to_string(),
                typ: self.convert_type(&self.interner.id_type(call.func)),
            });

            let env_argument =
                ast::Expression::ExtractTupleField(Box::new(extracted_func.clone()), 0usize);
            arguments.insert(0, env_argument);

            Box::new(ast::Expression::ExtractTupleField(Box::new(extracted_func), 1usize))
        } else {
            original_func.clone()
        };

        let call = self
            .try_evaluate_call(&func, &id, &return_type)
            .unwrap_or(ast::Expression::Call(ast::Call { func, arguments, return_type, location }));

        if !block_expressions.is_empty() {
            block_expressions.push(call);
            Ok(ast::Expression::Block(block_expressions))
        } else {
            Ok(call)
        }
    }

    /// Adds a function argument that contains type metadata that is required to tell
    /// `println` how to convert values passed to an foreign call back to a human-readable string.
    /// The values passed to an foreign call will be a simple list of field elements,
    /// thus requiring extra metadata to correctly decode this list of elements.
    ///
    /// The Noir compiler has a `PrintableType` that handles encoding/decoding a list
    /// of field elements to/from JSON. The type metadata attached in this method
    /// is the serialized `PrintableType` for the argument passed to the function.
    /// The caller that is running a Noir program should then deserialize the `PrintableType`,
    /// and accurately decode the list of field elements passed to the foreign call.
    fn append_printable_type_info(
        &mut self,
        hir_argument: &HirExpression,
        arguments: &mut Vec<ast::Expression>,
    ) {
        match hir_argument {
            HirExpression::Ident(ident) => {
                let typ = self.interner.definition_type(ident.id);
                let typ: Type = typ.follow_bindings();
                let is_fmt_str = match typ {
                    // A format string has many different possible types that need to be handled.
                    // Loop over each element in the format string to fetch each type's relevant metadata
                    Type::FmtString(_, elements) => {
                        match *elements {
                            Type::Tuple(element_types) => {
                                for typ in element_types {
                                    Self::append_printable_type_info_inner(&typ, arguments);
                                }
                            }
                            _ => unreachable!(
                                "ICE: format string type should be a tuple but got a {elements}"
                            ),
                        }
                        true
                    }
                    _ => {
                        Self::append_printable_type_info_inner(&typ, arguments);
                        false
                    }
                };
                // The caller needs information as to whether it is handling a format string or a single type
                arguments.push(ast::Expression::Literal(ast::Literal::Bool(is_fmt_str)));
            }
            _ => unreachable!("logging expr {:?} is not supported", hir_argument),
        }
    }

    fn append_printable_type_info_inner(typ: &Type, arguments: &mut Vec<ast::Expression>) {
        // Disallow printing slices and mutable references for consistency,
        // since they cannot be passed from ACIR into Brillig
        if let HirType::Array(size, _) = typ {
            if let HirType::NotConstant = **size {
                unreachable!("println and format strings do not support slices. Convert the slice to an array before passing it to println");
            }
        } else if matches!(typ, HirType::MutableReference(_)) {
            unreachable!("println and format strings do not support mutable references.");
        }

        let printable_type: PrintableType = typ.into();
        let abi_as_string = serde_json::to_string(&printable_type)
            .expect("ICE: expected PrintableType to serialize");

        arguments.push(ast::Expression::Literal(ast::Literal::Str(abi_as_string)));
    }

    /// Try to evaluate certain builtin functions (currently only 'array_len' and field modulus methods)
    /// at their call site.
    /// NOTE: Evaluating at the call site means we cannot track aliased functions.
    ///       E.g. `let f = std::array::len; f(arr)` will fail to evaluate.
    ///       To fix this we need to evaluate on the identifier instead, which
    ///       requires us to evaluate to a Lambda value which isn't in noir yet.
    fn try_evaluate_call(
        &mut self,
        func: &ast::Expression,
        expr_id: &node_interner::ExprId,
        result_type: &ast::Type,
    ) -> Option<ast::Expression> {
        if let ast::Expression::Ident(ident) = func {
            if let Definition::Builtin(opcode) = &ident.definition {
                // TODO(#1736): Move this builtin to the SSA pass
                let location = self.interner.expr_location(expr_id);
                return match opcode.as_str() {
                    "modulus_num_bits" => {
                        let bits = (FieldElement::max_num_bits() as u128).into();
                        let typ =
                            ast::Type::Integer(Signedness::Unsigned, IntegerBitSize::SixtyFour);
                        Some(ast::Expression::Literal(ast::Literal::Integer(bits, typ, location)))
                    }
                    "zeroed" => {
                        let location = self.interner.expr_location(expr_id);
                        Some(self.zeroed_value_of_type(result_type, location))
                    }
                    "modulus_le_bits" => {
                        let bits = FieldElement::modulus().to_radix_le(2);
                        Some(self.modulus_array_literal(bits, IntegerBitSize::One, location))
                    }
                    "modulus_be_bits" => {
                        let bits = FieldElement::modulus().to_radix_be(2);
                        Some(self.modulus_array_literal(bits, IntegerBitSize::One, location))
                    }
                    "modulus_be_bytes" => {
                        let bytes = FieldElement::modulus().to_bytes_be();
                        Some(self.modulus_array_literal(bytes, IntegerBitSize::Eight, location))
                    }
                    "modulus_le_bytes" => {
                        let bytes = FieldElement::modulus().to_bytes_le();
                        Some(self.modulus_array_literal(bytes, IntegerBitSize::Eight, location))
                    }
                    _ => None,
                };
            }
        }
        None
    }

    fn modulus_array_literal(
        &self,
        bytes: Vec<u8>,
        arr_elem_bits: IntegerBitSize,
        location: Location,
    ) -> ast::Expression {
        use ast::*;
        let int_type = Type::Integer(crate::Signedness::Unsigned, arr_elem_bits);

        let bytes_as_expr = vecmap(bytes, |byte| {
            Expression::Literal(Literal::Integer((byte as u128).into(), int_type.clone(), location))
        });

        let typ = Type::Array(bytes_as_expr.len() as u64, Box::new(int_type));

        let arr_literal = ArrayLiteral { typ, contents: bytes_as_expr };
        Expression::Literal(Literal::Array(arr_literal))
    }

    fn queue_function(
        &mut self,
        id: node_interner::FuncId,
        expr_id: node_interner::ExprId,
        function_type: HirType,
        trait_method: Option<TraitMethodId>,
    ) -> FuncId {
        let new_id = self.next_function_id();
        self.define_global(id, function_type.clone(), new_id);

        let bindings = self.interner.get_instantiation_bindings(expr_id);
        let bindings = self.follow_bindings(bindings);
        self.queue.push_back((id, new_id, bindings, trait_method));
        new_id
    }

    /// Follow any type variable links within the given TypeBindings to produce
    /// a new TypeBindings that won't be changed when bindings are pushed or popped
    /// during {perform,undo}_monomorphization_bindings.
    ///
    /// Without this, a monomorphized type may fail to propagate passed more than 2
    /// function calls deep since it is possible for a previous link in the chain to
    /// unbind a type variable that was previously bound.
    fn follow_bindings(&self, bindings: &TypeBindings) -> TypeBindings {
        bindings
            .iter()
            .map(|(id, (var, binding))| {
                let binding2 = binding.follow_bindings();
                (*id, (var.clone(), binding2))
            })
            .collect()
    }

    fn assign(
        &mut self,
        assign: HirAssignStatement,
    ) -> Result<ast::Expression, MonomorphizationError> {
        let expression = Box::new(self.expr(assign.expression)?);
        let lvalue = self.lvalue(assign.lvalue)?;
        Ok(ast::Expression::Assign(ast::Assign { expression, lvalue }))
    }

    fn lvalue(&mut self, lvalue: HirLValue) -> Result<ast::LValue, MonomorphizationError> {
        let value = match lvalue {
            HirLValue::Ident(ident, _) => self
                .lookup_captured_lvalue(ident.id)
                .unwrap_or_else(|| ast::LValue::Ident(self.local_ident(&ident).unwrap())),
            HirLValue::MemberAccess { object, field_index, .. } => {
                let field_index = field_index.unwrap();
                let object = Box::new(self.lvalue(*object)?);
                ast::LValue::MemberAccess { object, field_index }
            }
            HirLValue::Index { array, index, typ } => {
                let location = self.interner.expr_location(&index);
                let array = Box::new(self.lvalue(*array)?);
                let index = Box::new(self.expr(index)?);
                let element_type = self.convert_type(&typ);
                ast::LValue::Index { array, index, element_type, location }
            }
            HirLValue::Dereference { lvalue, element_type } => {
                let reference = Box::new(self.lvalue(*lvalue)?);
                let element_type = self.convert_type(&element_type);
                ast::LValue::Dereference { reference, element_type }
            }
        };

        Ok(value)
    }

    fn lambda(
        &mut self,
        lambda: HirLambda,
        expr: node_interner::ExprId,
    ) -> Result<ast::Expression, MonomorphizationError> {
        if lambda.captures.is_empty() {
            self.lambda_no_capture(lambda)
        } else {
            let (setup, closure_variable) = self.lambda_with_setup(lambda, expr)?;
            Ok(ast::Expression::Block(vec![setup, closure_variable]))
        }
    }

    fn lambda_no_capture(
        &mut self,
        lambda: HirLambda,
    ) -> Result<ast::Expression, MonomorphizationError> {
        let ret_type = self.convert_type(&lambda.return_type);
        let lambda_name = "lambda";
        let parameter_types = vecmap(&lambda.parameters, |(_, typ)| self.convert_type(typ));

        // Manually convert to Parameters type so we can reuse the self.parameters method
        let parameters =
            vecmap(lambda.parameters, |(pattern, typ)| (pattern, typ, Visibility::Private)).into();

        let parameters = self.parameters(&parameters);
        let body = self.expr(lambda.body)?;

        let id = self.next_function_id();
        let return_type = ret_type.clone();
        let name = lambda_name.to_owned();
        let unconstrained = false;

        let function = ast::Function { id, name, parameters, body, return_type, unconstrained };
        self.push_function(id, function);

        let typ =
            ast::Type::Function(parameter_types, Box::new(ret_type), Box::new(ast::Type::Unit));

        let name = lambda_name.to_owned();
        Ok(ast::Expression::Ident(ast::Ident {
            definition: Definition::Function(id),
            mutable: false,
            location: None,
            name,
            typ,
        }))
    }

    fn lambda_with_setup(
        &mut self,
        lambda: HirLambda,
        expr: node_interner::ExprId,
    ) -> Result<(ast::Expression, ast::Expression), MonomorphizationError> {
        // returns (<closure setup>, <closure variable>)
        //   which can be used directly in callsites or transformed
        //   directly to a single `Expression`
        // for other cases by `lambda` which is called by `expr`
        //
        // it solves the problem of detecting special cases where
        // we call something like
        // `{let env$.. = ..;}.1({let env$.. = ..;}.0, ..)`
        // which was leading to redefinition errors
        //
        // instead of detecting and extracting
        // patterns in the resulting tree,
        // which seems more fragile, we directly reuse the return parameters
        // of this function in those cases
        let ret_type = self.convert_type(&lambda.return_type);
        let lambda_name = "lambda";
        let parameter_types = vecmap(&lambda.parameters, |(_, typ)| self.convert_type(typ));

        // Manually convert to Parameters type so we can reuse the self.parameters method
        let parameters =
            vecmap(lambda.parameters, |(pattern, typ)| (pattern, typ, Visibility::Private)).into();

        let mut converted_parameters = self.parameters(&parameters);

        let id = self.next_function_id();
        let name = lambda_name.to_owned();
        let return_type = ret_type.clone();

        let env_local_id = self.next_local_id();
        let env_name = "env";
        let env_tuple = ast::Expression::Tuple(vecmap(&lambda.captures, |capture| {
            match capture.transitive_capture_index {
                Some(field_index) => match self.lambda_envs_stack.last() {
                    Some(lambda_ctx) => ast::Expression::ExtractTupleField(
                        Box::new(ast::Expression::Ident(lambda_ctx.env_ident.clone())),
                        field_index,
                    ),
                    None => unreachable!(
                        "Expected to find a parent closure environment, but found none"
                    ),
                },
                None => {
                    let ident = self.local_ident(&capture.ident).unwrap();
                    ast::Expression::Ident(ident)
                }
            }
        }));
        let expr_type = self.interner.id_type(expr);
        let env_typ = if let types::Type::Function(_, _, function_env_type) = expr_type {
            self.convert_type(&function_env_type)
        } else {
            unreachable!("expected a Function type for a Lambda node")
        };

        let env_let_stmt = ast::Expression::Let(ast::Let {
            id: env_local_id,
            mutable: false,
            name: env_name.to_string(),
            expression: Box::new(env_tuple),
        });

        let location = None; // TODO: This should match the location of the lambda expression
        let mutable = true;
        let definition = Definition::Local(env_local_id);

        let env_ident = ast::Ident {
            location,
            mutable,
            definition,
            name: env_name.to_string(),
            typ: env_typ.clone(),
        };

        self.lambda_envs_stack
            .push(LambdaContext { env_ident: env_ident.clone(), captures: lambda.captures });
        let body = self.expr(lambda.body)?;
        self.lambda_envs_stack.pop();

        let lambda_fn_typ: ast::Type =
            ast::Type::Function(parameter_types, Box::new(ret_type), Box::new(env_typ.clone()));
        let lambda_fn = ast::Expression::Ident(ast::Ident {
            definition: Definition::Function(id),
            mutable: false,
            location: None, // TODO: This should match the location of the lambda expression
            name: name.clone(),
            typ: lambda_fn_typ.clone(),
        });

        let mut parameters = vec![];
        parameters.push((env_local_id, true, env_name.to_string(), env_typ.clone()));
        parameters.append(&mut converted_parameters);

        let unconstrained = false;
        let function = ast::Function { id, name, parameters, body, return_type, unconstrained };
        self.push_function(id, function);

        let lambda_value =
            ast::Expression::Tuple(vec![ast::Expression::Ident(env_ident), lambda_fn]);
        let block_local_id = self.next_local_id();
        let block_ident_name = "closure_variable";
        let block_let_stmt = ast::Expression::Let(ast::Let {
            id: block_local_id,
            mutable: false,
            name: block_ident_name.to_string(),
            expression: Box::new(ast::Expression::Block(vec![env_let_stmt, lambda_value])),
        });

        let closure_definition = Definition::Local(block_local_id);

        let closure_ident = ast::Expression::Ident(ast::Ident {
            location,
            mutable: false,
            definition: closure_definition,
            name: block_ident_name.to_string(),
            typ: ast::Type::Tuple(vec![env_typ, lambda_fn_typ]),
        });

        Ok((block_let_stmt, closure_ident))
    }

    /// Implements std::unsafe::zeroed by returning an appropriate zeroed
    /// ast literal or collection node for the given type. Note that for functions
    /// there is no obvious zeroed value so this should be considered unsafe to use.
    fn zeroed_value_of_type(
        &mut self,
        typ: &ast::Type,
        location: noirc_errors::Location,
    ) -> ast::Expression {
        match typ {
            ast::Type::Field | ast::Type::Integer(..) => {
                let typ = typ.clone();
                ast::Expression::Literal(ast::Literal::Integer(0_u128.into(), typ, location))
            }
            ast::Type::Bool => ast::Expression::Literal(ast::Literal::Bool(false)),
            // There is no unit literal currently. Replace it with 'false' since it should be ignored
            // anyway.
            ast::Type::Unit => ast::Expression::Literal(ast::Literal::Bool(false)),
            ast::Type::Array(length, element_type) => {
                let element = self.zeroed_value_of_type(element_type.as_ref(), location);
                ast::Expression::Literal(ast::Literal::Array(ast::ArrayLiteral {
                    contents: vec![element; *length as usize],
                    typ: ast::Type::Array(*length, element_type.clone()),
                }))
            }
            ast::Type::String(length) => {
                ast::Expression::Literal(ast::Literal::Str("\0".repeat(*length as usize)))
            }
            ast::Type::FmtString(length, fields) => {
                let zeroed_tuple = self.zeroed_value_of_type(fields, location);
                let fields_len = match &zeroed_tuple {
                    ast::Expression::Tuple(fields) => fields.len() as u64,
                    _ => unreachable!("ICE: format string fields should be structured in a tuple, but got a {zeroed_tuple}"),
                };
                ast::Expression::Literal(ast::Literal::FmtStr(
                    "\0".repeat(*length as usize),
                    fields_len,
                    Box::new(zeroed_tuple),
                ))
            }
            ast::Type::Tuple(fields) => ast::Expression::Tuple(vecmap(fields, |field| {
                self.zeroed_value_of_type(field, location)
            })),
            ast::Type::Function(parameter_types, ret_type, env) => {
                self.create_zeroed_function(parameter_types, ret_type, env, location)
            }
            ast::Type::Slice(element_type) => {
                ast::Expression::Literal(ast::Literal::Array(ast::ArrayLiteral {
                    contents: vec![],
                    typ: ast::Type::Slice(element_type.clone()),
                }))
            }
            ast::Type::MutableReference(element) => {
                use crate::UnaryOp::MutableReference;
                let rhs = Box::new(self.zeroed_value_of_type(element, location));
                let result_type = typ.clone();
                ast::Expression::Unary(ast::Unary {
                    rhs,
                    result_type,
                    operator: MutableReference,
                    location,
                })
            }
        }
    }

    // Creating a zeroed function value is almost always an error if it is used later,
    // Hence why std::unsafe::zeroed is unsafe.
    //
    // To avoid confusing later passes, we arbitrarily choose to construct a function
    // that satisfies the input type by discarding all its parameters and returning a
    // zeroed value of the result type.
    fn create_zeroed_function(
        &mut self,
        parameter_types: &[ast::Type],
        ret_type: &ast::Type,
        env_type: &ast::Type,
        location: noirc_errors::Location,
    ) -> ast::Expression {
        let lambda_name = "zeroed_lambda";

        let parameters = vecmap(parameter_types, |parameter_type| {
            (self.next_local_id(), false, "_".into(), parameter_type.clone())
        });

        let body = self.zeroed_value_of_type(ret_type, location);

        let id = self.next_function_id();
        let return_type = ret_type.clone();
        let name = lambda_name.to_owned();

        let unconstrained = false;
        let function = ast::Function { id, name, parameters, body, return_type, unconstrained };
        self.push_function(id, function);

        ast::Expression::Ident(ast::Ident {
            definition: Definition::Function(id),
            mutable: false,
            location: None,
            name: lambda_name.to_owned(),
            typ: ast::Type::Function(
                parameter_types.to_owned(),
                Box::new(ret_type.clone()),
                Box::new(env_type.clone()),
            ),
        })
    }

    /// Call an operator overloading method for the given operator.
    /// This function handles the special cases some operators have which don't map
    /// 1 to 1 onto their operator function. For example: != requires a negation on
    /// the result of its `eq` method, and the comparison operators each require a
    /// conversion from the `Ordering` result to a boolean.
    fn create_operator_impl_call(
        &self,
        func: ast::Expression,
        lhs: ast::Expression,
        operator: HirBinaryOp,
        rhs: ast::Expression,
        ret: Type,
        location: Location,
    ) -> ast::Expression {
        let arguments = vec![lhs, rhs];
        let func = Box::new(func);
        let return_type = self.convert_type(&ret);

        let mut result =
            ast::Expression::Call(ast::Call { func, arguments, return_type, location });

        use crate::BinaryOpKind::*;
        match operator.kind {
            // Negate the result of the == operation
            NotEqual => {
                result = ast::Expression::Unary(ast::Unary {
                    operator: UnaryOp::Not,
                    rhs: Box::new(result),
                    result_type: ast::Type::Bool,
                    location,
                });
            }
            // All the comparison operators require special handling since their `cmp` method
            // returns an `Ordering` rather than a boolean value.
            //
            // (a < b) => a.cmp(b) == Ordering::Less
            // (a <= b) => a.cmp(b) != Ordering::Greater
            // (a > b) => a.cmp(b) == Ordering::Greater
            // (a >= b) => a.cmp(b) != Ordering::Less
            Less | LessEqual | Greater | GreaterEqual => {
                // Comparing an Ordering directly to a field value in this way takes advantage
                // of the fact the Ordering struct contains a single Field type, and our SSA
                // pass will automatically unpack tuple values.
                let ordering_value = if matches!(operator.kind, Less | GreaterEqual) {
                    FieldElement::zero() // Ordering::Less
                } else {
                    2u128.into() // Ordering::Greater
                };

                let operator =
                    if matches!(operator.kind, Less | Greater) { Equal } else { NotEqual };

                let int_value = ast::Literal::Integer(ordering_value, ast::Type::Field, location);
                let rhs = Box::new(ast::Expression::Literal(int_value));
                let lhs = Box::new(ast::Expression::ExtractTupleField(Box::new(result), 0));

                result = ast::Expression::Binary(ast::Binary { lhs, operator, rhs, location });
            }
            _ => (),
        }

        result
    }

    /// Call sites are instantiated against the trait method, but when an impl is later selected,
    /// the corresponding method in the impl will have a different set of generics. `perform_impl_bindings`
    /// is needed to apply the generics from the trait method to the impl method. Without this,
    /// static method references to generic impls (e.g. `Eq::eq` for `[T; N]`) will fail to re-apply
    /// the correct type bindings during monomorphization.
    fn perform_impl_bindings(
        &self,
        trait_method: Option<TraitMethodId>,
        impl_method: node_interner::FuncId,
    ) -> TypeBindings {
        let mut bindings = TypeBindings::new();

        if let Some(trait_method) = trait_method {
            let the_trait = self.interner.get_trait(trait_method.trait_id);

            let trait_method_type = the_trait.methods[trait_method.method_index].typ.as_monotype();

            // Make each NamedGeneric in this type bindable by replacing it with a TypeVariable
            // with the same internal id and binding.
            let (generics, impl_method_type) =
                self.interner.function_meta(&impl_method).typ.unwrap_forall();

            let replace_type_variable = |var: &TypeVariable| {
                (var.id(), (var.clone(), Type::TypeVariable(var.clone(), TypeVariableKind::Normal)))
            };

            // Replace each NamedGeneric with a TypeVariable containing the same internal type variable
            let type_bindings = generics.iter().map(replace_type_variable).collect();
            let impl_method_type = impl_method_type.force_substitute(&type_bindings);

            trait_method_type.try_unify(&impl_method_type, &mut bindings).unwrap_or_else(|_| {
                unreachable!("Impl method type {} does not unify with trait method type {} during monomorphization", impl_method_type, trait_method_type)
            });

            perform_instantiation_bindings(&bindings);
        }

        bindings
    }
}

fn unwrap_tuple_type(typ: &HirType) -> Vec<HirType> {
    match typ {
        HirType::Tuple(fields) => fields.clone(),
        HirType::TypeVariable(binding, TypeVariableKind::Normal) => match &*binding.borrow() {
            TypeBinding::Bound(binding) => unwrap_tuple_type(binding),
            TypeBinding::Unbound(_) => unreachable!(),
        },
        other => unreachable!("unwrap_tuple_type: expected tuple, found {:?}", other),
    }
}

fn unwrap_struct_type(typ: &HirType) -> Vec<(String, HirType)> {
    match typ {
        HirType::Struct(def, args) => def.borrow().get_fields(args),
        HirType::TypeVariable(binding, TypeVariableKind::Normal) => match &*binding.borrow() {
            TypeBinding::Bound(binding) => unwrap_struct_type(binding),
            TypeBinding::Unbound(_) => unreachable!(),
        },
        other => unreachable!("unwrap_struct_type: expected struct, found {:?}", other),
    }
}

fn perform_instantiation_bindings(bindings: &TypeBindings) {
    for (var, binding) in bindings.values() {
        var.force_bind(binding.clone());
    }
}

fn undo_instantiation_bindings(bindings: TypeBindings) {
    for (id, (var, _)) in bindings {
        var.unbind(id);
    }
}<|MERGE_RESOLUTION|>--- conflicted
+++ resolved
@@ -165,14 +165,9 @@
     let FuncMeta { return_distinctness, return_visibility, kind, .. } =
         monomorphizer.interner.function_meta(&main);
 
-<<<<<<< HEAD
     let (debug_variables, debug_functions, debug_types) =
         monomorphizer.debug_type_tracker.extract_vars_and_types();
-    Program::new(
-=======
-    let (debug_variables, debug_types) = monomorphizer.debug_type_tracker.extract_vars_and_types();
     let program = Program::new(
->>>>>>> 97bcae27
         functions,
         function_sig,
         *return_distinctness,
