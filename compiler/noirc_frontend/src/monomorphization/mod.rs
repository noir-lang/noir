--- conflicted
+++ resolved
@@ -145,22 +145,14 @@
                 let attributes = self.interner.function_attributes(&id);
                 match self.interner.function_meta(&id).kind {
                     FunctionKind::LowLevel => {
-<<<<<<< HEAD
-                        let attribute = attributes.primary.clone().expect("all low level functions must contain a primary attribute which contains the opcode which it links to");
-=======
-                        let attribute = meta.attributes.function.expect("all low level functions must contain a function attribute which contains the opcode which it links to");
->>>>>>> 2107ebcb
+                        let attribute = attributes.function.clone().expect("all low level functions must contain a function attribute which contains the opcode which it links to");
                         let opcode = attribute.foreign().expect(
                             "ice: function marked as foreign, but attribute kind does not match this",
                         );
                         Definition::LowLevel(opcode)
                     }
                     FunctionKind::Builtin => {
-<<<<<<< HEAD
-                        let attribute = attributes.primary.clone().expect("all low level functions must contain a primary  attribute which contains the opcode which it links to");
-=======
-                        let attribute = meta.attributes.function.expect("all low level functions must contain a primary  attribute which contains the opcode which it links to");
->>>>>>> 2107ebcb
+                        let attribute = attributes.function.clone().expect("all low level functions must contain a function  attribute which contains the opcode which it links to");
                         let opcode = attribute.builtin().expect(
                             "ice: function marked as builtin, but attribute kind does not match this",
                         );
@@ -171,15 +163,9 @@
                         Definition::Function(id)
                     }
                     FunctionKind::Oracle => {
-<<<<<<< HEAD
                         let attr = attributes
-                            .primary
+                            .function
                             .clone()
-=======
-                        let attr = meta
-                            .attributes
-                            .function
->>>>>>> 2107ebcb
                             .expect("Oracle function must have an oracle attribute");
 
                         match attr {
