//! Coming after type checking, monomorphization is the last pass in Noir's frontend.
//! It accepts the type checked HIR as input and produces a monomorphized AST as output.
//! This file implements the pass itself, while the AST is defined in the ast module.
//!
//! Unlike the HIR, which is stored within the NodeInterner, the monomorphized AST is
//! self-contained and does not need an external context struct. As a result, the NodeInterner
//! can be safely discarded after monomorphization.
//!
//! The entry point to this pass is the `monomorphize` function which, starting from a given
//! function, will monomorphize the entire reachable program.
use crate::ast::{FunctionKind, IntegerBitSize, Signedness, UnaryOp, Visibility};
use crate::hir::comptime::InterpreterError;
use crate::hir::type_check::{NoMatchingImplFoundError, TypeCheckError};
use crate::node_interner::{ExprId, GlobalValue, ImplSearchErrorKind};
use crate::signed_field::SignedField;
use crate::token::FmtStrFragment;
use crate::{
    Kind, Type, TypeBinding, TypeBindings,
    debug::DebugInstrumenter,
    hir_def::{
        expr::*,
        function::{FuncMeta, FunctionSignature, Parameters},
        stmt::{HirAssignStatement, HirLValue, HirLetStatement, HirPattern, HirStatement},
        types,
    },
    node_interner::{self, DefinitionKind, NodeInterner, StmtId, TraitImplKind, TraitMethodId},
};
use acvm::{FieldElement, acir::AcirField};
use ast::{GlobalId, While};
use fxhash::{FxHashMap as HashMap, FxHashSet as HashSet};
use iter_extended::{btree_map, try_vecmap, vecmap};
use noirc_errors::Location;
use noirc_printable_type::PrintableType;
use std::{
    collections::{BTreeMap, VecDeque},
    unreachable,
};

use self::ast::InlineType;
use self::debug_types::DebugTypeTracker;
use self::{
    ast::{Definition, FuncId, Function, LocalId, Program},
    errors::MonomorphizationError,
};

pub mod ast;
mod debug;
pub mod debug_types;
pub mod errors;
pub mod printer;
pub mod tests;

struct LambdaContext {
    env_ident: ast::Ident,
    captures: Vec<HirCapturedVar>,
}

/// The context struct for the monomorphization pass.
///
/// This struct holds the FIFO queue of functions to monomorphize, which is added to
/// whenever a new (function, type) combination is encountered.
struct Monomorphizer<'interner> {
    /// Functions are keyed by their unique ID, whether they're unconstrained, their expected type,
    /// and any generics they have so that we can monomorphize a new version of the function for each type.
    ///
    /// Keying by any turbofish generics that are specified is necessary for a case where we may have a
    /// trait generic that can be instantiated outside of a function parameter or return value.
    functions: Functions,

    /// Unlike functions, locals are only keyed by their unique ID because they are never
    /// duplicated during monomorphization. Doing so would allow them to be used polymorphically
    /// but would also cause them to be re-evaluated which is a performance trap that would
    /// confuse users.
    locals: HashMap<node_interner::DefinitionId, LocalId>,

    /// Globals are keyed by their unique ID because they are never duplicated during monomorphization.
    globals: HashMap<node_interner::GlobalId, GlobalId>,

    finished_globals: HashMap<GlobalId, ast::Expression>,

    /// Queue of functions to monomorphize next each item in the queue is a tuple of:
    /// (old_id, new_monomorphized_id, any type bindings to apply, the trait method if old_id is from a trait impl, is_unconstrained, location)
    queue: VecDeque<(
        node_interner::FuncId,
        FuncId,
        TypeBindings,
        Option<TraitMethodId>,
        bool,
        Location,
    )>,

    /// When a function finishes being monomorphized, the monomorphized ast::Function is
    /// stored here along with its FuncId.
    finished_functions: BTreeMap<FuncId, Function>,

    /// Used to reference existing definitions in the HIR
    interner: &'interner mut NodeInterner,

    lambda_envs_stack: Vec<LambdaContext>,

    next_local_id: u32,
    next_global_id: u32,
    next_function_id: u32,

    is_range_loop: bool,

    return_location: Option<Location>,

    debug_type_tracker: DebugTypeTracker,

    in_unconstrained_function: bool,
}

/// Using nested HashMaps here lets us avoid cloning HirTypes when calling .get()
type Functions = HashMap<
    (node_interner::FuncId, /*is_unconstrained:*/ bool),
    HashMap<HirType, HashMap<Vec<HirType>, FuncId>>,
>;

type HirType = crate::Type;

/// Starting from the given `main` function, monomorphize the entire program,
/// replacing all references to type variables and NamedGenerics with concrete
/// types, duplicating definitions as necessary to do so.
///
/// Instead of iterating over every function, this pass starts with the main function
/// and monomorphizes every function reachable from it via function calls and references.
/// Thus, if a function is not used in the program, it will not be monomorphized.
///
/// Note that there is no requirement on the `main` function that can be passed into
/// this function. Typically, this is the function named "main" in the source project,
/// but it can also be, for example, an arbitrary test function for running `nargo test`.
#[tracing::instrument(level = "trace", skip(main, interner))]
pub fn monomorphize(
    main: node_interner::FuncId,
    interner: &mut NodeInterner,
    force_unconstrained: bool,
) -> Result<Program, MonomorphizationError> {
    monomorphize_debug(main, interner, &DebugInstrumenter::default(), force_unconstrained)
}

pub fn monomorphize_debug(
    main: node_interner::FuncId,
    interner: &mut NodeInterner,
    debug_instrumenter: &DebugInstrumenter,
    force_unconstrained: bool,
) -> Result<Program, MonomorphizationError> {
    let debug_type_tracker = DebugTypeTracker::build_from_debug_instrumenter(debug_instrumenter);
    let mut monomorphizer = Monomorphizer::new(interner, debug_type_tracker);
    monomorphizer.in_unconstrained_function = force_unconstrained;
    let function_sig = monomorphizer.compile_main(main)?;

    while !monomorphizer.queue.is_empty() {
        let (next_fn_id, new_id, bindings, trait_method, is_unconstrained, location) =
            monomorphizer.queue.pop_front().unwrap();
        monomorphizer.locals.clear();

        monomorphizer.in_unconstrained_function = is_unconstrained;

        perform_instantiation_bindings(&bindings);
        let interner = &monomorphizer.interner;
        let impl_bindings = perform_impl_bindings(interner, trait_method, next_fn_id, location)
            .map_err(MonomorphizationError::InterpreterError)?;

        monomorphizer.function(next_fn_id, new_id, location)?;
        undo_instantiation_bindings(impl_bindings);
        undo_instantiation_bindings(bindings);
    }

    let func_sigs = monomorphizer
        .finished_functions
        .iter()
        .flat_map(|(_, f)| {
            if (!force_unconstrained && f.inline_type.is_entry_point())
                || f.id == Program::main_id()
            {
                Some(f.func_sig.clone())
            } else {
                None
            }
        })
        .collect();

    let functions = vecmap(monomorphizer.finished_functions, |(_, f)| f);
    let FuncMeta { return_visibility, .. } = monomorphizer.interner.function_meta(&main);

    let globals = monomorphizer.finished_globals.into_iter().collect::<BTreeMap<_, _>>();

    let (debug_variables, debug_functions, debug_types) =
        monomorphizer.debug_type_tracker.extract_vars_and_types();

    let program = Program::new(
        functions,
        func_sigs,
        function_sig,
        monomorphizer.return_location,
        *return_visibility,
        globals,
        debug_variables,
        debug_functions,
        debug_types,
    );
    Ok(program)
}

impl<'interner> Monomorphizer<'interner> {
    fn new(interner: &'interner mut NodeInterner, debug_type_tracker: DebugTypeTracker) -> Self {
        Monomorphizer {
            functions: HashMap::default(),
            locals: HashMap::default(),
            globals: HashMap::default(),
            finished_globals: HashMap::default(),
            queue: VecDeque::new(),
            finished_functions: BTreeMap::new(),
            next_local_id: 0,
            next_global_id: 0,
            next_function_id: 0,
            interner,
            lambda_envs_stack: Vec::new(),
            is_range_loop: false,
            return_location: None,
            debug_type_tracker,
            in_unconstrained_function: false,
        }
    }

    fn next_local_id(&mut self) -> LocalId {
        let id = self.next_local_id;
        self.next_local_id += 1;
        LocalId(id)
    }

    fn next_function_id(&mut self) -> ast::FuncId {
        let id = self.next_function_id;
        self.next_function_id += 1;
        ast::FuncId(id)
    }

    fn next_global_id(&mut self) -> GlobalId {
        let id = self.next_global_id;
        self.next_global_id += 1;
        GlobalId(id)
    }

    fn lookup_local(&mut self, id: node_interner::DefinitionId) -> Option<Definition> {
        self.locals.get(&id).copied().map(Definition::Local)
    }

    fn lookup_function(
        &mut self,
        id: node_interner::FuncId,
        expr_id: node_interner::ExprId,
        typ: &HirType,
        turbofish_generics: &[HirType],
        trait_method: Option<TraitMethodId>,
    ) -> Definition {
        let typ = typ.follow_bindings();
        let turbofish_generics = vecmap(turbofish_generics, |typ| typ.follow_bindings());
        let is_unconstrained = self.is_unconstrained(id);

        match self
            .functions
            .get(&(id, is_unconstrained))
            .and_then(|inner_map| inner_map.get(&typ))
            .and_then(|inner_map| inner_map.get(&turbofish_generics))
        {
            Some(id) => Definition::Function(*id),
            None => {
                // Function has not been monomorphized yet
                let attributes = self.interner.function_attributes(&id);
                match self.interner.function_meta(&id).kind {
                    FunctionKind::LowLevel => {
                        let attribute = attributes.function().expect("all low level functions must contain a function attribute which contains the opcode which it links to");
                        let opcode = attribute.foreign().expect(
                            "ice: function marked as foreign, but attribute kind does not match this",
                        );
                        Definition::LowLevel(opcode.to_string())
                    }
                    FunctionKind::Builtin => {
                        let attribute = attributes.function().expect("all builtin functions must contain a function attribute which contains the opcode which it links to");
                        let opcode = attribute.builtin().expect(
                            "ice: function marked as builtin, but attribute kind does not match this",
                        );
                        Definition::Builtin(opcode.to_string())
                    }
                    FunctionKind::Normal | FunctionKind::TraitFunctionWithoutBody => {
                        let id =
                            self.queue_function(id, expr_id, typ, turbofish_generics, trait_method);
                        Definition::Function(id)
                    }
                    FunctionKind::Oracle => {
                        let attribute = attributes.function().expect("all oracle functions must contain a function attribute which contains the opcode which it links to");
                        let opcode = attribute.oracle().expect(
                            "ice: function marked as builtin, but attribute kind does not match this",
                        );
                        Definition::Oracle(opcode.to_string())
                    }
                }
            }
        }
    }

    fn define_local(&mut self, id: node_interner::DefinitionId, new_id: LocalId) {
        self.locals.insert(id, new_id);
    }

    /// Prerequisite: typ = typ.follow_bindings()
    ///          and: turbofish_generics = vecmap(turbofish_generics, Type::follow_bindings)
    fn define_function(
        &mut self,
        id: node_interner::FuncId,
        typ: HirType,
        turbofish_generics: Vec<HirType>,
        is_unconstrained: bool,
        new_id: FuncId,
    ) {
        self.functions
            .entry((id, is_unconstrained))
            .or_default()
            .entry(typ)
            .or_default()
            .insert(turbofish_generics, new_id);
    }

    fn compile_main(
        &mut self,
        main_id: node_interner::FuncId,
    ) -> Result<FunctionSignature, MonomorphizationError> {
        let new_main_id = self.next_function_id();
        assert_eq!(new_main_id, Program::main_id());

        let location = self.interner.function_meta(&main_id).location;
        self.in_unconstrained_function = self.is_unconstrained(main_id);
        self.function(main_id, new_main_id, location)?;

        self.return_location =
            self.interner.function(&main_id).block(self.interner).statements().last().and_then(
                |x| match self.interner.statement(x) {
                    HirStatement::Expression(id) => Some(self.interner.id_location(id)),
                    _ => None,
                },
            );
        let main_meta = self.interner.function_meta(&main_id);
        Ok(main_meta.function_signature())
    }

    fn function(
        &mut self,
        f: node_interner::FuncId,
        id: FuncId,
        location: Location,
    ) -> Result<(), MonomorphizationError> {
        if let Some((self_type, trait_id)) = self.interner.get_function_trait(&f) {
            let the_trait = self.interner.get_trait(trait_id);
            the_trait.self_type_typevar.force_bind(self_type);
        }

        let meta = self.interner.function_meta(&f).clone();

        let mut func_sig = meta.function_signature();
        // Follow the bindings of the function signature for entry points
        // which are not `main` such as foldable functions.
        for param in func_sig.0.iter_mut() {
            param.1 = param.1.follow_bindings();
        }
        func_sig.1 = func_sig.1.map(|return_type| return_type.follow_bindings());

        let modifiers = self.interner.function_modifiers(&f);
        let name = self.interner.function_name(&f).to_owned();

        if modifiers.is_comptime {
            return Err(MonomorphizationError::ComptimeFnInRuntimeCode { name, location });
        }

        let body_expr_id = self.interner.function(&f).as_expr();
        let body_return_type = self.interner.id_type(body_expr_id);
        let return_type = match meta.return_type() {
            Type::TraitAsType(..) => &body_return_type,
            other => other,
        };

        // If `convert_type` fails here it is most likely because of generics at the
        // call site after instantiating this function's type. So show the error there
        // instead of at the function definition.
        let return_type = Self::convert_type(return_type, location)?;
        let unconstrained = self.in_unconstrained_function;

        let attributes = self.interner.function_attributes(&f);
        let inline_type = InlineType::from(attributes);

        let parameters = self.parameters(&meta.parameters)?;
        let body = self.expr(body_expr_id)?;
        let function = ast::Function {
            id,
            name,
            parameters,
            body,
            return_type,
            unconstrained,
            inline_type,
            func_sig,
        };

        self.push_function(id, function);
        Ok(())
    }

    fn push_function(&mut self, id: FuncId, function: ast::Function) {
        let existing = self.finished_functions.insert(id, function);
        assert!(existing.is_none());
    }

    /// Monomorphize each parameter, expanding tuple/struct patterns into multiple parameters
    /// and binding any generic types found.
    fn parameters(
        &mut self,
        params: &Parameters,
    ) -> Result<Vec<(ast::LocalId, bool, String, ast::Type)>, MonomorphizationError> {
        let mut new_params = Vec::with_capacity(params.len());
        for (parameter, typ, _) in &params.0 {
            self.parameter(parameter, typ, &mut new_params)?;
        }
        Ok(new_params)
    }

    fn parameter(
        &mut self,
        param: &HirPattern,
        typ: &HirType,
        new_params: &mut Vec<(ast::LocalId, bool, String, ast::Type)>,
    ) -> Result<(), MonomorphizationError> {
        match param {
            HirPattern::Identifier(ident) => {
                let new_id = self.next_local_id();
                let definition = self.interner.definition(ident.id);
                let name = definition.name.clone();
                let typ = Self::convert_type(typ, ident.location)?;
                new_params.push((new_id, definition.mutable, name, typ));
                self.define_local(ident.id, new_id);
            }
            HirPattern::Mutable(pattern, _) => self.parameter(pattern, typ, new_params)?,
            HirPattern::Tuple(fields, _) => {
                let tuple_field_types = unwrap_tuple_type(typ);

                for (field, typ) in fields.iter().zip(tuple_field_types) {
                    self.parameter(field, &typ, new_params)?;
                }
            }
            HirPattern::Struct(_, fields, location) => {
                let struct_field_types = unwrap_struct_type(typ, *location)?;
                assert_eq!(struct_field_types.len(), fields.len());

                let mut fields =
                    btree_map(fields, |(name, field)| (name.0.contents.clone(), field));

                // Iterate over `struct_field_types` since `unwrap_struct_type` will always
                // return the fields in the order defined by the struct type.
                for (field_name, field_type) in struct_field_types {
                    let field = fields.remove(&field_name).unwrap_or_else(|| {
                        unreachable!("Expected a field named '{field_name}' in the struct pattern")
                    });

                    self.parameter(field, &field_type, new_params)?;
                }
            }
        }
        Ok(())
    }

    fn expr(
        &mut self,
        expr: node_interner::ExprId,
    ) -> Result<ast::Expression, MonomorphizationError> {
        use ast::Expression::Literal;
        use ast::Literal::*;

        let expr = match self.interner.expression(&expr) {
            HirExpression::Ident(ident, generics) => self.ident(ident, expr, generics)?,
            HirExpression::Literal(HirLiteral::Str(contents)) => Literal(Str(contents)),
            HirExpression::Literal(HirLiteral::FmtStr(fragments, idents, _length)) => {
                let fields = try_vecmap(idents, |ident| self.expr(ident))?;
                Literal(FmtStr(
                    fragments,
                    fields.len() as u64,
                    Box::new(ast::Expression::Tuple(fields)),
                ))
            }
            HirExpression::Literal(HirLiteral::Bool(value)) => Literal(Bool(value)),
            HirExpression::Literal(HirLiteral::Integer(value)) => {
                let location = self.interner.id_location(expr);
                let typ = Self::convert_type(&self.interner.id_type(expr), location)?;
                Literal(Integer(value, typ, location))
            }
            HirExpression::Literal(HirLiteral::Array(array)) => match array {
                HirArrayLiteral::Standard(array) => self.standard_array(expr, array, false)?,
                HirArrayLiteral::Repeated { repeated_element, length } => {
                    self.repeated_array(expr, repeated_element, length, false)?
                }
            },
            HirExpression::Literal(HirLiteral::Slice(array)) => match array {
                HirArrayLiteral::Standard(array) => self.standard_array(expr, array, true)?,
                HirArrayLiteral::Repeated { repeated_element, length } => {
                    self.repeated_array(expr, repeated_element, length, true)?
                }
            },
            HirExpression::Literal(HirLiteral::Unit) => ast::Expression::Block(vec![]),
            HirExpression::Block(block) => self.block(block.statements)?,
            HirExpression::Unsafe(block) => self.block(block.statements)?,

            HirExpression::Prefix(prefix) => {
                let rhs = self.expr(prefix.rhs)?;
                let location = self.interner.expr_location(&expr);

                if self.interner.get_selected_impl_for_expression(expr).is_some() {
                    // If an impl was selected for this prefix operator, replace it
                    // with a method call to the appropriate trait impl method.
                    let (function_type, ret) =
                        self.interner.get_prefix_operator_type(expr, prefix.rhs);

                    let method = prefix
                        .trait_method_id
                        .expect("ice: missing trait method if when impl was found");
                    let func = self.resolve_trait_method_expr(expr, function_type, method)?;
                    self.create_prefix_operator_impl_call(func, rhs, ret, location)?
                } else {
                    let operator = prefix.operator;
                    let rhs = Box::new(rhs);
                    let result_type = Self::convert_type(&self.interner.id_type(expr), location)?;
                    ast::Expression::Unary(ast::Unary { operator, rhs, result_type, location })
                }
            }

            HirExpression::Infix(infix) => {
                let lhs = self.expr(infix.lhs)?;
                let rhs = self.expr(infix.rhs)?;
                let operator = infix.operator.kind;
                let location = self.interner.expr_location(&expr);
                if self.interner.get_selected_impl_for_expression(expr).is_some() {
                    // If an impl was selected for this infix operator, replace it
                    // with a method call to the appropriate trait impl method.
                    let (function_type, ret) =
                        self.interner.get_infix_operator_type(infix.lhs, operator, expr);

                    let method = infix.trait_method_id;
                    let func = self.resolve_trait_method_expr(expr, function_type, method)?;
                    let operator = infix.operator;
                    self.create_infix_operator_impl_call(func, lhs, operator, rhs, ret, location)?
                } else {
                    let lhs = Box::new(lhs);
                    let rhs = Box::new(rhs);
                    ast::Expression::Binary(ast::Binary { lhs, rhs, operator, location })
                }
            }

            HirExpression::Index(index) => self.index(expr, index)?,

            HirExpression::MemberAccess(access) => {
                let field_index = self.interner.get_field_index(expr);
                let expr = Box::new(self.expr(access.lhs)?);
                ast::Expression::ExtractTupleField(expr, field_index)
            }

            HirExpression::Call(call) => self.function_call(call, expr)?,

            HirExpression::Constrain(constrain) => {
                let expr = self.expr(constrain.0)?;
                let location = self.interner.expr_location(&constrain.0);
                let assert_message = constrain
                    .2
                    .map(|assert_msg_expr| {
                        self.expr(assert_msg_expr).map(|expr| {
                            (expr, self.interner.id_type(assert_msg_expr).follow_bindings())
                        })
                    })
                    .transpose()?
                    .map(Box::new);

                ast::Expression::Constrain(Box::new(expr), location, assert_message)
            }

            HirExpression::Cast(cast) => {
                let location = self.interner.expr_location(&expr);
                let typ = Self::convert_type(&cast.r#type, location)?;
                let lhs = Box::new(self.expr(cast.lhs)?);
                ast::Expression::Cast(ast::Cast { lhs, r#type: typ, location })
            }

            HirExpression::If(if_expr) => {
                let condition = Box::new(self.expr(if_expr.condition)?);
                let consequence = Box::new(self.expr(if_expr.consequence)?);
                let else_ =
                    if_expr.alternative.map(|alt| self.expr(alt)).transpose()?.map(Box::new);

                let location = self.interner.expr_location(&expr);
                let typ = Self::convert_type(&self.interner.id_type(expr), location)?;
                ast::Expression::If(ast::If { condition, consequence, alternative: else_, typ })
            }

            HirExpression::Match(match_expr) => self.match_expr(match_expr, expr)?,

            HirExpression::Tuple(fields) => {
                let fields = try_vecmap(fields, |id| self.expr(id))?;
                ast::Expression::Tuple(fields)
            }
            HirExpression::Constructor(constructor) => self.constructor(constructor, expr)?,

            HirExpression::Lambda(lambda) => self.lambda(lambda, expr)?,

            HirExpression::MethodCall(hir_method_call) => {
                unreachable!(
                    "Encountered HirExpression::MethodCall during monomorphization {hir_method_call:?}"
                )
            }
            HirExpression::Error => unreachable!("Encountered Error node during monomorphization"),
            HirExpression::Quote(_) => unreachable!("quote expression remaining in runtime code"),
            HirExpression::Unquote(_) => {
                unreachable!("unquote expression remaining in runtime code")
            }
            HirExpression::Comptime(_) => {
                unreachable!("comptime expression remaining in runtime code")
            }
            HirExpression::EnumConstructor(constructor) => {
                self.enum_constructor(constructor, expr)?
            }
        };

        Ok(expr)
    }

    fn standard_array(
        &mut self,
        array: node_interner::ExprId,
        array_elements: Vec<node_interner::ExprId>,
        is_slice: bool,
    ) -> Result<ast::Expression, MonomorphizationError> {
        let location = self.interner.expr_location(&array);
        let typ = Self::convert_type(&self.interner.id_type(array), location)?;
        let contents = try_vecmap(array_elements, |id| self.expr(id))?;
        if is_slice {
            Ok(ast::Expression::Literal(ast::Literal::Slice(ast::ArrayLiteral { contents, typ })))
        } else {
            Ok(ast::Expression::Literal(ast::Literal::Array(ast::ArrayLiteral { contents, typ })))
        }
    }

    fn repeated_array(
        &mut self,
        array: node_interner::ExprId,
        repeated_element: node_interner::ExprId,
        length: HirType,
        is_slice: bool,
    ) -> Result<ast::Expression, MonomorphizationError> {
        let location = self.interner.expr_location(&array);
        let typ = Self::convert_type(&self.interner.id_type(array), location)?;

        let length = length.evaluate_to_u32(location).map_err(|err| {
            let location = self.interner.expr_location(&array);
            MonomorphizationError::UnknownArrayLength { location, err, length }
        })?;

        let contents = try_vecmap(0..length, |_| self.expr(repeated_element))?;
        if is_slice {
            Ok(ast::Expression::Literal(ast::Literal::Slice(ast::ArrayLiteral { contents, typ })))
        } else {
            Ok(ast::Expression::Literal(ast::Literal::Array(ast::ArrayLiteral { contents, typ })))
        }
    }

    fn index(
        &mut self,
        id: node_interner::ExprId,
        index: HirIndexExpression,
    ) -> Result<ast::Expression, MonomorphizationError> {
        let location = self.interner.expr_location(&id);
        let element_type = Self::convert_type(&self.interner.id_type(id), location)?;

        let collection = Box::new(self.expr(index.collection)?);
        let index = Box::new(self.expr(index.index)?);
        let location = self.interner.expr_location(&id);
        Ok(ast::Expression::Index(ast::Index { collection, index, element_type, location }))
    }

    fn statement(&mut self, id: StmtId) -> Result<ast::Expression, MonomorphizationError> {
        match self.interner.statement(&id) {
            HirStatement::Let(let_statement) => self.let_statement(let_statement),
            HirStatement::Assign(assign) => self.assign(assign),
            HirStatement::For(for_loop) => {
                self.is_range_loop = true;
                let start = self.expr(for_loop.start_range)?;
                let end = self.expr(for_loop.end_range)?;
                self.is_range_loop = false;
                let index_variable = self.next_local_id();
                self.define_local(for_loop.identifier.id, index_variable);

                let block = Box::new(self.expr(for_loop.block)?);
                let index_location = for_loop.identifier.location;
                let index_type = self.interner.id_type(for_loop.start_range);
                let index_type = Self::convert_type(&index_type, index_location)?;

                Ok(ast::Expression::For(ast::For {
                    index_variable,
                    index_name: self.interner.definition_name(for_loop.identifier.id).to_owned(),
                    index_type,
                    start_range: Box::new(start),
                    end_range: Box::new(end),
                    start_range_location: self.interner.expr_location(&for_loop.start_range),
                    end_range_location: self.interner.expr_location(&for_loop.end_range),
                    block,
                }))
            }
            HirStatement::Loop(block) => {
                let block = Box::new(self.expr(block)?);
                Ok(ast::Expression::Loop(block))
            }
            HirStatement::While(condition, body) => {
                let condition = Box::new(self.expr(condition)?);
                let body = Box::new(self.expr(body)?);
                Ok(ast::Expression::While(While { condition, body }))
            }
            HirStatement::Expression(expr) => self.expr(expr),
            HirStatement::Semi(expr) => {
                self.expr(expr).map(|expr| ast::Expression::Semi(Box::new(expr)))
            }
            HirStatement::Break => Ok(ast::Expression::Break),
            HirStatement::Continue => Ok(ast::Expression::Continue),
            HirStatement::Error => unreachable!(),

            // All `comptime` statements & expressions should be removed before runtime.
            HirStatement::Comptime(_) => unreachable!("comptime statement in runtime code"),
        }
    }

    fn let_statement(
        &mut self,
        let_statement: HirLetStatement,
    ) -> Result<ast::Expression, MonomorphizationError> {
        let expr = self.expr(let_statement.expression)?;
        let expected_type = self.interner.id_type(let_statement.expression);
        self.unpack_pattern(let_statement.pattern, expr, &expected_type)
    }

    fn constructor(
        &mut self,
        constructor: HirConstructorExpression,
        id: node_interner::ExprId,
    ) -> Result<ast::Expression, MonomorphizationError> {
        let location = self.interner.expr_location(&id);

        let typ = self.interner.id_type(id);
        let field_types = unwrap_struct_type(&typ, location)?;

        let field_type_map = btree_map(&field_types, |x| x.clone());

        // Create let bindings for each field value first to preserve evaluation order before
        // they are reordered and packed into the resulting tuple
        let mut field_vars = BTreeMap::new();
        let mut new_exprs = Vec::with_capacity(constructor.fields.len());

        for (field_name, expr_id) in constructor.fields {
            let new_id = self.next_local_id();
            let field_type = field_type_map.get(&field_name.0.contents).unwrap();
            let location = self.interner.expr_location(&expr_id);
            let typ = Self::convert_type(field_type, location)?;

            field_vars.insert(field_name.0.contents.clone(), (new_id, typ));
            let expression = Box::new(self.expr(expr_id)?);

            new_exprs.push(ast::Expression::Let(ast::Let {
                id: new_id,
                mutable: false,
                name: field_name.0.contents,
                expression,
            }));
        }

        // We must ensure the tuple created from the variables here matches the order
        // of the fields as defined in the type. To do this, we iterate over field_types,
        // rather than field_type_map which is a sorted BTreeMap.
        let field_idents = vecmap(field_types, |(name, _)| {
            let (id, typ) = field_vars.remove(&name).unwrap_or_else(|| {
                unreachable!("Expected field {name} to be present in constructor for {typ}")
            });

            let definition = Definition::Local(id);
            let mutable = false;
            ast::Expression::Ident(ast::Ident { definition, mutable, location: None, name, typ })
        });

        // Finally we can return the created Tuple from the new block
        new_exprs.push(ast::Expression::Tuple(field_idents));
        Ok(ast::Expression::Block(new_exprs))
    }

    /// For an enum like:
    /// enum Foo {
    ///    A(i32, u32),
    ///    B(Field),
    ///    C
    /// }
    ///
    /// this will translate the call `Foo::A(1, 2)` into `(0, (1, 2), (0,), ())` where
    /// the first field `0` is the tag value, the second is `A`, third is `B`, and fourth is `C`.
    /// Each variant that isn't the desired variant has zeroed values filled in for its data.
    fn enum_constructor(
        &mut self,
        constructor: HirEnumConstructorExpression,
        id: node_interner::ExprId,
    ) -> Result<ast::Expression, MonomorphizationError> {
        let location = self.interner.expr_location(&id);
        let typ = self.interner.id_type(id);
        let variants = unwrap_enum_type(&typ, location)?;

        // Fill in each field of the translated enum tuple.
        // For most fields this will be simply `std::mem::zeroed::<T>()`,
        // but for the given variant we just pack all the arguments into a tuple for that field.
        let mut fields = try_vecmap(variants.into_iter().enumerate(), |(i, (_, arg_types))| {
            let fields = if i == constructor.variant_index {
                try_vecmap(&constructor.arguments, |arg| self.expr(*arg))
            } else {
                try_vecmap(arg_types, |typ| {
                    let typ = Self::convert_type(&typ, location)?;
                    Ok(self.zeroed_value_of_type(&typ, location))
                })
            }?;
            Ok(ast::Expression::Tuple(fields))
        })?;

        let tag_value = FieldElement::from(constructor.variant_index);
        let tag_value = SignedField::positive(tag_value);
        let tag = ast::Literal::Integer(tag_value, ast::Type::Field, location);
        fields.insert(0, ast::Expression::Literal(tag));

        Ok(ast::Expression::Tuple(fields))
    }

    fn block(
        &mut self,
        statement_ids: Vec<StmtId>,
    ) -> Result<ast::Expression, MonomorphizationError> {
        let stmts = try_vecmap(statement_ids, |id| self.statement(id));
        stmts.map(ast::Expression::Block)
    }

    fn unpack_pattern(
        &mut self,
        pattern: HirPattern,
        value: ast::Expression,
        typ: &HirType,
    ) -> Result<ast::Expression, MonomorphizationError> {
        match pattern {
            HirPattern::Identifier(ident) => {
                let new_id = self.next_local_id();
                self.define_local(ident.id, new_id);
                let definition = self.interner.definition(ident.id);

                Ok(ast::Expression::Let(ast::Let {
                    id: new_id,
                    mutable: definition.mutable,
                    name: definition.name.clone(),
                    expression: Box::new(value),
                }))
            }
            HirPattern::Mutable(pattern, _) => self.unpack_pattern(*pattern, value, typ),
            HirPattern::Tuple(patterns, _) => {
                let fields = unwrap_tuple_type(typ);
                self.unpack_tuple_pattern(value, patterns.into_iter().zip(fields))
            }
            HirPattern::Struct(_, patterns, location) => {
                let fields = unwrap_struct_type(typ, location)?;
                assert_eq!(patterns.len(), fields.len());

                let mut patterns =
                    btree_map(patterns, |(name, pattern)| (name.0.contents, pattern));

                // We iterate through the type's fields to match the order defined in the struct type
                let patterns_iter = fields.into_iter().map(|(field_name, field_type)| {
                    let pattern = patterns.remove(&field_name).unwrap();
                    (pattern, field_type)
                });

                self.unpack_tuple_pattern(value, patterns_iter)
            }
        }
    }

    fn unpack_tuple_pattern(
        &mut self,
        value: ast::Expression,
        fields: impl Iterator<Item = (HirPattern, HirType)>,
    ) -> Result<ast::Expression, MonomorphizationError> {
        let fresh_id = self.next_local_id();

        let mut definitions = vec![ast::Expression::Let(ast::Let {
            id: fresh_id,
            mutable: false,
            name: "_".into(),
            expression: Box::new(value),
        })];

        for (i, (field_pattern, field_type)) in fields.into_iter().enumerate() {
            let location = field_pattern.location();
            let mutable = false;
            let definition = Definition::Local(fresh_id);
            let name = i.to_string();
            let typ = Self::convert_type(&field_type, location)?;

            let location = Some(location);
            let new_rhs =
                ast::Expression::Ident(ast::Ident { location, mutable, definition, name, typ });

            let new_rhs = ast::Expression::ExtractTupleField(Box::new(new_rhs), i);
            let new_expr = self.unpack_pattern(field_pattern, new_rhs, &field_type)?;
            definitions.push(new_expr);
        }

        Ok(ast::Expression::Block(definitions))
    }

    /// Find a captured variable in the innermost closure, and construct an expression
    fn lookup_captured_expr(&mut self, id: node_interner::DefinitionId) -> Option<ast::Expression> {
        let ctx = self.lambda_envs_stack.last()?;
        ctx.captures.iter().position(|capture| capture.ident.id == id).map(|index| {
            ast::Expression::ExtractTupleField(
                Box::new(ast::Expression::Ident(ctx.env_ident.clone())),
                index,
            )
        })
    }

    /// Find a captured variable in the innermost closure construct a LValue
    fn lookup_captured_lvalue(&mut self, id: node_interner::DefinitionId) -> Option<ast::LValue> {
        let ctx = self.lambda_envs_stack.last()?;
        ctx.captures.iter().position(|capture| capture.ident.id == id).map(|index| {
            ast::LValue::MemberAccess {
                object: Box::new(ast::LValue::Ident(ctx.env_ident.clone())),
                field_index: index,
            }
        })
    }

    /// A local (ie non-function) ident only
    fn local_ident(
        &mut self,
        ident: &HirIdent,
        typ: &Type,
    ) -> Result<Option<ast::Ident>, MonomorphizationError> {
        let definition = self.interner.definition(ident.id);
        let name = definition.name.clone();
        let mutable = definition.mutable;

        let Some(definition) = self.lookup_local(ident.id) else {
            return Ok(None);
        };

        let typ = Self::convert_type(typ, ident.location)?;
        Ok(Some(ast::Ident { location: Some(ident.location), mutable, definition, name, typ }))
    }

    fn ident(
        &mut self,
        ident: HirIdent,
        expr_id: node_interner::ExprId,
        generics: Option<Vec<HirType>>,
    ) -> Result<ast::Expression, MonomorphizationError> {
        let typ = self.interner.id_type(expr_id);

        if let ImplKind::TraitMethod(method) = ident.impl_kind {
            return self.resolve_trait_method_expr(expr_id, typ, method.method_id);
        }

        // Ensure all instantiation bindings are bound.
        // This ensures even unused type variables like `fn foo<T>() {}` have concrete types
        if let Some(bindings) = self.interner.try_get_instantiation_bindings(expr_id) {
            for (_, kind, binding) in bindings.values() {
                match kind {
                    Kind::Any => (),
                    Kind::Normal => (),
                    Kind::Integer => (),
                    Kind::IntegerOrField => (),
                    Kind::Numeric(typ) => Self::check_type(typ, ident.location)?,
                }
                Self::check_type(binding, ident.location)?;
            }
        }

        let definition = self.interner.definition(ident.id);
        let ident = match &definition.kind {
            DefinitionKind::Function(func_id) => {
                let mutable = definition.mutable;
                let location = Some(ident.location);
                let name = definition.name.clone();
                let definition = self.lookup_function(
                    *func_id,
                    expr_id,
                    &typ,
                    &generics.unwrap_or_default(),
                    None,
                );
                let typ = Self::convert_type(&typ, ident.location)?;
                let ident = ast::Ident { location, mutable, definition, name, typ: typ.clone() };
                let ident_expression = ast::Expression::Ident(ident);
                if self.is_function_closure_type(&typ) {
                    ast::Expression::Tuple(vec![
                        ast::Expression::ExtractTupleField(
                            Box::new(ident_expression.clone()),
                            0usize,
                        ),
                        ast::Expression::ExtractTupleField(Box::new(ident_expression), 1usize),
                    ])
                } else {
                    ident_expression
                }
            }
            DefinitionKind::Global(global_id) => {
                self.global_ident(*global_id, definition.name.clone(), &typ, ident.location)?
            }
            DefinitionKind::Local(_) => match self.lookup_captured_expr(ident.id) {
                Some(expr) => expr,
                None => {
                    let Some(ident) = self.local_ident(&ident, &typ)? else {
                        let location = self.interner.id_location(expr_id);
                        let message = "ICE: Variable not found during monomorphization";
                        return Err(MonomorphizationError::InternalError { location, message });
                    };
                    ast::Expression::Ident(ident)
                }
            },
            DefinitionKind::NumericGeneric(type_variable, numeric_typ) => {
                let value = match &*type_variable.borrow() {
                    TypeBinding::Unbound(_, _) => {
                        unreachable!("Unbound type variable used in expression")
                    }
                    TypeBinding::Bound(binding) => {
                        let location = self.interner.id_location(expr_id);
                        binding
                            .evaluate_to_field_element(
                                &Kind::Numeric(numeric_typ.clone()),
                                location,
                            )
                            .map_err(|err| MonomorphizationError::UnknownArrayLength {
                                length: binding.clone(),
                                err,
                                location,
                            })?
                    }
                };
                let location = self.interner.id_location(expr_id);

                if !Kind::Numeric(numeric_typ.clone()).unifies(&Kind::numeric(typ.clone())) {
                    let message = "ICE: Generic's kind does not match expected type";
                    return Err(MonomorphizationError::InternalError { location, message });
                }

                let typ = Self::convert_type(&typ, ident.location)?;
                let value = SignedField::positive(value);
                ast::Expression::Literal(ast::Literal::Integer(value, typ, location))
            }
        };

        Ok(ident)
    }

    fn global_ident(
        &mut self,
        global_id: node_interner::GlobalId,
        name: String,
        typ: &HirType,
        location: Location,
    ) -> Result<ast::Expression, MonomorphizationError> {
        let global = self.interner.get_global(global_id);
        let id = global.id;
        let expr = if let Some(seen_global) = self.globals.get(&id) {
            let typ = Self::convert_type(typ, location)?;
            let ident = ast::Ident {
                location: Some(location),
                definition: Definition::Global(*seen_global),
                mutable: false,
                name,
                typ,
            };
            ast::Expression::Ident(ident)
        } else {
            let (expr, is_closure) = if let GlobalValue::Resolved(value) = global.value.clone() {
                let is_closure = value.is_closure();
                let expr = value
                    .into_hir_expression(self.interner, global.location)
                    .map_err(MonomorphizationError::InterpreterError)?;
                (expr, is_closure)
            } else {
                unreachable!(
                    "All global values should be resolved at compile time and before monomorphization"
                );
            };

            let expr = self.expr(expr)?;

            // Globals are meant to be computed at compile time and are stored in their own context to be shared across functions.
            // Closures are defined as normal functions among all SSA functions and later need to be defunctionalized.
            // Thus, this means we would have to re-define any global closures.
            // The effect of defunctionalization would be the same if we were redefining a global closure or a local closure
            // just with an extra step of indirection through a global variable.
            // For simplicity, we chose to instead inline closures at their callsite as we do not expect
            // placing a closure in the global context to change the final result of the program.
            if !is_closure {
                let new_id = self.next_global_id();
                self.globals.insert(id, new_id);

                self.finished_globals.insert(new_id, expr);
                let typ = Self::convert_type(typ, location)?;
                let ident = ast::Ident {
                    location: Some(location),
                    definition: Definition::Global(new_id),
                    mutable: false,
                    name,
                    typ,
                };
                ast::Expression::Ident(ident)
            } else {
                expr
            }
        };
        Ok(expr)
    }

    /// Convert a non-tuple/struct type to a monomorphized type
    fn convert_type(typ: &HirType, location: Location) -> Result<ast::Type, MonomorphizationError> {
        Self::convert_type_helper(typ, location, &mut HashSet::default())
    }

    fn convert_type_helper(
        typ: &HirType,
        location: Location,
        seen_types: &mut HashSet<Type>,
    ) -> Result<ast::Type, MonomorphizationError> {
        let typ = typ.follow_bindings_shallow();
        Ok(match typ.as_ref() {
            HirType::FieldElement => ast::Type::Field,
            HirType::Integer(sign, bits) => ast::Type::Integer(*sign, *bits),
            HirType::Bool => ast::Type::Bool,
            HirType::String(size) => {
                let size = match size.evaluate_to_u32(location) {
                    Ok(size) => size,
                    // only default variable sizes to size 0
                    Err(TypeCheckError::NonConstantEvaluated { .. }) => 0,
                    Err(err) => {
                        let length = size.as_ref().clone();
                        return Err(MonomorphizationError::UnknownArrayLength {
                            location,
                            err,
                            length,
                        });
                    }
                };
                ast::Type::String(size)
            }
            HirType::FmtString(size, fields) => {
                let size = match size.evaluate_to_u32(location) {
                    Ok(size) => size,
                    // only default variable sizes to size 0
                    Err(TypeCheckError::NonConstantEvaluated { .. }) => 0,
                    Err(err) => {
                        let length = size.as_ref().clone();
                        return Err(MonomorphizationError::UnknownArrayLength {
                            location,
                            err,
                            length,
                        });
                    }
                };
                let fields =
                    Box::new(Self::convert_type_helper(fields.as_ref(), location, seen_types)?);
                ast::Type::FmtString(size, fields)
            }
            HirType::Unit => ast::Type::Unit,
            HirType::Array(length, element) => {
                let element =
                    Box::new(Self::convert_type_helper(element.as_ref(), location, seen_types)?);
                let length = match length.evaluate_to_u32(location) {
                    Ok(length) => length,
                    Err(err) => {
                        let length = length.as_ref().clone();
                        return Err(MonomorphizationError::UnknownArrayLength {
                            location,
                            err,
                            length,
                        });
                    }
                };
                ast::Type::Array(length, element)
            }
            HirType::Slice(element) => {
                let element =
                    Box::new(Self::convert_type_helper(element.as_ref(), location, seen_types)?);
                ast::Type::Slice(element)
            }
            HirType::TraitAsType(..) => {
                unreachable!("All TraitAsType should be replaced before calling convert_type");
            }
            HirType::NamedGeneric(binding, _) => {
                if let TypeBinding::Bound(binding) = &*binding.borrow() {
                    return Self::convert_type_helper(binding, location, seen_types);
                }

                // Default any remaining unbound type variables.
                // This should only happen if the variable in question is unused
                // and within a larger generic type.
                binding.bind(HirType::default_int_or_field_type());
                ast::Type::Field
            }

            HirType::CheckedCast { from, to } => {
                Self::check_checked_cast(from, to, location)?;
                Self::convert_type_helper(to, location, seen_types)?
            }

            HirType::TypeVariable(binding) => {
                let input_type = typ.as_ref().clone();
                if !seen_types.insert(input_type.clone()) {
                    let typ = input_type;
                    return Err(MonomorphizationError::RecursiveType { typ, location });
                }

                let type_var_kind = match &*binding.borrow() {
                    TypeBinding::Bound(binding) => {
                        let typ = Self::convert_type_helper(binding, location, seen_types);
                        seen_types.remove(&input_type);
                        return typ;
                    }
                    TypeBinding::Unbound(_, type_var_kind) => type_var_kind.clone(),
                };

                // Default any remaining unbound type variables.
                // This should only happen if the variable in question is unused
                // and within a larger generic type.
                let default = match type_var_kind.default_type() {
                    Some(typ) => typ,
                    None => return Err(MonomorphizationError::NoDefaultType { location }),
                };

                let monomorphized_default =
                    Self::convert_type_helper(&default, location, seen_types)?;
                binding.bind(default);
                monomorphized_default
            }

            HirType::DataType(def, args) => {
                // Not all generic arguments may be used in a datatype's fields so we have to check
                // the arguments as well as the fields in case any need to be defaulted or are unbound.
                for arg in args {
                    Self::check_type(arg, location)?;
                }

                let input_type = typ.as_ref().clone();
                if !seen_types.insert(input_type.clone()) {
                    let typ = input_type;
                    return Err(MonomorphizationError::RecursiveType { typ, location });
                }

                let def = def.borrow();
                if let Some(fields) = def.get_fields(args) {
                    let fields = try_vecmap(fields, |(_, field)| {
                        Self::convert_type_helper(&field, location, seen_types)
                    })?;

                    seen_types.remove(&input_type);
                    ast::Type::Tuple(fields)
                } else if let Some(variants) = def.get_variants(args) {
                    // Enums are represented as (tag, variant1, variant2, .., variantN)
                    let mut fields = vec![ast::Type::Field];
                    for (_, variant_fields) in variants {
                        let variant_fields = try_vecmap(variant_fields, |typ| {
                            Self::convert_type_helper(&typ, location, seen_types)
                        })?;
                        fields.push(ast::Type::Tuple(variant_fields));
                    }
                    seen_types.remove(&input_type);
                    ast::Type::Tuple(fields)
                } else {
                    unreachable!("Data type has no body")
                }
            }

            HirType::Alias(def, args) => {
                // Similar to the struct case above: generics of an alias might not end up being
                // used in the type that is aliased.
                for arg in args {
                    Self::check_type(arg, location)?;
                }

                Self::convert_type_helper(&def.borrow().get_type(args), location, seen_types)?
            }

            HirType::Tuple(fields) => {
                let fields =
                    try_vecmap(fields, |x| Self::convert_type_helper(x, location, seen_types))?;
                ast::Type::Tuple(fields)
            }

            HirType::Function(args, ret, env, unconstrained) => {
                let args =
                    try_vecmap(args, |x| Self::convert_type_helper(x, location, seen_types))?;
                let ret = Box::new(Self::convert_type_helper(ret, location, seen_types)?);
                let env = Self::convert_type_helper(env, location, seen_types)?;
                match &env {
                    ast::Type::Unit => {
                        ast::Type::Function(args, ret, Box::new(env), *unconstrained)
                    }
                    ast::Type::Tuple(_elements) => ast::Type::Tuple(vec![
                        env.clone(),
                        ast::Type::Function(args, ret, Box::new(env), *unconstrained),
                    ]),
                    _ => {
                        unreachable!(
                            "internal Type::Function env should be either a Unit or a Tuple, not {env}"
                        )
                    }
                }
            }

<<<<<<< HEAD
            HirType::MutableReference(element) => {
                let element = Self::convert_type_helper(element, location, seen_types)?;
=======
            // Lower both mutable & immutable references to the same reference type
            HirType::Reference(element, _mutable) => {
                let element = Self::convert_type(element, location)?;
>>>>>>> b4916a53
                ast::Type::MutableReference(Box::new(element))
            }

            HirType::Forall(_, _) | HirType::Constant(..) | HirType::InfixExpr(..) => {
                unreachable!("Unexpected type {typ} found")
            }
            HirType::Error => {
                let message = "Unexpected Type::Error found during monomorphization";
                return Err(MonomorphizationError::InternalError { message, location });
            }
            HirType::Quoted(typ) => {
                let typ = typ.to_string();
                return Err(MonomorphizationError::ComptimeTypeInRuntimeCode { typ, location });
            }
        })
    }

    // Similar to `convert_type` but returns an error if any type variable can't be defaulted.
    fn check_type(typ: &HirType, location: Location) -> Result<(), MonomorphizationError> {
        let typ = typ.follow_bindings_shallow();
        match typ.as_ref() {
            HirType::FieldElement
            | HirType::Integer(..)
            | HirType::Bool
            | HirType::String(..)
            | HirType::Unit
            | HirType::TraitAsType(..)
            | HirType::Forall(_, _)
            | HirType::Error
            | HirType::Quoted(_) => Ok(()),
            HirType::Constant(_value, kind) => {
                if kind.is_error() || kind.default_type().is_none() {
                    Err(MonomorphizationError::UnknownConstant { location })
                } else {
                    Ok(())
                }
            }
            HirType::CheckedCast { from, to } => {
                Self::check_checked_cast(from, to, location)?;
                Self::check_type(to, location)
            }

            HirType::FmtString(_size, fields) => Self::check_type(fields.as_ref(), location),
            HirType::Array(_length, element) => Self::check_type(element.as_ref(), location),
            HirType::Slice(element) => Self::check_type(element.as_ref(), location),
            HirType::NamedGeneric(binding, _) => {
                if let TypeBinding::Bound(binding) = &*binding.borrow() {
                    return Self::check_type(binding, location);
                }

                Ok(())
            }
            HirType::TypeVariable(binding) => {
                let type_var_kind = match &*binding.borrow() {
                    TypeBinding::Bound(binding) => {
                        return Self::check_type(binding, location);
                    }
                    TypeBinding::Unbound(_, type_var_kind) => type_var_kind.clone(),
                };

                // Default any remaining unbound type variables.
                // This should only happen if the variable in question is unused
                // and within a larger generic type.
                let default = match type_var_kind.default_type() {
                    Some(typ) => typ,
                    None => return Err(MonomorphizationError::NoDefaultType { location }),
                };

                Self::check_type(&default, location)
            }

            HirType::DataType(_def, args) => {
                for arg in args {
                    Self::check_type(arg, location)?;
                }

                Ok(())
            }

            HirType::Alias(_def, args) => {
                for arg in args {
                    Self::check_type(arg, location)?;
                }

                Ok(())
            }

            HirType::Tuple(fields) => {
                for field in fields {
                    Self::check_type(field, location)?;
                }

                Ok(())
            }

            HirType::Function(args, ret, env, _) => {
                for arg in args {
                    Self::check_type(arg, location)?;
                }

                Self::check_type(ret, location)?;
                Self::check_type(env, location)
            }

            HirType::Reference(element, _mutable) => Self::check_type(element, location),
            HirType::InfixExpr(lhs, _, rhs, _) => {
                Self::check_type(lhs, location)?;
                Self::check_type(rhs, location)
            }
        }
    }

    /// Check that the 'from' and to' sides of a CheckedCast unify and
    /// that if the 'to' side evaluates to a field element, that the 'from' side
    /// evaluates to the same field element
    fn check_checked_cast(
        from: &Type,
        to: &Type,
        location: Location,
    ) -> Result<(), MonomorphizationError> {
        if from.unify(to).is_err() {
            return Err(MonomorphizationError::CheckedCastFailed {
                actual: to.clone(),
                expected: from.clone(),
                location,
            });
        }
        let to_value = to.evaluate_to_field_element(&to.kind(), location);
        if to_value.is_ok() {
            let skip_simplifications = false;
            let from_value =
                from.evaluate_to_field_element_helper(&to.kind(), location, skip_simplifications);
            if from_value.is_err() || from_value.unwrap() != to_value.clone().unwrap() {
                return Err(MonomorphizationError::CheckedCastFailed {
                    actual: HirType::Constant(to_value.unwrap(), to.kind()),
                    expected: from.clone(),
                    location,
                });
            }
        }
        Ok(())
    }

    fn is_function_closure(&self, t: ast::Type) -> bool {
        if self.is_function_closure_type(&t) {
            true
        } else if let ast::Type::Tuple(elements) = t {
            if elements.len() == 2 {
                matches!(elements[1], ast::Type::Function(_, _, _, _))
            } else {
                false
            }
        } else {
            false
        }
    }

    fn is_function_closure_type(&self, t: &ast::Type) -> bool {
        if let ast::Type::Function(_, _, env, _) = t {
            let e = (*env).clone();
            matches!(*e, ast::Type::Tuple(_captures))
        } else {
            false
        }
    }

    fn resolve_trait_method_expr(
        &mut self,
        expr_id: node_interner::ExprId,
        function_type: HirType,
        method: TraitMethodId,
    ) -> Result<ast::Expression, MonomorphizationError> {
        let func_id = resolve_trait_method(self.interner, method, expr_id)
            .map_err(MonomorphizationError::InterpreterError)?;

        let func_id =
            match self.lookup_function(func_id, expr_id, &function_type, &[], Some(method)) {
                Definition::Function(func_id) => func_id,
                _ => unreachable!(),
            };

        let the_trait = self.interner.get_trait(method.trait_id);
        let location = self.interner.expr_location(&expr_id);

        Ok(ast::Expression::Ident(ast::Ident {
            definition: Definition::Function(func_id),
            mutable: false,
            location: None,
            name: the_trait.methods[method.method_index].name.0.contents.clone(),
            typ: Self::convert_type(&function_type, location)?,
        }))
    }

    fn function_call(
        &mut self,
        call: HirCallExpression,
        id: node_interner::ExprId,
    ) -> Result<ast::Expression, MonomorphizationError> {
        let original_func = Box::new(self.expr(call.func)?);
        let mut arguments = try_vecmap(&call.arguments, |id| self.expr(*id))?;
        let hir_arguments = vecmap(&call.arguments, |id| self.interner.expression(id));

        self.patch_debug_instrumentation_call(&call, &mut arguments)?;

        let return_type = self.interner.id_type(id);
        let location = self.interner.expr_location(&id);
        let return_type = Self::convert_type(&return_type, location)?;

        let location = call.location;

        if let ast::Expression::Ident(ident) = original_func.as_ref() {
            if let Definition::Oracle(name) = &ident.definition {
                if name.as_str() == "print" {
                    // Oracle calls are required to be wrapped in an unconstrained function
                    // The first argument to the `print` oracle is a bool, indicating a newline to be inserted at the end of the input
                    // The second argument is expected to always be an ident
                    self.append_printable_type_info(&hir_arguments[1], &mut arguments);
                }
            }
        }

        let mut block_expressions = vec![];
        let func_type = self.interner.id_type(call.func);
        let func_type = Self::convert_type(&func_type, location)?;
        let is_closure = self.is_function_closure(func_type);

        let func = if is_closure {
            let local_id = self.next_local_id();

            // store the function in a temporary variable before calling it
            // this is needed for example if call.func is of the form `foo()()`
            // without this, we would translate it to `foo().1(foo().0)`
            let let_stmt = ast::Expression::Let(ast::Let {
                id: local_id,
                mutable: false,
                name: "tmp".to_string(),
                expression: Box::new(*original_func),
            });
            block_expressions.push(let_stmt);

            let extracted_func = ast::Expression::Ident(ast::Ident {
                location: None,
                definition: Definition::Local(local_id),
                mutable: false,
                name: "tmp".to_string(),
                typ: Self::convert_type(&self.interner.id_type(call.func), location)?,
            });

            let env_argument =
                ast::Expression::ExtractTupleField(Box::new(extracted_func.clone()), 0usize);
            arguments.insert(0, env_argument);

            Box::new(ast::Expression::ExtractTupleField(Box::new(extracted_func), 1usize))
        } else {
            original_func.clone()
        };

        let call = self
            .try_evaluate_call(&func, &id, &call.arguments, &arguments, &return_type)?
            .unwrap_or(ast::Expression::Call(ast::Call { func, arguments, return_type, location }));

        if !block_expressions.is_empty() {
            block_expressions.push(call);
            Ok(ast::Expression::Block(block_expressions))
        } else {
            Ok(call)
        }
    }

    /// Adds a function argument that contains type metadata that is required to tell
    /// `println` how to convert values passed to an foreign call back to a human-readable string.
    /// The values passed to an foreign call will be a simple list of field elements,
    /// thus requiring extra metadata to correctly decode this list of elements.
    ///
    /// The Noir compiler has a `PrintableType` that handles encoding/decoding a list
    /// of field elements to/from JSON. The type metadata attached in this method
    /// is the serialized `PrintableType` for the argument passed to the function.
    /// The caller that is running a Noir program should then deserialize the `PrintableType`,
    /// and accurately decode the list of field elements passed to the foreign call.
    fn append_printable_type_info(
        &mut self,
        hir_argument: &HirExpression,
        arguments: &mut Vec<ast::Expression>,
    ) {
        match hir_argument {
            HirExpression::Ident(ident, _) => {
                let typ = self.interner.definition_type(ident.id);
                let typ: Type = typ.follow_bindings();
                let is_fmt_str = match typ {
                    // A format string has many different possible types that need to be handled.
                    // Loop over each element in the format string to fetch each type's relevant metadata
                    Type::FmtString(_, elements) => {
                        match *elements {
                            Type::Tuple(element_types) => {
                                for typ in element_types {
                                    Self::append_printable_type_info_inner(&typ, arguments);
                                }
                            }
                            _ => unreachable!(
                                "ICE: format string type should be a tuple but got a {elements}"
                            ),
                        }
                        true
                    }
                    _ => {
                        Self::append_printable_type_info_inner(&typ, arguments);
                        false
                    }
                };
                // The caller needs information as to whether it is handling a format string or a single type
                arguments.push(ast::Expression::Literal(ast::Literal::Bool(is_fmt_str)));
            }
            _ => unreachable!("logging expr {:?} is not supported", hir_argument),
        }
    }

    fn append_printable_type_info_inner(typ: &Type, arguments: &mut Vec<ast::Expression>) {
        // Disallow printing slices and mutable references for consistency,
        // since they cannot be passed from ACIR into Brillig
        if matches!(typ, HirType::Reference(..)) {
            unreachable!("println and format strings do not support references.");
        }

        let printable_type: PrintableType = typ.into();
        let abi_as_string = serde_json::to_string(&printable_type)
            .expect("ICE: expected PrintableType to serialize");

        arguments.push(ast::Expression::Literal(ast::Literal::Str(abi_as_string)));
    }

    /// Try to evaluate certain builtin functions (currently only 'array_len' and field modulus methods)
    /// at their call site.
    /// NOTE: Evaluating at the call site means we cannot track aliased functions.
    ///       E.g. `let f = std::array::len; f(arr)` will fail to evaluate.
    ///       To fix this we need to evaluate on the identifier instead, which
    ///       requires us to evaluate to a Lambda value which isn't in noir yet.
    fn try_evaluate_call(
        &mut self,
        func: &ast::Expression,
        expr_id: &node_interner::ExprId,
        arguments: &[node_interner::ExprId],
        argument_values: &[ast::Expression],
        result_type: &ast::Type,
    ) -> Result<Option<ast::Expression>, MonomorphizationError> {
        if let ast::Expression::Ident(ident) = func {
            if let Definition::Builtin(opcode) = &ident.definition {
                // TODO(#1736): Move this builtin to the SSA pass
                let location = self.interner.expr_location(expr_id);
                return Ok(match opcode.as_str() {
                    "modulus_num_bits" => {
                        let bits = FieldElement::max_num_bits();
                        let typ =
                            ast::Type::Integer(Signedness::Unsigned, IntegerBitSize::SixtyFour);
                        let bits = SignedField::positive(bits);
                        Some(ast::Expression::Literal(ast::Literal::Integer(bits, typ, location)))
                    }
                    "zeroed" => {
                        let location = self.interner.expr_location(expr_id);
                        Some(self.zeroed_value_of_type(result_type, location))
                    }
                    "modulus_le_bits" => {
                        let bits = FieldElement::modulus().to_radix_le(2);
                        Some(self.modulus_slice_literal(bits, IntegerBitSize::One, location))
                    }
                    "modulus_be_bits" => {
                        let bits = FieldElement::modulus().to_radix_be(2);
                        Some(self.modulus_slice_literal(bits, IntegerBitSize::One, location))
                    }
                    "modulus_be_bytes" => {
                        let bytes = FieldElement::modulus().to_bytes_be();
                        Some(self.modulus_slice_literal(bytes, IntegerBitSize::Eight, location))
                    }
                    "modulus_le_bytes" => {
                        let bytes = FieldElement::modulus().to_bytes_le();
                        Some(self.modulus_slice_literal(bytes, IntegerBitSize::Eight, location))
                    }
                    "checked_transmute" => {
                        Some(self.checked_transmute(*expr_id, arguments, argument_values)?)
                    }
                    _ => None,
                });
            }
        }
        Ok(None)
    }

    fn checked_transmute(
        &mut self,
        expr_id: node_interner::ExprId,
        arguments: &[node_interner::ExprId],
        argument_values: &[ast::Expression],
    ) -> Result<ast::Expression, MonomorphizationError> {
        let location = self.interner.expr_location(&expr_id);
        let actual = self.interner.id_type(arguments[0]).follow_bindings();
        let expected = self.interner.id_type(expr_id).follow_bindings();

        if actual.unify(&expected).is_err() {
            Err(MonomorphizationError::CheckedTransmuteFailed { actual, expected, location })
        } else {
            // Evaluate `checked_transmute(arg)` to `{ arg }`
            // in case the user did `&mut checked_transmute(arg)`. Wrapping the
            // arg in a block prevents mutating the original argument.
            let argument = argument_values[0].clone();
            Ok(ast::Expression::Block(vec![argument]))
        }
    }

    fn modulus_slice_literal(
        &self,
        bytes: Vec<u8>,
        arr_elem_bits: IntegerBitSize,
        location: Location,
    ) -> ast::Expression {
        use ast::*;

        let int_type = Type::Integer(crate::ast::Signedness::Unsigned, arr_elem_bits);

        let bytes_as_expr = vecmap(bytes, |byte| {
            let value = SignedField::positive(byte as u32);
            Expression::Literal(Literal::Integer(value, int_type.clone(), location))
        });

        let typ = Type::Slice(Box::new(int_type));
        let arr_literal = ArrayLiteral { typ, contents: bytes_as_expr };
        Expression::Literal(Literal::Slice(arr_literal))
    }

    fn queue_function(
        &mut self,
        id: node_interner::FuncId,
        expr_id: node_interner::ExprId,
        function_type: HirType,
        turbofish_generics: Vec<HirType>,
        trait_method: Option<TraitMethodId>,
    ) -> FuncId {
        let new_id = self.next_function_id();
        let is_unconstrained = self.is_unconstrained(id);
        self.define_function(
            id,
            function_type.clone(),
            turbofish_generics,
            is_unconstrained,
            new_id,
        );

        let location = self.interner.expr_location(&expr_id);
        let bindings = self.interner.get_instantiation_bindings(expr_id);
        let bindings = self.follow_bindings(bindings);
        self.queue.push_back((id, new_id, bindings, trait_method, is_unconstrained, location));
        new_id
    }

    /// Follow any type variable links within the given TypeBindings to produce
    /// a new TypeBindings that won't be changed when bindings are pushed or popped
    /// during {perform,undo}_monomorphization_bindings.
    ///
    /// Without this, a monomorphized type may fail to propagate passed more than 2
    /// function calls deep since it is possible for a previous link in the chain to
    /// unbind a type variable that was previously bound.
    fn follow_bindings(&self, bindings: &TypeBindings) -> TypeBindings {
        bindings
            .iter()
            .map(|(id, (var, kind, binding))| {
                let binding2 = binding.follow_bindings();
                (*id, (var.clone(), kind.clone(), binding2))
            })
            .collect()
    }

    fn assign(
        &mut self,
        assign: HirAssignStatement,
    ) -> Result<ast::Expression, MonomorphizationError> {
        let expression = Box::new(self.expr(assign.expression)?);
        let lvalue = self.lvalue(assign.lvalue)?;
        Ok(ast::Expression::Assign(ast::Assign { expression, lvalue }))
    }

    fn lvalue(&mut self, lvalue: HirLValue) -> Result<ast::LValue, MonomorphizationError> {
        let value = match lvalue {
            HirLValue::Ident(ident, typ) => match self.lookup_captured_lvalue(ident.id) {
                Some(value) => value,
                None => ast::LValue::Ident(self.local_ident(&ident, &typ)?.unwrap()),
            },
            HirLValue::MemberAccess { object, field_index, .. } => {
                let field_index = field_index.unwrap();
                let object = Box::new(self.lvalue(*object)?);
                ast::LValue::MemberAccess { object, field_index }
            }
            HirLValue::Index { array, index, typ, location } => {
                let array = Box::new(self.lvalue(*array)?);
                let index = Box::new(self.expr(index)?);
                let element_type = Self::convert_type(&typ, location)?;
                ast::LValue::Index { array, index, element_type, location }
            }
            HirLValue::Dereference { lvalue, element_type, location } => {
                let reference = Box::new(self.lvalue(*lvalue)?);
                let element_type = Self::convert_type(&element_type, location)?;
                ast::LValue::Dereference { reference, element_type }
            }
        };

        Ok(value)
    }

    fn lambda(
        &mut self,
        lambda: HirLambda,
        expr: node_interner::ExprId,
    ) -> Result<ast::Expression, MonomorphizationError> {
        if lambda.captures.is_empty() {
            self.lambda_no_capture(lambda, expr)
        } else {
            let (setup, closure_variable) = self.lambda_with_setup(lambda, expr)?;
            Ok(ast::Expression::Block(vec![setup, closure_variable]))
        }
    }

    fn lambda_no_capture(
        &mut self,
        lambda: HirLambda,
        expr: node_interner::ExprId,
    ) -> Result<ast::Expression, MonomorphizationError> {
        let location = self.interner.expr_location(&expr);
        let ret_type = Self::convert_type(&lambda.return_type, location)?;
        let lambda_name = "lambda";
        let parameter_types =
            try_vecmap(&lambda.parameters, |(_, typ)| Self::convert_type(typ, location))?;

        // Manually convert to Parameters type so we can reuse the self.parameters method
        let parameters =
            vecmap(lambda.parameters, |(pattern, typ)| (pattern, typ, Visibility::Private)).into();

        let parameters = self.parameters(&parameters)?;
        let body = self.expr(lambda.body)?;
        let id = self.next_function_id();

        let function = ast::Function {
            id,
            name: lambda_name.to_owned(),
            parameters,
            body,
            return_type: ret_type.clone(),
            unconstrained: self.in_unconstrained_function,
            inline_type: InlineType::default(),
            func_sig: FunctionSignature::default(),
        };
        self.push_function(id, function);

        let typ = ast::Type::Function(
            parameter_types,
            Box::new(ret_type),
            Box::new(ast::Type::Unit),
            false,
        );

        let name = lambda_name.to_owned();
        Ok(ast::Expression::Ident(ast::Ident {
            definition: Definition::Function(id),
            mutable: false,
            location: None,
            name,
            typ,
        }))
    }

    fn lambda_with_setup(
        &mut self,
        lambda: HirLambda,
        expr: node_interner::ExprId,
    ) -> Result<(ast::Expression, ast::Expression), MonomorphizationError> {
        // returns (<closure setup>, <closure variable>)
        //   which can be used directly in callsites or transformed
        //   directly to a single `Expression`
        // for other cases by `lambda` which is called by `expr`
        //
        // it solves the problem of detecting special cases where
        // we call something like
        // `{let env$.. = ..;}.1({let env$.. = ..;}.0, ..)`
        // which was leading to redefinition errors
        //
        // instead of detecting and extracting
        // patterns in the resulting tree,
        // which seems more fragile, we directly reuse the return parameters
        // of this function in those cases
        let location = self.interner.expr_location(&expr);
        let ret_type = Self::convert_type(&lambda.return_type, location)?;
        let lambda_name = "lambda";
        let parameter_types =
            try_vecmap(&lambda.parameters, |(_, typ)| Self::convert_type(typ, location))?;

        // Manually convert to Parameters type so we can reuse the self.parameters method
        let parameters =
            vecmap(lambda.parameters, |(pattern, typ)| (pattern, typ, Visibility::Private)).into();

        let mut converted_parameters = self.parameters(&parameters)?;

        let id = self.next_function_id();
        let name = lambda_name.to_owned();
        let return_type = ret_type.clone();

        let env_local_id = self.next_local_id();
        let env_name = "env";
        let env_tuple =
            ast::Expression::Tuple(try_vecmap(&lambda.captures, |capture| {
                match capture.transitive_capture_index {
                    Some(field_index) => {
                        let lambda_ctx = self.lambda_envs_stack.last().expect(
                            "Expected to find a parent closure environment, but found none",
                        );

                        let ident = Box::new(ast::Expression::Ident(lambda_ctx.env_ident.clone()));
                        Ok(ast::Expression::ExtractTupleField(ident, field_index))
                    }
                    None => {
                        let typ = self.interner.definition_type(capture.ident.id);
                        let ident = self.local_ident(&capture.ident, &typ)?.unwrap();
                        Ok(ast::Expression::Ident(ident))
                    }
                }
            })?);

        let expr_type = self.interner.id_type(expr);
        let env_typ = if let types::Type::Function(_, _, function_env_type, _) = expr_type {
            Self::convert_type(&function_env_type, location)?
        } else {
            unreachable!("expected a Function type for a Lambda node")
        };

        let env_let_stmt = ast::Expression::Let(ast::Let {
            id: env_local_id,
            mutable: false,
            name: env_name.to_string(),
            expression: Box::new(env_tuple),
        });

        let location = None; // TODO: This should match the location of the lambda expression
        let mutable = true;
        let definition = Definition::Local(env_local_id);

        let env_ident = ast::Ident {
            location,
            mutable,
            definition,
            name: env_name.to_string(),
            typ: env_typ.clone(),
        };

        self.lambda_envs_stack
            .push(LambdaContext { env_ident: env_ident.clone(), captures: lambda.captures });
        let body = self.expr(lambda.body)?;
        self.lambda_envs_stack.pop();

        let lambda_fn_typ: ast::Type = ast::Type::Function(
            parameter_types,
            Box::new(ret_type),
            Box::new(env_typ.clone()),
            false,
        );
        let lambda_fn = ast::Expression::Ident(ast::Ident {
            definition: Definition::Function(id),
            mutable: false,
            location: None, // TODO: This should match the location of the lambda expression
            name: name.clone(),
            typ: lambda_fn_typ.clone(),
        });

        let mut parameters = vec![(env_local_id, true, env_name.to_string(), env_typ.clone())];
        parameters.append(&mut converted_parameters);

        let function = ast::Function {
            id,
            name,
            parameters,
            body,
            return_type,
            unconstrained: self.in_unconstrained_function,
            inline_type: InlineType::default(),
            func_sig: FunctionSignature::default(),
        };
        self.push_function(id, function);

        let lambda_value =
            ast::Expression::Tuple(vec![ast::Expression::Ident(env_ident), lambda_fn]);
        let block_local_id = self.next_local_id();
        let block_ident_name = "closure_variable";
        let block_let_stmt = ast::Expression::Let(ast::Let {
            id: block_local_id,
            mutable: false,
            name: block_ident_name.to_string(),
            expression: Box::new(ast::Expression::Block(vec![env_let_stmt, lambda_value])),
        });

        let closure_definition = Definition::Local(block_local_id);

        let closure_ident = ast::Expression::Ident(ast::Ident {
            location,
            mutable: false,
            definition: closure_definition,
            name: block_ident_name.to_string(),
            typ: ast::Type::Tuple(vec![env_typ, lambda_fn_typ]),
        });

        Ok((block_let_stmt, closure_ident))
    }

    fn match_expr(
        &mut self,
        match_expr: HirMatch,
        expr_id: ExprId,
    ) -> Result<ast::Expression, MonomorphizationError> {
        match match_expr {
            HirMatch::Success(id) => self.expr(id),
            HirMatch::Failure { .. } => {
                let false_ = Box::new(ast::Expression::Literal(ast::Literal::Bool(false)));
                let msg = "match failure";
                let msg_expr = ast::Expression::Literal(ast::Literal::Str(msg.to_string()));

                let u32_type = HirType::Integer(Signedness::Unsigned, IntegerBitSize::ThirtyTwo);
                let length = (msg.len() as u128).into();
                let length = HirType::Constant(length, Kind::Numeric(Box::new(u32_type)));
                let msg_type = HirType::String(Box::new(length));

                let msg = Some(Box::new((msg_expr, msg_type)));
                let location = self.interner.expr_location(&expr_id);
                Ok(ast::Expression::Constrain(false_, location, msg))
            }
            HirMatch::Guard { cond, body, otherwise } => {
                let condition = Box::new(self.expr(cond)?);
                let consequence = Box::new(self.expr(body)?);
                let alternative = Some(Box::new(self.match_expr(*otherwise, expr_id)?));
                let location = self.interner.expr_location(&expr_id);
                let typ = Self::convert_type(&self.interner.id_type(expr_id), location)?;
                Ok(ast::Expression::If(ast::If { condition, consequence, alternative, typ }))
            }
            HirMatch::Switch(variable_to_match, cases, default) => {
                let variable_to_match = match self.lookup_local(variable_to_match) {
                    Some(Definition::Local(id)) => id,
                    other => unreachable!("Expected match variable to be defined. Found {other:?}"),
                };

                let cases = try_vecmap(cases, |case| {
                    let arguments = vecmap(case.arguments, |arg| {
                        let new_id = self.next_local_id();
                        self.define_local(arg, new_id);
                        new_id
                    });
                    let branch = self.match_expr(case.body, expr_id)?;
                    Ok(ast::MatchCase { constructor: case.constructor, arguments, branch })
                })?;

                let default_case = match default {
                    Some(case) => Some(Box::new(self.match_expr(*case, expr_id)?)),
                    None => None,
                };

                let location = self.interner.expr_location(&expr_id);
                let typ = Self::convert_type(&self.interner.id_type(expr_id), location)?;
                Ok(ast::Expression::Match(ast::Match {
                    variable_to_match,
                    cases,
                    default_case,
                    typ,
                }))
            }
        }
    }

    /// Implements std::unsafe_func::zeroed by returning an appropriate zeroed
    /// ast literal or collection node for the given type. Note that for functions
    /// there is no obvious zeroed value so this should be considered unsafe to use.
    fn zeroed_value_of_type(
        &mut self,
        typ: &ast::Type,
        location: noirc_errors::Location,
    ) -> ast::Expression {
        match typ {
            ast::Type::Field | ast::Type::Integer(..) => {
                let typ = typ.clone();
                let zero = SignedField::positive(0u32);
                ast::Expression::Literal(ast::Literal::Integer(zero, typ, location))
            }
            ast::Type::Bool => ast::Expression::Literal(ast::Literal::Bool(false)),
            ast::Type::Unit => ast::Expression::Literal(ast::Literal::Unit),
            ast::Type::Array(length, element_type) => {
                let element = self.zeroed_value_of_type(element_type.as_ref(), location);
                ast::Expression::Literal(ast::Literal::Array(ast::ArrayLiteral {
                    contents: vec![element; *length as usize],
                    typ: ast::Type::Array(*length, element_type.clone()),
                }))
            }
            ast::Type::String(length) => {
                ast::Expression::Literal(ast::Literal::Str("\0".repeat(*length as usize)))
            }
            ast::Type::FmtString(length, fields) => {
                let zeroed_tuple = self.zeroed_value_of_type(fields, location);
                let fields_len = match &zeroed_tuple {
                    ast::Expression::Tuple(fields) => fields.len() as u64,
                    _ => unreachable!(
                        "ICE: format string fields should be structured in a tuple, but got a {zeroed_tuple}"
                    ),
                };
                ast::Expression::Literal(ast::Literal::FmtStr(
                    vec![FmtStrFragment::String("\0".repeat(*length as usize))],
                    fields_len,
                    Box::new(zeroed_tuple),
                ))
            }
            ast::Type::Tuple(fields) => ast::Expression::Tuple(vecmap(fields, |field| {
                self.zeroed_value_of_type(field, location)
            })),
            ast::Type::Function(parameter_types, ret_type, env, unconstrained) => self
                .create_zeroed_function(parameter_types, ret_type, env, *unconstrained, location),
            ast::Type::Slice(element_type) => {
                ast::Expression::Literal(ast::Literal::Slice(ast::ArrayLiteral {
                    contents: vec![],
                    typ: ast::Type::Slice(element_type.clone()),
                }))
            }
            ast::Type::MutableReference(element) => {
                use crate::ast::UnaryOp::Reference;
                let rhs = Box::new(self.zeroed_value_of_type(element, location));
                let result_type = typ.clone();
                ast::Expression::Unary(ast::Unary {
                    rhs,
                    result_type,
                    operator: Reference { mutable: true },
                    location,
                })
            }
        }
    }

    // Creating a zeroed function value is almost always an error if it is used later,
    // Hence why std::unsafe_func::zeroed is unsafe.
    //
    // To avoid confusing later passes, we arbitrarily choose to construct a function
    // that satisfies the input type by discarding all its parameters and returning a
    // zeroed value of the result type.
    fn create_zeroed_function(
        &mut self,
        parameter_types: &[ast::Type],
        ret_type: &ast::Type,
        env_type: &ast::Type,
        unconstrained: bool,
        location: noirc_errors::Location,
    ) -> ast::Expression {
        let lambda_name = "zeroed_lambda";

        let parameters = vecmap(parameter_types, |parameter_type| {
            (self.next_local_id(), false, "_".into(), parameter_type.clone())
        });

        let body = self.zeroed_value_of_type(ret_type, location);

        let id = self.next_function_id();
        let return_type = ret_type.clone();
        let name = lambda_name.to_owned();

        let function = ast::Function {
            id,
            name,
            parameters,
            body,
            return_type,
            unconstrained,
            inline_type: InlineType::default(),
            func_sig: FunctionSignature::default(),
        };
        self.push_function(id, function);

        ast::Expression::Ident(ast::Ident {
            definition: Definition::Function(id),
            mutable: false,
            location: None,
            name: lambda_name.to_owned(),
            typ: ast::Type::Function(
                parameter_types.to_owned(),
                Box::new(ret_type.clone()),
                Box::new(env_type.clone()),
                unconstrained,
            ),
        })
    }

    /// Call an infix operator overloading method for the given operator.
    /// This function handles the special cases some operators have which don't map
    /// 1 to 1 onto their operator function. For example: != requires a negation on
    /// the result of its `eq` method, and the comparison operators each require a
    /// conversion from the `Ordering` result to a boolean.
    fn create_infix_operator_impl_call(
        &self,
        func: ast::Expression,
        lhs: ast::Expression,
        operator: HirBinaryOp,
        rhs: ast::Expression,
        ret: Type,
        location: Location,
    ) -> Result<ast::Expression, MonomorphizationError> {
        let arguments = vec![lhs, rhs];
        let func = Box::new(func);
        let return_type = Self::convert_type(&ret, location)?;

        let mut result =
            ast::Expression::Call(ast::Call { func, arguments, return_type, location });

        use crate::ast::BinaryOpKind::*;
        match operator.kind {
            // Negate the result of the == operation
            NotEqual => {
                result = ast::Expression::Unary(ast::Unary {
                    operator: UnaryOp::Not,
                    rhs: Box::new(result),
                    result_type: ast::Type::Bool,
                    location,
                });
            }
            // All the comparison operators require special handling since their `cmp` method
            // returns an `Ordering` rather than a boolean value.
            //
            // (a < b) => a.cmp(b) == Ordering::Less
            // (a <= b) => a.cmp(b) != Ordering::Greater
            // (a > b) => a.cmp(b) == Ordering::Greater
            // (a >= b) => a.cmp(b) != Ordering::Less
            Less | LessEqual | Greater | GreaterEqual => {
                // Comparing an Ordering directly to a field value in this way takes advantage
                // of the fact the Ordering struct contains a single Field type, and our SSA
                // pass will automatically unpack tuple values.
                let ordering_value = if matches!(operator.kind, Less | GreaterEqual) {
                    FieldElement::zero() // Ordering::Less
                } else {
                    2u128.into() // Ordering::Greater
                };

                let operator =
                    if matches!(operator.kind, Less | Greater) { Equal } else { NotEqual };

                let ordering_value = SignedField::positive(ordering_value);
                let int_value = ast::Literal::Integer(ordering_value, ast::Type::Field, location);
                let rhs = Box::new(ast::Expression::Literal(int_value));
                let lhs = Box::new(ast::Expression::ExtractTupleField(Box::new(result), 0));

                result = ast::Expression::Binary(ast::Binary { lhs, operator, rhs, location });
            }
            _ => (),
        }

        Ok(result)
    }

    /// Call an operator overloading method for the given prefix operator.
    fn create_prefix_operator_impl_call(
        &self,
        func: ast::Expression,
        rhs: ast::Expression,
        ret: Type,
        location: Location,
    ) -> Result<ast::Expression, MonomorphizationError> {
        let arguments = vec![rhs];
        let func = Box::new(func);
        let return_type = Self::convert_type(&ret, location)?;

        Ok(ast::Expression::Call(ast::Call { func, arguments, return_type, location }))
    }

    fn is_unconstrained(&self, func_id: node_interner::FuncId) -> bool {
        self.in_unconstrained_function
            || self.interner.function_modifiers(&func_id).is_unconstrained
    }
}

fn unwrap_tuple_type(typ: &HirType) -> Vec<HirType> {
    match typ.follow_bindings() {
        HirType::Tuple(fields) => fields.clone(),
        other => unreachable!("unwrap_tuple_type: expected tuple, found {:?}", other),
    }
}

fn unwrap_struct_type(
    typ: &HirType,
    location: Location,
) -> Result<Vec<(String, HirType)>, MonomorphizationError> {
    match typ.follow_bindings() {
        HirType::DataType(def, args) => {
            // Some of args might not be mentioned in fields, so we need to check that they aren't unbound.
            for arg in &args {
                Monomorphizer::check_type(arg, location)?;
            }

            Ok(def.borrow().get_fields(&args).unwrap())
        }
        other => unreachable!("unwrap_struct_type: expected struct, found {:?}", other),
    }
}

fn unwrap_enum_type(
    typ: &HirType,
    location: Location,
) -> Result<Vec<(String, Vec<HirType>)>, MonomorphizationError> {
    match typ.unwrap_forall().1.follow_bindings() {
        HirType::DataType(def, args) => {
            // Some of args might not be mentioned in fields, so we need to check that they aren't unbound.
            for arg in &args {
                Monomorphizer::check_type(arg, location)?;
            }

            Ok(def.borrow().get_variants(&args).unwrap())
        }
        other => unreachable!("unwrap_enum_type: expected enum, found {:?}", other),
    }
}

pub fn perform_instantiation_bindings(bindings: &TypeBindings) {
    for (var, _kind, binding) in bindings.values() {
        var.force_bind(binding.clone());
    }
}

pub fn undo_instantiation_bindings(bindings: TypeBindings) {
    for (id, (var, kind, _)) in bindings {
        var.unbind(id, kind);
    }
}

/// Call sites are instantiated against the trait method, but when an impl is later selected,
/// the corresponding method in the impl will have a different set of generics. `perform_impl_bindings`
/// is needed to apply the generics from the trait method to the impl method. Without this,
/// static method references to generic impls (e.g. `Eq::eq` for `[T; N]`) will fail to re-apply
/// the correct type bindings during monomorphization.
pub fn perform_impl_bindings(
    interner: &NodeInterner,
    trait_method: Option<TraitMethodId>,
    impl_method: node_interner::FuncId,
    location: Location,
) -> Result<TypeBindings, InterpreterError> {
    let mut bindings = TypeBindings::new();

    if let Some(trait_method) = trait_method {
        let the_trait = interner.get_trait(trait_method.trait_id);

        let mut trait_method_type =
            the_trait.methods[trait_method.method_index].typ.as_monotype().clone();

        let mut impl_method_type =
            interner.function_meta(&impl_method).typ.unwrap_forall().1.clone();

        // Make each NamedGeneric in this type bindable by replacing it with a TypeVariable
        // with the same internal id, binding.
        trait_method_type.replace_named_generics_with_type_variables();
        impl_method_type.replace_named_generics_with_type_variables();

        trait_method_type.try_unify(&impl_method_type, &mut bindings).map_err(|_| {
            InterpreterError::ImplMethodTypeMismatch {
                expected: trait_method_type.follow_bindings(),
                actual: impl_method_type.follow_bindings(),
                location,
            }
        })?;

        perform_instantiation_bindings(&bindings);
    }

    Ok(bindings)
}

pub fn resolve_trait_method(
    interner: &NodeInterner,
    method: TraitMethodId,
    expr_id: ExprId,
) -> Result<node_interner::FuncId, InterpreterError> {
    let trait_impl = interner.get_selected_impl_for_expression(expr_id).ok_or_else(|| {
        let location = interner.expr_location(&expr_id);
        InterpreterError::NoImpl { location }
    })?;

    let impl_id = match trait_impl {
        TraitImplKind::Normal(impl_id) => impl_id,
        TraitImplKind::Assumed { object_type, trait_generics } => {
            let location = interner.expr_location(&expr_id);

            match interner.lookup_trait_implementation(
                &object_type,
                method.trait_id,
                &trait_generics.ordered,
                &trait_generics.named,
            ) {
                Ok(TraitImplKind::Normal(impl_id)) => impl_id,
                Ok(TraitImplKind::Assumed { .. }) => {
                    return Err(InterpreterError::NoImpl { location });
                }
                Err(ImplSearchErrorKind::TypeAnnotationsNeededOnObjectType) => {
                    return Err(InterpreterError::TypeAnnotationsNeededForMethodCall { location });
                }
                Err(ImplSearchErrorKind::Nested(constraints)) => {
                    if let Some(error) =
                        NoMatchingImplFoundError::new(interner, constraints, location)
                    {
                        return Err(InterpreterError::NoMatchingImplFound { error });
                    } else {
                        return Err(InterpreterError::NoImpl { location });
                    }
                }
                Err(ImplSearchErrorKind::MultipleMatching(candidates)) => {
                    return Err(InterpreterError::MultipleMatchingImpls {
                        object_type,
                        location,
                        candidates,
                    });
                }
            }
        }
    };

    Ok(interner.get_trait_implementation(impl_id).borrow().methods[method.method_index])
}<|MERGE_RESOLUTION|>--- conflicted
+++ resolved
@@ -1317,14 +1317,9 @@
                 }
             }
 
-<<<<<<< HEAD
-            HirType::MutableReference(element) => {
-                let element = Self::convert_type_helper(element, location, seen_types)?;
-=======
             // Lower both mutable & immutable references to the same reference type
             HirType::Reference(element, _mutable) => {
-                let element = Self::convert_type(element, location)?;
->>>>>>> b4916a53
+                let element = Self::convert_type_helper(element, location, seen_types)?;
                 ast::Type::MutableReference(Box::new(element))
             }
 
