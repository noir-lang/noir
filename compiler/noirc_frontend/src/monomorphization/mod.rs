//! Coming after type checking, monomorphization is the last pass in Noir's frontend.
//! It accepts the type checked HIR as input and produces a monomorphized AST as output.
//! This file implements the pass itself, while the AST is defined in the ast module.
//!
//! Unlike the HIR, which is stored within the NodeInterner, the monomorphized AST is
//! self-contained and does not need an external context struct. As a result, the NodeInterner
//! can be safely discarded after monomorphization.
//!
//! The entry point to this pass is the `monomorphize` function which, starting from a given
//! function, will monomorphize the entire reachable program.
use acvm::FieldElement;
use iter_extended::{btree_map, vecmap};
use noirc_printable_type::PrintableType;
use std::collections::{BTreeMap, HashMap, VecDeque};

use crate::{
    hir_def::{
        expr::*,
        function::{FuncMeta, FunctionSignature, Parameters},
        stmt::{HirAssignStatement, HirLValue, HirLetStatement, HirPattern, HirStatement},
        types,
    },
    node_interner::{self, DefinitionKind, NodeInterner, StmtId},
    token::FunctionAttribute,
    ContractFunctionType, FunctionKind, Type, TypeBinding, TypeBindings, TypeVariableKind,
    Visibility,
};

use self::ast::{Definition, FuncId, Function, LocalId, Program};

pub mod ast;
pub mod printer;

struct LambdaContext {
    env_ident: ast::Ident,
    captures: Vec<HirCapturedVar>,
}

/// The context struct for the monomorphization pass.
///
/// This struct holds the FIFO queue of functions to monomorphize, which is added to
/// whenever a new (function, type) combination is encountered.
struct Monomorphizer<'interner> {
    /// Globals are keyed by their unique ID and expected type so that we can monomorphize
    /// a new version of the global for each type. Note that 'global' here means 'globally
    /// visible' and thus includes both functions and global variables.
    ///
    /// Using nested HashMaps here lets us avoid cloning HirTypes when calling .get()
    globals: HashMap<node_interner::FuncId, HashMap<HirType, FuncId>>,

    /// Unlike globals, locals are only keyed by their unique ID because they are never
    /// duplicated during monomorphization. Doing so would allow them to be used polymorphically
    /// but would also cause them to be re-evaluated which is a performance trap that would
    /// confuse users.
    locals: HashMap<node_interner::DefinitionId, LocalId>,

    /// Queue of functions to monomorphize next
    queue: VecDeque<(node_interner::FuncId, FuncId, TypeBindings)>,

    /// When a function finishes being monomorphized, the monomorphized ast::Function is
    /// stored here along with its FuncId.
    finished_functions: BTreeMap<FuncId, Function>,

    /// Used to reference existing definitions in the HIR
    interner: &'interner NodeInterner,

    lambda_envs_stack: Vec<LambdaContext>,

    next_local_id: u32,
    next_function_id: u32,

    is_range_loop: bool,
}

type HirType = crate::Type;

/// Starting from the given `main` function, monomorphize the entire program,
/// replacing all references to type variables and NamedGenerics with concrete
/// types, duplicating definitions as necessary to do so.
///
/// Instead of iterating over every function, this pass starts with the main function
/// and monomorphizes every function reachable from it via function calls and references.
/// Thus, if a function is not used in the program, it will not be monomorphized.
///
/// Note that there is no requirement on the `main` function that can be passed into
/// this function. Typically, this is the function named "main" in the source project,
/// but it can also be, for example, an arbitrary test function for running `nargo test`.
pub fn monomorphize(main: node_interner::FuncId, interner: &NodeInterner) -> Program {
    let mut monomorphizer = Monomorphizer::new(interner);
    let function_sig = monomorphizer.compile_main(main);

    while !monomorphizer.queue.is_empty() {
        let (next_fn_id, new_id, bindings) = monomorphizer.queue.pop_front().unwrap();
        monomorphizer.locals.clear();

        perform_instantiation_bindings(&bindings);
        monomorphizer.function(next_fn_id, new_id);
        undo_instantiation_bindings(bindings);
    }

    let functions = vecmap(monomorphizer.finished_functions, |(_, f)| f);
    let FuncMeta { return_distinctness, .. } = interner.function_meta(&main);
    Program::new(functions, function_sig, return_distinctness)
}

impl<'interner> Monomorphizer<'interner> {
    fn new(interner: &'interner NodeInterner) -> Self {
        Monomorphizer {
            globals: HashMap::new(),
            locals: HashMap::new(),
            queue: VecDeque::new(),
            finished_functions: BTreeMap::new(),
            next_local_id: 0,
            next_function_id: 0,
            interner,
            lambda_envs_stack: Vec::new(),
            is_range_loop: false,
        }
    }

    fn next_local_id(&mut self) -> LocalId {
        let id = self.next_local_id;
        self.next_local_id += 1;
        LocalId(id)
    }

    fn next_function_id(&mut self) -> ast::FuncId {
        let id = self.next_function_id;
        self.next_function_id += 1;
        ast::FuncId(id)
    }

    fn lookup_local(&mut self, id: node_interner::DefinitionId) -> Option<Definition> {
        self.locals.get(&id).copied().map(Definition::Local)
    }

    fn lookup_function(
        &mut self,
        id: node_interner::FuncId,
        expr_id: node_interner::ExprId,
        typ: &HirType,
    ) -> Definition {
        let typ = typ.follow_bindings();
        match self.globals.get(&id).and_then(|inner_map| inner_map.get(&typ)) {
            Some(id) => Definition::Function(*id),
            None => {
                // Function has not been monomorphized yet
                let attributes = self.interner.function_attributes(&id);
                match self.interner.function_meta(&id).kind {
                    FunctionKind::LowLevel => {
                        let attribute = attributes.function.clone().expect("all low level functions must contain a function attribute which contains the opcode which it links to");
                        let opcode = attribute.foreign().expect(
                            "ice: function marked as foreign, but attribute kind does not match this",
                        );
                        Definition::LowLevel(opcode)
                    }
                    FunctionKind::Builtin => {
                        let attribute = attributes.function.clone().expect("all low level functions must contain a function  attribute which contains the opcode which it links to");
                        let opcode = attribute.builtin().expect(
                            "ice: function marked as builtin, but attribute kind does not match this",
                        );
                        Definition::Builtin(opcode)
                    }
                    FunctionKind::Normal => {
                        let id = self.queue_function(id, expr_id, typ);
                        Definition::Function(id)
                    }
                    FunctionKind::Oracle => {
                        let attr = attributes
                            .function
                            .clone()
                            .expect("Oracle function must have an oracle attribute");

                        match attr {
                            FunctionAttribute::Oracle(name) => Definition::Oracle(name),
                            _ => unreachable!("Oracle function must have an oracle attribute"),
                        }
                    }
                }
            }
        }
    }

    fn define_local(&mut self, id: node_interner::DefinitionId, new_id: LocalId) {
        self.locals.insert(id, new_id);
    }

    /// Prerequisite: typ = typ.follow_bindings()
    fn define_global(&mut self, id: node_interner::FuncId, typ: HirType, new_id: FuncId) {
        self.globals.entry(id).or_default().insert(typ, new_id);
    }

    fn compile_main(&mut self, main_id: node_interner::FuncId) -> FunctionSignature {
        let new_main_id = self.next_function_id();
        assert_eq!(new_main_id, Program::main_id());
        self.function(main_id, new_main_id);

        let main_meta = self.interner.function_meta(&main_id);
        main_meta.into_function_signature()
    }

    fn function(&mut self, f: node_interner::FuncId, id: FuncId) {
        let meta = self.interner.function_meta(&f);
        let modifiers = self.interner.function_modifiers(&f);
        let name = self.interner.function_name(&f).to_owned();

        let return_type = self.convert_type(meta.return_type());
        let parameters = self.parameters(meta.parameters);
        let body = self.expr(*self.interner.function(&f).as_expr());
        let unconstrained = modifiers.is_unconstrained
            || matches!(modifiers.contract_function_type, Some(ContractFunctionType::Open));

        let function = ast::Function { id, name, parameters, body, return_type, unconstrained };
        self.push_function(id, function);
    }

    fn push_function(&mut self, id: FuncId, function: ast::Function) {
        let existing = self.finished_functions.insert(id, function);
        assert!(existing.is_none());
    }

    /// Monomorphize each parameter, expanding tuple/struct patterns into multiple parameters
    /// and binding any generic types found.
    fn parameters(&mut self, params: Parameters) -> Vec<(ast::LocalId, bool, String, ast::Type)> {
        let mut new_params = Vec::with_capacity(params.len());
        for parameter in params {
            self.parameter(parameter.0, &parameter.1, &mut new_params);
        }
        new_params
    }

    fn parameter(
        &mut self,
        param: HirPattern,
        typ: &HirType,
        new_params: &mut Vec<(ast::LocalId, bool, String, ast::Type)>,
    ) {
        match param {
            HirPattern::Identifier(ident) => {
                let new_id = self.next_local_id();
                let definition = self.interner.definition(ident.id);
                let name = definition.name.clone();
                new_params.push((new_id, definition.mutable, name, self.convert_type(typ)));
                self.define_local(ident.id, new_id);
            }
            HirPattern::Mutable(pattern, _) => self.parameter(*pattern, typ, new_params),
            HirPattern::Tuple(fields, _) => {
                let tuple_field_types = unwrap_tuple_type(typ);

                for (field, typ) in fields.into_iter().zip(tuple_field_types) {
                    self.parameter(field, &typ, new_params);
                }
            }
            HirPattern::Struct(_, fields, _) => {
                let struct_field_types = unwrap_struct_type(typ);
                assert_eq!(struct_field_types.len(), fields.len());

                let mut fields = btree_map(fields, |(name, field)| (name.0.contents, field));

                // Iterate over `struct_field_types` since `unwrap_struct_type` will always
                // return the fields in the order defined by the struct type.
                for (field_name, field_type) in struct_field_types {
                    let field = fields.remove(&field_name).unwrap_or_else(|| {
                        unreachable!("Expected a field named '{field_name}' in the struct pattern")
                    });

                    self.parameter(field, &field_type, new_params);
                }
            }
        }
    }

    fn expr(&mut self, expr: node_interner::ExprId) -> ast::Expression {
        use ast::Expression::Literal;
        use ast::Literal::*;

        match self.interner.expression(&expr) {
            HirExpression::Ident(ident) => self.ident(ident, expr),
            HirExpression::Literal(HirLiteral::Str(contents)) => Literal(Str(contents)),
            HirExpression::Literal(HirLiteral::FmtStr(contents, idents)) => {
                let fields = vecmap(idents, |ident| self.expr(ident));
                Literal(FmtStr(
                    contents,
                    fields.len() as u64,
                    Box::new(ast::Expression::Tuple(fields)),
                ))
            }
            HirExpression::Literal(HirLiteral::Bool(value)) => Literal(Bool(value)),
            HirExpression::Literal(HirLiteral::Integer(value)) => {
                let typ = self.convert_type(&self.interner.id_type(expr));
                Literal(Integer(value, typ))
            }
            HirExpression::Literal(HirLiteral::Array(array)) => match array {
                HirArrayLiteral::Standard(array) => self.standard_array(expr, array),
                HirArrayLiteral::Repeated { repeated_element, length } => {
                    self.repeated_array(expr, repeated_element, length)
                }
            },
            HirExpression::Literal(HirLiteral::Unit) => ast::Expression::Block(vec![]),
            HirExpression::Block(block) => self.block(block.0),

            HirExpression::Prefix(prefix) => {
                let location = self.interner.expr_location(&expr);
                ast::Expression::Unary(ast::Unary {
                    operator: prefix.operator,
                    rhs: Box::new(self.expr(prefix.rhs)),
                    result_type: self.convert_type(&self.interner.id_type(expr)),
                    location,
                })
            }

            HirExpression::Infix(infix) => {
                let lhs = Box::new(self.expr(infix.lhs));
                let rhs = Box::new(self.expr(infix.rhs));
                let operator = infix.operator.kind;
                let location = self.interner.expr_location(&expr);
                ast::Expression::Binary(ast::Binary { lhs, rhs, operator, location })
            }

            HirExpression::Index(index) => self.index(expr, index),

            HirExpression::MemberAccess(access) => {
                let field_index = self.interner.get_field_index(expr);
                let expr = Box::new(self.expr(access.lhs));
                ast::Expression::ExtractTupleField(expr, field_index)
            }

            HirExpression::Call(call) => self.function_call(call, expr),

            HirExpression::Cast(cast) => ast::Expression::Cast(ast::Cast {
                lhs: Box::new(self.expr(cast.lhs)),
                r#type: self.convert_type(&cast.r#type),
                location: self.interner.expr_location(&expr),
            }),

            HirExpression::For(for_expr) => {
                self.is_range_loop = true;
                let start = self.expr(for_expr.start_range);
                let end = self.expr(for_expr.end_range);
                self.is_range_loop = false;
                let index_variable = self.next_local_id();
                self.define_local(for_expr.identifier.id, index_variable);

                let block = Box::new(self.expr(for_expr.block));

                ast::Expression::For(ast::For {
                    index_variable,
                    index_name: self.interner.definition_name(for_expr.identifier.id).to_owned(),
                    index_type: self.convert_type(&self.interner.id_type(for_expr.start_range)),
                    start_range: Box::new(start),
                    end_range: Box::new(end),
                    start_range_location: self.interner.expr_location(&for_expr.start_range),
                    end_range_location: self.interner.expr_location(&for_expr.end_range),
                    block,
                })
            }

            HirExpression::If(if_expr) => {
                let cond = self.expr(if_expr.condition);
                let then = self.expr(if_expr.consequence);
                let else_ = if_expr.alternative.map(|alt| Box::new(self.expr(alt)));
                ast::Expression::If(ast::If {
                    condition: Box::new(cond),
                    consequence: Box::new(then),
                    alternative: else_,
                    typ: self.convert_type(&self.interner.id_type(expr)),
                })
            }

            HirExpression::Tuple(fields) => {
                let fields = vecmap(fields, |id| self.expr(id));
                ast::Expression::Tuple(fields)
            }
            HirExpression::Constructor(constructor) => self.constructor(constructor, expr),

            HirExpression::Lambda(lambda) => self.lambda(lambda, expr),

            HirExpression::MethodCall(_) => {
                unreachable!("Encountered HirExpression::MethodCall during monomorphization")
            }
            HirExpression::Error => unreachable!("Encountered Error node during monomorphization"),
        }
    }

    fn standard_array(
        &mut self,
        array: node_interner::ExprId,
        array_elements: Vec<node_interner::ExprId>,
    ) -> ast::Expression {
        let typ = self.convert_type(&self.interner.id_type(array));
        let contents = vecmap(array_elements, |id| self.expr(id));
        ast::Expression::Literal(ast::Literal::Array(ast::ArrayLiteral { contents, typ }))
    }

    fn repeated_array(
        &mut self,
        array: node_interner::ExprId,
        repeated_element: node_interner::ExprId,
        length: HirType,
    ) -> ast::Expression {
        let typ = self.convert_type(&self.interner.id_type(array));

        let contents = self.expr(repeated_element);
        let length = length
            .evaluate_to_u64()
            .expect("Length of array is unknown when evaluating numeric generic");

        let contents = vec![contents; length as usize];
        ast::Expression::Literal(ast::Literal::Array(ast::ArrayLiteral { contents, typ }))
    }

    fn index(&mut self, id: node_interner::ExprId, index: HirIndexExpression) -> ast::Expression {
        let element_type = self.convert_type(&self.interner.id_type(id));

        let collection = Box::new(self.expr(index.collection));
        let index = Box::new(self.expr(index.index));
        let location = self.interner.expr_location(&id);
        ast::Expression::Index(ast::Index { collection, index, element_type, location })
    }

    fn statement(&mut self, id: StmtId) -> ast::Expression {
        match self.interner.statement(&id) {
            HirStatement::Let(let_statement) => self.let_statement(let_statement),
            HirStatement::Constrain(constrain) => {
                let expr = self.expr(constrain.0);
                let location = self.interner.expr_location(&constrain.0);
                ast::Expression::Constrain(Box::new(expr), location, constrain.2)
            }
            HirStatement::Assign(assign) => self.assign(assign),
            HirStatement::Expression(expr) => self.expr(expr),
            HirStatement::Semi(expr) => ast::Expression::Semi(Box::new(self.expr(expr))),
            HirStatement::Error => unreachable!(),
        }
    }

    fn let_statement(&mut self, let_statement: HirLetStatement) -> ast::Expression {
        let expr = self.expr(let_statement.expression);
        let expected_type = self.interner.id_type(let_statement.expression);
        self.unpack_pattern(let_statement.pattern, expr, &expected_type)
    }

    fn constructor(
        &mut self,
        constructor: HirConstructorExpression,
        id: node_interner::ExprId,
    ) -> ast::Expression {
        let typ = self.interner.id_type(id);
        let field_types = unwrap_struct_type(&typ);

        let field_type_map = btree_map(&field_types, |x| x.clone());

        // Create let bindings for each field value first to preserve evaluation order before
        // they are reordered and packed into the resulting tuple
        let mut field_vars = BTreeMap::new();
        let mut new_exprs = Vec::with_capacity(constructor.fields.len());

        for (field_name, expr_id) in constructor.fields {
            let new_id = self.next_local_id();
            let field_type = field_type_map.get(&field_name.0.contents).unwrap();
            let typ = self.convert_type(field_type);

            field_vars.insert(field_name.0.contents.clone(), (new_id, typ));
            let expression = Box::new(self.expr(expr_id));

            new_exprs.push(ast::Expression::Let(ast::Let {
                id: new_id,
                mutable: false,
                name: field_name.0.contents,
                expression,
            }));
        }

        // We must ensure the tuple created from the variables here matches the order
        // of the fields as defined in the type. To do this, we iterate over field_types,
        // rather than field_type_map which is a sorted BTreeMap.
        let field_idents = vecmap(field_types, |(name, _)| {
            let (id, typ) = field_vars.remove(&name).unwrap_or_else(|| {
                unreachable!("Expected field {name} to be present in constructor for {typ}")
            });

            let definition = Definition::Local(id);
            let mutable = false;
            ast::Expression::Ident(ast::Ident { definition, mutable, location: None, name, typ })
        });

        // Finally we can return the created Tuple from the new block
        new_exprs.push(ast::Expression::Tuple(field_idents));
        ast::Expression::Block(new_exprs)
    }

    fn block(&mut self, statement_ids: Vec<StmtId>) -> ast::Expression {
        ast::Expression::Block(vecmap(statement_ids, |id| self.statement(id)))
    }

    fn unpack_pattern(
        &mut self,
        pattern: HirPattern,
        value: ast::Expression,
        typ: &HirType,
    ) -> ast::Expression {
        match pattern {
            HirPattern::Identifier(ident) => {
                let new_id = self.next_local_id();
                self.define_local(ident.id, new_id);
                let definition = self.interner.definition(ident.id);

                ast::Expression::Let(ast::Let {
                    id: new_id,
                    mutable: definition.mutable,
                    name: definition.name.clone(),
                    expression: Box::new(value),
                })
            }
            HirPattern::Mutable(pattern, _) => self.unpack_pattern(*pattern, value, typ),
            HirPattern::Tuple(patterns, _) => {
                let fields = unwrap_tuple_type(typ);
                self.unpack_tuple_pattern(value, patterns.into_iter().zip(fields))
            }
            HirPattern::Struct(_, patterns, _) => {
                let fields = unwrap_struct_type(typ);
                assert_eq!(patterns.len(), fields.len());

                let mut patterns =
                    btree_map(patterns, |(name, pattern)| (name.0.contents, pattern));

                // We iterate through the type's fields to match the order defined in the struct type
                let patterns_iter = fields.into_iter().map(|(field_name, field_type)| {
                    let pattern = patterns.remove(&field_name).unwrap();
                    (pattern, field_type)
                });

                self.unpack_tuple_pattern(value, patterns_iter)
            }
        }
    }

    fn unpack_tuple_pattern(
        &mut self,
        value: ast::Expression,
        fields: impl Iterator<Item = (HirPattern, HirType)>,
    ) -> ast::Expression {
        let fresh_id = self.next_local_id();

        let mut definitions = vec![ast::Expression::Let(ast::Let {
            id: fresh_id,
            mutable: false,
            name: "_".into(),
            expression: Box::new(value),
        })];

        for (i, (field_pattern, field_type)) in fields.into_iter().enumerate() {
            let location = None;
            let mutable = false;
            let definition = Definition::Local(fresh_id);
            let name = i.to_string();
            let typ = self.convert_type(&field_type);

            let new_rhs =
                ast::Expression::Ident(ast::Ident { location, mutable, definition, name, typ });

            let new_rhs = ast::Expression::ExtractTupleField(Box::new(new_rhs), i);
            let new_expr = self.unpack_pattern(field_pattern, new_rhs, &field_type);
            definitions.push(new_expr);
        }

        ast::Expression::Block(definitions)
    }

    /// Find a captured variable in the innermost closure, and construct an expression
    fn lookup_captured_expr(&mut self, id: node_interner::DefinitionId) -> Option<ast::Expression> {
        let ctx = self.lambda_envs_stack.last()?;
        ctx.captures.iter().position(|capture| capture.ident.id == id).map(|index| {
            ast::Expression::ExtractTupleField(
                Box::new(ast::Expression::Ident(ctx.env_ident.clone())),
                index,
            )
        })
    }

    /// Find a captured variable in the innermost closure construct a LValue
    fn lookup_captured_lvalue(&mut self, id: node_interner::DefinitionId) -> Option<ast::LValue> {
        let ctx = self.lambda_envs_stack.last()?;
        ctx.captures.iter().position(|capture| capture.ident.id == id).map(|index| {
            ast::LValue::MemberAccess {
                object: Box::new(ast::LValue::Ident(ctx.env_ident.clone())),
                field_index: index,
            }
        })
    }

    /// A local (ie non-global) ident only
    fn local_ident(&mut self, ident: &HirIdent) -> Option<ast::Ident> {
        let definition = self.interner.definition(ident.id);
        let name = definition.name.clone();
        let mutable = definition.mutable;

        let definition = self.lookup_local(ident.id)?;
        let typ = self.convert_type(&self.interner.id_type(ident.id));

        Some(ast::Ident { location: Some(ident.location), mutable, definition, name, typ })
    }

    fn ident(&mut self, ident: HirIdent, expr_id: node_interner::ExprId) -> ast::Expression {
        let definition = self.interner.definition(ident.id);
        match &definition.kind {
            DefinitionKind::Function(func_id) => {
                let mutable = definition.mutable;
                let location = Some(ident.location);
                let name = definition.name.clone();
                let typ = self.interner.id_type(expr_id);

                let definition = self.lookup_function(*func_id, expr_id, &typ);
                let typ = self.convert_type(&typ);
                let ident = ast::Ident { location, mutable, definition, name, typ: typ.clone() };
                let ident_expression = ast::Expression::Ident(ident);
                if self.is_function_closure_type(&typ) {
                    ast::Expression::Tuple(vec![
                        ast::Expression::ExtractTupleField(
                            Box::new(ident_expression.clone()),
                            0usize,
                        ),
                        ast::Expression::ExtractTupleField(Box::new(ident_expression), 1usize),
                    ])
                } else {
                    ident_expression
                }
            }
            DefinitionKind::Global(expr_id) => self.expr(*expr_id),
            DefinitionKind::Local(_) => self.lookup_captured_expr(ident.id).unwrap_or_else(|| {
                let ident = self.local_ident(&ident).unwrap();
                ast::Expression::Ident(ident)
            }),
            DefinitionKind::GenericType(type_variable) => {
                let value = match &*type_variable.borrow() {
                    TypeBinding::Unbound(_) => {
                        unreachable!("Unbound type variable used in expression")
                    }
                    TypeBinding::Bound(binding) => binding.evaluate_to_u64().unwrap_or_else(|| {
                        panic!("Non-numeric type variable used in expression expecting a value")
                    }),
                };

                let value = FieldElement::from(value as u128);
                ast::Expression::Literal(ast::Literal::Integer(value, ast::Type::Field))
            }
        }
    }

    /// Convert a non-tuple/struct type to a monomorphized type
    fn convert_type(&self, typ: &HirType) -> ast::Type {
        match typ {
            HirType::FieldElement => ast::Type::Field,
            HirType::Integer(sign, bits) => ast::Type::Integer(*sign, *bits),
            HirType::Bool => ast::Type::Bool,
            HirType::String(size) => ast::Type::String(size.evaluate_to_u64().unwrap_or(0)),
            HirType::FmtString(size, fields) => {
                let size = size.evaluate_to_u64().unwrap_or(0);
                let fields = Box::new(self.convert_type(fields.as_ref()));
                ast::Type::FmtString(size, fields)
            }
            HirType::Unit => ast::Type::Unit,

            HirType::Array(length, element) => {
                let element = Box::new(self.convert_type(element.as_ref()));

                if let Some(length) = length.evaluate_to_u64() {
                    ast::Type::Array(length, element)
                } else {
                    ast::Type::Slice(element)
                }
            }

            HirType::NamedGeneric(binding, _) => {
                if let TypeBinding::Bound(binding) = &*binding.borrow() {
                    return self.convert_type(binding);
                }

                // Default any remaining unbound type variables.
                // This should only happen if the variable in question is unused
                // and within a larger generic type.
                // NOTE: Make sure to review this if there is ever type-directed dispatch,
                // like automatic solving of traits. It should be fine since it is strictly
                // after type checking, but care should be taken that it doesn't change which
                // impls are chosen.
                *binding.borrow_mut() = TypeBinding::Bound(HirType::default_int_type());
                ast::Type::Field
            }

            HirType::TypeVariable(binding, kind) => {
                if let TypeBinding::Bound(binding) = &*binding.borrow() {
                    return self.convert_type(binding);
                }

                // Default any remaining unbound type variables.
                // This should only happen if the variable in question is unused
                // and within a larger generic type.
                // NOTE: Make sure to review this if there is ever type-directed dispatch,
                // like automatic solving of traits. It should be fine since it is strictly
                // after type checking, but care should be taken that it doesn't change which
                // impls are chosen.
                let default =
                    if self.is_range_loop && matches!(kind, TypeVariableKind::IntegerOrField) {
                        Type::default_range_loop_type()
                    } else {
                        kind.default_type()
                    };

                let monomorphized_default = self.convert_type(&default);
                *binding.borrow_mut() = TypeBinding::Bound(default);
                monomorphized_default
            }

            HirType::Struct(def, args) => {
                let fields = def.borrow().get_fields(args);
                let fields = vecmap(fields, |(_, field)| self.convert_type(&field));
                ast::Type::Tuple(fields)
            }

            HirType::Tuple(fields) => {
                let fields = vecmap(fields, |x| self.convert_type(x));
                ast::Type::Tuple(fields)
            }

            HirType::Function(args, ret, env) => {
                let args = vecmap(args, |x| self.convert_type(x));
                let ret = Box::new(self.convert_type(ret));
                let env = self.convert_type(env);
                match &env {
                    ast::Type::Unit => ast::Type::Function(args, ret, Box::new(env)),
                    ast::Type::Tuple(_elements) => ast::Type::Tuple(vec![
                        env.clone(),
                        ast::Type::Function(args, ret, Box::new(env)),
                    ]),
                    _ => {
                        unreachable!(
                            "internal Type::Function env should be either a Unit or a Tuple, not {env}"
                        )
                    }
                }
            }

            HirType::MutableReference(element) => {
                let element = self.convert_type(element);
                ast::Type::MutableReference(Box::new(element))
            }

            HirType::Forall(_, _)
            | HirType::Constant(_)
            | HirType::NotConstant
            | HirType::Error => {
                unreachable!("Unexpected type {} found", typ)
            }
        }
    }

    fn is_function_closure(&self, raw_func_id: node_interner::ExprId) -> bool {
        let t = self.convert_type(&self.interner.id_type(raw_func_id));
        if self.is_function_closure_type(&t) {
            true
        } else if let ast::Type::Tuple(elements) = t {
            if elements.len() == 2 {
                matches!(elements[1], ast::Type::Function(_, _, _))
            } else {
                false
            }
        } else {
            false
        }
    }

    fn is_function_closure_type(&self, t: &ast::Type) -> bool {
        if let ast::Type::Function(_, _, env) = t {
            let e = (*env).clone();
            matches!(*e, ast::Type::Tuple(_captures))
        } else {
            false
        }
    }

    fn function_call(
        &mut self,
        call: HirCallExpression,
        id: node_interner::ExprId,
    ) -> ast::Expression {
        let original_func = Box::new(self.expr(call.func));
        let mut arguments = vecmap(&call.arguments, |id| self.expr(*id));
        let hir_arguments = vecmap(&call.arguments, |id| self.interner.expression(id));
        let func: Box<ast::Expression>;
        let return_type = self.interner.id_type(id);
        let return_type = self.convert_type(&return_type);
        let location = call.location;

        if let ast::Expression::Ident(ident) = original_func.as_ref() {
            if let Definition::Oracle(name) = &ident.definition {
                if name.as_str() == "println" {
                    // Oracle calls are required to be wrapped in an unconstrained function
                    // Thus, the only argument to the `println` oracle is expected to always be an ident
                    self.append_printable_type_info(&hir_arguments[0], &mut arguments);
                }
            }
        }

        let mut block_expressions = vec![];

        let is_closure = self.is_function_closure(call.func);
        if is_closure {
            let local_id = self.next_local_id();

            // store the function in a temporary variable before calling it
            // this is needed for example if call.func is of the form `foo()()`
            // without this, we would translate it to `foo().1(foo().0)`
            let let_stmt = ast::Expression::Let(ast::Let {
                id: local_id,
                mutable: false,
                name: "tmp".to_string(),
                expression: Box::new(*original_func),
            });
            block_expressions.push(let_stmt);

            let extracted_func = ast::Expression::Ident(ast::Ident {
                location: None,
                definition: Definition::Local(local_id),
                mutable: false,
                name: "tmp".to_string(),
                typ: self.convert_type(&self.interner.id_type(call.func)),
            });

            func = Box::new(ast::Expression::ExtractTupleField(
                Box::new(extracted_func.clone()),
                1usize,
            ));
            let env_argument = ast::Expression::ExtractTupleField(Box::new(extracted_func), 0usize);
            arguments.insert(0, env_argument);
        } else {
            func = original_func.clone();
        };

        let call = self
            .try_evaluate_call(&func, &id, &return_type)
            .unwrap_or(ast::Expression::Call(ast::Call { func, arguments, return_type, location }));

        if !block_expressions.is_empty() {
            block_expressions.push(call);
            ast::Expression::Block(block_expressions)
        } else {
            call
        }
    }

    /// Adds a function argument that contains type metadata that is required to tell
    /// `println` how to convert values passed to an foreign call  back to a human-readable string.
    /// The values passed to an foreign call will be a simple list of field elements,
    /// thus requiring extra metadata to correctly decode this list of elements.
    ///
    /// The Noir compiler has a `PrintableType` that handles encoding/decoding a list
    /// of field elements to/from JSON. The type metadata attached in this method
    /// is the serialized `PrintableType` for the argument passed to the function.
    /// The caller that is running a Noir program should then deserialize the `PrintableType`,
    /// and accurately decode the list of field elements passed to the foreign call.
    fn append_printable_type_info(
        &mut self,
        hir_argument: &HirExpression,
        arguments: &mut Vec<ast::Expression>,
    ) {
        match hir_argument {
            HirExpression::Ident(ident) => {
                let typ = self.interner.id_type(ident.id);
                let typ: Type = typ.follow_bindings();
                let is_fmt_str = match typ {
                    // A format string has many different possible types that need to be handled.
                    // Loop over each element in the format string to fetch each type's relevant metadata
                    Type::FmtString(_, elements) => {
                        match *elements {
                            Type::Tuple(element_types) => {
                                for typ in element_types {
                                    Self::append_printable_type_info_inner(&typ, arguments);
                                }
                            }
                            _ => unreachable!(
                                "ICE: format string type should be a tuple but got a {elements}"
                            ),
                        }
                        true
                    }
                    _ => {
                        Self::append_printable_type_info_inner(&typ, arguments);
                        false
                    }
                };
                // The caller needs information as to whether it is handling a format string or a single type
                arguments.push(ast::Expression::Literal(ast::Literal::Bool(is_fmt_str)));
            }
            _ => unreachable!("logging expr {:?} is not supported", arguments[0]),
        }
    }

    fn append_printable_type_info_inner(typ: &Type, arguments: &mut Vec<ast::Expression>) {
        if let HirType::Array(size, _) = typ {
            if let HirType::NotConstant = **size {
                unreachable!("println does not support slices. Convert the slice to an array before passing it to println");
            }
        }
        let printable_type: PrintableType = typ.into();
        let abi_as_string = serde_json::to_string(&printable_type)
            .expect("ICE: expected PrintableType to serialize");

        arguments.push(ast::Expression::Literal(ast::Literal::Str(abi_as_string)));
    }

    /// Try to evaluate certain builtin functions (currently only 'array_len' and field modulus methods)
    /// at their call site.
    /// NOTE: Evaluating at the call site means we cannot track aliased functions.
    ///       E.g. `let f = std::array::len; f(arr)` will fail to evaluate.
    ///       To fix this we need to evaluate on the identifier instead, which
    ///       requires us to evaluate to a Lambda value which isn't in noir yet.
    fn try_evaluate_call(
        &mut self,
        func: &ast::Expression,
        expr_id: &node_interner::ExprId,
        result_type: &ast::Type,
    ) -> Option<ast::Expression> {
        if let ast::Expression::Ident(ident) = func {
            if let Definition::Builtin(opcode) = &ident.definition {
                // TODO(#1736): Move this builtin to the SSA pass
                return match opcode.as_str() {
                    "modulus_num_bits" => Some(ast::Expression::Literal(ast::Literal::Integer(
                        (FieldElement::max_num_bits() as u128).into(),
                        ast::Type::Field,
                    ))),
                    "zeroed" => {
                        let location = self.interner.expr_location(expr_id);
                        Some(self.zeroed_value_of_type(result_type, location))
                    }
                    "modulus_le_bits" => {
                        let bits = FieldElement::modulus().to_radix_le(2);
                        Some(self.modulus_array_literal(bits, 1))
                    }
                    "modulus_be_bits" => {
                        let bits = FieldElement::modulus().to_radix_be(2);
                        Some(self.modulus_array_literal(bits, 1))
                    }
                    "modulus_be_bytes" => {
                        let bytes = FieldElement::modulus().to_bytes_be();
                        Some(self.modulus_array_literal(bytes, 8))
                    }
                    "modulus_le_bytes" => {
                        let bytes = FieldElement::modulus().to_bytes_le();
                        Some(self.modulus_array_literal(bytes, 8))
                    }
                    _ => None,
                };
            }
        }
        None
    }

    fn modulus_array_literal(&self, bytes: Vec<u8>, arr_elem_bits: u32) -> ast::Expression {
        use ast::*;
        let int_type = Type::Integer(crate::Signedness::Unsigned, arr_elem_bits);

        let bytes_as_expr = vecmap(bytes, |byte| {
            Expression::Literal(Literal::Integer((byte as u128).into(), int_type.clone()))
        });

        let typ = Type::Array(bytes_as_expr.len() as u64, Box::new(int_type));

        let arr_literal = ArrayLiteral { typ, contents: bytes_as_expr };
        Expression::Literal(Literal::Array(arr_literal))
    }

    fn queue_function(
        &mut self,
        id: node_interner::FuncId,
        expr_id: node_interner::ExprId,
        function_type: HirType,
    ) -> FuncId {
        let new_id = self.next_function_id();
        self.define_global(id, function_type, new_id);

        let bindings = self.interner.get_instantiation_bindings(expr_id);
        let bindings = self.follow_bindings(bindings);

        self.queue.push_back((id, new_id, bindings));
        new_id
    }

    /// Follow any type variable links within the given TypeBindings to produce
    /// a new TypeBindings that won't be changed when bindings are pushed or popped
    /// during {perform,undo}_monomorphization_bindings.
    ///
    /// Without this, a monomorphized type may fail to propagate passed more than 2
    /// function calls deep since it is possible for a previous link in the chain to
    /// unbind a type variable that was previously bound.
    fn follow_bindings(&self, bindings: &TypeBindings) -> TypeBindings {
        bindings
            .iter()
            .map(|(id, (var, binding))| {
                let binding2 = binding.follow_bindings();
                (*id, (var.clone(), binding2))
            })
            .collect()
    }

    fn assign(&mut self, assign: HirAssignStatement) -> ast::Expression {
        let expression = Box::new(self.expr(assign.expression));
        let lvalue = self.lvalue(assign.lvalue);
        ast::Expression::Assign(ast::Assign { expression, lvalue })
    }

    fn lvalue(&mut self, lvalue: HirLValue) -> ast::LValue {
        match lvalue {
            HirLValue::Ident(ident, _) => self
                .lookup_captured_lvalue(ident.id)
                .unwrap_or_else(|| ast::LValue::Ident(self.local_ident(&ident).unwrap())),
            HirLValue::MemberAccess { object, field_index, .. } => {
                let field_index = field_index.unwrap();
                let object = Box::new(self.lvalue(*object));
                ast::LValue::MemberAccess { object, field_index }
            }
            HirLValue::Index { array, index, typ } => {
                let location = self.interner.expr_location(&index);
                let array = Box::new(self.lvalue(*array));
                let index = Box::new(self.expr(index));
                let element_type = self.convert_type(&typ);
                ast::LValue::Index { array, index, element_type, location }
            }
            HirLValue::Dereference { lvalue, element_type } => {
                let reference = Box::new(self.lvalue(*lvalue));
                let element_type = self.convert_type(&element_type);
                ast::LValue::Dereference { reference, element_type }
            }
        }
    }

    fn lambda(&mut self, lambda: HirLambda, expr: node_interner::ExprId) -> ast::Expression {
        if lambda.captures.is_empty() {
            self.lambda_no_capture(lambda)
        } else {
            let (setup, closure_variable) = self.lambda_with_setup(lambda, expr);
            ast::Expression::Block(vec![setup, closure_variable])
        }
    }

    fn lambda_no_capture(&mut self, lambda: HirLambda) -> ast::Expression {
        let ret_type = self.convert_type(&lambda.return_type);
        let lambda_name = "lambda";
        let parameter_types = vecmap(&lambda.parameters, |(_, typ)| self.convert_type(typ));

        // Manually convert to Parameters type so we can reuse the self.parameters method
        let parameters =
            vecmap(lambda.parameters, |(pattern, typ)| (pattern, typ, Visibility::Private)).into();

        let parameters = self.parameters(parameters);
        let body = self.expr(lambda.body);

        let id = self.next_function_id();
        let return_type = ret_type.clone();
        let name = lambda_name.to_owned();
        let unconstrained = false;

        let function = ast::Function { id, name, parameters, body, return_type, unconstrained };
        self.push_function(id, function);

        let typ =
            ast::Type::Function(parameter_types, Box::new(ret_type), Box::new(ast::Type::Unit));

        let name = lambda_name.to_owned();
        ast::Expression::Ident(ast::Ident {
            definition: Definition::Function(id),
            mutable: false,
            location: None,
            name,
            typ,
        })
    }

    fn lambda_with_setup(
        &mut self,
        lambda: HirLambda,
        expr: node_interner::ExprId,
    ) -> (ast::Expression, ast::Expression) {
        // returns (<closure setup>, <closure variable>)
        //   which can be used directly in callsites or transformed
        //   directly to a single `Expression`
        // for other cases by `lambda` which is called by `expr`
        //
        // it solves the problem of detecting special cases where
        // we call something like
        // `{let env$.. = ..;}.1({let env$.. = ..;}.0, ..)`
        // which was leading to redefinition errors
        //
        // instead of detecting and extracting
        // patterns in the resulting tree,
        // which seems more fragile, we directly reuse the return parameters
        // of this function in those cases
        let ret_type = self.convert_type(&lambda.return_type);
        let lambda_name = "lambda";
        let parameter_types = vecmap(&lambda.parameters, |(_, typ)| self.convert_type(typ));

        // Manually convert to Parameters type so we can reuse the self.parameters method
        let parameters =
            vecmap(lambda.parameters, |(pattern, typ)| (pattern, typ, Visibility::Private)).into();

        let mut converted_parameters = self.parameters(parameters);

        let id = self.next_function_id();
        let name = lambda_name.to_owned();
        let return_type = ret_type.clone();

        let env_local_id = self.next_local_id();
        let env_name = "env";
        let env_tuple = ast::Expression::Tuple(vecmap(&lambda.captures, |capture| {
            match capture.transitive_capture_index {
                Some(field_index) => match self.lambda_envs_stack.last() {
                    Some(lambda_ctx) => ast::Expression::ExtractTupleField(
                        Box::new(ast::Expression::Ident(lambda_ctx.env_ident.clone())),
                        field_index,
                    ),
                    None => unreachable!(
                        "Expected to find a parent closure environment, but found none"
                    ),
                },
                None => {
                    let ident = self.local_ident(&capture.ident).unwrap();
                    ast::Expression::Ident(ident)
                }
            }
        }));
        let expr_type = self.interner.id_type(expr);
        let env_typ = if let types::Type::Function(_, _, function_env_type) = expr_type {
            self.convert_type(&function_env_type)
        } else {
            unreachable!("expected a Function type for a Lambda node")
        };

        let env_let_stmt = ast::Expression::Let(ast::Let {
            id: env_local_id,
            mutable: false,
            name: env_name.to_string(),
            expression: Box::new(env_tuple),
        });

        let location = None; // TODO: This should match the location of the lambda expression
        let mutable = true;
        let definition = Definition::Local(env_local_id);

        let env_ident = ast::Ident {
            location,
            mutable,
            definition,
            name: env_name.to_string(),
            typ: env_typ.clone(),
        };

        self.lambda_envs_stack
            .push(LambdaContext { env_ident: env_ident.clone(), captures: lambda.captures });
        let body = self.expr(lambda.body);
        self.lambda_envs_stack.pop();

        let lambda_fn_typ: ast::Type =
            ast::Type::Function(parameter_types, Box::new(ret_type), Box::new(env_typ.clone()));
        let lambda_fn = ast::Expression::Ident(ast::Ident {
            definition: Definition::Function(id),
            mutable: false,
            location: None, // TODO: This should match the location of the lambda expression
            name: name.clone(),
            typ: lambda_fn_typ.clone(),
        });

        let mut parameters = vec![];
        parameters.push((env_local_id, true, env_name.to_string(), env_typ.clone()));
        parameters.append(&mut converted_parameters);

        let unconstrained = false;
        let function = ast::Function { id, name, parameters, body, return_type, unconstrained };
        self.push_function(id, function);

        let lambda_value =
            ast::Expression::Tuple(vec![ast::Expression::Ident(env_ident), lambda_fn]);
        let block_local_id = self.next_local_id();
        let block_ident_name = "closure_variable";
        let block_let_stmt = ast::Expression::Let(ast::Let {
            id: block_local_id,
            mutable: false,
            name: block_ident_name.to_string(),
            expression: Box::new(ast::Expression::Block(vec![env_let_stmt, lambda_value])),
        });

        let closure_definition = Definition::Local(block_local_id);

        let closure_ident = ast::Expression::Ident(ast::Ident {
            location,
            mutable: false,
            definition: closure_definition,
            name: block_ident_name.to_string(),
            typ: ast::Type::Tuple(vec![env_typ, lambda_fn_typ]),
        });

        (block_let_stmt, closure_ident)
    }

    /// Implements std::unsafe::zeroed by returning an appropriate zeroed
    /// ast literal or collection node for the given type. Note that for functions
    /// there is no obvious zeroed value so this should be considered unsafe to use.
    fn zeroed_value_of_type(
        &mut self,
        typ: &ast::Type,
        location: noirc_errors::Location,
    ) -> ast::Expression {
        match typ {
            ast::Type::Field | ast::Type::Integer(..) => {
                ast::Expression::Literal(ast::Literal::Integer(0_u128.into(), typ.clone()))
            }
            ast::Type::Bool => ast::Expression::Literal(ast::Literal::Bool(false)),
            // There is no unit literal currently. Replace it with 'false' since it should be ignored
            // anyway.
            ast::Type::Unit => ast::Expression::Literal(ast::Literal::Bool(false)),
            ast::Type::Array(length, element_type) => {
                let element = self.zeroed_value_of_type(element_type.as_ref(), location);
                ast::Expression::Literal(ast::Literal::Array(ast::ArrayLiteral {
                    contents: vec![element; *length as usize],
                    typ: ast::Type::Array(*length, element_type.clone()),
                }))
            }
            ast::Type::String(length) => {
                ast::Expression::Literal(ast::Literal::Str("\0".repeat(*length as usize)))
            }
            ast::Type::FmtString(length, fields) => {
                let zeroed_tuple = self.zeroed_value_of_type(fields, location);
                let fields_len = match &zeroed_tuple {
                    ast::Expression::Tuple(fields) => fields.len() as u64,
                    _ => unreachable!("ICE: format string fields should be structured in a tuple, but got a {zeroed_tuple}"),
                };
                ast::Expression::Literal(ast::Literal::FmtStr(
                    "\0".repeat(*length as usize),
                    fields_len,
                    Box::new(zeroed_tuple),
                ))
            }
            ast::Type::Tuple(fields) => ast::Expression::Tuple(vecmap(fields, |field| {
                self.zeroed_value_of_type(field, location)
            })),
            ast::Type::Function(parameter_types, ret_type, env) => {
                self.create_zeroed_function(parameter_types, ret_type, env, location)
            }
            ast::Type::Slice(element_type) => {
                ast::Expression::Literal(ast::Literal::Array(ast::ArrayLiteral {
                    contents: vec![],
                    typ: ast::Type::Slice(element_type.clone()),
                }))
            }
            ast::Type::MutableReference(element) => {
                use crate::UnaryOp::MutableReference;
                let rhs = Box::new(self.zeroed_value_of_type(element, location));
                let result_type = typ.clone();
                ast::Expression::Unary(ast::Unary {
                    rhs,
                    result_type,
                    operator: MutableReference,
                    location,
                })
            }
        }
    }

    // Creating a zeroed function value is almost always an error if it is used later,
    // Hence why std::unsafe::zeroed is unsafe.
    //
    // To avoid confusing later passes, we arbitrarily choose to construct a function
    // that satisfies the input type by discarding all its parameters and returning a
    // zeroed value of the result type.
    fn create_zeroed_function(
        &mut self,
        parameter_types: &[ast::Type],
        ret_type: &ast::Type,
        env_type: &ast::Type,
        location: noirc_errors::Location,
    ) -> ast::Expression {
        let lambda_name = "zeroed_lambda";

        let parameters = vecmap(parameter_types, |parameter_type| {
            (self.next_local_id(), false, "_".into(), parameter_type.clone())
        });

        let body = self.zeroed_value_of_type(ret_type, location);

        let id = self.next_function_id();
        let return_type = ret_type.clone();
        let name = lambda_name.to_owned();

        let unconstrained = false;
        let function = ast::Function { id, name, parameters, body, return_type, unconstrained };
        self.push_function(id, function);

        ast::Expression::Ident(ast::Ident {
            definition: Definition::Function(id),
            mutable: false,
            location: None,
            name: lambda_name.to_owned(),
            typ: ast::Type::Function(
                parameter_types.to_owned(),
                Box::new(ret_type.clone()),
                Box::new(env_type.clone()),
            ),
        })
    }
}

fn unwrap_tuple_type(typ: &HirType) -> Vec<HirType> {
    match typ {
        HirType::Tuple(fields) => fields.clone(),
        HirType::TypeVariable(binding, TypeVariableKind::Normal) => match &*binding.borrow() {
            TypeBinding::Bound(binding) => unwrap_tuple_type(binding),
            TypeBinding::Unbound(_) => unreachable!(),
        },
        other => unreachable!("unwrap_tuple_type: expected tuple, found {:?}", other),
    }
}

fn unwrap_struct_type(typ: &HirType) -> Vec<(String, HirType)> {
    match typ {
        HirType::Struct(def, args) => def.borrow().get_fields(args),
        HirType::TypeVariable(binding, TypeVariableKind::Normal) => match &*binding.borrow() {
            TypeBinding::Bound(binding) => unwrap_struct_type(binding),
            TypeBinding::Unbound(_) => unreachable!(),
        },
        other => unreachable!("unwrap_struct_type: expected struct, found {:?}", other),
    }
}

fn perform_instantiation_bindings(bindings: &TypeBindings) {
    for (var, binding) in bindings.values() {
        *var.borrow_mut() = TypeBinding::Bound(binding.clone());
    }
}

fn undo_instantiation_bindings(bindings: TypeBindings) {
    for (id, (var, _)) in bindings {
        *var.borrow_mut() = TypeBinding::Unbound(id);
    }
}

#[cfg(test)]
mod tests {
    use std::collections::{BTreeMap, HashMap};

    use crate::{
        graph::CrateId,
        hir::{
            def_map::{CrateDefMap, LocalModuleId, ModuleDefId, ModuleId},
            resolution::{import::PathResolutionError, path_resolver::PathResolver},
        },
    };

<<<<<<< HEAD
    use super::monomorphize;

    // TODO: refactor into a more general test utility?
    // mostly copied from hir / type_check / mod.rs and adapted a bit
    fn type_check_src_code(src: &str, func_namespace: Vec<String>) -> (FuncId, NodeInterner) {
        let (program, errors) = parse_program(src);
        let mut interner = NodeInterner::default();

        // Using assert_eq here instead of assert(errors.is_empty()) displays
        // the whole vec if the assert fails rather than just two booleans
        assert_eq!(errors, vec![]);

        let main_id = interner.push_fn(HirFunction::empty());
        interner.push_function_definition("main".into(), main_id);

        let func_ids = vecmap(&func_namespace, |name| {
            let id = interner.push_fn(HirFunction::empty());
            interner.push_function_definition(name.into(), id);
            id
        });

        let mut path_resolver = TestPathResolver(HashMap::new());
        for (name, id) in func_namespace.into_iter().zip(func_ids.clone()) {
            path_resolver.insert_func(name.to_owned(), id);
        }

        let mut def_maps = BTreeMap::new();
        let file = FileId::default();

        let mut modules = arena::Arena::new();
        let location = Location::new(Default::default(), file);
        modules.insert(ModuleData::new(None, location, false));

        def_maps.insert(
            CrateId::dummy_id(),
            CrateDefMap {
                root: path_resolver.local_module_id(),
                modules,
                krate: CrateId::dummy_id(),
                extern_prelude: BTreeMap::new(),
            },
        );

        let func_meta = vecmap(program.into_legacy().functions, |nf| {
            let resolver = Resolver::new(&mut interner, &path_resolver, &def_maps, file);
            let (hir_func, func_meta, _resolver_errors) =
                resolver.resolve_function(nf, main_id, ModuleId::dummy_id());
            // TODO: not sure why, we do get an error here,
            // but otherwise seem to get an ok monomorphization result
            // assert_eq!(resolver_errors, vec![]);
            (hir_func, func_meta)
        });

        println!("Before update_fn");

        for ((hir_func, meta), func_id) in func_meta.into_iter().zip(func_ids.clone()) {
            interner.update_fn(func_id, hir_func);
            interner.push_fn_meta(meta, func_id);
        }

        println!("Before type_check_func");

        // Type check section
        let errors = crate::hir::type_check::type_check_func(
            &mut interner,
            func_ids.first().cloned().unwrap(),
        );
        assert_eq!(errors, vec![]);
        (func_ids.first().cloned().unwrap(), interner)
    }

=======
>>>>>>> 78fe2e3b
    // TODO: refactor into a more general test utility?
    // TestPathResolver struct and impls copied from hir / type_check / mod.rs
    struct TestPathResolver(HashMap<String, ModuleDefId>);

    impl PathResolver for TestPathResolver {
        fn resolve(
            &self,
            _def_maps: &BTreeMap<CrateId, CrateDefMap>,
            path: crate::Path,
        ) -> Result<ModuleDefId, PathResolutionError> {
            // Not here that foo::bar and hello::foo::bar would fetch the same thing
            let name = path.segments.last().unwrap();
            let mod_def = self.0.get(&name.0.contents).cloned();
            mod_def.ok_or_else(move || PathResolutionError::Unresolved(name.clone()))
        }

        fn local_module_id(&self) -> LocalModuleId {
            // This is not LocalModuleId::dummy since we need to use this to index into a Vec
            // later and do not want to push u32::MAX number of elements before we do.
            LocalModuleId(arena::Index::from_raw_parts(0, 0))
        }

        fn module_id(&self) -> ModuleId {
            ModuleId { krate: CrateId::dummy_id(), local_id: self.local_module_id() }
        }
    }
}<|MERGE_RESOLUTION|>--- conflicted
+++ resolved
@@ -1352,80 +1352,6 @@
         },
     };
 
-<<<<<<< HEAD
-    use super::monomorphize;
-
-    // TODO: refactor into a more general test utility?
-    // mostly copied from hir / type_check / mod.rs and adapted a bit
-    fn type_check_src_code(src: &str, func_namespace: Vec<String>) -> (FuncId, NodeInterner) {
-        let (program, errors) = parse_program(src);
-        let mut interner = NodeInterner::default();
-
-        // Using assert_eq here instead of assert(errors.is_empty()) displays
-        // the whole vec if the assert fails rather than just two booleans
-        assert_eq!(errors, vec![]);
-
-        let main_id = interner.push_fn(HirFunction::empty());
-        interner.push_function_definition("main".into(), main_id);
-
-        let func_ids = vecmap(&func_namespace, |name| {
-            let id = interner.push_fn(HirFunction::empty());
-            interner.push_function_definition(name.into(), id);
-            id
-        });
-
-        let mut path_resolver = TestPathResolver(HashMap::new());
-        for (name, id) in func_namespace.into_iter().zip(func_ids.clone()) {
-            path_resolver.insert_func(name.to_owned(), id);
-        }
-
-        let mut def_maps = BTreeMap::new();
-        let file = FileId::default();
-
-        let mut modules = arena::Arena::new();
-        let location = Location::new(Default::default(), file);
-        modules.insert(ModuleData::new(None, location, false));
-
-        def_maps.insert(
-            CrateId::dummy_id(),
-            CrateDefMap {
-                root: path_resolver.local_module_id(),
-                modules,
-                krate: CrateId::dummy_id(),
-                extern_prelude: BTreeMap::new(),
-            },
-        );
-
-        let func_meta = vecmap(program.into_legacy().functions, |nf| {
-            let resolver = Resolver::new(&mut interner, &path_resolver, &def_maps, file);
-            let (hir_func, func_meta, _resolver_errors) =
-                resolver.resolve_function(nf, main_id, ModuleId::dummy_id());
-            // TODO: not sure why, we do get an error here,
-            // but otherwise seem to get an ok monomorphization result
-            // assert_eq!(resolver_errors, vec![]);
-            (hir_func, func_meta)
-        });
-
-        println!("Before update_fn");
-
-        for ((hir_func, meta), func_id) in func_meta.into_iter().zip(func_ids.clone()) {
-            interner.update_fn(func_id, hir_func);
-            interner.push_fn_meta(meta, func_id);
-        }
-
-        println!("Before type_check_func");
-
-        // Type check section
-        let errors = crate::hir::type_check::type_check_func(
-            &mut interner,
-            func_ids.first().cloned().unwrap(),
-        );
-        assert_eq!(errors, vec![]);
-        (func_ids.first().cloned().unwrap(), interner)
-    }
-
-=======
->>>>>>> 78fe2e3b
     // TODO: refactor into a more general test utility?
     // TestPathResolver struct and impls copied from hir / type_check / mod.rs
     struct TestPathResolver(HashMap<String, ModuleDefId>);
