--- conflicted
+++ resolved
@@ -114,15 +114,9 @@
     Program::new(
         functions,
         function_sig,
-<<<<<<< HEAD
-        *return_distinctness,
-        monomorphizer.return_location,
-        *return_visibility,
-=======
         meta.return_distinctness,
         monomorphizer.return_location,
         meta.return_visibility,
->>>>>>> 2dcf0192
     )
 }
 
