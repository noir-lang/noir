use crate::ast::PathSegment;
use crate::parse_program;
use crate::parser::{ParsedModule, ParsedSubModule};
use crate::signed_field::SignedField;
use crate::token::FunctionAttributeKind;
use crate::{ast, ast::Path, parser::ItemKind};
use fm::FileId;
use noirc_errors::debug_info::{DebugFnId, DebugFunction};
use noirc_errors::{Location, Span};
use std::collections::HashMap;
use std::collections::VecDeque;
use std::mem::take;

const MAX_MEMBER_ASSIGN_DEPTH: usize = 8;

#[derive(Debug, Clone, Copy, Eq, PartialEq, Hash)]
pub struct SourceVarId(pub u32);

#[derive(Debug, Clone, Copy, Eq, PartialEq, Hash)]
pub struct SourceFieldId(pub u32);

/// This structure is used to collect information about variables to track
/// for debugging during the instrumentation injection phase.
#[derive(Debug, Clone)]
pub struct DebugInstrumenter {
    // all collected variable names while instrumenting the source for variable tracking
    pub variables: HashMap<SourceVarId, String>,

    // all field names referenced when assigning to a member of a variable
    pub field_names: HashMap<SourceFieldId, String>,

    // all collected function metadata (name + argument names)
    pub functions: HashMap<DebugFnId, DebugFunction>,

    next_var_id: u32,
    next_field_name_id: u32,
    next_fn_id: u32,

    // last seen variable names and their IDs grouped by scope
    scope: Vec<HashMap<String, SourceVarId>>,
}

impl Default for DebugInstrumenter {
    fn default() -> Self {
        Self {
            variables: HashMap::default(),
            field_names: HashMap::default(),
            functions: HashMap::default(),
            scope: vec![],
            next_var_id: 0,
            next_field_name_id: 1,
            next_fn_id: 0,
        }
    }
}

impl DebugInstrumenter {
    pub fn instrument_module(&mut self, module: &mut ParsedModule, file: FileId) {
        module.items.iter_mut().for_each(|item| {
            match &mut item.kind {
                // Instrument top-level functions of a module
                ItemKind::Function(f) => self.walk_fn(&mut f.def),
                // Instrument contract module
                ItemKind::Submodules(ParsedSubModule {
                    is_contract: true,
                    contents: contract_module,
                    ..
                }) => {
                    self.instrument_module(contract_module, file);
                }
                _ => (),
            }
        });

        // this part absolutely must happen after ast traversal above
        // so that oracle functions don't get wrapped, resulting in infinite recursion:
        self.insert_state_set_oracle(module, file);
    }

    fn insert_var(&mut self, var_name: &str) -> Option<SourceVarId> {
        if var_name == "_" {
            return None;
        }

        let var_id = SourceVarId(self.next_var_id);
        self.next_var_id += 1;
        self.variables.insert(var_id, var_name.to_string());
        self.scope.last_mut().unwrap().insert(var_name.to_string(), var_id);
        Some(var_id)
    }

    fn lookup_var(&self, var_name: &str) -> Option<SourceVarId> {
        self.scope.iter().rev().find_map(|vars| vars.get(var_name).copied())
    }

    fn insert_field_name(&mut self, field_name: &str) -> SourceFieldId {
        let field_name_id = SourceFieldId(self.next_field_name_id);
        self.next_field_name_id += 1;
        self.field_names.insert(field_name_id, field_name.to_string());
        field_name_id
    }

    fn insert_function(&mut self, fn_name: String, arguments: Vec<String>) -> DebugFnId {
        let fn_id = DebugFnId(self.next_fn_id);
        self.next_fn_id += 1;
        self.functions.insert(fn_id, DebugFunction { name: fn_name, arg_names: arguments });
        fn_id
    }

    fn walk_fn(&mut self, func: &mut ast::FunctionDefinition) {
        // Don't instrument functions that are not supposed to have a body
        if let Some((func, _)) = &func.attributes.function {
            match func.kind {
                FunctionAttributeKind::Foreign(_)
                | FunctionAttributeKind::Builtin(_)
                | FunctionAttributeKind::Oracle(_) => return,
                FunctionAttributeKind::Test(..)
                | FunctionAttributeKind::Fold
                | FunctionAttributeKind::NoPredicates
                | FunctionAttributeKind::InlineAlways
                | FunctionAttributeKind::FuzzingHarness(..) => (),
            }
        }

        let func_name = func.name.to_string();
        let func_args =
            func.parameters.iter().map(|param| pattern_to_string(&param.pattern)).collect();
        let fn_id = self.insert_function(func_name, func_args);
        let enter_stmt = build_debug_call_stmt("enter", fn_id, func.location);
        self.scope.push(HashMap::default());

        let set_fn_params: Vec<_> = func
            .parameters
            .iter()
            .flat_map(|param| {
                pattern_vars(&param.pattern)
                    .iter()
                    .filter_map(|(id, _is_mut)| {
                        let var_id = self.insert_var(id.as_str())?;
                        Some(build_assign_var_stmt(var_id, id_expr(id)))
                    })
                    .collect::<Vec<_>>()
            })
            .collect();

        let func_body = &mut func.body.statements;
        let mut statements = take(func_body);

        self.walk_scope(&mut statements, func.location, true);

        // walk_scope ensures that the last statement is the return value of the function
        let last_stmt = statements.pop().expect("at least one statement after walk_scope");
        let exit_stmt = build_debug_call_stmt("exit", fn_id, last_stmt.location);

        // rebuild function body
        func_body.push(enter_stmt);
        func_body.extend(set_fn_params);
        func_body.extend(statements);
        func_body.push(exit_stmt);
        func_body.push(last_stmt);
    }

    // Modify a vector of statements in-place, adding instrumentation for sets and drops.
    // This function will consume a scope level.
    fn walk_scope(
        &mut self,
        statements: &mut Vec<ast::Statement>,
        location: Location,
        is_function_scope: bool,
    ) {
        statements.iter_mut().for_each(|stmt| self.walk_statement(stmt));

        let temp_var_name = if is_function_scope { "__debug_return_expr" } else { "__debug_expr" };

        let span = Span::empty(location.span.end());
        let location = Location::new(span, location.file);

        // extract and save the return value from the scope if there is one
        let ret_stmt = statements.pop();
        let has_ret_expr = match ret_stmt {
            None => false,
            Some(ast::Statement { kind: ast::StatementKind::Expression(ret_expr), .. }) => {
                let mut save_ret_expr = ast::Statement {
                    kind: ast::StatementKind::new_let(
<<<<<<< HEAD
                        ast::Pattern::Identifier(ident(temp_var_name, location)),
                        ast::UnresolvedTypeData::Unspecified.with_dummy_location(),
=======
                        ast::Pattern::Identifier(ident("__debug_expr", ret_expr.location)),
                        None,
>>>>>>> 155db344
                        ret_expr.clone(),
                        vec![],
                    ),
                    location,
                };
                if is_function_scope {
                    // call walk_statement on the new let statement, in order to make the return variable visible in the debugger
                    self.walk_statement(&mut save_ret_expr);
                }
                statements.push(save_ret_expr);
                true
            }
            Some(ret_stmt) => {
                // not an expression, so leave it untouched
                statements.push(ret_stmt);
                false
            }
        };

        // drop scope variables
        let scope_vars = self.scope.pop().unwrap_or_default();
        let drop_vars_stmts =
            scope_vars.values().map(|var_id| build_drop_var_stmt(*var_id, location));
        statements.extend(drop_vars_stmts);

        // return the saved value in temp_var_name, or unit otherwise
        let last_stmt = if has_ret_expr {
            ast::Statement {
                kind: ast::StatementKind::Expression(ast::Expression {
                    kind: ast::ExpressionKind::Variable(Path::plain(
                        vec![PathSegment::from(ident(temp_var_name, location))],
                        location,
                    )),
                    location,
                }),
                location,
            }
        } else {
            ast::Statement {
                kind: ast::StatementKind::Expression(ast::Expression {
                    kind: ast::ExpressionKind::Literal(ast::Literal::Unit),
                    location,
                }),
                location,
            }
        };
        statements.push(last_stmt);
    }

    fn walk_let_statement(
        &mut self,
        let_stmt: &ast::LetStatement,
        location: Location,
    ) -> ast::Statement {
        // rewrites let statements written like this:
        //   let (((a,b,c),D { d }),e,f) = x;
        //
        // into statements like this:
        //
        //   let (a,b,c,d,e,f,g) = {
        //     let (((a,b,c),D { d }),e,f) = x;
        //     wrap(1, a);
        //     wrap(2, b);
        //     ...
        //     wrap(6, f);
        //     (a,b,c,d,e,f,g)
        //   };

        // a.b.c[3].x[i*4+1].z

        let vars = pattern_vars(&let_stmt.pattern);
        let vars_pattern: Vec<ast::Pattern> = vars
            .iter()
            .map(|(id, is_mut)| {
                if *is_mut {
                    ast::Pattern::Mutable(
                        Box::new(ast::Pattern::Identifier(id.clone())),
                        id.location(),
                        true,
                    )
                } else {
                    ast::Pattern::Identifier(id.clone())
                }
            })
            .collect();
        let vars_exprs: Vec<ast::Expression> = vars
            .iter()
            .map(|(id, _)| {
                // We don't want to generate an expression to read from "_".
                // And since this expression is going to be assigned to "_" so it doesn't matter
                // what it is, we can use `()` for it.
                if id.as_str() == "_" {
                    ast::Expression {
                        kind: ast::ExpressionKind::Literal(ast::Literal::Unit),
                        location: id.location(),
                    }
                } else {
                    id_expr(id)
                }
            })
            .collect();

        let mut block_stmts =
            vec![ast::Statement { kind: ast::StatementKind::Let(let_stmt.clone()), location }];
        block_stmts.extend(vars.iter().filter_map(|(id, _)| {
            let var_id = self.insert_var(id.as_str())?;
            Some(build_assign_var_stmt(var_id, id_expr(id)))
        }));
        block_stmts.push(ast::Statement {
            kind: ast::StatementKind::Expression(ast::Expression {
                kind: ast::ExpressionKind::Tuple(vars_exprs),
                location: let_stmt.pattern.location(),
            }),
            location: let_stmt.pattern.location(),
        });

        ast::Statement {
            kind: ast::StatementKind::new_let(
                ast::Pattern::Tuple(vars_pattern, let_stmt.pattern.location()),
                None,
                ast::Expression {
                    kind: ast::ExpressionKind::Block(ast::BlockExpression {
                        statements: block_stmts,
                    }),
                    location: let_stmt.expression.location,
                },
                vec![],
            ),
            location,
        }
    }

    fn walk_assign_statement(
        &mut self,
        assign_stmt: &ast::AssignStatement,
        location: Location,
    ) -> ast::Statement {
        // X = Y becomes:
        // X = {
        //   let __debug_expr = Y;
        //
        //   __debug_var_assign(17, __debug_expr);
        //   // or:
        //   __debug_member_assign_{arity}(17, __debug_expr, _v0, _v1..., _v{arity});
        //
        //   __debug_expr
        // };

        let let_kind = ast::StatementKind::new_let(
            ast::Pattern::Identifier(ident("__debug_expr", assign_stmt.expression.location)),
            None,
            assign_stmt.expression.clone(),
            vec![],
        );
        let expression_location = assign_stmt.expression.location;
        let new_assign_stmt = match &assign_stmt.lvalue {
            ast::LValue::Path(id) => {
                let Some(id) = id.as_ident() else {
                    panic!("var lookup failed for var_name={id}");
                };
                let var_id = self
                    .lookup_var(id.as_str())
                    .unwrap_or_else(|| panic!("var lookup failed for var_name={id}"));
                build_assign_var_stmt(var_id, id_expr(&ident("__debug_expr", id.location())))
            }
            ast::LValue::Dereference(_lv, location) => {
                // TODO: this is a dummy statement for now, but we should
                // somehow track the dereference and update the pointed to
                // variable
                ast::Statement {
                    kind: ast::StatementKind::Expression(uint_expr(0, *location)),
                    location: *location,
                }
            }
            _ => {
                let mut indexes = vec![];
                let mut cursor = &assign_stmt.lvalue;
                let var_id;
                loop {
                    match cursor {
                        ast::LValue::Path(id) => {
                            let Some(id) = id.as_ident() else {
                                panic!("var lookup failed for var_name={id}");
                            };

                            var_id = self
                                .lookup_var(id.as_str())
                                .unwrap_or_else(|| panic!("var lookup failed for var_name={id}"));
                            break;
                        }
                        ast::LValue::MemberAccess { object, field_name, location } => {
                            cursor = object;
                            let field_name_id = self.insert_field_name(field_name.as_str());
                            indexes.push(sint_expr(-i128::from(field_name_id.0), *location));
                        }
                        ast::LValue::Index { index, array, location: _ } => {
                            cursor = array;
                            indexes.push(index.clone());
                        }
                        ast::LValue::Dereference(_ref, _span) => {
                            unimplemented![]
                        }
                        ast::LValue::Interned(..) => {
                            unimplemented![]
                        }
                    }
                }
                build_assign_member_stmt(
                    var_id,
                    &indexes,
                    &id_expr(&ident("__debug_expr", expression_location)),
                )
            }
        };

        let ret_kind =
            ast::StatementKind::Expression(id_expr(&ident("__debug_expr", expression_location)));

        ast::Statement {
            kind: ast::StatementKind::Assign(ast::AssignStatement {
                lvalue: assign_stmt.lvalue.clone(),
                expression: ast::Expression {
                    kind: ast::ExpressionKind::Block(ast::BlockExpression {
                        statements: vec![
                            ast::Statement { kind: let_kind, location: expression_location },
                            new_assign_stmt,
                            ast::Statement { kind: ret_kind, location: expression_location },
                        ],
                    }),
                    location: expression_location,
                },
            }),
            location,
        }
    }

    fn walk_expr(&mut self, expr: &mut ast::Expression) {
        match &mut expr.kind {
            ast::ExpressionKind::Block(ast::BlockExpression { statements, .. }) => {
                self.scope.push(HashMap::default());
                self.walk_scope(statements, expr.location, false);
            }
            ast::ExpressionKind::Prefix(prefix_expr) => {
                self.walk_expr(&mut prefix_expr.rhs);
            }
            ast::ExpressionKind::Index(index_expr) => {
                self.walk_expr(&mut index_expr.collection);
                self.walk_expr(&mut index_expr.index);
            }
            ast::ExpressionKind::Call(call_expr) => {
                // TODO: push a stack frame or something here?
                self.walk_expr(&mut call_expr.func);
                call_expr.arguments.iter_mut().for_each(|expr| {
                    self.walk_expr(expr);
                });
            }
            ast::ExpressionKind::MethodCall(mc_expr) => {
                // TODO: also push a stack frame here
                self.walk_expr(&mut mc_expr.object);
                mc_expr.arguments.iter_mut().for_each(|expr| {
                    self.walk_expr(expr);
                });
            }
            ast::ExpressionKind::Constructor(c_expr) => {
                c_expr.fields.iter_mut().for_each(|(_id, expr)| {
                    self.walk_expr(expr);
                });
            }
            ast::ExpressionKind::MemberAccess(ma_expr) => {
                self.walk_expr(&mut ma_expr.lhs);
            }
            ast::ExpressionKind::Cast(cast_expr) => {
                self.walk_expr(&mut cast_expr.lhs);
            }
            ast::ExpressionKind::Infix(infix_expr) => {
                self.walk_expr(&mut infix_expr.lhs);
                self.walk_expr(&mut infix_expr.rhs);
            }
            ast::ExpressionKind::If(if_expr) => {
                self.walk_expr(&mut if_expr.condition);
                self.walk_expr(&mut if_expr.consequence);
                if let Some(ref mut alt) = if_expr.alternative {
                    self.walk_expr(alt);
                }
            }
            ast::ExpressionKind::Tuple(exprs) => {
                exprs.iter_mut().for_each(|ref mut expr| {
                    self.walk_expr(expr);
                });
            }
            ast::ExpressionKind::Lambda(lambda) => {
                self.walk_expr(&mut lambda.body);
            }
            ast::ExpressionKind::Parenthesized(expr) => {
                self.walk_expr(expr);
            }
            _ => {}
        }
    }

    fn walk_for(&mut self, for_stmt: &mut ast::ForLoopStatement) {
        let var_name = for_stmt.identifier.as_str();
        let var_id = self.insert_var(var_name);

        let set_and_drop_stmt = var_id.map(|var_id| {
            let span = Span::empty(for_stmt.location.span.end());
            (
                build_assign_var_stmt(var_id, id_expr(&for_stmt.identifier)),
                build_drop_var_stmt(var_id, Location::new(span, for_stmt.location.file)),
            )
        });

        self.walk_expr(&mut for_stmt.block);

        let mut statements = Vec::new();
        let block_statement = ast::Statement {
            kind: ast::StatementKind::Semi(for_stmt.block.clone()),
            location: for_stmt.block.location,
        };

        if let Some((set_stmt, drop_stmt)) = set_and_drop_stmt {
            statements.push(set_stmt);
            statements.push(block_statement);
            statements.push(drop_stmt);
        } else {
            statements.push(block_statement);
        }

        for_stmt.block = ast::Expression {
            kind: ast::ExpressionKind::Block(ast::BlockExpression { statements }),
            location: for_stmt.location,
        };
    }

    fn walk_statement(&mut self, stmt: &mut ast::Statement) {
        match &mut stmt.kind {
            ast::StatementKind::Let(let_stmt) => {
                *stmt = self.walk_let_statement(let_stmt, stmt.location);
            }
            ast::StatementKind::Assign(assign_stmt) => {
                *stmt = self.walk_assign_statement(assign_stmt, stmt.location);
            }
            ast::StatementKind::Expression(expr) => {
                self.walk_expr(expr);
            }
            ast::StatementKind::Semi(expr) => {
                self.walk_expr(expr);
            }
            ast::StatementKind::For(for_stmt) => {
                self.walk_for(for_stmt);
            }
            _ => {} // Constrain, Error
        }
    }

    fn insert_state_set_oracle(&self, module: &mut ParsedModule, file: FileId) {
        let member_assigns = (1..=MAX_MEMBER_ASSIGN_DEPTH)
            .map(|i| format!["__debug_member_assign_{i}"])
            .collect::<Vec<String>>()
            .join(",\n");
        let (program, errors) = parse_program(
            &format!(
                r#"
            use __debug::{{
                __debug_var_assign,
                __debug_var_drop,
                __debug_fn_enter,
                __debug_fn_exit,
                __debug_dereference_assign,
                {member_assigns},
            }};"#
            ),
            file,
        );
        if !errors.is_empty() {
            panic!("errors parsing internal oracle definitions: {errors:?}")
        }
        module.items.extend(program.items);
    }
}

pub fn build_debug_crate_file() -> String {
    [
        r#"
            #[oracle(__debug_var_assign)]
            unconstrained fn __debug_var_assign_oracle<T>(_var_id: u32, _value: T) {}
            unconstrained fn __debug_var_assign_inner<T>(var_id: u32, value: T) {
                __debug_var_assign_oracle(var_id, value);
            }
            pub fn __debug_var_assign<T>(var_id: u32, value: T) {
                // Safety: debug context
                unsafe {
                {
                    __debug_var_assign_inner(var_id, value);
                }}
            }

            #[oracle(__debug_var_drop)]
            unconstrained fn __debug_var_drop_oracle(_var_id: u32) {}
            unconstrained fn __debug_var_drop_inner(var_id: u32) {
                __debug_var_drop_oracle(var_id);
            }
            pub fn __debug_var_drop(var_id: u32) {
                // Safety: debug context
                unsafe {
                {
                    __debug_var_drop_inner(var_id);
                }}
            }

            #[oracle(__debug_fn_enter)]
            unconstrained fn __debug_fn_enter_oracle(_fn_id: u32) {}
            unconstrained fn __debug_fn_enter_inner(fn_id: u32) {
                __debug_fn_enter_oracle(fn_id);
            }
            pub fn __debug_fn_enter(fn_id: u32) {
                // Safety: debug context
                unsafe {
                {
                    __debug_fn_enter_inner(fn_id);
                }}
            }

            #[oracle(__debug_fn_exit)]
            unconstrained fn __debug_fn_exit_oracle(_fn_id: u32) {}
            unconstrained fn __debug_fn_exit_inner(fn_id: u32) {
                __debug_fn_exit_oracle(fn_id);
            }
            pub fn __debug_fn_exit(fn_id: u32) {
                // Safety: debug context
                unsafe {
                {
                    __debug_fn_exit_inner(fn_id);
                }}
            }

            #[oracle(__debug_dereference_assign)]
            unconstrained fn __debug_dereference_assign_oracle<T>(_var_id: u32, _value: T) {}
            unconstrained fn __debug_dereference_assign_inner<T>(var_id: u32, value: T) {
                __debug_dereference_assign_oracle(var_id, value);
            }
            pub fn __debug_dereference_assign<T>(var_id: u32, value: T) {
                // Safety: debug context
                unsafe {
                {
                    __debug_dereference_assign_inner(var_id, value);
                }}
            }
        "#
        .to_string(),
        (1..=MAX_MEMBER_ASSIGN_DEPTH)
            .map(|n| {
                // The variable signature has to be generic as Noir supports using any polymorphic integer as an index.
                // If we were to set a specific type for index signatures here, such as `Field`, we will error in
                // type checking if we attempt to index with a different type such as `u8`.
                let indices =
                    (0..n).map(|i| format!["Index{i}"]).collect::<Vec<String>>().join(", ");
                let var_sig =
                    (0..n).map(|i| format!["_v{i}: Index{i}"]).collect::<Vec<String>>().join(", ");
                let vars = (0..n).map(|i| format!["_v{i}"]).collect::<Vec<String>>().join(", ");
                format!(
                    r#"
                #[oracle(__debug_member_assign_{n})]
                unconstrained fn __debug_oracle_member_assign_{n}<T, {indices}>(
                    _var_id: u32, _value: T, {var_sig}
                ) {{}}
                unconstrained fn __debug_inner_member_assign_{n}<T, {indices}>(
                    var_id: u32, value: T, {var_sig}
                ) {{
                    __debug_oracle_member_assign_{n}(var_id, value, {vars});
                }}
                pub fn __debug_member_assign_{n}<T, {indices}>(var_id: u32, value: T, {var_sig}) {{
                    /// Safety: debug context
                    unsafe {{
                        __debug_inner_member_assign_{n}(var_id, value, {vars});
                    }}
                }}

            "#
                )
            })
            .collect::<Vec<String>>()
            .join("\n"),
    ]
    .join("\n")
}

fn build_assign_var_stmt(var_id: SourceVarId, expr: ast::Expression) -> ast::Statement {
    let location = expr.location;
    let kind = ast::ExpressionKind::Call(Box::new(ast::CallExpression {
        func: Box::new(ast::Expression {
            kind: ast::ExpressionKind::Variable(Path::plain(
                vec![PathSegment::from(ident("__debug_var_assign", location))],
                location,
            )),
            location,
        }),
        is_macro_call: false,
        arguments: vec![uint_expr(u128::from(var_id.0), location), expr],
    }));
    ast::Statement { kind: ast::StatementKind::Semi(ast::Expression { kind, location }), location }
}

fn build_drop_var_stmt(var_id: SourceVarId, location: Location) -> ast::Statement {
    let kind = ast::ExpressionKind::Call(Box::new(ast::CallExpression {
        func: Box::new(ast::Expression {
            kind: ast::ExpressionKind::Variable(Path::plain(
                vec![PathSegment::from(ident("__debug_var_drop", location))],
                location,
            )),
            location,
        }),
        is_macro_call: false,
        arguments: vec![uint_expr(u128::from(var_id.0), location)],
    }));
    ast::Statement { kind: ast::StatementKind::Semi(ast::Expression { kind, location }), location }
}

fn build_assign_member_stmt(
    var_id: SourceVarId,
    indexes: &[ast::Expression],
    expr: &ast::Expression,
) -> ast::Statement {
    let arity = indexes.len();
    if arity > MAX_MEMBER_ASSIGN_DEPTH {
        unreachable!("Assignment to member exceeds maximum depth for debugging");
    }
    let location = expr.location;
    let kind = ast::ExpressionKind::Call(Box::new(ast::CallExpression {
        func: Box::new(ast::Expression {
            kind: ast::ExpressionKind::Variable(Path::plain(
                vec![PathSegment::from(ident(&format!["__debug_member_assign_{arity}"], location))],
                location,
            )),
            location,
        }),
        is_macro_call: false,
        arguments: [
            vec![uint_expr(u128::from(var_id.0), location)],
            vec![expr.clone()],
            indexes.iter().rev().cloned().collect(),
        ]
        .concat(),
    }));
    ast::Statement { kind: ast::StatementKind::Semi(ast::Expression { kind, location }), location }
}

fn build_debug_call_stmt(fname: &str, fn_id: DebugFnId, location: Location) -> ast::Statement {
    let kind = ast::ExpressionKind::Call(Box::new(ast::CallExpression {
        func: Box::new(ast::Expression {
            kind: ast::ExpressionKind::Variable(Path::plain(
                vec![PathSegment::from(ident(&format!["__debug_fn_{fname}"], location))],
                location,
            )),
            location,
        }),
        is_macro_call: false,
        arguments: vec![uint_expr(u128::from(fn_id.0), location)],
    }));
    ast::Statement { kind: ast::StatementKind::Semi(ast::Expression { kind, location }), location }
}

fn pattern_vars(pattern: &ast::Pattern) -> Vec<(ast::Ident, bool)> {
    let mut vars = vec![];
    let mut stack = VecDeque::from([(pattern, false)]);
    while stack.front().is_some() {
        let (pattern, is_mut) = stack.pop_front().unwrap();
        match pattern {
            ast::Pattern::Identifier(id) => {
                vars.push((id.clone(), is_mut));
            }
            ast::Pattern::Mutable(pattern, _, _) => {
                stack.push_back((pattern, true));
            }
            ast::Pattern::Tuple(patterns, _) => {
                stack.extend(patterns.iter().map(|pattern| (pattern, false)));
            }
            ast::Pattern::Struct(_, fields, _) => {
                stack.extend(fields.iter().map(|(_, pattern)| (pattern, is_mut)));
                vars.extend(fields.iter().map(|(id, _)| (id.clone(), false)));
            }
            ast::Pattern::Parenthesized(pattern, _) => {
                stack.push_back((pattern, false));
            }
            ast::Pattern::Interned(_, _) => (),
        }
    }
    vars
}

fn pattern_to_string(pattern: &ast::Pattern) -> String {
    match pattern {
        ast::Pattern::Identifier(id) => id.to_string(),
        ast::Pattern::Mutable(pattern, _, _) => {
            format!("mut {}", pattern_to_string(pattern.as_ref()))
        }
        ast::Pattern::Tuple(elements, _) => format!(
            "({})",
            elements.iter().map(pattern_to_string).collect::<Vec<String>>().join(", ")
        ),
        ast::Pattern::Struct(name, fields, _) => {
            format!(
                "{} {{ {} }}",
                name,
                fields
                    .iter()
                    .map(|(field_ident, field_pattern)| {
                        format!("{}: {}", field_ident, pattern_to_string(field_pattern))
                    })
                    .collect::<Vec<_>>()
                    .join(", "),
            )
        }
        ast::Pattern::Parenthesized(pattern, _) => {
            format!("({})", pattern_to_string(pattern.as_ref()))
        }
        ast::Pattern::Interned(_, _) => "?Interned".to_string(),
    }
}

fn ident(s: &str, location: Location) -> ast::Ident {
    ast::Ident::new(s.to_string(), location)
}

fn id_expr(id: &ast::Ident) -> ast::Expression {
    ast::Expression {
        kind: ast::ExpressionKind::Variable(Path::plain(
            vec![PathSegment::from(id.clone())],
            id.location(),
        )),
        location: id.location(),
    }
}

fn uint_expr(x: u128, location: Location) -> ast::Expression {
    let value = SignedField::positive(x);
    let kind = ast::ExpressionKind::Literal(ast::Literal::Integer(value, None));
    ast::Expression { kind, location }
}

fn sint_expr(x: i128, location: Location) -> ast::Expression {
    let value = SignedField::from_signed(x);
    let kind = ast::ExpressionKind::Literal(ast::Literal::Integer(value, None));
    ast::Expression { kind, location }
}<|MERGE_RESOLUTION|>--- conflicted
+++ resolved
@@ -182,13 +182,8 @@
             Some(ast::Statement { kind: ast::StatementKind::Expression(ret_expr), .. }) => {
                 let mut save_ret_expr = ast::Statement {
                     kind: ast::StatementKind::new_let(
-<<<<<<< HEAD
                         ast::Pattern::Identifier(ident(temp_var_name, location)),
-                        ast::UnresolvedTypeData::Unspecified.with_dummy_location(),
-=======
-                        ast::Pattern::Identifier(ident("__debug_expr", ret_expr.location)),
                         None,
->>>>>>> 155db344
                         ret_expr.clone(),
                         vec![],
                     ),
