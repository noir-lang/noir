//! The parser is the second pass of the noir compiler.
//! The parser's job is to take the output of the lexer (a stream of tokens)
//! and parse it into a valid Abstract Syntax Tree (Ast). During this, the parser
//! validates the grammar of the program and returns parsing errors for any syntactically
//! invalid constructs (such as `fn fn fn`).
//!
//! This file is mostly helper functions and types for the parser. For the parser itself,
//! see parser.rs. The definition of the abstract syntax tree can be found in the `ast` folder.
mod errors;
mod labels;
#[allow(clippy::module_inception)]
mod parser;

use std::sync::atomic::{AtomicU32, Ordering};

use crate::token::{Keyword, Token};
use crate::{ast::ImportStatement, Expression, NoirStruct};
use crate::{
    BlockExpression, ExpressionKind, ForLoopStatement, Ident, IndexExpression, LetStatement,
    MethodCallExpression, NoirFunction, NoirTrait, NoirTraitImpl, NoirTypeAlias, Path, PathKind,
    Pattern, Recoverable, Statement, StatementKind, TypeImpl, UnresolvedType, UseTree,
};

use acvm::FieldElement;
use chumsky::prelude::*;
use chumsky::primitive::Container;
pub use errors::ParserError;
pub use errors::ParserErrorReason;
use noirc_errors::Span;
pub use parser::parse_program;

/// Counter used to generate unique names when desugaring
/// code in the parser requires the creation of fresh variables.
/// The parser is stateless so this is a static global instead.
static UNIQUE_NAME_COUNTER: AtomicU32 = AtomicU32::new(0);

#[derive(Debug, Clone)]
pub(crate) enum TopLevelStatement {
    Function(NoirFunction),
    Module(Ident),
    Import(UseTree),
    Struct(NoirStruct),
    Trait(NoirTrait),
    TraitImpl(NoirTraitImpl),
    Impl(TypeImpl),
    TypeAlias(NoirTypeAlias),
    SubModule(SubModule),
    Global(LetStatement),
    Error,
}

// Helper trait that gives us simpler type signatures for return types:
// e.g. impl Parser<T> versus impl Parser<Token, T, Error = Simple<Token>>
pub trait NoirParser<T>: Parser<Token, T, Error = ParserError> + Sized + Clone {}
impl<P, T> NoirParser<T> for P where P: Parser<Token, T, Error = ParserError> + Clone {}

// ExprParser just serves as a type alias for NoirParser<Expression> + Clone
trait ExprParser: NoirParser<Expression> {}
impl<P> ExprParser for P where P: NoirParser<Expression> {}

fn parenthesized<P, T>(parser: P) -> impl NoirParser<T>
where
    P: NoirParser<T>,
    T: Recoverable,
{
    use Token::*;
    parser.delimited_by(just(LeftParen), just(RightParen)).recover_with(nested_delimiters(
        LeftParen,
        RightParen,
        [(LeftBracket, RightBracket)],
        Recoverable::error,
    ))
}

fn spanned<P, T>(parser: P) -> impl NoirParser<(T, Span)>
where
    P: NoirParser<T>,
{
    parser.map_with_span(|value, span| (value, span))
}

// Parse with the first parser, then continue by
// repeating the second parser 0 or more times.
// The passed in function is then used to combine the
// results of both parsers along with their spans at
// each step.
fn foldl_with_span<P1, P2, T1, T2, F>(
    first_parser: P1,
    to_be_repeated: P2,
    f: F,
) -> impl NoirParser<T1>
where
    P1: NoirParser<T1>,
    P2: NoirParser<T2>,
    F: Fn(T1, T2, Span) -> T1 + Clone,
{
    spanned(first_parser)
        .then(spanned(to_be_repeated).repeated())
        .foldl(move |(a, a_span), (b, b_span)| {
            let span = a_span.merge(b_span);
            (f(a, b, span), span)
        })
        .map(|(value, _span)| value)
}

/// Sequence the two parsers.
/// Fails if the first parser fails, otherwise forces
/// the second parser to succeed while logging any errors.
fn then_commit<'a, P1, P2, T1, T2: 'a>(
    first_parser: P1,
    second_parser: P2,
) -> impl NoirParser<(T1, T2)> + 'a
where
    P1: NoirParser<T1> + 'a,
    P2: NoirParser<T2> + 'a,
    T2: Clone + Recoverable,
{
    let second_parser = skip_then_retry_until(second_parser)
        .map_with_span(|option, span| option.unwrap_or_else(|| Recoverable::error(span)));

    first_parser.then(second_parser)
}

fn then_commit_ignore<'a, P1, P2, T1: 'a, T2: 'a>(
    first_parser: P1,
    second_parser: P2,
) -> impl NoirParser<T1> + 'a
where
    P1: NoirParser<T1> + 'a,
    P2: NoirParser<T2> + 'a,
    T2: Clone,
{
    let second_parser = skip_then_retry_until(second_parser);
    first_parser.then_ignore(second_parser)
}

fn ignore_then_commit<'a, P1, P2, T1: 'a, T2: Clone + 'a>(
    first_parser: P1,
    second_parser: P2,
) -> impl NoirParser<T2> + 'a
where
    P1: NoirParser<T1> + 'a,
    P2: NoirParser<T2> + 'a,
    T2: Recoverable,
{
    let second_parser = skip_then_retry_until(second_parser)
        .map_with_span(|option, span| option.unwrap_or_else(|| Recoverable::error(span)));

    first_parser.ignore_then(second_parser)
}

fn skip_then_retry_until<'a, P, T: 'a>(parser: P) -> impl NoirParser<Option<T>> + 'a
where
    P: NoirParser<T> + 'a,
    T: Clone,
{
    let terminators = [
        Token::EOF,
        Token::Colon,
        Token::Semicolon,
        Token::RightBrace,
        Token::Keyword(Keyword::Let),
        Token::Keyword(Keyword::Constrain),
    ];
    force(parser.recover_with(chumsky::prelude::skip_then_retry_until(terminators)))
}

/// General recovery strategy: try to skip to the target token, failing if we encounter the
/// 'too_far' token beforehand.
///
/// Expects all of `too_far` to be contained within `targets`
fn try_skip_until<T, C1, C2>(targets: C1, too_far: C2) -> impl NoirParser<T>
where
    T: Recoverable + Clone,
    C1: Container<Token> + Clone,
    C2: Container<Token> + Clone,
{
    chumsky::prelude::none_of(targets)
        .repeated()
        .ignore_then(one_of(too_far.clone()).rewind())
        .try_map(move |peek, span| {
            if too_far.get_iter().any(|t| t == peek) {
                // This error will never be shown to the user
                Err(ParserError::empty(Token::EOF, span))
            } else {
                Ok(Recoverable::error(span))
            }
        })
}

/// Recovery strategy for statements: If a statement fails to parse skip until the next ';' or fail
/// if we find a '}' first.
fn statement_recovery() -> impl NoirParser<StatementKind> {
    use Token::*;
    try_skip_until([Semicolon, RightBrace], RightBrace)
}

fn parameter_recovery<T: Recoverable + Clone>() -> impl NoirParser<T> {
    use Token::*;
    try_skip_until([Comma, RightParen], RightParen)
}

fn parameter_name_recovery<T: Recoverable + Clone>() -> impl NoirParser<T> {
    use Token::*;
    try_skip_until([Colon, RightParen, Comma], [RightParen, Comma])
}

fn top_level_statement_recovery() -> impl NoirParser<TopLevelStatement> {
    none_of([Token::Semicolon, Token::RightBrace, Token::EOF])
        .repeated()
        .ignore_then(one_of([Token::Semicolon]))
        .map(|_| TopLevelStatement::Error)
}

/// Force the given parser to succeed, logging any errors it had
fn force<'a, T: 'a>(parser: impl NoirParser<T> + 'a) -> impl NoirParser<Option<T>> + 'a {
    parser.map(Some).recover_via(empty().map(|_| None))
}

#[derive(Default)]
pub struct SortedModule {
    pub imports: Vec<ImportStatement>,
    pub functions: Vec<NoirFunction>,
    pub types: Vec<NoirStruct>,
    pub traits: Vec<NoirTrait>,
    pub trait_impls: Vec<NoirTraitImpl>,
    pub impls: Vec<TypeImpl>,
    pub type_aliases: Vec<NoirTypeAlias>,
    pub globals: Vec<LetStatement>,

    /// Module declarations like `mod foo;`
    pub module_decls: Vec<Ident>,

    /// Full submodules as in `mod foo { ... definitions ... }`
    pub submodules: Vec<SubModule>,
}

/// A ParsedModule contains an entire Ast for one file.
#[derive(Clone, Debug, Default)]
pub struct ParsedModule {
    pub items: Vec<Item>,
}

impl ParsedModule {
    pub fn into_sorted(self) -> SortedModule {
        let mut module = SortedModule::default();

        for item in self.items {
            match item.kind {
                ItemKind::Import(import) => module.push_import(import),
                ItemKind::Function(func) => module.push_function(func),
                ItemKind::Struct(typ) => module.push_type(typ),
                ItemKind::Trait(noir_trait) => module.push_trait(noir_trait),
                ItemKind::TraitImpl(trait_impl) => module.push_trait_impl(trait_impl),
                ItemKind::Impl(r#impl) => module.push_impl(r#impl),
                ItemKind::TypeAlias(type_alias) => module.push_type_alias(type_alias),
                ItemKind::Global(global) => module.push_global(global),
                ItemKind::ModuleDecl(mod_name) => module.push_module_decl(mod_name),
                ItemKind::Submodules(submodule) => module.push_submodule(submodule),
            }
        }

        module
    }
}

#[derive(Clone, Debug)]
pub struct Item {
    pub kind: ItemKind,
    pub span: Span,
}

#[derive(Clone, Debug)]
pub enum ItemKind {
    Import(UseTree),
    Function(NoirFunction),
    Struct(NoirStruct),
    Trait(NoirTrait),
    TraitImpl(NoirTraitImpl),
    Impl(TypeImpl),
    TypeAlias(NoirTypeAlias),
    Global(LetStatement),
    ModuleDecl(Ident),
    Submodules(SubModule),
}

/// A submodule defined via `mod name { contents }` in some larger file.
/// These submodules always share the same file as some larger ParsedModule
#[derive(Clone, Debug)]
pub struct SubModule {
    pub name: Ident,
    pub contents: ParsedModule,
    pub is_contract: bool,
}

impl SortedModule {
    fn push_function(&mut self, func: NoirFunction) {
        self.functions.push(func);
    }

    fn push_type(&mut self, typ: NoirStruct) {
        self.types.push(typ);
    }

    fn push_trait(&mut self, noir_trait: NoirTrait) {
        self.traits.push(noir_trait);
    }

    fn push_trait_impl(&mut self, trait_impl: NoirTraitImpl) {
        self.trait_impls.push(trait_impl);
    }

    fn push_impl(&mut self, r#impl: TypeImpl) {
        self.impls.push(r#impl);
    }

    fn push_type_alias(&mut self, type_alias: NoirTypeAlias) {
        self.type_aliases.push(type_alias);
    }

    fn push_import(&mut self, import_stmt: UseTree) {
        self.imports.extend(import_stmt.desugar(None));
    }

    fn push_module_decl(&mut self, mod_name: Ident) {
        self.module_decls.push(mod_name);
    }

    fn push_submodule(&mut self, submodule: SubModule) {
        self.submodules.push(submodule);
    }

    fn push_global(&mut self, global: LetStatement) {
        self.globals.push(global);
    }
}

#[derive(Debug, Copy, Clone, PartialEq, Eq, PartialOrd)]
pub enum Precedence {
    Lowest,
    Or,
    And,
    Xor,
    LessGreater,
    Shift,
    Sum,
    Product,
    Highest,
}

impl Precedence {
    // Higher the number, the higher(more priority) the precedence
    // XXX: Check the precedence is correct for operators
    fn token_precedence(tok: &Token) -> Option<Precedence> {
        let precedence = match tok {
            Token::Equal => Precedence::Lowest,
            Token::NotEqual => Precedence::Lowest,
            Token::Pipe => Precedence::Or,
            Token::Ampersand => Precedence::And,
            Token::Caret => Precedence::Xor,
            Token::Less => Precedence::LessGreater,
            Token::LessEqual => Precedence::LessGreater,
            Token::Greater => Precedence::LessGreater,
            Token::GreaterEqual => Precedence::LessGreater,
            Token::ShiftLeft => Precedence::Shift,
            Token::ShiftRight => Precedence::Shift,
            Token::Plus => Precedence::Sum,
            Token::Minus => Precedence::Sum,
            Token::Slash => Precedence::Product,
            Token::Star => Precedence::Product,
            Token::Percent => Precedence::Product,
            _ => return None,
        };

        assert_ne!(precedence, Precedence::Highest, "expression_with_precedence in the parser currently relies on the highest precedence level being uninhabited");
        Some(precedence)
    }

    /// Return the next higher precedence. E.g. `Sum.next() == Product`
    fn next(self) -> Self {
        use Precedence::*;
        match self {
            Lowest => Or,
            Or => Xor,
            Xor => And,
            And => LessGreater,
            LessGreater => Shift,
            Shift => Sum,
            Sum => Product,
            Product => Highest,
            Highest => Highest,
        }
    }

    /// TypeExpressions only contain basic arithmetic operators and
    /// notably exclude `>` due to parsing conflicts with generic type brackets.
    fn next_type_precedence(self) -> Self {
        use Precedence::*;
        match self {
            Lowest => Sum,
            Sum => Product,
            Product => Highest,
            Highest => Highest,
            other => unreachable!("Unexpected precedence level in type expression: {:?}", other),
        }
    }

    /// The operators with the lowest precedence still useable in type expressions
    /// are '+' and '-' with precedence Sum.
    fn lowest_type_precedence() -> Self {
        Precedence::Sum
    }
}

enum ForRange {
    Range(/*start:*/ Expression, /*end:*/ Expression),
    Array(Expression),
}

impl ForRange {
    /// Create a 'for' expression taking care of desugaring a 'for e in array' loop
    /// into the following if needed:
    ///
    /// {
    ///     let fresh1 = array;
    ///     for fresh2 in 0 .. std::array::len(fresh1) {
    ///         let elem = fresh1[fresh2];
    ///         ...
    ///     }
    /// }
    fn into_for(self, identifier: Ident, block: Expression, for_loop_span: Span) -> Statement {
        match self {
            ForRange::Range(start_range, end_range) => {
                Statement::For(ForLoopStatement { identifier, start_range, end_range, block })
            }
            ForRange::Array(array) => {
                let array_span = array.span;
                let start_range = ExpressionKind::integer(FieldElement::zero());
                let start_range = Expression::new(start_range, array_span);

                let next_unique_id = UNIQUE_NAME_COUNTER.fetch_add(1, Ordering::Relaxed);
                let array_name = format!("$i{next_unique_id}");
                let array_span = array.span;
                let array_ident = Ident::new(array_name, array_span);

                // let fresh1 = array;
                let let_array = Statement {
                    kind: StatementKind::Let(LetStatement {
                        pattern: Pattern::Identifier(array_ident.clone()),
                        r#type: UnresolvedType::unspecified(),
                        expression: array,
                    }),
                    span: array_span,
                };

                // array.len()
                let segments = vec![array_ident];
                let array_ident =
                    ExpressionKind::Variable(Path { segments, kind: PathKind::Plain });

                let end_range = ExpressionKind::MethodCall(Box::new(MethodCallExpression {
                    object: Expression::new(array_ident.clone(), array_span),
                    method_name: Ident::new("len".to_string(), array_span),
                    arguments: vec![],
                }));
                let end_range = Expression::new(end_range, array_span);

                let next_unique_id = UNIQUE_NAME_COUNTER.fetch_add(1, Ordering::Relaxed);
                let index_name = format!("$i{next_unique_id}");
                let fresh_identifier = Ident::new(index_name.clone(), array_span);

                // array[i]
                let segments = vec![Ident::new(index_name, array_span)];
                let index_ident =
                    ExpressionKind::Variable(Path { segments, kind: PathKind::Plain });

                let loop_element = ExpressionKind::Index(Box::new(IndexExpression {
                    collection: Expression::new(array_ident, array_span),
                    index: Expression::new(index_ident, array_span),
                }));

                // let elem = array[i];
                let let_elem = Statement {
                    kind: StatementKind::Let(LetStatement {
                        pattern: Pattern::Identifier(identifier),
                        r#type: UnresolvedType::unspecified(),
                        expression: Expression::new(loop_element, array_span),
                    }),
                    span: array_span,
                };

                let block_span = block.span;
                let new_block = BlockExpression(vec![
                    let_elem,
                    Statement { kind: StatementKind::Expression(block), span: block_span },
                ]);
                let new_block = Expression::new(ExpressionKind::Block(new_block), block_span);
                let for_loop = Statement::For(ForLoopStatement {
                    identifier: fresh_identifier,
                    start_range,
                    end_range,
                    block: new_block,
                });

<<<<<<< HEAD
                ExpressionKind::Block(BlockExpression(vec![
                    let_array,
                    Statement {
                        kind: StatementKind::Expression(Expression::new(for_loop, for_loop_span)),
                        span: for_loop_span,
                    },
                ]))
=======
                let block = ExpressionKind::Block(BlockExpression(vec![let_array, for_loop]));
                Statement::Expression(Expression::new(block, for_loop_span))
>>>>>>> 0e266ebc
            }
        }
    }
}

impl std::fmt::Display for TopLevelStatement {
    fn fmt(&self, f: &mut std::fmt::Formatter<'_>) -> std::fmt::Result {
        match self {
            TopLevelStatement::Function(fun) => fun.fmt(f),
            TopLevelStatement::Module(m) => write!(f, "mod {m}"),
            TopLevelStatement::Import(tree) => write!(f, "use {tree}"),
            TopLevelStatement::Trait(t) => t.fmt(f),
            TopLevelStatement::TraitImpl(i) => i.fmt(f),
            TopLevelStatement::Struct(s) => s.fmt(f),
            TopLevelStatement::Impl(i) => i.fmt(f),
            TopLevelStatement::TypeAlias(t) => t.fmt(f),
            TopLevelStatement::SubModule(s) => s.fmt(f),
            TopLevelStatement::Global(c) => c.fmt(f),
            TopLevelStatement::Error => write!(f, "error"),
        }
    }
}

impl std::fmt::Display for ParsedModule {
    fn fmt(&self, f: &mut std::fmt::Formatter<'_>) -> std::fmt::Result {
        let module = self.clone().into_sorted();

        for decl in &module.module_decls {
            writeln!(f, "mod {decl};")?;
        }

        for import in &module.imports {
            write!(f, "{import}")?;
        }

        for global_const in &module.globals {
            write!(f, "{global_const}")?;
        }

        for type_ in &module.types {
            write!(f, "{type_}")?;
        }

        for function in &module.functions {
            write!(f, "{function}")?;
        }

        for impl_ in &module.impls {
            write!(f, "{impl_}")?;
        }

        for type_alias in &module.type_aliases {
            write!(f, "{type_alias}")?;
        }

        for submodule in &module.submodules {
            write!(f, "{submodule}")?;
        }

        Ok(())
    }
}

impl std::fmt::Display for SubModule {
    fn fmt(&self, f: &mut std::fmt::Formatter<'_>) -> std::fmt::Result {
        write!(f, "mod {} {{", self.name)?;

        for line in self.contents.to_string().lines() {
            write!(f, "\n    {line}")?;
        }

        write!(f, "\n}}")
    }
}<|MERGE_RESOLUTION|>--- conflicted
+++ resolved
@@ -428,10 +428,10 @@
     ///         ...
     ///     }
     /// }
-    fn into_for(self, identifier: Ident, block: Expression, for_loop_span: Span) -> Statement {
+    fn into_for(self, identifier: Ident, block: Expression, for_loop_span: Span) -> StatementKind {
         match self {
             ForRange::Range(start_range, end_range) => {
-                Statement::For(ForLoopStatement { identifier, start_range, end_range, block })
+                StatementKind::For(ForLoopStatement { identifier, start_range, end_range, block })
             }
             ForRange::Array(array) => {
                 let array_span = array.span;
@@ -495,25 +495,18 @@
                     Statement { kind: StatementKind::Expression(block), span: block_span },
                 ]);
                 let new_block = Expression::new(ExpressionKind::Block(new_block), block_span);
-                let for_loop = Statement::For(ForLoopStatement {
-                    identifier: fresh_identifier,
-                    start_range,
-                    end_range,
-                    block: new_block,
-                });
-
-<<<<<<< HEAD
-                ExpressionKind::Block(BlockExpression(vec![
-                    let_array,
-                    Statement {
-                        kind: StatementKind::Expression(Expression::new(for_loop, for_loop_span)),
-                        span: for_loop_span,
-                    },
-                ]))
-=======
+                let for_loop = Statement {
+                    kind: StatementKind::For(ForLoopStatement {
+                        identifier: fresh_identifier,
+                        start_range,
+                        end_range,
+                        block: new_block,
+                    }),
+                    span: for_loop_span,
+                };
+
                 let block = ExpressionKind::Block(BlockExpression(vec![let_array, for_loop]));
-                Statement::Expression(Expression::new(block, for_loop_span))
->>>>>>> 0e266ebc
+                StatementKind::Expression(Expression::new(block, for_loop_span))
             }
         }
     }
