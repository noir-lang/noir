--- conflicted
+++ resolved
@@ -96,11 +96,6 @@
     #[error("Associated types are not allowed on a method call")]
     AssociatedTypesNotAllowedInMethodCalls,
     #[error(
-<<<<<<< HEAD
-        "Custom attributes are not allowed to be prefixed with a formal verification attribute"
-    )]
-    ReservedAttributeName,
-=======
         "Wrong number of arguments for attribute `{}`. Expected {}, found {}",
         name,
         if min == max { min.to_string() } else { format!("between {} and {}", min, max) },
@@ -109,7 +104,6 @@
     WrongNumberOfAttributeArguments { name: String, min: usize, max: usize, found: usize },
     #[error("The `deprecated` attribute expects a string argument")]
     DeprecatedAttributeExpectsAStringArgument,
->>>>>>> fb1a8ca6
 }
 
 /// Represents a parsing error, or a parsing error in the making.
