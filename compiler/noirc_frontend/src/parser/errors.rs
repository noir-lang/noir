--- conflicted
+++ resolved
@@ -41,12 +41,8 @@
     NoFunctionAttributesAllowedOnStruct,
     #[error("Assert statements can only accept string literals")]
     AssertMessageNotString,
-    #[error("Integer bit size {0} won't be supported")]
-<<<<<<< HEAD
+    #[error("Integer bit size {0} isn't supported")]
     InvalidBitSize(u32),
-=======
-    DeprecatedBitSize(u32),
->>>>>>> afcb385d
     #[error("{0}")]
     Lexer(LexerErrorKind),
 }
@@ -137,8 +133,6 @@
     }
 }
 
-pub(crate) static ALLOWED_INTEGER_BIT_SIZES: &[u32] = &[1, 8, 32, 64];
-
 impl From<ParserError> for Diagnostic {
     fn from(error: ParserError) -> Diagnostic {
         match error.reason {
@@ -154,15 +148,9 @@
                         "The 'comptime' keyword has been deprecated. It can be removed without affecting your program".into(),
                         error.span,
                     ),
-<<<<<<< HEAD
                     ParserErrorReason::InvalidBitSize(bit_size) => Diagnostic::simple_error(
                         format!("Use of invalid bit size {}", bit_size),
                         format!("Allowed bit sizes for integers are {}", IntegerBitSize::allowed_sizes().iter().map(|n| n.to_string()).collect::<Vec<_>>().join(", ")),
-=======
-                    ParserErrorReason::DeprecatedBitSize(bit_size) => Diagnostic::simple_warning(
-                        format!("Use of deprecated bit size {}", bit_size),
-                        format!("Bit sizes for integers will be restricted to {}", ALLOWED_INTEGER_BIT_SIZES.iter().map(|n| n.to_string()).collect::<Vec<_>>().join(", ")),
->>>>>>> afcb385d
                         error.span,
                     ),
                     ParserErrorReason::ExperimentalFeature(_) => Diagnostic::simple_warning(
