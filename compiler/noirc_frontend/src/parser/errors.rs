use crate::ast::{Expression, IntegerBitSize, ItemVisibility};
use crate::lexer::errors::LexerErrorKind;
use crate::lexer::token::Token;
use crate::token::TokenKind;
use small_ord_set::SmallOrdSet;
use thiserror::Error;

use iter_extended::vecmap;
use noirc_errors::Span;
use noirc_errors::{CustomDiagnostic as Diagnostic, Location};

use super::labels::ParsingRuleLabel;

#[derive(Debug, Clone, PartialEq, Eq, Error)]
pub enum ParserErrorReason {
    #[error("Unexpected `;`")]
    UnexpectedSemicolon,
    #[error("Unexpected `,`")]
    UnexpectedComma,
    #[error("Expected a `{token}` separating these two {items}")]
    ExpectedTokenSeparatingTwoItems { token: Token, items: &'static str },
    #[error("Expected `mut` after `&`, found `{found}`")]
    ExpectedMutAfterAmpersand { found: Token },
    #[error("Invalid left-hand side of assignment")]
    InvalidLeftHandSideOfAssignment,
    #[error("Expected trait, found {found}")]
    ExpectedTrait { found: String },
    #[error("Visibility `{visibility}` is not followed by an item")]
    VisibilityNotFollowedByAnItem { visibility: ItemVisibility },
    #[error("`unconstrained` is not followed by an item")]
    UnconstrainedNotFollowedByAnItem,
    #[error("`comptime` is not followed by an item")]
    ComptimeNotFollowedByAnItem,
    #[error("`mut` cannot be applied to this item")]
    MutableNotApplicable,
    #[error("`comptime` cannot be applied to this item")]
    ComptimeNotApplicable,
    #[error("`unconstrained` cannot be applied to this item")]
    UnconstrainedNotApplicable,
    #[error("Expected an identifier or `(expression) after `$` for unquoting")]
    ExpectedIdentifierOrLeftParenAfterDollar,
    #[error("`&mut` can only be used with `self")]
    RefMutCanOnlyBeUsedWithSelf,
    #[error("Invalid pattern")]
    InvalidPattern,
    #[error("Documentation comment does not document anything")]
    DocCommentDoesNotDocumentAnything,

    #[error("Missing type for function parameter")]
    MissingTypeForFunctionParameter,
    #[error("Missing type for numeric generic")]
    MissingTypeForNumericGeneric,
    #[error("Expected a function body (`{{ ... }}`), not `;`")]
    ExpectedFunctionBody,
    #[error("Expected the global to have a value")]
    GlobalWithoutValue,

    #[error("Unexpected '{0}', expected a field name or number")]
    ExpectedFieldName(Token),
    #[error("Expected a pattern but found a type - {0}")]
    ExpectedPatternButFoundType(Token),
    #[error("Expected a ; separating these two statements")]
    MissingSeparatingSemi,
    #[error("constrain keyword is deprecated")]
    ConstrainDeprecated,
    #[error("Invalid type expression: '{0}'. Only unsigned integer constants up to `u32`, globals, generics, +, -, *, /, and % may be used in this context.")]
    InvalidTypeExpression(Expression),
    #[error("Early 'return' is unsupported")]
    EarlyReturn,
    #[error("Patterns aren't allowed in a trait's function declarations")]
    PatternInTraitFunctionParameter,
    #[error("Patterns aren't allowed in a trait impl's associated constants")]
    PatternInAssociatedConstant,
    #[error("Visibility is ignored on a trait method")]
    TraitVisibilityIgnored,
    #[error("Visibility is ignored on a trait impl method")]
    TraitImplVisibilityIgnored,
    #[error("comptime keyword is deprecated")]
    ComptimeDeprecated,
    #[error("{0} are experimental and aren't fully supported yet")]
    ExperimentalFeature(&'static str),
    #[error(
        "Multiple primary attributes found. Only one function attribute is allowed per function"
    )]
    MultipleFunctionAttributesFound,
    #[error("A function attribute cannot be placed on a struct or enum")]
    NoFunctionAttributesAllowedOnType,
    #[error("Assert statements can only accept string literals")]
    AssertMessageNotString,
    #[error("Integer bit size {0} isn't supported")]
    InvalidBitSize(u32),
    #[error("{0}")]
    Lexer(LexerErrorKind),
    #[error("The only supported numeric generic types are `u1`, `u8`, `u16`, and `u32`")]
    ForbiddenNumericGenericType,
    #[error("Invalid call data identifier, must be a number. E.g `call_data(0)`")]
    InvalidCallDataIdentifier,
    #[error("Associated types are not allowed in paths")]
    AssociatedTypesNotAllowedInPaths,
    #[error("Associated types are not allowed on a method call")]
    AssociatedTypesNotAllowedInMethodCalls,
    #[error("Empty trait alias")]
    EmptyTraitAlias,
    #[error(
        "Wrong number of arguments for attribute `{}`. Expected {}, found {}",
        name,
        if min == max { min.to_string() } else { format!("between {} and {}", min, max) },
        found
    )]
    WrongNumberOfAttributeArguments { name: String, min: usize, max: usize, found: usize },
    #[error("The `deprecated` attribute expects a string argument")]
    DeprecatedAttributeExpectsAStringArgument,
    #[error("Unsafe block must have a safety comment above it")]
    MissingSafetyComment,
    #[error("Missing parameters for function definition")]
    MissingParametersForFunctionDefinition,
}

/// Represents a parsing error, or a parsing error in the making.
///
/// `ParserError` is used extensively by the parser, as it not only used to report badly formed
/// token streams, but also as a general intermediate that accumulates information as various
/// parsing rules are tried. This struct is constructed and destructed with a very high frequency
/// and as such, the time taken to do so significantly impacts parsing performance. For this
/// reason we use `SmallOrdSet` to avoid heap allocations for as long as possible - this greatly
/// inflates the size of the error, but this is justified by a resulting increase in parsing
/// speeds of approximately 40% in release mode.
///
/// Both `expected_tokens` and `expected_labels` use `SmallOrdSet` sized 1. In the of labels this
/// is optimal. In the of tokens we stop here due to fast diminishing returns.
#[derive(Debug, Clone, PartialEq, Eq)]
pub struct ParserError {
    expected_tokens: SmallOrdSet<[Token; 1]>,
    expected_labels: SmallOrdSet<[ParsingRuleLabel; 1]>,
    found: Token,
    reason: Option<ParserErrorReason>,
    location: Location,
}

impl ParserError {
    pub fn empty(found: Token, location: Location) -> ParserError {
        ParserError {
            expected_tokens: SmallOrdSet::new(),
            expected_labels: SmallOrdSet::new(),
            found,
            reason: None,
            location,
        }
    }

    pub fn expected_token(token: Token, found: Token, location: Location) -> ParserError {
        let mut error = ParserError::empty(found, location);
        error.expected_tokens.insert(token);
        error
    }

    pub fn expected_one_of_tokens(
        tokens: &[Token],
        found: Token,
        location: Location,
    ) -> ParserError {
        let mut error = ParserError::empty(found, location);
        for token in tokens {
            error.expected_tokens.insert(token.clone());
        }
        error
    }

    pub fn expected_label(
        label: ParsingRuleLabel,
        found: Token,
        location: Location,
    ) -> ParserError {
        let mut error = ParserError::empty(found, location);
        error.expected_labels.insert(label);
        error
    }

    pub fn with_reason(reason: ParserErrorReason, location: Location) -> ParserError {
        let mut error = ParserError::empty(Token::EOF, location);
        error.reason = Some(reason);
        error
    }

    pub fn found(&self) -> &Token {
        &self.found
    }

    pub fn span(&self) -> Span {
        self.location.span
    }

    pub fn location(&self) -> Location {
        self.location
    }

    pub fn reason(&self) -> Option<&ParserErrorReason> {
        self.reason.as_ref()
    }

    pub fn is_warning(&self) -> bool {
        let diagnostic: Diagnostic = self.into();
        diagnostic.is_warning()
    }
}

impl std::fmt::Display for ParserError {
    fn fmt(&self, f: &mut std::fmt::Formatter<'_>) -> std::fmt::Result {
        let token_to_string = |token: &Token| match token {
            Token::EOF => token.to_string(),
            _ => format!("'{}'", token),
        };

        let reason_str: String = if self.reason.is_none() {
            "".to_string()
        } else {
            format!("\nreason: {}", Diagnostic::from(self))
        };
        let mut expected = vecmap(&self.expected_tokens, token_to_string);
        expected.append(&mut vecmap(&self.expected_labels, |label| format!("{label}")));

        if expected.is_empty() {
            write!(f, "Unexpected {} in input{}", self.found, reason_str)
        } else if expected.len() == 1 {
            let first = expected.first().unwrap();
            let vowel = "aeiou".contains(first.chars().next().unwrap());
            write!(
                f,
                "Expected a{} {} but found {}{}",
                if vowel { "n" } else { "" },
                first,
                token_to_string(&self.found),
                reason_str
            )
        } else {
            let expected = expected.iter().map(ToString::to_string).collect::<Vec<_>>().join(", ");

            write!(f, "Unexpected {:?}, expected one of {}{}", self.found, expected, reason_str)
        }
    }
}

impl<'a> From<&'a ParserError> for Diagnostic {
    fn from(error: &'a ParserError) -> Diagnostic {
        match &error.reason {
            Some(reason) => match reason {
                ParserErrorReason::ConstrainDeprecated => {
                    let mut diagnostic = Diagnostic::simple_error(
                        "Use of deprecated keyword 'constrain'".into(),
                        "The 'constrain' keyword is deprecated. Please use the 'assert' function instead.".into(),
                        error.span(),
                    );
                    diagnostic.deprecated = true;
                    diagnostic
                }
                ParserErrorReason::ComptimeDeprecated => {
                    let mut diagnostic = Diagnostic::simple_warning(
                        "Use of deprecated keyword 'comptime'".into(),
                        "The 'comptime' keyword has been deprecated. It can be removed without affecting your program".into(),
                        error.span(),
                    ) ;
                    diagnostic.deprecated = true;
                    diagnostic
                }
                ParserErrorReason::InvalidBitSize(bit_size) => Diagnostic::simple_error(
                    format!("Use of invalid bit size {}", bit_size),
                    format!(
                        "Allowed bit sizes for integers are {}",
                        IntegerBitSize::allowed_sizes()
                            .iter()
                            .map(|n| n.to_string())
                            .collect::<Vec<_>>()
                            .join(", ")
                    ),
                    error.span(),
                ),
                ParserErrorReason::ExperimentalFeature(_) => {
                    Diagnostic::simple_warning(reason.to_string(), "".into(), error.span())
                }
                ParserErrorReason::TraitVisibilityIgnored => {
                    Diagnostic::simple_warning(reason.to_string(), "".into(), error.span())
                }
                ParserErrorReason::TraitImplVisibilityIgnored => {
                    Diagnostic::simple_warning(reason.to_string(), "".into(), error.span())
                }
                ParserErrorReason::ExpectedPatternButFoundType(ty) => Diagnostic::simple_error(
                    format!("Expected a pattern but found a type - {ty}"),
                    format!("{ty} is a type and cannot be used as a variable name"),
                    error.span(),
                ),
                ParserErrorReason::Lexer(error) => error.into(),
                ParserErrorReason::ExpectedMutAfterAmpersand { found } => Diagnostic::simple_error(
                    format!("Expected `mut` after `&`, found `{found}`"),
                    "Noir doesn't have immutable references, only mutable references".to_string(),
                    error.span(),
                ),
                ParserErrorReason::MissingSafetyComment => Diagnostic::simple_warning(
<<<<<<< HEAD
                    "Unsafe block must have a safety doc comment above it".into(),
                    "The doc comment must start with the \"Safety: \" word".into(),
                    error.span(),
                ),
                ParserErrorReason::UnsafeDocCommentDoesNotStartWithSafety => {
                    Diagnostic::simple_warning(
                        "Unsafe block must start with a safety comment".into(),
                        "The doc comment above this unsafe block must start with the \"Safety: \" word"
                            .into(),
                        error.span(),
                    )
                }
=======
                    "Unsafe block must have a safety comment above it".into(),
                    "The comment must start with the \"Safety: \" word".into(),
                    error.span,
                ),
>>>>>>> 64890c0d
                ParserErrorReason::MissingParametersForFunctionDefinition => {
                    Diagnostic::simple_error(
                        "Missing parameters for function definition".into(),
                        "Add a parameter list: `()`".into(),
                        error.span(),
                    )
                }
<<<<<<< HEAD
                other => Diagnostic::simple_error(format!("{other}"), String::new(), error.span()),
=======
                ParserErrorReason::DocCommentDoesNotDocumentAnything => {
                    let primary = "This doc comment doesn't document anything".to_string();
                    let secondary = "Consider changing it to a regular `//` comment".to_string();
                    Diagnostic::simple_warning(primary, secondary, error.span)
                }
                other => Diagnostic::simple_error(format!("{other}"), String::new(), error.span),
>>>>>>> 64890c0d
            },
            None => {
                if matches!(
                    error.found.kind(),
                    TokenKind::InnerDocComment | TokenKind::OuterDocComment
                ) {
                    let primary = "This doc comment doesn't document anything".to_string();
                    let secondary = "Consider changing it to a regular `//` comment".to_string();
<<<<<<< HEAD
                    Diagnostic::simple_error(primary, secondary, error.span())
=======
                    Diagnostic::simple_warning(primary, secondary, error.span)
>>>>>>> 64890c0d
                } else {
                    let primary = error.to_string();
                    Diagnostic::simple_error(primary, String::new(), error.span())
                }
            }
        }
    }
}<|MERGE_RESOLUTION|>--- conflicted
+++ resolved
@@ -295,25 +295,10 @@
                     error.span(),
                 ),
                 ParserErrorReason::MissingSafetyComment => Diagnostic::simple_warning(
-<<<<<<< HEAD
-                    "Unsafe block must have a safety doc comment above it".into(),
-                    "The doc comment must start with the \"Safety: \" word".into(),
+                    "Unsafe block must have a safety comment above it".into(),
+                    "The comment must start with the \"Safety: \" word".into(),
                     error.span(),
                 ),
-                ParserErrorReason::UnsafeDocCommentDoesNotStartWithSafety => {
-                    Diagnostic::simple_warning(
-                        "Unsafe block must start with a safety comment".into(),
-                        "The doc comment above this unsafe block must start with the \"Safety: \" word"
-                            .into(),
-                        error.span(),
-                    )
-                }
-=======
-                    "Unsafe block must have a safety comment above it".into(),
-                    "The comment must start with the \"Safety: \" word".into(),
-                    error.span,
-                ),
->>>>>>> 64890c0d
                 ParserErrorReason::MissingParametersForFunctionDefinition => {
                     Diagnostic::simple_error(
                         "Missing parameters for function definition".into(),
@@ -321,16 +306,12 @@
                         error.span(),
                     )
                 }
-<<<<<<< HEAD
-                other => Diagnostic::simple_error(format!("{other}"), String::new(), error.span()),
-=======
                 ParserErrorReason::DocCommentDoesNotDocumentAnything => {
                     let primary = "This doc comment doesn't document anything".to_string();
                     let secondary = "Consider changing it to a regular `//` comment".to_string();
-                    Diagnostic::simple_warning(primary, secondary, error.span)
-                }
-                other => Diagnostic::simple_error(format!("{other}"), String::new(), error.span),
->>>>>>> 64890c0d
+                    Diagnostic::simple_warning(primary, secondary, error.span())
+                }
+                other => Diagnostic::simple_error(format!("{other}"), String::new(), error.span()),
             },
             None => {
                 if matches!(
@@ -339,11 +320,7 @@
                 ) {
                     let primary = "This doc comment doesn't document anything".to_string();
                     let secondary = "Consider changing it to a regular `//` comment".to_string();
-<<<<<<< HEAD
-                    Diagnostic::simple_error(primary, secondary, error.span())
-=======
-                    Diagnostic::simple_warning(primary, secondary, error.span)
->>>>>>> 64890c0d
+                    Diagnostic::simple_warning(primary, secondary, error.span())
                 } else {
                     let primary = error.to_string();
                     Diagnostic::simple_error(primary, String::new(), error.span())
