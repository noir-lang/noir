use crate::ast::{Expression, IntegerBitSize, ItemVisibility};
use crate::lexer::errors::LexerErrorKind;
use crate::lexer::token::Token;
use crate::token::TokenKind;
use small_ord_set::SmallOrdSet;
use thiserror::Error;

use iter_extended::vecmap;
use noirc_errors::CustomDiagnostic as Diagnostic;
use noirc_errors::Span;

use super::labels::ParsingRuleLabel;

#[derive(Debug, Clone, PartialEq, Eq, Error)]
pub enum ParserErrorReason {
    #[error("Unexpected `;`")]
    UnexpectedSemicolon,
    #[error("Unexpected `,`")]
    UnexpectedComma,
    #[error("Expected a `{token}` separating these two {items}")]
    ExpectedTokenSeparatingTwoItems { token: Token, items: &'static str },
    #[error("Expected `mut` after `&`, found `{found}`")]
    ExpectedMutAfterAmpersand { found: Token },
    #[error("Invalid left-hand side of assignment")]
    InvalidLeftHandSideOfAssignment,
    #[error("Expected trait, found {found}")]
    ExpectedTrait { found: String },
    #[error("Visibility `{visibility}` is not followed by an item")]
    VisibilityNotFollowedByAnItem { visibility: ItemVisibility },
    #[error("`unconstrained` is not followed by an item")]
    UnconstrainedNotFollowedByAnItem,
    #[error("`comptime` is not followed by an item")]
    ComptimeNotFollowedByAnItem,
    #[error("`mut` cannot be applied to this item")]
    MutableNotApplicable,
    #[error("`comptime` cannot be applied to this item")]
    ComptimeNotApplicable,
    #[error("`unconstrained` cannot be applied to this item")]
    UnconstrainedNotApplicable,
    #[error("Expected an identifier or `(expression) after `$` for unquoting")]
    ExpectedIdentifierOrLeftParenAfterDollar,
    #[error("`&mut` can only be used with `self")]
    RefMutCanOnlyBeUsedWithSelf,
    #[error("Invalid pattern")]
    InvalidPattern,
    #[error("Documentation comment does not document anything")]
    DocCommentDoesNotDocumentAnything,

    #[error("Missing type for function parameter")]
    MissingTypeForFunctionParameter,
    #[error("Missing type for numeric generic")]
    MissingTypeForNumericGeneric,
    #[error("Expected a function body (`{{ ... }}`), not `;`")]
    ExpectedFunctionBody,
    #[error("Expected the global to have a value")]
    GlobalWithoutValue,

    #[error("Unexpected '{0}', expected a field name or number")]
    ExpectedFieldName(Token),
    #[error("Expected a pattern but found a type - {0}")]
    ExpectedPatternButFoundType(Token),
    #[error("Expected a ; separating these two statements")]
    MissingSeparatingSemi,
    #[error("constrain keyword is deprecated")]
    ConstrainDeprecated,
    #[error("Invalid type expression: '{0}'. Only unsigned integer constants up to `u32`, globals, generics, +, -, *, /, and % may be used in this context.")]
    InvalidTypeExpression(Expression),
    #[error("Early 'return' is unsupported")]
    EarlyReturn,
    #[error("Patterns aren't allowed in a trait's function declarations")]
    PatternInTraitFunctionParameter,
    #[error("Patterns aren't allowed in a trait impl's associated constants")]
    PatternInAssociatedConstant,
    #[error("Visibility is ignored on a trait method")]
    TraitVisibilityIgnored,
    #[error("Visibility is ignored on a trait impl method")]
    TraitImplVisibilityIgnored,
    #[error("comptime keyword is deprecated")]
    ComptimeDeprecated,
    #[error("{0} are experimental and aren't fully supported yet")]
    ExperimentalFeature(&'static str),
    #[error(
        "Multiple primary attributes found. Only one function attribute is allowed per function"
    )]
    MultipleFunctionAttributesFound,
    #[error("A function attribute cannot be placed on a struct")]
    NoFunctionAttributesAllowedOnStruct,
    #[error("Assert statements can only accept string literals")]
    AssertMessageNotString,
    #[error("Integer bit size {0} isn't supported")]
    InvalidBitSize(u32),
    #[error("{0}")]
    Lexer(LexerErrorKind),
    #[error("The only supported numeric generic types are `u1`, `u8`, `u16`, and `u32`")]
    ForbiddenNumericGenericType,
    #[error("Invalid call data identifier, must be a number. E.g `call_data(0)`")]
    InvalidCallDataIdentifier,
    #[error("Associated types are not allowed in paths")]
    AssociatedTypesNotAllowedInPaths,
    #[error("Associated types are not allowed on a method call")]
    AssociatedTypesNotAllowedInMethodCalls,
    #[error("Empty trait alias")]
    EmptyTraitAlias,
    #[error(
        "Wrong number of arguments for attribute `{}`. Expected {}, found {}",
        name,
        if min == max { min.to_string() } else { format!("between {} and {}", min, max) },
        found
    )]
    WrongNumberOfAttributeArguments { name: String, min: usize, max: usize, found: usize },
    #[error("The `deprecated` attribute expects a string argument")]
    DeprecatedAttributeExpectsAStringArgument,
    #[error("Unsafe block must have a safety doc comment above it")]
    MissingSafetyComment,
<<<<<<< HEAD
=======
    #[error("Unsafe block must start with a safety comment")]
    UnsafeDocCommentDoesNotStartWithSafety,
>>>>>>> 9471e28a
    #[error("Missing parameters for function definition")]
    MissingParametersForFunctionDefinition,
}

/// Represents a parsing error, or a parsing error in the making.
///
/// `ParserError` is used extensively by the parser, as it not only used to report badly formed
/// token streams, but also as a general intermediate that accumulates information as various
/// parsing rules are tried. This struct is constructed and destructed with a very high frequency
/// and as such, the time taken to do so significantly impacts parsing performance. For this
/// reason we use `SmallOrdSet` to avoid heap allocations for as long as possible - this greatly
/// inflates the size of the error, but this is justified by a resulting increase in parsing
/// speeds of approximately 40% in release mode.
///
/// Both `expected_tokens` and `expected_labels` use `SmallOrdSet` sized 1. In the of labels this
/// is optimal. In the of tokens we stop here due to fast diminishing returns.
#[derive(Debug, Clone, PartialEq, Eq)]
pub struct ParserError {
    expected_tokens: SmallOrdSet<[Token; 1]>,
    expected_labels: SmallOrdSet<[ParsingRuleLabel; 1]>,
    found: Token,
    reason: Option<ParserErrorReason>,
    span: Span,
}

impl ParserError {
    pub fn empty(found: Token, span: Span) -> ParserError {
        ParserError {
            expected_tokens: SmallOrdSet::new(),
            expected_labels: SmallOrdSet::new(),
            found,
            reason: None,
            span,
        }
    }

    pub fn expected_token(token: Token, found: Token, span: Span) -> ParserError {
        let mut error = ParserError::empty(found, span);
        error.expected_tokens.insert(token);
        error
    }

    pub fn expected_one_of_tokens(tokens: &[Token], found: Token, span: Span) -> ParserError {
        let mut error = ParserError::empty(found, span);
        for token in tokens {
            error.expected_tokens.insert(token.clone());
        }
        error
    }

    pub fn expected_label(label: ParsingRuleLabel, found: Token, span: Span) -> ParserError {
        let mut error = ParserError::empty(found, span);
        error.expected_labels.insert(label);
        error
    }

    pub fn with_reason(reason: ParserErrorReason, span: Span) -> ParserError {
        let mut error = ParserError::empty(Token::EOF, span);
        error.reason = Some(reason);
        error
    }

    pub fn found(&self) -> &Token {
        &self.found
    }

    pub fn span(&self) -> Span {
        self.span
    }

    pub fn reason(&self) -> Option<&ParserErrorReason> {
        self.reason.as_ref()
    }

    pub fn is_warning(&self) -> bool {
        let diagnostic: Diagnostic = self.into();
        diagnostic.is_warning()
    }
}

impl std::fmt::Display for ParserError {
    fn fmt(&self, f: &mut std::fmt::Formatter<'_>) -> std::fmt::Result {
        let token_to_string = |token: &Token| match token {
            Token::EOF => token.to_string(),
            _ => format!("'{}'", token),
        };

        let reason_str: String = if self.reason.is_none() {
            "".to_string()
        } else {
            format!("\nreason: {}", Diagnostic::from(self))
        };
        let mut expected = vecmap(&self.expected_tokens, token_to_string);
        expected.append(&mut vecmap(&self.expected_labels, |label| format!("{label}")));

        if expected.is_empty() {
            write!(f, "Unexpected {} in input{}", self.found, reason_str)
        } else if expected.len() == 1 {
            let first = expected.first().unwrap();
            let vowel = "aeiou".contains(first.chars().next().unwrap());
            write!(
                f,
                "Expected a{} {} but found {}{}",
                if vowel { "n" } else { "" },
                first,
                token_to_string(&self.found),
                reason_str
            )
        } else {
            let expected = expected.iter().map(ToString::to_string).collect::<Vec<_>>().join(", ");

            write!(f, "Unexpected {:?}, expected one of {}{}", self.found, expected, reason_str)
        }
    }
}

impl<'a> From<&'a ParserError> for Diagnostic {
    fn from(error: &'a ParserError) -> Diagnostic {
        match &error.reason {
            Some(reason) => match reason {
                ParserErrorReason::ConstrainDeprecated => {
                    let mut diagnostic = Diagnostic::simple_error(
                        "Use of deprecated keyword 'constrain'".into(),
                        "The 'constrain' keyword is deprecated. Please use the 'assert' function instead.".into(),
                        error.span,
                    );
                    diagnostic.deprecated = true;
                    diagnostic
                }
                ParserErrorReason::ComptimeDeprecated => {
                    let mut diagnostic = Diagnostic::simple_warning(
                        "Use of deprecated keyword 'comptime'".into(),
                        "The 'comptime' keyword has been deprecated. It can be removed without affecting your program".into(),
                        error.span,
                    ) ;
                    diagnostic.deprecated = true;
                    diagnostic
                }
                ParserErrorReason::InvalidBitSize(bit_size) => Diagnostic::simple_error(
                    format!("Use of invalid bit size {}", bit_size),
                    format!(
                        "Allowed bit sizes for integers are {}",
                        IntegerBitSize::allowed_sizes()
                            .iter()
                            .map(|n| n.to_string())
                            .collect::<Vec<_>>()
                            .join(", ")
                    ),
                    error.span,
                ),
                ParserErrorReason::ExperimentalFeature(_) => {
                    Diagnostic::simple_warning(reason.to_string(), "".into(), error.span)
                }
                ParserErrorReason::TraitVisibilityIgnored => {
                    Diagnostic::simple_warning(reason.to_string(), "".into(), error.span)
                }
                ParserErrorReason::TraitImplVisibilityIgnored => {
                    Diagnostic::simple_warning(reason.to_string(), "".into(), error.span)
                }
                ParserErrorReason::ExpectedPatternButFoundType(ty) => Diagnostic::simple_error(
                    format!("Expected a pattern but found a type - {ty}"),
                    format!("{ty} is a type and cannot be used as a variable name"),
                    error.span,
                ),
                ParserErrorReason::Lexer(error) => error.into(),
                ParserErrorReason::ExpectedMutAfterAmpersand { found } => Diagnostic::simple_error(
                    format!("Expected `mut` after `&`, found `{found}`"),
                    "Noir doesn't have immutable references, only mutable references".to_string(),
                    error.span,
                ),
                ParserErrorReason::MissingSafetyComment => Diagnostic::simple_warning(
                    "Unsafe block must have a safety doc comment above it".into(),
                    "The doc comment must start with the \"Safety: \" word".into(),
                    error.span,
                ),
<<<<<<< HEAD
=======
                ParserErrorReason::UnsafeDocCommentDoesNotStartWithSafety => {
                    Diagnostic::simple_warning(
                        "Unsafe block must start with a safety comment".into(),
                        "The doc comment above this unsafe block must start with the \"Safety: \" word"
                            .into(),
                        error.span,
                    )
                }
>>>>>>> 9471e28a
                ParserErrorReason::MissingParametersForFunctionDefinition => {
                    Diagnostic::simple_error(
                        "Missing parameters for function definition".into(),
                        "Add a parameter list: `()`".into(),
                        error.span,
                    )
                }
                other => Diagnostic::simple_error(format!("{other}"), String::new(), error.span),
            },
            None => {
                if matches!(
                    error.found.kind(),
                    TokenKind::InnerDocComment | TokenKind::OuterDocComment
                ) {
                    let primary = "This doc comment doesn't document anything".to_string();
                    let secondary = "Consider changing it to a regular `//` comment".to_string();
                    Diagnostic::simple_error(primary, secondary, error.span)
                } else {
                    let primary = error.to_string();
                    Diagnostic::simple_error(primary, String::new(), error.span)
                }
            }
        }
    }
}<|MERGE_RESOLUTION|>--- conflicted
+++ resolved
@@ -112,11 +112,8 @@
     DeprecatedAttributeExpectsAStringArgument,
     #[error("Unsafe block must have a safety doc comment above it")]
     MissingSafetyComment,
-<<<<<<< HEAD
-=======
     #[error("Unsafe block must start with a safety comment")]
     UnsafeDocCommentDoesNotStartWithSafety,
->>>>>>> 9471e28a
     #[error("Missing parameters for function definition")]
     MissingParametersForFunctionDefinition,
 }
@@ -292,8 +289,6 @@
                     "The doc comment must start with the \"Safety: \" word".into(),
                     error.span,
                 ),
-<<<<<<< HEAD
-=======
                 ParserErrorReason::UnsafeDocCommentDoesNotStartWithSafety => {
                     Diagnostic::simple_warning(
                         "Unsafe block must start with a safety comment".into(),
@@ -302,7 +297,6 @@
                         error.span,
                     )
                 }
->>>>>>> 9471e28a
                 ParserErrorReason::MissingParametersForFunctionDefinition => {
                     Diagnostic::simple_error(
                         "Missing parameters for function definition".into(),
