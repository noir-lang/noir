use crate::ast::{Expression, IntegerBitSize, ItemVisibility};
use crate::lexer::errors::LexerErrorKind;
use crate::lexer::token::Token;
use crate::token::TokenKind;
use small_ord_set::SmallOrdSet;
use thiserror::Error;

use crate::elaborator::UnstableFeature;
use iter_extended::vecmap;
use noirc_errors::Span;
use noirc_errors::{CustomDiagnostic as Diagnostic, Location};

use super::labels::ParsingRuleLabel;

#[derive(Debug, Clone, PartialEq, Eq, Error)]
pub enum ParserErrorReason {
    #[error("Unexpected `;`")]
    UnexpectedSemicolon,
    #[error("Unexpected `,`")]
    UnexpectedComma,
    #[error("Expected a `{token}` separating these two {items}")]
    ExpectedTokenSeparatingTwoItems { token: Token, items: &'static str },
    #[error("Expected `mut` after `&`, found `{found}`")]
    ExpectedMutAfterAmpersand { found: Token },
    #[error("Invalid left-hand side of assignment")]
    InvalidLeftHandSideOfAssignment,
    #[error("Visibility `{visibility}` is not followed by an item")]
    VisibilityNotFollowedByAnItem { visibility: ItemVisibility },
    #[error("`unconstrained` is not followed by an item")]
    UnconstrainedNotFollowedByAnItem,
    #[error("`comptime` is not followed by an item")]
    ComptimeNotFollowedByAnItem,
    #[error("`mut` cannot be applied to this item")]
    MutableNotApplicable,
    #[error("`comptime` cannot be applied to this item")]
    ComptimeNotApplicable,
    #[error("`unconstrained` cannot be applied to this item")]
    UnconstrainedNotApplicable,
    #[error("Expected an identifier or `(expression) after `$` for unquoting")]
    ExpectedIdentifierOrLeftParenAfterDollar,
    #[error("`&mut` can only be used with `self")]
    RefMutCanOnlyBeUsedWithSelf,
    #[error("Invalid pattern")]
    InvalidPattern,
    #[error("Documentation comment does not document anything")]
    DocCommentDoesNotDocumentAnything,

    #[error("Missing type for function parameter")]
    MissingTypeForFunctionParameter,
    #[error("Missing type for numeric generic")]
    MissingTypeForNumericGeneric,
    #[error("Expected a function body (`{{ ... }}`), not `;`")]
    ExpectedFunctionBody,
    #[error("Expected the global to have a value")]
    GlobalWithoutValue,

    #[error("Unexpected '{0}', expected a field name or number")]
    ExpectedFieldName(Token),
    #[error("Expected a pattern but found a type - {0}")]
    ExpectedPatternButFoundType(Token),
    #[error("Expected a ; separating these two statements")]
    MissingSeparatingSemi,
    #[error("constrain keyword is deprecated")]
    ConstrainDeprecated,
    #[error("Invalid type expression: '{0}'. Only unsigned integer constants up to `u32`, globals, generics, +, -, *, /, and % may be used in this context.")]
    InvalidTypeExpression(Expression),
    #[error("Early 'return' is unsupported")]
    EarlyReturn,
    #[error("Patterns aren't allowed in a trait's function declarations")]
    PatternInTraitFunctionParameter,
    #[error("Patterns aren't allowed in a trait impl's associated constants")]
    PatternInAssociatedConstant,
    #[error("Visibility is ignored on a trait method")]
    TraitVisibilityIgnored,
    #[error("Visibility is ignored on a trait impl method")]
    TraitImplVisibilityIgnored,
    #[error("comptime keyword is deprecated")]
    ComptimeDeprecated,
    #[error("This requires the unstable feature '{0}' which is not enabled")]
    ExperimentalFeature(UnstableFeature),
    #[error(
        "Multiple primary attributes found. Only one function attribute is allowed per function"
    )]
    MultipleFunctionAttributesFound,
    #[error("A function attribute cannot be placed on a struct or enum")]
    NoFunctionAttributesAllowedOnType,
    #[error("Assert statements can only accept string literals")]
    AssertMessageNotString,
    #[error("Integer bit size {0} isn't supported")]
    InvalidBitSize(u32),
    #[error("{0}")]
    Lexer(LexerErrorKind),
    #[error("The only supported numeric generic types are `u1`, `u8`, `u16`, and `u32`")]
    ForbiddenNumericGenericType,
    #[error("Invalid call data identifier, must be a number. E.g `call_data(0)`")]
    InvalidCallDataIdentifier,
    #[error("Associated types are not allowed in paths")]
    AssociatedTypesNotAllowedInPaths,
    #[error("Associated types are not allowed on a method call")]
    AssociatedTypesNotAllowedInMethodCalls,
    #[error("Empty trait alias")]
    EmptyTraitAlias,
    #[error(
        "Wrong number of arguments for attribute `{}`. Expected {}, found {}",
        name,
        if min == max { min.to_string() } else { format!("between {} and {}", min, max) },
        found
    )]
    WrongNumberOfAttributeArguments { name: String, min: usize, max: usize, found: usize },
    #[error("The `deprecated` attribute expects a string argument")]
    DeprecatedAttributeExpectsAStringArgument,
    #[error("Unsafe block must have a safety comment above it")]
    MissingSafetyComment,
    #[error("Missing parameters for function definition")]
    MissingParametersForFunctionDefinition,
}

/// Represents a parsing error, or a parsing error in the making.
///
/// `ParserError` is used extensively by the parser, as it not only used to report badly formed
/// token streams, but also as a general intermediate that accumulates information as various
/// parsing rules are tried. This struct is constructed and destructed with a very high frequency
/// and as such, the time taken to do so significantly impacts parsing performance. For this
/// reason we use `SmallOrdSet` to avoid heap allocations for as long as possible - this greatly
/// inflates the size of the error, but this is justified by a resulting increase in parsing
/// speeds of approximately 40% in release mode.
///
/// Both `expected_tokens` and `expected_labels` use `SmallOrdSet` sized 1. In the of labels this
/// is optimal. In the of tokens we stop here due to fast diminishing returns.
#[derive(Debug, Clone, PartialEq, Eq)]
pub struct ParserError {
    expected_tokens: SmallOrdSet<[Token; 1]>,
    expected_labels: SmallOrdSet<[ParsingRuleLabel; 1]>,
    found: Token,
    reason: Option<ParserErrorReason>,
    location: Location,
}

impl ParserError {
    pub fn empty(found: Token, location: Location) -> ParserError {
        ParserError {
            expected_tokens: SmallOrdSet::new(),
            expected_labels: SmallOrdSet::new(),
            found,
            reason: None,
            location,
        }
    }

    pub fn expected_token(token: Token, found: Token, location: Location) -> ParserError {
        let mut error = ParserError::empty(found, location);
        error.expected_tokens.insert(token);
        error
    }

    pub fn expected_one_of_tokens(
        tokens: &[Token],
        found: Token,
        location: Location,
    ) -> ParserError {
        let mut error = ParserError::empty(found, location);
        for token in tokens {
            error.expected_tokens.insert(token.clone());
        }
        error
    }

    pub fn expected_label(
        label: ParsingRuleLabel,
        found: Token,
        location: Location,
    ) -> ParserError {
        let mut error = ParserError::empty(found, location);
        error.expected_labels.insert(label);
        error
    }

    pub fn with_reason(reason: ParserErrorReason, location: Location) -> ParserError {
        let mut error = ParserError::empty(Token::EOF, location);
        error.reason = Some(reason);
        error
    }

    pub fn found(&self) -> &Token {
        &self.found
    }

    pub fn span(&self) -> Span {
        self.location.span
    }

    pub fn location(&self) -> Location {
        self.location
    }

    pub fn reason(&self) -> Option<&ParserErrorReason> {
        self.reason.as_ref()
    }

    pub fn is_warning(&self) -> bool {
        let diagnostic: Diagnostic = self.into();
        diagnostic.is_warning()
    }
}

impl std::fmt::Display for ParserError {
    fn fmt(&self, f: &mut std::fmt::Formatter<'_>) -> std::fmt::Result {
        let token_to_string = |token: &Token| match token {
            Token::EOF => token.to_string(),
            _ => format!("'{}'", token),
        };

        let reason_str: String = if self.reason.is_none() {
            "".to_string()
        } else {
            format!("\nreason: {}", Diagnostic::from(self))
        };
        let mut expected = vecmap(&self.expected_tokens, token_to_string);
        expected.append(&mut vecmap(&self.expected_labels, |label| format!("{label}")));

        if expected.is_empty() {
            write!(f, "Unexpected {} in input{}", self.found, reason_str)
        } else if expected.len() == 1 {
            let first = expected.first().unwrap();
            let vowel = "aeiou".contains(first.chars().next().unwrap());
            write!(
                f,
                "Expected a{} {} but found {}{}",
                if vowel { "n" } else { "" },
                first,
                token_to_string(&self.found),
                reason_str
            )
        } else {
            let expected = expected.iter().map(ToString::to_string).collect::<Vec<_>>().join(", ");

            write!(f, "Unexpected {:?}, expected one of {}{}", self.found, expected, reason_str)
        }
    }
}

impl<'a> From<&'a ParserError> for Diagnostic {
    fn from(error: &'a ParserError) -> Diagnostic {
        match &error.reason {
            Some(reason) => match reason {
                ParserErrorReason::ConstrainDeprecated => {
                    let mut diagnostic = Diagnostic::simple_error(
                        "Use of deprecated keyword 'constrain'".into(),
                        "The 'constrain' keyword is deprecated. Please use the 'assert' function instead.".into(),
                        error.span(),
                    );
                    diagnostic.deprecated = true;
                    diagnostic
                }
                ParserErrorReason::ComptimeDeprecated => {
                    let mut diagnostic = Diagnostic::simple_warning(
                        "Use of deprecated keyword 'comptime'".into(),
                        "The 'comptime' keyword has been deprecated. It can be removed without affecting your program".into(),
                        error.span(),
                    ) ;
                    diagnostic.deprecated = true;
                    diagnostic
                }
                ParserErrorReason::InvalidBitSize(bit_size) => Diagnostic::simple_error(
                    format!("Use of invalid bit size {}", bit_size),
                    format!(
                        "Allowed bit sizes for integers are {}",
                        IntegerBitSize::allowed_sizes()
                            .iter()
                            .map(|n| n.to_string())
                            .collect::<Vec<_>>()
                            .join(", ")
                    ),
                    error.span(),
                ),
<<<<<<< HEAD
                ParserErrorReason::ExperimentalFeature(feature) => {
                    let secondary = format!(
                        "Pass -Z{feature} to nargo to enable this feature at your own risk."
                    );
                    Diagnostic::simple_error(reason.to_string(), secondary, error.span)
=======
                ParserErrorReason::ExperimentalFeature(_) => {
                    Diagnostic::simple_warning(reason.to_string(), "".into(), error.span())
>>>>>>> 04dd6d9c
                }
                ParserErrorReason::TraitVisibilityIgnored => {
                    Diagnostic::simple_warning(reason.to_string(), "".into(), error.span())
                }
                ParserErrorReason::TraitImplVisibilityIgnored => {
                    Diagnostic::simple_warning(reason.to_string(), "".into(), error.span())
                }
                ParserErrorReason::ExpectedPatternButFoundType(ty) => Diagnostic::simple_error(
                    format!("Expected a pattern but found a type - {ty}"),
                    format!("{ty} is a type and cannot be used as a variable name"),
                    error.span(),
                ),
                ParserErrorReason::Lexer(error) => error.into(),
                ParserErrorReason::ExpectedMutAfterAmpersand { found } => Diagnostic::simple_error(
                    format!("Expected `mut` after `&`, found `{found}`"),
                    "Noir doesn't have immutable references, only mutable references".to_string(),
                    error.span(),
                ),
                ParserErrorReason::MissingSafetyComment => Diagnostic::simple_warning(
                    "Unsafe block must have a safety comment above it".into(),
                    "The comment must start with the \"Safety: \" word".into(),
                    error.span(),
                ),
                ParserErrorReason::MissingParametersForFunctionDefinition => {
                    Diagnostic::simple_error(
                        "Missing parameters for function definition".into(),
                        "Add a parameter list: `()`".into(),
                        error.span(),
                    )
                }
                ParserErrorReason::DocCommentDoesNotDocumentAnything => {
                    let primary = "This doc comment doesn't document anything".to_string();
                    let secondary = "Consider changing it to a regular `//` comment".to_string();
                    Diagnostic::simple_warning(primary, secondary, error.span())
                }
                other => Diagnostic::simple_error(format!("{other}"), String::new(), error.span()),
            },
            None => {
                if matches!(
                    error.found.kind(),
                    TokenKind::InnerDocComment | TokenKind::OuterDocComment
                ) {
                    let primary = "This doc comment doesn't document anything".to_string();
                    let secondary = "Consider changing it to a regular `//` comment".to_string();
                    Diagnostic::simple_warning(primary, secondary, error.span())
                } else {
                    let primary = error.to_string();
                    Diagnostic::simple_error(primary, String::new(), error.span())
                }
            }
        }
    }
}<|MERGE_RESOLUTION|>--- conflicted
+++ resolved
@@ -273,16 +273,11 @@
                     ),
                     error.span(),
                 ),
-<<<<<<< HEAD
                 ParserErrorReason::ExperimentalFeature(feature) => {
                     let secondary = format!(
                         "Pass -Z{feature} to nargo to enable this feature at your own risk."
                     );
-                    Diagnostic::simple_error(reason.to_string(), secondary, error.span)
-=======
-                ParserErrorReason::ExperimentalFeature(_) => {
-                    Diagnostic::simple_warning(reason.to_string(), "".into(), error.span())
->>>>>>> 04dd6d9c
+                    Diagnostic::simple_error(reason.to_string(), secondary, error.span())
                 }
                 ParserErrorReason::TraitVisibilityIgnored => {
                     Diagnostic::simple_warning(reason.to_string(), "".into(), error.span())
