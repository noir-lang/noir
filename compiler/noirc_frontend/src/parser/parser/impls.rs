--- conflicted
+++ resolved
@@ -31,11 +31,7 @@
         if self.eat_keyword(Keyword::For) {
             Impl::TraitImpl(self.parse_trait_impl(generics, object_type))
         } else {
-<<<<<<< HEAD
-            Impl::Impl(self.parse_type_impl(object_type, type_span, generics))
-=======
             Impl::Impl(self.parse_type_impl(object_type, type_location, generics))
->>>>>>> 3cb08f51
         }
     }
 
@@ -48,11 +44,7 @@
     ) -> TypeImpl {
         let where_clause = self.parse_where_clause();
         let methods = self.parse_type_impl_body();
-<<<<<<< HEAD
-        TypeImpl { object_type, type_span, generics, where_clause, methods }
-=======
         TypeImpl { object_type, type_location, generics, where_clause, methods }
->>>>>>> 3cb08f51
     }
 
     /// TypeImplBody = '{' TypeImplItem* '}'
