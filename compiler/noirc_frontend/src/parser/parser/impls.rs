use noirc_errors::Location;

use crate::{
    ast::{
        Documented, Expression, ExpressionKind, Ident, ItemVisibility, NoirFunction, NoirTraitImpl,
        TraitImplItem, TraitImplItemKind, TypeImpl, UnresolvedGeneric, UnresolvedType,
        UnresolvedTypeData,
    },
    parser::{labels::ParsingRuleLabel, ParserErrorReason},
    token::{Keyword, Token},
};

use super::{parse_many::without_separator, Parser};

pub(crate) enum Impl {
    Impl(TypeImpl),
    TraitImpl(NoirTraitImpl),
}

impl<'a> Parser<'a> {
    /// Impl
    ///     = TypeImpl
    ///     | TraitImpl
    pub(crate) fn parse_impl(&mut self) -> Impl {
        let generics = self.parse_generics();

        let type_location_start = self.current_token_location;
        let object_type = self.parse_type_or_error();
        let type_location = self.location_since(type_location_start);

        if self.eat_keyword(Keyword::For) {
<<<<<<< HEAD
            if let UnresolvedTypeData::Named(trait_name, trait_generics, _) = object_type.typ {
                return Impl::TraitImpl(self.parse_trait_impl(
                    generics,
                    trait_generics,
                    trait_name,
                ));
            } else {
                self.push_error(
                    ParserErrorReason::ExpectedTrait { found: object_type.typ.to_string() },
                    self.current_token_location,
                );

                // Error, but we continue parsing the type and assume this is going to be a regular type impl
                self.parse_type();
            };
        }

        self.parse_type_impl(object_type, type_location, generics)
=======
            Impl::TraitImpl(self.parse_trait_impl(generics, object_type))
        } else {
            Impl::Impl(self.parse_type_impl(object_type, type_span, generics))
        }
>>>>>>> 1d04f8ba
    }

    /// TypeImpl = 'impl' Generics Type TypeImplBody
    fn parse_type_impl(
        &mut self,
        object_type: UnresolvedType,
        type_location: Location,
        generics: Vec<UnresolvedGeneric>,
    ) -> TypeImpl {
        let where_clause = self.parse_where_clause();
        let methods = self.parse_type_impl_body();
<<<<<<< HEAD

        Impl::Impl(TypeImpl { object_type, type_location, generics, where_clause, methods })
=======
        TypeImpl { object_type, type_span, generics, where_clause, methods }
>>>>>>> 1d04f8ba
    }

    /// TypeImplBody = '{' TypeImplItem* '}'
    ///
    /// TypeImplItem = OuterDocComments Attributes Modifiers Function
    fn parse_type_impl_body(&mut self) -> Vec<(Documented<NoirFunction>, Location)> {
        if !self.eat_left_brace() {
            self.expected_token(Token::LeftBrace);
            return Vec::new();
        }

        self.parse_many(
            "type impl methods",
            without_separator().until(Token::RightBrace),
            Self::parse_type_impl_method,
        )
    }

    fn parse_type_impl_method(&mut self) -> Option<(Documented<NoirFunction>, Location)> {
        self.parse_item_in_list(ParsingRuleLabel::Function, |parser| {
            let doc_comments = parser.parse_outer_doc_comments();
            let start_location = parser.current_token_location;
            let attributes = parser.parse_attributes();
            let modifiers = parser.parse_modifiers(
                false, // allow mutable
            );

            if parser.eat_keyword(Keyword::Fn) {
                let method = parser.parse_function(
                    attributes,
                    modifiers.visibility,
                    modifiers.comptime.is_some(),
                    modifiers.unconstrained.is_some(),
                    true, // allow_self
                );
                Some((Documented::new(method, doc_comments), parser.location_since(start_location)))
            } else {
                parser.modifiers_not_followed_by_an_item(modifiers);
                None
            }
        })
    }

    /// TraitImpl = 'impl' Generics Type 'for' Type TraitImplBody
    fn parse_trait_impl(
        &mut self,
        impl_generics: Vec<UnresolvedGeneric>,
        r#trait: UnresolvedType,
    ) -> NoirTraitImpl {
        let object_type = self.parse_type_or_error();
        let where_clause = self.parse_where_clause();
        let items = self.parse_trait_impl_body();
        let is_synthetic = false;

        NoirTraitImpl { impl_generics, r#trait, object_type, where_clause, items, is_synthetic }
    }

    /// TraitImplBody = '{' TraitImplItem* '}'
    fn parse_trait_impl_body(&mut self) -> Vec<Documented<TraitImplItem>> {
        if !self.eat_left_brace() {
            self.expected_token(Token::LeftBrace);
            return Vec::new();
        }

        self.parse_many(
            "trait impl item",
            without_separator().until(Token::RightBrace),
            Self::parse_trait_impl_item,
        )
    }

    fn parse_trait_impl_item(&mut self) -> Option<Documented<TraitImplItem>> {
        self.parse_item_in_list(ParsingRuleLabel::TraitImplItem, |parser| {
            let start_location = parser.current_token_location;
            let doc_comments = parser.parse_outer_doc_comments();

            if let Some(kind) = parser.parse_trait_impl_item_kind() {
                let item = TraitImplItem { kind, location: parser.location_since(start_location) };
                Some(Documented::new(item, doc_comments))
            } else {
                None
            }
        })
    }

    /// TraitImplItem
    ///     = TraitImplType
    ///     | TraitImplConstant
    ///     | TraitImplFunction
    fn parse_trait_impl_item_kind(&mut self) -> Option<TraitImplItemKind> {
        if let Some(kind) = self.parse_trait_impl_type() {
            return Some(kind);
        }

        if let Some(kind) = self.parse_trait_impl_constant() {
            return Some(kind);
        }

        self.parse_trait_impl_function()
    }

    /// TraitImplType = 'type' identifier ( ':' Type )? ';'
    fn parse_trait_impl_type(&mut self) -> Option<TraitImplItemKind> {
        if !self.eat_keyword(Keyword::Type) {
            return None;
        }

        let Some(name) = self.eat_ident() else {
            self.expected_identifier();
            self.eat_semicolons();
            return Some(TraitImplItemKind::Type {
                name: Ident::default(),
                alias: UnresolvedType {
                    typ: UnresolvedTypeData::Error,
                    location: Location::dummy(),
                },
            });
        };

        let alias = if self.eat_assign() {
            self.parse_type_or_error()
        } else {
            UnresolvedType { typ: UnresolvedTypeData::Error, location: Location::dummy() }
        };

        self.eat_semicolons();

        Some(TraitImplItemKind::Type { name, alias })
    }

    /// TraitImplConstant = 'let' identifier OptionalTypeAnnotation ';'
    fn parse_trait_impl_constant(&mut self) -> Option<TraitImplItemKind> {
        if !self.eat_keyword(Keyword::Let) {
            return None;
        }

        let name = match self.eat_ident() {
            Some(name) => name,
            None => {
                self.expected_identifier();
                Ident::default()
            }
        };

        let typ = self.parse_optional_type_annotation();

        let expr = if self.eat_assign() {
            self.parse_expression_or_error()
        } else {
            self.expected_token(Token::Assign);
            Expression { kind: ExpressionKind::Error, location: Location::dummy() }
        };

        self.eat_semicolons();

        Some(TraitImplItemKind::Constant(name, typ, expr))
    }

    /// TraitImplFunction = Attributes Modifiers Function
    fn parse_trait_impl_function(&mut self) -> Option<TraitImplItemKind> {
        let attributes = self.parse_attributes();

        let modifiers = self.parse_modifiers(
            false, // allow mut
        );
        if modifiers.visibility != ItemVisibility::Private {
            self.push_error(
                ParserErrorReason::TraitImplVisibilityIgnored,
                modifiers.visibility_location,
            );
        }

        if !self.eat_keyword(Keyword::Fn) {
            self.modifiers_not_followed_by_an_item(modifiers);
            return None;
        }

        let noir_function = self.parse_function(
            attributes,
            modifiers.visibility,
            modifiers.comptime.is_some(),
            modifiers.unconstrained.is_some(),
            true, // allow_self
        );
        Some(TraitImplItemKind::Function(noir_function))
    }
}

#[cfg(test)]
mod tests {
    use crate::{
        ast::{
            ItemVisibility, NoirTraitImpl, Pattern, TraitImplItemKind, TypeImpl, UnresolvedTypeData,
        },
        parse_program_with_dummy_file,
        parser::{
            parser::tests::{expect_no_errors, get_single_error, get_source_with_error_span},
            ItemKind,
        },
    };

    fn parse_type_impl_no_errors(src: &str) -> TypeImpl {
        let (mut module, errors) = parse_program_with_dummy_file(src);
        expect_no_errors(&errors);
        assert_eq!(module.items.len(), 1);
        let item = module.items.remove(0);
        let ItemKind::Impl(type_impl) = item.kind else {
            panic!("Expected type impl");
        };
        type_impl
    }

    fn parse_trait_impl_no_errors(src: &str) -> NoirTraitImpl {
        let (mut module, errors) = parse_program_with_dummy_file(src);
        expect_no_errors(&errors);
        assert_eq!(module.items.len(), 1);
        let item = module.items.remove(0);
        let ItemKind::TraitImpl(noir_trait_impl) = item.kind else {
            panic!("Expected trait impl");
        };
        noir_trait_impl
    }

    #[test]
    fn parse_empty_impl() {
        let src = "impl Foo {}";
        let type_impl = parse_type_impl_no_errors(src);
        assert_eq!(type_impl.object_type.to_string(), "Foo");
        assert!(type_impl.generics.is_empty());
        assert!(type_impl.methods.is_empty());
    }

    #[test]
    fn parse_empty_impl_with_generics() {
        let src = "impl <A, B> Foo {}";
        let type_impl = parse_type_impl_no_errors(src);
        assert_eq!(type_impl.object_type.to_string(), "Foo");
        assert_eq!(type_impl.generics.len(), 2);
        assert!(type_impl.methods.is_empty());
    }

    #[test]
    fn parse_impl_with_methods() {
        let src = "impl Foo { unconstrained fn foo() {} pub comptime fn bar() {} }";
        let mut type_impl = parse_type_impl_no_errors(src);
        assert_eq!(type_impl.object_type.to_string(), "Foo");
        assert_eq!(type_impl.methods.len(), 2);

        let (method, _) = type_impl.methods.remove(0);
        let method = method.item;
        assert_eq!(method.def.name.to_string(), "foo");
        assert!(method.def.is_unconstrained);
        assert!(!method.def.is_comptime);
        assert_eq!(method.def.visibility, ItemVisibility::Private);

        let (method, _) = type_impl.methods.remove(0);
        let method = method.item;
        assert_eq!(method.def.name.to_string(), "bar");
        assert!(method.def.is_comptime);
        assert_eq!(method.def.visibility, ItemVisibility::Public);
    }

    #[test]
    fn parse_impl_with_attribute_on_method() {
        let src = "
        impl Foo {
            #[something]
            fn foo(self) {}
        }
        ";
        let type_impl = parse_type_impl_no_errors(src);
        let attributes = type_impl.methods[0].0.item.attributes();
        assert_eq!(attributes.secondary.len(), 1);
    }

    #[test]
    fn parse_impl_with_self_argument() {
        let src = "impl Foo { fn foo(self) {} }";
        let mut type_impl = parse_type_impl_no_errors(src);
        assert_eq!(type_impl.methods.len(), 1);

        let (method, _) = type_impl.methods.remove(0);
        let mut method = method.item;
        assert_eq!(method.def.name.to_string(), "foo");
        assert_eq!(method.def.parameters.len(), 1);

        let param = method.def.parameters.remove(0);
        let Pattern::Identifier(name) = param.pattern else {
            panic!("Expected identifier pattern");
        };
        assert_eq!(name.to_string(), "self");
        assert_eq!(param.typ.to_string(), "Self");
    }

    #[test]
    fn parse_impl_with_mut_self_argument() {
        let src = "impl Foo { fn foo(mut self) {} }";
        let mut type_impl = parse_type_impl_no_errors(src);
        assert_eq!(type_impl.methods.len(), 1);

        let (method, _) = type_impl.methods.remove(0);
        let mut method = method.item;
        assert_eq!(method.def.name.to_string(), "foo");
        assert_eq!(method.def.parameters.len(), 1);

        let param = method.def.parameters.remove(0);
        let Pattern::Mutable(pattern, _, true) = param.pattern else {
            panic!("Expected mutable pattern");
        };
        let pattern: &Pattern = &pattern;
        let Pattern::Identifier(name) = pattern else {
            panic!("Expected identifier pattern");
        };
        assert_eq!(name.to_string(), "self");
        assert_eq!(param.typ.to_string(), "Self");
    }

    #[test]
    fn parse_impl_with_reference_mut_self_argument() {
        let src = "impl Foo { fn foo(&mut self) {} }";
        let mut type_impl = parse_type_impl_no_errors(src);
        assert_eq!(type_impl.methods.len(), 1);

        let (method, _) = type_impl.methods.remove(0);
        let mut method = method.item;
        assert_eq!(method.def.name.to_string(), "foo");
        assert_eq!(method.def.parameters.len(), 1);

        let param = method.def.parameters.remove(0);
        let Pattern::Identifier(name) = param.pattern else {
            panic!("Expected identifier pattern");
        };
        assert_eq!(name.to_string(), "self");
        assert_eq!(param.typ.to_string(), "&mut Self");
    }

    #[test]
    fn parse_impl_with_self_argument_followed_by_type() {
        let src = "impl Foo { fn foo(self: Foo) {} }";
        let mut type_impl = parse_type_impl_no_errors(src);
        assert_eq!(type_impl.methods.len(), 1);

        let (method, _) = type_impl.methods.remove(0);
        let mut method = method.item;
        assert_eq!(method.def.name.to_string(), "foo");
        assert_eq!(method.def.parameters.len(), 1);

        let param = method.def.parameters.remove(0);
        let Pattern::Identifier(name) = param.pattern else {
            panic!("Expected identifier pattern");
        };
        assert_eq!(name.to_string(), "self");
        assert_eq!(param.typ.to_string(), "Foo");
    }

    #[test]
    fn parse_empty_impl_missing_right_brace() {
        let src = "impl Foo {";
        let (module, errors) = parse_program_with_dummy_file(src);
        assert_eq!(errors.len(), 1);
        assert_eq!(module.items.len(), 1);
        let item = &module.items[0];
        let ItemKind::Impl(type_impl) = &item.kind else {
            panic!("Expected type impl");
        };
        assert_eq!(type_impl.object_type.to_string(), "Foo");
    }

    #[test]
    fn parse_empty_impl_incorrect_body() {
        let src = "impl Foo { hello fn foo() {} }";
        let (module, errors) = parse_program_with_dummy_file(src);
        assert_eq!(errors.len(), 1);
        assert_eq!(module.items.len(), 1);
        let item = &module.items[0];
        let ItemKind::Impl(type_impl) = &item.kind else {
            panic!("Expected type impl");
        };
        assert_eq!(type_impl.object_type.to_string(), "Foo");
        assert_eq!(type_impl.methods.len(), 1);
    }

    #[test]
    fn parse_empty_trait_impl() {
        let src = "impl Foo for Field {}";
        let trait_impl = parse_trait_impl_no_errors(src);

        let UnresolvedTypeData::Named(trait_name, _, _) = trait_impl.r#trait.typ else {
            panic!("Expected name type");
        };

        assert_eq!(trait_name.to_string(), "Foo");
        assert!(matches!(trait_impl.object_type.typ, UnresolvedTypeData::FieldElement));
        assert!(trait_impl.items.is_empty());
        assert!(trait_impl.impl_generics.is_empty());
    }

    #[test]
    fn parse_empty_trait_impl_with_generics() {
        let src = "impl <T> Foo for Field {}";
        let trait_impl = parse_trait_impl_no_errors(src);

        let UnresolvedTypeData::Named(trait_name, _, _) = trait_impl.r#trait.typ else {
            panic!("Expected name type");
        };

        assert_eq!(trait_name.to_string(), "Foo");
        assert!(matches!(trait_impl.object_type.typ, UnresolvedTypeData::FieldElement));
        assert!(trait_impl.items.is_empty());
        assert_eq!(trait_impl.impl_generics.len(), 1);
    }

    #[test]
    fn parse_trait_impl_with_function() {
        let src = "impl Foo for Field { fn foo() {} }";
        let mut trait_impl = parse_trait_impl_no_errors(src);

        let UnresolvedTypeData::Named(trait_name, _, _) = trait_impl.r#trait.typ else {
            panic!("Expected name type");
        };

        assert_eq!(trait_name.to_string(), "Foo");
        assert_eq!(trait_impl.items.len(), 1);

        let item = trait_impl.items.remove(0).item;
        let TraitImplItemKind::Function(function) = item.kind else {
            panic!("Expected function");
        };
        assert_eq!(function.def.name.to_string(), "foo");
        assert_eq!(function.def.visibility, ItemVisibility::Private);
    }

    #[test]
    fn parse_trait_impl_with_generic_type_args() {
        let src = "impl Foo<i32, X = Field> for Field { }";
        let trait_impl = parse_trait_impl_no_errors(src);

        let UnresolvedTypeData::Named(trait_name, trait_generics, _) = trait_impl.r#trait.typ
        else {
            panic!("Expected name type");
        };

        assert_eq!(trait_name.to_string(), "Foo");
        assert!(!trait_generics.is_empty());
    }

    #[test]
    fn parse_trait_impl_with_type() {
        let src = "impl Foo for Field { type Foo = i32; }";
        let mut trait_impl = parse_trait_impl_no_errors(src);

        let UnresolvedTypeData::Named(trait_name, _, _) = trait_impl.r#trait.typ else {
            panic!("Expected name type");
        };

        assert_eq!(trait_name.to_string(), "Foo");
        assert_eq!(trait_impl.items.len(), 1);

        let item = trait_impl.items.remove(0).item;
        let TraitImplItemKind::Type { name, alias } = item.kind else {
            panic!("Expected type");
        };
        assert_eq!(name.to_string(), "Foo");
        assert_eq!(alias.to_string(), "i32");
    }

    #[test]
    fn parse_trait_impl_with_let() {
        let src = "impl Foo for Field { let x: Field = 1; }";
        let mut trait_impl = parse_trait_impl_no_errors(src);

        let UnresolvedTypeData::Named(trait_name, _, _) = trait_impl.r#trait.typ else {
            panic!("Expected name type");
        };

        assert_eq!(trait_name.to_string(), "Foo");
        assert_eq!(trait_impl.items.len(), 1);

        let item = trait_impl.items.remove(0).item;
        let TraitImplItemKind::Constant(name, typ, expr) = item.kind else {
            panic!("Expected constant");
        };
        assert_eq!(name.to_string(), "x");
        assert_eq!(typ.to_string(), "Field");
        assert_eq!(expr.to_string(), "1");
    }

    #[test]
    fn recovers_on_unknown_impl_item() {
        let src = "
        impl Foo { hello fn foo() {} }
                   ^^^^^
        ";
        let (src, span) = get_source_with_error_span(src);
        let (module, errors) = parse_program_with_dummy_file(&src);

        assert_eq!(module.items.len(), 1);
        let item = &module.items[0];
        let ItemKind::Impl(type_impl) = &item.kind else {
            panic!("Expected impl");
        };
        assert_eq!(type_impl.methods.len(), 1);

        let error = get_single_error(&errors, span);
        assert_eq!(error.to_string(), "Expected a function but found 'hello'");
    }

    #[test]
    fn recovers_on_unknown_trait_impl_item() {
        let src = "
        impl Foo for i32 { hello fn foo() {} }
                           ^^^^^
        ";
        let (src, span) = get_source_with_error_span(src);
        let (module, errors) = parse_program_with_dummy_file(&src);

        assert_eq!(module.items.len(), 1);
        let item = &module.items[0];
        let ItemKind::TraitImpl(trait_imp) = &item.kind else {
            panic!("Expected trait impl");
        };
        assert_eq!(trait_imp.items.len(), 1);

        let error = get_single_error(&errors, span);
        assert_eq!(error.to_string(), "Expected a trait impl item but found 'hello'");
    }
}<|MERGE_RESOLUTION|>--- conflicted
+++ resolved
@@ -29,31 +29,10 @@
         let type_location = self.location_since(type_location_start);
 
         if self.eat_keyword(Keyword::For) {
-<<<<<<< HEAD
-            if let UnresolvedTypeData::Named(trait_name, trait_generics, _) = object_type.typ {
-                return Impl::TraitImpl(self.parse_trait_impl(
-                    generics,
-                    trait_generics,
-                    trait_name,
-                ));
-            } else {
-                self.push_error(
-                    ParserErrorReason::ExpectedTrait { found: object_type.typ.to_string() },
-                    self.current_token_location,
-                );
-
-                // Error, but we continue parsing the type and assume this is going to be a regular type impl
-                self.parse_type();
-            };
-        }
-
-        self.parse_type_impl(object_type, type_location, generics)
-=======
             Impl::TraitImpl(self.parse_trait_impl(generics, object_type))
         } else {
-            Impl::Impl(self.parse_type_impl(object_type, type_span, generics))
-        }
->>>>>>> 1d04f8ba
+            Impl::Impl(self.parse_type_impl(object_type, type_location, generics))
+        }
     }
 
     /// TypeImpl = 'impl' Generics Type TypeImplBody
@@ -65,12 +44,7 @@
     ) -> TypeImpl {
         let where_clause = self.parse_where_clause();
         let methods = self.parse_type_impl_body();
-<<<<<<< HEAD
-
-        Impl::Impl(TypeImpl { object_type, type_location, generics, where_clause, methods })
-=======
-        TypeImpl { object_type, type_span, generics, where_clause, methods }
->>>>>>> 1d04f8ba
+        TypeImpl { object_type, type_location, generics, where_clause, methods }
     }
 
     /// TypeImplBody = '{' TypeImplItem* '}'
