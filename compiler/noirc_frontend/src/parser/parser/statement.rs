--- conflicted
+++ resolved
@@ -531,50 +531,6 @@
     }
 
     #[test]
-<<<<<<< HEAD
-    fn parses_assert() {
-        let src = "assert(true, \"good\")";
-        let (statement, None) = parse_statement_no_errors(src) else { panic!("cfg found") };
-        let StatementKind::Constrain(constrain) = statement.kind else {
-            panic!("Expected constrain statement");
-        };
-        assert_eq!(constrain.kind, ConstrainKind::Assert);
-        assert_eq!(constrain.arguments.len(), 2);
-    }
-
-    #[test]
-    fn parses_assert_eq() {
-        let src = "assert_eq(1, 2, \"bad\")";
-        let (statement, None) = parse_statement_no_errors(src) else { panic!("cfg found") };
-        let StatementKind::Constrain(constrain) = statement.kind else {
-            panic!("Expected constrain statement");
-        };
-        assert_eq!(constrain.kind, ConstrainKind::AssertEq);
-        assert_eq!(constrain.arguments.len(), 3);
-    }
-
-    #[test]
-    fn parses_constrain() {
-        let src = "
-        constrain 1
-        ^^^^^^^^^
-        ";
-        let (src, span) = get_source_with_error_span(src);
-        let mut parser = Parser::for_str(&src);
-        let (statement, None) = parser.parse_statement_or_error() else { panic!("cfg found") };
-        let StatementKind::Constrain(constrain) = statement.kind else {
-            panic!("Expected constrain statement");
-        };
-        assert_eq!(constrain.kind, ConstrainKind::Constrain);
-        assert_eq!(constrain.arguments.len(), 1);
-
-        let reason = get_single_error_reason(&parser.errors, span);
-        assert!(matches!(reason, ParserErrorReason::ConstrainDeprecated));
-    }
-
-    #[test]
-=======
->>>>>>> 668a476c
     fn parses_comptime_block() {
         let src = "comptime { 1 }";
         let (statement, None) = parse_statement_no_errors(src) else { panic!("cfg found") };
