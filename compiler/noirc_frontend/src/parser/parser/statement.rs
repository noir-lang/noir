use noirc_errors::{Span, Spanned};

use crate::{
    ast::{
<<<<<<< HEAD
        AssignStatement, BinaryOp, BinaryOpKind, ConstrainKind, ConstrainStatement, Expression,
        ExpressionKind, ForBounds, ForLoopStatement, ForRange, Ident, InfixExpression, LValue,
        LetStatement, Statement, StatementKind, WhileStatement,
=======
        AssignStatement, BinaryOp, BinaryOpKind, Expression, ExpressionKind, ForBounds,
        ForLoopStatement, ForRange, Ident, InfixExpression, LValue, LetStatement, Statement,
        StatementKind,
>>>>>>> 87196e94
    },
    parser::{labels::ParsingRuleLabel, ParserErrorReason},
    token::{Attribute, Keyword, Token, TokenKind},
};

use super::{Parser, StatementDocComments};

impl<'a> Parser<'a> {
    pub(crate) fn parse_statement_or_error(&mut self) -> Statement {
        if let Some((statement, (_token, _span))) = self.parse_statement() {
            statement
        } else {
            self.expected_label(ParsingRuleLabel::Statement);
            Statement { kind: StatementKind::Error, span: self.span_at_previous_token_end() }
        }
    }

    /// Statement = Attributes StatementKind ';'?
    pub(crate) fn parse_statement(&mut self) -> Option<(Statement, (Option<Token>, Span))> {
        loop {
            let span_before_doc_comments = self.current_token_span;
            let doc_comments = self.parse_outer_doc_comments();
            let span_after_doc_comments = self.current_token_span;
            if doc_comments.is_empty() {
                self.statement_doc_comments = None;
            } else {
                self.statement_doc_comments = Some(StatementDocComments {
                    doc_comments,
                    start_span: span_before_doc_comments,
                    end_span: span_after_doc_comments,
                    read: false,
                });
            }

            let attributes = self.parse_attributes();
            let start_span = self.current_token_span;
            let kind = self.parse_statement_kind(attributes);

            if let Some(statement_doc_comments) = &self.statement_doc_comments {
                if !statement_doc_comments.read {
                    self.push_error(
                        ParserErrorReason::DocCommentDoesNotDocumentAnything,
                        Span::from(
                            statement_doc_comments.start_span.start()
                                ..statement_doc_comments.end_span.start(),
                        ),
                    );
                }
            }

            self.statement_doc_comments = None;

            let (semicolon_token, semicolon_span) = if self.at(Token::Semicolon) {
                let token = self.token.clone();
                self.bump();
                let span = token.to_span();

                (Some(token.into_token()), span)
            } else {
                (None, self.previous_token_span)
            };

            let span = self.span_since(start_span);

            if let Some(kind) = kind {
                let statement = Statement { kind, span };
                return Some((statement, (semicolon_token, semicolon_span)));
            }

            self.expected_label(ParsingRuleLabel::Statement);

            if semicolon_token.is_some() || self.at(Token::RightBrace) || self.at_eof() {
                return None;
            } else {
                self.bump();
            }
        }
    }

    /// StatementKind
    ///     = BreakStatement
    ///     | ContinueStatement
    ///     | ReturnStatement
    ///     | LetStatement
    ///     | ComptimeStatement
    ///     | ForStatement
    ///     | LoopStatement
    ///     | WhileStatement
    ///     | IfStatement
    ///     | BlockStatement
    ///     | AssignStatement
    ///     | ExpressionStatement
    ///
    /// BreakStatement = 'break'
    ///
    /// ContinueStatement = 'continue'
    ///
    /// ReturnStatement = 'return' Expression?
    ///
    /// IfStatement = IfExpression
    ///
    /// BlockStatement = Block
    ///
    /// AssignStatement = Expression '=' Expression
    ///
    /// ExpressionStatement = Expression
    fn parse_statement_kind(
        &mut self,
        attributes: Vec<(Attribute, Span)>,
    ) -> Option<StatementKind> {
        let start_span = self.current_token_span;

        if let Some(token) = self.eat_kind(TokenKind::InternedStatement) {
            match token.into_token() {
                Token::InternedStatement(statement) => {
                    return Some(StatementKind::Interned(statement))
                }
                _ => unreachable!(),
            }
        }

        if self.eat_keyword(Keyword::Break) {
            return Some(StatementKind::Break);
        }

        if self.eat_keyword(Keyword::Continue) {
            return Some(StatementKind::Continue);
        }

        if self.eat_keyword(Keyword::Return) {
            self.parse_expression();
            self.push_error(ParserErrorReason::EarlyReturn, self.span_since(start_span));
            return Some(StatementKind::Error);
        }

        if self.at_keyword(Keyword::Let) {
            let let_statement = self.parse_let_statement(attributes)?;
            return Some(StatementKind::Let(let_statement));
        }

        if self.at_keyword(Keyword::Comptime) {
            return self.parse_comptime_statement(attributes);
        }

        if let Some(for_loop) = self.parse_for() {
            return Some(StatementKind::For(for_loop));
        }

        if let Some((block, span)) = self.parse_loop() {
            return Some(StatementKind::Loop(block, span));
        }

        if let Some(while_) = self.parse_while() {
            return Some(StatementKind::While(while_));
        }

        if let Some(kind) = self.parse_if_expr() {
            let span = self.span_since(start_span);
            return Some(StatementKind::Expression(Expression { kind, span }));
        }

        if let Some(kind) = self.parse_match_expr() {
            let span = self.span_since(start_span);
            return Some(StatementKind::Expression(Expression { kind, span }));
        }

        if let Some(block) = self.parse_block() {
            return Some(StatementKind::Expression(Expression {
                kind: ExpressionKind::Block(block),
                span: self.span_since(start_span),
            }));
        }

        if let Some(token) = self.eat_kind(TokenKind::InternedLValue) {
            match token.into_token() {
                Token::InternedLValue(lvalue) => {
                    let lvalue = LValue::Interned(lvalue, self.span_since(start_span));
                    self.eat_or_error(Token::Assign);
                    let expression = self.parse_expression_or_error();
                    return Some(StatementKind::Assign(AssignStatement { lvalue, expression }));
                }
                _ => unreachable!(),
            }
        }

        let expression = self.parse_expression()?;

        if self.eat_assign() {
            if let Some(lvalue) = LValue::from_expression(expression.clone()) {
                let expression = self.parse_expression_or_error();
                return Some(StatementKind::Assign(AssignStatement { lvalue, expression }));
            } else {
                self.push_error(
                    ParserErrorReason::InvalidLeftHandSideOfAssignment,
                    expression.span,
                );
            }
        }

        if let Some(operator) = self.next_is_op_assign() {
            if let Some(lvalue) = LValue::from_expression(expression.clone()) {
                // Desugar `a <op>= b` to `a = a <op> b`. This relies on the evaluation of `a` having no side effects,
                // which is currently enforced by the restricted syntax of LValues.
                let infix = InfixExpression {
                    lhs: expression,
                    operator,
                    rhs: self.parse_expression_or_error(),
                };
                let expression = Expression::new(
                    ExpressionKind::Infix(Box::new(infix)),
                    self.span_since(start_span),
                );
                return Some(StatementKind::Assign(AssignStatement { lvalue, expression }));
            } else {
                self.push_error(
                    ParserErrorReason::InvalidLeftHandSideOfAssignment,
                    expression.span,
                );
            }
        }

        Some(StatementKind::Expression(expression))
    }

    fn next_is_op_assign(&mut self) -> Option<BinaryOp> {
        let start_span = self.current_token_span;
        let operator = if self.next_is(Token::Assign) {
            match self.token.token() {
                Token::Plus => Some(BinaryOpKind::Add),
                Token::Minus => Some(BinaryOpKind::Subtract),
                Token::Star => Some(BinaryOpKind::Multiply),
                Token::Slash => Some(BinaryOpKind::Divide),
                Token::Percent => Some(BinaryOpKind::Modulo),
                Token::Ampersand => Some(BinaryOpKind::And),
                Token::Caret => Some(BinaryOpKind::Xor),
                Token::ShiftLeft => Some(BinaryOpKind::ShiftLeft),
                Token::Pipe => Some(BinaryOpKind::Or),
                _ => None,
            }
        } else if self.at(Token::Greater) && self.next_is(Token::GreaterEqual) {
            // >>=
            Some(BinaryOpKind::ShiftRight)
        } else {
            None
        };

        if let Some(operator) = operator {
            self.bump();
            self.bump();
            Some(Spanned::from(self.span_since(start_span), operator))
        } else {
            None
        }
    }

    /// ForStatement = 'for' identifier 'in' ForRange Block
    fn parse_for(&mut self) -> Option<ForLoopStatement> {
        let start_span = self.current_token_span;

        if !self.eat_keyword(Keyword::For) {
            return None;
        }

        let Some(identifier) = self.eat_ident() else {
            self.expected_identifier();
            let identifier = Ident::default();
            return Some(self.empty_for_loop(identifier, start_span));
        };

        if !self.eat_keyword(Keyword::In) {
            self.expected_token(Token::Keyword(Keyword::In));
            return Some(self.empty_for_loop(identifier, start_span));
        }

        let range = self.parse_for_range();

        let block_start_span = self.current_token_span;
        let block = if let Some(block) = self.parse_block() {
            Expression {
                kind: ExpressionKind::Block(block),
                span: self.span_since(block_start_span),
            }
        } else {
            self.expected_token(Token::LeftBrace);
            Expression { kind: ExpressionKind::Error, span: self.span_since(block_start_span) }
        };

        Some(ForLoopStatement { identifier, range, block, span: self.span_since(start_span) })
    }

    /// LoopStatement = 'loop' Block
    fn parse_loop(&mut self) -> Option<(Expression, Span)> {
        let start_span = self.current_token_span;
        if !self.eat_keyword(Keyword::Loop) {
            return None;
        }

        self.push_error(ParserErrorReason::ExperimentalFeature("loops"), start_span);

        let block_start_span = self.current_token_span;
        let block = if let Some(block) = self.parse_block() {
            Expression {
                kind: ExpressionKind::Block(block),
                span: self.span_since(block_start_span),
            }
        } else {
            self.expected_token(Token::LeftBrace);
            Expression { kind: ExpressionKind::Error, span: self.span_since(block_start_span) }
        };

        Some((block, start_span))
    }

    /// WhileStatement = 'while' ExpressionExceptConstructor Block
    fn parse_while(&mut self) -> Option<WhileStatement> {
        let start_span = self.current_token_span;
        if !self.eat_keyword(Keyword::While) {
            return None;
        }

        self.push_error(ParserErrorReason::ExperimentalFeature("while loops"), start_span);

        let condition = self.parse_expression_except_constructor_or_error();

        let block_start_span = self.current_token_span;
        let block = if let Some(block) = self.parse_block() {
            Expression {
                kind: ExpressionKind::Block(block),
                span: self.span_since(block_start_span),
            }
        } else {
            self.expected_token(Token::LeftBrace);
            Expression { kind: ExpressionKind::Error, span: self.span_since(block_start_span) }
        };

        Some(WhileStatement { condition, body: block, while_keyword_span: start_span })
    }

    /// ForRange
    ///     = ExpressionExceptConstructor
    ///     | ExpressionExceptConstructor '..' ExpressionExceptConstructor
    fn parse_for_range(&mut self) -> ForRange {
        let expr = self.parse_expression_except_constructor_or_error();

        if self.eat(Token::DoubleDot) {
            let end = self.parse_expression_except_constructor_or_error();
            ForRange::Range(ForBounds { start: expr, end, inclusive: false })
        } else if self.eat(Token::DoubleDotEqual) {
            let end = self.parse_expression_except_constructor_or_error();
            ForRange::Range(ForBounds { start: expr, end, inclusive: true })
        } else {
            ForRange::Array(expr)
        }
    }

    fn empty_for_loop(&mut self, identifier: Ident, start_span: Span) -> ForLoopStatement {
        ForLoopStatement {
            identifier,
            range: ForRange::Array(Expression {
                kind: ExpressionKind::Error,
                span: Span::default(),
            }),
            block: Expression { kind: ExpressionKind::Error, span: Span::default() },
            span: self.span_since(start_span),
        }
    }

    /// ComptimeStatement
    ///     = ComptimeBlock
    ///     | ComptimeLet
    ///     | ComptimeFor
    ///
    /// ComptimeBlock = 'comptime' Block
    ///
    /// ComptimeLet = 'comptime' LetStatement
    ///
    /// ComptimeFor = 'comptime' ForStatement
    fn parse_comptime_statement(
        &mut self,
        attributes: Vec<(Attribute, Span)>,
    ) -> Option<StatementKind> {
        let start_span = self.current_token_span;

        if !self.eat_keyword(Keyword::Comptime) {
            return None;
        }

        if let Some(kind) = self.parse_comptime_statement_kind(attributes) {
            return Some(StatementKind::Comptime(Box::new(Statement {
                kind,
                span: self.span_since(start_span),
            })));
        }

        self.expected_one_of_tokens(&[
            Token::LeftBrace,
            Token::Keyword(Keyword::Let),
            Token::Keyword(Keyword::For),
        ]);

        None
    }

    fn parse_comptime_statement_kind(
        &mut self,
        attributes: Vec<(Attribute, Span)>,
    ) -> Option<StatementKind> {
        let start_span = self.current_token_span;

        if let Some(block) = self.parse_block() {
            return Some(StatementKind::Expression(Expression {
                kind: ExpressionKind::Block(block),
                span: self.span_since(start_span),
            }));
        }

        if let Some(let_statement) = self.parse_let_statement(attributes) {
            return Some(StatementKind::Let(let_statement));
        }

        if let Some(for_loop) = self.parse_for() {
            return Some(StatementKind::For(for_loop));
        }

        None
    }

    /// LetStatement = 'let' pattern OptionalTypeAnnotation '=' Expression
    fn parse_let_statement(&mut self, attributes: Vec<(Attribute, Span)>) -> Option<LetStatement> {
        if !self.eat_keyword(Keyword::Let) {
            return None;
        }

        let attributes = self.validate_secondary_attributes(attributes);
        let pattern = self.parse_pattern_or_error();
        let r#type = self.parse_optional_type_annotation();
        let expression = if self.eat_assign() {
            self.parse_expression_or_error()
        } else {
            self.expected_token(Token::Assign);
            Expression { kind: ExpressionKind::Error, span: self.current_token_span }
        };

        Some(LetStatement {
            pattern,
            r#type,
            expression,
            attributes,
            comptime: false,
            is_global_let: false,
        })
    }
}

#[cfg(test)]
mod tests {
    use crate::{
        ast::{ExpressionKind, ForRange, LValue, Statement, StatementKind, UnresolvedTypeData},
        parser::{
            parser::tests::{
                expect_no_errors, get_single_error, get_single_error_reason,
                get_source_with_error_span,
            },
            Parser, ParserErrorReason,
        },
    };

    fn parse_statement_no_errors(src: &str) -> Statement {
        let mut parser = Parser::for_str(src);
        let statement = parser.parse_statement_or_error();
        expect_no_errors(&parser.errors);
        statement
    }

    #[test]
    fn parses_break() {
        let src = "break";
        let statement = parse_statement_no_errors(src);
        assert!(matches!(statement.kind, StatementKind::Break));
    }

    #[test]
    fn parses_continue() {
        let src = "continue";
        let statement = parse_statement_no_errors(src);
        assert!(matches!(statement.kind, StatementKind::Continue));
    }

    #[test]
    fn parses_let_statement_no_type() {
        let src = "let x = 1;";
        let statement = parse_statement_no_errors(src);
        let StatementKind::Let(let_statement) = statement.kind else {
            panic!("Expected let statement");
        };
        assert_eq!(let_statement.pattern.to_string(), "x");
        assert!(matches!(let_statement.r#type.typ, UnresolvedTypeData::Unspecified));
        assert_eq!(let_statement.expression.to_string(), "1");
        assert!(!let_statement.comptime);
    }

    #[test]
    fn parses_let_statement_with_type() {
        let src = "let x: Field = 1;";
        let statement = parse_statement_no_errors(src);
        let StatementKind::Let(let_statement) = statement.kind else {
            panic!("Expected let statement");
        };
        assert_eq!(let_statement.pattern.to_string(), "x");
        assert_eq!(let_statement.r#type.to_string(), "Field");
        assert_eq!(let_statement.expression.to_string(), "1");
        assert!(!let_statement.comptime);
    }

    #[test]
    fn parses_let_statement_with_unsafe() {
        let src = "/// Safety: doc comment
        let x = unsafe { 1 };";
        let statement = parse_statement_no_errors(src);
        let StatementKind::Let(let_statement) = statement.kind else {
            panic!("Expected let statement");
        };
        assert_eq!(let_statement.pattern.to_string(), "x");
    }

    #[test]
    fn parses_comptime_block() {
        let src = "comptime { 1 }";
        let statement = parse_statement_no_errors(src);
        let StatementKind::Comptime(statement) = statement.kind else {
            panic!("Expected comptime statement");
        };
        let StatementKind::Expression(expr) = statement.kind else {
            panic!("Expected expression statement");
        };
        let ExpressionKind::Block(block) = expr.kind else {
            panic!("Expected block expression");
        };
        assert_eq!(block.statements.len(), 1);
    }

    #[test]
    fn parses_comptime_let() {
        let src = "comptime let x = 1;";
        let statement = parse_statement_no_errors(src);
        let StatementKind::Comptime(statement) = statement.kind else {
            panic!("Expected comptime statement");
        };
        let StatementKind::Let(..) = statement.kind else {
            panic!("Expected let statement");
        };
    }

    #[test]
    fn parses_for_array() {
        let src = "for i in x { }";
        let statement = parse_statement_no_errors(src);
        let StatementKind::For(for_loop) = statement.kind else {
            panic!("Expected for loop");
        };
        assert_eq!(for_loop.identifier.to_string(), "i");
        let ForRange::Array(expr) = for_loop.range else {
            panic!("Expected array");
        };
        assert_eq!(expr.to_string(), "x");
    }

    #[test]
    fn parses_for_range() {
        let src = "for i in 0..10 { }";
        let statement = parse_statement_no_errors(src);
        let StatementKind::For(for_loop) = statement.kind else {
            panic!("Expected for loop");
        };
        assert_eq!(for_loop.identifier.to_string(), "i");
        let ForRange::Range(bounds) = for_loop.range else {
            panic!("Expected range");
        };
        assert_eq!(bounds.start.to_string(), "0");
        assert_eq!(bounds.end.to_string(), "10");
        assert!(!bounds.inclusive);
    }

    #[test]
    fn parses_for_range_inclusive() {
        let src = "for i in 0..=10 { }";
        let statement = parse_statement_no_errors(src);
        let StatementKind::For(for_loop) = statement.kind else {
            panic!("Expected for loop");
        };
        assert_eq!(for_loop.identifier.to_string(), "i");
        let ForRange::Range(bounds) = for_loop.range else {
            panic!("Expected range");
        };
        assert_eq!(bounds.start.to_string(), "0");
        assert_eq!(bounds.end.to_string(), "10");
        assert!(bounds.inclusive);
    }

    #[test]
    fn parses_comptime_for() {
        let src = "comptime for i in x { }";
        let statement = parse_statement_no_errors(src);
        let StatementKind::Comptime(statement) = statement.kind else {
            panic!("Expected comptime");
        };
        let StatementKind::For(for_loop) = statement.kind else {
            panic!("Expected for loop");
        };
        assert_eq!(for_loop.identifier.to_string(), "i");
        assert!(matches!(for_loop.range, ForRange::Array(..)));
    }

    #[test]
    fn parses_assignment() {
        let src = "x = 1";
        let statement = parse_statement_no_errors(src);
        let StatementKind::Assign(assign) = statement.kind else {
            panic!("Expected assign");
        };
        let LValue::Ident(ident) = assign.lvalue else {
            panic!("Expected ident");
        };
        assert_eq!(ident.to_string(), "x");
        assert_eq!(assign.expression.to_string(), "1");
    }

    #[test]
    fn parses_assignment_with_parentheses() {
        let src = "(x)[0] = 1";
        let statement = parse_statement_no_errors(src);
        let StatementKind::Assign(..) = statement.kind else {
            panic!("Expected assign");
        };
    }

    #[test]
    fn parses_assignment_with_unsafe() {
        let src = "/// Safety: test 
        x = unsafe { 1 }";
        let statement = parse_statement_no_errors(src);
        let StatementKind::Assign(assign) = statement.kind else {
            panic!("Expected assign");
        };
        let LValue::Ident(ident) = assign.lvalue else {
            panic!("Expected ident");
        };
        assert_eq!(ident.to_string(), "x");
    }

    #[test]
    fn parses_op_assignment() {
        let src = "x += 1";
        let statement = parse_statement_no_errors(src);
        let StatementKind::Assign(assign) = statement.kind else {
            panic!("Expected assign");
        };
        assert_eq!(assign.to_string(), "x = (x + 1)");
    }

    #[test]
    fn parses_op_assignment_with_shift_right() {
        let src = "x >>= 1";
        let statement = parse_statement_no_errors(src);
        let StatementKind::Assign(assign) = statement.kind else {
            panic!("Expected assign");
        };
        assert_eq!(assign.to_string(), "x = (x >> 1)");
    }

    #[test]
    fn parses_op_assignment_with_unsafe() {
        let src = "/// Safety: comment
        x += unsafe { 1 }";
        let statement = parse_statement_no_errors(src);
        let StatementKind::Assign(_) = statement.kind else {
            panic!("Expected assign");
        };
    }

    #[test]
    fn parses_if_statement_followed_by_tuple() {
        // This shouldn't be parsed as a call
        let src = "{ if 1 { 2 } (3, 4) }";
        let statement = parse_statement_no_errors(src);
        let StatementKind::Expression(expr) = statement.kind else {
            panic!("Expected expr");
        };
        let ExpressionKind::Block(block) = expr.kind else {
            panic!("Expected block");
        };
        assert_eq!(block.statements.len(), 2);
    }

    #[test]
    fn parses_block_followed_by_tuple() {
        // This shouldn't be parsed as a call
        let src = "{ { 2 } (3, 4) }";
        let statement = parse_statement_no_errors(src);
        let StatementKind::Expression(expr) = statement.kind else {
            panic!("Expected expr");
        };
        let ExpressionKind::Block(block) = expr.kind else {
            panic!("Expected block");
        };
        assert_eq!(block.statements.len(), 2);
    }

    #[test]
    fn errors_on_return_statement() {
        // This shouldn't be parsed as a call
        let src = "
        return 1
        ^^^^^^^^
        ";
        let (src, span) = get_source_with_error_span(src);
        let mut parser = Parser::for_str(&src);
        let statement = parser.parse_statement_or_error();
        assert!(matches!(statement.kind, StatementKind::Error));
        let reason = get_single_error_reason(&parser.errors, span);
        assert!(matches!(reason, ParserErrorReason::EarlyReturn));
    }

    #[test]
    fn recovers_on_unknown_statement_followed_by_actual_statement() {
        let src = "
        ] let x = 1;
        ^
        ";
        let (src, span) = get_source_with_error_span(src);
        let mut parser = Parser::for_str(&src);
        let statement = parser.parse_statement_or_error();
        assert!(matches!(statement.kind, StatementKind::Let(..)));
        let error = get_single_error(&parser.errors, span);
        assert_eq!(error.to_string(), "Expected a statement but found ']'");
    }

    #[test]
    fn recovers_on_unknown_statement_followed_by_semicolon() {
        let src = " ] ;";
        let mut parser = Parser::for_str(src);
        let statement = parser.parse_statement();
        assert!(statement.is_none());
        assert_eq!(parser.errors.len(), 2);
    }

    #[test]
    fn recovers_on_unknown_statement_followed_by_right_brace() {
        let src = " ] }";
        let mut parser = Parser::for_str(src);
        let statement = parser.parse_statement();
        assert!(statement.is_none());
        assert_eq!(parser.errors.len(), 2);
    }

    #[test]
    fn parses_empty_loop() {
        let src = "loop { }";
        let mut parser = Parser::for_str(src);
        let statement = parser.parse_statement_or_error();
        let StatementKind::Loop(block, span) = statement.kind else {
            panic!("Expected loop");
        };
        let ExpressionKind::Block(block) = block.kind else {
            panic!("Expected block");
        };
        assert!(block.statements.is_empty());
        assert_eq!(span.start(), 0);
        assert_eq!(span.end(), 4);
    }

    #[test]
    fn parses_loop_with_statements() {
        let src = "loop { 1; 2 }";
        let mut parser = Parser::for_str(src);
        let statement = parser.parse_statement_or_error();
        let StatementKind::Loop(block, _) = statement.kind else {
            panic!("Expected loop");
        };
        let ExpressionKind::Block(block) = block.kind else {
            panic!("Expected block");
        };
        assert_eq!(block.statements.len(), 2);
    }

    #[test]
<<<<<<< HEAD
    fn parses_empty_while() {
        let src = "while true { }";
        let mut parser = Parser::for_str(src);
        let statement = parser.parse_statement_or_error();
        let StatementKind::While(while_) = statement.kind else {
            panic!("Expected while");
        };
        let ExpressionKind::Block(block) = while_.body.kind else {
            panic!("Expected block");
        };
        assert!(block.statements.is_empty());
        assert_eq!(while_.while_keyword_span.start(), 0);
        assert_eq!(while_.while_keyword_span.end(), 5);

        assert_eq!(while_.condition.to_string(), "true");
    }

    #[test]
    fn parses_while_with_statements() {
        let src = "while true { 1; 2 }";
        let mut parser = Parser::for_str(src);
        let statement = parser.parse_statement_or_error();
        let StatementKind::While(while_) = statement.kind else {
            panic!("Expected while");
        };
        let ExpressionKind::Block(block) = while_.body.kind else {
            panic!("Expected block");
        };
        assert_eq!(block.statements.len(), 2);
=======
    fn parses_let_with_assert() {
        let src = "let _ = assert(true);";
        let mut parser = Parser::for_str(src);
        let statement = parser.parse_statement_or_error();
        let StatementKind::Let(let_statement) = statement.kind else {
            panic!("Expected let");
        };
        assert!(matches!(let_statement.expression.kind, ExpressionKind::Constrain(..)));
>>>>>>> 87196e94
    }
}<|MERGE_RESOLUTION|>--- conflicted
+++ resolved
@@ -2,15 +2,9 @@
 
 use crate::{
     ast::{
-<<<<<<< HEAD
-        AssignStatement, BinaryOp, BinaryOpKind, ConstrainKind, ConstrainStatement, Expression,
-        ExpressionKind, ForBounds, ForLoopStatement, ForRange, Ident, InfixExpression, LValue,
-        LetStatement, Statement, StatementKind, WhileStatement,
-=======
         AssignStatement, BinaryOp, BinaryOpKind, Expression, ExpressionKind, ForBounds,
         ForLoopStatement, ForRange, Ident, InfixExpression, LValue, LetStatement, Statement,
-        StatementKind,
->>>>>>> 87196e94
+        StatementKind, WhileStatement,
     },
     parser::{labels::ParsingRuleLabel, ParserErrorReason},
     token::{Attribute, Keyword, Token, TokenKind},
@@ -797,7 +791,17 @@
     }
 
     #[test]
-<<<<<<< HEAD
+    fn parses_let_with_assert() {
+        let src = "let _ = assert(true);";
+        let mut parser = Parser::for_str(src);
+        let statement = parser.parse_statement_or_error();
+        let StatementKind::Let(let_statement) = statement.kind else {
+            panic!("Expected let");
+        };
+        assert!(matches!(let_statement.expression.kind, ExpressionKind::Constrain(..)));
+    }
+
+    #[test]
     fn parses_empty_while() {
         let src = "while true { }";
         let mut parser = Parser::for_str(src);
@@ -827,15 +831,5 @@
             panic!("Expected block");
         };
         assert_eq!(block.statements.len(), 2);
-=======
-    fn parses_let_with_assert() {
-        let src = "let _ = assert(true);";
-        let mut parser = Parser::for_str(src);
-        let statement = parser.parse_statement_or_error();
-        let StatementKind::Let(let_statement) = statement.kind else {
-            panic!("Expected let");
-        };
-        assert!(matches!(let_statement.expression.kind, ExpressionKind::Constrain(..)));
->>>>>>> 87196e94
     }
 }