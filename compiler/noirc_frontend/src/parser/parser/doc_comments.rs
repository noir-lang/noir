use crate::{
    parser::ParserErrorReason,
    token::{DocStyle, Token, TokenKind},
};

use super::{Parser, parse_many::without_separator};

impl Parser<'_> {
    /// InnerDocComments = inner_doc_comment*
    pub(super) fn parse_inner_doc_comments(&mut self) -> Vec<String> {
        self.parse_many("inner doc comments", without_separator(), Self::parse_inner_doc_comment)
    }

    fn parse_inner_doc_comment(&mut self) -> Option<String> {
        self.eat_kind(TokenKind::InnerDocComment).map(|token| match token.into_token() {
            Token::LineComment(comment, Some(DocStyle::Inner)) => fix_line_comment(comment),
            Token::BlockComment(comment, Some(DocStyle::Inner)) => fix_block_comment(comment),
            _ => unreachable!(),
        })
    }

    /// OuterDocComments = OuterDocComment*
    pub(super) fn parse_outer_doc_comments(&mut self) -> Vec<String> {
        self.parse_many("outer doc comments", without_separator(), Self::parse_outer_doc_comment)
    }

    /// OuterDocComment = outer_doc_comment
    pub(super) fn parse_outer_doc_comment(&mut self) -> Option<String> {
        self.eat_kind(TokenKind::OuterDocComment).map(|token| match token.into_token() {
            Token::LineComment(comment, Some(DocStyle::Outer)) => fix_line_comment(comment),
            Token::BlockComment(comment, Some(DocStyle::Outer)) => fix_block_comment(comment),
            _ => unreachable!(),
        })
    }

    /// Skips any outer doc comments but produces a warning saying that they don't document anything.
    pub(super) fn warn_on_outer_doc_comments(&mut self) {
        self.skip_doc_comments_with_reason(ParserErrorReason::DocCommentDoesNotDocumentAnything);
    }

    /// Skips any outer doc comments but produces an error saying that they can't be applied to parameters
    pub(super) fn error_on_outer_doc_comments_on_parameter(&mut self) {
        let reason = ParserErrorReason::DocCommentCannotBeAppliedToFunctionParameters;
        self.skip_doc_comments_with_reason(reason);
    }

    fn skip_doc_comments_with_reason(&mut self, reason: ParserErrorReason) {
        let location_before_doc_comments = self.current_token_location;
        let doc_comments = self.parse_outer_doc_comments();
        if !doc_comments.is_empty() {
            self.push_error(reason, self.location_since(location_before_doc_comments));
        }
    }
}

<<<<<<< HEAD
=======
/// Strips leading ' ' from a line comment.
>>>>>>> 577cbdc0
fn fix_line_comment(comment: String) -> String {
    if let Some(comment) = comment.strip_prefix(' ') { comment.to_string() } else { comment }
}

<<<<<<< HEAD
fn fix_block_comment(comment: String) -> String {
=======
/// Strips leading '*' from a block comment if all non-empty lines have it.
fn fix_block_comment(comment: String) -> String {
    let all_stars = comment.lines().enumerate().all(|(index, line)| {
        if index == 0 || line.trim().is_empty() {
            // The first line never has a star. Then we ignore empty lines.
            true
        } else {
            line.trim_start().starts_with('*')
        }
    });

>>>>>>> 577cbdc0
    let mut fixed_comment = String::new();
    for (index, line) in comment.lines().enumerate() {
        if index > 0 {
            fixed_comment.push('\n');
        }

<<<<<<< HEAD
        if let Some(line) = line.trim_start().strip_prefix("*") {
            fixed_comment.push_str(line.strip_prefix(' ').unwrap_or(line));
        } else if let Some(line) = line.strip_prefix(' ') {
            fixed_comment.push_str(line);
        } else {
            fixed_comment.push_str(line);
        }
=======
        if all_stars {
            if let Some(line) = line.trim_start().strip_prefix("*") {
                fixed_comment.push_str(line.strip_prefix(' ').unwrap_or(line));
                continue;
            }
        }

        if let Some(line) = line.strip_prefix(' ') {
            fixed_comment.push_str(line);
            continue;
        }

        fixed_comment.push_str(line);
>>>>>>> 577cbdc0
    }
    fixed_comment.trim().to_string()
}

#[cfg(test)]
mod tests {
    use crate::parser::{Parser, parser::tests::expect_no_errors};

    #[test]
    fn parses_inner_doc_comments() {
        let src = "//! Hello\n//! World";
        let mut parser = Parser::for_str_with_dummy_file(src);
        let comments = parser.parse_inner_doc_comments();
        expect_no_errors(&parser.errors);
        assert_eq!(comments.len(), 2);
        assert_eq!(comments[0], "Hello");
        assert_eq!(comments[1], "World");
    }

    #[test]
    fn parses_inner_block_doc_comments() {
        let src = "/*! Hello\n * World\n *\n * !\n*/";
        let mut parser = Parser::for_str_with_dummy_file(src);
        let comments = parser.parse_inner_doc_comments();
        expect_no_errors(&parser.errors);
        assert_eq!(comments.len(), 1);
        assert_eq!(comments[0], "Hello\nWorld\n\n!");
    }

    #[test]
    fn parses_inner_block_doc_comments_with_indentation() {
        let src = "    /*! Hello\n     * World\n     *\n     * !\n    */";
        let mut parser = Parser::for_str_with_dummy_file(src);
        let comments = parser.parse_inner_doc_comments();
        expect_no_errors(&parser.errors);
        assert_eq!(comments.len(), 1);
        assert_eq!(comments[0], "Hello\nWorld\n\n!");
    }

    #[test]
    fn parses_outer_doc_comments() {
        let src = "/// Hello\n/// World";
        let mut parser = Parser::for_str_with_dummy_file(src);
        let comments = parser.parse_outer_doc_comments();
        expect_no_errors(&parser.errors);
        assert_eq!(comments.len(), 2);
        assert_eq!(comments[0], "Hello");
        assert_eq!(comments[1], "World");
    }

    #[test]
    fn parses_outer_block_doc_comments() {
        let src = "/** Hello\n * World\n *\n * !\n*/";
        let mut parser = Parser::for_str_with_dummy_file(src);
        let comments = parser.parse_outer_doc_comments();
        expect_no_errors(&parser.errors);
        assert_eq!(comments.len(), 1);
        assert_eq!(comments[0], "Hello\nWorld\n\n!");
<<<<<<< HEAD
=======
    }

    #[test]
    fn parses_outer_block_doc_comments_not_every_line_has_stars() {
        let src = "/** Hello\n * World\n Oops\n * !\n*/";
        let mut parser = Parser::for_str_with_dummy_file(src);
        let comments = parser.parse_outer_doc_comments();
        expect_no_errors(&parser.errors);
        assert_eq!(comments.len(), 1);
        assert_eq!(comments[0], "Hello\n* World\nOops\n* !");
>>>>>>> 577cbdc0
    }
}<|MERGE_RESOLUTION|>--- conflicted
+++ resolved
@@ -53,17 +53,11 @@
     }
 }
 
-<<<<<<< HEAD
-=======
 /// Strips leading ' ' from a line comment.
->>>>>>> 577cbdc0
 fn fix_line_comment(comment: String) -> String {
     if let Some(comment) = comment.strip_prefix(' ') { comment.to_string() } else { comment }
 }
 
-<<<<<<< HEAD
-fn fix_block_comment(comment: String) -> String {
-=======
 /// Strips leading '*' from a block comment if all non-empty lines have it.
 fn fix_block_comment(comment: String) -> String {
     let all_stars = comment.lines().enumerate().all(|(index, line)| {
@@ -75,22 +69,12 @@
         }
     });
 
->>>>>>> 577cbdc0
     let mut fixed_comment = String::new();
     for (index, line) in comment.lines().enumerate() {
         if index > 0 {
             fixed_comment.push('\n');
         }
 
-<<<<<<< HEAD
-        if let Some(line) = line.trim_start().strip_prefix("*") {
-            fixed_comment.push_str(line.strip_prefix(' ').unwrap_or(line));
-        } else if let Some(line) = line.strip_prefix(' ') {
-            fixed_comment.push_str(line);
-        } else {
-            fixed_comment.push_str(line);
-        }
-=======
         if all_stars {
             if let Some(line) = line.trim_start().strip_prefix("*") {
                 fixed_comment.push_str(line.strip_prefix(' ').unwrap_or(line));
@@ -104,7 +88,6 @@
         }
 
         fixed_comment.push_str(line);
->>>>>>> 577cbdc0
     }
     fixed_comment.trim().to_string()
 }
@@ -163,8 +146,6 @@
         expect_no_errors(&parser.errors);
         assert_eq!(comments.len(), 1);
         assert_eq!(comments[0], "Hello\nWorld\n\n!");
-<<<<<<< HEAD
-=======
     }
 
     #[test]
@@ -175,6 +156,5 @@
         expect_no_errors(&parser.errors);
         assert_eq!(comments.len(), 1);
         assert_eq!(comments[0], "Hello\n* World\nOops\n* !");
->>>>>>> 577cbdc0
     }
 }