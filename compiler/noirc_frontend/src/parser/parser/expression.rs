--- conflicted
+++ resolved
@@ -276,23 +276,10 @@
     fn parse_atom_kind(&mut self, allow_constructors: bool) -> Option<ExpressionKind> {
         let location_before_doc_comments = self.current_token_location;
         let doc_comments = self.parse_outer_doc_comments();
-<<<<<<< HEAD
-        let has_doc_comments = !doc_comments.is_empty();
-
-        if let Some(kind) = self.parse_unsafe_expr(&doc_comments, location_before_doc_comments) {
-            return Some(kind);
-        }
-
-        if has_doc_comments {
-            self.push_error(
-                ParserErrorReason::DocCommentDoesNotDocumentAnything,
-                self.location_since(location_before_doc_comments),
-=======
         if !doc_comments.is_empty() {
             self.push_error(
                 ParserErrorReason::DocCommentDoesNotDocumentAnything,
-                span_before_doc_comments,
->>>>>>> 64890c0d
+                location_before_doc_comments,
             );
         }
 
@@ -405,56 +392,23 @@
     }
 
     /// UnsafeExpression = 'unsafe' Block
-<<<<<<< HEAD
-    fn parse_unsafe_expr(
-        &mut self,
-        doc_comments: &[String],
-        location_before_doc_comments: Location,
-    ) -> Option<ExpressionKind> {
+    fn parse_unsafe_expr(&mut self) -> Option<ExpressionKind> {
         let start_location = self.current_token_location;
-=======
-    fn parse_unsafe_expr(&mut self) -> Option<ExpressionKind> {
-        let start_span = self.current_token_span;
->>>>>>> 64890c0d
 
         if !self.eat_keyword(Keyword::Unsafe) {
             return None;
         }
 
-<<<<<<< HEAD
-        if doc_comments.is_empty() {
-            if let Some(statement_doc_comments) = &mut self.statement_doc_comments {
-                statement_doc_comments.read = true;
-
-                let doc_comments = &statement_doc_comments.doc_comments;
-                let location_before_doc_comments = statement_doc_comments.start_location;
-                let location_after_doc_comments = statement_doc_comments.end_location;
-
-                if !doc_comments[0].trim().to_lowercase().starts_with("safety:") {
-                    self.push_error(
-                        ParserErrorReason::UnsafeDocCommentDoesNotStartWithSafety,
-                        location_before_doc_comments.merge(location_after_doc_comments),
-                    );
-=======
         if self.current_token_comments.is_empty() {
             if let Some(statement_comments) = &mut self.statement_comments {
                 if !statement_comments.trim().to_lowercase().starts_with("safety:") {
-                    self.push_error(ParserErrorReason::MissingSafetyComment, start_span);
->>>>>>> 64890c0d
+                    self.push_error(ParserErrorReason::MissingSafetyComment, start_location);
                 }
             } else {
                 self.push_error(ParserErrorReason::MissingSafetyComment, start_location);
             }
-<<<<<<< HEAD
-        } else if !doc_comments[0].trim().to_lowercase().starts_with("safety:") {
-            self.push_error(
-                ParserErrorReason::UnsafeDocCommentDoesNotStartWithSafety,
-                self.location_since(location_before_doc_comments),
-            );
-=======
         } else if !self.current_token_comments.trim().to_lowercase().starts_with("safety:") {
-            self.push_error(ParserErrorReason::MissingSafetyComment, start_span);
->>>>>>> 64890c0d
+            self.push_error(ParserErrorReason::MissingSafetyComment, start_location);
         }
 
         if let Some(block) = self.parse_block() {
@@ -1155,7 +1109,7 @@
         /// Safety: test
         unsafe { 1 }";
 
-        let mut parser = Parser::for_str(src);
+        let mut parser = Parser::for_str_with_dummy_file(src);
         let expr = parser.parse_expression().unwrap();
         let ExpressionKind::Unsafe(block, _) = expr.kind else {
             panic!("Expected unsafe expression");
