--- conflicted
+++ resolved
@@ -274,19 +274,8 @@
     }
 
     fn parse_atom_kind(&mut self, allow_constructors: bool) -> Option<ExpressionKind> {
-<<<<<<< HEAD
-        let span_before_doc_comments = self.current_token_span;
-        let doc_comments = self.parse_outer_doc_comments();
-        if !doc_comments.is_empty() {
-            self.push_error(
-                ParserErrorReason::DocCommentDoesNotDocumentAnything,
-                span_before_doc_comments,
-            );
-        }
-=======
         // Like in Rust, we allow parsing doc comments on top of an expression but they always produce a warning.
         self.warn_on_outer_doc_comments();
->>>>>>> 3cb08f51
 
         if let Some(kind) = self.parse_unsafe_expr() {
             return Some(kind);
@@ -398,11 +387,7 @@
 
     /// UnsafeExpression = 'unsafe' Block
     fn parse_unsafe_expr(&mut self) -> Option<ExpressionKind> {
-<<<<<<< HEAD
-        let start_span = self.current_token_span;
-=======
         let start_location = self.current_token_location;
->>>>>>> 3cb08f51
 
         if !self.eat_keyword(Keyword::Unsafe) {
             return None;
@@ -411,21 +396,13 @@
         if self.current_token_comments.is_empty() {
             if let Some(statement_comments) = &mut self.statement_comments {
                 if !statement_comments.trim().to_lowercase().starts_with("safety:") {
-<<<<<<< HEAD
-                    self.push_error(ParserErrorReason::MissingSafetyComment, start_span);
-=======
                     self.push_error(ParserErrorReason::MissingSafetyComment, start_location);
->>>>>>> 3cb08f51
                 }
             } else {
                 self.push_error(ParserErrorReason::MissingSafetyComment, start_location);
             }
         } else if !self.current_token_comments.trim().to_lowercase().starts_with("safety:") {
-<<<<<<< HEAD
-            self.push_error(ParserErrorReason::MissingSafetyComment, start_span);
-=======
             self.push_error(ParserErrorReason::MissingSafetyComment, start_location);
->>>>>>> 3cb08f51
         }
 
         if let Some(block) = self.parse_block() {
@@ -818,11 +795,7 @@
     ///     | 'assert' Arguments
     ///     | 'assert_eq' Arguments
     pub(super) fn parse_constrain_expression(&mut self) -> Option<ConstrainExpression> {
-<<<<<<< HEAD
-        let start_span = self.current_token_span;
-=======
         let start_location = self.current_token_location;
->>>>>>> 3cb08f51
         let kind = self.parse_constrain_kind()?;
 
         Some(match kind {
@@ -833,12 +806,6 @@
                 }
                 let arguments = arguments.unwrap_or_default();
 
-<<<<<<< HEAD
-                ConstrainExpression { kind, arguments, span: self.span_since(start_span) }
-            }
-            ConstrainKind::Constrain => {
-                self.push_error(ParserErrorReason::ConstrainDeprecated, self.previous_token_span);
-=======
                 ConstrainExpression {
                     kind,
                     arguments,
@@ -850,17 +817,12 @@
                     ParserErrorReason::ConstrainDeprecated,
                     self.previous_token_location,
                 );
->>>>>>> 3cb08f51
 
                 let expression = self.parse_expression_or_error();
                 ConstrainExpression {
                     kind,
                     arguments: vec![expression],
-<<<<<<< HEAD
-                    span: self.span_since(start_span),
-=======
                     location: self.location_since(start_location),
->>>>>>> 3cb08f51
                 }
             }
         })
@@ -1141,11 +1103,7 @@
         /// Safety: test
         unsafe { 1 }";
 
-<<<<<<< HEAD
-        let mut parser = Parser::for_str(src);
-=======
         let mut parser = Parser::for_str_with_dummy_file(src);
->>>>>>> 3cb08f51
         let expr = parser.parse_expression().unwrap();
         let ExpressionKind::Unsafe(block, _) = expr.kind else {
             panic!("Expected unsafe expression");
@@ -1863,11 +1821,7 @@
         ^^^^^^^^^
         ";
         let (src, span) = get_source_with_error_span(src);
-<<<<<<< HEAD
-        let mut parser = Parser::for_str(&src);
-=======
         let mut parser = Parser::for_str_with_dummy_file(&src);
->>>>>>> 3cb08f51
         let expression = parser.parse_expression_or_error();
         let ExpressionKind::Constrain(constrain) = expression.kind else {
             panic!("Expected constrain expression");
