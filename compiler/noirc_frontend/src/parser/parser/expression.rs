--- conflicted
+++ resolved
@@ -274,19 +274,8 @@
     }
 
     fn parse_atom_kind(&mut self, allow_constructors: bool) -> Option<ExpressionKind> {
-<<<<<<< HEAD
-        let location_before_doc_comments = self.current_token_location;
-        let doc_comments = self.parse_outer_doc_comments();
-        if !doc_comments.is_empty() {
-            self.push_error(
-                ParserErrorReason::DocCommentDoesNotDocumentAnything,
-                location_before_doc_comments,
-            );
-        }
-=======
         // Like in Rust, we allow parsing doc comments on top of an expression but they always produce a warning.
         self.warn_on_outer_doc_comments();
->>>>>>> 8783e480
 
         if let Some(kind) = self.parse_unsafe_expr() {
             return Some(kind);
