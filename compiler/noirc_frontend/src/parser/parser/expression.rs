--- conflicted
+++ resolved
@@ -851,18 +851,12 @@
         Some(BlockExpression { statements })
     }
 
-<<<<<<< HEAD
-    fn parse_statement_in_block(&mut self) -> Option<(Statement, (Option<Token>, Span))> {
+    fn parse_statement_in_block(&mut self) -> Option<(Statement, (Option<Token>, Location))> {
         if let Some((statement, semicolon, opt_cfg_attribute)) = self.parse_statement() {
             if !self.is_enabled_cfg(opt_cfg_attribute) {
                 return None;
             }
             Some((statement, semicolon))
-=======
-    fn parse_statement_in_block(&mut self) -> Option<(Statement, (Option<Token>, Location))> {
-        if let Some(statement) = self.parse_statement() {
-            Some(statement)
->>>>>>> 826b18a1
         } else {
             self.expected_label(ParsingRuleLabel::Statement);
             None
