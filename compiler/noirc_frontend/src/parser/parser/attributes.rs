--- conflicted
+++ resolved
@@ -4,18 +4,10 @@
 use crate::lexer::errors::LexerErrorKind;
 use crate::parser::ParserErrorReason;
 use crate::parser::labels::ParsingRuleLabel;
-<<<<<<< HEAD
-use crate::token::SecondaryAttribute;
 use crate::token::{
     Attribute, FunctionAttribute, FunctionAttributeKind, FuzzingScope, MetaAttribute,
-    SecondaryAttributeKind, TestScope, Token,
+    MetaAttributeName, SecondaryAttribute, SecondaryAttributeKind, TestScope, Token,
 };
-=======
-use crate::token::{
-    Attribute, FunctionAttribute, FuzzingScope, MetaAttribute, MetaAttributeName, TestScope, Token,
-};
-use crate::token::{CustomAttribute, SecondaryAttribute};
->>>>>>> 5c1e1848
 
 use super::Parser;
 use super::parse_many::without_separator;
@@ -281,22 +273,14 @@
                 let attr = Attribute::Secondary(attr);
                 self.parse_no_args_attribute(ident, arguments, attr)
             }
-<<<<<<< HEAD
             _ => {
                 let kind = SecondaryAttributeKind::Meta(MetaAttribute {
-                    name: Path::from_ident(ident.clone()),
+                    name: MetaAttributeName::Path(Path::from_ident(ident.clone())),
                     arguments,
                 });
                 let attr = SecondaryAttribute { kind, location };
                 Attribute::Secondary(attr)
             }
-=======
-            _ => Attribute::Secondary(SecondaryAttribute::Meta(MetaAttribute {
-                name: MetaAttributeName::Path(Path::from_ident(ident.clone())),
-                arguments,
-                location: self.location_since(start_location),
-            })),
->>>>>>> 5c1e1848
         }
     }
 
