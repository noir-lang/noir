--- conflicted
+++ resolved
@@ -142,16 +142,11 @@
             self.parse_meta_attribute(path, start_location)
         } else if let Some(path) = self.parse_path_no_turbofish() {
             if let Some(ident) = path.as_ident() {
-<<<<<<< HEAD
-                if ident.0.contents == "test" {
-                    // The test attribute is a secondary attribute that has `a = b` in its syntax
-=======
                 if ident.as_str() == "test" {
                     // The test attribute is the only secondary attribute that has `a = b` in its syntax
->>>>>>> 6723aeca
                     // (`should_fail_with = "..."``) so we parse it differently.
                     self.parse_test_attribute(start_location)
-                } else if ident.0.contents == "fuzz" {
+                } else if ident.as_str() == "fuzz" {
                     // The fuzz attribute is a secondary attribute that has `a = b` in its syntax
                     // (`only_fail_with = "..."``) so we parse it differently.
                     self.parse_fuzz_attribute(start_location)
@@ -326,7 +321,7 @@
     fn parse_fuzz_attribute(&mut self, start_location: Location) -> Attribute {
         let scope = if self.eat_left_paren() {
             let scope = if let Some(ident) = self.eat_ident() {
-                match ident.0.contents.as_str() {
+                match ident.as_str() {
                     "only_fail_with" => {
                         self.eat_or_error(Token::Assign);
                         self.eat_str().map(|reason| FuzzingScope::OnlyFailWith { reason })
