--- conflicted
+++ resolved
@@ -3,12 +3,8 @@
 use crate::ast::{Expression, ExpressionKind, Ident, Literal, Path};
 use crate::lexer::errors::LexerErrorKind;
 use crate::parser::ParserErrorReason;
-<<<<<<< HEAD
+use crate::parser::labels::ParsingRuleLabel;
 use crate::token::{Attribute, FunctionAttribute, FuzzingScope, MetaAttribute, TestScope, Token};
-=======
-use crate::parser::labels::ParsingRuleLabel;
-use crate::token::{Attribute, FunctionAttribute, MetaAttribute, TestScope, Token};
->>>>>>> 9594dee2
 use crate::token::{CustomAttribute, SecondaryAttribute};
 
 use super::Parser;
@@ -149,21 +145,14 @@
                 if ident.0.contents == "test" {
                     // The test attribute is a secondary attribute that has `a = b` in its syntax
                     // (`should_fail_with = "..."``) so we parse it differently.
-<<<<<<< HEAD
-                    self.parse_test_attribute(start_span)
+                    self.parse_test_attribute(start_location)
                 } else if ident.0.contents == "fuzz" {
                     // The fuzz attribute is a secondary attribute that has `a = b` in its syntax
                     // (`only_fail_with = "..."``) so we parse it differently.
-                    self.parse_fuzz_attribute(start_span)
+                    self.parse_fuzz_attribute(start_location)
                 } else {
                     // Every other attribute has the form `name(arg1, arg2, .., argN)`
-                    self.parse_ident_attribute_other_than_test_and_fuzz(ident, start_span)
-=======
-                    self.parse_test_attribute(start_location)
-                } else {
-                    // Every other attribute has the form `name(arg1, arg2, .., argN)`
-                    self.parse_ident_attribute_other_than_test(ident, start_location)
->>>>>>> 9594dee2
+                    self.parse_ident_attribute_other_than_test_and_fuzz(ident, start_location)
                 }
             } else {
                 // This is a Meta attribute with the syntax `path(arg1, arg2, .., argN)`
@@ -329,7 +318,7 @@
         Attribute::Function(FunctionAttribute::Test(scope))
     }
 
-    fn parse_fuzz_attribute(&mut self, start_span: Span) -> Attribute {
+    fn parse_fuzz_attribute(&mut self, start_location: Location) -> Attribute {
         let scope = if self.eat_left_paren() {
             let scope = if let Some(ident) = self.eat_ident() {
                 match ident.0.contents.as_str() {
@@ -354,7 +343,10 @@
             scope
         } else {
             self.errors.push(
-                LexerErrorKind::MalformedFuzzAttribute { span: self.span_since(start_span) }.into(),
+                LexerErrorKind::MalformedFuzzAttribute {
+                    location: self.location_since(start_location),
+                }
+                .into(),
             );
             FuzzingScope::None
         };
