--- conflicted
+++ resolved
@@ -61,27 +61,24 @@
     fn parse_struct_field(&mut self) -> Option<Documented<StructField>> {
         let mut doc_comments;
         let name;
+        let mut visibility;
 
         // Loop until we find an identifier, skipping anything that's not one
         loop {
             let doc_comments_start_span = self.current_token_span;
             doc_comments = self.parse_outer_doc_comments();
 
+            visibility = self.parse_item_visibility();
+
             if let Some(ident) = self.eat_ident() {
                 name = ident;
                 break;
             }
 
-<<<<<<< HEAD
-fn struct_fields() -> impl NoirParser<Vec<Documented<StructField>>> {
-    let field = ident().then_ignore(just(Token::Colon)).then(parse_type());
-    let field = outer_doc_comments().then(item_visibility()).then(field).map(
-        |((doc_comments, visibility), (name, typ))| {
-            Documented::new(StructField { visibility, name, typ }, doc_comments)
-        },
-    );
-    field.separated_by(just(Token::Comma)).allow_trailing()
-=======
+            if visibility != ItemVisibility::Private {
+                self.expected_identifier();
+            }
+
             if !doc_comments.is_empty() {
                 self.push_error(
                     ParserErrorReason::DocCommentDoesNotDocumentAnything,
@@ -107,7 +104,7 @@
         self.eat_or_error(Token::Colon);
 
         let typ = self.parse_type_or_error();
-        Some(Documented::new(StructField { name, typ }, doc_comments))
+        Some(Documented::new(StructField { visibility, name, typ }, doc_comments))
     }
 
     fn empty_struct(
@@ -127,7 +124,6 @@
             span: self.span_since(start_span),
         }
     }
->>>>>>> c4273a0c
 }
 
 #[cfg(test)]
