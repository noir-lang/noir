--- conflicted
+++ resolved
@@ -48,34 +48,6 @@
         .then_ignore(keyword(Keyword::Fn))
         .then(ident())
         .then(generics())
-<<<<<<< HEAD
-        .then(parenthesized(function_parameters(allow_self)))
-        .then(function_return_type())
-        .then(where_clause())
-        .then(body_or_error)
-        .validate(|(((args, ret), where_clause), (body, body_span)), span, emit| {
-            let ((((all_attributes, modifiers), name), generics), parameters) = args;
-
-            let (fv_attributes, attributes) = split_attributes_in_two(all_attributes);
-
-            // Validate collected attributes, filtering them into function and secondary variants
-            let attributes = validate_attributes(attributes, fv_attributes, span, emit);
-            FunctionDefinition {
-                span: body_span,
-                name,
-                attributes,
-                is_unconstrained: modifiers.0,
-                visibility: modifiers.1,
-                is_comptime: modifiers.2,
-                generics,
-                parameters,
-                body,
-                where_clause,
-                return_type: ret.1,
-                return_visibility: ret.0,
-            }
-            .into()
-=======
         .then(
             parenthesized(function_parameters(allow_self))
                 .then(function_return_type())
@@ -86,13 +58,14 @@
         )
         .validate(|args, span, emit| {
             let (
-                (((attributes, (is_unconstrained, visibility, is_comptime)), name), generics),
+                (((all_attributes, (is_unconstrained, visibility, is_comptime)), name), generics),
                 params_and_others,
             ) = args;
 
+            let (fv_attributes, attributes) = split_attributes_in_two(all_attributes);
+
             // Validate collected attributes, filtering them into function and secondary variants
-            let attributes = validate_attributes(attributes, span, emit);
-
+            let attributes = validate_attributes(attributes, fv_attributes, span, emit);
             let function_definition = if let Some(params_and_others) = params_and_others {
                 let (
                     ((parameters, (return_visibility, return_type)), where_clause),
@@ -136,7 +109,6 @@
                 }
             };
             function_definition.into()
->>>>>>> abcae750
         })
 }
 
