--- conflicted
+++ resolved
@@ -574,9 +574,6 @@
     #[test]
     fn parses_block_followed_by_call() {
         let src = "fn foo() { { 1 }.bar() }";
-<<<<<<< HEAD
-        let _ = parse_function_no_error(src);
-=======
         let noir_function = parse_function_no_error(src);
         let statements = &noir_function.def.body.statements;
         assert_eq!(statements.len(), 1);
@@ -591,15 +588,11 @@
 
         assert!(matches!(call.object.kind, ExpressionKind::Block(_)));
         assert_eq!(call.method_name.to_string(), "bar");
->>>>>>> bb7e5e4b
     }
 
     #[test]
     fn parses_if_followed_by_call() {
         let src = "fn foo() { if 1 { 2 } else { 3 }.bar() }";
-<<<<<<< HEAD
-        let _ = parse_function_no_error(src);
-=======
         let noir_function = parse_function_no_error(src);
         let statements = &noir_function.def.body.statements;
         assert_eq!(statements.len(), 1);
@@ -614,6 +607,5 @@
 
         assert!(matches!(call.object.kind, ExpressionKind::If(_)));
         assert_eq!(call.method_name.to_string(), "bar");
->>>>>>> bb7e5e4b
     }
 }