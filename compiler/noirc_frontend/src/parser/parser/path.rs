<<<<<<< HEAD
use noirc_errors::Span;
=======
use crate::ast::{
    AsTraitPath, ExpressionKind, Ident, Path, PathKind, PathSegment, TypePath, UnresolvedType,
};
use crate::parser::{NoirParser, ParserError, ParserErrorReason};
>>>>>>> 85c502c9

use crate::{
    ast::{AsTraitPath, Ident, Path, PathKind, PathSegment, UnresolvedType},
    parser::{labels::ParsingRuleLabel, ParserErrorReason},
    token::{Keyword, Token, TokenKind},
};

use super::Parser;

impl<'a> Parser<'a> {
    #[cfg(test)]
    pub(crate) fn parse_path_or_error(&mut self) -> Path {
        if let Some(path) = self.parse_path() {
            path
        } else {
            self.expected_label(ParsingRuleLabel::Path);

            Path {
                segments: Vec::new(),
                kind: PathKind::Plain,
                span: self.span_at_previous_token_end(),
            }
        }
    }

    pub(crate) fn parse_path(&mut self) -> Option<Path> {
        self.parse_path_impl(
            true, // allow turbofish
            true, // allow trailing double colon
        )
    }

    pub(crate) fn parse_path_no_turbofish_or_error(&mut self) -> Path {
        if let Some(path) = self.parse_path_no_turbofish() {
            path
        } else {
            self.expected_label(ParsingRuleLabel::Path);

            Path {
                segments: Vec::new(),
                kind: PathKind::Plain,
                span: self.span_at_previous_token_end(),
            }
        }
    }

    pub fn parse_path_no_turbofish(&mut self) -> Option<Path> {
        self.parse_path_impl(
            false, // allow turbofish
            true,  // allow trailing double colon
        )
    }

    pub(super) fn parse_path_impl(
        &mut self,
        allow_turbofish: bool,
        allow_trailing_double_colon: bool,
    ) -> Option<Path> {
        let start_span = self.current_token_span;

        let kind = self.parse_path_kind();
        if kind != PathKind::Plain {
            self.eat_or_error(Token::DoubleColon);
        }

        self.parse_path_after_kind(kind, allow_turbofish, allow_trailing_double_colon, start_span)
    }

    pub(super) fn parse_path_after_kind(
        &mut self,
        kind: PathKind,
        allow_turbofish: bool,
        allow_trailing_double_colon: bool,
        start_span: Span,
    ) -> Option<Path> {
        let mut segments = Vec::new();

        if self.token.kind() == TokenKind::Ident {
            loop {
                let ident = self.eat_ident().unwrap();
                let span = ident.span();

                let generics = if allow_turbofish
                    && self.token.token() == &Token::DoubleColon
                    && self.next_token.token() == &Token::Less
                {
                    self.next_token();
                    self.parse_path_generics(ParserErrorReason::AssociatedTypesNotAllowedInPaths)
                } else {
                    None
                };

                segments.push(PathSegment { ident, generics, span });

                if self.token.token() == &Token::DoubleColon
                    && matches!(self.next_token.token(), Token::Ident(..))
                {
                    // Skip the double colons
                    self.next_token();
                } else {
                    if allow_trailing_double_colon && self.eat_double_colon() {
                        self.expected_identifier();
                        break;
                    }

                    break;
                }
            }
        }

        if segments.is_empty() && kind == PathKind::Plain {
            None
        } else {
            Some(Path { segments, kind, span: self.span_since(start_span) })
        }
    }

    pub(super) fn parse_path_generics(
        &mut self,
        on_named_arg_error: ParserErrorReason,
    ) -> Option<Vec<UnresolvedType>> {
        if self.token.token() != &Token::Less {
            return None;
        };

        let generics = self.parse_generic_type_args();
        for (name, _typ) in &generics.named_args {
            self.push_error(on_named_arg_error.clone(), name.span());
        }

        Some(generics.ordered_args)
    }

    pub(super) fn parse_path_kind(&mut self) -> PathKind {
        if self.eat_keyword(Keyword::Crate) {
            PathKind::Crate
        } else if self.eat_keyword(Keyword::Dep) {
            PathKind::Dep
        } else if self.eat_keyword(Keyword::Super) {
            PathKind::Super
        } else {
            PathKind::Plain
        }
    }

    pub(super) fn parse_as_trait_path(&mut self) -> Option<AsTraitPath> {
        if !self.eat_less() {
            return None;
        }

        let typ = self.parse_type_or_error();
        self.eat_keyword_or_error(Keyword::As);
        let trait_path = self.parse_path_no_turbofish_or_error();
        let trait_generics = self.parse_generic_type_args();
        self.eat_or_error(Token::Greater);
        self.eat_or_error(Token::DoubleColon);
        let impl_item = if let Some(ident) = self.eat_ident() {
            ident
        } else {
            self.expected_identifier();
            Ident::new(String::new(), self.span_at_previous_token_end())
        };

        Some(AsTraitPath { typ, trait_path, trait_generics, impl_item })
    }
}

#[cfg(test)]
mod tests {

    use crate::{
        ast::PathKind,
        parser::{parser::tests::expect_no_errors, Parser},
    };

    #[test]
    fn parses_plain_one_segment() {
        let src = "foo";
        let mut parser = Parser::for_str(src);
        let path = parser.parse_path_or_error();
        expect_no_errors(&parser.errors);
        assert_eq!(path.kind, PathKind::Plain);
        assert_eq!(path.segments.len(), 1);
        assert_eq!(path.segments[0].ident.to_string(), "foo");
        assert!(path.segments[0].generics.is_none());
    }

    #[test]
    fn parses_plain_two_segments() {
        let src = "foo::bar";
        let mut parser = Parser::for_str(src);
        let path = parser.parse_path_or_error();
        expect_no_errors(&parser.errors);
        assert_eq!(path.kind, PathKind::Plain);
        assert_eq!(path.segments.len(), 2);
        assert_eq!(path.segments[0].ident.to_string(), "foo");
        assert!(path.segments[0].generics.is_none());
        assert_eq!(path.segments[1].ident.to_string(), "bar");
        assert!(path.segments[1].generics.is_none());
    }

    #[test]
    fn parses_crate_two_segments() {
        let src = "crate::foo::bar";
        let mut parser = Parser::for_str(src);
        let path = parser.parse_path_or_error();
        expect_no_errors(&parser.errors);
        assert_eq!(path.kind, PathKind::Crate);
        assert_eq!(path.segments.len(), 2);
        assert_eq!(path.segments[0].ident.to_string(), "foo");
        assert!(path.segments[0].generics.is_none());
        assert_eq!(path.segments[1].ident.to_string(), "bar");
        assert!(path.segments[1].generics.is_none());
    }

    #[test]
    fn parses_super_two_segments() {
        let src = "super::foo::bar";
        let mut parser = Parser::for_str(src);
        let path = parser.parse_path_or_error();
        expect_no_errors(&parser.errors);
        assert_eq!(path.kind, PathKind::Super);
        assert_eq!(path.segments.len(), 2);
        assert_eq!(path.segments[0].ident.to_string(), "foo");
        assert!(path.segments[0].generics.is_none());
        assert_eq!(path.segments[1].ident.to_string(), "bar");
        assert!(path.segments[1].generics.is_none());
    }

    #[test]
    fn parses_dep_two_segments() {
        let src = "dep::foo::bar";
        let mut parser = Parser::for_str(src);
        let path = parser.parse_path_or_error();
        expect_no_errors(&parser.errors);
        assert_eq!(path.kind, PathKind::Dep);
        assert_eq!(path.segments.len(), 2);
        assert_eq!(path.segments[0].ident.to_string(), "foo");
        assert!(path.segments[0].generics.is_none());
        assert_eq!(path.segments[1].ident.to_string(), "bar");
        assert!(path.segments[1].generics.is_none());
    }

    #[test]
    fn parses_plain_one_segment_with_trailing_colons() {
        let src = "foo::";
        let mut parser = Parser::for_str(src);
        let path = parser.parse_path_or_error();
        assert_eq!(path.span.end() as usize, src.len());
        assert_eq!(parser.errors.len(), 1);
        assert_eq!(path.kind, PathKind::Plain);
        assert_eq!(path.segments.len(), 1);
        assert_eq!(path.segments[0].ident.to_string(), "foo");
        assert!(path.segments[0].generics.is_none());
    }

    #[test]
    fn parses_with_turbofish() {
        let src = "foo::<T, i32>::bar";
        let mut parser = Parser::for_str(src);
        let mut path = parser.parse_path_or_error();
        expect_no_errors(&parser.errors);
        assert_eq!(path.kind, PathKind::Plain);
        assert_eq!(path.segments.len(), 2);
        assert_eq!(path.segments[0].ident.to_string(), "foo");

        let generics = path.segments.remove(0).generics;
        assert_eq!(generics.unwrap().len(), 2);

        let generics = path.segments.remove(0).generics;
        assert!(generics.is_none());
    }

    #[test]
    fn parses_path_stops_before_trailing_double_colon() {
        let src = "foo::bar::";
        let mut parser = Parser::for_str(src);
        let path = parser.parse_path_or_error();
        assert_eq!(path.span.end() as usize, src.len());
        assert_eq!(parser.errors.len(), 1);
        assert_eq!(path.to_string(), "foo::bar");
    }

    #[test]
    fn parses_path_with_turbofish_stops_before_trailing_double_colon() {
        let src = "foo::bar::<1>::";
        let mut parser = Parser::for_str(src);
        let path = parser.parse_path_or_error();
        assert_eq!(path.span.end() as usize, src.len());
        assert_eq!(parser.errors.len(), 1);
        assert_eq!(path.to_string(), "foo::bar::<1>");
    }
}<|MERGE_RESOLUTION|>--- conflicted
+++ resolved
@@ -1,17 +1,11 @@
-<<<<<<< HEAD
+use crate::ast::{AsTraitPath, Ident, Path, PathKind, PathSegment, UnresolvedType};
+use crate::parser::ParserErrorReason;
+
+use crate::token::{Keyword, Token};
+
 use noirc_errors::Span;
-=======
-use crate::ast::{
-    AsTraitPath, ExpressionKind, Ident, Path, PathKind, PathSegment, TypePath, UnresolvedType,
-};
-use crate::parser::{NoirParser, ParserError, ParserErrorReason};
->>>>>>> 85c502c9
-
-use crate::{
-    ast::{AsTraitPath, Ident, Path, PathKind, PathSegment, UnresolvedType},
-    parser::{labels::ParsingRuleLabel, ParserErrorReason},
-    token::{Keyword, Token, TokenKind},
-};
+
+use crate::{parser::labels::ParsingRuleLabel, token::TokenKind};
 
 use super::Parser;
 
