--- conflicted
+++ resolved
@@ -366,50 +366,8 @@
         .labelled(ParsingRuleLabel::Parameter)
 }
 
-<<<<<<< HEAD
-fn where_clause() -> impl NoirParser<Vec<UnresolvedTraitConstraint>> {
-    struct MultiTraitConstraint {
-        typ: UnresolvedType,
-        trait_bounds: Vec<TraitBound>,
-    }
-
-    let constraints = parse_type()
-        .then_ignore(just(Token::Colon))
-        .then(trait_bounds())
-        .map(|(typ, trait_bounds)| MultiTraitConstraint { typ, trait_bounds });
-
-    keyword(Keyword::Where)
-        .ignore_then(constraints.separated_by(just(Token::Comma)))
-        .or_not()
-        .map(|option| option.unwrap_or_default())
-        .map(|x: Vec<MultiTraitConstraint>| {
-            let mut result: Vec<UnresolvedTraitConstraint> = Vec::new();
-            for constraint in x {
-                for bound in constraint.trait_bounds {
-                    result.push(UnresolvedTraitConstraint {
-                        typ: constraint.typ.clone(),
-                        trait_bound: bound,
-                    });
-                }
-            }
-            result
-        })
-}
-
-fn trait_bounds() -> impl NoirParser<Vec<TraitBound>> {
-    trait_bound().separated_by(just(Token::Plus)).at_least(1).allow_trailing()
-}
-
-pub fn trait_bound() -> impl NoirParser<TraitBound> {
-    path().then(generic_type_args(parse_type())).map(|(trait_path, trait_generics)| TraitBound {
-        trait_path,
-        trait_generics,
-        trait_id: None,
-    })
-=======
 pub fn trait_bound() -> impl NoirParser<TraitBound> {
     traits::trait_bound()
->>>>>>> cec63902
 }
 
 fn block_expr<'a>(
