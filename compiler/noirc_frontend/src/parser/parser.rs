--- conflicted
+++ resolved
@@ -1512,23 +1512,6 @@
 
     #[test]
     fn parse_use() {
-<<<<<<< HEAD
-        parse_all(
-            use_statement(),
-            vec![
-                "use std::hash",
-                "use std",
-                "use foo::bar as hello",
-                "use bar as bar",
-                "use foo::{}",
-                "use foo::{bar,}",
-                "use foo::{bar, hello}",
-                "use foo::{bar as bar2, hello}",
-                "use foo::{bar as bar2, hello::{foo}, nested::{foo, bar}}",
-                "use dep::{std::println, bar::baz}",
-            ],
-        );
-=======
         let valid_use_statements = [
             "use std::hash",
             "use std",
@@ -1573,19 +1556,9 @@
                 assert!(result.is_err());
                 None
             };
->>>>>>> 3d398239
-
-        parse_all_failing(
-            use_statement(),
-            vec![
-                "use std as ;",
-                "use foobar as as;",
-                "use hello:: as foo;",
-                "use foo bar::baz",
-                "use foo bar::{baz}",
-                "use foo::{,}",
-            ],
-        );
+
+            prototype_parse_use_tree(expected_use_statement.as_ref(), &use_statement_str);
+        }
     }
 
     #[test]
