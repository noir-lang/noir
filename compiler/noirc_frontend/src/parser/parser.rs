//! This file contains the bulk of the implementation of noir's parser.
//!
//! Noir's parser is built off the [chumsky library](https://docs.rs/chumsky/latest/chumsky/)
//! for parser combinators. In this technique, parsers are built from smaller parsers that
//! parse e.g. only a single token. Then there are functions which can combine multiple
//! parsers together to create a larger one. These functions are called parser combinators.
//! For example, `a.then(b)` combines two parsers a and b and returns one that parses a
//! then parses b and fails if either fails. Other combinators like `a.or(b)` exist as well
//! and are used extensively. Note that these form a PEG grammar so if there are multiple
//! options as in `a.or(b)` the first matching parse will be chosen.
//!
//! Noir's grammar is not formally specified but can be estimated by inspecting each function.
//! For example, a function `f` parsing `choice((a, b, c))` can be roughly translated to
//! BNF as `f: a | b | c`.
//!
//! Occasionally there will also be recovery strategies present, either via `recover_via(Parser)`
//! or `recover_with(Strategy)`. The difference between the two functions isn't quite so important,
//! but both allow the parser to recover from a parsing error, log the error, and return an error
//! expression instead. These are used to parse cases such as `fn foo( { }` where we know the user
//! meant to write a function and thus we should log the error and return a function with no parameters,
//! rather than failing to parse a function and trying to subsequently parse a struct. Generally using
//! recovery strategies improves parser errors but using them incorrectly can be problematic since they
//! prevent other parsers from being tried afterward since there is no longer an error. Thus, they should
//! be limited to cases like the above `fn` example where it is clear we shouldn't back out of the
//! current parser to try alternative parsers in a `choice` expression.
use self::primitives::{keyword, macro_quote_marker, mutable_reference, variable};
use self::types::{generic_type_args, maybe_comp_time, parse_type};

use super::{
    foldl_with_span, labels::ParsingRuleLabel, parameter_name_recovery, parameter_recovery,
    parenthesized, then_commit, then_commit_ignore, top_level_statement_recovery, ExprParser,
    NoirParser, ParsedModule, ParsedSubModule, ParserError, ParserErrorReason, Precedence,
    TopLevelStatement,
};
use super::{spanned, Item, ItemKind};
use crate::ast::{
    BinaryOp, BinaryOpKind, BlockExpression, ForLoopStatement, ForRange, Ident, IfExpression,
    InfixExpression, LValue, Literal, ModuleDeclaration, NoirTypeAlias, Param, Path, Pattern,
    Recoverable, Statement, TraitBound, TypeImpl, UnaryRhsMemberAccess, UnaryRhsMethodCall,
    UnresolvedTraitConstraint, UseTree, UseTreeKind, Visibility,
};
use crate::ast::{
    Expression, ExpressionKind, LetStatement, StatementKind, UnresolvedType, UnresolvedTypeData,
};
use crate::lexer::{lexer::from_spanned_token_result, Lexer};
use crate::parser::{force, ignore_then_commit, statement_recovery};
use crate::token::{Keyword, SpannedToken, Token, TokenKind, Tokens};

use chumsky::prelude::*;
use iter_extended::vecmap;
use lalrpop_util::lalrpop_mod;
use noirc_errors::{Span, Spanned};

mod assertion;
mod attributes;
mod function;
mod lambdas;
mod literals;
mod path;
mod primitives;
mod structs;
mod traits;
mod types;

// synthesized by LALRPOP
lalrpop_mod!(pub noir_parser);

#[cfg(test)]
mod test_helpers;

use literals::literal;
use path::{maybe_empty_path, path};
use primitives::{dereference, ident, negation, not, nothing, right_shift_operator, token_kind};

/// Entry function for the parser - also handles lexing internally.
///
/// Given a source_program string, return the ParsedModule Ast representation
/// of the program along with any parsing errors encountered. If the parsing errors
/// Vec is non-empty, there may be Error nodes in the Ast to fill in the gaps that
/// failed to parse. Otherwise the Ast is guaranteed to have 0 Error nodes.
pub fn parse_program(source_program: &str) -> (ParsedModule, Vec<ParserError>) {
    let (tokens, lexing_errors) = Lexer::lex(source_program);
    let (module, mut parsing_errors) = program().parse_recovery_verbose(tokens);

    parsing_errors.extend(lexing_errors.into_iter().map(Into::into));
    let parsed_module = module.unwrap_or(ParsedModule { items: vec![] });

    if cfg!(feature = "experimental_parser") {
        for parsed_item in &parsed_module.items {
            if lalrpop_parser_supports_kind(&parsed_item.kind) {
                match &parsed_item.kind {
                    ItemKind::Import(parsed_use_tree) => {
                        prototype_parse_use_tree(Some(parsed_use_tree), source_program);
                    }
                    // other kinds prevented by lalrpop_parser_supports_kind
                    _ => unreachable!(),
                }
            }
        }
    }
    (parsed_module, parsing_errors)
}

fn prototype_parse_use_tree(expected_use_tree_opt: Option<&UseTree>, input: &str) {
    // TODO(https://github.com/noir-lang/noir/issues/4777): currently skipping
    // recursive use trees, e.g. "use std::{foo, bar}"
    if input.contains('{') {
        return;
    }

    let mut lexer = Lexer::new(input);
    lexer = lexer.skip_whitespaces(false);
    let mut errors = Vec::new();

    // NOTE: this is a hack to get the references working
    // => this likely means that we'll want to propagate the <'input> lifetime further into Token
    let lexer_result = lexer.collect::<Vec<_>>();
    let referenced_lexer_result = lexer_result.iter().map(from_spanned_token_result);

    let calculated = noir_parser::TopLevelStatementParser::new().parse(
        input,
        &mut errors,
        referenced_lexer_result,
    );

    if let Some(expected_use_tree) = expected_use_tree_opt {
        assert!(
            calculated.is_ok(),
            "calculated not Ok(_): {:?}\n\nlexer: {:?}\n\ninput: {:?}",
            calculated,
            lexer_result,
            input
        );

        match calculated.unwrap() {
            TopLevelStatement::Import(parsed_use_tree) => {
                assert_eq!(expected_use_tree, &parsed_use_tree);
            }
            unexpected_calculated => {
                panic!(
                    "expected a TopLevelStatement::Import, but found: {:?}",
                    unexpected_calculated
                )
            }
        }
    } else {
        assert!(
            calculated.is_err(),
            "calculated not Err(_): {:?}\n\nlexer: {:?}\n\ninput: {:?}",
            calculated,
            lexer_result,
            input
        );
    }
}

fn lalrpop_parser_supports_kind(kind: &ItemKind) -> bool {
    matches!(kind, ItemKind::Import(_))
}

/// program: module EOF
fn program() -> impl NoirParser<ParsedModule> {
    module().then_ignore(just(Token::EOF))
}

/// module: top_level_statement module
///       | %empty
fn module() -> impl NoirParser<ParsedModule> {
    recursive(|module_parser| {
        empty()
            .to(ParsedModule::default())
            .then(spanned(top_level_statement(module_parser)).repeated())
            .foldl(|mut program, (statement, span)| {
                let mut push_item = |kind| program.items.push(Item { kind, span });

                match statement {
                    TopLevelStatement::Function(f) => push_item(ItemKind::Function(f)),
                    TopLevelStatement::Module(m) => push_item(ItemKind::ModuleDecl(m)),
                    TopLevelStatement::Import(i) => push_item(ItemKind::Import(i)),
                    TopLevelStatement::Struct(s) => push_item(ItemKind::Struct(s)),
                    TopLevelStatement::Trait(t) => push_item(ItemKind::Trait(t)),
                    TopLevelStatement::TraitImpl(t) => push_item(ItemKind::TraitImpl(t)),
                    TopLevelStatement::Impl(i) => push_item(ItemKind::Impl(i)),
                    TopLevelStatement::TypeAlias(t) => push_item(ItemKind::TypeAlias(t)),
                    TopLevelStatement::SubModule(s) => push_item(ItemKind::Submodules(s)),
                    TopLevelStatement::Global(c) => push_item(ItemKind::Global(c)),
                    TopLevelStatement::Error => (),
                }
                program
            })
    })
}

/// This parser is used for parsing top level statements in macros
pub fn top_level_item() -> impl NoirParser<TopLevelStatement> {
    top_level_statement(module())
}

/// top_level_statement: function_definition
///                    | struct_definition
///                    | trait_definition
///                    | implementation
///                    | submodule
///                    | module_declaration
///                    | use_statement
///                    | global_declaration
fn top_level_statement(
    module_parser: impl NoirParser<ParsedModule>,
) -> impl NoirParser<TopLevelStatement> {
    choice((
        function::function_definition(false).map(TopLevelStatement::Function),
        structs::struct_definition(),
        traits::trait_definition(),
        traits::trait_implementation(),
        implementation(),
        type_alias_definition().then_ignore(force(just(Token::Semicolon))),
        submodule(module_parser.clone()),
        contract(module_parser),
        module_declaration().then_ignore(force(just(Token::Semicolon))),
        use_statement().then_ignore(force(just(Token::Semicolon))),
        global_declaration().then_ignore(force(just(Token::Semicolon))),
    ))
    .recover_via(top_level_statement_recovery())
}

/// Parses a non-trait implementation, adding a set of methods to a type.
///
/// implementation: 'impl' generics type '{' function_definition ... '}'
fn implementation() -> impl NoirParser<TopLevelStatement> {
    keyword(Keyword::Impl)
        .ignore_then(function::generics())
        .then(parse_type().map_with_span(|typ, span| (typ, span)))
        .then_ignore(just(Token::LeftBrace))
        .then(spanned(function::function_definition(true)).repeated())
        .then_ignore(just(Token::RightBrace))
        .map(|((generics, (object_type, type_span)), methods)| {
            TopLevelStatement::Impl(TypeImpl { generics, object_type, type_span, methods })
        })
}

/// global_declaration: 'global' ident global_type_annotation '=' literal
fn global_declaration() -> impl NoirParser<TopLevelStatement> {
    let p = attributes::attributes()
        .then(maybe_comp_time())
        .then(spanned(keyword(Keyword::Mut)).or_not())
        .then_ignore(keyword(Keyword::Global).labelled(ParsingRuleLabel::Global))
        .then(ident().map(Pattern::Identifier));

    let p = then_commit(p, optional_type_annotation());
    let p = then_commit_ignore(p, just(Token::Assign));
    let p = then_commit(p, expression());
    p.validate(
        |(((((attributes, comptime), mutable), mut pattern), r#type), expression), span, emit| {
            let global_attributes =
                attributes::validate_secondary_attributes(attributes, span, emit);

            // Only comptime globals are allowed to be mutable, but we always parse the `mut`
            // and throw the error in name resolution.
            if let Some((_, mut_span)) = mutable {
                let span = mut_span.merge(pattern.span());
                pattern = Pattern::Mutable(Box::new(pattern), span, false);
            }
            LetStatement { pattern, r#type, comptime, expression, attributes: global_attributes }
        },
    )
    .map(TopLevelStatement::Global)
}

/// submodule: 'mod' ident '{' module '}'
fn submodule(module_parser: impl NoirParser<ParsedModule>) -> impl NoirParser<TopLevelStatement> {
    keyword(Keyword::Mod)
        .ignore_then(ident())
        .then_ignore(just(Token::LeftBrace))
        .then(module_parser)
        .then_ignore(just(Token::RightBrace))
        .map(|(name, contents)| {
            TopLevelStatement::SubModule(ParsedSubModule { name, contents, is_contract: false })
        })
}

/// contract: 'contract' ident '{' module '}'
fn contract(module_parser: impl NoirParser<ParsedModule>) -> impl NoirParser<TopLevelStatement> {
    keyword(Keyword::Contract)
        .ignore_then(ident())
        .then_ignore(just(Token::LeftBrace))
        .then(module_parser)
        .then_ignore(just(Token::RightBrace))
        .map(|(name, contents)| {
            TopLevelStatement::SubModule(ParsedSubModule { name, contents, is_contract: true })
        })
}

fn type_alias_definition() -> impl NoirParser<TopLevelStatement> {
    use self::Keyword::Type;

    let p = ignore_then_commit(keyword(Type), ident());
    let p = then_commit(p, function::generics());
    let p = then_commit_ignore(p, just(Token::Assign));
    let p = then_commit(p, parse_type());

    p.map_with_span(|((name, generics), typ), span| {
        TopLevelStatement::TypeAlias(NoirTypeAlias { name, generics, typ, span })
    })
}

fn self_parameter() -> impl NoirParser<Param> {
    let mut_ref_pattern = just(Token::Ampersand).then_ignore(keyword(Keyword::Mut));
    let mut_pattern = keyword(Keyword::Mut);

    mut_ref_pattern
        .or(mut_pattern)
        .map_with_span(|token, span| (token, span))
        .or_not()
        .then(filter_map(move |span, found: Token| match found {
            Token::Ident(ref word) if word == "self" => Ok(span),
            _ => Err(ParserError::expected_label(ParsingRuleLabel::Parameter, found, span)),
        }))
        .map(|(pattern_keyword, ident_span)| {
            let ident = Ident::new("self".to_string(), ident_span);
            let path = Path::from_single("Self".to_owned(), ident_span);
            let mut self_type = UnresolvedTypeData::Named(path, vec![], true).with_span(ident_span);
            let mut pattern = Pattern::Identifier(ident);

            match pattern_keyword {
                Some((Token::Ampersand, _)) => {
                    self_type = UnresolvedTypeData::MutableReference(Box::new(self_type))
                        .with_span(ident_span);
                }
                Some((Token::Keyword(_), span)) => {
                    pattern = Pattern::Mutable(Box::new(pattern), span.merge(ident_span), true);
                }
                _ => (),
            }

            Param { span: pattern.span(), pattern, typ: self_type, visibility: Visibility::Private }
        })
}

/// Function declaration parameters differ from other parameters in that parameter
/// patterns are not allowed in declarations. All parameters must be identifiers.
fn function_declaration_parameters() -> impl NoirParser<Vec<(Ident, UnresolvedType)>> {
    let typ = parse_type().recover_via(parameter_recovery());
    let typ = just(Token::Colon).ignore_then(typ);

    let full_parameter = ident().recover_via(parameter_name_recovery()).then(typ);
    let self_parameter = self_parameter().validate(|param, span, emit| {
        match param.pattern {
            Pattern::Identifier(ident) => (ident, param.typ),
            other => {
                emit(ParserError::with_reason(
                    ParserErrorReason::PatternInTraitFunctionParameter,
                    span,
                ));
                // into_ident panics on tuple or struct patterns but should be fine to call here
                // since the `self` parser can only parse `self`, `mut self` or `&mut self`.
                (other.into_ident(), param.typ)
            }
        }
    });

    let parameter = full_parameter.or(self_parameter);

    parameter
        .separated_by(just(Token::Comma))
        .allow_trailing()
        .labelled(ParsingRuleLabel::Parameter)
}

fn where_clause() -> impl NoirParser<Vec<UnresolvedTraitConstraint>> {
    struct MultiTraitConstraint {
        typ: UnresolvedType,
        trait_bounds: Vec<TraitBound>,
    }

    let constraints = parse_type()
        .then_ignore(just(Token::Colon))
        .then(trait_bounds())
        .map(|(typ, trait_bounds)| MultiTraitConstraint { typ, trait_bounds });

    keyword(Keyword::Where)
        .ignore_then(constraints.separated_by(just(Token::Comma)))
        .or_not()
        .map(|option| option.unwrap_or_default())
        .map(|x: Vec<MultiTraitConstraint>| {
            let mut result: Vec<UnresolvedTraitConstraint> = Vec::new();
            for constraint in x {
                for bound in constraint.trait_bounds {
                    result.push(UnresolvedTraitConstraint {
                        typ: constraint.typ.clone(),
                        trait_bound: bound,
                    });
                }
            }
            result
        })
}

fn trait_bounds() -> impl NoirParser<Vec<TraitBound>> {
    trait_bound().separated_by(just(Token::Plus)).at_least(1).allow_trailing()
}

fn trait_bound() -> impl NoirParser<TraitBound> {
    path().then(generic_type_args(parse_type())).map(|(trait_path, trait_generics)| TraitBound {
        trait_path,
        trait_generics,
        trait_id: None,
    })
}

fn block_expr<'a>(
    statement: impl NoirParser<StatementKind> + 'a,
) -> impl NoirParser<Expression> + 'a {
    block(statement).map(ExpressionKind::Block).map_with_span(Expression::new)
}

fn block<'a>(
    statement: impl NoirParser<StatementKind> + 'a,
) -> impl NoirParser<BlockExpression> + 'a {
    use Token::*;
    statement
        .recover_via(statement_recovery())
        .then(just(Semicolon).or_not().map_with_span(|s, span| (s, span)))
        .map_with_span(|(kind, rest), span| (Statement { kind, span }, rest))
        .repeated()
        .validate(check_statements_require_semicolon)
        .delimited_by(just(LeftBrace), just(RightBrace))
        .recover_with(nested_delimiters(
            LeftBrace,
            RightBrace,
            [(LeftParen, RightParen), (LeftBracket, RightBracket)],
            |span| vec![Statement { kind: StatementKind::Error, span }],
        ))
        .map(|statements| BlockExpression { statements })
}

fn check_statements_require_semicolon(
    statements: Vec<(Statement, (Option<Token>, Span))>,
    _span: Span,
    emit: &mut dyn FnMut(ParserError),
) -> Vec<Statement> {
    let last = statements.len().saturating_sub(1);
    let iter = statements.into_iter().enumerate();
    vecmap(iter, |(i, (statement, (semicolon, span)))| {
        statement.add_semicolon(semicolon, span, i == last, emit)
    })
}

/// Parse an optional ': type'
fn optional_type_annotation<'a>() -> impl NoirParser<UnresolvedType> + 'a {
    ignore_then_commit(just(Token::Colon), parse_type())
        .or_not()
        .map(|r#type| r#type.unwrap_or_else(UnresolvedType::unspecified))
}

fn module_declaration() -> impl NoirParser<TopLevelStatement> {
    keyword(Keyword::Mod)
        .ignore_then(ident())
        .map(|ident| TopLevelStatement::Module(ModuleDeclaration { ident }))
}

fn use_statement() -> impl NoirParser<TopLevelStatement> {
    keyword(Keyword::Use).ignore_then(use_tree()).map(TopLevelStatement::Import)
}

fn rename() -> impl NoirParser<Option<Ident>> {
    ignore_then_commit(keyword(Keyword::As), ident()).or_not()
}

fn use_tree() -> impl NoirParser<UseTree> {
    recursive(|use_tree| {
        let simple = path().then(rename()).map(|(mut prefix, alias)| {
            let ident = prefix.pop();
            UseTree { prefix, kind: UseTreeKind::Path(ident, alias) }
        });

        let list = {
            let prefix = maybe_empty_path().then_ignore(just(Token::DoubleColon));
            let tree = use_tree
                .separated_by(just(Token::Comma))
                .allow_trailing()
                .delimited_by(just(Token::LeftBrace), just(Token::RightBrace))
                .map(UseTreeKind::List);

            prefix.then(tree).map(|(prefix, kind)| UseTree { prefix, kind })
        };

        choice((list, simple))
    })
}

fn statement<'a, P, P2>(
    expr_parser: P,
    expr_no_constructors: P2,
) -> impl NoirParser<StatementKind> + 'a
where
    P: ExprParser + 'a,
    P2: ExprParser + 'a,
{
    recursive(|statement| {
        choice((
            assertion::constrain(expr_parser.clone()),
            assertion::assertion(expr_parser.clone()),
            assertion::assertion_eq(expr_parser.clone()),
            declaration(expr_parser.clone()),
            assignment(expr_parser.clone()),
            for_loop(expr_no_constructors.clone(), statement.clone()),
            break_statement(),
            continue_statement(),
            return_statement(expr_parser.clone()),
            comptime_statement(expr_parser.clone(), expr_no_constructors, statement),
            expr_parser.map(StatementKind::Expression),
        ))
    })
}

fn fresh_statement() -> impl NoirParser<StatementKind> {
    statement(expression(), expression_no_constructors(expression()))
}

fn break_statement() -> impl NoirParser<StatementKind> {
    keyword(Keyword::Break).to(StatementKind::Break)
}

fn continue_statement() -> impl NoirParser<StatementKind> {
    keyword(Keyword::Continue).to(StatementKind::Continue)
}

fn comptime_statement<'a, P1, P2, S>(
    expr: P1,
    expr_no_constructors: P2,
    statement: S,
) -> impl NoirParser<StatementKind> + 'a
where
    P1: ExprParser + 'a,
    P2: ExprParser + 'a,
    S: NoirParser<StatementKind> + 'a,
{
    let comptime_statement = choice((
        declaration(expr),
        for_loop(expr_no_constructors, statement.clone()),
        block(statement).map_with_span(|block, span| {
            StatementKind::Expression(Expression::new(ExpressionKind::Block(block), span))
        }),
    ))
    .map_with_span(|kind, span| Box::new(Statement { kind, span }));

    keyword(Keyword::Comptime).ignore_then(comptime_statement).map(StatementKind::Comptime)
}

/// Comptime in an expression position only accepts entire blocks
fn comptime_expr<'a, S>(statement: S) -> impl NoirParser<ExpressionKind> + 'a
where
    S: NoirParser<StatementKind> + 'a,
{
    keyword(Keyword::Comptime)
        .ignore_then(spanned(block(statement)))
        .map(|(block, span)| ExpressionKind::Comptime(block, span))
}

fn declaration<'a, P>(expr_parser: P) -> impl NoirParser<StatementKind> + 'a
where
    P: ExprParser + 'a,
{
    let p =
        ignore_then_commit(keyword(Keyword::Let).labelled(ParsingRuleLabel::Statement), pattern());
    let p = p.then(optional_type_annotation());
    let p = then_commit_ignore(p, just(Token::Assign));
    let p = then_commit(p, expr_parser);
    p.map(StatementKind::new_let)
}

fn pattern() -> impl NoirParser<Pattern> {
    recursive(|pattern| {
        let ident_pattern = ident().map(Pattern::Identifier).map_err(|mut error| {
            if matches!(error.found(), Token::IntType(..)) {
                error = ParserError::with_reason(
                    ParserErrorReason::ExpectedPatternButFoundType(error.found().clone()),
                    error.span(),
                );
            }

            error
        });

        let mut_pattern = keyword(Keyword::Mut)
            .ignore_then(pattern.clone())
            .map_with_span(|inner, span| Pattern::Mutable(Box::new(inner), span, false));

        let short_field = ident().map(|name| (name.clone(), Pattern::Identifier(name)));
        let long_field = ident().then_ignore(just(Token::Colon)).then(pattern.clone());

        let struct_pattern_fields = long_field
            .or(short_field)
            .separated_by(just(Token::Comma))
            .delimited_by(just(Token::LeftBrace), just(Token::RightBrace));

        let struct_pattern = path()
            .then(struct_pattern_fields)
            .map_with_span(|(typename, fields), span| Pattern::Struct(typename, fields, span));

        let tuple_pattern = pattern
            .separated_by(just(Token::Comma))
            .delimited_by(just(Token::LeftParen), just(Token::RightParen))
            .map_with_span(Pattern::Tuple);

        choice((mut_pattern, tuple_pattern, struct_pattern, ident_pattern))
    })
    .labelled(ParsingRuleLabel::Pattern)
}

fn assignment<'a, P>(expr_parser: P) -> impl NoirParser<StatementKind> + 'a
where
    P: ExprParser + 'a,
{
    let fallible =
        lvalue(expr_parser.clone()).then(assign_operator()).labelled(ParsingRuleLabel::Statement);

    then_commit(fallible, expr_parser).map_with_span(
        |((identifier, operator), expression), span| {
            StatementKind::assign(identifier, operator, expression, span)
        },
    )
}

/// Parse an assignment operator `=` optionally prefixed by a binary operator for a combined
/// assign statement shorthand. Notably, this must handle a few corner cases with how `>>` is
/// lexed as two separate greater-than operators rather than a single right-shift.
fn assign_operator() -> impl NoirParser<Token> {
    let shorthand_operators = Token::assign_shorthand_operators();
    // We need to explicitly check for right_shift here since it is actually
    // two separate greater-than operators.
    let shorthand_operators = right_shift_operator().or(one_of(shorthand_operators));
    let shorthand_syntax = shorthand_operators.then_ignore(just(Token::Assign));

    // Since >> is lexed as two separate "greater-than"s, >>= is lexed as > >=, so
    // we need to account for that case here as well.
    let right_shift_fix =
        just(Token::Greater).then(just(Token::GreaterEqual)).to(Token::ShiftRight);

    let shorthand_syntax = shorthand_syntax.or(right_shift_fix);
    just(Token::Assign).or(shorthand_syntax)
}

enum LValueRhs {
    MemberAccess(Ident, Span),
    Index(Expression, Span),
}

fn lvalue<'a, P>(expr_parser: P) -> impl NoirParser<LValue> + 'a
where
    P: ExprParser + 'a,
{
    recursive(|lvalue| {
        let l_ident = ident().map(LValue::Ident);

        let dereferences = just(Token::Star)
            .ignore_then(lvalue.clone())
            .map_with_span(|lvalue, span| LValue::Dereference(Box::new(lvalue), span));

        let parenthesized = lvalue.delimited_by(just(Token::LeftParen), just(Token::RightParen));

        let term = choice((parenthesized, dereferences, l_ident));

        let l_member_rhs =
            just(Token::Dot).ignore_then(field_name()).map_with_span(LValueRhs::MemberAccess);

        let l_index = expr_parser
            .delimited_by(just(Token::LeftBracket), just(Token::RightBracket))
            .map_with_span(LValueRhs::Index);

        term.then(l_member_rhs.or(l_index).repeated()).foldl(|lvalue, rhs| match rhs {
            LValueRhs::MemberAccess(field_name, span) => {
                let span = lvalue.span().merge(span);
                LValue::MemberAccess { object: Box::new(lvalue), field_name, span }
            }
            LValueRhs::Index(index, span) => {
                let span = lvalue.span().merge(span);
                LValue::Index { array: Box::new(lvalue), index, span }
            }
        })
    })
}

fn optional_visibility() -> impl NoirParser<Visibility> {
    keyword(Keyword::Pub)
        .or(keyword(Keyword::CallData))
        .or(keyword(Keyword::ReturnData))
        .or_not()
        .map(|opt| match opt {
            Some(Token::Keyword(Keyword::Pub)) => Visibility::Public,
            Some(Token::Keyword(Keyword::CallData)) | Some(Token::Keyword(Keyword::ReturnData)) => {
                Visibility::DataBus
            }
            None => Visibility::Private,
            _ => unreachable!("unexpected token found"),
        })
}

pub fn expression() -> impl ExprParser {
    recursive(|expr| {
        expression_with_precedence(
            Precedence::Lowest,
            expr.clone(),
            expression_no_constructors(expr.clone()),
            statement(expr.clone(), expression_no_constructors(expr)),
            false,
            true,
        )
    })
    .labelled(ParsingRuleLabel::Expression)
}

fn expression_no_constructors<'a, P>(expr_parser: P) -> impl ExprParser + 'a
where
    P: ExprParser + 'a,
{
    recursive(|expr_no_constructors| {
        expression_with_precedence(
            Precedence::Lowest,
            expr_parser.clone(),
            expr_no_constructors.clone(),
            statement(expr_parser, expr_no_constructors),
            false,
            false,
        )
    })
    .labelled(ParsingRuleLabel::Expression)
}

fn return_statement<'a, P>(expr_parser: P) -> impl NoirParser<StatementKind> + 'a
where
    P: ExprParser + 'a,
{
    ignore_then_commit(keyword(Keyword::Return), expr_parser.or_not())
        .validate(|_, span, emit| {
            emit(ParserError::with_reason(ParserErrorReason::EarlyReturn, span));
            StatementKind::Error
        })
        .labelled(ParsingRuleLabel::Statement)
}

// An expression is a single term followed by 0 or more (OP subexpression)*
// where OP is an operator at the given precedence level and subexpression
// is an expression at the current precedence level plus one.
fn expression_with_precedence<'a, P, P2, S>(
    precedence: Precedence,
    expr_parser: P,
    expr_no_constructors: P2,
    statement: S,
    // True if we should only parse the restricted subset of operators valid within type expressions
    is_type_expression: bool,
    // True if we should also parse constructors `Foo { field1: value1, ... }` as an expression.
    // This is disabled when parsing the condition of an if statement due to a parsing conflict
    // with `then` bodies containing only a single variable.
    allow_constructors: bool,
) -> impl NoirParser<Expression> + 'a
where
    P: ExprParser + 'a,
    P2: ExprParser + 'a,
    S: NoirParser<StatementKind> + 'a,
{
    if precedence == Precedence::Highest {
        if is_type_expression {
            type_expression_term(expr_parser).boxed().labelled(ParsingRuleLabel::Term)
        } else {
            term(expr_parser, expr_no_constructors, statement, allow_constructors)
                .boxed()
                .labelled(ParsingRuleLabel::Term)
        }
    } else {
        let next_precedence =
            if is_type_expression { precedence.next_type_precedence() } else { precedence.next() };

        let next_expr = expression_with_precedence(
            next_precedence,
            expr_parser,
            expr_no_constructors,
            statement,
            is_type_expression,
            allow_constructors,
        );

        next_expr
            .clone()
            .then(then_commit(operator_with_precedence(precedence), next_expr).repeated())
            .foldl(create_infix_expression)
            .boxed()
            .labelled(ParsingRuleLabel::Expression)
    }
}

fn create_infix_expression(lhs: Expression, (operator, rhs): (BinaryOp, Expression)) -> Expression {
    let span = lhs.span.merge(rhs.span);
    let infix = Box::new(InfixExpression { lhs, operator, rhs });

    Expression { span, kind: ExpressionKind::Infix(infix) }
}

fn operator_with_precedence(precedence: Precedence) -> impl NoirParser<Spanned<BinaryOpKind>> {
    right_shift_operator()
        .or(any()) // Parse any single token, we're validating it as an operator next
        .try_map(move |token, span| {
            if Precedence::token_precedence(&token) == Some(precedence) {
                Ok(token.try_into_binary_op(span).unwrap())
            } else {
                Err(ParserError::expected_label(ParsingRuleLabel::BinaryOperator, token, span))
            }
        })
}

fn term<'a, P, P2, S>(
    expr_parser: P,
    expr_no_constructors: P2,
    statement: S,
    allow_constructors: bool,
) -> impl NoirParser<Expression> + 'a
where
    P: ExprParser + 'a,
    P2: ExprParser + 'a,
    S: NoirParser<StatementKind> + 'a,
{
    recursive(move |term_parser| {
        choice((
            not(term_parser.clone()),
            negation(term_parser.clone()),
            mutable_reference(term_parser.clone()),
            dereference(term_parser),
        ))
        .map_with_span(Expression::new)
        // right-unary operators like a[0] or a.f bind more tightly than left-unary
        // operators like  - or !, so that !a[0] is parsed as !(a[0]). This is a bit
        // awkward for casts so -a as i32 actually binds as -(a as i32).
        .or(atom_or_right_unary(
            expr_parser,
            expr_no_constructors,
            statement,
            allow_constructors,
            parse_type(),
        ))
    })
}

/// The equivalent of a 'term' for use in type expressions. Unlike regular terms, the grammar here
/// is restricted to no longer include right-unary expressions, unary not, and most atoms.
fn type_expression_term<'a, P>(expr_parser: P) -> impl NoirParser<Expression> + 'a
where
    P: ExprParser + 'a,
{
    recursive(move |term_parser| {
        negation(term_parser).map_with_span(Expression::new).or(type_expression_atom(expr_parser))
    })
}

fn atom_or_right_unary<'a, P, P2, S>(
    expr_parser: P,
    expr_no_constructors: P2,
    statement: S,
    allow_constructors: bool,
    type_parser: impl NoirParser<UnresolvedType> + 'a,
) -> impl NoirParser<Expression> + 'a
where
    P: ExprParser + 'a,
    P2: ExprParser + 'a,
    S: NoirParser<StatementKind> + 'a,
{
    enum UnaryRhs {
        Call((Option<Token>, Vec<Expression>)),
        ArrayIndex(Expression),
        Cast(UnresolvedType),
        MemberAccess(UnaryRhsMemberAccess),
    }

    // `(arg1, ..., argN)` in `my_func(arg1, ..., argN)`
    // Optionally accepts a leading `!` for macro calls.
    let call_rhs = just(Token::Bang)
        .or_not()
        .then(parenthesized(expression_list(expr_parser.clone())))
        .map(UnaryRhs::Call);

    // `[expr]` in `arr[expr]`
    let array_rhs = expr_parser
        .clone()
        .delimited_by(just(Token::LeftBracket), just(Token::RightBracket))
        .map(UnaryRhs::ArrayIndex);

    // `as Type` in `atom as Type`
    let cast_rhs = keyword(Keyword::As)
        .ignore_then(type_parser.clone())
        .map(UnaryRhs::Cast)
        .labelled(ParsingRuleLabel::Cast);

    // A turbofish operator is optional in a method call to specify generic types
    let turbofish = primitives::turbofish(type_parser);

    // `::<A, B>!(arg1, .., argN)` with the turbofish and macro portions being optional.
    let method_call_rhs = turbofish
        .then(just(Token::Bang).or_not())
        .then(parenthesized(expression_list(expr_parser.clone())))
        .map(|((turbofish, macro_call), args)| UnaryRhsMethodCall {
            turbofish,
            macro_call: macro_call.is_some(),
            args,
        });

    // `.foo` or `.foo(args)` in `atom.foo` or `atom.foo(args)`
    let member_rhs = just(Token::Dot)
        .ignore_then(field_name())
        .then(method_call_rhs.or_not())
        .map(|(method_or_field, method_call)| {
            UnaryRhs::MemberAccess(UnaryRhsMemberAccess { method_or_field, method_call })
        })
        .labelled(ParsingRuleLabel::FieldAccess);

    let rhs = choice((call_rhs, array_rhs, cast_rhs, member_rhs));

    foldl_with_span(
        atom(expr_parser, expr_no_constructors, statement, allow_constructors),
        rhs,
        |lhs, rhs, span| match rhs {
            UnaryRhs::Call((is_macro, args)) => {
                Expression::call(lhs, is_macro.is_some(), args, span)
            }
            UnaryRhs::ArrayIndex(index) => Expression::index(lhs, index, span),
            UnaryRhs::Cast(r#type) => Expression::cast(lhs, r#type, span),
            UnaryRhs::MemberAccess(field) => {
                Expression::member_access_or_method_call(lhs, field, span)
            }
        },
    )
}

fn if_expr<'a, P, S>(expr_no_constructors: P, statement: S) -> impl NoirParser<ExpressionKind> + 'a
where
    P: ExprParser + 'a,
    S: NoirParser<StatementKind> + 'a,
{
    recursive(|if_parser| {
        let if_block = block_expr(statement.clone());
        // The else block could also be an `else if` block, in which case we must recursively parse it.
        let else_block = block_expr(statement).or(if_parser.map_with_span(|kind, span| {
            // Wrap the inner `if` expression in a block expression.
            // i.e. rewrite the sugared form `if cond1 {} else if cond2 {}` as `if cond1 {} else { if cond2 {} }`.
            let if_expression = Expression::new(kind, span);
            let desugared_else = BlockExpression {
                statements: vec![Statement {
                    kind: StatementKind::Expression(if_expression),
                    span,
                }],
            };
            Expression::new(ExpressionKind::Block(desugared_else), span)
        }));

        keyword(Keyword::If)
            .ignore_then(expr_no_constructors)
            .then(if_block)
            .then(keyword(Keyword::Else).ignore_then(else_block).or_not())
            .map(|((condition, consequence), alternative)| {
                ExpressionKind::If(Box::new(IfExpression { condition, consequence, alternative }))
            })
    })
}

fn for_loop<'a, P, S>(expr_no_constructors: P, statement: S) -> impl NoirParser<StatementKind> + 'a
where
    P: ExprParser + 'a,
    S: NoirParser<StatementKind> + 'a,
{
    keyword(Keyword::For)
        .ignore_then(ident())
        .then_ignore(keyword(Keyword::In))
        .then(for_range(expr_no_constructors))
        .then(block_expr(statement))
        .map_with_span(|((identifier, range), block), span| {
            StatementKind::For(ForLoopStatement { identifier, range, block, span })
        })
}

/// The 'range' of a for loop. Either an actual range `start .. end` or an array expression.
fn for_range<P>(expr_no_constructors: P) -> impl NoirParser<ForRange>
where
    P: ExprParser,
{
    expr_no_constructors
        .clone()
        .then_ignore(just(Token::DoubleDot))
        .then(expr_no_constructors.clone())
        .map(|(start, end)| ForRange::Range(start, end))
        .or(expr_no_constructors.map(ForRange::Array))
}

fn array_expr<P>(expr_parser: P) -> impl NoirParser<ExpressionKind>
where
    P: ExprParser,
{
    standard_array(expr_parser.clone()).or(array_sugar(expr_parser))
}

/// [a, b, c, ...]
fn standard_array<P>(expr_parser: P) -> impl NoirParser<ExpressionKind>
where
    P: ExprParser,
{
    expression_list(expr_parser)
        .delimited_by(just(Token::LeftBracket), just(Token::RightBracket))
        .validate(|elements, _span, _emit| ExpressionKind::array(elements))
}

/// [a; N]
fn array_sugar<P>(expr_parser: P) -> impl NoirParser<ExpressionKind>
where
    P: ExprParser,
{
    expr_parser
        .clone()
        .then(just(Token::Semicolon).ignore_then(expr_parser))
        .delimited_by(just(Token::LeftBracket), just(Token::RightBracket))
        .map(|(lhs, count)| ExpressionKind::repeated_array(lhs, count))
}

fn slice_expr<P>(expr_parser: P) -> impl NoirParser<ExpressionKind>
where
    P: ExprParser,
{
    just(Token::Ampersand)
        .ignore_then(standard_slice(expr_parser.clone()).or(slice_sugar(expr_parser)))
}

/// &[a, b, c, ...]
fn standard_slice<P>(expr_parser: P) -> impl NoirParser<ExpressionKind>
where
    P: ExprParser,
{
    expression_list(expr_parser)
        .delimited_by(just(Token::LeftBracket), just(Token::RightBracket))
        .validate(|elements, _span, _emit| ExpressionKind::slice(elements))
}

/// &[a; N]
fn slice_sugar<P>(expr_parser: P) -> impl NoirParser<ExpressionKind>
where
    P: ExprParser,
{
    expr_parser
        .clone()
        .then(just(Token::Semicolon).ignore_then(expr_parser))
        .delimited_by(just(Token::LeftBracket), just(Token::RightBracket))
        .map(|(lhs, count)| ExpressionKind::repeated_slice(lhs, count))
}

fn expression_list<P>(expr_parser: P) -> impl NoirParser<Vec<Expression>>
where
    P: ExprParser,
{
    expr_parser.separated_by(just(Token::Comma)).allow_trailing()
}

/// Atoms are parameterized on whether constructor expressions are allowed or not.
/// Certain constructs like `if` and `for` disallow constructor expressions when a
/// block may be expected.
fn atom<'a, P, P2, S>(
    expr_parser: P,
    expr_no_constructors: P2,
    statement: S,
    allow_constructors: bool,
) -> impl NoirParser<Expression> + 'a
where
    P: ExprParser + 'a,
    P2: ExprParser + 'a,
    S: NoirParser<StatementKind> + 'a,
{
    choice((
        if_expr(expr_no_constructors, statement.clone()),
        slice_expr(expr_parser.clone()),
        array_expr(expr_parser.clone()),
        if allow_constructors {
            constructor(expr_parser.clone()).boxed()
        } else {
            nothing().boxed()
        },
        lambdas::lambda(expr_parser.clone()),
        block(statement.clone()).map(ExpressionKind::Block),
        comptime_expr(statement),
        quote(),
        unquote(expr_parser.clone()),
        variable(),
        literal(),
        macro_quote_marker(),
    ))
    .map_with_span(Expression::new)
    .or(parenthesized(expr_parser.clone()).map_with_span(|sub_expr, span| {
        Expression::new(ExpressionKind::Parenthesized(sub_expr.into()), span)
    }))
    .or(tuple(expr_parser))
    .labelled(ParsingRuleLabel::Atom)
}

/// Atoms within type expressions are limited to only variables, literals, and parenthesized
/// type expressions.
fn type_expression_atom<'a, P>(expr_parser: P) -> impl NoirParser<Expression> + 'a
where
    P: ExprParser + 'a,
{
    primitives::variable_no_turbofish()
        .or(literal())
        .map_with_span(Expression::new)
        .or(parenthesized(expr_parser))
        .labelled(ParsingRuleLabel::Atom)
}

fn quote() -> impl NoirParser<ExpressionKind> {
<<<<<<< HEAD
    keyword(Keyword::Quote).ignore_then(spanned(token_stream_block(false, true))).validate(
        |(tokens, block_span), span, emit| {
            emit(ParserError::with_reason(
                ParserErrorReason::ExperimentalFeature("quoted expressions"),
                span,
            ));
            ExpressionKind::Quote(Tokens(tokens), block_span)
        },
    )
=======
    token_kind(TokenKind::Quote).validate(|token, span, emit| {
        let tokens = match token {
            Token::Quote(tokens) => tokens,
            _ => unreachable!("token_kind(Quote) should guarantee parsing only a quote token"),
        };
        emit(ParserError::with_reason(
            ParserErrorReason::ExperimentalFeature("quoted expressions"),
            span,
        ));
        ExpressionKind::Quote(tokens)
    })
>>>>>>> f2f8ecc8
}

/// Parses a stream of tokens terminated by '{' or '}'.
/// - parse_braces: if true, parses '{' and '}' surrounding the token stream.
/// - include_braces: if true, include the surrounding braces in the returned tokens vec
fn token_stream_block(
    include_braces: bool,
    parse_braces: bool,
) -> impl NoirParser<Vec<SpannedToken>> {
    let append_vecs = |(mut vec1, mut vec2): (Vec<_>, _)| {
        vec1.append(&mut vec2);
        vec1
    };

    // Parse a stream of tokens ending in '{' or '}'.
    // - If we ended with a '}': end
    // - If we ended with a '{': recursively parse another token stream block
    let inner_stream = spanned(none_of([Token::LeftBrace, Token::RightBrace]))
        .map(|(token, span)| SpannedToken::new(token, span))
        .repeated()
        .then(one_of([Token::LeftBrace, Token::RightBrace]).rewind().then_with(move |end| {
            match end {
                Token::LeftBrace => token_stream_block(true, true)
                    .then(token_stream_block(false, false))
                    .map(append_vecs)
                    .boxed(),
                _ => empty().map(|_| Vec::new()).boxed(),
            }
        }))
        .map(append_vecs);

    if parse_braces {
        spanned(just(Token::LeftBrace))
            .then(inner_stream)
            .then(spanned(just(Token::RightBrace)))
            .map(move |((left_brace, mut stream), right_brace)| {
                let mut ret = if include_braces {
                    vec![SpannedToken::new(Token::LeftBrace, left_brace.1)]
                } else {
                    vec![]
                };
                ret.append(&mut stream);
                if include_braces {
                    ret.push(SpannedToken::new(Token::RightBrace, right_brace.1));
                }
                ret
            })
            .boxed()
    } else {
        inner_stream.boxed()
    }
}

/// unquote: '$' variable
///        | '$' '(' expression ')'
fn unquote<'a, P>(expr_parser: P) -> impl NoirParser<ExpressionKind> + 'a
where
    P: ExprParser + 'a,
{
    let unquote = variable().map_with_span(Expression::new).or(parenthesized(expr_parser));
    just(Token::DollarSign).ignore_then(unquote).map(|expr| ExpressionKind::Unquote(Box::new(expr)))
}

fn tuple<P>(expr_parser: P) -> impl NoirParser<Expression>
where
    P: ExprParser,
{
    parenthesized(expression_list(expr_parser)).map_with_span(|elements, span| {
        let kind = if elements.is_empty() {
            ExpressionKind::Literal(Literal::Unit)
        } else {
            ExpressionKind::Tuple(elements)
        };
        Expression::new(kind, span)
    })
}

fn field_name() -> impl NoirParser<Ident> {
    ident().or(token_kind(TokenKind::Literal).validate(|token, span, emit| match token {
        Token::Int(_) => Ident::from(Spanned::from(span, token.to_string())),
        other => {
            emit(ParserError::with_reason(ParserErrorReason::ExpectedFieldName(other), span));
            Ident::error(span)
        }
    }))
}

fn constructor(expr_parser: impl ExprParser) -> impl NoirParser<ExpressionKind> {
    let args = constructor_field(expr_parser)
        .separated_by(just(Token::Comma))
        .allow_trailing()
        .delimited_by(just(Token::LeftBrace), just(Token::RightBrace));

    path().then(args).map(ExpressionKind::constructor)
}

fn constructor_field<P>(expr_parser: P) -> impl NoirParser<(Ident, Expression)>
where
    P: ExprParser,
{
    let long_form = ident().then_ignore(just(Token::Colon)).then(expr_parser);
    let short_form = ident().map(|ident| (ident.clone(), ident.into()));
    long_form.or(short_form)
}

#[cfg(test)]
mod test {
    use super::test_helpers::*;
    use super::*;
    use crate::ast::ArrayLiteral;

    #[test]
    fn parse_infix() {
        let valid = vec!["x + 6", "x - k", "x + (x + a)", " x * (x + a) + (x - 4)"];
        parse_all(expression(), valid);
        parse_all_failing(expression(), vec!["y ! x"]);
    }

    #[test]
    fn parse_function_call() {
        let valid = vec![
            "std::hash ()",
            " std::hash(x,y,a+b)",
            "crate::foo (x)",
            "hash (x,)",
            "(foo + bar)()",
            "(bar)()()()",
        ];
        parse_all(expression(), valid);
    }

    #[test]
    fn parse_cast() {
        let expression_nc = expression_no_constructors(expression());
        parse_all(
            atom_or_right_unary(
                expression(),
                expression_no_constructors(expression()),
                fresh_statement(),
                true,
                parse_type(),
            ),
            vec!["x as u8", "x as u16", "0 as Field", "(x + 3) as [Field; 8]"],
        );
        parse_all_failing(
            atom_or_right_unary(expression(), expression_nc, fresh_statement(), true, parse_type()),
            vec!["x as pub u8"],
        );
    }

    #[test]
    fn parse_array_index() {
        let valid = vec![
            "x[9]",
            "y[x+a]",
            " foo [foo+5]",
            "baz[bar]",
            "foo.bar[3] as Field .baz as u32 [7]",
        ];
        parse_all(
            atom_or_right_unary(
                expression(),
                expression_no_constructors(expression()),
                fresh_statement(),
                true,
                parse_type(),
            ),
            valid,
        );
    }

    fn expr_to_array(expr: ExpressionKind) -> ArrayLiteral {
        let lit = match expr {
            ExpressionKind::Literal(literal) => literal,
            _ => unreachable!("expected a literal"),
        };

        match lit {
            Literal::Array(arr) => arr,
            _ => unreachable!("expected an array"),
        }
    }

    #[test]
    fn parse_array() {
        let valid = vec![
            "[0, 1, 2,3, 4]",
            "[0,1,2,3,4,]", // Trailing commas are valid syntax
            "[0;5]",
        ];

        for expr in parse_all(array_expr(expression()), valid) {
            match expr_to_array(expr) {
                ArrayLiteral::Standard(elements) => assert_eq!(elements.len(), 5),
                ArrayLiteral::Repeated { length, .. } => {
                    assert_eq!(length.kind, ExpressionKind::integer(5i128.into()));
                }
            }
        }

        parse_all_failing(
            array_expr(expression()),
            vec!["0,1,2,3,4]", "[[0,1,2,3,4]", "[0,1,2,,]", "[0,1,2,3,4"],
        );
    }

    #[test]
    fn parse_array_sugar() {
        let valid = vec!["[0;7]", "[(1, 2); 4]", "[0;Four]", "[2;1+3-a]"];
        parse_all(array_expr(expression()), valid);

        let invalid = vec!["[0;;4]", "[1, 2; 3]"];
        parse_all_failing(array_expr(expression()), invalid);
    }

    fn expr_to_slice(expr: ExpressionKind) -> ArrayLiteral {
        let lit = match expr {
            ExpressionKind::Literal(literal) => literal,
            _ => unreachable!("expected a literal"),
        };

        match lit {
            Literal::Slice(arr) => arr,
            _ => unreachable!("expected a slice: {:?}", lit),
        }
    }

    #[test]
    fn parse_slice() {
        let valid = vec![
            "&[0, 1, 2,3, 4]",
            "&[0,1,2,3,4,]", // Trailing commas are valid syntax
            "&[0;5]",
        ];

        for expr in parse_all(slice_expr(expression()), valid) {
            match expr_to_slice(expr) {
                ArrayLiteral::Standard(elements) => assert_eq!(elements.len(), 5),
                ArrayLiteral::Repeated { length, .. } => {
                    assert_eq!(length.kind, ExpressionKind::integer(5i128.into()));
                }
            }
        }

        parse_all_failing(
            slice_expr(expression()),
            vec!["0,1,2,3,4]", "&[[0,1,2,3,4]", "&[0,1,2,,]", "&[0,1,2,3,4"],
        );
    }

    #[test]
    fn parse_slice_sugar() {
        let valid = vec!["&[0;7]", "&[(1, 2); 4]", "&[0;Four]", "&[2;1+3-a]"];
        parse_all(slice_expr(expression()), valid);

        let invalid = vec!["&[0;;4]", "&[1, 2; 3]"];
        parse_all_failing(slice_expr(expression()), invalid);
    }

    #[test]
    fn parse_block() {
        parse_with(block(fresh_statement()), "{ [0,1,2,3,4] }").unwrap();

        // Regression for #1310: this should be parsed as a block and not a function call
        let res =
            parse_with(block(fresh_statement()), "{ if true { 1 } else { 2 } (3, 4) }").unwrap();
        match unwrap_expr(&res.statements.last().unwrap().kind) {
            // The `if` followed by a tuple is currently creates a block around both in case
            // there was none to start with, so there is an extra block here.
            ExpressionKind::Block(block) => {
                assert_eq!(block.statements.len(), 2);
                assert!(matches!(unwrap_expr(&block.statements[0].kind), ExpressionKind::If(_)));
                assert!(matches!(unwrap_expr(&block.statements[1].kind), ExpressionKind::Tuple(_)));
            }
            _ => unreachable!(),
        }

        parse_all_failing(
            block(fresh_statement()),
            vec![
                "[0,1,2,3,4] }",
                "{ [0,1,2,3,4]",
                "{ [0,1,2,,] }", // Contents of the block must still be a valid expression
                "{ [0,1,2,3 }",
                "{ 0,1,2,3] }",
                "[[0,1,2,3,4]}",
            ],
        );
    }

    /// Extract an Statement::Expression from a statement or panic
    fn unwrap_expr(stmt: &StatementKind) -> &ExpressionKind {
        match stmt {
            StatementKind::Expression(expr) => &expr.kind,
            _ => unreachable!(),
        }
    }

    #[test]
    fn parse_let() {
        // Why is it valid to specify a let declaration as having type u8?
        //
        // Let statements are not type checked here, so the parser will accept as
        // long as it is a type. Other statements such as Public are type checked
        // Because for now, they can only have one type
        parse_all(
            declaration(expression()),
            vec!["let _ = 42", "let x = y", "let x : u8 = y", "let x: u16 = y"],
        );
    }

    #[test]
    fn parse_invalid_pub() {
        // pub cannot be used to declare a statement
        parse_all_failing(fresh_statement(), vec!["pub x = y", "pub x : pub Field = y"]);
    }

    #[test]
    fn parse_for_loop() {
        parse_all(
            for_loop(expression_no_constructors(expression()), fresh_statement()),
            vec!["for i in x+y..z {}", "for i in 0..100 { foo; bar }"],
        );

        parse_all_failing(
            for_loop(expression_no_constructors(expression()), fresh_statement()),
            vec![
                "for 1 in x+y..z {}",  // Cannot have a literal as the loop identifier
                "for i in 0...100 {}", // Only '..' is supported, there are no inclusive ranges yet
                "for i in 0..=100 {}", // Only '..' is supported, there are no inclusive ranges yet
            ],
        );
    }

    #[test]
    fn parse_parenthesized_expression() {
        parse_all(
            atom(expression(), expression_no_constructors(expression()), fresh_statement(), true),
            vec!["(0)", "(x+a)", "({(({{({(nested)})}}))})"],
        );
        parse_all_failing(
            atom(expression(), expression_no_constructors(expression()), fresh_statement(), true),
            vec!["(x+a", "((x+a)", "(,)"],
        );
    }

    #[test]
    fn parse_tuple() {
        parse_all(tuple(expression()), vec!["()", "(x,)", "(a,b+2)", "(a,(b,c,),d,)"]);
    }

    #[test]
    fn parse_if_expr() {
        parse_all(
            if_expr(expression_no_constructors(expression()), fresh_statement()),
            vec!["if x + a {  } else {  }", "if x {}", "if x {} else if y {} else {}"],
        );

        parse_all_failing(
            if_expr(expression_no_constructors(expression()), fresh_statement()),
            vec!["if (x / a) + 1 {} else", "if foo then 1 else 2", "if true { 1 }else 3"],
        );
    }

    #[test]
    fn parse_module_declaration() {
        parse_with(module_declaration(), "mod foo").unwrap();
        parse_with(module_declaration(), "mod 1").unwrap_err();
    }

    #[test]
    fn parse_use() {
        let valid_use_statements = [
            "use std::hash",
            "use std",
            "use foo::bar as hello",
            "use bar as bar",
            "use foo::{}",
            "use foo::{bar,}",
            "use foo::{bar, hello}",
            "use foo::{bar as bar2, hello}",
            "use foo::{bar as bar2, hello::{foo}, nested::{foo, bar}}",
            "use std::{println, bar::baz}",
        ];

        let invalid_use_statements = [
            "use std as ;",
            "use foobar as as;",
            "use hello:: as foo;",
            "use foo bar::baz",
            "use foo bar::{baz}",
            "use foo::{,}",
        ];

        let use_statements = valid_use_statements
            .into_iter()
            .map(|valid_str| (valid_str, true))
            .chain(invalid_use_statements.into_iter().map(|invalid_str| (invalid_str, false)));

        for (use_statement_str, expect_valid) in use_statements {
            let mut use_statement_str = use_statement_str.to_string();
            let expected_use_statement = if expect_valid {
                let (result_opt, _diagnostics) =
                    parse_recover(&use_statement(), &use_statement_str);
                use_statement_str.push(';');
                match result_opt.unwrap() {
                    TopLevelStatement::Import(expected_use_statement) => {
                        Some(expected_use_statement)
                    }
                    _ => unreachable!(),
                }
            } else {
                let result = parse_with(&use_statement(), &use_statement_str);
                assert!(result.is_err());
                None
            };

            prototype_parse_use_tree(expected_use_statement.as_ref(), &use_statement_str);
        }
    }

    #[test]
    fn parse_type_aliases() {
        let cases = vec!["type foo = u8", "type bar = String", "type baz<T> = Vec<T>"];
        parse_all(type_alias_definition(), cases);

        let failing = vec!["type = u8", "type foo", "type foo = 1"];
        parse_all_failing(type_alias_definition(), failing);
    }

    #[test]
    fn parse_member_access() {
        let cases = vec!["a.b", "a + b.c", "foo.bar as u32"];
        parse_all(expression(), cases);
    }

    #[test]
    fn parse_constructor() {
        let cases = vec![
            "Baz",
            "Bar { ident: 32 }",
            "Baz { other: 2 + 42, ident: foo() + 1 }",
            "Baz { other, ident: foo() + 1, foo }",
        ];

        parse_all(expression(), cases);
        parse_with(expression(), "Foo { a + b }").unwrap_err();
    }

    // Semicolons are:
    // - Required after non-expression statements
    // - Optional after for, if, block expressions
    // - Optional after an expression as the last statement of a block
    // - Required after an expression as the non-final statement of a block
    #[test]
    fn parse_semicolons() {
        let cases = vec![
            "{ if true {} if false {} foo }",
            "{ if true {}; if false {} foo }",
            "{ for x in 0..1 {} if false {} foo; }",
            "{ let x = 2; }",
            "{ expr1; expr2 }",
            "{ expr1; expr2; }",
        ];
        parse_all(block(fresh_statement()), cases);

        let failing = vec![
            // We disallow multiple semicolons after a statement unlike rust where it is a warning
            "{ test;; foo }",
            "{ for x in 0..1 {} foo if false {} }",
            "{ let x = 2 }",
            "{ expr1 expr2 }",
        ];
        parse_all_failing(block(fresh_statement()), failing);
    }

    #[test]
    fn statement_recovery() {
        let cases = vec![
            Case { source: "let a = 4 + 3", expect: "let a: unspecified = (4 + 3)", errors: 0 },
            Case { source: "let a: = 4 + 3", expect: "let a: error = (4 + 3)", errors: 1 },
            Case { source: "let = 4 + 3", expect: "let $error: unspecified = (4 + 3)", errors: 1 },
            Case { source: "let = ", expect: "let $error: unspecified = Error", errors: 2 },
            Case { source: "let", expect: "let $error: unspecified = Error", errors: 3 },
            Case { source: "foo = one two three", expect: "foo = one", errors: 1 },
            Case { source: "constrain", expect: "constrain Error", errors: 2 },
            Case { source: "assert", expect: "constrain Error", errors: 1 },
            Case { source: "constrain x ==", expect: "constrain (x == Error)", errors: 2 },
            Case { source: "assert(x ==)", expect: "constrain (x == Error)", errors: 1 },
            Case { source: "assert(x == x, x)", expect: "constrain (x == x)", errors: 0 },
            Case { source: "assert_eq(x,)", expect: "constrain (Error == Error)", errors: 1 },
            Case {
                source: "assert_eq(x, x, x, x)",
                expect: "constrain (Error == Error)",
                errors: 1,
            },
            Case { source: "assert_eq(x, x, x)", expect: "constrain (x == x)", errors: 0 },
        ];

        check_cases_with_errors(&cases[..], fresh_statement());
    }

    #[test]
    fn return_validation() {
        let cases = [
            Case {
                source: "{ return 42; }",
                expect: concat!("{\n", "    Error\n", "}",),
                errors: 1,
            },
            Case {
                source: "{ return 1; return 2; }",
                expect: concat!("{\n", "    Error\n", "    Error\n", "}"),
                errors: 2,
            },
            Case {
                source: "{ return 123; let foo = 4 + 3; }",
                expect: concat!("{\n", "    Error\n", "    let foo: unspecified = (4 + 3)\n", "}"),
                errors: 1,
            },
            Case {
                source: "{ return 1 + 2 }",
                expect: concat!("{\n", "    Error\n", "}",),
                errors: 2,
            },
            Case { source: "{ return; }", expect: concat!("{\n", "    Error\n", "}",), errors: 1 },
        ];

        check_cases_with_errors(&cases[..], block(fresh_statement()));
    }

    #[test]
    fn expr_no_constructors() {
        let cases = [
            Case {
                source: "{ if structure { a: 1 } {} }",
                expect: concat!(
                    "{\n",
                    "    if structure {\n",
                    "        Error\n",
                    "    }\n",
                    "    {\n",
                    "    }\n",
                    "}",
                ),
                errors: 1,
            },
            Case {
                source: "{ if ( structure { a: 1 } ) {} }",
                expect: concat!("{\n", "    if ((structure { a: 1 })) {\n", "    }\n", "}",),
                errors: 0,
            },
            Case {
                source: "{ if ( structure {} ) {} }",
                expect: concat!("{\n", "    if ((structure {  })) {\n", "    }\n", "}"),
                errors: 0,
            },
            Case {
                source: "{ if (a { x: 1 }, b { y: 2 }) {} }",
                expect: concat!("{\n", "    if ((a { x: 1 }), (b { y: 2 })) {\n", "    }\n", "}",),
                errors: 0,
            },
            Case {
                source: "{ if ({ let foo = bar { baz: 42 }; foo == bar { baz: 42 }}) {} }",
                expect: concat!(
                    "{\n",
                    "    if ({\n",
                    "        let foo: unspecified = (bar { baz: 42 })\n",
                    "        (foo == (bar { baz: 42 }))\n",
                    "    }) {\n",
                    "    }\n",
                    "}",
                ),
                errors: 0,
            },
        ];

        check_cases_with_errors(&cases[..], block(fresh_statement()));
    }

    #[test]
    fn test_quote() {
        let cases = vec![
            "quote {}",
            "quote { a.b }",
            "quote { ) ( }", // invalid syntax is fine in a quote
            "quote { { } }", // Nested `{` and `}` shouldn't close the quote as long as they are matched.
            "quote { 1 { 2 { 3 { 4 { 5 } 4 4 } 3 3 } 2 2 } 1 1 }",
        ];
        parse_all(quote(), cases);

        let failing = vec!["quote {}}", "quote a", "quote { { { } } } }"];
        parse_all_failing(quote(), failing);
    }
}<|MERGE_RESOLUTION|>--- conflicted
+++ resolved
@@ -44,7 +44,7 @@
 };
 use crate::lexer::{lexer::from_spanned_token_result, Lexer};
 use crate::parser::{force, ignore_then_commit, statement_recovery};
-use crate::token::{Keyword, SpannedToken, Token, TokenKind, Tokens};
+use crate::token::{Keyword, Token, TokenKind};
 
 use chumsky::prelude::*;
 use iter_extended::vecmap;
@@ -1108,17 +1108,6 @@
 }
 
 fn quote() -> impl NoirParser<ExpressionKind> {
-<<<<<<< HEAD
-    keyword(Keyword::Quote).ignore_then(spanned(token_stream_block(false, true))).validate(
-        |(tokens, block_span), span, emit| {
-            emit(ParserError::with_reason(
-                ParserErrorReason::ExperimentalFeature("quoted expressions"),
-                span,
-            ));
-            ExpressionKind::Quote(Tokens(tokens), block_span)
-        },
-    )
-=======
     token_kind(TokenKind::Quote).validate(|token, span, emit| {
         let tokens = match token {
             Token::Quote(tokens) => tokens,
@@ -1130,58 +1119,6 @@
         ));
         ExpressionKind::Quote(tokens)
     })
->>>>>>> f2f8ecc8
-}
-
-/// Parses a stream of tokens terminated by '{' or '}'.
-/// - parse_braces: if true, parses '{' and '}' surrounding the token stream.
-/// - include_braces: if true, include the surrounding braces in the returned tokens vec
-fn token_stream_block(
-    include_braces: bool,
-    parse_braces: bool,
-) -> impl NoirParser<Vec<SpannedToken>> {
-    let append_vecs = |(mut vec1, mut vec2): (Vec<_>, _)| {
-        vec1.append(&mut vec2);
-        vec1
-    };
-
-    // Parse a stream of tokens ending in '{' or '}'.
-    // - If we ended with a '}': end
-    // - If we ended with a '{': recursively parse another token stream block
-    let inner_stream = spanned(none_of([Token::LeftBrace, Token::RightBrace]))
-        .map(|(token, span)| SpannedToken::new(token, span))
-        .repeated()
-        .then(one_of([Token::LeftBrace, Token::RightBrace]).rewind().then_with(move |end| {
-            match end {
-                Token::LeftBrace => token_stream_block(true, true)
-                    .then(token_stream_block(false, false))
-                    .map(append_vecs)
-                    .boxed(),
-                _ => empty().map(|_| Vec::new()).boxed(),
-            }
-        }))
-        .map(append_vecs);
-
-    if parse_braces {
-        spanned(just(Token::LeftBrace))
-            .then(inner_stream)
-            .then(spanned(just(Token::RightBrace)))
-            .map(move |((left_brace, mut stream), right_brace)| {
-                let mut ret = if include_braces {
-                    vec![SpannedToken::new(Token::LeftBrace, left_brace.1)]
-                } else {
-                    vec![]
-                };
-                ret.append(&mut stream);
-                if include_braces {
-                    ret.push(SpannedToken::new(Token::RightBrace, right_brace.1));
-                }
-                ret
-            })
-            .boxed()
-    } else {
-        inner_stream.boxed()
-    }
 }
 
 /// unquote: '$' variable
