--- conflicted
+++ resolved
@@ -414,7 +414,7 @@
 /// trait_function_declaration: 'fn' ident generics '(' declaration_parameters ')' function_return_type
 fn trait_function_declaration() -> impl NoirParser<TraitItem> {
     let trait_function_body_or_semicolon =
-        block(expression()).map(Option::from).or(just(Token::Semicolon).map(|_| Option::None));
+        block(fresh_statement()).map(Option::from).or(just(Token::Semicolon).map(|_| Option::None));
 
     keyword(Keyword::Fn)
         .ignore_then(ident())
@@ -422,11 +422,7 @@
         .then(parenthesized(function_declaration_parameters()))
         .then(function_return_type().map(|(_, typ)| typ))
         .then(where_clause())
-<<<<<<< HEAD
-        .then(block(fresh_statement()).or_not())
-=======
         .then(trait_function_body_or_semicolon)
->>>>>>> a3593c04
         .validate(
             |(((((name, generics), parameters), return_type), where_clause), body), span, emit| {
                 validate_where_clause(&generics, &where_clause, span, emit);
