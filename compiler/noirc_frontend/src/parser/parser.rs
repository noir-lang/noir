//! This file contains the bulk of the implementation of noir's parser.
//!
//! Noir's parser is built off the [chumsky library](https://docs.rs/chumsky/latest/chumsky/)
//! for parser combinators. In this technique, parsers are built from smaller parsers that
//! parse e.g. only a single token. Then there are functions which can combine multiple
//! parsers together to create a larger one. These functions are called parser combinators.
//! For example, `a.then(b)` combines two parsers a and b and returns one that parses a
//! then parses b and fails if either fails. Other combinators like `a.or(b)` exist as well
//! and are used extensively. Note that these form a PEG grammar so if there are multiple
//! options as in `a.or(b)` the first matching parse will be chosen.
//!
//! Noir's grammar is not formally specified but can be estimated by inspecting each function.
//! For example, a function `f` parsing `choice((a, b, c))` can be roughly translated to
//! BNF as `f: a | b | c`.
//!
//! Occasionally there will also be recovery strategies present, either via `recover_via(Parser)`
//! or `recover_with(Strategy)`. The difference between the two functions isn't quite so important,
//! but both allow the parser to recover from a parsing error, log the error, and return an error
//! expression instead. These are used to parse cases such as `fn foo( { }` where we know the user
//! meant to write a function and thus we should log the error and return a function with no parameters,
//! rather than failing to parse a function and trying to subsequently parse a struct. Generally using
//! recovery strategies improves parser errors but using them incorrectly can be problematic since they
//! prevent other parsers from being tried afterward since there is no longer an error. Thus, they should
//! be limited to cases like the above `fn` example where it is clear we shouldn't back out of the
//! current parser to try alternative parsers in a `choice` expression.
use super::{
    foldl_with_span, labels::ParsingRuleLabel, parameter_name_recovery, parameter_recovery,
    parenthesized, then_commit, then_commit_ignore, top_level_statement_recovery, ExprParser,
    ForRange, NoirParser, ParsedModule, ParserError, ParserErrorReason, Precedence, SubModule,
    TopLevelStatement,
};
use super::{spanned, Item, ItemKind};
use crate::ast::{
    Expression, ExpressionKind, LetStatement, StatementKind, UnresolvedType, UnresolvedTypeData,
};
use crate::lexer::Lexer;
use crate::parser::{force, ignore_then_commit, statement_recovery};
use crate::token::{Attribute, Attributes, Keyword, SecondaryAttribute, Token, TokenKind};
use crate::{
    BinaryOp, BinaryOpKind, BlockExpression, ConstrainStatement, Distinctness, FunctionDefinition,
    FunctionReturnType, Ident, IfExpression, InfixExpression, LValue, Lambda, Literal,
<<<<<<< HEAD
    NoirFunction, NoirStruct, NoirTrait, NoirTypeAlias, Path, PathKind, Pattern, Recoverable,
    Statement, TraitBound, TraitConstraint, TraitImpl, TraitImplItem, TraitItem, TypeImpl, UnaryOp,
    UnresolvedTypeExpression, UseTree, UseTreeKind, Visibility,
=======
    NoirFunction, NoirStruct, NoirTrait, NoirTraitImpl, NoirTypeAlias, Path, PathKind, Pattern,
    Recoverable, TraitBound, TraitImplItem, TraitItem, TypeImpl, UnaryOp,
    UnresolvedTraitConstraint, UnresolvedTypeExpression, UseTree, UseTreeKind, Visibility,
>>>>>>> 78fe2e3b
};

use chumsky::prelude::*;
use iter_extended::vecmap;
use noirc_errors::{CustomDiagnostic, Span, Spanned};

/// Entry function for the parser - also handles lexing internally.
///
/// Given a source_program string, return the ParsedModule Ast representation
/// of the program along with any parsing errors encountered. If the parsing errors
/// Vec is non-empty, there may be Error nodes in the Ast to fill in the gaps that
/// failed to parse. Otherwise the Ast is guaranteed to have 0 Error nodes.
pub fn parse_program(source_program: &str) -> (ParsedModule, Vec<CustomDiagnostic>) {
    let (tokens, lexing_errors) = Lexer::lex(source_program);
    let mut errors = vecmap(lexing_errors, Into::into);

    let (module, parsing_errors) = program().parse_recovery_verbose(tokens);
    errors.extend(parsing_errors.into_iter().map(Into::into));

    (module.unwrap(), errors)
}

/// program: module EOF
fn program() -> impl NoirParser<ParsedModule> {
    module().then_ignore(force(just(Token::EOF)))
}

/// module: top_level_statement module
///       | %empty
fn module() -> impl NoirParser<ParsedModule> {
    recursive(|module_parser| {
        empty()
            .map(|_| ParsedModule::default())
            .then(spanned(top_level_statement(module_parser)).repeated())
            .foldl(|mut program, (statement, span)| {
                let mut push_item = |kind| program.items.push(Item { kind, span });

                match statement {
                    TopLevelStatement::Function(f) => push_item(ItemKind::Function(f)),
                    TopLevelStatement::Module(m) => push_item(ItemKind::ModuleDecl(m)),
                    TopLevelStatement::Import(i) => push_item(ItemKind::Import(i)),
                    TopLevelStatement::Struct(s) => push_item(ItemKind::Struct(s)),
                    TopLevelStatement::Trait(t) => push_item(ItemKind::Trait(t)),
                    TopLevelStatement::TraitImpl(t) => push_item(ItemKind::TraitImpl(t)),
                    TopLevelStatement::Impl(i) => push_item(ItemKind::Impl(i)),
                    TopLevelStatement::TypeAlias(t) => push_item(ItemKind::TypeAlias(t)),
                    TopLevelStatement::SubModule(s) => push_item(ItemKind::Submodules(s)),
                    TopLevelStatement::Global(c) => push_item(ItemKind::Global(c)),
                    TopLevelStatement::Error => (),
                }
                program
            })
    })
}

/// top_level_statement: function_definition
///                    | struct_definition
///                    | trait_definition
///                    | implementation
///                    | submodule
///                    | module_declaration
///                    | use_statement
///                    | global_declaration
fn top_level_statement(
    module_parser: impl NoirParser<ParsedModule>,
) -> impl NoirParser<TopLevelStatement> {
    choice((
        function_definition(false).map(TopLevelStatement::Function),
        struct_definition(),
        trait_definition(),
        trait_implementation(),
        implementation(),
        type_alias_definition().then_ignore(force(just(Token::Semicolon))),
        submodule(module_parser.clone()),
        contract(module_parser),
        module_declaration().then_ignore(force(just(Token::Semicolon))),
        use_statement().then_ignore(force(just(Token::Semicolon))),
        global_declaration().then_ignore(force(just(Token::Semicolon))),
    ))
    .recover_via(top_level_statement_recovery())
}

/// global_declaration: 'global' ident global_type_annotation '=' literal
fn global_declaration() -> impl NoirParser<TopLevelStatement> {
    let p = ignore_then_commit(
        keyword(Keyword::Global).labelled(ParsingRuleLabel::Global),
        ident().map(Pattern::Identifier),
    );
    let p = then_commit(p, optional_type_annotation());
    let p = then_commit_ignore(p, just(Token::Assign));
    let p = then_commit(p, literal_or_collection(expression()).map_with_span(Expression::new));
    p.map(LetStatement::new_let).map(TopLevelStatement::Global)
}

/// submodule: 'mod' ident '{' module '}'
fn submodule(module_parser: impl NoirParser<ParsedModule>) -> impl NoirParser<TopLevelStatement> {
    keyword(Keyword::Mod)
        .ignore_then(ident())
        .then_ignore(just(Token::LeftBrace))
        .then(module_parser)
        .then_ignore(just(Token::RightBrace))
        .map(|(name, contents)| {
            TopLevelStatement::SubModule(SubModule { name, contents, is_contract: false })
        })
}

/// contract: 'contract' ident '{' module '}'
fn contract(module_parser: impl NoirParser<ParsedModule>) -> impl NoirParser<TopLevelStatement> {
    keyword(Keyword::Contract)
        .ignore_then(ident())
        .then_ignore(just(Token::LeftBrace))
        .then(module_parser)
        .then_ignore(just(Token::RightBrace))
        .map(|(name, contents)| {
            TopLevelStatement::SubModule(SubModule { name, contents, is_contract: true })
        })
}

/// function_definition: attribute function_modifiers 'fn' ident generics '(' function_parameters ')' function_return_type block
///                      function_modifiers 'fn' ident generics '(' function_parameters ')' function_return_type block
fn function_definition(allow_self: bool) -> impl NoirParser<NoirFunction> {
    attributes()
        .or_not()
        .then(function_modifiers())
        .then_ignore(keyword(Keyword::Fn))
        .then(ident())
        .then(generics())
        .then(parenthesized(function_parameters(allow_self)))
        .then(function_return_type())
        .then(where_clause())
        .then(spanned(block(expression())))
        .validate(|(((args, ret), where_clause), (body, body_span)), span, emit| {
            let ((((attributes, modifiers), name), generics), parameters) = args;

            // Validate collected attributes, filtering them into function and secondary variants
            let attrs = validate_attributes(attributes, span, emit);
            validate_where_clause(&generics, &where_clause, span, emit);
            FunctionDefinition {
                span: body_span,
                name,
                attributes: attrs,
                is_unconstrained: modifiers.0,
                is_open: modifiers.1,
                is_internal: modifiers.2,
                is_public: modifiers.3,
                generics,
                parameters,
                body,
                where_clause,
                return_type: ret.1,
                return_visibility: ret.0 .1,
                return_distinctness: ret.0 .0,
            }
            .into()
        })
}

/// function_modifiers: 'unconstrained'? 'open'? 'internal'?
///
/// returns (is_unconstrained, is_open, is_internal) for whether each keyword was present
fn function_modifiers() -> impl NoirParser<(bool, bool, bool, bool)> {
    keyword(Keyword::Unconstrained)
        .or_not()
        .then(keyword(Keyword::Pub).or_not())
        .then(keyword(Keyword::Open).or_not())
        .then(keyword(Keyword::Internal).or_not())
        .map(|(((unconstrained, public), open), internal)| {
            (unconstrained.is_some(), open.is_some(), internal.is_some(), public.is_some())
        })
}

/// non_empty_ident_list: ident ',' non_empty_ident_list
///                     | ident
///
/// generics: '<' non_empty_ident_list '>'
///         | %empty
fn generics() -> impl NoirParser<Vec<Ident>> {
    ident()
        .separated_by(just(Token::Comma))
        .allow_trailing()
        .at_least(1)
        .delimited_by(just(Token::Less), just(Token::Greater))
        .or_not()
        .map(|opt| opt.unwrap_or_default())
}

fn struct_definition() -> impl NoirParser<TopLevelStatement> {
    use self::Keyword::Struct;
    use Token::*;

    let fields = struct_fields().delimited_by(just(LeftBrace), just(RightBrace)).recover_with(
        nested_delimiters(
            LeftBrace,
            RightBrace,
            [(LeftParen, RightParen), (LeftBracket, RightBracket)],
            |_| vec![],
        ),
    );

    attributes()
        .or_not()
        .then_ignore(keyword(Struct))
        .then(ident())
        .then(generics())
        .then(fields)
        .validate(|(((raw_attributes, name), generics), fields), span, emit| {
            let attributes = validate_struct_attributes(raw_attributes, span, emit);
            TopLevelStatement::Struct(NoirStruct { name, attributes, generics, fields, span })
        })
}

fn type_alias_definition() -> impl NoirParser<TopLevelStatement> {
    use self::Keyword::Type;

    let p = ignore_then_commit(keyword(Type), ident());
    let p = then_commit(p, generics());
    let p = then_commit_ignore(p, just(Token::Assign));
    let p = then_commit(p, parse_type());

    p.map_with_span(|((name, generics), typ), span| {
        TopLevelStatement::TypeAlias(NoirTypeAlias { name, generics, typ, span })
    })
}

fn lambda_return_type() -> impl NoirParser<UnresolvedType> {
    just(Token::Arrow)
        .ignore_then(parse_type())
        .or_not()
        .map(|ret| ret.unwrap_or_else(UnresolvedType::unspecified))
}

fn function_return_type() -> impl NoirParser<((Distinctness, Visibility), FunctionReturnType)> {
    just(Token::Arrow)
        .ignore_then(optional_distinctness())
        .then(optional_visibility())
        .then(spanned(parse_type()))
        .or_not()
        .map_with_span(|ret, span| match ret {
            Some((head, (ty, _))) => (head, FunctionReturnType::Ty(ty)),
            None => (
                (Distinctness::DuplicationAllowed, Visibility::Private),
                FunctionReturnType::Default(span),
            ),
        })
}

fn attribute() -> impl NoirParser<Attribute> {
    token_kind(TokenKind::Attribute).map(|token| match token {
        Token::Attribute(attribute) => attribute,
        _ => unreachable!(),
    })
}

fn attributes() -> impl NoirParser<Vec<Attribute>> {
    attribute().repeated()
}

fn struct_fields() -> impl NoirParser<Vec<(Ident, UnresolvedType)>> {
    ident()
        .then_ignore(just(Token::Colon))
        .then(parse_type())
        .separated_by(just(Token::Comma))
        .allow_trailing()
}

fn lambda_parameters() -> impl NoirParser<Vec<(Pattern, UnresolvedType)>> {
    let typ = parse_type().recover_via(parameter_recovery());
    let typ = just(Token::Colon).ignore_then(typ);

    let parameter = pattern()
        .recover_via(parameter_name_recovery())
        .then(typ.or_not().map(|typ| typ.unwrap_or_else(UnresolvedType::unspecified)));

    parameter
        .separated_by(just(Token::Comma))
        .allow_trailing()
        .labelled(ParsingRuleLabel::Parameter)
}

fn function_parameters<'a>(
    allow_self: bool,
) -> impl NoirParser<Vec<(Pattern, UnresolvedType, Visibility)>> + 'a {
    let typ = parse_type().recover_via(parameter_recovery());

    let full_parameter = pattern()
        .recover_via(parameter_name_recovery())
        .then_ignore(just(Token::Colon))
        .then(optional_visibility())
        .then(typ)
        .map(|((name, visibility), typ)| (name, typ, visibility));

    let self_parameter = if allow_self { self_parameter().boxed() } else { nothing().boxed() };

    let parameter = full_parameter.or(self_parameter);

    parameter
        .separated_by(just(Token::Comma))
        .allow_trailing()
        .labelled(ParsingRuleLabel::Parameter)
}

/// This parser always parses no input and fails
fn nothing<T>() -> impl NoirParser<T> {
    one_of([]).map(|_| unreachable!())
}

fn self_parameter() -> impl NoirParser<(Pattern, UnresolvedType, Visibility)> {
    let refmut_pattern = just(Token::Ampersand).then_ignore(keyword(Keyword::Mut));
    let mut_pattern = keyword(Keyword::Mut);

    refmut_pattern
        .or(mut_pattern)
        .map_with_span(|token, span| (token, span))
        .or_not()
        .then(filter_map(move |span, found: Token| match found {
            Token::Ident(ref word) if word == "self" => Ok(span),
            _ => Err(ParserError::expected_label(ParsingRuleLabel::Parameter, found, span)),
        }))
        .map(|(pattern_keyword, span)| {
            let ident = Ident::new("self".to_string(), span);
            let path = Path::from_single("Self".to_owned(), span);
            let mut self_type = UnresolvedTypeData::Named(path, vec![]).with_span(span);
            let mut pattern = Pattern::Identifier(ident);

            match pattern_keyword {
                Some((Token::Ampersand, _)) => {
                    self_type =
                        UnresolvedTypeData::MutableReference(Box::new(self_type)).with_span(span);
                }
                Some((Token::Keyword(_), span)) => {
                    pattern = Pattern::Mutable(Box::new(pattern), span);
                }
                _ => (),
            }

            (pattern, self_type, Visibility::Private)
        })
}

fn trait_definition() -> impl NoirParser<TopLevelStatement> {
    keyword(Keyword::Trait)
        .ignore_then(ident())
        .then(generics())
        .then(where_clause())
        .then_ignore(just(Token::LeftBrace))
        .then(trait_body())
        .then_ignore(just(Token::RightBrace))
        .validate(|(((name, generics), where_clause), items), span, emit| {
            validate_where_clause(&generics, &where_clause, span, emit);
            emit(ParserError::with_reason(ParserErrorReason::ExperimentalFeature("Traits"), span));
            TopLevelStatement::Trait(NoirTrait { name, generics, where_clause, span, items })
        })
}

fn trait_body() -> impl NoirParser<Vec<TraitItem>> {
    trait_function_declaration()
        .or(trait_type_declaration())
        .or(trait_constant_declaration())
        .separated_by(just(Token::Semicolon))
        .allow_trailing()
}

fn optional_default_value() -> impl NoirParser<Option<Expression>> {
    ignore_then_commit(just(Token::Assign), expression()).or_not()
}

fn trait_constant_declaration() -> impl NoirParser<TraitItem> {
    keyword(Keyword::Let)
        .ignore_then(ident())
        .then_ignore(just(Token::Colon))
        .then(parse_type())
        .then(optional_default_value())
        .map(|((name, typ), default_value)| TraitItem::Constant { name, typ, default_value })
}

/// trait_function_declaration: 'fn' ident generics '(' declaration_parameters ')' function_return_type
fn trait_function_declaration() -> impl NoirParser<TraitItem> {
    keyword(Keyword::Fn)
        .ignore_then(ident())
        .then(generics())
        .then(parenthesized(function_declaration_parameters()))
        .then(function_return_type().map(|(_, typ)| typ))
        .then(where_clause())
        .then(block(expression()).or_not())
        .validate(
            |(((((name, generics), parameters), return_type), where_clause), body), span, emit| {
                validate_where_clause(&generics, &where_clause, span, emit);
                TraitItem::Function { name, generics, parameters, return_type, where_clause, body }
            },
        )
}

fn validate_attributes(
    attributes: Option<Vec<Attribute>>,
    span: Span,
    emit: &mut dyn FnMut(ParserError),
) -> Attributes {
    if attributes.is_none() {
        return Attributes::empty();
    }

    let attrs = attributes.unwrap();

    let mut primary = None;
    let mut secondary = Vec::new();

    for attribute in attrs {
        match attribute {
            Attribute::Function(attr) => {
                if primary.is_some() {
                    emit(ParserError::with_reason(
                        ParserErrorReason::MultipleFunctionAttributesFound,
                        span,
                    ));
                }
                primary = Some(attr);
            }
            Attribute::Secondary(attr) => secondary.push(attr),
        }
    }

    Attributes { function: primary, secondary }
}

fn validate_struct_attributes(
    attributes: Option<Vec<Attribute>>,
    span: Span,
    emit: &mut dyn FnMut(ParserError),
) -> Vec<SecondaryAttribute> {
    let attrs = attributes.unwrap_or_default();
    let mut struct_attributes = vec![];

    for attribute in attrs {
        match attribute {
            Attribute::Function(..) => {
                emit(ParserError::with_reason(
                    ParserErrorReason::NoFunctionAttributesAllowedOnStruct,
                    span,
                ));
            }
            Attribute::Secondary(attr) => struct_attributes.push(attr),
        }
    }

    struct_attributes
}

fn validate_where_clause(
    generics: &Vec<Ident>,
    where_clause: &Vec<UnresolvedTraitConstraint>,
    span: Span,
    emit: &mut dyn FnMut(ParserError),
) {
    if !where_clause.is_empty() && generics.is_empty() {
        emit(ParserError::with_reason(ParserErrorReason::WhereClauseOnNonGenericFunction, span));
    }
}

/// Function declaration parameters differ from other parameters in that parameter
/// patterns are not allowed in declarations. All parameters must be identifiers.
fn function_declaration_parameters() -> impl NoirParser<Vec<(Ident, UnresolvedType)>> {
    let typ = parse_type().recover_via(parameter_recovery());
    let typ = just(Token::Colon).ignore_then(typ);

    let full_parameter = ident().recover_via(parameter_name_recovery()).then(typ);
    let self_parameter = self_parameter().validate(|param, span, emit| {
        match param.0 {
            Pattern::Identifier(ident) => (ident, param.1),
            other => {
                emit(ParserError::with_reason(
                    ParserErrorReason::PatternInTraitFunctionParameter,
                    span,
                ));
                // into_ident panics on tuple or struct patterns but should be fine to call here
                // since the `self` parser can only parse `self`, `mut self` or `&mut self`.
                (other.into_ident(), param.1)
            }
        }
    });

    let parameter = full_parameter.or(self_parameter);

    parameter
        .separated_by(just(Token::Comma))
        .allow_trailing()
        .labelled(ParsingRuleLabel::Parameter)
}

/// trait_type_declaration: 'type' ident generics
fn trait_type_declaration() -> impl NoirParser<TraitItem> {
    keyword(Keyword::Type).ignore_then(ident()).map(|name| TraitItem::Type { name })
}

/// Parses a non-trait implementation, adding a set of methods to a type.
///
/// implementation: 'impl' generics type '{' function_definition ... '}'
fn implementation() -> impl NoirParser<TopLevelStatement> {
    keyword(Keyword::Impl)
        .ignore_then(generics())
        .then(parse_type().map_with_span(|typ, span| (typ, span)))
        .then_ignore(just(Token::LeftBrace))
        .then(function_definition(true).repeated())
        .then_ignore(just(Token::RightBrace))
        .map(|((generics, (object_type, type_span)), methods)| {
            TopLevelStatement::Impl(TypeImpl { generics, object_type, type_span, methods })
        })
}

/// Parses a trait implementation, implementing a particular trait for a type.
/// This has a similar syntax to `implementation`, but the `for type` clause is required,
/// and an optional `where` clause is also useable.
///
/// trait_implementation: 'impl' generics ident generic_args for type '{' trait_implementation_body '}'
fn trait_implementation() -> impl NoirParser<TopLevelStatement> {
    keyword(Keyword::Impl)
        .ignore_then(generics())
        .then(ident())
        .then(generic_type_args(parse_type()))
        .then_ignore(keyword(Keyword::For))
        .then(parse_type().map_with_span(|typ, span| (typ, span)))
        .then(where_clause())
        .then_ignore(just(Token::LeftBrace))
        .then(trait_implementation_body())
        .then_ignore(just(Token::RightBrace))
        .validate(|args, span, emit| {
            let ((other_args, where_clause), items) = args;
            let (((impl_generics, trait_name), trait_generics), (object_type, object_type_span)) =
                other_args;

            emit(ParserError::with_reason(ParserErrorReason::ExperimentalFeature("Traits"), span));
            TopLevelStatement::TraitImpl(NoirTraitImpl {
                impl_generics,
                trait_name,
                trait_generics,
                object_type,
                object_type_span,
                items,
                where_clause,
            })
        })
}

fn trait_implementation_body() -> impl NoirParser<Vec<TraitImplItem>> {
    let function = function_definition(true).map(TraitImplItem::Function);

    let alias = keyword(Keyword::Type)
        .ignore_then(ident())
        .then_ignore(just(Token::Assign))
        .then(parse_type())
        .then_ignore(just(Token::Semicolon))
        .map(|(name, alias)| TraitImplItem::Type { name, alias });

    function.or(alias).repeated()
}

fn where_clause() -> impl NoirParser<Vec<UnresolvedTraitConstraint>> {
    struct MultiTraitConstraint {
        typ: UnresolvedType,
        trait_bounds: Vec<TraitBound>,
    }

    let constraints = parse_type().then_ignore(just(Token::Colon)).then(trait_bounds()).validate(
        |(typ, trait_bounds), span, emit| {
            emit(ParserError::with_reason(ParserErrorReason::ExperimentalFeature("Traits"), span));
            MultiTraitConstraint { typ, trait_bounds }
        },
    );

    keyword(Keyword::Where)
        .ignore_then(constraints.separated_by(just(Token::Comma)))
        .or_not()
        .map(|option| option.unwrap_or_default())
        .map(|x: Vec<MultiTraitConstraint>| {
            let mut result: Vec<UnresolvedTraitConstraint> = Vec::new();
            for constraint in x {
                for bound in constraint.trait_bounds {
                    result.push(UnresolvedTraitConstraint {
                        typ: constraint.typ.clone(),
                        trait_bound: bound,
                    });
                }
            }
            result
        })
}

fn trait_bounds() -> impl NoirParser<Vec<TraitBound>> {
    trait_bound().separated_by(just(Token::Plus)).at_least(1).allow_trailing()
}

fn trait_bound() -> impl NoirParser<TraitBound> {
    ident().then(generic_type_args(parse_type())).map(|(trait_name, trait_generics)| TraitBound {
        trait_name,
        trait_generics,
        trait_id: None,
    })
}

fn block_expr<'a, P>(expr_parser: P) -> impl NoirParser<Expression> + 'a
where
    P: ExprParser + 'a,
{
    block(expr_parser).map(ExpressionKind::Block).map_with_span(Expression::new)
}

fn block<'a, P>(expr_parser: P) -> impl NoirParser<BlockExpression> + 'a
where
    P: ExprParser + 'a,
{
    use Token::*;
    statement(expr_parser)
        .recover_via(statement_recovery())
        .then(just(Semicolon).or_not().map_with_span(|s, span| (s, span)))
        .map_with_span(|(kind, rest), span| (Statement { kind, span }, rest))
        .repeated()
        .validate(check_statements_require_semicolon)
        .delimited_by(just(LeftBrace), just(RightBrace))
        .recover_with(nested_delimiters(
            LeftBrace,
            RightBrace,
            [(LeftParen, RightParen), (LeftBracket, RightBracket)],
            |span| vec![Statement { kind: StatementKind::Error, span }],
        ))
        .map(BlockExpression)
}

fn check_statements_require_semicolon(
    statements: Vec<(Statement, (Option<Token>, Span))>,
    _span: Span,
    emit: &mut dyn FnMut(ParserError),
) -> Vec<Statement> {
    let last = statements.len().saturating_sub(1);
    let iter = statements.into_iter().enumerate();
    vecmap(iter, |(i, (statement, (semicolon, span)))| {
        statement.add_semicolon(semicolon, span, i == last, emit)
    })
}

/// Parse an optional ': type'
fn optional_type_annotation<'a>() -> impl NoirParser<UnresolvedType> + 'a {
    ignore_then_commit(just(Token::Colon), parse_type())
        .or_not()
        .map(|r#type| r#type.unwrap_or_else(UnresolvedType::unspecified))
}

fn module_declaration() -> impl NoirParser<TopLevelStatement> {
    keyword(Keyword::Mod).ignore_then(ident()).map(TopLevelStatement::Module)
}

fn use_statement() -> impl NoirParser<TopLevelStatement> {
    keyword(Keyword::Use).ignore_then(use_tree()).map(TopLevelStatement::Import)
}

fn keyword(keyword: Keyword) -> impl NoirParser<Token> {
    just(Token::Keyword(keyword))
}

fn token_kind(token_kind: TokenKind) -> impl NoirParser<Token> {
    filter_map(move |span, found: Token| {
        if found.kind() == token_kind {
            Ok(found)
        } else {
            Err(ParserError::expected_label(
                ParsingRuleLabel::TokenKind(token_kind.clone()),
                found,
                span,
            ))
        }
    })
}

fn path() -> impl NoirParser<Path> {
    let idents = || ident().separated_by(just(Token::DoubleColon)).at_least(1);
    let make_path = |kind| move |segments| Path { segments, kind };

    let prefix = |key| keyword(key).ignore_then(just(Token::DoubleColon));
    let path_kind = |key, kind| prefix(key).ignore_then(idents()).map(make_path(kind));

    choice((
        path_kind(Keyword::Crate, PathKind::Crate),
        path_kind(Keyword::Dep, PathKind::Dep),
        idents().map(make_path(PathKind::Plain)),
    ))
}

fn empty_path() -> impl NoirParser<Path> {
    let make_path = |kind| move |_| Path { segments: Vec::new(), kind };
    let path_kind = |key, kind| keyword(key).map(make_path(kind));

    choice((path_kind(Keyword::Crate, PathKind::Crate), path_kind(Keyword::Dep, PathKind::Dep)))
}

fn rename() -> impl NoirParser<Option<Ident>> {
    ignore_then_commit(keyword(Keyword::As), ident()).or_not()
}

fn use_tree() -> impl NoirParser<UseTree> {
    recursive(|use_tree| {
        let simple = path().then(rename()).map(|(mut prefix, alias)| {
            let ident = prefix.pop();
            UseTree { prefix, kind: UseTreeKind::Path(ident, alias) }
        });

        let list = {
            let prefix = path().or(empty_path()).then_ignore(just(Token::DoubleColon));
            let tree = use_tree
                .separated_by(just(Token::Comma))
                .allow_trailing()
                .delimited_by(just(Token::LeftBrace), just(Token::RightBrace))
                .map(UseTreeKind::List);

            prefix.then(tree).map(|(prefix, kind)| UseTree { prefix, kind })
        };

        choice((list, simple))
    })
}

fn ident() -> impl NoirParser<Ident> {
    token_kind(TokenKind::Ident).map_with_span(Ident::from_token)
}

fn statement<'a, P>(expr_parser: P) -> impl NoirParser<StatementKind> + 'a
where
    P: ExprParser + 'a,
{
    choice((
        constrain(expr_parser.clone()),
        assertion(expr_parser.clone()),
        assertion_eq(expr_parser.clone()),
        declaration(expr_parser.clone()),
        assignment(expr_parser.clone()),
        return_statement(expr_parser.clone()),
        expr_parser.map(StatementKind::Expression),
    ))
}

fn constrain<'a, P>(expr_parser: P) -> impl NoirParser<StatementKind> + 'a
where
    P: ExprParser + 'a,
{
    ignore_then_commit(
        keyword(Keyword::Constrain).labelled(ParsingRuleLabel::Statement),
        expr_parser,
    )
    .map(|expr| StatementKind::Constrain(ConstrainStatement(expr, None)))
    .validate(|expr, span, emit| {
        emit(ParserError::with_reason(ParserErrorReason::ConstrainDeprecated, span));
        expr
    })
}

fn assertion<'a, P>(expr_parser: P) -> impl NoirParser<StatementKind> + 'a
where
    P: ExprParser + 'a,
{
    let argument_parser =
        expr_parser.separated_by(just(Token::Comma)).allow_trailing().at_least(1).at_most(2);

    ignore_then_commit(keyword(Keyword::Assert), parenthesized(argument_parser))
        .labelled(ParsingRuleLabel::Statement)
        .validate(|expressions, span, emit| {
            let condition = expressions.get(0).unwrap_or(&Expression::error(span)).clone();
            let mut message_str = None;

            if let Some(message) = expressions.get(1) {
                if let ExpressionKind::Literal(Literal::Str(message)) = &message.kind {
                    message_str = Some(message.clone());
                } else {
                    emit(ParserError::with_reason(ParserErrorReason::AssertMessageNotString, span));
                }
            }

            StatementKind::Constrain(ConstrainStatement(condition, message_str))
        })
}

fn assertion_eq<'a, P>(expr_parser: P) -> impl NoirParser<StatementKind> + 'a
where
    P: ExprParser + 'a,
{
    let argument_parser =
        expr_parser.separated_by(just(Token::Comma)).allow_trailing().at_least(2).at_most(3);

    ignore_then_commit(keyword(Keyword::AssertEq), parenthesized(argument_parser))
        .labelled(ParsingRuleLabel::Statement)
        .validate(|exprs: Vec<Expression>, span, emit| {
            let predicate = Expression::new(
                ExpressionKind::Infix(Box::new(InfixExpression {
                    lhs: exprs.get(0).unwrap_or(&Expression::error(span)).clone(),
                    rhs: exprs.get(1).unwrap_or(&Expression::error(span)).clone(),
                    operator: Spanned::from(span, BinaryOpKind::Equal),
                })),
                span,
            );
            let mut message_str = None;

            if let Some(message) = exprs.get(2) {
                if let ExpressionKind::Literal(Literal::Str(message)) = &message.kind {
                    message_str = Some(message.clone());
                } else {
                    emit(ParserError::with_reason(ParserErrorReason::AssertMessageNotString, span));
                }
            }
            StatementKind::Constrain(ConstrainStatement(predicate, message_str))
        })
}

fn declaration<'a, P>(expr_parser: P) -> impl NoirParser<StatementKind> + 'a
where
    P: ExprParser + 'a,
{
    let p =
        ignore_then_commit(keyword(Keyword::Let).labelled(ParsingRuleLabel::Statement), pattern());
    let p = p.then(optional_type_annotation());
    let p = then_commit_ignore(p, just(Token::Assign));
    let p = then_commit(p, expr_parser);
    p.map(StatementKind::new_let)
}

fn pattern() -> impl NoirParser<Pattern> {
    recursive(|pattern| {
        let ident_pattern = ident().map(Pattern::Identifier).map_err(|mut error| {
            if matches!(error.found(), Token::IntType(..)) {
                error = ParserError::with_reason(
                    ParserErrorReason::ExpectedPatternButFoundType(error.found().clone()),
                    error.span(),
                );
            }

            error
        });

        let mut_pattern = keyword(Keyword::Mut)
            .ignore_then(pattern.clone())
            .map_with_span(|inner, span| Pattern::Mutable(Box::new(inner), span));

        let short_field = ident().map(|name| (name.clone(), Pattern::Identifier(name)));
        let long_field = ident().then_ignore(just(Token::Colon)).then(pattern.clone());

        let struct_pattern_fields = long_field
            .or(short_field)
            .separated_by(just(Token::Comma))
            .delimited_by(just(Token::LeftBrace), just(Token::RightBrace));

        let struct_pattern = path()
            .then(struct_pattern_fields)
            .map_with_span(|(typename, fields), span| Pattern::Struct(typename, fields, span));

        let tuple_pattern = pattern
            .separated_by(just(Token::Comma))
            .delimited_by(just(Token::LeftParen), just(Token::RightParen))
            .map_with_span(Pattern::Tuple);

        choice((mut_pattern, tuple_pattern, struct_pattern, ident_pattern))
    })
    .labelled(ParsingRuleLabel::Pattern)
}

fn assignment<'a, P>(expr_parser: P) -> impl NoirParser<StatementKind> + 'a
where
    P: ExprParser + 'a,
{
    let fallible =
        lvalue(expr_parser.clone()).then(assign_operator()).labelled(ParsingRuleLabel::Statement);

    then_commit(fallible, expr_parser).map_with_span(
        |((identifier, operator), expression), span| {
            StatementKind::assign(identifier, operator, expression, span)
        },
    )
}

/// Parse an assignment operator `=` optionally prefixed by a binary operator for a combined
/// assign statement shorthand. Notably, this must handle a few corner cases with how `>>` is
/// lexed as two separate greater-than operators rather than a single right-shift.
fn assign_operator() -> impl NoirParser<Token> {
    let shorthand_operators = Token::assign_shorthand_operators();
    // We need to explicitly check for right_shift here since it is actually
    // two separate greater-than operators.
    let shorthand_operators = right_shift_operator().or(one_of(shorthand_operators));
    let shorthand_syntax = shorthand_operators.then_ignore(just(Token::Assign));

    // Since >> is lexed as two separate greater-thans, >>= is lexed as > >=, so
    // we need to account for that case here as well.
    let right_shift_fix =
        just(Token::Greater).then(just(Token::GreaterEqual)).map(|_| Token::ShiftRight);

    let shorthand_syntax = shorthand_syntax.or(right_shift_fix);
    just(Token::Assign).or(shorthand_syntax)
}

enum LValueRhs {
    MemberAccess(Ident),
    Index(Expression),
}

fn lvalue<'a, P>(expr_parser: P) -> impl NoirParser<LValue>
where
    P: ExprParser + 'a,
{
    let l_ident = ident().map(LValue::Ident);

    let l_member_rhs = just(Token::Dot).ignore_then(field_name()).map(LValueRhs::MemberAccess);

    let l_index = expr_parser
        .delimited_by(just(Token::LeftBracket), just(Token::RightBracket))
        .map(LValueRhs::Index);

    let dereferences = just(Token::Star).repeated();

    let lvalues =
        l_ident.then(l_member_rhs.or(l_index).repeated()).foldl(|lvalue, rhs| match rhs {
            LValueRhs::MemberAccess(field_name) => {
                LValue::MemberAccess { object: Box::new(lvalue), field_name }
            }
            LValueRhs::Index(index) => LValue::Index { array: Box::new(lvalue), index },
        });

    dereferences.then(lvalues).foldr(|_, lvalue| LValue::Dereference(Box::new(lvalue)))
}

fn parse_type<'a>() -> impl NoirParser<UnresolvedType> + 'a {
    recursive(parse_type_inner)
}

fn parse_type_inner(
    recursive_type_parser: impl NoirParser<UnresolvedType>,
) -> impl NoirParser<UnresolvedType> {
    choice((
        field_type(),
        int_type(),
        bool_type(),
        string_type(),
        format_string_type(recursive_type_parser.clone()),
        named_type(recursive_type_parser.clone()),
        array_type(recursive_type_parser.clone()),
        recursive_type_parser.clone().delimited_by(just(Token::LeftParen), just(Token::RightParen)),
        tuple_type(recursive_type_parser.clone()),
        function_type(recursive_type_parser.clone()),
        mutable_reference_type(recursive_type_parser),
    ))
}

fn optional_visibility() -> impl NoirParser<Visibility> {
    keyword(Keyword::Pub).or_not().map(|opt| match opt {
        Some(_) => Visibility::Public,
        None => Visibility::Private,
    })
}

fn optional_distinctness() -> impl NoirParser<Distinctness> {
    keyword(Keyword::Distinct).or_not().map(|opt| match opt {
        Some(_) => Distinctness::Distinct,
        None => Distinctness::DuplicationAllowed,
    })
}

fn maybe_comp_time() -> impl NoirParser<()> {
    keyword(Keyword::CompTime).or_not().validate(|opt, span, emit| {
        if opt.is_some() {
            emit(ParserError::with_reason(ParserErrorReason::ComptimeDeprecated, span));
        }
    })
}

fn field_type() -> impl NoirParser<UnresolvedType> {
    maybe_comp_time()
        .then_ignore(keyword(Keyword::Field))
        .map_with_span(|_, span| UnresolvedTypeData::FieldElement.with_span(span))
}

fn bool_type() -> impl NoirParser<UnresolvedType> {
    maybe_comp_time()
        .then_ignore(keyword(Keyword::Bool))
        .map_with_span(|_, span| UnresolvedTypeData::Bool.with_span(span))
}

fn string_type() -> impl NoirParser<UnresolvedType> {
    keyword(Keyword::String)
        .ignore_then(
            type_expression().delimited_by(just(Token::Less), just(Token::Greater)).or_not(),
        )
        .map_with_span(|expr, span| UnresolvedTypeData::String(expr).with_span(span))
}

fn format_string_type(
    type_parser: impl NoirParser<UnresolvedType>,
) -> impl NoirParser<UnresolvedType> {
    keyword(Keyword::FormatString)
        .ignore_then(
            type_expression()
                .then_ignore(just(Token::Comma))
                .then(type_parser)
                .delimited_by(just(Token::Less), just(Token::Greater)),
        )
        .map_with_span(|(size, fields), span| {
            UnresolvedTypeData::FormatString(size, Box::new(fields)).with_span(span)
        })
}

fn int_type() -> impl NoirParser<UnresolvedType> {
    maybe_comp_time()
        .then(filter_map(|span, token: Token| match token {
            Token::IntType(int_type) => Ok(int_type),
            unexpected => {
                Err(ParserError::expected_label(ParsingRuleLabel::IntegerType, unexpected, span))
            }
        }))
        .validate(|(_, token), span, emit| {
            let typ = UnresolvedTypeData::from_int_token(token).with_span(span);
            if let UnresolvedTypeData::Integer(crate::Signedness::Signed, _) = &typ.typ {
                let reason = ParserErrorReason::ExperimentalFeature("Signed integer types");
                emit(ParserError::with_reason(reason, span));
            }
            typ
        })
}

fn named_type(type_parser: impl NoirParser<UnresolvedType>) -> impl NoirParser<UnresolvedType> {
    path()
        .then(generic_type_args(type_parser))
        .map_with_span(|(path, args), span| UnresolvedTypeData::Named(path, args).with_span(span))
}

fn generic_type_args(
    type_parser: impl NoirParser<UnresolvedType>,
) -> impl NoirParser<Vec<UnresolvedType>> {
    type_parser
        // Without checking for a terminating ',' or '>' here we may incorrectly
        // parse a generic `N * 2` as just the type `N` then fail when there is no
        // separator afterward. Failing early here ensures we try the `type_expression`
        // parser afterward.
        .then_ignore(one_of([Token::Comma, Token::Greater]).rewind())
        .or(type_expression()
            .map_with_span(|expr, span| UnresolvedTypeData::Expression(expr).with_span(span)))
        .separated_by(just(Token::Comma))
        .allow_trailing()
        .at_least(1)
        .delimited_by(just(Token::Less), just(Token::Greater))
        .or_not()
        .map(Option::unwrap_or_default)
}

fn array_type(type_parser: impl NoirParser<UnresolvedType>) -> impl NoirParser<UnresolvedType> {
    just(Token::LeftBracket)
        .ignore_then(type_parser)
        .then(just(Token::Semicolon).ignore_then(type_expression()).or_not())
        .then_ignore(just(Token::RightBracket))
        .map_with_span(|(element_type, size), span| {
            UnresolvedTypeData::Array(size, Box::new(element_type)).with_span(span)
        })
}

fn type_expression() -> impl NoirParser<UnresolvedTypeExpression> {
    recursive(|expr| {
        expression_with_precedence(
            Precedence::lowest_type_precedence(),
            expr,
            nothing(),
            true,
            false,
        )
    })
    .labelled(ParsingRuleLabel::TypeExpression)
    .try_map(UnresolvedTypeExpression::from_expr)
}

fn tuple_type<T>(type_parser: T) -> impl NoirParser<UnresolvedType>
where
    T: NoirParser<UnresolvedType>,
{
    let fields = type_parser.separated_by(just(Token::Comma)).allow_trailing();
    parenthesized(fields).map_with_span(|fields, span| {
        if fields.is_empty() {
            UnresolvedTypeData::Unit.with_span(span)
        } else {
            UnresolvedTypeData::Tuple(fields).with_span(span)
        }
    })
}

fn function_type<T>(type_parser: T) -> impl NoirParser<UnresolvedType>
where
    T: NoirParser<UnresolvedType>,
{
    let args = parenthesized(type_parser.clone().separated_by(just(Token::Comma)).allow_trailing());

    let env = just(Token::LeftBracket)
        .ignore_then(type_parser.clone())
        .then_ignore(just(Token::RightBracket))
        .or_not()
        .map_with_span(|t, span| t.unwrap_or_else(|| UnresolvedTypeData::Unit.with_span(span)));

    keyword(Keyword::Fn)
        .ignore_then(env)
        .then(args)
        .then_ignore(just(Token::Arrow))
        .then(type_parser)
        .map_with_span(|((env, args), ret), span| {
            UnresolvedTypeData::Function(args, Box::new(ret), Box::new(env)).with_span(span)
        })
}

fn mutable_reference_type<T>(type_parser: T) -> impl NoirParser<UnresolvedType>
where
    T: NoirParser<UnresolvedType>,
{
    just(Token::Ampersand)
        .ignore_then(keyword(Keyword::Mut))
        .ignore_then(type_parser)
        .map_with_span(|element, span| {
            UnresolvedTypeData::MutableReference(Box::new(element)).with_span(span)
        })
}

fn expression() -> impl ExprParser {
    recursive(|expr| {
        expression_with_precedence(
            Precedence::Lowest,
            expr,
            expression_no_constructors(),
            false,
            true,
        )
    })
    .labelled(ParsingRuleLabel::Expression)
}

fn expression_no_constructors() -> impl ExprParser {
    recursive(|expr| {
        expression_with_precedence(Precedence::Lowest, expr.clone(), expr, false, false)
    })
    .labelled(ParsingRuleLabel::Expression)
}

fn return_statement<'a, P>(expr_parser: P) -> impl NoirParser<StatementKind> + 'a
where
    P: ExprParser + 'a,
{
    ignore_then_commit(keyword(Keyword::Return), expr_parser.or_not())
        .validate(|_, span, emit| {
            emit(ParserError::with_reason(ParserErrorReason::EarlyReturn, span));
            StatementKind::Error
        })
        .labelled(ParsingRuleLabel::Statement)
}

// An expression is a single term followed by 0 or more (OP subexpression)*
// where OP is an operator at the given precedence level and subexpression
// is an expression at the current precedence level plus one.
fn expression_with_precedence<'a, P, P2>(
    precedence: Precedence,
    expr_parser: P,
    expr_no_constructors: P2,
    // True if we should only parse the restricted subset of operators valid within type expressions
    is_type_expression: bool,
    // True if we should also parse constructors `Foo { field1: value1, ... }` as an expression.
    // This is disabled when parsing the condition of an if statement due to a parsing conflict
    // with `then` bodies containing only a single variable.
    allow_constructors: bool,
) -> impl NoirParser<Expression> + 'a
where
    P: ExprParser + 'a,
    P2: ExprParser + 'a,
{
    if precedence == Precedence::Highest {
        if is_type_expression {
            type_expression_term(expr_parser).boxed().labelled(ParsingRuleLabel::Term)
        } else {
            term(expr_parser, expr_no_constructors, allow_constructors)
                .boxed()
                .labelled(ParsingRuleLabel::Term)
        }
    } else {
        let next_precedence =
            if is_type_expression { precedence.next_type_precedence() } else { precedence.next() };

        let next_expr = expression_with_precedence(
            next_precedence,
            expr_parser,
            expr_no_constructors,
            is_type_expression,
            allow_constructors,
        );

        next_expr
            .clone()
            .then(then_commit(operator_with_precedence(precedence), next_expr).repeated())
            .foldl(create_infix_expression)
            .boxed()
            .labelled(ParsingRuleLabel::Expression)
    }
}

fn create_infix_expression(lhs: Expression, (operator, rhs): (BinaryOp, Expression)) -> Expression {
    let span = lhs.span.merge(rhs.span);
    let infix = Box::new(InfixExpression { lhs, operator, rhs });

    Expression { span, kind: ExpressionKind::Infix(infix) }
}

// Right-shift (>>) is issued as two separate > tokens by the lexer as this makes it easier
// to parse nested generic types. For normal expressions however, it means we have to manually
// parse two greater-than tokens as a single right-shift here.
fn right_shift_operator() -> impl NoirParser<Token> {
    just(Token::Greater).then(just(Token::Greater)).map(|_| Token::ShiftRight)
}

fn operator_with_precedence(precedence: Precedence) -> impl NoirParser<Spanned<BinaryOpKind>> {
    right_shift_operator()
        .or(any()) // Parse any single token, we're validating it as an operator next
        .try_map(move |token, span| {
            if Precedence::token_precedence(&token) == Some(precedence) {
                Ok(token.try_into_binary_op(span).unwrap())
            } else {
                Err(ParserError::expected_label(ParsingRuleLabel::BinaryOperator, token, span))
            }
        })
}

fn term<'a, P, P2>(
    expr_parser: P,
    expr_no_constructors: P2,
    allow_constructors: bool,
) -> impl NoirParser<Expression> + 'a
where
    P: ExprParser + 'a,
    P2: ExprParser + 'a,
{
    recursive(move |term_parser| {
        choice((
            not(term_parser.clone()),
            negation(term_parser.clone()),
            mutable_reference(term_parser.clone()),
            dereference(term_parser),
        ))
        .map_with_span(Expression::new)
        // right-unary operators like a[0] or a.f bind more tightly than left-unary
        // operators like  - or !, so that !a[0] is parsed as !(a[0]). This is a bit
        // awkward for casts so -a as i32 actually binds as -(a as i32).
        .or(atom_or_right_unary(expr_parser, expr_no_constructors, allow_constructors))
    })
}

/// The equivalent of a 'term' for use in type expressions. Unlike regular terms, the grammar here
/// is restricted to no longer include right-unary expressions, unary not, and most atoms.
fn type_expression_term<'a, P>(expr_parser: P) -> impl NoirParser<Expression> + 'a
where
    P: ExprParser + 'a,
{
    recursive(move |term_parser| {
        negation(term_parser).map_with_span(Expression::new).or(type_expression_atom(expr_parser))
    })
}

fn atom_or_right_unary<'a, P, P2>(
    expr_parser: P,
    expr_no_constructors: P2,
    allow_constructors: bool,
) -> impl NoirParser<Expression> + 'a
where
    P: ExprParser + 'a,
    P2: ExprParser + 'a,
{
    enum UnaryRhs {
        Call(Vec<Expression>),
        ArrayIndex(Expression),
        Cast(UnresolvedType),
        MemberAccess((Ident, Option<Vec<Expression>>)),
    }

    // `(arg1, ..., argN)` in `my_func(arg1, ..., argN)`
    let call_rhs = parenthesized(expression_list(expr_parser.clone())).map(UnaryRhs::Call);

    // `[expr]` in `arr[expr]`
    let array_rhs = expr_parser
        .clone()
        .delimited_by(just(Token::LeftBracket), just(Token::RightBracket))
        .map(UnaryRhs::ArrayIndex);

    // `as Type` in `atom as Type`
    let cast_rhs = keyword(Keyword::As)
        .ignore_then(parse_type())
        .map(UnaryRhs::Cast)
        .labelled(ParsingRuleLabel::Cast);

    // `.foo` or `.foo(args)` in `atom.foo` or `atom.foo(args)`
    let member_rhs = just(Token::Dot)
        .ignore_then(field_name())
        .then(parenthesized(expression_list(expr_parser.clone())).or_not())
        .map(UnaryRhs::MemberAccess)
        .labelled(ParsingRuleLabel::FieldAccess);

    let rhs = choice((call_rhs, array_rhs, cast_rhs, member_rhs));

    foldl_with_span(
        atom(expr_parser, expr_no_constructors, allow_constructors),
        rhs,
        |lhs, rhs, span| match rhs {
            UnaryRhs::Call(args) => Expression::call(lhs, args, span),
            UnaryRhs::ArrayIndex(index) => Expression::index(lhs, index, span),
            UnaryRhs::Cast(r#type) => Expression::cast(lhs, r#type, span),
            UnaryRhs::MemberAccess(field) => {
                Expression::member_access_or_method_call(lhs, field, span)
            }
        },
    )
}

fn if_expr<'a, P1, P2>(
    expr_parser: P1,
    expr_no_constructors: P2,
) -> impl NoirParser<ExpressionKind> + 'a
where
    P1: ExprParser + 'a,
    P2: ExprParser + 'a,
{
    recursive(|if_parser| {
        let if_block = block_expr(expr_parser.clone());
        // The else block could also be an `else if` block, in which case we must recursively parse it.
        let else_block =
            block_expr(expr_parser.clone()).or(if_parser.map_with_span(|kind, span| {
                // Wrap the inner `if` expression in a block expression.
                // i.e. rewrite the sugared form `if cond1 {} else if cond2 {}` as `if cond1 {} else { if cond2 {} }`.
                let if_expression = Expression::new(kind, span);
                let desugared_else = BlockExpression(vec![Statement {
                    kind: StatementKind::Expression(if_expression),
                    span,
                }]);
                Expression::new(ExpressionKind::Block(desugared_else), span)
            }));

        keyword(Keyword::If)
            .ignore_then(expr_no_constructors)
            .then(if_block)
            .then(keyword(Keyword::Else).ignore_then(else_block).or_not())
            .map(|((condition, consequence), alternative)| {
                ExpressionKind::If(Box::new(IfExpression { condition, consequence, alternative }))
            })
    })
}

fn lambda<'a>(
    expr_parser: impl NoirParser<Expression> + 'a,
) -> impl NoirParser<ExpressionKind> + 'a {
    lambda_parameters()
        .delimited_by(just(Token::Pipe), just(Token::Pipe))
        .then(lambda_return_type())
        .then(expr_parser)
        .map(|((parameters, return_type), body)| {
            ExpressionKind::Lambda(Box::new(Lambda { parameters, return_type, body }))
        })
}

fn for_expr<'a, P, P2>(
    expr_parser: P,
    expr_no_constructors: P2,
) -> impl NoirParser<ExpressionKind> + 'a
where
    P: ExprParser + 'a,
    P2: ExprParser + 'a,
{
    keyword(Keyword::For)
        .ignore_then(ident())
        .then_ignore(keyword(Keyword::In))
        .then(for_range(expr_no_constructors))
        .then(block_expr(expr_parser))
        .map_with_span(|((identifier, range), block), span| range.into_for(identifier, block, span))
}

/// The 'range' of a for loop. Either an actual range `start .. end` or an array expression.
fn for_range<P>(expr_no_constructors: P) -> impl NoirParser<ForRange>
where
    P: ExprParser,
{
    expr_no_constructors
        .clone()
        .then_ignore(just(Token::DoubleDot))
        .then(expr_no_constructors.clone())
        .map(|(start, end)| ForRange::Range(start, end))
        .or(expr_no_constructors.map(ForRange::Array))
}

fn array_expr<P>(expr_parser: P) -> impl NoirParser<ExpressionKind>
where
    P: ExprParser,
{
    standard_array(expr_parser.clone()).or(array_sugar(expr_parser))
}

/// [a, b, c, ...]
fn standard_array<P>(expr_parser: P) -> impl NoirParser<ExpressionKind>
where
    P: ExprParser,
{
    expression_list(expr_parser)
        .delimited_by(just(Token::LeftBracket), just(Token::RightBracket))
        .validate(|elements, _span, _emit| ExpressionKind::array(elements))
}

/// [a; N]
fn array_sugar<P>(expr_parser: P) -> impl NoirParser<ExpressionKind>
where
    P: ExprParser,
{
    expr_parser
        .clone()
        .then(just(Token::Semicolon).ignore_then(expr_parser))
        .delimited_by(just(Token::LeftBracket), just(Token::RightBracket))
        .map(|(lhs, count)| ExpressionKind::repeated_array(lhs, count))
}

fn expression_list<P>(expr_parser: P) -> impl NoirParser<Vec<Expression>>
where
    P: ExprParser,
{
    expr_parser.separated_by(just(Token::Comma)).allow_trailing()
}

fn not<P>(term_parser: P) -> impl NoirParser<ExpressionKind>
where
    P: ExprParser,
{
    just(Token::Bang).ignore_then(term_parser).map(|rhs| ExpressionKind::prefix(UnaryOp::Not, rhs))
}

fn negation<P>(term_parser: P) -> impl NoirParser<ExpressionKind>
where
    P: ExprParser,
{
    just(Token::Minus)
        .ignore_then(term_parser)
        .map(|rhs| ExpressionKind::prefix(UnaryOp::Minus, rhs))
}

fn mutable_reference<P>(term_parser: P) -> impl NoirParser<ExpressionKind>
where
    P: ExprParser,
{
    just(Token::Ampersand)
        .ignore_then(keyword(Keyword::Mut))
        .ignore_then(term_parser)
        .map(|rhs| ExpressionKind::prefix(UnaryOp::MutableReference, rhs))
}

fn dereference<P>(term_parser: P) -> impl NoirParser<ExpressionKind>
where
    P: ExprParser,
{
    just(Token::Star)
        .ignore_then(term_parser)
        .map(|rhs| ExpressionKind::prefix(UnaryOp::Dereference { implicitly_added: false }, rhs))
}

/// Atoms are parameterized on whether constructor expressions are allowed or not.
/// Certain constructs like `if` and `for` disallow constructor expressions when a
/// block may be expected.
fn atom<'a, P, P2>(
    expr_parser: P,
    expr_no_constructors: P2,
    allow_constructors: bool,
) -> impl NoirParser<Expression> + 'a
where
    P: ExprParser + 'a,
    P2: ExprParser + 'a,
{
    choice((
        if_expr(expr_parser.clone(), expr_no_constructors.clone()),
        for_expr(expr_parser.clone(), expr_no_constructors),
        array_expr(expr_parser.clone()),
        if allow_constructors {
            constructor(expr_parser.clone()).boxed()
        } else {
            nothing().boxed()
        },
        lambda(expr_parser.clone()),
        block(expr_parser.clone()).map(ExpressionKind::Block),
        variable(),
        literal(),
    ))
    .map_with_span(Expression::new)
    .or(parenthesized(expr_parser.clone()))
    .or(tuple(expr_parser))
    .labelled(ParsingRuleLabel::Atom)
}

/// Atoms within type expressions are limited to only variables, literals, and parenthesized
/// type expressions.
fn type_expression_atom<'a, P>(expr_parser: P) -> impl NoirParser<Expression> + 'a
where
    P: ExprParser + 'a,
{
    variable()
        .or(literal())
        .map_with_span(Expression::new)
        .or(parenthesized(expr_parser))
        .labelled(ParsingRuleLabel::Atom)
}

fn tuple<P>(expr_parser: P) -> impl NoirParser<Expression>
where
    P: ExprParser,
{
    parenthesized(expression_list(expr_parser)).map_with_span(|elements, span| {
        let kind = if elements.is_empty() {
            ExpressionKind::Literal(Literal::Unit)
        } else {
            ExpressionKind::Tuple(elements)
        };
        Expression::new(kind, span)
    })
}

fn field_name() -> impl NoirParser<Ident> {
    ident().or(token_kind(TokenKind::Literal).validate(|token, span, emit| match token {
        Token::Int(_) => Ident::from(Spanned::from(span, token.to_string())),
        other => {
            emit(ParserError::with_reason(ParserErrorReason::ExpectedFieldName(other), span));
            Ident::error(span)
        }
    }))
}

fn constructor(expr_parser: impl ExprParser) -> impl NoirParser<ExpressionKind> {
    let args = constructor_field(expr_parser)
        .separated_by(just(Token::Comma))
        .allow_trailing()
        .delimited_by(just(Token::LeftBrace), just(Token::RightBrace));

    path().then(args).map(ExpressionKind::constructor)
}

fn constructor_field<P>(expr_parser: P) -> impl NoirParser<(Ident, Expression)>
where
    P: ExprParser,
{
    let long_form = ident().then_ignore(just(Token::Colon)).then(expr_parser);
    let short_form = ident().map(|ident| (ident.clone(), ident.into()));
    long_form.or(short_form)
}

fn variable() -> impl NoirParser<ExpressionKind> {
    path().map(ExpressionKind::Variable)
}

fn literal() -> impl NoirParser<ExpressionKind> {
    token_kind(TokenKind::Literal).map(|token| match token {
        Token::Int(x) => ExpressionKind::integer(x),
        Token::Bool(b) => ExpressionKind::boolean(b),
        Token::Str(s) => ExpressionKind::string(s),
        Token::FmtStr(s) => ExpressionKind::format_string(s),
        unexpected => unreachable!("Non-literal {} parsed as a literal", unexpected),
    })
}

fn literal_or_collection<'a>(
    expr_parser: impl ExprParser + 'a,
) -> impl NoirParser<ExpressionKind> + 'a {
    choice((literal(), constructor(expr_parser.clone()), array_expr(expr_parser)))
}

#[cfg(test)]
mod test {
    use noirc_errors::CustomDiagnostic;

    use super::*;
    use crate::{ArrayLiteral, Literal};

    fn parse_with<P, T>(parser: P, program: &str) -> Result<T, Vec<CustomDiagnostic>>
    where
        P: NoirParser<T>,
    {
        let (tokens, lexer_errors) = Lexer::lex(program);
        if !lexer_errors.is_empty() {
            return Err(vecmap(lexer_errors, Into::into));
        }
        parser
            .then_ignore(just(Token::EOF))
            .parse(tokens)
            .map_err(|errors| vecmap(errors, Into::into))
    }

    fn parse_recover<P, T>(parser: P, program: &str) -> (Option<T>, Vec<CustomDiagnostic>)
    where
        P: NoirParser<T>,
    {
        let (tokens, lexer_errors) = Lexer::lex(program);
        let (opt, errs) = parser.then_ignore(force(just(Token::EOF))).parse_recovery(tokens);

        let mut errors = vecmap(lexer_errors, Into::into);
        errors.extend(errs.into_iter().map(Into::into));

        (opt, errors)
    }

    fn parse_all<P, T>(parser: P, programs: Vec<&str>) -> Vec<T>
    where
        P: NoirParser<T>,
    {
        vecmap(programs, move |program| {
            let message = format!("Failed to parse:\n{}", program);
            let (op_t, diagnostics) = parse_recover(&parser, program);
            diagnostics.iter().for_each(|diagnostic| {
                if diagnostic.is_error() {
                    panic!("{} with error {}", &message, diagnostic);
                }
            });
            op_t.expect(&message)
        })
    }

    fn parse_all_failing<P, T>(parser: P, programs: Vec<&str>) -> Vec<CustomDiagnostic>
    where
        P: NoirParser<T>,
        T: std::fmt::Display,
    {
        programs
            .into_iter()
            .flat_map(|program| match parse_with(&parser, program) {
                Ok(expr) => {
                    unreachable!(
                        "Expected this input to fail:\n{}\nYet it successfully parsed as:\n{}",
                        program, expr
                    )
                }
                Err(diagnostics) => {
                    if diagnostics.iter().all(|diagnostic: &CustomDiagnostic| diagnostic.is_warning()) {
                        unreachable!(
                            "Expected at least one error when parsing:\n{}\nYet it successfully parsed without errors:\n",
                            program
                        )
                    };
                    diagnostics
                }
            })
            .collect()
    }

    #[test]
    fn regression_skip_comment() {
        parse_all(
            function_definition(false),
            vec![
                "fn main(
                // This comment should be skipped
                x : Field,
                // And this one
                y : Field,
            ) {
            }",
                "fn main(x : Field, y : Field,) {
                foo::bar(
                    // Comment for x argument
                    x,
                    // Comment for y argument
                    y
                )
            }",
            ],
        );
    }

    #[test]
    fn parse_infix() {
        let valid = vec!["x + 6", "x - k", "x + (x + a)", " x * (x + a) + (x - 4)"];
        parse_all(expression(), valid);
        parse_all_failing(expression(), vec!["y ! x"]);
    }

    #[test]
    fn parse_function_call() {
        let valid = vec![
            "std::hash ()",
            " std::hash(x,y,a+b)",
            "crate::foo (x)",
            "hash (x,)",
            "(foo + bar)()",
            "(bar)()()()",
        ];
        parse_all(expression(), valid);
    }

    #[test]
    fn parse_cast() {
        parse_all(
            atom_or_right_unary(expression(), expression_no_constructors(), true),
            vec!["x as u8", "0 as Field", "(x + 3) as [Field; 8]"],
        );
        parse_all_failing(
            atom_or_right_unary(expression(), expression_no_constructors(), true),
            vec!["x as pub u8"],
        );
    }

    #[test]
    fn parse_array_index() {
        let valid = vec![
            "x[9]",
            "y[x+a]",
            " foo [foo+5]",
            "baz[bar]",
            "foo.bar[3] as Field .baz as u32 [7]",
        ];
        parse_all(atom_or_right_unary(expression(), expression_no_constructors(), true), valid);
    }

    fn expr_to_array(expr: ExpressionKind) -> ArrayLiteral {
        let lit = match expr {
            ExpressionKind::Literal(literal) => literal,
            _ => unreachable!("expected a literal"),
        };

        match lit {
            Literal::Array(arr) => arr,
            _ => unreachable!("expected an array"),
        }
    }

    #[test]
    fn parse_array() {
        let valid = vec![
            "[0, 1, 2,3, 4]",
            "[0,1,2,3,4,]", // Trailing commas are valid syntax
            "[0;5]",
        ];

        for expr in parse_all(array_expr(expression()), valid) {
            match expr_to_array(expr) {
                ArrayLiteral::Standard(elements) => assert_eq!(elements.len(), 5),
                ArrayLiteral::Repeated { length, .. } => {
                    assert_eq!(length.kind, ExpressionKind::integer(5i128.into()));
                }
            }
        }

        parse_all_failing(
            array_expr(expression()),
            vec!["0,1,2,3,4]", "[[0,1,2,3,4]", "[0,1,2,,]", "[0,1,2,3,4"],
        );
    }

    #[test]
    fn parse_type_expression() {
        parse_all(type_expression(), vec!["(123)", "123", "(1 + 1)", "(1 + (1))"]);
    }

    #[test]
    fn parse_array_sugar() {
        let valid = vec!["[0;7]", "[(1, 2); 4]", "[0;Four]", "[2;1+3-a]"];
        parse_all(array_expr(expression()), valid);

        let invalid = vec!["[0;;4]", "[1, 2; 3]"];
        parse_all_failing(array_expr(expression()), invalid);
    }

    #[test]
    fn parse_block() {
        parse_with(block(expression()), "{ [0,1,2,3,4] }").unwrap();

        // Regression for #1310: this should be parsed as a block and not a function call
        let res = parse_with(block(expression()), "{ if true { 1 } else { 2 } (3, 4) }").unwrap();
        match unwrap_expr(&res.0.last().unwrap().kind) {
            // The `if` followed by a tuple is currently creates a block around both in case
            // there was none to start with, so there is an extra block here.
            ExpressionKind::Block(block) => {
                assert_eq!(block.0.len(), 2);
                assert!(matches!(unwrap_expr(&block.0[0].kind), ExpressionKind::If(_)));
                assert!(matches!(unwrap_expr(&block.0[1].kind), ExpressionKind::Tuple(_)));
            }
            _ => unreachable!(),
        }

        parse_all_failing(
            block(expression()),
            vec![
                "[0,1,2,3,4] }",
                "{ [0,1,2,3,4]",
                "{ [0,1,2,,] }", // Contents of the block must still be a valid expression
                "{ [0,1,2,3 }",
                "{ 0,1,2,3] }",
                "[[0,1,2,3,4]}",
            ],
        );
    }

    /// Extract an Statement::Expression from a statement or panic
    fn unwrap_expr(stmt: &StatementKind) -> &ExpressionKind {
        match stmt {
            StatementKind::Expression(expr) => &expr.kind,
            _ => unreachable!(),
        }
    }

    /// Deprecated constrain usage test
    #[test]
    fn parse_constrain() {
        let errors = parse_with(constrain(expression()), "constrain x == y").unwrap_err();
        assert_eq!(errors.len(), 1);
        assert!(format!("{}", errors.first().unwrap()).contains("deprecated"));

        // Currently we disallow constrain statements where the outer infix operator
        // produces a value. This would require an implicit `==` which
        // may not be intuitive to the user.
        //
        // If this is deemed useful, one would either apply a transformation
        // or interpret it with an `==` in the evaluator
        let disallowed_operators = vec![
            BinaryOpKind::And,
            BinaryOpKind::Subtract,
            BinaryOpKind::Divide,
            BinaryOpKind::Multiply,
            BinaryOpKind::Or,
        ];

        for operator in disallowed_operators {
            let src = format!("constrain x {} y;", operator.as_string());
            let errors = parse_with(constrain(expression()), &src).unwrap_err();
            assert_eq!(errors.len(), 2);
            assert!(format!("{}", errors.first().unwrap()).contains("deprecated"));
        }

        // These are general cases which should always work.
        //
        // The first case is the most noteworthy. It contains two `==`
        // The first (inner) `==` is a predicate which returns 0/1
        // The outer layer is an infix `==` which is
        // associated with the Constrain statement
        let errors = parse_all_failing(
            constrain(expression()),
            vec![
                "constrain ((x + y) == k) + z == y",
                "constrain (x + !y) == y",
                "constrain (x ^ y) == y",
                "constrain (x ^ y) == (y + m)",
                "constrain x + x ^ x == y | m",
            ],
        );
        assert_eq!(errors.len(), 5);
        assert!(errors
            .iter()
            .all(|err| { err.is_error() && err.to_string().contains("deprecated") }));
    }

    /// This is the standard way to declare an assert statement
    #[test]
    fn parse_assert() {
        parse_with(assertion(expression()), "assert(x == y)").unwrap();

        // Currently we disallow constrain statements where the outer infix operator
        // produces a value. This would require an implicit `==` which
        // may not be intuitive to the user.
        //
        // If this is deemed useful, one would either apply a transformation
        // or interpret it with an `==` in the evaluator
        let disallowed_operators = vec![
            BinaryOpKind::And,
            BinaryOpKind::Subtract,
            BinaryOpKind::Divide,
            BinaryOpKind::Multiply,
            BinaryOpKind::Or,
        ];

        for operator in disallowed_operators {
            let src = format!("assert(x {} y);", operator.as_string());
            parse_with(assertion(expression()), &src).unwrap_err();
        }

        // These are general cases which should always work.
        //
        // The first case is the most noteworthy. It contains two `==`
        // The first (inner) `==` is a predicate which returns 0/1
        // The outer layer is an infix `==` which is
        // associated with the Constrain statement
        parse_all(
            assertion(expression()),
            vec![
                "assert(((x + y) == k) + z == y)",
                "assert((x + !y) == y)",
                "assert((x ^ y) == y)",
                "assert((x ^ y) == (y + m))",
                "assert(x + x ^ x == y | m)",
            ],
        );

        match parse_with(assertion(expression()), "assert(x == y, \"assertion message\")").unwrap()
        {
            StatementKind::Constrain(ConstrainStatement(_, message)) => {
                assert_eq!(message, Some("assertion message".to_owned()));
            }
            _ => unreachable!(),
        }
    }

    /// This is the standard way to assert that two expressions are equivalent
    #[test]
    fn parse_assert_eq() {
        parse_all(
            assertion_eq(expression()),
            vec![
                "assert_eq(x, y)",
                "assert_eq(((x + y) == k) + z, y)",
                "assert_eq(x + !y, y)",
                "assert_eq(x ^ y, y)",
                "assert_eq(x ^ y, y + m)",
                "assert_eq(x + x ^ x, y | m)",
            ],
        );
        match parse_with(assertion_eq(expression()), "assert_eq(x, y, \"assertion message\")")
            .unwrap()
        {
            StatementKind::Constrain(ConstrainStatement(_, message)) => {
                assert_eq!(message, Some("assertion message".to_owned()));
            }
            _ => unreachable!(),
        }
    }

    #[test]
    fn parse_let() {
        // Why is it valid to specify a let declaration as having type u8?
        //
        // Let statements are not type checked here, so the parser will accept as
        // long as it is a type. Other statements such as Public are type checked
        // Because for now, they can only have one type
        parse_all(declaration(expression()), vec!["let _ = 42", "let x = y", "let x : u8 = y"]);
    }

    #[test]
    fn parse_invalid_pub() {
        // pub cannot be used to declare a statement
        parse_all_failing(statement(expression()), vec!["pub x = y", "pub x : pub Field = y"]);
    }

    #[test]
    fn parse_for_loop() {
        parse_all(
            for_expr(expression(), expression_no_constructors()),
            vec!["for i in x+y..z {}", "for i in 0..100 { foo; bar }"],
        );

        parse_all_failing(
            for_expr(expression(), expression_no_constructors()),
            vec![
                "for 1 in x+y..z {}",  // Cannot have a literal as the loop identifier
                "for i in 0...100 {}", // Only '..' is supported, there are no inclusive ranges yet
                "for i in 0..=100 {}", // Only '..' is supported, there are no inclusive ranges yet
            ],
        );
    }

    #[test]
    fn parse_function() {
        parse_all(
            function_definition(false),
            vec![
                "fn func_name() {}",
                "fn f(foo: pub u8, y : pub Field) -> u8 { x + a }",
                "fn f(f: pub Field, y : Field, z : Field) -> u8 { x + a }",
                "fn func_name(f: Field, y : pub Field, z : pub [u8;5],) {}",
                "fn f(f: pub Field, y : Field, z : Field) -> u8 { x + a }",
                "fn f<T>(f: pub Field, y : T, z : Field) -> u8 { x + a }",
                "fn func_name(x: [Field], y : [Field;2],y : pub [Field;2], z : pub [u8;5])  {}",
                "fn main(x: pub u8, y: pub u8) -> distinct pub [u8; 2] { [x, y] }",
                "fn f(f: pub Field, y : Field, z : comptime Field) -> u8 { x + a }",
                "fn f<T>(f: pub Field, y : T, z : comptime Field) -> u8 { x + a }",
                "fn func_name<T>(f: Field, y : T) where T: SomeTrait {}",
                "fn func_name<T>(f: Field, y : T) where T: SomeTrait + SomeTrait2 {}",
                "fn func_name<T>(f: Field, y : T) where T: SomeTrait, T: SomeTrait2 {}",
                "fn func_name<T>(f: Field, y : T) where T: SomeTrait<A> + SomeTrait2 {}",
                "fn func_name<T>(f: Field, y : T) where T: SomeTrait<A, B> + SomeTrait2 {}",
                "fn func_name<T>(f: Field, y : T) where T: SomeTrait<A, B> + SomeTrait2<C> {}",
                "fn func_name<T>(f: Field, y : T) where T: SomeTrait + SomeTrait2<C> {}",
                "fn func_name<T>(f: Field, y : T) where T: SomeTrait + SomeTrait2<C> + TraitY {}",
                "fn func_name<T>(f: Field, y : T, z : U) where SomeStruct<T>: SomeTrait<U> {}",
                // 'where u32: SomeTrait' is allowed in Rust.
                // It will result in compiler error in case SomeTrait isn't implemented for u32.
                "fn func_name<T>(f: Field, y : T) where u32: SomeTrait {}",
                // A trailing plus is allowed by Rust, so we support it as well.
                "fn func_name<T>(f: Field, y : T) where T: SomeTrait + {}",
                // The following should produce compile error on later stage. From the parser's perspective it's fine
                "fn func_name<A>(f: Field, y : Field, z : Field) where T: SomeTrait {}",
            ],
        );

        parse_all_failing(
            function_definition(false),
            vec![
                "fn x2( f: []Field,,) {}",
                "fn ( f: []Field) {}",
                "fn ( f: []Field) {}",
                // TODO: Check for more specific error messages
                "fn func_name<T>(f: Field, y : pub Field, z : pub [u8;5],) where T: {}",
                "fn func_name<T>(f: Field, y : pub Field, z : pub [u8;5],) where SomeTrait {}",
                "fn func_name<T>(f: Field, y : pub Field, z : pub [u8;5],) SomeTrait {}",
                "fn func_name(f: Field, y : pub Field, z : pub [u8;5],) where T: SomeTrait {}",
                // A leading plus is not allowed.
                "fn func_name<T>(f: Field, y : T) where T: + SomeTrait {}",
                "fn func_name<T>(f: Field, y : T) where T: TraitX + <Y> {}",
            ],
        );
    }

    #[test]
    fn parse_trait() {
        parse_all(
            trait_definition(),
            vec![
                // Empty traits are legal in Rust and sometimes used as a way to whitelist certain types
                // for a particular operation. Also known as `tag` or `marker` traits:
                // https://stackoverflow.com/questions/71895489/what-is-the-purpose-of-defining-empty-impl-in-rust
                "trait Empty {}",
                "trait TraitWithDefaultBody { fn foo(self) {}; }",
                "trait TraitAcceptingMutableRef { fn foo(&mut self); }",
                "trait TraitWithTypeBoundOperation { fn identity() -> Self; }",
                "trait TraitWithAssociatedType { type Element; fn item(self, index: Field) -> Self::Element; }",
                "trait TraitWithAssociatedConstant { let Size: Field; }",
                "trait TraitWithAssociatedConstantWithDefaultValue { let Size: Field = 10; }",
                "trait GenericTrait<T> { fn elem(&mut self, index: Field) -> T; }",
                "trait GenericTraitWithConstraints<T> where T: SomeTrait { fn elem(self, index: Field) -> T; }",
                "trait TraitWithMultipleGenericParams<A, B, C> where A: SomeTrait, B: AnotherTrait<C> { let Size: Field; fn zero() -> Self; }",
            ],
        );

        parse_all_failing(
            trait_definition(),
            vec![
                "trait MissingBody",
                "trait WrongDelimiter { fn foo() -> u8, fn bar() -> u8 }",
                "trait WhereClauseWithoutGenerics where A: SomeTrait { }",
            ],
        );
    }

    #[test]
    fn parse_parenthesized_expression() {
        parse_all(
            atom(expression(), expression_no_constructors(), true),
            vec!["(0)", "(x+a)", "({(({{({(nested)})}}))})"],
        );
        parse_all_failing(
            atom(expression(), expression_no_constructors(), true),
            vec!["(x+a", "((x+a)", "(,)"],
        );
    }

    #[test]
    fn parse_tuple() {
        parse_all(tuple(expression()), vec!["()", "(x,)", "(a,b+2)", "(a,(b,c,),d,)"]);
    }

    #[test]
    fn parse_if_expr() {
        parse_all(
            if_expr(expression(), expression_no_constructors()),
            vec!["if x + a {  } else {  }", "if x {}", "if x {} else if y {} else {}"],
        );

        parse_all_failing(
            if_expr(expression(), expression_no_constructors()),
            vec!["if (x / a) + 1 {} else", "if foo then 1 else 2", "if true { 1 }else 3"],
        );
    }

    fn expr_to_lit(expr: ExpressionKind) -> Literal {
        match expr {
            ExpressionKind::Literal(literal) => literal,
            _ => unreachable!("expected a literal"),
        }
    }

    #[test]
    fn parse_int() {
        let int = parse_with(literal(), "5").unwrap();
        let hex = parse_with(literal(), "0x05").unwrap();

        match (expr_to_lit(int), expr_to_lit(hex)) {
            (Literal::Integer(int), Literal::Integer(hex)) => assert_eq!(int, hex),
            _ => unreachable!(),
        }
    }

    #[test]
    fn parse_string() {
        let expr = parse_with(literal(), r#""hello""#).unwrap();
        match expr_to_lit(expr) {
            Literal::Str(s) => assert_eq!(s, "hello"),
            _ => unreachable!(),
        };
    }

    #[test]
    fn parse_bool() {
        let expr_true = parse_with(literal(), "true").unwrap();
        let expr_false = parse_with(literal(), "false").unwrap();

        match (expr_to_lit(expr_true), expr_to_lit(expr_false)) {
            (Literal::Bool(t), Literal::Bool(f)) => {
                assert!(t);
                assert!(!f);
            }
            _ => unreachable!(),
        };
    }

    #[test]
    fn parse_module_declaration() {
        parse_with(module_declaration(), "mod foo").unwrap();
        parse_with(module_declaration(), "mod 1").unwrap_err();
    }

    #[test]
    fn parse_path() {
        let cases = vec![
            ("std", vec!["std"]),
            ("std::hash", vec!["std", "hash"]),
            ("std::hash::collections", vec!["std", "hash", "collections"]),
            ("dep::foo::bar", vec!["foo", "bar"]),
            ("crate::std::hash", vec!["std", "hash"]),
        ];

        for (src, expected_segments) in cases {
            let path: Path = parse_with(path(), src).unwrap();
            for (segment, expected) in path.segments.into_iter().zip(expected_segments) {
                assert_eq!(segment.0.contents, expected);
            }
        }

        parse_all_failing(path(), vec!["std::", "::std", "std::hash::", "foo::1"]);
    }

    #[test]
    fn parse_path_kinds() {
        let cases = vec![
            ("std", PathKind::Plain),
            ("dep::hash::collections", PathKind::Dep),
            ("crate::std::hash", PathKind::Crate),
        ];

        for (src, expected_path_kind) in cases {
            let path = parse_with(path(), src).unwrap();
            assert_eq!(path.kind, expected_path_kind);
        }

        parse_all_failing(
            path(),
            vec!["dep", "crate", "crate::std::crate", "foo::bar::crate", "foo::dep"],
        );
    }

    #[test]
    fn parse_unary() {
        parse_all(
            term(expression(), expression_no_constructors(), true),
            vec!["!hello", "-hello", "--hello", "-!hello", "!-hello"],
        );
        parse_all_failing(
            term(expression(), expression_no_constructors(), true),
            vec!["+hello", "/hello"],
        );
    }

    #[test]
    fn parse_use() {
        parse_all(
            use_statement(),
            vec![
                "use std::hash",
                "use std",
                "use foo::bar as hello",
                "use bar as bar",
                "use foo::{}",
                "use foo::{bar,}",
                "use foo::{bar, hello}",
                "use foo::{bar as bar2, hello}",
                "use foo::{bar as bar2, hello::{foo}, nested::{foo, bar}}",
                "use dep::{std::println, bar::baz}",
            ],
        );

        parse_all_failing(
            use_statement(),
            vec![
                "use std as ;",
                "use foobar as as;",
                "use hello:: as foo;",
                "use foo bar::baz",
                "use foo bar::{baz}",
                "use foo::{,}",
            ],
        );
    }

    #[test]
    fn parse_structs() {
        let cases = vec![
            "struct Foo { }",
            "struct Bar { ident: Field, }",
            "struct Baz { ident: Field, other: Field }",
            "#[attribute] struct Baz { ident: Field, other: Field }",
        ];
        parse_all(struct_definition(), cases);

        let failing = vec![
            "struct {  }",
            "struct Foo { bar: pub Field }",
            "struct Foo { bar: pub Field }",
            "#[oracle(some)] struct Foo { bar: Field }",
        ];
        parse_all_failing(struct_definition(), failing);
    }

    #[test]
    fn parse_type_aliases() {
        let cases = vec!["type foo = u8", "type bar = String", "type baz<T> = Vec<T>"];
        parse_all(type_alias_definition(), cases);

        let failing = vec!["type = u8", "type foo", "type foo = 1"];
        parse_all_failing(type_alias_definition(), failing);
    }

    #[test]
    fn parse_member_access() {
        let cases = vec!["a.b", "a + b.c", "foo.bar as u32"];
        parse_all(expression(), cases);
    }

    #[test]
    fn parse_constructor() {
        let cases = vec![
            "Bar { ident: 32 }",
            "Baz { other: 2 + 42, ident: foo() + 1 }",
            "Baz { other, ident: foo() + 1, foo }",
        ];
        parse_all(expression(), cases);

        parse_with(expression(), "Foo { a + b }").unwrap_err();
    }

    // Semicolons are:
    // - Required after non-expression statements
    // - Optional after for, if, block expressions
    // - Optional after an expression as the last statement of a block
    // - Required after an expression as the non-final statement of a block
    #[test]
    fn parse_semicolons() {
        let cases = vec![
            "{ if true {} if false {} foo }",
            "{ if true {}; if false {} foo }",
            "{ for x in 0..1 {} if false {} foo; }",
            "{ let x = 2; }",
            "{ expr1; expr2 }",
            "{ expr1; expr2; }",
        ];
        parse_all(block(expression()), cases);

        let failing = vec![
            // We disallow multiple semicolons after a statement unlike rust where it is a warning
            "{ test;; foo }",
            "{ for x in 0..1 {} foo if false {} }",
            "{ let x = 2 }",
            "{ expr1 expr2 }",
        ];
        parse_all_failing(block(expression()), failing);
    }

    #[test]
    fn statement_recovery() {
        let cases = vec![
            ("let a = 4 + 3", 0, "let a: unspecified = (4 + 3)"),
            ("let a: = 4 + 3", 1, "let a: error = (4 + 3)"),
            ("let = 4 + 3", 1, "let $error: unspecified = (4 + 3)"),
            ("let = ", 2, "let $error: unspecified = Error"),
            ("let", 3, "let $error: unspecified = Error"),
            ("foo = one two three", 1, "foo = plain::one"),
            ("constrain", 2, "constrain Error"),
            ("assert", 1, "constrain Error"),
            ("constrain x ==", 2, "constrain (plain::x == Error)"),
            ("assert(x ==)", 1, "constrain (plain::x == Error)"),
            ("assert(x == x, x)", 1, "constrain (plain::x == plain::x)"),
            ("assert_eq(x,)", 1, "constrain (Error == Error)"),
            ("assert_eq(x, x, x, x)", 1, "constrain (Error == Error)"),
            ("assert_eq(x, x, x)", 1, "constrain (plain::x == plain::x)"),
        ];

        let show_errors = |v| vecmap(v, ToString::to_string).join("\n");

        for (src, expected_errors, expected_result) in cases {
            let (opt, errors) = parse_recover(statement(expression()), src);
            let actual = opt.map(|ast| ast.to_string());
            let actual = if let Some(s) = &actual { s } else { "(none)" };

            assert_eq!((errors.len(), actual), (expected_errors, expected_result),
                "\nExpected {} error(s) and got {}:\n\n{}\n\nFrom input:   {}\nExpected AST: {}\nActual AST:   {}\n",
                expected_errors, errors.len(), show_errors(&errors), src, expected_result, actual
            );
        }
    }

    #[test]
    fn return_validation() {
        let cases = vec![
            ("{ return 42; }", 1, "{\n    Error\n}"),
            ("{ return 1; return 2; }", 2, "{\n    Error\n    Error\n}"),
            (
                "{ return 123; let foo = 4 + 3; }",
                1,
                "{\n    Error\n    let foo: unspecified = (4 + 3)\n}",
            ),
            ("{ return 1 + 2 }", 2, "{\n    Error\n}"),
            ("{ return; }", 1, "{\n    Error\n}"),
        ];

        let show_errors = |v| vecmap(&v, ToString::to_string).join("\n");

        let results = vecmap(&cases, |&(src, expected_errors, expected_result)| {
            let (opt, errors) = parse_recover(block(expression()), src);
            let actual = opt.map(|ast| ast.to_string());
            let actual = if let Some(s) = &actual { s.to_string() } else { "(none)".to_string() };

            let result =
                ((errors.len(), actual.clone()), (expected_errors, expected_result.to_string()));
            if result.0 != result.1 {
                let num_errors = errors.len();
                let shown_errors = show_errors(errors);
                eprintln!(
                    "\nExpected {} error(s) and got {}:\n\n{}\n\nFrom input:   {}\nExpected AST: {}\nActual AST:   {}\n",
                    expected_errors, num_errors, shown_errors, src, expected_result, actual);
            }
            result
        });

        assert_eq!(vecmap(&results, |t| t.0.clone()), vecmap(&results, |t| t.1.clone()),);
    }
}<|MERGE_RESOLUTION|>--- conflicted
+++ resolved
@@ -39,15 +39,9 @@
 use crate::{
     BinaryOp, BinaryOpKind, BlockExpression, ConstrainStatement, Distinctness, FunctionDefinition,
     FunctionReturnType, Ident, IfExpression, InfixExpression, LValue, Lambda, Literal,
-<<<<<<< HEAD
-    NoirFunction, NoirStruct, NoirTrait, NoirTypeAlias, Path, PathKind, Pattern, Recoverable,
-    Statement, TraitBound, TraitConstraint, TraitImpl, TraitImplItem, TraitItem, TypeImpl, UnaryOp,
-    UnresolvedTypeExpression, UseTree, UseTreeKind, Visibility,
-=======
     NoirFunction, NoirStruct, NoirTrait, NoirTraitImpl, NoirTypeAlias, Path, PathKind, Pattern,
-    Recoverable, TraitBound, TraitImplItem, TraitItem, TypeImpl, UnaryOp,
+    Recoverable, Statement, TraitBound, TraitImplItem, TraitItem, TypeImpl, UnaryOp,
     UnresolvedTraitConstraint, UnresolvedTypeExpression, UseTree, UseTreeKind, Visibility,
->>>>>>> 78fe2e3b
 };
 
 use chumsky::prelude::*;
