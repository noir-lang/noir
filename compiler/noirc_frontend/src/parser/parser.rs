//! This file contains the bulk of the implementation of noir's parser.
//!
//! Noir's parser is built off the [chumsky library](https://docs.rs/chumsky/latest/chumsky/)
//! for parser combinators. In this technique, parsers are built from smaller parsers that
//! parse e.g. only a single token. Then there are functions which can combine multiple
//! parsers together to create a larger one. These functions are called parser combinators.
//! For example, `a.then(b)` combines two parsers a and b and returns one that parses a
//! then parses b and fails if either fails. Other combinators like `a.or(b)` exist as well
//! and are used extensively. Note that these form a PEG grammar so if there are multiple
//! options as in `a.or(b)` the first matching parse will be chosen.
//!
//! Noir's grammar is not formally specified but can be estimated by inspecting each function.
//! For example, a function `f` parsing `choice((a, b, c))` can be roughly translated to
//! BNF as `f: a | b | c`.
//!
//! Occasionally there will also be recovery strategies present, either via `recover_via(Parser)`
//! or `recover_with(Strategy)`. The difference between the two functions isn't quite so important,
//! but both allow the parser to recover from a parsing error, log the error, and return an error
//! expression instead. These are used to parse cases such as `fn foo( { }` where we know the user
//! meant to write a function and thus we should log the error and return a function with no parameters,
//! rather than failing to parse a function and trying to subsequently parse a struct. Generally using
//! recovery strategies improves parser errors but using them incorrectly can be problematic since they
//! prevent other parsers from being tried afterward since there is no longer an error. Thus, they should
//! be limited to cases like the above `fn` example where it is clear we shouldn't back out of the
//! current parser to try alternative parsers in a `choice` expression.
use super::{
    foldl_with_span, labels::ParsingRuleLabel, parameter_name_recovery, parameter_recovery,
    parenthesized, then_commit, then_commit_ignore, top_level_statement_recovery, ExprParser,
    ForRange, NoirParser, ParsedModule, ParserError, ParserErrorReason, Precedence, SubModule,
    TopLevelStatement,
};
use super::{spanned, Item, ItemKind};
use crate::ast::{
    Expression, ExpressionKind, LetStatement, StatementKind, UnresolvedType, UnresolvedTypeData,
};
use crate::lexer::Lexer;
use crate::parser::{force, ignore_then_commit, statement_recovery};
use crate::token::{Attribute, Attributes, Keyword, SecondaryAttribute, Token, TokenKind};
use crate::{
    BinaryOp, BinaryOpKind, BlockExpression, ConstrainStatement, Distinctness, FunctionDefinition,
    FunctionReturnType, Ident, IfExpression, InfixExpression, LValue, Lambda, Literal,
    NoirFunction, NoirStruct, NoirTrait, NoirTraitImpl, NoirTypeAlias, Path, PathKind, Pattern,
    Recoverable, Statement, TraitBound, TraitImplItem, TraitItem, TypeImpl, UnaryOp,
    UnresolvedTraitConstraint, UnresolvedTypeExpression, UseTree, UseTreeKind, Visibility,
};

use chumsky::prelude::*;
use iter_extended::vecmap;
use noirc_errors::{Span, Spanned};

/// Entry function for the parser - also handles lexing internally.
///
/// Given a source_program string, return the ParsedModule Ast representation
/// of the program along with any parsing errors encountered. If the parsing errors
/// Vec is non-empty, there may be Error nodes in the Ast to fill in the gaps that
/// failed to parse. Otherwise the Ast is guaranteed to have 0 Error nodes.
pub fn parse_program(source_program: &str) -> (ParsedModule, Vec<ParserError>) {
    let (tokens, _lexing_errors) = Lexer::lex(source_program);
    let (module, parsing_errors) = program().parse_recovery_verbose(tokens);
    (module.unwrap(), parsing_errors)
}

/// program: module EOF
fn program() -> impl NoirParser<ParsedModule> {
    module().then_ignore(force(just(Token::EOF)))
}

/// module: top_level_statement module
///       | %empty
fn module() -> impl NoirParser<ParsedModule> {
    recursive(|module_parser| {
        empty()
            .map(|_| ParsedModule::default())
            .then(spanned(top_level_statement(module_parser)).repeated())
            .foldl(|mut program, (statement, span)| {
                let mut push_item = |kind| program.items.push(Item { kind, span });

                match statement {
                    TopLevelStatement::Function(f) => push_item(ItemKind::Function(f)),
                    TopLevelStatement::Module(m) => push_item(ItemKind::ModuleDecl(m)),
                    TopLevelStatement::Import(i) => push_item(ItemKind::Import(i)),
                    TopLevelStatement::Struct(s) => push_item(ItemKind::Struct(s)),
                    TopLevelStatement::Trait(t) => push_item(ItemKind::Trait(t)),
                    TopLevelStatement::TraitImpl(t) => push_item(ItemKind::TraitImpl(t)),
                    TopLevelStatement::Impl(i) => push_item(ItemKind::Impl(i)),
                    TopLevelStatement::TypeAlias(t) => push_item(ItemKind::TypeAlias(t)),
                    TopLevelStatement::SubModule(s) => push_item(ItemKind::Submodules(s)),
                    TopLevelStatement::Global(c) => push_item(ItemKind::Global(c)),
                    TopLevelStatement::Error => (),
                }
                program
            })
    })
}

/// top_level_statement: function_definition
///                    | struct_definition
///                    | trait_definition
///                    | implementation
///                    | submodule
///                    | module_declaration
///                    | use_statement
///                    | global_declaration
fn top_level_statement(
    module_parser: impl NoirParser<ParsedModule>,
) -> impl NoirParser<TopLevelStatement> {
    choice((
        function_definition(false).map(TopLevelStatement::Function),
        struct_definition(),
        trait_definition(),
        trait_implementation(),
        implementation(),
        type_alias_definition().then_ignore(force(just(Token::Semicolon))),
        submodule(module_parser.clone()),
        contract(module_parser),
        module_declaration().then_ignore(force(just(Token::Semicolon))),
        use_statement().then_ignore(force(just(Token::Semicolon))),
        global_declaration().then_ignore(force(just(Token::Semicolon))),
    ))
    .recover_via(top_level_statement_recovery())
}

/// global_declaration: 'global' ident global_type_annotation '=' literal
fn global_declaration() -> impl NoirParser<TopLevelStatement> {
    let p = ignore_then_commit(
        keyword(Keyword::Global).labelled(ParsingRuleLabel::Global),
        ident().map(Pattern::Identifier),
    );
    let p = then_commit(p, optional_type_annotation());
    let p = then_commit_ignore(p, just(Token::Assign));
    let p = then_commit(p, literal_or_collection(expression()).map_with_span(Expression::new));
    p.map(LetStatement::new_let).map(TopLevelStatement::Global)
}

/// submodule: 'mod' ident '{' module '}'
fn submodule(module_parser: impl NoirParser<ParsedModule>) -> impl NoirParser<TopLevelStatement> {
    keyword(Keyword::Mod)
        .ignore_then(ident())
        .then_ignore(just(Token::LeftBrace))
        .then(module_parser)
        .then_ignore(just(Token::RightBrace))
        .map(|(name, contents)| {
            TopLevelStatement::SubModule(SubModule { name, contents, is_contract: false })
        })
}

/// contract: 'contract' ident '{' module '}'
fn contract(module_parser: impl NoirParser<ParsedModule>) -> impl NoirParser<TopLevelStatement> {
    keyword(Keyword::Contract)
        .ignore_then(ident())
        .then_ignore(just(Token::LeftBrace))
        .then(module_parser)
        .then_ignore(just(Token::RightBrace))
        .map(|(name, contents)| {
            TopLevelStatement::SubModule(SubModule { name, contents, is_contract: true })
        })
}

/// function_definition: attribute function_modifiers 'fn' ident generics '(' function_parameters ')' function_return_type block
///                      function_modifiers 'fn' ident generics '(' function_parameters ')' function_return_type block
fn function_definition(allow_self: bool) -> impl NoirParser<NoirFunction> {
    attributes()
        .or_not()
        .then(function_modifiers())
        .then_ignore(keyword(Keyword::Fn))
        .then(ident())
        .then(generics())
        .then(parenthesized(function_parameters(allow_self)))
        .then(function_return_type())
        .then(where_clause())
        .then(spanned(block(fresh_statement())))
        .validate(|(((args, ret), where_clause), (body, body_span)), span, emit| {
            let ((((attributes, modifiers), name), generics), parameters) = args;

            // Validate collected attributes, filtering them into function and secondary variants
            let attrs = validate_attributes(attributes, span, emit);
            validate_where_clause(&generics, &where_clause, span, emit);
            FunctionDefinition {
                span: body_span,
                name,
                attributes: attrs,
                is_unconstrained: modifiers.0,
                is_open: modifiers.1,
                is_internal: modifiers.2,
                is_public: modifiers.3,
                generics,
                parameters,
                body,
                where_clause,
                return_type: ret.1,
                return_visibility: ret.0 .1,
                return_distinctness: ret.0 .0,
            }
            .into()
        })
}

/// function_modifiers: 'unconstrained'? 'open'? 'internal'?
///
/// returns (is_unconstrained, is_open, is_internal) for whether each keyword was present
fn function_modifiers() -> impl NoirParser<(bool, bool, bool, bool)> {
    keyword(Keyword::Unconstrained)
        .or_not()
        .then(keyword(Keyword::Pub).or_not())
        .then(keyword(Keyword::Open).or_not())
        .then(keyword(Keyword::Internal).or_not())
        .map(|(((unconstrained, public), open), internal)| {
            (unconstrained.is_some(), open.is_some(), internal.is_some(), public.is_some())
        })
}

/// non_empty_ident_list: ident ',' non_empty_ident_list
///                     | ident
///
/// generics: '<' non_empty_ident_list '>'
///         | %empty
fn generics() -> impl NoirParser<Vec<Ident>> {
    ident()
        .separated_by(just(Token::Comma))
        .allow_trailing()
        .at_least(1)
        .delimited_by(just(Token::Less), just(Token::Greater))
        .or_not()
        .map(|opt| opt.unwrap_or_default())
}

fn struct_definition() -> impl NoirParser<TopLevelStatement> {
    use self::Keyword::Struct;
    use Token::*;

    let fields = struct_fields().delimited_by(just(LeftBrace), just(RightBrace)).recover_with(
        nested_delimiters(
            LeftBrace,
            RightBrace,
            [(LeftParen, RightParen), (LeftBracket, RightBracket)],
            |_| vec![],
        ),
    );

    attributes()
        .or_not()
        .then_ignore(keyword(Struct))
        .then(ident())
        .then(generics())
        .then(fields)
        .validate(|(((raw_attributes, name), generics), fields), span, emit| {
            let attributes = validate_struct_attributes(raw_attributes, span, emit);
            TopLevelStatement::Struct(NoirStruct { name, attributes, generics, fields, span })
        })
}

fn type_alias_definition() -> impl NoirParser<TopLevelStatement> {
    use self::Keyword::Type;

    let p = ignore_then_commit(keyword(Type), ident());
    let p = then_commit(p, generics());
    let p = then_commit_ignore(p, just(Token::Assign));
    let p = then_commit(p, parse_type());

    p.map_with_span(|((name, generics), typ), span| {
        TopLevelStatement::TypeAlias(NoirTypeAlias { name, generics, typ, span })
    })
}

fn lambda_return_type() -> impl NoirParser<UnresolvedType> {
    just(Token::Arrow)
        .ignore_then(parse_type())
        .or_not()
        .map(|ret| ret.unwrap_or_else(UnresolvedType::unspecified))
}

fn function_return_type() -> impl NoirParser<((Distinctness, Visibility), FunctionReturnType)> {
    just(Token::Arrow)
        .ignore_then(optional_distinctness())
        .then(optional_visibility())
        .then(spanned(parse_type()))
        .or_not()
        .map_with_span(|ret, span| match ret {
            Some((head, (ty, _))) => (head, FunctionReturnType::Ty(ty)),
            None => (
                (Distinctness::DuplicationAllowed, Visibility::Private),
                FunctionReturnType::Default(span),
            ),
        })
}

fn attribute() -> impl NoirParser<Attribute> {
    token_kind(TokenKind::Attribute).map(|token| match token {
        Token::Attribute(attribute) => attribute,
        _ => unreachable!(),
    })
}

fn attributes() -> impl NoirParser<Vec<Attribute>> {
    attribute().repeated()
}

fn struct_fields() -> impl NoirParser<Vec<(Ident, UnresolvedType)>> {
    ident()
        .then_ignore(just(Token::Colon))
        .then(parse_type())
        .separated_by(just(Token::Comma))
        .allow_trailing()
}

fn lambda_parameters() -> impl NoirParser<Vec<(Pattern, UnresolvedType)>> {
    let typ = parse_type().recover_via(parameter_recovery());
    let typ = just(Token::Colon).ignore_then(typ);

    let parameter = pattern()
        .recover_via(parameter_name_recovery())
        .then(typ.or_not().map(|typ| typ.unwrap_or_else(UnresolvedType::unspecified)));

    parameter
        .separated_by(just(Token::Comma))
        .allow_trailing()
        .labelled(ParsingRuleLabel::Parameter)
}

fn function_parameters<'a>(
    allow_self: bool,
) -> impl NoirParser<Vec<(Pattern, UnresolvedType, Visibility)>> + 'a {
    let typ = parse_type().recover_via(parameter_recovery());

    let full_parameter = pattern()
        .recover_via(parameter_name_recovery())
        .then_ignore(just(Token::Colon))
        .then(optional_visibility())
        .then(typ)
        .map(|((name, visibility), typ)| (name, typ, visibility));

    let self_parameter = if allow_self { self_parameter().boxed() } else { nothing().boxed() };

    let parameter = full_parameter.or(self_parameter);

    parameter
        .separated_by(just(Token::Comma))
        .allow_trailing()
        .labelled(ParsingRuleLabel::Parameter)
}

/// This parser always parses no input and fails
fn nothing<T>() -> impl NoirParser<T> {
    one_of([]).map(|_| unreachable!())
}

fn self_parameter() -> impl NoirParser<(Pattern, UnresolvedType, Visibility)> {
    let refmut_pattern = just(Token::Ampersand).then_ignore(keyword(Keyword::Mut));
    let mut_pattern = keyword(Keyword::Mut);

    refmut_pattern
        .or(mut_pattern)
        .map_with_span(|token, span| (token, span))
        .or_not()
        .then(filter_map(move |span, found: Token| match found {
            Token::Ident(ref word) if word == "self" => Ok(span),
            _ => Err(ParserError::expected_label(ParsingRuleLabel::Parameter, found, span)),
        }))
        .map(|(pattern_keyword, span)| {
            let ident = Ident::new("self".to_string(), span);
            let path = Path::from_single("Self".to_owned(), span);
            let mut self_type = UnresolvedTypeData::Named(path, vec![]).with_span(span);
            let mut pattern = Pattern::Identifier(ident);

            match pattern_keyword {
                Some((Token::Ampersand, _)) => {
                    self_type =
                        UnresolvedTypeData::MutableReference(Box::new(self_type)).with_span(span);
                }
                Some((Token::Keyword(_), span)) => {
                    pattern = Pattern::Mutable(Box::new(pattern), span);
                }
                _ => (),
            }

            (pattern, self_type, Visibility::Private)
        })
}

fn trait_definition() -> impl NoirParser<TopLevelStatement> {
    keyword(Keyword::Trait)
        .ignore_then(ident())
        .then(generics())
        .then(where_clause())
        .then_ignore(just(Token::LeftBrace))
        .then(trait_body())
        .then_ignore(just(Token::RightBrace))
        .validate(|(((name, generics), where_clause), items), span, emit| {
            validate_where_clause(&generics, &where_clause, span, emit);
            emit(ParserError::with_reason(ParserErrorReason::ExperimentalFeature("Traits"), span));
            TopLevelStatement::Trait(NoirTrait { name, generics, where_clause, span, items })
        })
}

fn trait_body() -> impl NoirParser<Vec<TraitItem>> {
    trait_function_declaration()
        .or(trait_type_declaration())
        .or(trait_constant_declaration())
        .repeated()
}

fn optional_default_value() -> impl NoirParser<Option<Expression>> {
    ignore_then_commit(just(Token::Assign), expression()).or_not()
}

fn trait_constant_declaration() -> impl NoirParser<TraitItem> {
    keyword(Keyword::Let)
        .ignore_then(ident())
        .then_ignore(just(Token::Colon))
        .then(parse_type())
        .then(optional_default_value())
        .then_ignore(just(Token::Semicolon))
        .map(|((name, typ), default_value)| TraitItem::Constant { name, typ, default_value })
}

/// trait_function_declaration: 'fn' ident generics '(' declaration_parameters ')' function_return_type
fn trait_function_declaration() -> impl NoirParser<TraitItem> {
    let trait_function_body_or_semicolon =
        block(fresh_statement()).map(Option::from).or(just(Token::Semicolon).map(|_| Option::None));

    keyword(Keyword::Fn)
        .ignore_then(ident())
        .then(generics())
        .then(parenthesized(function_declaration_parameters()))
        .then(function_return_type().map(|(_, typ)| typ))
        .then(where_clause())
        .then(trait_function_body_or_semicolon)
        .validate(
            |(((((name, generics), parameters), return_type), where_clause), body), span, emit| {
                validate_where_clause(&generics, &where_clause, span, emit);
                TraitItem::Function { name, generics, parameters, return_type, where_clause, body }
            },
        )
}

fn validate_attributes(
    attributes: Option<Vec<Attribute>>,
    span: Span,
    emit: &mut dyn FnMut(ParserError),
) -> Attributes {
    if attributes.is_none() {
        return Attributes::empty();
    }

    let attrs = attributes.unwrap();

    let mut primary = None;
    let mut secondary = Vec::new();

    for attribute in attrs {
        match attribute {
            Attribute::Function(attr) => {
                if primary.is_some() {
                    emit(ParserError::with_reason(
                        ParserErrorReason::MultipleFunctionAttributesFound,
                        span,
                    ));
                }
                primary = Some(attr);
            }
            Attribute::Secondary(attr) => secondary.push(attr),
        }
    }

    Attributes { function: primary, secondary }
}

fn validate_struct_attributes(
    attributes: Option<Vec<Attribute>>,
    span: Span,
    emit: &mut dyn FnMut(ParserError),
) -> Vec<SecondaryAttribute> {
    let attrs = attributes.unwrap_or_default();
    let mut struct_attributes = vec![];

    for attribute in attrs {
        match attribute {
            Attribute::Function(..) => {
                emit(ParserError::with_reason(
                    ParserErrorReason::NoFunctionAttributesAllowedOnStruct,
                    span,
                ));
            }
            Attribute::Secondary(attr) => struct_attributes.push(attr),
        }
    }

    struct_attributes
}

fn validate_where_clause(
    generics: &Vec<Ident>,
    where_clause: &Vec<UnresolvedTraitConstraint>,
    span: Span,
    emit: &mut dyn FnMut(ParserError),
) {
    if !where_clause.is_empty() && generics.is_empty() {
        emit(ParserError::with_reason(ParserErrorReason::WhereClauseOnNonGenericFunction, span));
    }
}

/// Function declaration parameters differ from other parameters in that parameter
/// patterns are not allowed in declarations. All parameters must be identifiers.
fn function_declaration_parameters() -> impl NoirParser<Vec<(Ident, UnresolvedType)>> {
    let typ = parse_type().recover_via(parameter_recovery());
    let typ = just(Token::Colon).ignore_then(typ);

    let full_parameter = ident().recover_via(parameter_name_recovery()).then(typ);
    let self_parameter = self_parameter().validate(|param, span, emit| {
        match param.0 {
            Pattern::Identifier(ident) => (ident, param.1),
            other => {
                emit(ParserError::with_reason(
                    ParserErrorReason::PatternInTraitFunctionParameter,
                    span,
                ));
                // into_ident panics on tuple or struct patterns but should be fine to call here
                // since the `self` parser can only parse `self`, `mut self` or `&mut self`.
                (other.into_ident(), param.1)
            }
        }
    });

    let parameter = full_parameter.or(self_parameter);

    parameter
        .separated_by(just(Token::Comma))
        .allow_trailing()
        .labelled(ParsingRuleLabel::Parameter)
}

/// trait_type_declaration: 'type' ident generics
fn trait_type_declaration() -> impl NoirParser<TraitItem> {
    keyword(Keyword::Type)
        .ignore_then(ident())
        .then_ignore(just(Token::Semicolon))
        .map(|name| TraitItem::Type { name })
}

/// Parses a non-trait implementation, adding a set of methods to a type.
///
/// implementation: 'impl' generics type '{' function_definition ... '}'
fn implementation() -> impl NoirParser<TopLevelStatement> {
    keyword(Keyword::Impl)
        .ignore_then(generics())
        .then(parse_type().map_with_span(|typ, span| (typ, span)))
        .then_ignore(just(Token::LeftBrace))
        .then(function_definition(true).repeated())
        .then_ignore(just(Token::RightBrace))
        .map(|((generics, (object_type, type_span)), methods)| {
            TopLevelStatement::Impl(TypeImpl { generics, object_type, type_span, methods })
        })
}

/// Parses a trait implementation, implementing a particular trait for a type.
/// This has a similar syntax to `implementation`, but the `for type` clause is required,
/// and an optional `where` clause is also useable.
///
/// trait_implementation: 'impl' generics ident generic_args for type '{' trait_implementation_body '}'
fn trait_implementation() -> impl NoirParser<TopLevelStatement> {
    keyword(Keyword::Impl)
        .ignore_then(generics())
        .then(path())
        .then(generic_type_args(parse_type()))
        .then_ignore(keyword(Keyword::For))
        .then(parse_type())
        .then(where_clause())
        .then_ignore(just(Token::LeftBrace))
        .then(trait_implementation_body())
        .then_ignore(just(Token::RightBrace))
        .validate(|args, span, emit| {
            let ((other_args, where_clause), items) = args;
            let (((impl_generics, trait_name), trait_generics), object_type) = other_args;

            emit(ParserError::with_reason(ParserErrorReason::ExperimentalFeature("Traits"), span));
            TopLevelStatement::TraitImpl(NoirTraitImpl {
                impl_generics,
                trait_name,
                trait_generics,
                object_type,
                items,
                where_clause,
            })
        })
}

fn trait_implementation_body() -> impl NoirParser<Vec<TraitImplItem>> {
    let function = function_definition(true).map(TraitImplItem::Function);

    let alias = keyword(Keyword::Type)
        .ignore_then(ident())
        .then_ignore(just(Token::Assign))
        .then(parse_type())
        .then_ignore(just(Token::Semicolon))
        .map(|(name, alias)| TraitImplItem::Type { name, alias });

    function.or(alias).repeated()
}

fn where_clause() -> impl NoirParser<Vec<UnresolvedTraitConstraint>> {
    struct MultiTraitConstraint {
        typ: UnresolvedType,
        trait_bounds: Vec<TraitBound>,
    }

    let constraints = parse_type().then_ignore(just(Token::Colon)).then(trait_bounds()).validate(
        |(typ, trait_bounds), span, emit| {
            emit(ParserError::with_reason(ParserErrorReason::ExperimentalFeature("Traits"), span));
            MultiTraitConstraint { typ, trait_bounds }
        },
    );

    keyword(Keyword::Where)
        .ignore_then(constraints.separated_by(just(Token::Comma)))
        .or_not()
        .map(|option| option.unwrap_or_default())
        .map(|x: Vec<MultiTraitConstraint>| {
            let mut result: Vec<UnresolvedTraitConstraint> = Vec::new();
            for constraint in x {
                for bound in constraint.trait_bounds {
                    result.push(UnresolvedTraitConstraint {
                        typ: constraint.typ.clone(),
                        trait_bound: bound,
                    });
                }
            }
            result
        })
}

fn trait_bounds() -> impl NoirParser<Vec<TraitBound>> {
    trait_bound().separated_by(just(Token::Plus)).at_least(1).allow_trailing()
}

fn trait_bound() -> impl NoirParser<TraitBound> {
    path().then(generic_type_args(parse_type())).map(|(trait_path, trait_generics)| TraitBound {
        trait_path,
        trait_generics,
        trait_id: None,
    })
}

fn block_expr<'a>(statement: impl NoirParser<Statement> + 'a) -> impl NoirParser<Expression> + 'a {
    block(statement).map(ExpressionKind::Block).map_with_span(Expression::new)
}

fn block<'a>(statement: impl NoirParser<Statement> + 'a) -> impl NoirParser<BlockExpression> + 'a {
    use Token::*;
    statement
        .recover_via(statement_recovery())
        .then(just(Semicolon).or_not().map_with_span(|s, span| (s, span)))
        .map_with_span(|(kind, rest), span| (Statement { kind, span }, rest))
        .repeated()
        .validate(check_statements_require_semicolon)
        .delimited_by(just(LeftBrace), just(RightBrace))
        .recover_with(nested_delimiters(
            LeftBrace,
            RightBrace,
            [(LeftParen, RightParen), (LeftBracket, RightBracket)],
            |span| vec![Statement { kind: StatementKind::Error, span }],
        ))
        .map(BlockExpression)
}

fn check_statements_require_semicolon(
    statements: Vec<(Statement, (Option<Token>, Span))>,
    _span: Span,
    emit: &mut dyn FnMut(ParserError),
) -> Vec<Statement> {
    let last = statements.len().saturating_sub(1);
    let iter = statements.into_iter().enumerate();
    vecmap(iter, |(i, (statement, (semicolon, span)))| {
        statement.add_semicolon(semicolon, span, i == last, emit)
    })
}

/// Parse an optional ': type'
fn optional_type_annotation<'a>() -> impl NoirParser<UnresolvedType> + 'a {
    ignore_then_commit(just(Token::Colon), parse_type())
        .or_not()
        .map(|r#type| r#type.unwrap_or_else(UnresolvedType::unspecified))
}

fn module_declaration() -> impl NoirParser<TopLevelStatement> {
    keyword(Keyword::Mod).ignore_then(ident()).map(TopLevelStatement::Module)
}

fn use_statement() -> impl NoirParser<TopLevelStatement> {
    keyword(Keyword::Use).ignore_then(use_tree()).map(TopLevelStatement::Import)
}

fn keyword(keyword: Keyword) -> impl NoirParser<Token> {
    just(Token::Keyword(keyword))
}

fn token_kind(token_kind: TokenKind) -> impl NoirParser<Token> {
    filter_map(move |span, found: Token| {
        if found.kind() == token_kind {
            Ok(found)
        } else {
            Err(ParserError::expected_label(
                ParsingRuleLabel::TokenKind(token_kind.clone()),
                found,
                span,
            ))
        }
    })
}

fn path() -> impl NoirParser<Path> {
    let idents = || ident().separated_by(just(Token::DoubleColon)).at_least(1);
    let make_path = |kind| move |segments| Path { segments, kind };

    let prefix = |key| keyword(key).ignore_then(just(Token::DoubleColon));
    let path_kind = |key, kind| prefix(key).ignore_then(idents()).map(make_path(kind));

    choice((
        path_kind(Keyword::Crate, PathKind::Crate),
        path_kind(Keyword::Dep, PathKind::Dep),
        idents().map(make_path(PathKind::Plain)),
    ))
}

fn empty_path() -> impl NoirParser<Path> {
    let make_path = |kind| move |_| Path { segments: Vec::new(), kind };
    let path_kind = |key, kind| keyword(key).map(make_path(kind));

    choice((path_kind(Keyword::Crate, PathKind::Crate), path_kind(Keyword::Dep, PathKind::Dep)))
}

fn rename() -> impl NoirParser<Option<Ident>> {
    ignore_then_commit(keyword(Keyword::As), ident()).or_not()
}

fn use_tree() -> impl NoirParser<UseTree> {
    recursive(|use_tree| {
        let simple = path().then(rename()).map(|(mut prefix, alias)| {
            let ident = prefix.pop();
            UseTree { prefix, kind: UseTreeKind::Path(ident, alias) }
        });

        let list = {
            let prefix = path().or(empty_path()).then_ignore(just(Token::DoubleColon));
            let tree = use_tree
                .separated_by(just(Token::Comma))
                .allow_trailing()
                .delimited_by(just(Token::LeftBrace), just(Token::RightBrace))
                .map(UseTreeKind::List);

            prefix.then(tree).map(|(prefix, kind)| UseTree { prefix, kind })
        };

        choice((list, simple))
    })
}

fn ident() -> impl NoirParser<Ident> {
    token_kind(TokenKind::Ident).map_with_span(Ident::from_token)
}

<<<<<<< HEAD
fn statement<'a, P>(expr_parser: P) -> impl NoirParser<StatementKind> + 'a
=======
fn statement<'a, P, P2>(expr_parser: P, expr_no_constructors: P2) -> impl NoirParser<Statement> + 'a
>>>>>>> 0e266ebc
where
    P: ExprParser + 'a,
    P2: ExprParser + 'a,
{
<<<<<<< HEAD
    choice((
        constrain(expr_parser.clone()),
        assertion(expr_parser.clone()),
        assertion_eq(expr_parser.clone()),
        declaration(expr_parser.clone()),
        assignment(expr_parser.clone()),
        return_statement(expr_parser.clone()),
        expr_parser.map(StatementKind::Expression),
    ))
=======
    recursive(|statement| {
        choice((
            constrain(expr_parser.clone()),
            assertion(expr_parser.clone()),
            assertion_eq(expr_parser.clone()),
            declaration(expr_parser.clone()),
            assignment(expr_parser.clone()),
            for_loop(expr_no_constructors, statement),
            return_statement(expr_parser.clone()),
            expr_parser.map(Statement::Expression),
        ))
    })
}

fn fresh_statement() -> impl NoirParser<Statement> {
    statement(expression(), expression_no_constructors())
>>>>>>> 0e266ebc
}

fn constrain<'a, P>(expr_parser: P) -> impl NoirParser<StatementKind> + 'a
where
    P: ExprParser + 'a,
{
    ignore_then_commit(
        keyword(Keyword::Constrain).labelled(ParsingRuleLabel::Statement),
        expr_parser,
    )
    .map(|expr| StatementKind::Constrain(ConstrainStatement(expr, None)))
    .validate(|expr, span, emit| {
        emit(ParserError::with_reason(ParserErrorReason::ConstrainDeprecated, span));
        expr
    })
}

fn assertion<'a, P>(expr_parser: P) -> impl NoirParser<StatementKind> + 'a
where
    P: ExprParser + 'a,
{
    let argument_parser =
        expr_parser.separated_by(just(Token::Comma)).allow_trailing().at_least(1).at_most(2);

    ignore_then_commit(keyword(Keyword::Assert), parenthesized(argument_parser))
        .labelled(ParsingRuleLabel::Statement)
        .validate(|expressions, span, emit| {
            let condition = expressions.get(0).unwrap_or(&Expression::error(span)).clone();
            let mut message_str = None;

            if let Some(message) = expressions.get(1) {
                if let ExpressionKind::Literal(Literal::Str(message)) = &message.kind {
                    message_str = Some(message.clone());
                } else {
                    emit(ParserError::with_reason(ParserErrorReason::AssertMessageNotString, span));
                }
            }

            StatementKind::Constrain(ConstrainStatement(condition, message_str))
        })
}

fn assertion_eq<'a, P>(expr_parser: P) -> impl NoirParser<StatementKind> + 'a
where
    P: ExprParser + 'a,
{
    let argument_parser =
        expr_parser.separated_by(just(Token::Comma)).allow_trailing().at_least(2).at_most(3);

    ignore_then_commit(keyword(Keyword::AssertEq), parenthesized(argument_parser))
        .labelled(ParsingRuleLabel::Statement)
        .validate(|exprs: Vec<Expression>, span, emit| {
            let predicate = Expression::new(
                ExpressionKind::Infix(Box::new(InfixExpression {
                    lhs: exprs.get(0).unwrap_or(&Expression::error(span)).clone(),
                    rhs: exprs.get(1).unwrap_or(&Expression::error(span)).clone(),
                    operator: Spanned::from(span, BinaryOpKind::Equal),
                })),
                span,
            );
            let mut message_str = None;

            if let Some(message) = exprs.get(2) {
                if let ExpressionKind::Literal(Literal::Str(message)) = &message.kind {
                    message_str = Some(message.clone());
                } else {
                    emit(ParserError::with_reason(ParserErrorReason::AssertMessageNotString, span));
                }
            }
            StatementKind::Constrain(ConstrainStatement(predicate, message_str))
        })
}

fn declaration<'a, P>(expr_parser: P) -> impl NoirParser<StatementKind> + 'a
where
    P: ExprParser + 'a,
{
    let p =
        ignore_then_commit(keyword(Keyword::Let).labelled(ParsingRuleLabel::Statement), pattern());
    let p = p.then(optional_type_annotation());
    let p = then_commit_ignore(p, just(Token::Assign));
    let p = then_commit(p, expr_parser);
    p.map(StatementKind::new_let)
}

fn pattern() -> impl NoirParser<Pattern> {
    recursive(|pattern| {
        let ident_pattern = ident().map(Pattern::Identifier).map_err(|mut error| {
            if matches!(error.found(), Token::IntType(..)) {
                error = ParserError::with_reason(
                    ParserErrorReason::ExpectedPatternButFoundType(error.found().clone()),
                    error.span(),
                );
            }

            error
        });

        let mut_pattern = keyword(Keyword::Mut)
            .ignore_then(pattern.clone())
            .map_with_span(|inner, span| Pattern::Mutable(Box::new(inner), span));

        let short_field = ident().map(|name| (name.clone(), Pattern::Identifier(name)));
        let long_field = ident().then_ignore(just(Token::Colon)).then(pattern.clone());

        let struct_pattern_fields = long_field
            .or(short_field)
            .separated_by(just(Token::Comma))
            .delimited_by(just(Token::LeftBrace), just(Token::RightBrace));

        let struct_pattern = path()
            .then(struct_pattern_fields)
            .map_with_span(|(typename, fields), span| Pattern::Struct(typename, fields, span));

        let tuple_pattern = pattern
            .separated_by(just(Token::Comma))
            .delimited_by(just(Token::LeftParen), just(Token::RightParen))
            .map_with_span(Pattern::Tuple);

        choice((mut_pattern, tuple_pattern, struct_pattern, ident_pattern))
    })
    .labelled(ParsingRuleLabel::Pattern)
}

fn assignment<'a, P>(expr_parser: P) -> impl NoirParser<StatementKind> + 'a
where
    P: ExprParser + 'a,
{
    let fallible =
        lvalue(expr_parser.clone()).then(assign_operator()).labelled(ParsingRuleLabel::Statement);

    then_commit(fallible, expr_parser).map_with_span(
        |((identifier, operator), expression), span| {
            StatementKind::assign(identifier, operator, expression, span)
        },
    )
}

/// Parse an assignment operator `=` optionally prefixed by a binary operator for a combined
/// assign statement shorthand. Notably, this must handle a few corner cases with how `>>` is
/// lexed as two separate greater-than operators rather than a single right-shift.
fn assign_operator() -> impl NoirParser<Token> {
    let shorthand_operators = Token::assign_shorthand_operators();
    // We need to explicitly check for right_shift here since it is actually
    // two separate greater-than operators.
    let shorthand_operators = right_shift_operator().or(one_of(shorthand_operators));
    let shorthand_syntax = shorthand_operators.then_ignore(just(Token::Assign));

    // Since >> is lexed as two separate greater-thans, >>= is lexed as > >=, so
    // we need to account for that case here as well.
    let right_shift_fix =
        just(Token::Greater).then(just(Token::GreaterEqual)).map(|_| Token::ShiftRight);

    let shorthand_syntax = shorthand_syntax.or(right_shift_fix);
    just(Token::Assign).or(shorthand_syntax)
}

enum LValueRhs {
    MemberAccess(Ident),
    Index(Expression),
}

fn lvalue<'a, P>(expr_parser: P) -> impl NoirParser<LValue>
where
    P: ExprParser + 'a,
{
    let l_ident = ident().map(LValue::Ident);

    let l_member_rhs = just(Token::Dot).ignore_then(field_name()).map(LValueRhs::MemberAccess);

    let l_index = expr_parser
        .delimited_by(just(Token::LeftBracket), just(Token::RightBracket))
        .map(LValueRhs::Index);

    let dereferences = just(Token::Star).repeated();

    let lvalues =
        l_ident.then(l_member_rhs.or(l_index).repeated()).foldl(|lvalue, rhs| match rhs {
            LValueRhs::MemberAccess(field_name) => {
                LValue::MemberAccess { object: Box::new(lvalue), field_name }
            }
            LValueRhs::Index(index) => LValue::Index { array: Box::new(lvalue), index },
        });

    dereferences.then(lvalues).foldr(|_, lvalue| LValue::Dereference(Box::new(lvalue)))
}

fn parse_type<'a>() -> impl NoirParser<UnresolvedType> + 'a {
    recursive(parse_type_inner)
}

fn parse_type_inner(
    recursive_type_parser: impl NoirParser<UnresolvedType>,
) -> impl NoirParser<UnresolvedType> {
    choice((
        field_type(),
        int_type(),
        bool_type(),
        string_type(),
        format_string_type(recursive_type_parser.clone()),
        named_type(recursive_type_parser.clone()),
        array_type(recursive_type_parser.clone()),
        recursive_type_parser.clone().delimited_by(just(Token::LeftParen), just(Token::RightParen)),
        tuple_type(recursive_type_parser.clone()),
        function_type(recursive_type_parser.clone()),
        mutable_reference_type(recursive_type_parser),
    ))
}

fn optional_visibility() -> impl NoirParser<Visibility> {
    keyword(Keyword::Pub).or_not().map(|opt| match opt {
        Some(_) => Visibility::Public,
        None => Visibility::Private,
    })
}

fn optional_distinctness() -> impl NoirParser<Distinctness> {
    keyword(Keyword::Distinct).or_not().map(|opt| match opt {
        Some(_) => Distinctness::Distinct,
        None => Distinctness::DuplicationAllowed,
    })
}

fn maybe_comp_time() -> impl NoirParser<()> {
    keyword(Keyword::CompTime).or_not().validate(|opt, span, emit| {
        if opt.is_some() {
            emit(ParserError::with_reason(ParserErrorReason::ComptimeDeprecated, span));
        }
    })
}

fn field_type() -> impl NoirParser<UnresolvedType> {
    maybe_comp_time()
        .then_ignore(keyword(Keyword::Field))
        .map_with_span(|_, span| UnresolvedTypeData::FieldElement.with_span(span))
}

fn bool_type() -> impl NoirParser<UnresolvedType> {
    maybe_comp_time()
        .then_ignore(keyword(Keyword::Bool))
        .map_with_span(|_, span| UnresolvedTypeData::Bool.with_span(span))
}

fn string_type() -> impl NoirParser<UnresolvedType> {
    keyword(Keyword::String)
        .ignore_then(
            type_expression().delimited_by(just(Token::Less), just(Token::Greater)).or_not(),
        )
        .map_with_span(|expr, span| UnresolvedTypeData::String(expr).with_span(span))
}

fn format_string_type(
    type_parser: impl NoirParser<UnresolvedType>,
) -> impl NoirParser<UnresolvedType> {
    keyword(Keyword::FormatString)
        .ignore_then(
            type_expression()
                .then_ignore(just(Token::Comma))
                .then(type_parser)
                .delimited_by(just(Token::Less), just(Token::Greater)),
        )
        .map_with_span(|(size, fields), span| {
            UnresolvedTypeData::FormatString(size, Box::new(fields)).with_span(span)
        })
}

fn int_type() -> impl NoirParser<UnresolvedType> {
    maybe_comp_time()
        .then(filter_map(|span, token: Token| match token {
            Token::IntType(int_type) => Ok(int_type),
            unexpected => {
                Err(ParserError::expected_label(ParsingRuleLabel::IntegerType, unexpected, span))
            }
        }))
        .validate(|(_, token), span, emit| {
            let typ = UnresolvedTypeData::from_int_token(token).with_span(span);
            if let UnresolvedTypeData::Integer(crate::Signedness::Signed, _) = &typ.typ {
                let reason = ParserErrorReason::ExperimentalFeature("Signed integer types");
                emit(ParserError::with_reason(reason, span));
            }
            typ
        })
}

fn named_type(type_parser: impl NoirParser<UnresolvedType>) -> impl NoirParser<UnresolvedType> {
    path()
        .then(generic_type_args(type_parser))
        .map_with_span(|(path, args), span| UnresolvedTypeData::Named(path, args).with_span(span))
}

fn generic_type_args(
    type_parser: impl NoirParser<UnresolvedType>,
) -> impl NoirParser<Vec<UnresolvedType>> {
    type_parser
        // Without checking for a terminating ',' or '>' here we may incorrectly
        // parse a generic `N * 2` as just the type `N` then fail when there is no
        // separator afterward. Failing early here ensures we try the `type_expression`
        // parser afterward.
        .then_ignore(one_of([Token::Comma, Token::Greater]).rewind())
        .or(type_expression()
            .map_with_span(|expr, span| UnresolvedTypeData::Expression(expr).with_span(span)))
        .separated_by(just(Token::Comma))
        .allow_trailing()
        .at_least(1)
        .delimited_by(just(Token::Less), just(Token::Greater))
        .or_not()
        .map(Option::unwrap_or_default)
}

fn array_type(type_parser: impl NoirParser<UnresolvedType>) -> impl NoirParser<UnresolvedType> {
    just(Token::LeftBracket)
        .ignore_then(type_parser)
        .then(just(Token::Semicolon).ignore_then(type_expression()).or_not())
        .then_ignore(just(Token::RightBracket))
        .map_with_span(|(element_type, size), span| {
            UnresolvedTypeData::Array(size, Box::new(element_type)).with_span(span)
        })
}

fn type_expression() -> impl NoirParser<UnresolvedTypeExpression> {
    recursive(|expr| {
        expression_with_precedence(
            Precedence::lowest_type_precedence(),
            expr,
            nothing(),
            nothing(),
            true,
            false,
        )
    })
    .labelled(ParsingRuleLabel::TypeExpression)
    .try_map(UnresolvedTypeExpression::from_expr)
}

fn tuple_type<T>(type_parser: T) -> impl NoirParser<UnresolvedType>
where
    T: NoirParser<UnresolvedType>,
{
    let fields = type_parser.separated_by(just(Token::Comma)).allow_trailing();
    parenthesized(fields).map_with_span(|fields, span| {
        if fields.is_empty() {
            UnresolvedTypeData::Unit.with_span(span)
        } else {
            UnresolvedTypeData::Tuple(fields).with_span(span)
        }
    })
}

fn function_type<T>(type_parser: T) -> impl NoirParser<UnresolvedType>
where
    T: NoirParser<UnresolvedType>,
{
    let args = parenthesized(type_parser.clone().separated_by(just(Token::Comma)).allow_trailing());

    let env = just(Token::LeftBracket)
        .ignore_then(type_parser.clone())
        .then_ignore(just(Token::RightBracket))
        .or_not()
        .map_with_span(|t, span| t.unwrap_or_else(|| UnresolvedTypeData::Unit.with_span(span)));

    keyword(Keyword::Fn)
        .ignore_then(env)
        .then(args)
        .then_ignore(just(Token::Arrow))
        .then(type_parser)
        .map_with_span(|((env, args), ret), span| {
            UnresolvedTypeData::Function(args, Box::new(ret), Box::new(env)).with_span(span)
        })
}

fn mutable_reference_type<T>(type_parser: T) -> impl NoirParser<UnresolvedType>
where
    T: NoirParser<UnresolvedType>,
{
    just(Token::Ampersand)
        .ignore_then(keyword(Keyword::Mut))
        .ignore_then(type_parser)
        .map_with_span(|element, span| {
            UnresolvedTypeData::MutableReference(Box::new(element)).with_span(span)
        })
}

fn expression() -> impl ExprParser {
    recursive(|expr| {
        expression_with_precedence(
            Precedence::Lowest,
            expr.clone(),
            expression_no_constructors(),
            statement(expr, expression_no_constructors()),
            false,
            true,
        )
    })
    .labelled(ParsingRuleLabel::Expression)
}

fn expression_no_constructors() -> impl ExprParser {
    recursive(|expr| {
        expression_with_precedence(
            Precedence::Lowest,
            expr.clone(),
            expr.clone(),
            statement(expr.clone(), expr),
            false,
            false,
        )
    })
    .labelled(ParsingRuleLabel::Expression)
}

fn return_statement<'a, P>(expr_parser: P) -> impl NoirParser<StatementKind> + 'a
where
    P: ExprParser + 'a,
{
    ignore_then_commit(keyword(Keyword::Return), expr_parser.or_not())
        .validate(|_, span, emit| {
            emit(ParserError::with_reason(ParserErrorReason::EarlyReturn, span));
            StatementKind::Error
        })
        .labelled(ParsingRuleLabel::Statement)
}

// An expression is a single term followed by 0 or more (OP subexpression)*
// where OP is an operator at the given precedence level and subexpression
// is an expression at the current precedence level plus one.
fn expression_with_precedence<'a, P, P2, S>(
    precedence: Precedence,
    expr_parser: P,
    expr_no_constructors: P2,
    statement: S,
    // True if we should only parse the restricted subset of operators valid within type expressions
    is_type_expression: bool,
    // True if we should also parse constructors `Foo { field1: value1, ... }` as an expression.
    // This is disabled when parsing the condition of an if statement due to a parsing conflict
    // with `then` bodies containing only a single variable.
    allow_constructors: bool,
) -> impl NoirParser<Expression> + 'a
where
    P: ExprParser + 'a,
    P2: ExprParser + 'a,
    S: NoirParser<Statement> + 'a,
{
    if precedence == Precedence::Highest {
        if is_type_expression {
            type_expression_term(expr_parser).boxed().labelled(ParsingRuleLabel::Term)
        } else {
            term(expr_parser, expr_no_constructors, statement, allow_constructors)
                .boxed()
                .labelled(ParsingRuleLabel::Term)
        }
    } else {
        let next_precedence =
            if is_type_expression { precedence.next_type_precedence() } else { precedence.next() };

        let next_expr = expression_with_precedence(
            next_precedence,
            expr_parser,
            expr_no_constructors,
            statement,
            is_type_expression,
            allow_constructors,
        );

        next_expr
            .clone()
            .then(then_commit(operator_with_precedence(precedence), next_expr).repeated())
            .foldl(create_infix_expression)
            .boxed()
            .labelled(ParsingRuleLabel::Expression)
    }
}

fn create_infix_expression(lhs: Expression, (operator, rhs): (BinaryOp, Expression)) -> Expression {
    let span = lhs.span.merge(rhs.span);
    let infix = Box::new(InfixExpression { lhs, operator, rhs });

    Expression { span, kind: ExpressionKind::Infix(infix) }
}

// Right-shift (>>) is issued as two separate > tokens by the lexer as this makes it easier
// to parse nested generic types. For normal expressions however, it means we have to manually
// parse two greater-than tokens as a single right-shift here.
fn right_shift_operator() -> impl NoirParser<Token> {
    just(Token::Greater).then(just(Token::Greater)).map(|_| Token::ShiftRight)
}

fn operator_with_precedence(precedence: Precedence) -> impl NoirParser<Spanned<BinaryOpKind>> {
    right_shift_operator()
        .or(any()) // Parse any single token, we're validating it as an operator next
        .try_map(move |token, span| {
            if Precedence::token_precedence(&token) == Some(precedence) {
                Ok(token.try_into_binary_op(span).unwrap())
            } else {
                Err(ParserError::expected_label(ParsingRuleLabel::BinaryOperator, token, span))
            }
        })
}

fn term<'a, P, P2, S>(
    expr_parser: P,
    expr_no_constructors: P2,
    statement: S,
    allow_constructors: bool,
) -> impl NoirParser<Expression> + 'a
where
    P: ExprParser + 'a,
    P2: ExprParser + 'a,
    S: NoirParser<Statement> + 'a,
{
    recursive(move |term_parser| {
        choice((
            not(term_parser.clone()),
            negation(term_parser.clone()),
            mutable_reference(term_parser.clone()),
            dereference(term_parser),
        ))
        .map_with_span(Expression::new)
        // right-unary operators like a[0] or a.f bind more tightly than left-unary
        // operators like  - or !, so that !a[0] is parsed as !(a[0]). This is a bit
        // awkward for casts so -a as i32 actually binds as -(a as i32).
        .or(atom_or_right_unary(
            expr_parser,
            expr_no_constructors,
            statement,
            allow_constructors,
        ))
    })
}

/// The equivalent of a 'term' for use in type expressions. Unlike regular terms, the grammar here
/// is restricted to no longer include right-unary expressions, unary not, and most atoms.
fn type_expression_term<'a, P>(expr_parser: P) -> impl NoirParser<Expression> + 'a
where
    P: ExprParser + 'a,
{
    recursive(move |term_parser| {
        negation(term_parser).map_with_span(Expression::new).or(type_expression_atom(expr_parser))
    })
}

fn atom_or_right_unary<'a, P, P2, S>(
    expr_parser: P,
    expr_no_constructors: P2,
    statement: S,
    allow_constructors: bool,
) -> impl NoirParser<Expression> + 'a
where
    P: ExprParser + 'a,
    P2: ExprParser + 'a,
    S: NoirParser<Statement> + 'a,
{
    enum UnaryRhs {
        Call(Vec<Expression>),
        ArrayIndex(Expression),
        Cast(UnresolvedType),
        MemberAccess((Ident, Option<Vec<Expression>>)),
    }

    // `(arg1, ..., argN)` in `my_func(arg1, ..., argN)`
    let call_rhs = parenthesized(expression_list(expr_parser.clone())).map(UnaryRhs::Call);

    // `[expr]` in `arr[expr]`
    let array_rhs = expr_parser
        .clone()
        .delimited_by(just(Token::LeftBracket), just(Token::RightBracket))
        .map(UnaryRhs::ArrayIndex);

    // `as Type` in `atom as Type`
    let cast_rhs = keyword(Keyword::As)
        .ignore_then(parse_type())
        .map(UnaryRhs::Cast)
        .labelled(ParsingRuleLabel::Cast);

    // `.foo` or `.foo(args)` in `atom.foo` or `atom.foo(args)`
    let member_rhs = just(Token::Dot)
        .ignore_then(field_name())
        .then(parenthesized(expression_list(expr_parser.clone())).or_not())
        .map(UnaryRhs::MemberAccess)
        .labelled(ParsingRuleLabel::FieldAccess);

    let rhs = choice((call_rhs, array_rhs, cast_rhs, member_rhs));

    foldl_with_span(
        atom(expr_parser, expr_no_constructors, statement, allow_constructors),
        rhs,
        |lhs, rhs, span| match rhs {
            UnaryRhs::Call(args) => Expression::call(lhs, args, span),
            UnaryRhs::ArrayIndex(index) => Expression::index(lhs, index, span),
            UnaryRhs::Cast(r#type) => Expression::cast(lhs, r#type, span),
            UnaryRhs::MemberAccess(field) => {
                Expression::member_access_or_method_call(lhs, field, span)
            }
        },
    )
}

fn if_expr<'a, P, S>(expr_no_constructors: P, statement: S) -> impl NoirParser<ExpressionKind> + 'a
where
    P: ExprParser + 'a,
    S: NoirParser<Statement> + 'a,
{
    recursive(|if_parser| {
        let if_block = block_expr(statement.clone());
        // The else block could also be an `else if` block, in which case we must recursively parse it.
<<<<<<< HEAD
        let else_block =
            block_expr(expr_parser.clone()).or(if_parser.map_with_span(|kind, span| {
                // Wrap the inner `if` expression in a block expression.
                // i.e. rewrite the sugared form `if cond1 {} else if cond2 {}` as `if cond1 {} else { if cond2 {} }`.
                let if_expression = Expression::new(kind, span);
                let desugared_else = BlockExpression(vec![Statement {
                    kind: StatementKind::Expression(if_expression),
                    span,
                }]);
                Expression::new(ExpressionKind::Block(desugared_else), span)
            }));
=======
        let else_block = block_expr(statement).or(if_parser.map_with_span(|kind, span| {
            // Wrap the inner `if` expression in a block expression.
            // i.e. rewrite the sugared form `if cond1 {} else if cond2 {}` as `if cond1 {} else { if cond2 {} }`.
            let if_expression = Expression::new(kind, span);
            let desugared_else = BlockExpression(vec![Statement::Expression(if_expression)]);
            Expression::new(ExpressionKind::Block(desugared_else), span)
        }));
>>>>>>> 0e266ebc

        keyword(Keyword::If)
            .ignore_then(expr_no_constructors)
            .then(if_block)
            .then(keyword(Keyword::Else).ignore_then(else_block).or_not())
            .map(|((condition, consequence), alternative)| {
                ExpressionKind::If(Box::new(IfExpression { condition, consequence, alternative }))
            })
    })
}

fn lambda<'a>(
    expr_parser: impl NoirParser<Expression> + 'a,
) -> impl NoirParser<ExpressionKind> + 'a {
    lambda_parameters()
        .delimited_by(just(Token::Pipe), just(Token::Pipe))
        .then(lambda_return_type())
        .then(expr_parser)
        .map(|((parameters, return_type), body)| {
            ExpressionKind::Lambda(Box::new(Lambda { parameters, return_type, body }))
        })
}

fn for_loop<'a, P, S>(expr_no_constructors: P, statement: S) -> impl NoirParser<Statement> + 'a
where
    P: ExprParser + 'a,
    S: NoirParser<Statement> + 'a,
{
    keyword(Keyword::For)
        .ignore_then(ident())
        .then_ignore(keyword(Keyword::In))
        .then(for_range(expr_no_constructors))
        .then(block_expr(statement))
        .map_with_span(|((identifier, range), block), span| range.into_for(identifier, block, span))
}

/// The 'range' of a for loop. Either an actual range `start .. end` or an array expression.
fn for_range<P>(expr_no_constructors: P) -> impl NoirParser<ForRange>
where
    P: ExprParser,
{
    expr_no_constructors
        .clone()
        .then_ignore(just(Token::DoubleDot))
        .then(expr_no_constructors.clone())
        .map(|(start, end)| ForRange::Range(start, end))
        .or(expr_no_constructors.map(ForRange::Array))
}

fn array_expr<P>(expr_parser: P) -> impl NoirParser<ExpressionKind>
where
    P: ExprParser,
{
    standard_array(expr_parser.clone()).or(array_sugar(expr_parser))
}

/// [a, b, c, ...]
fn standard_array<P>(expr_parser: P) -> impl NoirParser<ExpressionKind>
where
    P: ExprParser,
{
    expression_list(expr_parser)
        .delimited_by(just(Token::LeftBracket), just(Token::RightBracket))
        .validate(|elements, _span, _emit| ExpressionKind::array(elements))
}

/// [a; N]
fn array_sugar<P>(expr_parser: P) -> impl NoirParser<ExpressionKind>
where
    P: ExprParser,
{
    expr_parser
        .clone()
        .then(just(Token::Semicolon).ignore_then(expr_parser))
        .delimited_by(just(Token::LeftBracket), just(Token::RightBracket))
        .map(|(lhs, count)| ExpressionKind::repeated_array(lhs, count))
}

fn expression_list<P>(expr_parser: P) -> impl NoirParser<Vec<Expression>>
where
    P: ExprParser,
{
    expr_parser.separated_by(just(Token::Comma)).allow_trailing()
}

fn not<P>(term_parser: P) -> impl NoirParser<ExpressionKind>
where
    P: ExprParser,
{
    just(Token::Bang).ignore_then(term_parser).map(|rhs| ExpressionKind::prefix(UnaryOp::Not, rhs))
}

fn negation<P>(term_parser: P) -> impl NoirParser<ExpressionKind>
where
    P: ExprParser,
{
    just(Token::Minus)
        .ignore_then(term_parser)
        .map(|rhs| ExpressionKind::prefix(UnaryOp::Minus, rhs))
}

fn mutable_reference<P>(term_parser: P) -> impl NoirParser<ExpressionKind>
where
    P: ExprParser,
{
    just(Token::Ampersand)
        .ignore_then(keyword(Keyword::Mut))
        .ignore_then(term_parser)
        .map(|rhs| ExpressionKind::prefix(UnaryOp::MutableReference, rhs))
}

fn dereference<P>(term_parser: P) -> impl NoirParser<ExpressionKind>
where
    P: ExprParser,
{
    just(Token::Star)
        .ignore_then(term_parser)
        .map(|rhs| ExpressionKind::prefix(UnaryOp::Dereference { implicitly_added: false }, rhs))
}

/// Atoms are parameterized on whether constructor expressions are allowed or not.
/// Certain constructs like `if` and `for` disallow constructor expressions when a
/// block may be expected.
fn atom<'a, P, P2, S>(
    expr_parser: P,
    expr_no_constructors: P2,
    statement: S,
    allow_constructors: bool,
) -> impl NoirParser<Expression> + 'a
where
    P: ExprParser + 'a,
    P2: ExprParser + 'a,
    S: NoirParser<Statement> + 'a,
{
    choice((
        if_expr(expr_no_constructors, statement.clone()),
        array_expr(expr_parser.clone()),
        if allow_constructors {
            constructor(expr_parser.clone()).boxed()
        } else {
            nothing().boxed()
        },
        lambda(expr_parser.clone()),
        block(statement).map(ExpressionKind::Block),
        variable(),
        literal(),
    ))
    .map_with_span(Expression::new)
    .or(parenthesized(expr_parser.clone()))
    .or(tuple(expr_parser))
    .labelled(ParsingRuleLabel::Atom)
}

/// Atoms within type expressions are limited to only variables, literals, and parenthesized
/// type expressions.
fn type_expression_atom<'a, P>(expr_parser: P) -> impl NoirParser<Expression> + 'a
where
    P: ExprParser + 'a,
{
    variable()
        .or(literal())
        .map_with_span(Expression::new)
        .or(parenthesized(expr_parser))
        .labelled(ParsingRuleLabel::Atom)
}

fn tuple<P>(expr_parser: P) -> impl NoirParser<Expression>
where
    P: ExprParser,
{
    parenthesized(expression_list(expr_parser)).map_with_span(|elements, span| {
        let kind = if elements.is_empty() {
            ExpressionKind::Literal(Literal::Unit)
        } else {
            ExpressionKind::Tuple(elements)
        };
        Expression::new(kind, span)
    })
}

fn field_name() -> impl NoirParser<Ident> {
    ident().or(token_kind(TokenKind::Literal).validate(|token, span, emit| match token {
        Token::Int(_) => Ident::from(Spanned::from(span, token.to_string())),
        other => {
            emit(ParserError::with_reason(ParserErrorReason::ExpectedFieldName(other), span));
            Ident::error(span)
        }
    }))
}

fn constructor(expr_parser: impl ExprParser) -> impl NoirParser<ExpressionKind> {
    let args = constructor_field(expr_parser)
        .separated_by(just(Token::Comma))
        .allow_trailing()
        .delimited_by(just(Token::LeftBrace), just(Token::RightBrace));

    path().then(args).map(ExpressionKind::constructor)
}

fn constructor_field<P>(expr_parser: P) -> impl NoirParser<(Ident, Expression)>
where
    P: ExprParser,
{
    let long_form = ident().then_ignore(just(Token::Colon)).then(expr_parser);
    let short_form = ident().map(|ident| (ident.clone(), ident.into()));
    long_form.or(short_form)
}

fn variable() -> impl NoirParser<ExpressionKind> {
    path().map(ExpressionKind::Variable)
}

fn literal() -> impl NoirParser<ExpressionKind> {
    token_kind(TokenKind::Literal).map(|token| match token {
        Token::Int(x) => ExpressionKind::integer(x),
        Token::Bool(b) => ExpressionKind::boolean(b),
        Token::Str(s) => ExpressionKind::string(s),
        Token::FmtStr(s) => ExpressionKind::format_string(s),
        unexpected => unreachable!("Non-literal {} parsed as a literal", unexpected),
    })
}

fn literal_or_collection<'a>(
    expr_parser: impl ExprParser + 'a,
) -> impl NoirParser<ExpressionKind> + 'a {
    choice((literal(), constructor(expr_parser.clone()), array_expr(expr_parser)))
}

#[cfg(test)]
mod test {
    use noirc_errors::CustomDiagnostic;

    use super::*;
    use crate::{ArrayLiteral, Literal};

    fn parse_with<P, T>(parser: P, program: &str) -> Result<T, Vec<CustomDiagnostic>>
    where
        P: NoirParser<T>,
    {
        let (tokens, lexer_errors) = Lexer::lex(program);
        if !lexer_errors.is_empty() {
            return Err(vecmap(lexer_errors, Into::into));
        }
        parser
            .then_ignore(just(Token::EOF))
            .parse(tokens)
            .map_err(|errors| vecmap(errors, Into::into))
    }

    fn parse_recover<P, T>(parser: P, program: &str) -> (Option<T>, Vec<CustomDiagnostic>)
    where
        P: NoirParser<T>,
    {
        let (tokens, lexer_errors) = Lexer::lex(program);
        let (opt, errs) = parser.then_ignore(force(just(Token::EOF))).parse_recovery(tokens);

        let mut errors = vecmap(lexer_errors, Into::into);
        errors.extend(errs.into_iter().map(Into::into));

        (opt, errors)
    }

    fn parse_all<P, T>(parser: P, programs: Vec<&str>) -> Vec<T>
    where
        P: NoirParser<T>,
    {
        vecmap(programs, move |program| {
            let message = format!("Failed to parse:\n{program}");
            let (op_t, diagnostics) = parse_recover(&parser, program);
            diagnostics.iter().for_each(|diagnostic| {
                if diagnostic.is_error() {
                    panic!("{} with error {}", &message, diagnostic);
                }
            });
            op_t.expect(&message)
        })
    }

    fn parse_all_failing<P, T>(parser: P, programs: Vec<&str>) -> Vec<CustomDiagnostic>
    where
        P: NoirParser<T>,
        T: std::fmt::Display,
    {
        programs
            .into_iter()
            .flat_map(|program| match parse_with(&parser, program) {
                Ok(expr) => {
                    unreachable!(
                        "Expected this input to fail:\n{}\nYet it successfully parsed as:\n{}",
                        program, expr
                    )
                }
                Err(diagnostics) => {
                    if diagnostics.iter().all(|diagnostic: &CustomDiagnostic| diagnostic.is_warning()) {
                        unreachable!(
                            "Expected at least one error when parsing:\n{}\nYet it successfully parsed without errors:\n",
                            program
                        )
                    };
                    diagnostics
                }
            })
            .collect()
    }

    #[test]
    fn regression_skip_comment() {
        parse_all(
            function_definition(false),
            vec![
                "fn main(
                // This comment should be skipped
                x : Field,
                // And this one
                y : Field,
            ) {
            }",
                "fn main(x : Field, y : Field,) {
                foo::bar(
                    // Comment for x argument
                    x,
                    // Comment for y argument
                    y
                )
            }",
            ],
        );
    }

    #[test]
    fn parse_infix() {
        let valid = vec!["x + 6", "x - k", "x + (x + a)", " x * (x + a) + (x - 4)"];
        parse_all(expression(), valid);
        parse_all_failing(expression(), vec!["y ! x"]);
    }

    #[test]
    fn parse_function_call() {
        let valid = vec![
            "std::hash ()",
            " std::hash(x,y,a+b)",
            "crate::foo (x)",
            "hash (x,)",
            "(foo + bar)()",
            "(bar)()()()",
        ];
        parse_all(expression(), valid);
    }

    #[test]
    fn parse_cast() {
        parse_all(
            atom_or_right_unary(
                expression(),
                expression_no_constructors(),
                fresh_statement(),
                true,
            ),
            vec!["x as u8", "0 as Field", "(x + 3) as [Field; 8]"],
        );
        parse_all_failing(
            atom_or_right_unary(
                expression(),
                expression_no_constructors(),
                fresh_statement(),
                true,
            ),
            vec!["x as pub u8"],
        );
    }

    #[test]
    fn parse_array_index() {
        let valid = vec![
            "x[9]",
            "y[x+a]",
            " foo [foo+5]",
            "baz[bar]",
            "foo.bar[3] as Field .baz as u32 [7]",
        ];
        parse_all(
            atom_or_right_unary(
                expression(),
                expression_no_constructors(),
                fresh_statement(),
                true,
            ),
            valid,
        );
    }

    fn expr_to_array(expr: ExpressionKind) -> ArrayLiteral {
        let lit = match expr {
            ExpressionKind::Literal(literal) => literal,
            _ => unreachable!("expected a literal"),
        };

        match lit {
            Literal::Array(arr) => arr,
            _ => unreachable!("expected an array"),
        }
    }

    #[test]
    fn parse_array() {
        let valid = vec![
            "[0, 1, 2,3, 4]",
            "[0,1,2,3,4,]", // Trailing commas are valid syntax
            "[0;5]",
        ];

        for expr in parse_all(array_expr(expression()), valid) {
            match expr_to_array(expr) {
                ArrayLiteral::Standard(elements) => assert_eq!(elements.len(), 5),
                ArrayLiteral::Repeated { length, .. } => {
                    assert_eq!(length.kind, ExpressionKind::integer(5i128.into()));
                }
            }
        }

        parse_all_failing(
            array_expr(expression()),
            vec!["0,1,2,3,4]", "[[0,1,2,3,4]", "[0,1,2,,]", "[0,1,2,3,4"],
        );
    }

    #[test]
    fn parse_type_expression() {
        parse_all(type_expression(), vec!["(123)", "123", "(1 + 1)", "(1 + (1))"]);
    }

    #[test]
    fn parse_array_sugar() {
        let valid = vec!["[0;7]", "[(1, 2); 4]", "[0;Four]", "[2;1+3-a]"];
        parse_all(array_expr(expression()), valid);

        let invalid = vec!["[0;;4]", "[1, 2; 3]"];
        parse_all_failing(array_expr(expression()), invalid);
    }

    #[test]
    fn parse_block() {
        parse_with(block(fresh_statement()), "{ [0,1,2,3,4] }").unwrap();

        // Regression for #1310: this should be parsed as a block and not a function call
<<<<<<< HEAD
        let res = parse_with(block(expression()), "{ if true { 1 } else { 2 } (3, 4) }").unwrap();
        match unwrap_expr(&res.0.last().unwrap().kind) {
=======
        let res =
            parse_with(block(fresh_statement()), "{ if true { 1 } else { 2 } (3, 4) }").unwrap();
        match unwrap_expr(res.0.last().unwrap()) {
>>>>>>> 0e266ebc
            // The `if` followed by a tuple is currently creates a block around both in case
            // there was none to start with, so there is an extra block here.
            ExpressionKind::Block(block) => {
                assert_eq!(block.0.len(), 2);
                assert!(matches!(unwrap_expr(&block.0[0].kind), ExpressionKind::If(_)));
                assert!(matches!(unwrap_expr(&block.0[1].kind), ExpressionKind::Tuple(_)));
            }
            _ => unreachable!(),
        }

        parse_all_failing(
            block(fresh_statement()),
            vec![
                "[0,1,2,3,4] }",
                "{ [0,1,2,3,4]",
                "{ [0,1,2,,] }", // Contents of the block must still be a valid expression
                "{ [0,1,2,3 }",
                "{ 0,1,2,3] }",
                "[[0,1,2,3,4]}",
            ],
        );
    }

    /// Extract an Statement::Expression from a statement or panic
    fn unwrap_expr(stmt: &StatementKind) -> &ExpressionKind {
        match stmt {
            StatementKind::Expression(expr) => &expr.kind,
            _ => unreachable!(),
        }
    }

    /// Deprecated constrain usage test
    #[test]
    fn parse_constrain() {
        let errors = parse_with(constrain(expression()), "constrain x == y").unwrap_err();
        assert_eq!(errors.len(), 1);
        assert!(format!("{}", errors.first().unwrap()).contains("deprecated"));

        // Currently we disallow constrain statements where the outer infix operator
        // produces a value. This would require an implicit `==` which
        // may not be intuitive to the user.
        //
        // If this is deemed useful, one would either apply a transformation
        // or interpret it with an `==` in the evaluator
        let disallowed_operators = vec![
            BinaryOpKind::And,
            BinaryOpKind::Subtract,
            BinaryOpKind::Divide,
            BinaryOpKind::Multiply,
            BinaryOpKind::Or,
        ];

        for operator in disallowed_operators {
            let src = format!("constrain x {} y;", operator.as_string());
            let errors = parse_with(constrain(expression()), &src).unwrap_err();
            assert_eq!(errors.len(), 2);
            assert!(format!("{}", errors.first().unwrap()).contains("deprecated"));
        }

        // These are general cases which should always work.
        //
        // The first case is the most noteworthy. It contains two `==`
        // The first (inner) `==` is a predicate which returns 0/1
        // The outer layer is an infix `==` which is
        // associated with the Constrain statement
        let errors = parse_all_failing(
            constrain(expression()),
            vec![
                "constrain ((x + y) == k) + z == y",
                "constrain (x + !y) == y",
                "constrain (x ^ y) == y",
                "constrain (x ^ y) == (y + m)",
                "constrain x + x ^ x == y | m",
            ],
        );
        assert_eq!(errors.len(), 5);
        assert!(errors
            .iter()
            .all(|err| { err.is_error() && err.to_string().contains("deprecated") }));
    }

    /// This is the standard way to declare an assert statement
    #[test]
    fn parse_assert() {
        parse_with(assertion(expression()), "assert(x == y)").unwrap();

        // Currently we disallow constrain statements where the outer infix operator
        // produces a value. This would require an implicit `==` which
        // may not be intuitive to the user.
        //
        // If this is deemed useful, one would either apply a transformation
        // or interpret it with an `==` in the evaluator
        let disallowed_operators = vec![
            BinaryOpKind::And,
            BinaryOpKind::Subtract,
            BinaryOpKind::Divide,
            BinaryOpKind::Multiply,
            BinaryOpKind::Or,
        ];

        for operator in disallowed_operators {
            let src = format!("assert(x {} y);", operator.as_string());
            parse_with(assertion(expression()), &src).unwrap_err();
        }

        // These are general cases which should always work.
        //
        // The first case is the most noteworthy. It contains two `==`
        // The first (inner) `==` is a predicate which returns 0/1
        // The outer layer is an infix `==` which is
        // associated with the Constrain statement
        parse_all(
            assertion(expression()),
            vec![
                "assert(((x + y) == k) + z == y)",
                "assert((x + !y) == y)",
                "assert((x ^ y) == y)",
                "assert((x ^ y) == (y + m))",
                "assert(x + x ^ x == y | m)",
            ],
        );

        match parse_with(assertion(expression()), "assert(x == y, \"assertion message\")").unwrap()
        {
            StatementKind::Constrain(ConstrainStatement(_, message)) => {
                assert_eq!(message, Some("assertion message".to_owned()));
            }
            _ => unreachable!(),
        }
    }

    /// This is the standard way to assert that two expressions are equivalent
    #[test]
    fn parse_assert_eq() {
        parse_all(
            assertion_eq(expression()),
            vec![
                "assert_eq(x, y)",
                "assert_eq(((x + y) == k) + z, y)",
                "assert_eq(x + !y, y)",
                "assert_eq(x ^ y, y)",
                "assert_eq(x ^ y, y + m)",
                "assert_eq(x + x ^ x, y | m)",
            ],
        );
        match parse_with(assertion_eq(expression()), "assert_eq(x, y, \"assertion message\")")
            .unwrap()
        {
            StatementKind::Constrain(ConstrainStatement(_, message)) => {
                assert_eq!(message, Some("assertion message".to_owned()));
            }
            _ => unreachable!(),
        }
    }

    #[test]
    fn parse_let() {
        // Why is it valid to specify a let declaration as having type u8?
        //
        // Let statements are not type checked here, so the parser will accept as
        // long as it is a type. Other statements such as Public are type checked
        // Because for now, they can only have one type
        parse_all(declaration(expression()), vec!["let _ = 42", "let x = y", "let x : u8 = y"]);
    }

    #[test]
    fn parse_invalid_pub() {
        // pub cannot be used to declare a statement
        parse_all_failing(fresh_statement(), vec!["pub x = y", "pub x : pub Field = y"]);
    }

    #[test]
    fn parse_for_loop() {
        parse_all(
            for_loop(expression_no_constructors(), fresh_statement()),
            vec!["for i in x+y..z {}", "for i in 0..100 { foo; bar }"],
        );

        parse_all_failing(
            for_loop(expression_no_constructors(), fresh_statement()),
            vec![
                "for 1 in x+y..z {}",  // Cannot have a literal as the loop identifier
                "for i in 0...100 {}", // Only '..' is supported, there are no inclusive ranges yet
                "for i in 0..=100 {}", // Only '..' is supported, there are no inclusive ranges yet
            ],
        );
    }

    #[test]
    fn parse_function() {
        parse_all(
            function_definition(false),
            vec![
                "fn func_name() {}",
                "fn f(foo: pub u8, y : pub Field) -> u8 { x + a }",
                "fn f(f: pub Field, y : Field, z : Field) -> u8 { x + a }",
                "fn func_name(f: Field, y : pub Field, z : pub [u8;5],) {}",
                "fn f(f: pub Field, y : Field, z : Field) -> u8 { x + a }",
                "fn f<T>(f: pub Field, y : T, z : Field) -> u8 { x + a }",
                "fn func_name(x: [Field], y : [Field;2],y : pub [Field;2], z : pub [u8;5])  {}",
                "fn main(x: pub u8, y: pub u8) -> distinct pub [u8; 2] { [x, y] }",
                "fn f(f: pub Field, y : Field, z : comptime Field) -> u8 { x + a }",
                "fn f<T>(f: pub Field, y : T, z : comptime Field) -> u8 { x + a }",
                "fn func_name<T>(f: Field, y : T) where T: SomeTrait {}",
                "fn func_name<T>(f: Field, y : T) where T: SomeTrait + SomeTrait2 {}",
                "fn func_name<T>(f: Field, y : T) where T: SomeTrait, T: SomeTrait2 {}",
                "fn func_name<T>(f: Field, y : T) where T: SomeTrait<A> + SomeTrait2 {}",
                "fn func_name<T>(f: Field, y : T) where T: SomeTrait<A, B> + SomeTrait2 {}",
                "fn func_name<T>(f: Field, y : T) where T: SomeTrait<A, B> + SomeTrait2<C> {}",
                "fn func_name<T>(f: Field, y : T) where T: SomeTrait + SomeTrait2<C> {}",
                "fn func_name<T>(f: Field, y : T) where T: SomeTrait + SomeTrait2<C> + TraitY {}",
                "fn func_name<T>(f: Field, y : T, z : U) where SomeStruct<T>: SomeTrait<U> {}",
                // 'where u32: SomeTrait' is allowed in Rust.
                // It will result in compiler error in case SomeTrait isn't implemented for u32.
                "fn func_name<T>(f: Field, y : T) where u32: SomeTrait {}",
                // A trailing plus is allowed by Rust, so we support it as well.
                "fn func_name<T>(f: Field, y : T) where T: SomeTrait + {}",
                // The following should produce compile error on later stage. From the parser's perspective it's fine
                "fn func_name<A>(f: Field, y : Field, z : Field) where T: SomeTrait {}",
            ],
        );

        parse_all_failing(
            function_definition(false),
            vec![
                "fn x2( f: []Field,,) {}",
                "fn ( f: []Field) {}",
                "fn ( f: []Field) {}",
                // TODO: Check for more specific error messages
                "fn func_name<T>(f: Field, y : pub Field, z : pub [u8;5],) where T: {}",
                "fn func_name<T>(f: Field, y : pub Field, z : pub [u8;5],) where SomeTrait {}",
                "fn func_name<T>(f: Field, y : pub Field, z : pub [u8;5],) SomeTrait {}",
                "fn func_name(f: Field, y : pub Field, z : pub [u8;5],) where T: SomeTrait {}",
                // A leading plus is not allowed.
                "fn func_name<T>(f: Field, y : T) where T: + SomeTrait {}",
                "fn func_name<T>(f: Field, y : T) where T: TraitX + <Y> {}",
            ],
        );
    }

    #[test]
    fn parse_trait() {
        parse_all(
            trait_definition(),
            vec![
                // Empty traits are legal in Rust and sometimes used as a way to whitelist certain types
                // for a particular operation. Also known as `tag` or `marker` traits:
                // https://stackoverflow.com/questions/71895489/what-is-the-purpose-of-defining-empty-impl-in-rust
                "trait Empty {}",
                "trait TraitWithDefaultBody { fn foo(self) {} }",
                "trait TraitAcceptingMutableRef { fn foo(&mut self); }",
                "trait TraitWithTypeBoundOperation { fn identity() -> Self; }",
                "trait TraitWithAssociatedType { type Element; fn item(self, index: Field) -> Self::Element; }",
                "trait TraitWithAssociatedConstant { let Size: Field; }",
                "trait TraitWithAssociatedConstantWithDefaultValue { let Size: Field = 10; }",
                "trait GenericTrait<T> { fn elem(&mut self, index: Field) -> T; }",
                "trait GenericTraitWithConstraints<T> where T: SomeTrait { fn elem(self, index: Field) -> T; }",
                "trait TraitWithMultipleGenericParams<A, B, C> where A: SomeTrait, B: AnotherTrait<C> { let Size: Field; fn zero() -> Self; }",
            ],
        );

        parse_all_failing(
            trait_definition(),
            vec![
                "trait MissingBody",
                "trait WrongDelimiter { fn foo() -> u8, fn bar() -> u8 }",
                "trait WhereClauseWithoutGenerics where A: SomeTrait { }",
            ],
        );
    }

    #[test]
    fn parse_parenthesized_expression() {
        parse_all(
            atom(expression(), expression_no_constructors(), fresh_statement(), true),
            vec!["(0)", "(x+a)", "({(({{({(nested)})}}))})"],
        );
        parse_all_failing(
            atom(expression(), expression_no_constructors(), fresh_statement(), true),
            vec!["(x+a", "((x+a)", "(,)"],
        );
    }

    #[test]
    fn parse_tuple() {
        parse_all(tuple(expression()), vec!["()", "(x,)", "(a,b+2)", "(a,(b,c,),d,)"]);
    }

    #[test]
    fn parse_if_expr() {
        parse_all(
            if_expr(expression_no_constructors(), fresh_statement()),
            vec!["if x + a {  } else {  }", "if x {}", "if x {} else if y {} else {}"],
        );

        parse_all_failing(
            if_expr(expression_no_constructors(), fresh_statement()),
            vec!["if (x / a) + 1 {} else", "if foo then 1 else 2", "if true { 1 }else 3"],
        );
    }

    fn expr_to_lit(expr: ExpressionKind) -> Literal {
        match expr {
            ExpressionKind::Literal(literal) => literal,
            _ => unreachable!("expected a literal"),
        }
    }

    #[test]
    fn parse_int() {
        let int = parse_with(literal(), "5").unwrap();
        let hex = parse_with(literal(), "0x05").unwrap();

        match (expr_to_lit(int), expr_to_lit(hex)) {
            (Literal::Integer(int), Literal::Integer(hex)) => assert_eq!(int, hex),
            _ => unreachable!(),
        }
    }

    #[test]
    fn parse_string() {
        let expr = parse_with(literal(), r#""hello""#).unwrap();
        match expr_to_lit(expr) {
            Literal::Str(s) => assert_eq!(s, "hello"),
            _ => unreachable!(),
        };
    }

    #[test]
    fn parse_bool() {
        let expr_true = parse_with(literal(), "true").unwrap();
        let expr_false = parse_with(literal(), "false").unwrap();

        match (expr_to_lit(expr_true), expr_to_lit(expr_false)) {
            (Literal::Bool(t), Literal::Bool(f)) => {
                assert!(t);
                assert!(!f);
            }
            _ => unreachable!(),
        };
    }

    #[test]
    fn parse_module_declaration() {
        parse_with(module_declaration(), "mod foo").unwrap();
        parse_with(module_declaration(), "mod 1").unwrap_err();
    }

    #[test]
    fn parse_path() {
        let cases = vec![
            ("std", vec!["std"]),
            ("std::hash", vec!["std", "hash"]),
            ("std::hash::collections", vec!["std", "hash", "collections"]),
            ("dep::foo::bar", vec!["foo", "bar"]),
            ("crate::std::hash", vec!["std", "hash"]),
        ];

        for (src, expected_segments) in cases {
            let path: Path = parse_with(path(), src).unwrap();
            for (segment, expected) in path.segments.into_iter().zip(expected_segments) {
                assert_eq!(segment.0.contents, expected);
            }
        }

        parse_all_failing(path(), vec!["std::", "::std", "std::hash::", "foo::1"]);
    }

    #[test]
    fn parse_path_kinds() {
        let cases = vec![
            ("std", PathKind::Plain),
            ("dep::hash::collections", PathKind::Dep),
            ("crate::std::hash", PathKind::Crate),
        ];

        for (src, expected_path_kind) in cases {
            let path = parse_with(path(), src).unwrap();
            assert_eq!(path.kind, expected_path_kind);
        }

        parse_all_failing(
            path(),
            vec!["dep", "crate", "crate::std::crate", "foo::bar::crate", "foo::dep"],
        );
    }

    #[test]
    fn parse_unary() {
        parse_all(
            term(expression(), expression_no_constructors(), fresh_statement(), true),
            vec!["!hello", "-hello", "--hello", "-!hello", "!-hello"],
        );
        parse_all_failing(
            term(expression(), expression_no_constructors(), fresh_statement(), true),
            vec!["+hello", "/hello"],
        );
    }

    #[test]
    fn parse_use() {
        parse_all(
            use_statement(),
            vec![
                "use std::hash",
                "use std",
                "use foo::bar as hello",
                "use bar as bar",
                "use foo::{}",
                "use foo::{bar,}",
                "use foo::{bar, hello}",
                "use foo::{bar as bar2, hello}",
                "use foo::{bar as bar2, hello::{foo}, nested::{foo, bar}}",
                "use dep::{std::println, bar::baz}",
            ],
        );

        parse_all_failing(
            use_statement(),
            vec![
                "use std as ;",
                "use foobar as as;",
                "use hello:: as foo;",
                "use foo bar::baz",
                "use foo bar::{baz}",
                "use foo::{,}",
            ],
        );
    }

    #[test]
    fn parse_structs() {
        let cases = vec![
            "struct Foo { }",
            "struct Bar { ident: Field, }",
            "struct Baz { ident: Field, other: Field }",
            "#[attribute] struct Baz { ident: Field, other: Field }",
        ];
        parse_all(struct_definition(), cases);

        let failing = vec![
            "struct {  }",
            "struct Foo { bar: pub Field }",
            "struct Foo { bar: pub Field }",
            "#[oracle(some)] struct Foo { bar: Field }",
        ];
        parse_all_failing(struct_definition(), failing);
    }

    #[test]
    fn parse_type_aliases() {
        let cases = vec!["type foo = u8", "type bar = String", "type baz<T> = Vec<T>"];
        parse_all(type_alias_definition(), cases);

        let failing = vec!["type = u8", "type foo", "type foo = 1"];
        parse_all_failing(type_alias_definition(), failing);
    }

    #[test]
    fn parse_member_access() {
        let cases = vec!["a.b", "a + b.c", "foo.bar as u32"];
        parse_all(expression(), cases);
    }

    #[test]
    fn parse_constructor() {
        let cases = vec![
            "Bar { ident: 32 }",
            "Baz { other: 2 + 42, ident: foo() + 1 }",
            "Baz { other, ident: foo() + 1, foo }",
        ];
        parse_all(expression(), cases);

        parse_with(expression(), "Foo { a + b }").unwrap_err();
    }

    // Semicolons are:
    // - Required after non-expression statements
    // - Optional after for, if, block expressions
    // - Optional after an expression as the last statement of a block
    // - Required after an expression as the non-final statement of a block
    #[test]
    fn parse_semicolons() {
        let cases = vec![
            "{ if true {} if false {} foo }",
            "{ if true {}; if false {} foo }",
            "{ for x in 0..1 {} if false {} foo; }",
            "{ let x = 2; }",
            "{ expr1; expr2 }",
            "{ expr1; expr2; }",
        ];
        parse_all(block(fresh_statement()), cases);

        let failing = vec![
            // We disallow multiple semicolons after a statement unlike rust where it is a warning
            "{ test;; foo }",
            "{ for x in 0..1 {} foo if false {} }",
            "{ let x = 2 }",
            "{ expr1 expr2 }",
        ];
        parse_all_failing(block(fresh_statement()), failing);
    }

    #[test]
    fn statement_recovery() {
        let cases = vec![
            ("let a = 4 + 3", 0, "let a: unspecified = (4 + 3)"),
            ("let a: = 4 + 3", 1, "let a: error = (4 + 3)"),
            ("let = 4 + 3", 1, "let $error: unspecified = (4 + 3)"),
            ("let = ", 2, "let $error: unspecified = Error"),
            ("let", 3, "let $error: unspecified = Error"),
            ("foo = one two three", 1, "foo = plain::one"),
            ("constrain", 2, "constrain Error"),
            ("assert", 1, "constrain Error"),
            ("constrain x ==", 2, "constrain (plain::x == Error)"),
            ("assert(x ==)", 1, "constrain (plain::x == Error)"),
            ("assert(x == x, x)", 1, "constrain (plain::x == plain::x)"),
            ("assert_eq(x,)", 1, "constrain (Error == Error)"),
            ("assert_eq(x, x, x, x)", 1, "constrain (Error == Error)"),
            ("assert_eq(x, x, x)", 1, "constrain (plain::x == plain::x)"),
        ];

        let show_errors = |v| vecmap(v, ToString::to_string).join("\n");

        for (src, expected_errors, expected_result) in cases {
            let (opt, errors) = parse_recover(fresh_statement(), src);
            let actual = opt.map(|ast| ast.to_string());
            let actual = if let Some(s) = &actual { s } else { "(none)" };

            assert_eq!((errors.len(), actual), (expected_errors, expected_result),
                "\nExpected {} error(s) and got {}:\n\n{}\n\nFrom input:   {}\nExpected AST: {}\nActual AST:   {}\n",
                expected_errors, errors.len(), show_errors(&errors), src, expected_result, actual
            );
        }
    }

    #[test]
    fn return_validation() {
        let cases = vec![
            ("{ return 42; }", 1, "{\n    Error\n}"),
            ("{ return 1; return 2; }", 2, "{\n    Error\n    Error\n}"),
            (
                "{ return 123; let foo = 4 + 3; }",
                1,
                "{\n    Error\n    let foo: unspecified = (4 + 3)\n}",
            ),
            ("{ return 1 + 2 }", 2, "{\n    Error\n}"),
            ("{ return; }", 1, "{\n    Error\n}"),
        ];

        let show_errors = |v| vecmap(&v, ToString::to_string).join("\n");

        let results = vecmap(&cases, |&(src, expected_errors, expected_result)| {
            let (opt, errors) = parse_recover(block(fresh_statement()), src);
            let actual = opt.map(|ast| ast.to_string());
            let actual = if let Some(s) = &actual { s.to_string() } else { "(none)".to_string() };

            let result =
                ((errors.len(), actual.clone()), (expected_errors, expected_result.to_string()));
            if result.0 != result.1 {
                let num_errors = errors.len();
                let shown_errors = show_errors(errors);
                eprintln!(
                    "\nExpected {expected_errors} error(s) and got {num_errors}:\n\n{shown_errors}\n\nFrom input:   {src}\nExpected AST: {expected_result}\nActual AST:   {actual}\n");
            }
            result
        });

        assert_eq!(vecmap(&results, |t| t.0.clone()), vecmap(&results, |t| t.1.clone()),);
    }
}<|MERGE_RESOLUTION|>--- conflicted
+++ resolved
@@ -640,11 +640,15 @@
     })
 }
 
-fn block_expr<'a>(statement: impl NoirParser<Statement> + 'a) -> impl NoirParser<Expression> + 'a {
+fn block_expr<'a>(
+    statement: impl NoirParser<StatementKind> + 'a,
+) -> impl NoirParser<Expression> + 'a {
     block(statement).map(ExpressionKind::Block).map_with_span(Expression::new)
 }
 
-fn block<'a>(statement: impl NoirParser<Statement> + 'a) -> impl NoirParser<BlockExpression> + 'a {
+fn block<'a>(
+    statement: impl NoirParser<StatementKind> + 'a,
+) -> impl NoirParser<BlockExpression> + 'a {
     use Token::*;
     statement
         .recover_via(statement_recovery())
@@ -758,26 +762,14 @@
     token_kind(TokenKind::Ident).map_with_span(Ident::from_token)
 }
 
-<<<<<<< HEAD
-fn statement<'a, P>(expr_parser: P) -> impl NoirParser<StatementKind> + 'a
-=======
-fn statement<'a, P, P2>(expr_parser: P, expr_no_constructors: P2) -> impl NoirParser<Statement> + 'a
->>>>>>> 0e266ebc
+fn statement<'a, P, P2>(
+    expr_parser: P,
+    expr_no_constructors: P2,
+) -> impl NoirParser<StatementKind> + 'a
 where
     P: ExprParser + 'a,
     P2: ExprParser + 'a,
 {
-<<<<<<< HEAD
-    choice((
-        constrain(expr_parser.clone()),
-        assertion(expr_parser.clone()),
-        assertion_eq(expr_parser.clone()),
-        declaration(expr_parser.clone()),
-        assignment(expr_parser.clone()),
-        return_statement(expr_parser.clone()),
-        expr_parser.map(StatementKind::Expression),
-    ))
-=======
     recursive(|statement| {
         choice((
             constrain(expr_parser.clone()),
@@ -787,14 +779,13 @@
             assignment(expr_parser.clone()),
             for_loop(expr_no_constructors, statement),
             return_statement(expr_parser.clone()),
-            expr_parser.map(Statement::Expression),
+            expr_parser.map(StatementKind::Expression),
         ))
     })
 }
 
-fn fresh_statement() -> impl NoirParser<Statement> {
+fn fresh_statement() -> impl NoirParser<StatementKind> {
     statement(expression(), expression_no_constructors())
->>>>>>> 0e266ebc
 }
 
 fn constrain<'a, P>(expr_parser: P) -> impl NoirParser<StatementKind> + 'a
@@ -1235,7 +1226,7 @@
 where
     P: ExprParser + 'a,
     P2: ExprParser + 'a,
-    S: NoirParser<Statement> + 'a,
+    S: NoirParser<StatementKind> + 'a,
 {
     if precedence == Precedence::Highest {
         if is_type_expression {
@@ -1302,7 +1293,7 @@
 where
     P: ExprParser + 'a,
     P2: ExprParser + 'a,
-    S: NoirParser<Statement> + 'a,
+    S: NoirParser<StatementKind> + 'a,
 {
     recursive(move |term_parser| {
         choice((
@@ -1344,7 +1335,7 @@
 where
     P: ExprParser + 'a,
     P2: ExprParser + 'a,
-    S: NoirParser<Statement> + 'a,
+    S: NoirParser<StatementKind> + 'a,
 {
     enum UnaryRhs {
         Call(Vec<Expression>),
@@ -1394,32 +1385,21 @@
 fn if_expr<'a, P, S>(expr_no_constructors: P, statement: S) -> impl NoirParser<ExpressionKind> + 'a
 where
     P: ExprParser + 'a,
-    S: NoirParser<Statement> + 'a,
+    S: NoirParser<StatementKind> + 'a,
 {
     recursive(|if_parser| {
         let if_block = block_expr(statement.clone());
         // The else block could also be an `else if` block, in which case we must recursively parse it.
-<<<<<<< HEAD
-        let else_block =
-            block_expr(expr_parser.clone()).or(if_parser.map_with_span(|kind, span| {
-                // Wrap the inner `if` expression in a block expression.
-                // i.e. rewrite the sugared form `if cond1 {} else if cond2 {}` as `if cond1 {} else { if cond2 {} }`.
-                let if_expression = Expression::new(kind, span);
-                let desugared_else = BlockExpression(vec![Statement {
-                    kind: StatementKind::Expression(if_expression),
-                    span,
-                }]);
-                Expression::new(ExpressionKind::Block(desugared_else), span)
-            }));
-=======
         let else_block = block_expr(statement).or(if_parser.map_with_span(|kind, span| {
             // Wrap the inner `if` expression in a block expression.
             // i.e. rewrite the sugared form `if cond1 {} else if cond2 {}` as `if cond1 {} else { if cond2 {} }`.
             let if_expression = Expression::new(kind, span);
-            let desugared_else = BlockExpression(vec![Statement::Expression(if_expression)]);
+            let desugared_else = BlockExpression(vec![Statement {
+                kind: StatementKind::Expression(if_expression),
+                span,
+            }]);
             Expression::new(ExpressionKind::Block(desugared_else), span)
         }));
->>>>>>> 0e266ebc
 
         keyword(Keyword::If)
             .ignore_then(expr_no_constructors)
@@ -1443,10 +1423,10 @@
         })
 }
 
-fn for_loop<'a, P, S>(expr_no_constructors: P, statement: S) -> impl NoirParser<Statement> + 'a
+fn for_loop<'a, P, S>(expr_no_constructors: P, statement: S) -> impl NoirParser<StatementKind> + 'a
 where
     P: ExprParser + 'a,
-    S: NoirParser<Statement> + 'a,
+    S: NoirParser<StatementKind> + 'a,
 {
     keyword(Keyword::For)
         .ignore_then(ident())
@@ -1552,7 +1532,7 @@
 where
     P: ExprParser + 'a,
     P2: ExprParser + 'a,
-    S: NoirParser<Statement> + 'a,
+    S: NoirParser<StatementKind> + 'a,
 {
     choice((
         if_expr(expr_no_constructors, statement.clone()),
@@ -1865,14 +1845,9 @@
         parse_with(block(fresh_statement()), "{ [0,1,2,3,4] }").unwrap();
 
         // Regression for #1310: this should be parsed as a block and not a function call
-<<<<<<< HEAD
-        let res = parse_with(block(expression()), "{ if true { 1 } else { 2 } (3, 4) }").unwrap();
-        match unwrap_expr(&res.0.last().unwrap().kind) {
-=======
         let res =
             parse_with(block(fresh_statement()), "{ if true { 1 } else { 2 } (3, 4) }").unwrap();
-        match unwrap_expr(res.0.last().unwrap()) {
->>>>>>> 0e266ebc
+        match unwrap_expr(&res.0.last().unwrap().kind) {
             // The `if` followed by a tuple is currently creates a block around both in case
             // there was none to start with, so there is an extra block here.
             ExpressionKind::Block(block) => {
