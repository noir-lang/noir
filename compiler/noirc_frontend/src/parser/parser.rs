--- conflicted
+++ resolved
@@ -192,8 +192,6 @@
         })
 }
 
-<<<<<<< HEAD
-=======
 /// function_definition: attribute function_modifiers 'fn' ident generics '(' function_parameters ')' function_return_type block
 ///                      function_modifiers 'fn' ident generics '(' function_parameters ')' function_return_type block
 fn function_definition(allow_self: bool) -> impl NoirParser<NoirFunction> {
@@ -298,7 +296,6 @@
     )
 }
 
->>>>>>> 44308976
 fn type_alias_definition() -> impl NoirParser<TopLevelStatement> {
     use self::Keyword::Type;
 
