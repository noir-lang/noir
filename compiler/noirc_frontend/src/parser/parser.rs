use acvm::FieldElement;
use fm::FileId;
use modifiers::Modifiers;
use noirc_errors::{Location, Span};

use crate::{
    ast::{Ident, ItemVisibility},
    lexer::{lexer::LocatedTokenResult, Lexer},
    token::{FmtStrFragment, IntType, Keyword, LocatedToken, Token, TokenKind, Tokens},
};

use super::{labels::ParsingRuleLabel, ParsedModule, ParserError, ParserErrorReason};

mod arguments;
mod attributes;
mod doc_comments;
mod enums;
mod expression;
mod function;
mod generics;
mod global;
mod impls;
mod infix;
mod item;
mod item_visibility;
mod lambda;
mod modifiers;
mod module;
mod parse_many;
mod path;
mod pattern;
mod statement;
mod statement_or_expression_or_lvalue;
mod structs;
mod tests;
mod traits;
mod type_alias;
mod type_expression;
mod types;
mod use_tree;
mod where_clause;

pub use statement_or_expression_or_lvalue::StatementOrExpressionOrLValue;

/// Entry function for the parser - also handles lexing internally.
///
/// Given a source_program string, return the ParsedModule Ast representation
/// of the program along with any parsing errors encountered. If the parsing errors
/// Vec is non-empty, there may be Error nodes in the Ast to fill in the gaps that
/// failed to parse. Otherwise the Ast is guaranteed to have 0 Error nodes.
pub fn parse_program(source_program: &str, file_id: FileId) -> (ParsedModule, Vec<ParserError>) {
    let lexer = Lexer::new(source_program, file_id);
    let mut parser = Parser::for_lexer(lexer);
    let program = parser.parse_program();
    let errors = parser.errors;
    (program, errors)
}

pub fn parse_program_with_dummy_file(source_program: &str) -> (ParsedModule, Vec<ParserError>) {
    parse_program(source_program, FileId::dummy())
}

enum TokenStream<'a> {
    Lexer(Lexer<'a>),
    Tokens(Tokens),
}

impl<'a> TokenStream<'a> {
    fn next(&mut self) -> Option<LocatedTokenResult> {
        match self {
            TokenStream::Lexer(lexer) => lexer.next(),
            TokenStream::Tokens(tokens) => {
                // NOTE: `TokenStream::Tokens` is only created via `Parser::for_tokens(tokens)` which
                // reverses `tokens`. That's why using `pop` here is fine (done for performance reasons).
                tokens.0.pop().map(Ok)
            }
        }
    }
}

pub struct Parser<'a> {
    pub(crate) errors: Vec<ParserError>,
    tokens: TokenStream<'a>,

    // We always have one look-ahead token for these cases:
    // - check if we get `&` or `&mut`
    // - check if we get `>` or `>>`
    token: LocatedToken,
    next_token: LocatedToken,
    current_token_location: Location,
    previous_token_location: Location,

    // We also keep track of comments that appear right before a token,
    // because `unsafe { }` requires one before it.
    current_token_comments: String,
    next_token_comments: String,

    /// The current statement's comments.
    /// This is used to eventually know if an `unsafe { ... }` expression is commented
    /// in its containing statement. For example:
    ///
    /// ```noir
    /// // Safety: test
    /// let x = unsafe { call() };
    /// ```
<<<<<<< HEAD
    statement_doc_comments: Option<StatementDocComments>,
}

#[derive(Debug)]
pub(crate) struct StatementDocComments {
    pub(crate) doc_comments: Vec<String>,
    pub(crate) start_location: Location,
    pub(crate) end_location: Location,

    /// Were these doc comments "read" by an unsafe statement?
    /// If not, these doc comments aren't documenting anything and they produce an error.
    pub(crate) read: bool,
=======
    statement_comments: Option<String>,
>>>>>>> 64890c0d
}

impl<'a> Parser<'a> {
    pub fn for_lexer(lexer: Lexer<'a>) -> Self {
        Self::new(TokenStream::Lexer(lexer.skip_comments(false)))
    }

    pub fn for_tokens(mut tokens: Tokens) -> Self {
        tokens.0.reverse();
        Self::new(TokenStream::Tokens(tokens))
    }

    pub fn for_str(str: &'a str, file_id: FileId) -> Self {
        Self::for_lexer(Lexer::new(str, file_id))
    }

    pub fn for_str_with_dummy_file(str: &'a str) -> Self {
        Self::for_str(str, FileId::dummy())
    }

    fn new(tokens: TokenStream<'a>) -> Self {
        let mut parser = Self {
            errors: Vec::new(),
            tokens,
<<<<<<< HEAD
            token: eof_located_token(),
            next_token: eof_located_token(),
            current_token_location: Location::dummy(),
            previous_token_location: Location::dummy(),
            statement_doc_comments: None,
=======
            token: eof_spanned_token(),
            next_token: eof_spanned_token(),
            current_token_span: Default::default(),
            previous_token_span: Default::default(),
            current_token_comments: String::new(),
            next_token_comments: String::new(),
            statement_comments: None,
>>>>>>> 64890c0d
        };
        parser.read_two_first_tokens();
        parser
    }

    /// Program = Module
    pub(crate) fn parse_program(&mut self) -> ParsedModule {
        self.parse_module(
            false, // nested
        )
    }

    /// Module = InnerDocComments Item*
    pub(crate) fn parse_module(&mut self, nested: bool) -> ParsedModule {
        let inner_doc_comments = self.parse_inner_doc_comments();
        let items = self.parse_module_items(nested);

        ParsedModule { items, inner_doc_comments }
    }

    /// Invokes `parsing_function` (`parsing_function` must be some `parse_*` method of the parser)
    /// and returns the result (and any warnings) if the parser has no errors, and if the parser consumed all tokens.
    /// Otherwise returns the list of errors.
    pub fn parse_result<T, F>(
        mut self,
        parsing_function: F,
    ) -> Result<(T, Vec<ParserError>), Vec<ParserError>>
    where
        F: FnOnce(&mut Parser<'a>) -> T,
    {
        let item = parsing_function(&mut self);
        if !self.at_eof() {
            self.expected_token(Token::EOF);
            return Err(self.errors);
        }

        let all_warnings = self.errors.iter().all(|error| error.is_warning());
        if all_warnings {
            Ok((item, self.errors))
        } else {
            Err(self.errors)
        }
    }

    /// Bumps this parser by one token. Returns the token that was previously the "current" token.
<<<<<<< HEAD
    fn bump(&mut self) -> LocatedToken {
        self.previous_token_location = self.current_token_location;
        let next_next_token = self.read_token_internal();
        let next_token = std::mem::replace(&mut self.next_token, next_next_token);
        let token = std::mem::replace(&mut self.token, next_token);
        self.current_token_location = self.token.to_location();
=======
    fn bump(&mut self) -> SpannedToken {
        self.previous_token_span = self.current_token_span;
        let (next_next_token, next_next_token_comments) = self.read_token_internal();
        let next_token = std::mem::replace(&mut self.next_token, next_next_token);
        let token = std::mem::replace(&mut self.token, next_token);

        let next_comments =
            std::mem::replace(&mut self.next_token_comments, next_next_token_comments);
        let _ = std::mem::replace(&mut self.current_token_comments, next_comments);

        self.current_token_span = self.token.to_span();
>>>>>>> 64890c0d
        token
    }

    fn read_two_first_tokens(&mut self) {
<<<<<<< HEAD
        self.token = self.read_token_internal();
        self.current_token_location = self.token.to_location();
        self.next_token = self.read_token_internal();
    }

    fn read_token_internal(&mut self) -> LocatedToken {
=======
        let (token, comments) = self.read_token_internal();
        self.token = token;
        self.current_token_comments = comments;
        self.current_token_span = self.token.to_span();

        let (token, comments) = self.read_token_internal();
        self.next_token = token;
        self.next_token_comments = comments;
    }

    fn read_token_internal(&mut self) -> (SpannedToken, String) {
        let mut last_comments = String::new();

>>>>>>> 64890c0d
        loop {
            match self.tokens.next() {
                Some(Ok(token)) => match token.token() {
                    Token::LineComment(comment, None) | Token::BlockComment(comment, None) => {
                        last_comments.push_str(comment);
                        continue;
                    }
                    _ => {
                        return (token, last_comments);
                    }
                },
                Some(Err(lexer_error)) => self.errors.push(lexer_error.into()),
<<<<<<< HEAD
                None => return eof_located_token(),
=======
                None => return (eof_spanned_token(), last_comments),
>>>>>>> 64890c0d
            }
        }
    }

    fn eat_kind(&mut self, kind: TokenKind) -> Option<LocatedToken> {
        if self.token.kind() == kind {
            Some(self.bump())
        } else {
            None
        }
    }

    fn eat_keyword(&mut self, keyword: Keyword) -> bool {
        if let Token::Keyword(kw) = self.token.token() {
            if *kw == keyword {
                self.bump();
                true
            } else {
                false
            }
        } else {
            false
        }
    }

    fn eat_ident(&mut self) -> Option<Ident> {
        if let Some(token) = self.eat_kind(TokenKind::Ident) {
            match token.into_token() {
                Token::Ident(ident) => Some(Ident::new(ident, self.previous_token_location)),
                _ => unreachable!(),
            }
        } else {
            None
        }
    }

    fn eat_self(&mut self) -> bool {
        if let Token::Ident(ident) = self.token.token() {
            if ident == "self" {
                self.bump();
                return true;
            }
        }

        false
    }

    fn eat_int_type(&mut self) -> Option<IntType> {
        let is_int_type = matches!(self.token.token(), Token::IntType(..));
        if is_int_type {
            let token = self.bump();
            match token.into_token() {
                Token::IntType(int_type) => Some(int_type),
                _ => unreachable!(),
            }
        } else {
            None
        }
    }

    fn eat_int(&mut self) -> Option<FieldElement> {
        if matches!(self.token.token(), Token::Int(..)) {
            let token = self.bump();
            match token.into_token() {
                Token::Int(int) => Some(int),
                _ => unreachable!(),
            }
        } else {
            None
        }
    }

    fn eat_bool(&mut self) -> Option<bool> {
        if matches!(self.token.token(), Token::Bool(..)) {
            let token = self.bump();
            match token.into_token() {
                Token::Bool(bool) => Some(bool),
                _ => unreachable!(),
            }
        } else {
            None
        }
    }

    fn eat_str(&mut self) -> Option<String> {
        if matches!(self.token.token(), Token::Str(..)) {
            let token = self.bump();
            match token.into_token() {
                Token::Str(string) => Some(string),
                _ => unreachable!(),
            }
        } else {
            None
        }
    }

    fn eat_raw_str(&mut self) -> Option<(String, u8)> {
        if matches!(self.token.token(), Token::RawStr(..)) {
            let token = self.bump();
            match token.into_token() {
                Token::RawStr(string, n) => Some((string, n)),
                _ => unreachable!(),
            }
        } else {
            None
        }
    }

    fn eat_fmt_str(&mut self) -> Option<(Vec<FmtStrFragment>, u32)> {
        if matches!(self.token.token(), Token::FmtStr(..)) {
            let token = self.bump();
            match token.into_token() {
                Token::FmtStr(fragments, length) => Some((fragments, length)),
                _ => unreachable!(),
            }
        } else {
            None
        }
    }

    fn eat_quote(&mut self) -> Option<Tokens> {
        if matches!(self.token.token(), Token::Quote(..)) {
            let token = self.bump();
            match token.into_token() {
                Token::Quote(tokens) => Some(tokens),
                _ => unreachable!(),
            }
        } else {
            None
        }
    }

    fn eat_attribute_start(&mut self) -> Option<bool> {
        if matches!(self.token.token(), Token::AttributeStart { is_inner: false, .. }) {
            let token = self.bump();
            match token.into_token() {
                Token::AttributeStart { is_tag, .. } => Some(is_tag),
                _ => unreachable!(),
            }
        } else {
            None
        }
    }

    fn eat_inner_attribute_start(&mut self) -> Option<bool> {
        if matches!(self.token.token(), Token::AttributeStart { is_inner: true, .. }) {
            let token = self.bump();
            match token.into_token() {
                Token::AttributeStart { is_tag, .. } => Some(is_tag),
                _ => unreachable!(),
            }
        } else {
            None
        }
    }

    fn eat_comma(&mut self) -> bool {
        self.eat(Token::Comma)
    }

    fn eat_commas(&mut self) -> bool {
        if self.eat_comma() {
            while self.eat_comma() {
                self.push_error(ParserErrorReason::UnexpectedComma, self.previous_token_location);
            }
            true
        } else {
            false
        }
    }

    fn eat_semicolon(&mut self) -> bool {
        self.eat(Token::Semicolon)
    }

    fn eat_semicolons(&mut self) -> bool {
        if self.eat_semicolon() {
            while self.eat_semicolon() {
                self.push_error(
                    ParserErrorReason::UnexpectedSemicolon,
                    self.previous_token_location,
                );
            }
            true
        } else {
            false
        }
    }

    fn eat_colon(&mut self) -> bool {
        self.eat(Token::Colon)
    }

    fn eat_double_colon(&mut self) -> bool {
        self.eat(Token::DoubleColon)
    }

    fn eat_left_paren(&mut self) -> bool {
        self.eat(Token::LeftParen)
    }

    fn eat_right_paren(&mut self) -> bool {
        self.eat(Token::RightParen)
    }

    fn eat_left_brace(&mut self) -> bool {
        self.eat(Token::LeftBrace)
    }

    fn eat_left_bracket(&mut self) -> bool {
        self.eat(Token::LeftBracket)
    }

    fn eat_right_bracket(&mut self) -> bool {
        self.eat(Token::RightBracket)
    }

    fn eat_less(&mut self) -> bool {
        self.eat(Token::Less)
    }

    fn eat_assign(&mut self) -> bool {
        self.eat(Token::Assign)
    }

    fn eat_dot(&mut self) -> bool {
        self.eat(Token::Dot)
    }

    fn eat_pipe(&mut self) -> bool {
        self.eat(Token::Pipe)
    }

    fn eat(&mut self, token: Token) -> bool {
        if self.token.token() == &token {
            self.bump();
            true
        } else {
            false
        }
    }

    fn eat_keyword_or_error(&mut self, keyword: Keyword) {
        if !self.eat_keyword(keyword) {
            self.expected_token(Token::Keyword(keyword));
        }
    }

    fn eat_or_error(&mut self, token: Token) {
        if !self.eat(token.clone()) {
            self.expected_token(token);
        }
    }

    fn at(&self, token: Token) -> bool {
        self.token.token() == &token
    }

    fn at_keyword(&self, keyword: Keyword) -> bool {
        self.at(Token::Keyword(keyword))
    }

    fn next_is(&self, token: Token) -> bool {
        self.next_token.token() == &token
    }

    fn at_eof(&self) -> bool {
        self.token.token() == &Token::EOF
    }

    fn location_since(&self, start_location: Location) -> Location {
        // When taking the span between locations in different files, just keep the first one
        if self.current_token_location.file != start_location.file {
            return start_location;
        }

        let start_span = start_location.span;

        let span = if self.current_token_location.span == start_location.span {
            start_span
        } else {
            let end_span = self.previous_token_location.span;
            if start_span.start() <= end_span.end() {
                Span::from(start_span.start()..end_span.end())
            } else {
                // TODO: workaround for now
                start_span
            }
        };

        Location::new(span, start_location.file)
    }

    fn location_at_previous_token_end(&self) -> Location {
        Location::new(self.span_at_previous_token_end(), self.previous_token_location.file)
    }

    fn span_at_previous_token_end(&self) -> Span {
        Span::from(self.previous_token_location.span.end()..self.previous_token_location.span.end())
    }

    fn expected_identifier(&mut self) {
        self.expected_label(ParsingRuleLabel::Identifier);
    }

    fn expected_token(&mut self, token: Token) {
        self.errors.push(ParserError::expected_token(
            token,
            self.token.token().clone(),
            self.current_token_location,
        ));
    }

    fn expected_one_of_tokens(&mut self, tokens: &[Token]) {
        self.errors.push(ParserError::expected_one_of_tokens(
            tokens,
            self.token.token().clone(),
            self.current_token_location,
        ));
    }

    fn expected_label(&mut self, label: ParsingRuleLabel) {
        self.errors.push(ParserError::expected_label(
            label,
            self.token.token().clone(),
            self.current_token_location,
        ));
    }

    fn expected_token_separating_items(
        &mut self,
        token: Token,
        items: &'static str,
        location: Location,
    ) {
        self.push_error(
            ParserErrorReason::ExpectedTokenSeparatingTwoItems { token, items },
            location,
        );
    }

    fn expected_mut_after_ampersand(&mut self) {
        self.push_error(
            ParserErrorReason::ExpectedMutAfterAmpersand { found: self.token.token().clone() },
            self.current_token_location,
        );
    }

    fn modifiers_not_followed_by_an_item(&mut self, modifiers: Modifiers) {
        self.visibility_not_followed_by_an_item(modifiers);
        self.unconstrained_not_followed_by_an_item(modifiers);
        self.comptime_not_followed_by_an_item(modifiers);
    }

    fn visibility_not_followed_by_an_item(&mut self, modifiers: Modifiers) {
        if modifiers.visibility != ItemVisibility::Private {
            self.push_error(
                ParserErrorReason::VisibilityNotFollowedByAnItem {
                    visibility: modifiers.visibility,
                },
                modifiers.visibility_location,
            );
        }
    }

    fn unconstrained_not_followed_by_an_item(&mut self, modifiers: Modifiers) {
        if let Some(location) = modifiers.unconstrained {
            self.push_error(ParserErrorReason::UnconstrainedNotFollowedByAnItem, location);
        }
    }

    fn comptime_not_followed_by_an_item(&mut self, modifiers: Modifiers) {
        if let Some(location) = modifiers.comptime {
            self.push_error(ParserErrorReason::ComptimeNotFollowedByAnItem, location);
        }
    }

    fn comptime_mutable_and_unconstrained_not_applicable(&mut self, modifiers: Modifiers) {
        self.mutable_not_applicable(modifiers);
        self.comptime_not_applicable(modifiers);
        self.unconstrained_not_applicable(modifiers);
    }

    fn mutable_not_applicable(&mut self, modifiers: Modifiers) {
        if let Some(location) = modifiers.mutable {
            self.push_error(ParserErrorReason::MutableNotApplicable, location);
        }
    }

    fn comptime_not_applicable(&mut self, modifiers: Modifiers) {
        if let Some(location) = modifiers.comptime {
            self.push_error(ParserErrorReason::ComptimeNotApplicable, location);
        }
    }

    fn unconstrained_not_applicable(&mut self, modifiers: Modifiers) {
        if let Some(location) = modifiers.unconstrained {
            self.push_error(ParserErrorReason::UnconstrainedNotApplicable, location);
        }
    }

    fn push_error(&mut self, reason: ParserErrorReason, location: Location) {
        self.errors.push(ParserError::with_reason(reason, location));
    }
}

fn eof_located_token() -> LocatedToken {
    LocatedToken::new(Token::EOF, Location::dummy())
}<|MERGE_RESOLUTION|>--- conflicted
+++ resolved
@@ -103,22 +103,7 @@
     /// // Safety: test
     /// let x = unsafe { call() };
     /// ```
-<<<<<<< HEAD
-    statement_doc_comments: Option<StatementDocComments>,
-}
-
-#[derive(Debug)]
-pub(crate) struct StatementDocComments {
-    pub(crate) doc_comments: Vec<String>,
-    pub(crate) start_location: Location,
-    pub(crate) end_location: Location,
-
-    /// Were these doc comments "read" by an unsafe statement?
-    /// If not, these doc comments aren't documenting anything and they produce an error.
-    pub(crate) read: bool,
-=======
     statement_comments: Option<String>,
->>>>>>> 64890c0d
 }
 
 impl<'a> Parser<'a> {
@@ -143,21 +128,13 @@
         let mut parser = Self {
             errors: Vec::new(),
             tokens,
-<<<<<<< HEAD
             token: eof_located_token(),
             next_token: eof_located_token(),
             current_token_location: Location::dummy(),
             previous_token_location: Location::dummy(),
-            statement_doc_comments: None,
-=======
-            token: eof_spanned_token(),
-            next_token: eof_spanned_token(),
-            current_token_span: Default::default(),
-            previous_token_span: Default::default(),
             current_token_comments: String::new(),
             next_token_comments: String::new(),
             statement_comments: None,
->>>>>>> 64890c0d
         };
         parser.read_two_first_tokens();
         parser
@@ -203,16 +180,8 @@
     }
 
     /// Bumps this parser by one token. Returns the token that was previously the "current" token.
-<<<<<<< HEAD
     fn bump(&mut self) -> LocatedToken {
         self.previous_token_location = self.current_token_location;
-        let next_next_token = self.read_token_internal();
-        let next_token = std::mem::replace(&mut self.next_token, next_next_token);
-        let token = std::mem::replace(&mut self.token, next_token);
-        self.current_token_location = self.token.to_location();
-=======
-    fn bump(&mut self) -> SpannedToken {
-        self.previous_token_span = self.current_token_span;
         let (next_next_token, next_next_token_comments) = self.read_token_internal();
         let next_token = std::mem::replace(&mut self.next_token, next_next_token);
         let token = std::mem::replace(&mut self.token, next_token);
@@ -221,34 +190,24 @@
             std::mem::replace(&mut self.next_token_comments, next_next_token_comments);
         let _ = std::mem::replace(&mut self.current_token_comments, next_comments);
 
-        self.current_token_span = self.token.to_span();
->>>>>>> 64890c0d
+        self.current_token_location = self.token.to_location();
         token
     }
 
     fn read_two_first_tokens(&mut self) {
-<<<<<<< HEAD
-        self.token = self.read_token_internal();
-        self.current_token_location = self.token.to_location();
-        self.next_token = self.read_token_internal();
-    }
-
-    fn read_token_internal(&mut self) -> LocatedToken {
-=======
         let (token, comments) = self.read_token_internal();
         self.token = token;
         self.current_token_comments = comments;
-        self.current_token_span = self.token.to_span();
+        self.current_token_location = self.token.to_location();
 
         let (token, comments) = self.read_token_internal();
         self.next_token = token;
         self.next_token_comments = comments;
     }
 
-    fn read_token_internal(&mut self) -> (SpannedToken, String) {
+    fn read_token_internal(&mut self) -> (LocatedToken, String) {
         let mut last_comments = String::new();
 
->>>>>>> 64890c0d
         loop {
             match self.tokens.next() {
                 Some(Ok(token)) => match token.token() {
@@ -261,11 +220,7 @@
                     }
                 },
                 Some(Err(lexer_error)) => self.errors.push(lexer_error.into()),
-<<<<<<< HEAD
-                None => return eof_located_token(),
-=======
-                None => return (eof_spanned_token(), last_comments),
->>>>>>> 64890c0d
+                None => return (eof_located_token(), last_comments),
             }
         }
     }
