--- conflicted
+++ resolved
@@ -42,8 +42,5 @@
 [features]
 bn254 = []
 bls12_381 = []
-<<<<<<< HEAD
 test_utils = []
-=======
-nextest = []
->>>>>>> 645a800d
+nextest = []