[package]
name = "noirc_frontend"
version.workspace = true
authors.workspace = true
edition.workspace = true
license.workspace = true

# See more keys and their definitions at https://doc.rust-lang.org/cargo/reference/manifest.html

[dependencies]
acvm.workspace = true
noirc_errors.workspace = true
noirc_printable_type.workspace = true
fm.workspace = true
arena.workspace = true
iter-extended.workspace = true
chumsky.workspace = true
thiserror.workspace = true
smol_str.workspace = true
serde_json.workspace = true
serde.workspace = true
rustc-hash = "1.1.0"
small-ord-set = "0.1.3"
regex = "1.9.1"
tracing.workspace = true
<<<<<<< HEAD
generational-arena = "0.2.8"
=======
petgraph = "0.6"
>>>>>>> 05e78b39

[dev-dependencies]
strum = "0.24"
strum_macros = "0.24"
tempfile.workspace = true<|MERGE_RESOLUTION|>--- conflicted
+++ resolved
@@ -23,11 +23,8 @@
 small-ord-set = "0.1.3"
 regex = "1.9.1"
 tracing.workspace = true
-<<<<<<< HEAD
 generational-arena = "0.2.8"
-=======
 petgraph = "0.6"
->>>>>>> 05e78b39
 
 [dev-dependencies]
 strum = "0.24"
