#![forbid(unsafe_code)]
#![warn(unused_crate_dependencies, unused_extern_crates)]
#![warn(unreachable_pub)]
#![warn(clippy::semicolon_if_nothing_returned)]

mod file_map;

pub use file_map::{File, FileId, FileMap, PathString};
<<<<<<< HEAD
=======

// Re-export for the lsp
pub use codespan_reporting::files as codespan_files;

use file_reader::is_stdlib_asset;
pub use file_reader::FileReader;
>>>>>>> 6076e08a

use std::{
    collections::HashMap,
    path::{Component, Path, PathBuf},
};

pub const FILE_EXTENSION: &str = "nr";

pub struct FileManager {
    root: PathBuf,
    file_map: FileMap,
    id_to_path: HashMap<FileId, PathBuf>,
    path_to_id: HashMap<PathBuf, FileId>,
}

impl std::fmt::Debug for FileManager {
    fn fmt(&self, f: &mut std::fmt::Formatter<'_>) -> std::fmt::Result {
        f.debug_struct("FileManager")
            .field("root", &self.root)
            .field("file_map", &self.file_map)
            .field("id_to_path", &self.id_to_path)
            .field("path_to_id", &self.path_to_id)
            .finish()
    }
}

impl FileManager {
    pub fn new(root: &Path) -> Self {
        Self {
            root: root.normalize(),
            file_map: Default::default(),
            id_to_path: Default::default(),
            path_to_id: Default::default(),
        }
    }

    pub fn as_file_map(&self) -> &FileMap {
        &self.file_map
    }

    pub fn add_file_with_source(&mut self, file_name: &Path, source: String) -> Option<FileId> {
        let file_name = self.root.join(file_name);
        self.add_file_with_source_canonical_path(&file_name, source)
    }

    pub fn add_file_with_source_canonical_path(
        &mut self,
        file_name: &Path,
        source: String,
    ) -> Option<FileId> {
        let file_name = file_name.normalize();
        // Check that the file name already exists in the file map, if it is, we return it.
        if let Some(file_id) = self.path_to_id.get(&file_name) {
            return Some(*file_id);
        }
        let file_name_path_buf = file_name.to_path_buf();

        // Otherwise we add the file
        let file_id = self.file_map.add_file(file_name_path_buf.clone().into(), source);
        self.register_path(file_id, file_name_path_buf);
        Some(file_id)
    }

    fn register_path(&mut self, file_id: FileId, path: PathBuf) {
        let old_value = self.id_to_path.insert(file_id, path.clone());
        assert!(
            old_value.is_none(),
            "ice: the same file id was inserted into the file manager twice"
        );
        let old_value = self.path_to_id.insert(path, file_id);
        assert!(old_value.is_none(), "ice: the same path was inserted into the file manager twice");
    }

    pub fn fetch_file(&self, file_id: FileId) -> File {
        // Unwrap as we ensure that all file_id's map to a corresponding file in the file map
        self.file_map.get_file(file_id).unwrap()
    }

    pub fn path(&self, file_id: FileId) -> &Path {
        // Unwrap as we ensure that all file_ids are created by the file manager
        // So all file_ids will points to a corresponding path
        self.id_to_path.get(&file_id).unwrap().as_path()
    }

    // TODO: This should also ideally not be here, so that the file manager
    // TODO: does not know about rust modules.
    // TODO: Ideally this is moved to def_collector_mod and we make this method accept a FileManager
    pub fn find_module(&self, anchor: FileId, mod_name: &str) -> Result<FileId, String> {
        let anchor_path = self.path(anchor).with_extension("");
        let anchor_dir = anchor_path.parent().unwrap();

        // if `anchor` is a `main.nr`, `lib.nr`, `mod.nr` or `{mod_name}.nr`, we check siblings of
        // the anchor at `base/mod_name.nr`.
        let candidate = if should_check_siblings_for_module(&anchor_path, anchor_dir) {
            anchor_dir.join(format!("{mod_name}.{FILE_EXTENSION}"))
        } else {
            // Otherwise, we check for children of the anchor at `base/anchor/mod_name.nr`
            anchor_path.join(format!("{mod_name}.{FILE_EXTENSION}"))
        };

        self.name_to_id(candidate.clone())
            .ok_or_else(|| candidate.as_os_str().to_string_lossy().to_string())
    }

    // TODO: This should accept a &Path instead of a PathBuf
    pub fn name_to_id(&self, file_name: PathBuf) -> Option<FileId> {
        self.file_map.get_file_id(&PathString::from_path(file_name))
    }
}

// TODO: This should not be here because the file manager should not know about the
// TODO: rust modules. See comment on `find_module``
// TODO: Moreover, the check for main, lib, mod should ideally not be done here
/// Returns true if a module's child module's are expected to be in the same directory.
/// Returns false if they are expected to be in a subdirectory matching the name of the module.
fn should_check_siblings_for_module(module_path: &Path, parent_path: &Path) -> bool {
    if let Some(filename) = module_path.file_stem() {
        // This check also means a `main.nr` or `lib.nr` file outside of the crate root would
        // check its same directory for child modules instead of a subdirectory. Should we prohibit
        // `main.nr` and `lib.nr` files outside of the crate root?
        filename == "main"
            || filename == "lib"
            || filename == "mod"
            || Some(filename) == parent_path.file_stem()
    } else {
        // If there's no filename, we arbitrarily return true.
        // Alternatively, we could panic, but this is left to a different step where we
        // ideally have some source location to issue an error.
        true
    }
}

pub trait NormalizePath {
    /// Replacement for `std::fs::canonicalize` that doesn't verify the path exists.
    ///
    /// Plucked from https://github.com/rust-lang/cargo/blob/fede83ccf973457de319ba6fa0e36ead454d2e20/src/cargo/util/paths.rs#L61
    /// Advice from https://www.reddit.com/r/rust/comments/hkkquy/comment/fwtw53s/
    fn normalize(&self) -> PathBuf;
}

impl NormalizePath for PathBuf {
    fn normalize(&self) -> PathBuf {
        let components = self.components();
        resolve_components(components)
    }
}

impl NormalizePath for &Path {
    fn normalize(&self) -> PathBuf {
        let components = self.components();
        resolve_components(components)
    }
}

fn resolve_components<'a>(components: impl Iterator<Item = Component<'a>>) -> PathBuf {
    let mut components = components.peekable();

    // Preserve path prefix if one exists.
    let mut normalized_path = if let Some(c @ Component::Prefix(..)) = components.peek().cloned() {
        components.next();
        PathBuf::from(c.as_os_str())
    } else {
        PathBuf::new()
    };

    for component in components {
        match component {
            Component::Prefix(..) => unreachable!("Path cannot contain multiple prefixes"),
            Component::RootDir => {
                normalized_path.push(component.as_os_str());
            }
            Component::CurDir => {}
            Component::ParentDir => {
                normalized_path.pop();
            }
            Component::Normal(c) => {
                normalized_path.push(c);
            }
        }
    }

    normalized_path
}

#[cfg(test)]
mod path_normalization {
    use iter_extended::vecmap;
    use std::path::PathBuf;

    use crate::NormalizePath;

    #[test]
    fn normalizes_paths_correctly() {
        // Note that tests are run on unix so prefix handling can't be tested (as these only exist on Windows)
        let test_cases = vecmap(
            [
                ("/", "/"),                             // Handles root
                ("/foo/bar/../baz/../bar", "/foo/bar"), // Handles backtracking
                ("/././././././././baz", "/baz"),       // Removes no-ops
            ],
            |(unnormalized, normalized)| (PathBuf::from(unnormalized), PathBuf::from(normalized)),
        );

        for (path, expected_result) in test_cases {
            assert_eq!(path.normalize(), expected_result);
        }
    }
}

#[cfg(test)]
mod tests {
    use super::*;
    use tempfile::{tempdir, TempDir};

    // Returns the absolute path to the file
    fn create_dummy_file(dir: &TempDir, file_name: &Path) -> PathBuf {
        let file_path = dir.path().join(file_name);
        let _file = std::fs::File::create(&file_path).unwrap();
        file_path
    }

    #[test]
    fn path_resolve_file_module() {
        let dir = tempdir().unwrap();

        let entry_file_name = Path::new("my_dummy_file.nr");
        create_dummy_file(&dir, entry_file_name);

        let mut fm = FileManager::new(dir.path());

        let file_id = fm.add_file_with_source(entry_file_name, "fn foo() {}".to_string()).unwrap();

        let dep_file_name = Path::new("foo.nr");
        create_dummy_file(&dir, dep_file_name);
        fm.find_module(file_id, "foo").unwrap_err();
    }

    #[test]
    fn path_resolve_file_module_other_ext() {
        let dir = tempdir().unwrap();
        let file_name = Path::new("foo.nr");
        create_dummy_file(&dir, file_name);

        let mut fm = FileManager::new(dir.path());

        let file_id = fm.add_file_with_source(file_name, "fn foo() {}".to_string()).unwrap();

        assert!(fm.path(file_id).ends_with("foo.nr"));
    }

    #[test]
    fn path_resolve_sub_module() {
        let dir = tempdir().unwrap();
        let mut fm = FileManager::new(dir.path());

        // Create a lib.nr file at the root.
        // we now have dir/lib.nr
        let lib_nr_path = create_dummy_file(&dir, Path::new("lib.nr"));
        let file_id = fm
            .add_file_with_source(lib_nr_path.as_path(), "fn foo() {}".to_string())
            .expect("could not add file to file manager and obtain a FileId");

        // Create a sub directory
        // we now have:
        // - dir/lib.nr
        // - dir/sub_dir
        let sub_dir = TempDir::new_in(&dir).unwrap();
        let sub_dir_name = sub_dir.path().file_name().unwrap().to_str().unwrap();

        // Add foo.nr to the subdirectory
        // we no have:
        // - dir/lib.nr
        // - dir/sub_dir/foo.nr
        let foo_nr_path = create_dummy_file(&sub_dir, Path::new("foo.nr"));
        fm.add_file_with_source(foo_nr_path.as_path(), "fn foo() {}".to_string());

        // Add a parent module for the sub_dir
        // we no have:
        // - dir/lib.nr
        // - dir/sub_dir.nr
        // - dir/sub_dir/foo.nr
        let sub_dir_nr_path = create_dummy_file(&dir, Path::new(&format!("{sub_dir_name}.nr")));
        fm.add_file_with_source(sub_dir_nr_path.as_path(), "fn foo() {}".to_string());

        // First check for the sub_dir.nr file and add it to the FileManager
        let sub_dir_file_id = fm.find_module(file_id, sub_dir_name).unwrap();

        // Now check for files in it's subdirectory
        fm.find_module(sub_dir_file_id, "foo").unwrap();
    }

    /// Tests that two identical files that have different paths are treated as the same file
    /// e.g. if we start in the dir ./src and have a file ../../foo.nr
    /// that should be treated as the same file as ../ starting in ./
    /// they should both resolve to ../foo.nr
    #[test]
    fn path_resolve_modules_with_different_paths_as_same_file() {
        let dir = tempdir().unwrap();
        let sub_dir = TempDir::new_in(&dir).unwrap();
        let sub_sub_dir = TempDir::new_in(&sub_dir).unwrap();

        let mut fm = FileManager::new(dir.path());

        // Create a lib.nr file at the root.
        let file_name = Path::new("lib.nr");
        create_dummy_file(&dir, file_name);

        // Create another path with `./` and `../` inside it
        let second_file_name = PathBuf::from(sub_sub_dir.path()).join("./../../lib.nr");

        // Add both files to the file manager
        let file_id = fm.add_file_with_source(file_name, "fn foo() {}".to_string()).unwrap();
        let second_file_id =
            fm.add_file_with_source(&second_file_name, "fn foo() {}".to_string()).unwrap();

        assert_eq!(file_id, second_file_id);
    }
}<|MERGE_RESOLUTION|>--- conflicted
+++ resolved
@@ -6,15 +6,12 @@
 mod file_map;
 
 pub use file_map::{File, FileId, FileMap, PathString};
-<<<<<<< HEAD
-=======
 
 // Re-export for the lsp
 pub use codespan_reporting::files as codespan_files;
 
 use file_reader::is_stdlib_asset;
 pub use file_reader::FileReader;
->>>>>>> 6076e08a
 
 use std::{
     collections::HashMap,
