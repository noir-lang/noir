{
  description = "Build the Noir programming language";

  # All of these inputs (a.k.a. dependencies) need to align with inputs we
  # use so they use the `inputs.*.follows` syntax to reference our inputs
  inputs = {
    nixpkgs = {
      url = "github:NixOS/nixpkgs/nixos-22.11";
    };

    flake-utils = {
      url = "github:numtide/flake-utils";
    };

    flake-compat = {
      url = "github:edolstra/flake-compat";
      flake = false;
    };

    fenix = {
      url = "github:nix-community/fenix";
      inputs = {
        nixpkgs.follows = "nixpkgs";
      };
    };

    crane = {
      url = "github:ipetkov/crane";
      inputs = {
        nixpkgs.follows = "nixpkgs";
        flake-utils.follows = "flake-utils";
        flake-compat.follows = "flake-compat";
      };
    };
  };

  outputs =
    { self, nixpkgs, crane, flake-utils, fenix, ... }:
    flake-utils.lib.eachDefaultSystem (system:
    let
      pkgs = import nixpkgs {
        inherit system;
      };

      rustToolchain = fenix.packages.${system}.fromToolchainFile {
        file = ./rust-toolchain.toml;
<<<<<<< HEAD
        sha256 = "sha256-riZUc+R9V35c/9e8KJUE+8pzpXyl0lRXt3ZkKlxoY0g=";
=======
        sha256 = "sha256-R0F0Risbr74xg9mEYydyebx/z0Wu6HI0/KWwrV30vZo=";
>>>>>>> a9f9717b
      };

      craneLib = (crane.mkLib pkgs).overrideToolchain rustToolchain;

      # The `self.rev` property is only available when the working tree is not dirty
      GIT_COMMIT = if (self ? rev) then self.rev else "unknown";
      GIT_DIRTY = if (self ? rev) then "false" else "true";

      extraBuildInputs = [ ] ++ pkgs.lib.optionals pkgs.stdenv.isDarwin [
        # Need libiconv and apple Security on Darwin. See https://github.com/ipetkov/crane/issues/156
        pkgs.libiconv
        pkgs.darwin.apple_sdk.frameworks.Security
      ];

      environment = {
        # We enable backtraces on any failure for help with debugging
        RUST_BACKTRACE = "1";

        # We download the Wasm version of `acvm_backend` in the barretenberg releases for the ACVM `blackbox_solver`
        BARRETENBERG_ARCHIVE = pkgs.fetchurl {
          url = "https://github.com/AztecProtocol/barretenberg/releases/download/barretenberg-v0.4.5/acvm_backend.wasm.tar.gz";
          sha256 = "sha256-xONt5pTKWf/YbVnX/NXl/VNBbtKd+CP7CLkB1jf0RHw=";
        };
      };

      # Configuration shared between builds
      config = {
        # x-release-please-start-version
        version = "0.18.0";
        # x-release-please-end

        src = pkgs.lib.cleanSourceWith {
          src = craneLib.path ./.;
          # Custom filter with various file extensions that we rely upon to build packages
          # Currently: `.nr`, `.sol`, `.sh`, `.json`, `.md` and `.wasm`
          filter = path: type:
            (builtins.match ".*\.(nr|sol|sh|json|md|wasm)$" path != null) || (craneLib.filterCargoSources path type);
        };

        # TODO(#1198): It'd be nice to include these flags when running `cargo clippy` in a devShell.
        cargoClippyExtraArgs = "--all-targets -- -D warnings";

        # TODO(#1198): It'd be nice to include this flag when running `cargo test` in a devShell.
        cargoTestExtraArgs = "--workspace";
      };

      # Combine the environment and other configuration needed for Crane to build our Rust packages
      nativeConfig = environment // config // {
        nativeBuildInputs = [ ];

        buildInputs = [ ] ++ extraBuildInputs;
      };

      # Combine the environmnet and other configuration needed for Crane to build our Wasm packages
      wasmConfig = environment // config // {
        CARGO_TARGET_DIR = "./target";

        nativeBuildInputs = with pkgs; [
          which
          git
          jq
          rustToolchain
          wasm-bindgen-cli
          binaryen
        ];

        buildInputs = [ ] ++ extraBuildInputs;
      };

      # Build *just* the cargo dependencies, so we can reuse all of that work between runs
      native-cargo-artifacts = craneLib.buildDepsOnly (nativeConfig // {
        pname = "nargo";
      });
      noir-wasm-cargo-artifacts = craneLib.buildDepsOnly (wasmConfig // {
        pname = "noir_wasm";
      });
      noirc-abi-wasm-cargo-artifacts = craneLib.buildDepsOnly (wasmConfig // {
        pname = "noirc_abi_wasm";
      });
      noir-lsp-wasm-cargo-artifacts = craneLib.buildDepsOnly (wasmConfig // {
        pname = "noir_lsp_wasm";
      });
      acvm-js-cargo-artifacts = craneLib.buildDepsOnly (wasmConfig // {
        pname = "acvm_js";
      });

      nargo = craneLib.buildPackage (nativeConfig // {
        pname = "nargo";

        inherit GIT_COMMIT GIT_DIRTY;

        cargoArtifacts = native-cargo-artifacts;

        # We don't want to run tests because they don't work in the Nix sandbox
        doCheck = false;
      });

      noir_wasm = craneLib.buildPackage (wasmConfig // {
        pname = "noir_wasm";

        inherit GIT_COMMIT GIT_DIRTY;

        cargoArtifacts = noir-wasm-cargo-artifacts;

        buildPhaseCargoCommand = ''
          bash compiler/wasm/buildPhaseCargoCommand.sh release
        '';

        installPhase = ''
          bash compiler/wasm/installPhase.sh
        '';

        # We don't want to run tests because they don't work in the Nix sandbox
        doCheck = false;
      });

      noirc_abi_wasm = craneLib.buildPackage (wasmConfig // rec {
        pname = "noirc_abi_wasm";

        inherit GIT_COMMIT GIT_DIRTY;

        cargoArtifacts = noirc-abi-wasm-cargo-artifacts;

        cargoExtraArgs = "--package ${pname} --target wasm32-unknown-unknown";

        buildPhaseCargoCommand = ''
          bash tooling/noirc_abi_wasm/buildPhaseCargoCommand.sh release
        '';

        installPhase = ''
          bash tooling/noirc_abi_wasm/installPhase.sh
        '';

        # We don't want to run tests because they don't work in the Nix sandbox
        doCheck = false;
      });

      noir_lsp_wasm = craneLib.buildPackage (wasmConfig // rec {
        pname = "noir_lsp_wasm";

        inherit GIT_COMMIT GIT_DIRTY;

        cargoArtifacts = noir-lsp-wasm-cargo-artifacts;

        cargoExtraArgs = "--package ${pname} --target wasm32-wasi";

        # We don't want to run tests because they don't work in the Nix sandbox
        doCheck = false;
      });

      acvm_js = craneLib.buildPackage (wasmConfig // rec {
        pname = "acvm_js";

        inherit GIT_COMMIT GIT_DIRTY;

        cargoArtifacts = acvm-js-cargo-artifacts;

        cargoExtraArgs = "--package ${pname} --target wasm32-unknown-unknown";

        buildPhaseCargoCommand = ''
          bash acvm-repo/acvm_js/buildPhaseCargoCommand.sh release
        '';

        installPhase = ''
          bash acvm-repo/acvm_js/installPhase.sh
        '';

        # We don't want to run tests because they don't work in the Nix sandbox
        doCheck = false;
      });

      wasm-bindgen-cli = pkgs.callPackage ./wasm-bindgen-cli.nix {
        rustPlatform = pkgs.makeRustPlatform {
          rustc = rustToolchain;
          cargo = rustToolchain;
        };
      };
    in
    {
      # We use `checks` to run `cargo clippy` and `cargo fmt` since we disable checks in the primary derivations
      checks = {
        cargo-clippy = craneLib.cargoClippy (nativeConfig // {
          pname = "noir";

          inherit GIT_COMMIT GIT_DIRTY;

          cargoArtifacts = native-cargo-artifacts;
        });

        cargo-fmt = craneLib.cargoFmt (nativeConfig // {
          pname = "noir";

          inherit GIT_COMMIT GIT_DIRTY;

          cargoArtifacts = native-cargo-artifacts;
        });
      };

      packages = {
        default = nargo;

        # Nix flakes cannot build more than one derivation in one command (see https://github.com/NixOS/nix/issues/5591)
        # so we use `symlinkJoin` to build everything as the "all" package.
        all = pkgs.symlinkJoin { name = "all"; paths = [ nargo noir_wasm noirc_abi_wasm noir_lsp_wasm acvm_js ]; };
        all_wasm = pkgs.symlinkJoin { name = "all_wasm"; paths = [ noir_wasm noirc_abi_wasm acvm_js ]; };

        # We also export individual packages to enable `nix build .#nargo -L`, etc.
        inherit nargo;
        inherit noir_wasm;
        inherit noirc_abi_wasm;
        inherit noir_lsp_wasm;
        inherit acvm_js;

        # We expose the `*-cargo-artifacts` derivations so we can cache our cargo dependencies in CI
        inherit native-cargo-artifacts;
        inherit noir-wasm-cargo-artifacts;
        inherit noirc-abi-wasm-cargo-artifacts;
        inherit noir-lsp-wasm-cargo-artifacts;
        inherit acvm-js-cargo-artifacts;
      };

      # Setup the environment to match the environment settings, the inputs from our checks derivations,
      # and extra tooling via `nativeBuildInputs`
      devShells.default = pkgs.mkShell (environment // {
        inputsFrom = [
          nargo
          noir_wasm
          noirc_abi_wasm
          acvm_js
        ];

        # Additional tools that weren't included as `nativeBuildInputs` of any of the derivations in `inputsFrom`
        nativeBuildInputs = with pkgs; [
          # Rust toolchain
          rustToolchain
          # Other tools
          starship
          yarn
          nodejs-18_x
          # Used by the `bb` binary
          curl
          gzip
          # This ensures the right lldb is in the environment for running rust-lldb
          llvmPackages.lldb
          # Nix tools
          nil
          nixpkgs-fmt
        ];

        shellHook = ''
          eval "$(starship init bash)"
        '';
      });
    });
}
<|MERGE_RESOLUTION|>--- conflicted
+++ resolved
@@ -44,11 +44,7 @@
 
       rustToolchain = fenix.packages.${system}.fromToolchainFile {
         file = ./rust-toolchain.toml;
-<<<<<<< HEAD
-        sha256 = "sha256-riZUc+R9V35c/9e8KJUE+8pzpXyl0lRXt3ZkKlxoY0g=";
-=======
         sha256 = "sha256-R0F0Risbr74xg9mEYydyebx/z0Wu6HI0/KWwrV30vZo=";
->>>>>>> a9f9717b
       };
 
       craneLib = (crane.mkLib pkgs).overrideToolchain rustToolchain;
