--- conflicted
+++ resolved
@@ -19,16 +19,12 @@
         &self,
         initial_witness: &mut BTreeMap<Witness, FieldElement>,
         gates: Vec<acir::circuit::Gate>,
-<<<<<<< HEAD
     ) -> Result<(), acir::OpCode> {
-=======
-    ) -> Result<(), acir::OPCODE> {
         if gates.is_empty() {
             return Ok(());
         }
         let mut unsolved_gates: Vec<Gate> = Vec::new();
 
->>>>>>> a6d1f015
         for gate in gates.into_iter() {
             let unsolved = match &gate {
                 Gate::Arithmetic(arith) => {
