--- conflicted
+++ resolved
@@ -133,13 +133,7 @@
     params: CodeLensParams,
 ) -> impl Future<Output = Result<Option<Vec<CodeLens>>, ResponseError>> {
     async move {
-<<<<<<< HEAD
-        // TODO: Requiring `Language` and `is_opcode_supported` to construct a driver makes for some real stinky code
-        // The driver should not require knowledge of the backend; instead should be implemented as an independent pass (in nargo?)
-        let mut driver = Driver::new(Language::R1CS, Box::new(|_op| false));
-=======
         let mut driver = Driver::new();
->>>>>>> 66865d64
 
         let file_path = &params.text_document.uri.to_file_path().unwrap();
 
@@ -225,13 +219,7 @@
     state: &mut LspState,
     params: DidSaveTextDocumentParams,
 ) -> ControlFlow<Result<(), async_lsp::Error>> {
-<<<<<<< HEAD
-    // TODO: Requiring `Language` and `is_opcode_supported` to construct a driver makes for some real stinky code
-    // The driver should not require knowledge of the backend; instead should be implemented as an independent pass (in nargo?)
-    let mut driver = Driver::new(Language::R1CS, Box::new(|_op| false));
-=======
     let mut driver = Driver::new();
->>>>>>> 66865d64
 
     let file_path = &params.text_document.uri.to_file_path().unwrap();
 
