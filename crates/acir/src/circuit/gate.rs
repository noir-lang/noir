use serde::{Deserialize, Serialize};

use crate::native_types::{Expression, Witness};
use crate::OPCODE;

#[derive(Clone, Debug, PartialEq, Eq, Serialize, Deserialize)]
pub struct AndGate {
    pub a: Witness,
    pub b: Witness,
    pub result: Witness,
    pub num_bits: u32,
}

#[derive(Clone, Debug, PartialEq, Eq, Serialize, Deserialize)]
pub struct XorGate {
    pub a: Witness,
    pub b: Witness,
    pub result: Witness,
    pub num_bits: u32,
}

#[derive(Clone, PartialEq, Eq, Serialize, Deserialize)]
// XXX: Gate does not capture what this is anymore. I think IR/OPCODE would be a better name
pub enum Gate {
    Arithmetic(Expression),
    Range(Witness, u32),
    And(AndGate),
    Xor(XorGate),
    GadgetCall(GadgetCall),
    Directive(Directive),
}

impl Gate {
    pub fn name(&self) -> &str {
        match self {
            Gate::Arithmetic(_) => "arithmetic",
            Gate::Range(_, _) => "range",
            Gate::And(_) => "and",
            Gate::Xor(_) => "xor",
            Gate::Directive(Directive::Invert { .. }) => "invert",
            Gate::Directive(Directive::Truncate { .. }) => "truncate",
            Gate::Directive(Directive::Quotient { .. }) => "quotient",
            Gate::Directive(Directive::Oddrange { .. }) => "odd_range",
<<<<<<< HEAD
            Gate::Directive(Directive::Split { .. }) => "split",
            Gate::Directive(Directive::ToBytes { .. }) => "to_bytes",
            Gate::Directive(Directive::Log(_)) => "log",
=======
            Gate::Directive(Directive::ToRadix { .. }) => "to_radix",
>>>>>>> 92a6b696
            Gate::GadgetCall(g) => g.name.name(),
        }
    }
    pub fn is_arithmetic(&self) -> bool {
        matches!(self, Gate::Arithmetic(_))
    }
    pub fn arithmetic(self) -> Expression {
        match self {
            Gate::Arithmetic(gate) => gate,
            _ => panic!("tried to convert a non arithmetic gate to an Expression struct"),
        }
    }
}

impl std::fmt::Debug for Gate {
    fn fmt(&self, f: &mut std::fmt::Formatter<'_>) -> std::fmt::Result {
        match self {
            Gate::Arithmetic(a) => {
                for i in &a.mul_terms {
                    write!(f, "{:?}x{}*x{} + ", i.0, i.1.witness_index(), i.2.witness_index())?;
                }
                for i in &a.linear_combinations {
                    write!(f, "{:?}x{} + ", i.0, i.1.witness_index())?;
                }
                write!(f, "{:?} = 0", a.q_c)
            }
            Gate::Range(w, s) => {
                write!(f, "x{} is {} bits", w.witness_index(), s)
            }
            Gate::Directive(Directive::Invert { x, result: r }) => {
                write!(f, "x{}=1/x{}, or 0", r.witness_index(), x.witness_index())
            }
            Gate::Directive(Directive::Truncate { a, b, c: _c, bit_size }) => {
                write!(
                    f,
                    "Truncate: x{} is {} truncated to {} bits",
                    b.witness_index(),
                    a,
                    bit_size
                )
            }
            Gate::Directive(Directive::Quotient { a, b, q, r, predicate }) => {
                if let Some(pred) = predicate {
                    write!(
                        f,
                        "Predicate euclidian division: {}*{} = {}*(x{}*{} + x{})",
                        pred,
                        a,
                        pred,
                        q.witness_index(),
                        b,
                        r.witness_index()
                    )
                } else {
                    write!(
                        f,
                        "Euclidian division: {} = x{}*{} + x{}",
                        a,
                        q.witness_index(),
                        b,
                        r.witness_index()
                    )
                }
            }
            Gate::Directive(Directive::Oddrange { a, b, r, bit_size }) => {
                write!(
                    f,
                    "Oddrange: x{} = x{}*2^{} + x{}",
                    a.witness_index(),
                    b.witness_index(),
                    bit_size,
                    r.witness_index()
                )
            }
            Gate::And(g) => write!(f, "{g:?}"),
            Gate::Xor(g) => write!(f, "{g:?}"),
            Gate::GadgetCall(g) => write!(f, "{g:?}"),
            Gate::Directive(Directive::ToRadix { a, b, radix }) => {
                write!(
                    f,
                    "To Radix: {} into base {}; x{}...x{}",
                    a,
                    radix,
                    b.first().unwrap().witness_index(),
                    b.last().unwrap().witness_index(),
                )
            }
            Gate::Directive(Directive::Log(log_string)) => {
                write!(f, "Log: {}", log_string)
            }
        }
    }
}

#[derive(Clone, Debug, PartialEq, Eq, Serialize, Deserialize)]
/// Directives do not apply any constraints.
pub enum Directive {
    //Inverts the value of x and stores it in the result variable
    Invert {
        x: Witness,
        result: Witness,
    },

    //Performs euclidian division of a / b (as integers) and stores the quotient in q and the rest in r
    Quotient {
        a: Expression,
        b: Expression,
        q: Witness,
        r: Witness,
        predicate: Option<Box<Expression>>,
    },

    //Reduces the value of a modulo 2^bit_size and stores the result in b: a= c*2^bit_size + b
    Truncate {
        a: Expression,
        b: Witness,
        c: Witness,
        bit_size: u32,
    },

    //Computes the highest bit b of a: a = b*2^(bit_size-1) + r, where a<2^bit_size, b is 0 or 1 and r<2^(bit_size-1)
    Oddrange {
        a: Witness,
        b: Witness,
        r: Witness,
        bit_size: u32,
    },

    //decomposition of a: a=\sum b[i]*radix^i where b is an array of witnesses < radix
    ToRadix {
        a: Expression,
        b: Vec<Witness>,
        radix: u32,
    },

    Log(String),
}

// Note: Some gadgets will not use all of the witness
// So we need to supply how many bits of the witness is needed
#[derive(Clone, Debug, PartialEq, Eq, Serialize, Deserialize)]
pub struct GadgetInput {
    pub witness: Witness,
    pub num_bits: u32,
}

#[derive(Clone, Debug, PartialEq, Eq, Serialize, Deserialize)]
pub struct GadgetCall {
    pub name: OPCODE,
    pub inputs: Vec<GadgetInput>,
    pub outputs: Vec<Witness>,
}<|MERGE_RESOLUTION|>--- conflicted
+++ resolved
@@ -41,13 +41,8 @@
             Gate::Directive(Directive::Truncate { .. }) => "truncate",
             Gate::Directive(Directive::Quotient { .. }) => "quotient",
             Gate::Directive(Directive::Oddrange { .. }) => "odd_range",
-<<<<<<< HEAD
-            Gate::Directive(Directive::Split { .. }) => "split",
-            Gate::Directive(Directive::ToBytes { .. }) => "to_bytes",
+            Gate::Directive(Directive::ToRadix { .. }) => "to_radix",
             Gate::Directive(Directive::Log(_)) => "log",
-=======
-            Gate::Directive(Directive::ToRadix { .. }) => "to_radix",
->>>>>>> 92a6b696
             Gate::GadgetCall(g) => g.name.name(),
         }
     }
