--- conflicted
+++ resolved
@@ -116,26 +116,10 @@
                     r.witness_index()
                 )
             }
-<<<<<<< HEAD
             Gate::And(g) => write!(f, "{g:?}"),
             Gate::Xor(g) => write!(f, "{g:?}"),
             Gate::GadgetCall(g) => write!(f, "{g:?}"),
-            Gate::Directive(Directive::Split { a, b, bit_size: _ }) => {
-                write!(
-                    f,
-                    "Split: {} into x{}...x{}",
-                    a,
-                    b.first().unwrap().witness_index(),
-                    b.last().unwrap().witness_index(),
-                )
-            }
-            Gate::Directive(Directive::ToBytes { a, b, byte_size: _ }) => {
-=======
-            Gate::And(g) => write!(f, "{:?}", g),
-            Gate::Xor(g) => write!(f, "{:?}", g),
-            Gate::GadgetCall(g) => write!(f, "{:?}", g),
             Gate::Directive(Directive::ToRadix { a, b, radix }) => {
->>>>>>> ff2786f0
                 write!(
                     f,
                     "To Radix: {} into base {}; x{}...x{}",
