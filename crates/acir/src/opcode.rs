--- conflicted
+++ resolved
@@ -25,7 +25,6 @@
 impl OpCode {
     pub fn to_u16(self) -> u16 {
         match self {
-<<<<<<< HEAD
             OpCode::AES => 0,
             OpCode::SHA256 => 1,
             OpCode::MerkleMembership => 2,
@@ -36,24 +35,11 @@
             OpCode::EcdsaSecp256k1 => 7,
             OpCode::FixedBaseScalarMul => 8,
             OpCode::InsertRegularMerkle => 9,
-=======
-            OPCODE::AES => 0,
-            OPCODE::SHA256 => 1,
-            OPCODE::MerkleMembership => 2,
-            OPCODE::SchnorrVerify => 3,
-            OPCODE::Blake2s => 4,
-            OPCODE::Pedersen => 5,
-            OPCODE::HashToField => 6,
-            OPCODE::EcdsaSecp256k1 => 7,
-            OPCODE::FixedBaseScalarMul => 8,
-            OPCODE::InsertRegularMerkle => 9,
-            OPCODE::ToBits => 10,
->>>>>>> a6d1f015
+            OpCode::ToBits => 10,
         }
     }
     pub fn name(&self) -> &str {
         match self {
-<<<<<<< HEAD
             OpCode::AES => "aes",
             OpCode::SHA256 => "sha256",
             OpCode::MerkleMembership => "merkle_membership",
@@ -64,24 +50,11 @@
             OpCode::EcdsaSecp256k1 => "ecdsa_secp256k1",
             OpCode::FixedBaseScalarMul => "fixed_base_scalar_mul",
             OpCode::InsertRegularMerkle => "insert_regular_merkle",
-=======
-            OPCODE::AES => "aes",
-            OPCODE::SHA256 => "sha256",
-            OPCODE::MerkleMembership => "merkle_membership",
-            OPCODE::SchnorrVerify => "schnorr_verify",
-            OPCODE::Blake2s => "blake2s",
-            OPCODE::Pedersen => "pedersen",
-            OPCODE::HashToField => "hash_to_field",
-            OPCODE::EcdsaSecp256k1 => "ecdsa_secp256k1",
-            OPCODE::FixedBaseScalarMul => "fixed_base_scalar_mul",
-            OPCODE::InsertRegularMerkle => "insert_regular_merkle",
-            OPCODE::ToBits => "to_bits",
->>>>>>> a6d1f015
+            OpCode::ToBits => "to_bits",
         }
     }
     pub fn lookup(op_name: &str) -> Option<OpCode> {
         match op_name {
-<<<<<<< HEAD
             "sha256" => Some(OpCode::SHA256),
             "merkle_membership" => Some(OpCode::MerkleMembership),
             "schnorr_verify" => Some(OpCode::SchnorrVerify),
@@ -91,18 +64,7 @@
             "ecdsa_secp256k1" => Some(OpCode::EcdsaSecp256k1),
             "fixed_base_scalar_mul" => Some(OpCode::FixedBaseScalarMul),
             "insert_regular_merkle" => Some(OpCode::InsertRegularMerkle),
-=======
-            "sha256" => Some(OPCODE::SHA256),
-            "merkle_membership" => Some(OPCODE::MerkleMembership),
-            "schnorr_verify" => Some(OPCODE::SchnorrVerify),
-            "blake2s" => Some(OPCODE::Blake2s),
-            "pedersen" => Some(OPCODE::Pedersen),
-            "hash_to_field" => Some(OPCODE::HashToField),
-            "ecdsa_secp256k1" => Some(OPCODE::EcdsaSecp256k1),
-            "fixed_base_scalar_mul" => Some(OPCODE::FixedBaseScalarMul),
-            "insert_regular_merkle" => Some(OPCODE::InsertRegularMerkle),
-            "to_bits" => Some(OPCODE::ToBits),
->>>>>>> a6d1f015
+            "to_bits" => Some(OpCode::ToBits),
             _ => None,
         }
     }
@@ -160,7 +122,7 @@
                 input_size: InputSize::Variable,
                 output_size: OutputSize(1),
             },
-            OPCODE::ToBits => GadgetDefinition {
+            OpCode::ToBits => GadgetDefinition {
                 name: self.name().into(),
                 input_size: InputSize::Fixed(2),
                 output_size: OutputSize(1),
