#![forbid(unsafe_code)]
#![warn(unused_crate_dependencies, unused_extern_crates)]
#![warn(unreachable_pub)]
#![warn(clippy::semicolon_if_nothing_returned)]

use acvm::acir::circuit::Opcode;
use acvm::compiler::CircuitSimplifier;
use acvm::Language;
use clap::Args;
use fm::{FileId, FileType};
use noirc_abi::FunctionSignature;
use noirc_errors::{CustomDiagnostic, FileDiagnostic};
use noirc_evaluator::{create_circuit, ssa_refactor::experimental_create_circuit};
use noirc_frontend::graph::{CrateId, CrateName, CrateType, LOCAL_CRATE};
use noirc_frontend::hir::def_map::{Contract, CrateDefMap};
use noirc_frontend::hir::Context;
use noirc_frontend::monomorphization::monomorphize;
use noirc_frontend::node_interner::FuncId;
use serde::{Deserialize, Serialize};
use std::path::{Path, PathBuf};

mod contract;
mod program;

pub use contract::{CompiledContract, ContractFunction, ContractFunctionType};
pub use program::CompiledProgram;

<<<<<<< HEAD
#[derive(Default)]
pub struct Driver {
    pub context: Context,
}

=======
>>>>>>> b21d1e24
#[derive(Args, Clone, Debug, Serialize, Deserialize)]
pub struct CompileOptions {
    /// Emit debug information for the intermediate SSA IR
    #[arg(short, long)]
    pub show_ssa: bool,

    /// Display the ACIR for compiled circuit
    #[arg(long)]
    pub print_acir: bool,

    /// Treat all warnings as errors
    #[arg(short, long)]
    pub deny_warnings: bool,

    /// Display output of `println` statements
    #[arg(long)]
    pub show_output: bool,

    /// Compile and optimize using the new experimental SSA pass
    #[arg(long)]
    pub experimental_ssa: bool,
}

impl Default for CompileOptions {
    fn default() -> Self {
        Self {
            show_ssa: false,
            print_acir: false,
            deny_warnings: false,
            show_output: true,
            experimental_ssa: false,
        }
    }
}

/// Helper type used to signify where only warnings are expected in file diagnostics
pub type Warnings = Vec<FileDiagnostic>;

/// Helper type used to signify where errors or warnings are expected in file diagnostics
pub type ErrorsAndWarnings = Vec<FileDiagnostic>;

// This is here for backwards compatibility
// with the restricted version which only uses one file
pub fn compile_file(
    context: &mut Context,
    root_file: PathBuf,
    np_language: Language,
    is_opcode_supported: &impl Fn(&Opcode) -> bool,
) -> Result<(CompiledProgram, Warnings), ErrorsAndWarnings> {
    create_local_crate(context, root_file, CrateType::Binary);
    compile_main(context, np_language, is_opcode_supported, &CompileOptions::default())
}

/// Adds the File with the local crate root to the file system
/// and adds the local crate to the graph
/// XXX: This may pose a problem with workspaces, where you can change the local crate and where
/// we have multiple binaries in one workspace
/// A Fix would be for the driver instance to store the local crate id.
// Granted that this is the only place which relies on the local crate being first
pub fn create_local_crate<P: AsRef<Path>>(
    context: &mut Context,
    root_file: P,
    crate_type: CrateType,
) -> CrateId {
    let dir_path = root_file.as_ref().to_path_buf();
    let root_file_id = context.file_manager.add_file(&dir_path, FileType::Root).unwrap();

    let crate_id = context.crate_graph.add_crate_root(crate_type, root_file_id);

    assert!(crate_id == LOCAL_CRATE);

    LOCAL_CRATE
}

/// Creates a Non Local Crate. A Non Local Crate is any crate which is the not the crate that
/// the compiler is compiling.
pub fn create_non_local_crate<P: AsRef<Path>>(
    context: &mut Context,
    root_file: P,
    crate_type: CrateType,
) -> CrateId {
    let dir_path = root_file.as_ref().to_path_buf();
    let root_file_id = context.file_manager.add_file(&dir_path, FileType::Root).unwrap();

    // The first crate is always the local crate
    assert!(context.crate_graph.number_of_crates() != 0);

    // You can add any crate type to the crate graph
    // but you cannot depend on Binaries
    context.crate_graph.add_crate_root(crate_type, root_file_id)
}

/// Adds a edge in the crate graph for two crates
pub fn add_dep(context: &mut Context, this_crate: CrateId, depends_on: CrateId, crate_name: &str) {
    let crate_name = CrateName::new(crate_name)
        .expect("crate name contains blacklisted characters, please remove");

    // Cannot depend on a binary
    if context.crate_graph.crate_type(depends_on) == CrateType::Binary {
        panic!("crates cannot depend on binaries. {crate_name:?} is a binary crate")
    }

    context
        .crate_graph
        .add_dep(this_crate, crate_name, depends_on)
        .expect("cyclic dependency triggered");
}

/// Propagates a given dependency to every other crate.
pub fn propagate_dep(
    context: &mut Context,
    dep_to_propagate: CrateId,
    dep_to_propagate_name: &CrateName,
) {
    let crate_ids: Vec<_> =
        context.crate_graph.iter_keys().filter(|crate_id| *crate_id != dep_to_propagate).collect();

    for crate_id in crate_ids {
        context
            .crate_graph
            .add_dep(crate_id, dep_to_propagate_name.clone(), dep_to_propagate)
            .expect("ice: cyclic error triggered with std library");
    }
}

<<<<<<< HEAD
    /// Run the lexing, parsing, name resolution, and type checking passes.
    ///
    /// This returns a (possibly empty) vector of any warnings found on success.
    /// On error, this returns a non-empty vector of warnings and error messages, with at least one error.
    pub fn check_crate(
        &mut self,
        deny_warnings: bool,
        enable_slices: bool,
    ) -> Result<Warnings, ErrorsAndWarnings> {
        // Add the stdlib before we check the crate
        // TODO: This should actually be done when constructing the driver and then propagated to each dependency when added;
        // however, the `create_non_local_crate` panics if you add the stdlib as the first crate in the graph and other
        // parts of the code expect the `0` FileID to be the crate root. See also #1681
        let std_crate_name = "std";
        let path_to_std_lib_file = PathBuf::from(std_crate_name).join("lib.nr");
        let std_crate = self.create_non_local_crate(path_to_std_lib_file, CrateType::Library);
        self.propagate_dep(std_crate, &CrateName::new(std_crate_name).unwrap());

        let mut errors = vec![];

        self.context.def_interner.enable_slices = enable_slices;

        CrateDefMap::collect_defs(LOCAL_CRATE, &mut self.context, &mut errors);

        if Self::has_errors(&errors, deny_warnings) {
            Err(errors)
        } else {
            Ok(errors)
        }
=======
/// Run the lexing, parsing, name resolution, and type checking passes.
///
/// This returns a (possibly empty) vector of any warnings found on success.
/// On error, this returns a non-empty vector of warnings and error messages, with at least one error.
pub fn check_crate(
    context: &mut Context,
    deny_warnings: bool,
) -> Result<Warnings, ErrorsAndWarnings> {
    // Add the stdlib before we check the crate
    // TODO: This should actually be done when constructing the driver and then propagated to each dependency when added;
    // however, the `create_non_local_crate` panics if you add the stdlib as the first crate in the graph and other
    // parts of the code expect the `0` FileID to be the crate root. See also #1681
    let std_crate_name = "std";
    let path_to_std_lib_file = PathBuf::from(std_crate_name).join("lib.nr");
    let std_crate = create_non_local_crate(context, path_to_std_lib_file, CrateType::Library);
    propagate_dep(context, std_crate, &CrateName::new(std_crate_name).unwrap());

    let mut errors = vec![];
    CrateDefMap::collect_defs(LOCAL_CRATE, context, &mut errors);

    if has_errors(&errors, deny_warnings) {
        Err(errors)
    } else {
        Ok(errors)
>>>>>>> b21d1e24
    }
}

pub fn compute_function_signature(context: &Context) -> Option<FunctionSignature> {
    let main_function = context.get_main_function(&LOCAL_CRATE)?;

    let func_meta = context.def_interner.function_meta(&main_function);

    Some(func_meta.into_function_signature(&context.def_interner))
}

<<<<<<< HEAD
    /// Run the frontend to check the crate for errors then compile the main function if there were none
    ///
    /// On success this returns the compiled program alongside any warnings that were found.
    /// On error this returns the non-empty list of warnings and errors.
    pub fn compile_main(
        &mut self,
        np_language: Language,
        is_opcode_supported: &impl Fn(&Opcode) -> bool,
        options: &CompileOptions,
    ) -> Result<(CompiledProgram, Warnings), ErrorsAndWarnings> {
        let warnings = self.check_crate(options.deny_warnings, options.experimental_ssa)?;

        let main = match self.main_function() {
            Some(m) => m,
            None => {
                let err = FileDiagnostic {
=======
/// Run the frontend to check the crate for errors then compile the main function if there were none
///
/// On success this returns the compiled program alongside any warnings that were found.
/// On error this returns the non-empty list of warnings and errors.
pub fn compile_main(
    context: &mut Context,
    np_language: Language,
    is_opcode_supported: &impl Fn(&Opcode) -> bool,
    options: &CompileOptions,
) -> Result<(CompiledProgram, Warnings), ErrorsAndWarnings> {
    let warnings = check_crate(context, options.deny_warnings)?;

    let main = match context.get_main_function(&LOCAL_CRATE) {
        Some(m) => m,
        None => {
            let err = FileDiagnostic {
>>>>>>> b21d1e24
                    file_id: FileId::default(),
                    diagnostic: CustomDiagnostic::from_message("cannot compile crate into a program as the local crate is not a binary. For libraries, please use the check command")
                };
            return Err(vec![err]);
        }
    };

<<<<<<< HEAD
        Ok((compiled_program, warnings))
    }

    /// Run the frontend to check the crate for errors then compile all contracts if there were none
    pub fn compile_contracts(
        &mut self,
        np_language: Language,
        is_opcode_supported: &impl Fn(&Opcode) -> bool,
        options: &CompileOptions,
    ) -> Result<(Vec<CompiledContract>, Warnings), ErrorsAndWarnings> {
        let warnings = self.check_crate(options.deny_warnings, options.experimental_ssa)?;

        let contracts = self.get_all_contracts();
        let mut compiled_contracts = vec![];
        let mut errors = warnings;

        for contract in contracts {
            match self.compile_contract(
                contract,
                // TODO: Remove clone when it implements Copy
                np_language.clone(),
                is_opcode_supported,
                options,
            ) {
                Ok(contract) => compiled_contracts.push(contract),
                Err(mut more_errors) => errors.append(&mut more_errors),
            }
        }
=======
    let compiled_program =
        compile_no_check(context, options, main, np_language, is_opcode_supported)?;
>>>>>>> b21d1e24

    if options.print_acir {
        println!("Compiled ACIR for main:");
        println!("{}", compiled_program.circuit);
    }

    Ok((compiled_program, warnings))
}

/// Run the frontend to check the crate for errors then compile all contracts if there were none
pub fn compile_contracts(
    context: &mut Context,
    np_language: Language,
    is_opcode_supported: &impl Fn(&Opcode) -> bool,
    options: &CompileOptions,
) -> Result<(Vec<CompiledContract>, Warnings), ErrorsAndWarnings> {
    let warnings = check_crate(context, options.deny_warnings)?;

    let contracts = context.get_all_contracts(&LOCAL_CRATE);
    let mut compiled_contracts = vec![];
    let mut errors = warnings;

    for contract in contracts {
        match compile_contract(context, contract, np_language, is_opcode_supported, options) {
            Ok(contract) => compiled_contracts.push(contract),
            Err(mut more_errors) => errors.append(&mut more_errors),
        }
    }

    if has_errors(&errors, options.deny_warnings) {
        Err(errors)
    } else {
        if options.print_acir {
            for compiled_contract in &compiled_contracts {
                for contract_function in &compiled_contract.functions {
                    println!(
                        "Compiled ACIR for {}::{}:",
                        compiled_contract.name, contract_function.name
                    );
                    println!("{}", contract_function.bytecode);
                }
            }
        }
        // errors here is either empty or contains only warnings
        Ok((compiled_contracts, errors))
    }
}

/// True if there are (non-warning) errors present and we should halt compilation
fn has_errors(errors: &[FileDiagnostic], deny_warnings: bool) -> bool {
    if deny_warnings {
        !errors.is_empty()
    } else {
        errors.iter().any(|error| error.diagnostic.is_error())
    }
}

/// Compile all of the functions associated with a Noir contract.
fn compile_contract(
    context: &Context,
    contract: Contract,
    np_language: Language,
    is_opcode_supported: &impl Fn(&Opcode) -> bool,
    options: &CompileOptions,
) -> Result<CompiledContract, Vec<FileDiagnostic>> {
    let mut functions = Vec::new();
    let mut errs = Vec::new();
    for function_id in &contract.functions {
        let name = context.function_name(function_id).to_owned();
        let function = match compile_no_check(
            context,
            options,
            *function_id,
            np_language,
            is_opcode_supported,
        ) {
            Ok(function) => function,
            Err(err) => {
                errs.push(err);
                continue;
            }
        };
        let func_meta = context.def_interner.function_meta(function_id);
        let func_type = func_meta
            .contract_function_type
            .expect("Expected contract function to have a contract visibility");

        let function_type = ContractFunctionType::new(func_type, func_meta.is_unconstrained);

        functions.push(ContractFunction {
            name,
            function_type,
            abi: function.abi,
            bytecode: function.circuit,
        });
    }

    if errs.is_empty() {
        Ok(CompiledContract { name: contract.name, functions })
    } else {
        Err(errs)
    }
}

/// Compile the current crate. Assumes self.check_crate is called beforehand!
///
/// This function also assumes all errors in experimental_create_circuit and create_circuit
/// are not warnings.
#[allow(deprecated)]
pub fn compile_no_check(
    context: &Context,
    options: &CompileOptions,
    main_function: FuncId,
    np_language: Language,
    is_opcode_supported: &impl Fn(&Opcode) -> bool,
) -> Result<CompiledProgram, FileDiagnostic> {
    let program = monomorphize(main_function, &context.def_interner);

    let (circuit, abi) = if options.experimental_ssa {
        experimental_create_circuit(program, options.show_ssa, options.show_output)?
    } else {
        create_circuit(program, options.show_ssa, options.show_output)?
    };

    let abi_len = abi.field_count();

    let simplifier = CircuitSimplifier::new(abi_len);
    let optimized_circuit =
        acvm::compiler::compile(circuit, np_language, is_opcode_supported, &simplifier).map_err(
            |_| FileDiagnostic {
                file_id: FileId::dummy(),
                diagnostic: CustomDiagnostic::from_message("produced an acvm compile error"),
            },
        )?;

    Ok(CompiledProgram { circuit: optimized_circuit, abi })
}<|MERGE_RESOLUTION|>--- conflicted
+++ resolved
@@ -25,14 +25,6 @@
 pub use contract::{CompiledContract, ContractFunction, ContractFunctionType};
 pub use program::CompiledProgram;
 
-<<<<<<< HEAD
-#[derive(Default)]
-pub struct Driver {
-    pub context: Context,
-}
-
-=======
->>>>>>> b21d1e24
 #[derive(Args, Clone, Debug, Serialize, Deserialize)]
 pub struct CompileOptions {
     /// Emit debug information for the intermediate SSA IR
@@ -158,37 +150,6 @@
     }
 }
 
-<<<<<<< HEAD
-    /// Run the lexing, parsing, name resolution, and type checking passes.
-    ///
-    /// This returns a (possibly empty) vector of any warnings found on success.
-    /// On error, this returns a non-empty vector of warnings and error messages, with at least one error.
-    pub fn check_crate(
-        &mut self,
-        deny_warnings: bool,
-        enable_slices: bool,
-    ) -> Result<Warnings, ErrorsAndWarnings> {
-        // Add the stdlib before we check the crate
-        // TODO: This should actually be done when constructing the driver and then propagated to each dependency when added;
-        // however, the `create_non_local_crate` panics if you add the stdlib as the first crate in the graph and other
-        // parts of the code expect the `0` FileID to be the crate root. See also #1681
-        let std_crate_name = "std";
-        let path_to_std_lib_file = PathBuf::from(std_crate_name).join("lib.nr");
-        let std_crate = self.create_non_local_crate(path_to_std_lib_file, CrateType::Library);
-        self.propagate_dep(std_crate, &CrateName::new(std_crate_name).unwrap());
-
-        let mut errors = vec![];
-
-        self.context.def_interner.enable_slices = enable_slices;
-
-        CrateDefMap::collect_defs(LOCAL_CRATE, &mut self.context, &mut errors);
-
-        if Self::has_errors(&errors, deny_warnings) {
-            Err(errors)
-        } else {
-            Ok(errors)
-        }
-=======
 /// Run the lexing, parsing, name resolution, and type checking passes.
 ///
 /// This returns a (possibly empty) vector of any warnings found on success.
@@ -196,6 +157,7 @@
 pub fn check_crate(
     context: &mut Context,
     deny_warnings: bool,
+    enable_slices: bool,
 ) -> Result<Warnings, ErrorsAndWarnings> {
     // Add the stdlib before we check the crate
     // TODO: This should actually be done when constructing the driver and then propagated to each dependency when added;
@@ -206,6 +168,8 @@
     let std_crate = create_non_local_crate(context, path_to_std_lib_file, CrateType::Library);
     propagate_dep(context, std_crate, &CrateName::new(std_crate_name).unwrap());
 
+    context.def_interner.enable_slices = enable_slices;
+
     let mut errors = vec![];
     CrateDefMap::collect_defs(LOCAL_CRATE, context, &mut errors);
 
@@ -213,7 +177,6 @@
         Err(errors)
     } else {
         Ok(errors)
->>>>>>> b21d1e24
     }
 }
 
@@ -225,24 +188,6 @@
     Some(func_meta.into_function_signature(&context.def_interner))
 }
 
-<<<<<<< HEAD
-    /// Run the frontend to check the crate for errors then compile the main function if there were none
-    ///
-    /// On success this returns the compiled program alongside any warnings that were found.
-    /// On error this returns the non-empty list of warnings and errors.
-    pub fn compile_main(
-        &mut self,
-        np_language: Language,
-        is_opcode_supported: &impl Fn(&Opcode) -> bool,
-        options: &CompileOptions,
-    ) -> Result<(CompiledProgram, Warnings), ErrorsAndWarnings> {
-        let warnings = self.check_crate(options.deny_warnings, options.experimental_ssa)?;
-
-        let main = match self.main_function() {
-            Some(m) => m,
-            None => {
-                let err = FileDiagnostic {
-=======
 /// Run the frontend to check the crate for errors then compile the main function if there were none
 ///
 /// On success this returns the compiled program alongside any warnings that were found.
@@ -253,13 +198,12 @@
     is_opcode_supported: &impl Fn(&Opcode) -> bool,
     options: &CompileOptions,
 ) -> Result<(CompiledProgram, Warnings), ErrorsAndWarnings> {
-    let warnings = check_crate(context, options.deny_warnings)?;
+    let warnings = check_crate(context, options.deny_warnings, options.experimental_ssa)?;
 
     let main = match context.get_main_function(&LOCAL_CRATE) {
         Some(m) => m,
         None => {
             let err = FileDiagnostic {
->>>>>>> b21d1e24
                     file_id: FileId::default(),
                     diagnostic: CustomDiagnostic::from_message("cannot compile crate into a program as the local crate is not a binary. For libraries, please use the check command")
                 };
@@ -267,39 +211,8 @@
         }
     };
 
-<<<<<<< HEAD
-        Ok((compiled_program, warnings))
-    }
-
-    /// Run the frontend to check the crate for errors then compile all contracts if there were none
-    pub fn compile_contracts(
-        &mut self,
-        np_language: Language,
-        is_opcode_supported: &impl Fn(&Opcode) -> bool,
-        options: &CompileOptions,
-    ) -> Result<(Vec<CompiledContract>, Warnings), ErrorsAndWarnings> {
-        let warnings = self.check_crate(options.deny_warnings, options.experimental_ssa)?;
-
-        let contracts = self.get_all_contracts();
-        let mut compiled_contracts = vec![];
-        let mut errors = warnings;
-
-        for contract in contracts {
-            match self.compile_contract(
-                contract,
-                // TODO: Remove clone when it implements Copy
-                np_language.clone(),
-                is_opcode_supported,
-                options,
-            ) {
-                Ok(contract) => compiled_contracts.push(contract),
-                Err(mut more_errors) => errors.append(&mut more_errors),
-            }
-        }
-=======
     let compiled_program =
         compile_no_check(context, options, main, np_language, is_opcode_supported)?;
->>>>>>> b21d1e24
 
     if options.print_acir {
         println!("Compiled ACIR for main:");
@@ -316,7 +229,7 @@
     is_opcode_supported: &impl Fn(&Opcode) -> bool,
     options: &CompileOptions,
 ) -> Result<(Vec<CompiledContract>, Warnings), ErrorsAndWarnings> {
-    let warnings = check_crate(context, options.deny_warnings)?;
+    let warnings = check_crate(context, options.deny_warnings, options.experimental_ssa)?;
 
     let contracts = context.get_all_contracts(&LOCAL_CRATE);
     let mut compiled_contracts = vec![];
