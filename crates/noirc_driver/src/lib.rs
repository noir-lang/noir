--- conflicted
+++ resolved
@@ -23,7 +23,7 @@
     language: Language,
 }
 
-#[derive(Args, Clone, Debug, Default)]
+#[derive(Args, Clone, Debug)]
 pub struct CompileOptions {
     /// Emit debug information for the intermediate SSA IR
     #[arg(short, long)]
@@ -36,6 +36,12 @@
     /// Display output of `println` statements during tests
     #[arg(long)]
     pub show_output: bool,
+}
+
+impl Default for CompileOptions {
+    fn default() -> Self {
+        Self { show_ssa: false, allow_warnings: false, show_output: true }
+    }
 }
 
 impl Driver {
@@ -50,14 +56,7 @@
     pub fn compile_file(root_file: PathBuf, np_language: acvm::Language) -> CompiledProgram {
         let mut driver = Driver::new(&np_language);
         driver.create_local_crate(root_file, CrateType::Binary);
-<<<<<<< HEAD
-        driver.compile_main(false, false, true).unwrap_or_else(|_| std::process::exit(1))
-=======
-
-        driver
-            .into_compiled_program(&CompileOptions::default())
-            .unwrap_or_else(|_| std::process::exit(1))
->>>>>>> 7264e03e
+        driver.compile_main(&CompileOptions::default()).unwrap_or_else(|_| std::process::exit(1))
     }
 
     /// Compiles a file and returns true if compilation was successful
@@ -162,17 +161,14 @@
         Some(func_meta.into_function_signature(&self.context.def_interner))
     }
 
-<<<<<<< HEAD
     /// Run the frontend to check the crate for errors then compile the main function if there were none
     pub fn compile_main(
         &mut self,
-        show_ssa: bool,
-        allow_warnings: bool,
-        show_output: bool,
+        options: &CompileOptions,
     ) -> Result<CompiledProgram, ReportedError> {
-        self.check_crate(allow_warnings)?;
+        self.check_crate(options)?;
         let main = self.main_function();
-        self.compile_no_check(show_ssa, allow_warnings, main, show_output)
+        self.compile_no_check(options, main)
     }
 
     /// Returns the FuncId of the 'main' funciton.
@@ -191,14 +187,6 @@
 
         // All Binaries should have a main function
         local_crate.main_function().expect("cannot compile a program with no main function")
-=======
-    pub fn into_compiled_program(
-        mut self,
-        options: &CompileOptions,
-    ) -> Result<CompiledProgram, ReportedError> {
-        self.check_crate(options)?;
-        self.compile_no_check(options, None)
->>>>>>> 7264e03e
     }
 
     /// Compile the current crate. Assumes self.check_crate is called beforehand!
@@ -206,13 +194,7 @@
     pub fn compile_no_check(
         &self,
         options: &CompileOptions,
-        // Optional override to provide a different `main` function to start execution
-<<<<<<< HEAD
         main_function: FuncId,
-        show_output: bool,
-=======
-        main_function: Option<FuncId>,
->>>>>>> 7264e03e
     ) -> Result<CompiledProgram, ReportedError> {
         let program = monomorphize(main_function, &self.context.def_interner);
 
