--- conflicted
+++ resolved
@@ -10,12 +10,7 @@
 use iter_extended::try_vecmap;
 use noirc_abi::FunctionSignature;
 use noirc_errors::{reporter, ReportedError};
-<<<<<<< HEAD
-use noirc_evaluator::create_circuit;
-use noirc_evaluator::ssa_refactor::optimize_into_acir;
-=======
 use noirc_evaluator::{create_circuit, ssa_refactor::experimental_create_circuit};
->>>>>>> 16fd3279
 use noirc_frontend::graph::{CrateId, CrateName, CrateType, LOCAL_CRATE};
 use noirc_frontend::hir::def_map::{Contract, CrateDefMap};
 use noirc_frontend::hir::Context;
@@ -259,8 +254,6 @@
         main_function: FuncId,
     ) -> Result<CompiledProgram, ReportedError> {
         let program = monomorphize(main_function, &self.context.def_interner);
-
-        optimize_into_acir(program.clone());
 
         let np_language = self.language.clone();
         let is_opcode_supported = acvm::default_is_opcode_supported(np_language.clone());
