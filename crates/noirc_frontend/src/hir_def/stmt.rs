use std::cell::RefCell;
use std::rc::Rc;

use super::expr::HirIdent;
use crate::node_interner::ExprId;
use crate::{Ident, StructType, Type};
use noirc_errors::Span;

#[derive(Debug, Clone)]
pub struct HirLetStatement {
    pub pattern: HirPattern,
    pub r#type: Type,
    pub expression: ExprId,
}

#[derive(Debug, Clone)]
pub struct HirAssignStatement {
    pub lvalue: HirLValue,
    pub expression: ExprId,
}

#[derive(Debug, Clone)]
<<<<<<< HEAD
pub struct HirConstrainStatement(pub HirInfixExpression, pub Span);
=======
pub struct HirConstrainStatement(pub ExprId);
>>>>>>> d5e08a64

#[derive(Debug, Clone)]
pub struct BinaryStatement {
    pub lhs: ExprId,
    pub r#type: Type,
    pub expression: ExprId,
}

#[derive(Debug, Clone)]
pub enum HirStatement {
    Let(HirLetStatement),
    Constrain(HirConstrainStatement),
    Assign(HirAssignStatement),
    Expression(ExprId),
    Semi(ExprId),
    Error,
}

#[derive(Debug, Clone)]
pub enum HirPattern {
    Identifier(HirIdent),
    Mutable(Box<HirPattern>, Span),
    Tuple(Vec<HirPattern>, Span),
    Struct(Rc<RefCell<StructType>>, Vec<(Ident, HirPattern)>, Span),
}

impl HirPattern {
    pub fn field_count(&self) -> usize {
        match self {
            HirPattern::Identifier(_) => 0,
            HirPattern::Mutable(_, _) => 0,
            HirPattern::Tuple(fields, _) => fields.len(),
            HirPattern::Struct(_, fields, _) => fields.len(),
        }
    }

    /// Iterate over the fields of this pattern.
    /// Panics if the type is not a struct or tuple.
    pub fn iter_fields<'a>(&'a self) -> Box<dyn Iterator<Item = (String, &'a HirPattern)> + 'a> {
        match self {
            HirPattern::Struct(_, fields, _) => Box::new(
                fields.iter().map(move |(name, pattern)| (name.0.contents.clone(), pattern)),
            ),
            HirPattern::Tuple(fields, _) => {
                Box::new(fields.iter().enumerate().map(|(i, field)| (i.to_string(), field)))
            }
            other => panic!("Tried to iterate over the fields of '{:?}', which has none", other),
        }
    }
}

/// Represents an Ast form that can be assigned to
#[derive(Debug, PartialEq, Eq, Clone)]
pub enum HirLValue {
    Ident(HirIdent),
    MemberAccess { object: Box<HirLValue>, field_name: Ident },
    Index { array: Box<HirLValue>, index: ExprId },
}<|MERGE_RESOLUTION|>--- conflicted
+++ resolved
@@ -4,6 +4,7 @@
 use super::expr::HirIdent;
 use crate::node_interner::ExprId;
 use crate::{Ident, StructType, Type};
+use fm::FileId;
 use noirc_errors::Span;
 
 #[derive(Debug, Clone)]
@@ -20,11 +21,7 @@
 }
 
 #[derive(Debug, Clone)]
-<<<<<<< HEAD
-pub struct HirConstrainStatement(pub HirInfixExpression, pub Span);
-=======
-pub struct HirConstrainStatement(pub ExprId);
->>>>>>> d5e08a64
+pub struct HirConstrainStatement(pub ExprId, pub FileId);
 
 #[derive(Debug, Clone)]
 pub struct BinaryStatement {
