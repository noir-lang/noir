--- conflicted
+++ resolved
@@ -636,18 +636,6 @@
                     length: *length,
                     typ: Box::new(typ.as_abi_type(fe_type, interner)),
                 },
-<<<<<<< HEAD
-                ArraySize::FixedVariable(expr_id) => {
-                    let length = self.get_fixed_variable_array_length(expr_id, interner);
-
-                    AbiType::Array {
-                        visibility: fe_type,
-                        length,
-                        typ: Box::new(typ.as_abi_type(fe_type, interner)),
-                    }
-                }
-=======
->>>>>>> d8b108cf
             },
             Type::Integer(_, sign, bit_width) => {
                 let sign = match sign {
