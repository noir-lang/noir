--- conflicted
+++ resolved
@@ -78,14 +78,6 @@
     /// bind to an integer without special checks to bind it to a non-type.
     Constant(u64),
 
-    /// A type variable kind that is potentially bound to a constant.
-    /// Array literals are initialized with their lengths as MaybeConstant.
-    /// If they are not used as slices later on, the MaybeConstant size will
-    /// default to a Constant size. Otherwise they will be bound to either
-    /// NotConstant or a Constant, forcing the array literal to be used only
-    /// as a slice or array respectively.
-    MaybeConstant(TypeVariable, u64),
-
     /// The type of a slice is an array of size NotConstant.
     /// The size of an array literal is resolved to this if it ever uses operations
     /// involving slices.
@@ -285,12 +277,18 @@
 pub enum TypeVariableKind {
     /// Can bind to any type
     Normal,
+
     /// A generic integer or field type. This is a more specific kind of TypeVariable
     /// that can only be bound to Type::Field, Type::Integer, or other polymorphic integers.
     /// This is the type of undecorated integer literals like `46`. Typing them in this way
     /// allows them to be polymorphic over the actual integer/field type used without requiring
     /// type annotations on each integer literal.
     IntegerOrField(CompTime),
+
+    /// A potentially constant array size. This will only bind to itself, Type::NotConstant, or
+    /// Type::Constant(n) with a matching size. This defaults to Type::Constant(n) if still unbound
+    /// during monomorphization.
+    Constant(u64),
 }
 
 /// A TypeVariable is a mutable reference that is either
@@ -554,12 +552,18 @@
         Type::TypeVariable(Shared::new(TypeBinding::Unbound(id)), TypeVariableKind::Normal)
     }
 
+    /// Returns a TypeVariable(_, TypeVariableKind::Constant(length)) to bind to
+    /// a constant integer for e.g. an array length.
+    pub fn constant_variable(length: u64, interner: &mut NodeInterner) -> Type {
+        let id = interner.next_type_variable_id();
+        let kind = TypeVariableKind::Constant(length);
+        Type::TypeVariable(Shared::new(TypeBinding::Unbound(id)), kind)
+    }
+
     pub fn polymorphic_integer(interner: &mut NodeInterner) -> Type {
         let id = interner.next_type_variable_id();
-        Type::TypeVariable(
-            Shared::new(TypeBinding::Unbound(id)),
-            TypeVariableKind::IntegerOrField(CompTime::new(interner)),
-        )
+        let kind = TypeVariableKind::IntegerOrField(CompTime::new(interner));
+        Type::TypeVariable(Shared::new(TypeBinding::Unbound(id)), kind)
     }
 
     /// A bit of an awkward name for this function - this function returns
@@ -606,7 +610,6 @@
             | Type::Constant(_)
             | Type::NamedGeneric(_, _)
             | Type::NotConstant
-            | Type::MaybeConstant(_, _)
             | Type::Forall(_, _) => false,
 
             Type::Array(length, elem) => {
@@ -663,6 +666,7 @@
                 Signedness::Signed => write!(f, "{comp_time}i{num_bits}"),
                 Signedness::Unsigned => write!(f, "{comp_time}u{num_bits}"),
             },
+            Type::TypeVariable(id, TypeVariableKind::Normal) => write!(f, "{}", id.borrow()),
             Type::TypeVariable(binding, TypeVariableKind::IntegerOrField(_)) => {
                 if let TypeBinding::Unbound(_) = &*binding.borrow() {
                     // Show a Field by default if this TypeVariableKind::IntegerOrField is unbound, since that is
@@ -673,6 +677,14 @@
                     write!(f, "{}", binding.borrow())
                 }
             }
+            Type::TypeVariable(binding, TypeVariableKind::Constant(n)) => {
+                if let TypeBinding::Unbound(_) = &*binding.borrow() {
+                    // TypeVariableKind::Constant(n) binds to Type::Constant(n) by default, so just show that.
+                    write!(f, "{n}")
+                } else {
+                    write!(f, "{}", binding.borrow())
+                }
+            }
             Type::Struct(s, args) => {
                 let args = vecmap(args, |arg| arg.to_string());
                 if args.is_empty() {
@@ -689,7 +701,6 @@
             Type::String(len) => write!(f, "str<{len}>"),
             Type::Unit => write!(f, "()"),
             Type::Error => write!(f, "error"),
-            Type::TypeVariable(id, TypeVariableKind::Normal) => write!(f, "{}", id.borrow()),
             Type::NamedGeneric(binding, name) => match &*binding.borrow() {
                 TypeBinding::Bound(binding) => binding.fmt(f),
                 TypeBinding::Unbound(_) if name.is_empty() => write!(f, "_"),
@@ -707,11 +718,7 @@
             Type::MutableReference(element) => {
                 write!(f, "&mut {element}")
             }
-            Type::MaybeConstant(binding, x) => match &*binding.borrow() {
-                TypeBinding::Bound(binding) => binding.fmt(f),
-                TypeBinding::Unbound(_) => write!(f, "{x}"),
-            },
-            Type::NotConstant => todo!(),
+            Type::NotConstant => write!(f, "_"),
         }
     }
 }
@@ -811,33 +818,35 @@
                 *var.borrow_mut() = TypeBinding::Bound(Type::NotConstant);
                 Ok(())
             }
-            Type::MaybeConstant(binding, length) if *length == target_length => {
+            Type::TypeVariable(binding, kind) => {
                 let borrow = binding.borrow();
                 match &*borrow {
                     TypeBinding::Bound(typ) => typ.try_bind_to_maybe_constant(var, target_length),
                     // Avoid infinitely recursive bindings
                     TypeBinding::Unbound(id) if *id == target_id => Ok(()),
-                    TypeBinding::Unbound(_) => {
-                        drop(borrow);
-                        *var.borrow_mut() = TypeBinding::Bound(self.clone());
-                        Ok(())
-                    }
-                }
-            }
-            Type::TypeVariable(binding) => {
-                let borrow = binding.borrow();
-                match &*borrow {
-                    TypeBinding::Bound(typ) => typ.try_bind_to_maybe_constant(var, target_length),
-                    // Avoid infinitely recursive bindings
-                    TypeBinding::Unbound(id) if *id == target_id => Ok(()),
-                    TypeBinding::Unbound(_) => {
-                        drop(borrow);
-                        // MaybeConstant is more specific than TypeVariable so we bind the type
-                        // variable to PolymorphicInt instead.
-                        let clone = Type::MaybeConstant(var.clone(), target_length);
-                        *binding.borrow_mut() = TypeBinding::Bound(clone);
-                        Ok(())
-                    }
+                    TypeBinding::Unbound(_) => match kind {
+                        TypeVariableKind::Normal => {
+                            drop(borrow);
+                            let clone = Type::TypeVariable(
+                                var.clone(),
+                                TypeVariableKind::Constant(target_length),
+                            );
+                            *binding.borrow_mut() = TypeBinding::Bound(clone);
+                            Ok(())
+                        }
+                        TypeVariableKind::Constant(length) if *length == target_length => {
+                            drop(borrow);
+                            let clone = Type::TypeVariable(
+                                var.clone(),
+                                TypeVariableKind::Constant(target_length),
+                            );
+                            *binding.borrow_mut() = TypeBinding::Bound(clone);
+                            Ok(())
+                        }
+                        TypeVariableKind::Constant(_) | TypeVariableKind::IntegerOrField(_) => {
+                            Err(SpanKind::None)
+                        }
+                    },
                 }
             }
             _ => Err(SpanKind::None),
@@ -1004,11 +1013,13 @@
     /// any unified bindings are on success.
     fn try_unify(&self, other: &Type, span: Span) -> Result<(), SpanKind> {
         use Type::*;
+        use TypeVariableKind as Kind;
+
         match (self, other) {
             (Error, _) | (_, Error) => Ok(()),
 
-            (TypeVariable(binding, TypeVariableKind::IntegerOrField(comptime)), other)
-            | (other, TypeVariable(binding, TypeVariableKind::IntegerOrField(comptime))) => {
+            (TypeVariable(binding, Kind::IntegerOrField(comptime)), other)
+            | (other, TypeVariable(binding, Kind::IntegerOrField(comptime))) => {
                 // If it is already bound, unify against what it is bound to
                 if let TypeBinding::Bound(link) = &*binding.borrow() {
                     return link.try_unify(other, span);
@@ -1018,7 +1029,8 @@
                 other.try_bind_to_polymorphic_int(binding, comptime, false, span)
             }
 
-            (TypeVariable(binding, _), other) | (other, TypeVariable(binding, _)) => {
+            (TypeVariable(binding, Kind::Normal), other)
+            | (other, TypeVariable(binding, Kind::Normal)) => {
                 if let TypeBinding::Bound(link) = &*binding.borrow() {
                     return link.try_unify(other, span);
                 }
@@ -1026,7 +1038,8 @@
                 other.try_bind_to(binding)
             }
 
-            (MaybeConstant(binding, length), other) | (other, MaybeConstant(binding, length)) => {
+            (TypeVariable(binding, Kind::Constant(length)), other)
+            | (other, TypeVariable(binding, Kind::Constant(length))) => {
                 if let TypeBinding::Bound(link) = &*binding.borrow() {
                     return link.try_unify(other, span);
                 }
@@ -1152,14 +1165,14 @@
                 other.try_bind_to_polymorphic_int(binding, comptime, false, span)
             }
 
-            (TypeVariable(binding, _), other) => {
+            (TypeVariable(binding, TypeVariableKind::Normal), other) => {
                 if let TypeBinding::Bound(link) = &*binding.borrow() {
                     return link.is_subtype_of(other, span);
                 }
 
                 other.try_bind_to(binding)
             }
-            (other, TypeVariable(binding, _)) => {
+            (other, TypeVariable(binding, TypeVariableKind::Normal)) => {
                 if let TypeBinding::Bound(link) = &*binding.borrow() {
                     return other.is_subtype_of(link, span);
                 }
@@ -1167,14 +1180,14 @@
                 other.try_bind_to(binding)
             }
 
-            (MaybeConstant(binding, length), other) => {
+            (TypeVariable(binding, TypeVariableKind::Constant(length)), other) => {
                 if let TypeBinding::Bound(link) = &*binding.borrow() {
                     return link.is_subtype_of(other, span);
                 }
 
                 other.try_bind_to_maybe_constant(binding, *length)
             }
-            (other, MaybeConstant(binding, length)) => {
+            (other, TypeVariable(binding, TypeVariableKind::Constant(length))) => {
                 if let TypeBinding::Bound(link) = &*binding.borrow() {
                     return other.is_subtype_of(link, span);
                 }
@@ -1279,26 +1292,14 @@
     /// If this type is a Type::Constant (used in array lengths), or is bound
     /// to a Type::Constant, return the constant as a u64.
     pub fn evaluate_to_u64(&self) -> Option<u64> {
-        match self {
-<<<<<<< HEAD
-            Type::PolymorphicInteger(_, binding)
-            | Type::NamedGeneric(binding, _)
-            | Type::TypeVariable(binding) => match &*binding.borrow() {
-                TypeBinding::Bound(binding) => binding.evaluate_to_u64(),
-                TypeBinding::Unbound(_) => None,
-            },
-            Type::MaybeConstant(binding, size) => match &*binding.borrow() {
-                TypeBinding::Bound(binding) => binding.evaluate_to_u64(),
-                TypeBinding::Unbound(_) => Some(*size),
-            },
-=======
-            Type::NamedGeneric(binding, _) | Type::TypeVariable(binding, _) => {
-                match &*binding.borrow() {
-                    TypeBinding::Bound(binding) => binding.evaluate_to_u64(),
-                    TypeBinding::Unbound(_) => None,
-                }
-            }
->>>>>>> 6932503a
+        if let Some(binding) = self.get_inner_type_variable() {
+            if let TypeBinding::Bound(binding) = &*binding.borrow() {
+                return binding.evaluate_to_u64();
+            }
+        }
+
+        match self {
+            Type::TypeVariable(_, TypeVariableKind::Constant(size)) => Some(*size),
             Type::Array(len, _elem) => len.evaluate_to_u64(),
             Type::Constant(x) => Some(*x),
             _ => None,
@@ -1352,7 +1353,6 @@
             Type::Forall(..) => unreachable!(),
             Type::Function(_, _) => unreachable!(),
             Type::MutableReference(_) => unreachable!("&mut cannot be used in the abi"),
-            Type::MaybeConstant(_, _) => unreachable!(),
             Type::NotConstant => unreachable!(),
         }
     }
@@ -1439,17 +1439,9 @@
                 let size = Box::new(size.substitute(type_bindings));
                 Type::String(size)
             }
-<<<<<<< HEAD
-            Type::PolymorphicInteger(_, binding)
-            | Type::NamedGeneric(binding, _)
-            | Type::MaybeConstant(binding, _)
-            | Type::TypeVariable(binding) => substitute_binding(binding),
-
-=======
             Type::NamedGeneric(binding, _) | Type::TypeVariable(binding, _) => {
                 substitute_binding(binding)
             }
->>>>>>> 6932503a
             // Do not substitute fields, it can lead to infinite recursion
             // and we should not match fields when type checking anyway.
             Type::Struct(fields, args) => {
@@ -1495,22 +1487,12 @@
             Type::String(len) => len.occurs(target_id),
             Type::Struct(_, generic_args) => generic_args.iter().any(|arg| arg.occurs(target_id)),
             Type::Tuple(fields) => fields.iter().any(|field| field.occurs(target_id)),
-<<<<<<< HEAD
-            Type::PolymorphicInteger(_, binding)
-            | Type::NamedGeneric(binding, _)
-            | Type::MaybeConstant(binding, _)
-            | Type::TypeVariable(binding) => match &*binding.borrow() {
-                TypeBinding::Bound(binding) => binding.occurs(target_id),
-                TypeBinding::Unbound(id) => *id == target_id,
-            },
-=======
             Type::NamedGeneric(binding, _) | Type::TypeVariable(binding, _) => {
                 match &*binding.borrow() {
                     TypeBinding::Bound(binding) => binding.occurs(target_id),
                     TypeBinding::Unbound(id) => *id == target_id,
                 }
             }
->>>>>>> 6932503a
             Type::Forall(typevars, typ) => {
                 !typevars.iter().any(|(id, _)| *id == target_id) && typ.occurs(target_id)
             }
@@ -1548,14 +1530,7 @@
             }
             Tuple(args) => Tuple(vecmap(args, |arg| arg.follow_bindings())),
 
-<<<<<<< HEAD
-            TypeVariable(var)
-            | PolymorphicInteger(_, var)
-            | MaybeConstant(var, _)
-            | NamedGeneric(var, _) => {
-=======
             TypeVariable(var, _) | NamedGeneric(var, _) => {
->>>>>>> 6932503a
                 if let TypeBinding::Bound(typ) = &*var.borrow() {
                     return typ.follow_bindings();
                 }
@@ -1594,4 +1569,15 @@
             BinaryTypeOperator::Modulo => |a, b| a.wrapping_rem(b), // % b,
         }
     }
+}
+
+impl TypeVariableKind {
+    /// Returns the default type this type variable should be bound to if it is still unbound
+    /// during monomorphization.
+    pub(crate) fn default_type(&self) -> Type {
+        match self {
+            TypeVariableKind::IntegerOrField(_) | TypeVariableKind::Normal => Type::field(None),
+            TypeVariableKind::Constant(length) => Type::Constant(*length),
+        }
+    }
 }