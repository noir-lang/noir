--- conflicted
+++ resolved
@@ -748,7 +748,7 @@
 
     // Note; use strict_eq instead of partial_eq when comparing field types
     // in this method, you most likely want to distinguish between public and private
-    pub fn as_abi_type(&self, fe_type: AbiFEType, interner: &NodeInterner) -> AbiType {
+    pub fn as_abi_type(&self, fe_type: AbiFEType) -> AbiType {
         match self {
             Type::FieldElement(_) => AbiType::Field(fe_type),
             Type::Array(size, typ) => {
@@ -757,17 +757,10 @@
                     .expect("Cannot have variable sized arrays as a parameter to main");
                 AbiType::Array {
                     visibility: fe_type,
-<<<<<<< HEAD
-                    length: *length,
-                    typ: Box::new(typ.as_abi_type(fe_type, interner)),
-                },
-            },
-=======
                     length: size as u128,
                     typ: Box::new(typ.as_abi_type(fe_type)),
                 }
             }
->>>>>>> 08b615ca
             Type::Integer(_, sign, bit_width) => {
                 let sign = match sign {
                     Signedness::Unsigned => noirc_abi::Sign::Unsigned,
@@ -777,9 +770,9 @@
                 AbiType::Integer { sign, width: *bit_width as u32, visibility: fe_type }
             }
             Type::PolymorphicInteger(_, binding) => match &*binding.borrow() {
-                TypeBinding::Bound(typ) => typ.as_abi_type(fe_type, interner),
+                TypeBinding::Bound(typ) => typ.as_abi_type(fe_type),
                 TypeBinding::Unbound(_) => {
-                    Type::default_int_type(None).as_abi_type(fe_type, interner)
+                    Type::default_int_type(None).as_abi_type(fe_type)
                 }
             },
             Type::Bool(_) => panic!("currently, cannot have a bool in the entry point function"),
