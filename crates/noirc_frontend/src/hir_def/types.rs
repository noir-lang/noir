use std::{
    cell::RefCell,
    collections::{BTreeMap, BTreeSet, HashMap},
    rc::Rc,
};

use crate::{hir::type_check::TypeCheckError, node_interner::NodeInterner};
use iter_extended::{btree_map, vecmap};
use noirc_abi::AbiType;
use noirc_errors::Span;

use crate::{node_interner::StructId, Ident, Signedness};

#[derive(Debug, PartialEq, Eq, Clone, Hash)]
pub enum Type {
<<<<<<< HEAD
    /// A primitive Field type, and whether or not it is known at compile-time.
    FieldElement(CompTime),

    /// Array(N, E) is an array of N elements of type E. It is expected that N
    /// is either a type variable of some kind or a Type::Constant.
    Array(Box<Type>, Box<Type>),

    /// A primitive integer type with the given sign, bit count, and whether it is known at compile-time.
    /// E.g. `u32` would be `Integer(CompTime::No(None), Unsigned, 32)`
    Integer(CompTime, Signedness, u32),

    Bool(CompTime),

    /// String(N) is an array of characters of length N. It is expected that N
    /// is either a type variable of some kind or a Type::Constant.
    String(Box<Type>),

    Unit,

    /// A user-defined struct type. The `Shared<StructType>` field here refers to
    /// the shared definition for each instance of this struct type. The `Vec<Type>`
    /// represents the generic arguments (if any) to this struct type.
    Struct(Shared<StructType>, Vec<Type>),

    Tuple(Vec<Type>),

    /// TypeVariables are stand-in variables for some type which is not yet known.
    /// They are not to be confused with NamedGenerics. While the later mostly works
    /// as with normal types (ie. for two NamedGenerics T and U, T != U), TypeVariables
    /// will be automatically rebound as necessary to satisfy any calls to unify
    /// and make_subtype_of.
    ///
    /// TypeVariables are often created when a generic function is instantiated. This
    /// is a process that replaces each NamedGeneric in a generic function with a TypeVariable.
    /// Doing this at each call site of a generic function is how they can be called with
    /// different argument types each time.
    TypeVariable(TypeVariable),

    /// A generic integer or field type. This is a more specific kind of TypeVariable
    /// that can only be bound to Type::Field, Type::Integer, or other PolymorphicIntegers.
    /// This is the type of undecorated integer literals like `46`. Typing them in this way
    /// allows them to be polymorphic over the actual integer/field type used without requiring
    /// type annotations on each integer literal.
    PolymorphicInteger(CompTime, TypeVariable),

    /// NamedGenerics are the 'T' or 'U' in a user-defined generic function
    /// like `fn foo<T, U>(...) {}`. Unlike TypeVariables, they cannot be bound over.
    NamedGeneric(TypeVariable, Rc<String>),

    /// A functions with arguments, and a return type.
    Function(Vec<Type>, Box<Type>),

    /// A type generic over the given type variables.
    /// Storing both the TypeVariableId and TypeVariable isn't necessary
    /// but it makes handling them both easier. The TypeVariableId should
    /// never be bound over during type checking, but during monomorphization it
    /// will be and thus needs the full TypeVariable link.
    Forall(Generics, Box<Type>),

    /// A type-level integer. Included to let an Array's size type variable
    /// bind to an integer without special checks to bind it to a non-type.
    Constant(u64),

    /// The result of some type error. Remembering type errors as their own type variant lets
    /// us avoid issuing repeat type errors for the same item. For example, a lambda with
    /// an invalid type would otherwise issue a new error each time it is called
    /// if not for this variant.
=======
    FieldElement(CompTime),
    Array(Box<Type>, Box<Type>),        // Array(4, Field) = [Field; 4]
    Integer(CompTime, Signedness, u32), // u32 = Integer(unsigned, 32)
    PolymorphicInteger(CompTime, TypeVariable),
    Bool(CompTime),
    String(Box<Type>),
    Unit,
    Struct(Shared<StructType>, Vec<Type>),
    Tuple(Vec<Type>),
    TypeVariable(TypeVariable),

    /// NamedGenerics are the 'T' or 'U' in a user-defined generic function
    /// like `fn foo<T, U>(...) {}`. Unlike TypeVariables, they cannot be bound over.
    NamedGeneric(TypeVariable, Rc<String>),

    /// A functions with arguments, and a return type.
    Function(Vec<Type>, Box<Type>),

    /// A type generic over the given type variables.
    /// Storing both the TypeVariableId and TypeVariable isn't necessary
    /// but it makes handling them both easier. The TypeVariableId should
    /// never be bound over during type checking, but during monomorphization it
    /// will be and thus needs the full TypeVariable link.
    Forall(Generics, Box<Type>),

    /// A type-level integer. Included to let an Array's size type variable
    /// bind to an integer without special checks to bind it to a non-type.
    Constant(u64),

>>>>>>> a92d12e4
    Error,
}

/// A list of TypeVariableIds to bind to a type. Storing the
/// TypeVariable in addition to the matching TypeVariableId allows
/// the binding to later be undone if needed.
pub type TypeBindings = HashMap<TypeVariableId, (TypeVariable, Type)>;

/// Represents a struct type in the type system. Each instance of this
/// rust struct will be shared across all Type::Struct variants that represent
/// the same struct type.
#[derive(Debug, Eq)]
pub struct StructType {
    /// A unique id representing this struct type. Used to check if two
    /// struct types are equal.
    pub id: StructId,

    pub name: Ident,

    /// Fields are ordered and private, they should only
    /// be accessed through get_field(), get_fields(), or instantiate()
    /// since these will handle applying generic arguments to fields as well.
    fields: BTreeMap<Ident, Type>,

    pub generics: Generics,
    pub span: Span,
}

/// Corresponds to generic lists such as `<T, U>` in the source
/// program. The `TypeVariableId` portion is used to match two
/// type variables to check for equality, while the `TypeVariable` is
/// the actual part that can be mutated to bind it to another type.
pub type Generics = Vec<(TypeVariableId, TypeVariable)>;

impl std::hash::Hash for StructType {
    fn hash<H: std::hash::Hasher>(&self, state: &mut H) {
        self.id.hash(state)
    }
}

impl PartialEq for StructType {
    fn eq(&self, other: &Self) -> bool {
        self.id == other.id
    }
}

impl StructType {
    pub fn new(
        id: StructId,
        name: Ident,
        span: Span,
        fields: BTreeMap<Ident, Type>,
        generics: Generics,
    ) -> StructType {
        StructType { id, fields, name, span, generics }
    }

    /// To account for cyclic references between structs, a struct's
    /// fields are resolved strictly after the struct itself is initially
    /// created. Therefore, this method is used to set the fields once they
    /// become known.
    pub fn set_fields(&mut self, fields: BTreeMap<Ident, Type>) {
        assert!(self.fields.is_empty());
        self.fields = fields;
    }

    pub fn num_fields(&self) -> usize {
        self.fields.len()
    }

    /// Returns the field matching the given field name, as well as its field index.
    pub fn get_field(&self, field_name: &str, generic_args: &[Type]) -> Option<(Type, usize)> {
        assert_eq!(self.generics.len(), generic_args.len());

        self.fields.iter().enumerate().find(|(_, (name, _))| name.0.contents == field_name).map(
            |(i, (_, typ))| {
                let substitutions = self
                    .generics
                    .iter()
                    .zip(generic_args)
                    .map(|((old_id, old_var), new)| (*old_id, (old_var.clone(), new.clone())))
                    .collect();

                (typ.substitute(&substitutions), i)
            },
        )
    }

    /// Returns all the fields of this type, after being applied to the given generic arguments.
    pub fn get_fields(&self, generic_args: &[Type]) -> BTreeMap<String, Type> {
        assert_eq!(self.generics.len(), generic_args.len());

        let substitutions = self
            .generics
            .iter()
            .zip(generic_args)
            .map(|((old_id, old_var), new)| (*old_id, (old_var.clone(), new.clone())))
            .collect();

        self.fields
            .iter()
            .map(|(name, typ)| {
                let name = name.0.contents.clone();
                (name, typ.substitute(&substitutions))
            })
            .collect()
    }

    pub fn field_names(&self) -> BTreeSet<Ident> {
        self.fields.keys().cloned().collect()
    }

    /// Instantiate this struct type, returning a Vec of the new generic args (in
    /// the same order as self.generics)
    pub fn instantiate(&self, interner: &mut NodeInterner) -> Vec<Type> {
        vecmap(&self.generics, |_| interner.next_type_variable())
    }
}

impl std::fmt::Display for StructType {
    fn fmt(&self, f: &mut std::fmt::Formatter<'_>) -> std::fmt::Result {
        write!(f, "{}", self.name)
    }
}

/// A shared, mutable reference to some T.
/// Wrapper is required for Hash impl of RefCell.
#[derive(Debug, Eq, PartialOrd, Ord)]
pub struct Shared<T>(Rc<RefCell<T>>);

impl<T: std::hash::Hash> std::hash::Hash for Shared<T> {
    fn hash<H: std::hash::Hasher>(&self, state: &mut H) {
        self.0.borrow().hash(state)
    }
}

impl<T: PartialEq> PartialEq for Shared<T> {
    fn eq(&self, other: &Self) -> bool {
        let ref1 = self.0.borrow();
        let ref2 = other.0.borrow();
        *ref1 == *ref2
    }
}

impl<T> Clone for Shared<T> {
    fn clone(&self) -> Self {
        Shared(self.0.clone())
    }
}

impl<T> From<T> for Shared<T> {
    fn from(thing: T) -> Shared<T> {
        Shared::new(thing)
    }
}

impl<T> Shared<T> {
    pub fn new(thing: T) -> Shared<T> {
        Shared(Rc::new(RefCell::new(thing)))
    }

    pub fn borrow(&self) -> std::cell::Ref<T> {
        self.0.borrow()
    }

    pub fn borrow_mut(&self) -> std::cell::RefMut<T> {
        self.0.borrow_mut()
    }
}

/// A restricted subset of binary operators useable on
/// type level integers for use in the array length positions of types.
#[derive(Debug, Copy, Clone, Hash, PartialEq, Eq)]
pub enum BinaryTypeOperator {
    Addition,
    Subtraction,
    Multiplication,
    Division,
    Modulo,
}

/// A TypeVariable is a mutable reference that is either
/// bound to some type, or unbound with a given TypeVariableId.
pub type TypeVariable = Shared<TypeBinding>;

/// TypeBindings are the mutable insides of a TypeVariable.
/// They are either bound to some type, or are unbound.
#[derive(Debug, Clone, PartialEq, Eq, Hash)]
pub enum TypeBinding {
    Bound(Type),
    Unbound(TypeVariableId),
}

impl TypeBinding {
    pub fn is_unbound(&self) -> bool {
        matches!(self, TypeBinding::Unbound(_))
    }
}

/// A unique ID used to differentiate different type variables
#[derive(Debug, Copy, Clone, PartialEq, Eq, Hash)]
pub struct TypeVariableId(pub usize);

/// Noir's type system keeps track of whether or not every primitive type's value
/// is known at compile-time. This is exposed through users through the `comptime`
/// keyword in noir which can be prefixed before primitive types. A usage like
/// `t: comptime Field` would correspond to a Field type with a CompTime::Yes(None)
/// variant of this enum
///
/// Note that whether or not a variable is comptime can also be inferred based on its use.
/// A value passed to a function that expects a `comptime Field` must be CompTime::Yes,
/// likewise a parameter of the current function that is just a `Field` can only be CompTime::No.
/// There is also the case of integer literals which are typed as CompTime::Maybe. These are
/// polymorphically comptime because they can be used in both contexts.
#[derive(Debug, Clone, Eq)]
pub enum CompTime {
    // Yes and No variants have optional spans representing the location in the source code
    // which caused them to be compile time.
    Yes(Option<Span>),
    No(Option<Span>),

<<<<<<< HEAD
    /// Maybe has an id and shared inner rebindable reference. Similar to type variables rebinding
    /// to other types, this variant can be bound later to another specific CompTime variant.
=======
    /// Maybe has an id and shared inner reference that can be rebound later to
    /// another specific CompTime variant.
>>>>>>> a92d12e4
    Maybe(TypeVariableId, Shared<Option<CompTime>>),
}

impl std::hash::Hash for CompTime {
    fn hash<H: std::hash::Hasher>(&self, state: &mut H) {
        core::mem::discriminant(self).hash(state);

        if let CompTime::Maybe(id, binding) = self {
            if let Some(is_comp_time) = &*binding.borrow() {
                is_comp_time.hash(state);
            } else {
                id.hash(state);
            }
        }
    }
}

impl PartialEq for CompTime {
    fn eq(&self, other: &Self) -> bool {
        match (self, other) {
            (CompTime::Maybe(id1, binding1), CompTime::Maybe(id2, binding2)) => {
                if let Some(new_self) = &*binding1.borrow() {
                    return new_self == other;
                }
                if let Some(new_other) = &*binding2.borrow() {
                    return self == new_other;
                }
                id1 == id2
            }
            (CompTime::Yes(_), CompTime::Yes(_)) | (CompTime::No(_), CompTime::No(_)) => true,
            _ => false,
        }
    }
}

/// Internal enum for `unify` to remember the type context of each span
/// to provide better error messages
#[derive(Debug)]
pub enum SpanKind {
    CompTime(Span),
    NotCompTime(Span),
    None,
}

impl CompTime {
    pub fn new(interner: &mut NodeInterner) -> Self {
        let id = interner.next_type_variable_id();
        Self::Maybe(id, Shared::new(None))
    }

    /// Set the Span on this CompTime (if it has one) to keep track of
    /// when it was last changed to give better error messages.
    fn set_span(&mut self, new_span: Span) {
        match self {
            CompTime::Yes(span) | CompTime::No(span) => *span = Some(new_span),
            CompTime::Maybe(_, binding) => {
                if let Some(binding) = &mut *binding.borrow_mut() {
                    binding.set_span(new_span);
                }
            }
        }
    }

    /// Try to unify these two CompTime constraints.
    pub fn unify(&self, other: &Self, span: Span) -> Result<(), SpanKind> {
        match (self, other) {
            (CompTime::Yes(_), CompTime::Yes(_)) | (CompTime::No(_), CompTime::No(_)) => Ok(()),

            (CompTime::Yes(y), CompTime::No(n)) | (CompTime::No(n), CompTime::Yes(y)) => {
                Err(match (y, n) {
                    (_, Some(span)) => SpanKind::NotCompTime(*span),
                    (Some(span), _) => SpanKind::CompTime(*span),
                    _ => SpanKind::None,
                })
            }

            (CompTime::Maybe(_, binding), other) | (other, CompTime::Maybe(_, binding))
                if binding.borrow().is_some() =>
            {
                let binding = &*binding.borrow();
                binding.as_ref().unwrap().unify(other, span)
            }

            (CompTime::Maybe(id1, _), CompTime::Maybe(id2, _)) if id1 == id2 => Ok(()),

            // Both are unbound and do not refer to each other, arbitrarily set one equal to the other
            (CompTime::Maybe(_, binding), other) | (other, CompTime::Maybe(_, binding)) => {
                let mut clone = other.clone();
                clone.set_span(span);
                *binding.borrow_mut() = Some(clone);
                Ok(())
            }
        }
    }

    /// Try to unify these two CompTime constraints.
    pub fn is_subtype_of(&self, other: &Self, span: Span) -> Result<(), SpanKind> {
        match (self, other) {
            (CompTime::Yes(_), CompTime::Yes(_))
            | (CompTime::No(_), CompTime::No(_))

            // This is one of the only 2 differing cases between this and CompTime::unify
            | (CompTime::Yes(_), CompTime::No(_)) => Ok(()),

            (CompTime::No(n), CompTime::Yes(y)) => {
                Err(match (y, n) {
                    (_, Some(span)) => SpanKind::NotCompTime(*span),
                    (Some(span), _) => SpanKind::CompTime(*span),
                    _ => SpanKind::None,
                })
            }

            (CompTime::Maybe(_, binding), other) if binding.borrow().is_some() => {
                let binding = &*binding.borrow();
                binding.as_ref().unwrap().is_subtype_of(other, span)
            }

            (other, CompTime::Maybe(_, binding)) if binding.borrow().is_some() => {
                let binding = &*binding.borrow();
                other.is_subtype_of(binding.as_ref().unwrap(), span)
            }

            (CompTime::Maybe(id1, _), CompTime::Maybe(id2, _)) if id1 == id2 => Ok(()),

            // This is the other differing case between this and CompTime::unify.
            // If this is polymorphically comptime, don't force it to be non-comptime because it is
            // passed as an argument to a function expecting a non-comptime parameter.
            (CompTime::Maybe(_, binding), CompTime::No(_)) if binding.borrow().is_none() => Ok(()),

            (CompTime::Maybe(_, binding), other) => {
                let mut clone = other.clone();
                clone.set_span(span);
                *binding.borrow_mut() = Some(clone);
                Ok(())
            }
            (other, CompTime::Maybe(_, binding)) => {
                let mut clone = other.clone();
                clone.set_span(span);
                *binding.borrow_mut() = Some(clone);
                Ok(())
            }
        }
    }

    /// Combine these two CompTimes together, returning
    /// - CompTime::Yes if both are Yes,
    /// - CompTime::No if either are No,
    /// - or if both are Maybe, unify them both and return the lhs.
    pub fn and(&self, other: &Self, span: Span) -> Self {
        match (self, other) {
            (CompTime::Yes(_), CompTime::Yes(_)) => CompTime::Yes(Some(span)),

            (CompTime::No(_), CompTime::No(_))
            | (CompTime::Yes(_), CompTime::No(_))
            | (CompTime::No(_), CompTime::Yes(_)) => CompTime::No(Some(span)),

            (CompTime::Maybe(_, binding), other) | (other, CompTime::Maybe(_, binding))
                if binding.borrow().is_some() =>
            {
                let binding = &*binding.borrow();
                binding.as_ref().unwrap().and(other, span)
            }

            (CompTime::Maybe(id1, _), CompTime::Maybe(id2, _)) if id1 == id2 => self.clone(),

            (CompTime::Maybe(_, binding), other) | (other, CompTime::Maybe(_, binding)) => {
                let mut clone = other.clone();
                clone.set_span(span);
                *binding.borrow_mut() = Some(clone);
                other.clone()
            }
        }
    }

    pub fn is_comp_time(&self) -> bool {
        match self {
            CompTime::Yes(_) => true,
            CompTime::No(_) => false,
            CompTime::Maybe(_, binding) => {
                if let Some(binding) = &*binding.borrow() {
                    return binding.is_comp_time();
                }
                true
            }
        }
    }
}

impl Type {
    pub fn field(span: Option<Span>) -> Type {
        Type::FieldElement(CompTime::No(span))
    }

    pub fn comp_time(span: Option<Span>) -> Type {
        Type::FieldElement(CompTime::Yes(span))
    }

    pub fn default_int_type(span: Option<Span>) -> Type {
        Type::field(span)
    }

    pub fn type_variable(id: TypeVariableId) -> Type {
        Type::TypeVariable(Shared::new(TypeBinding::Unbound(id)))
    }

    /// A bit of an awkward name for this function - this function returns
    /// true for type variables or polymorphic integers which are unbound.
    /// NamedGenerics will always be false as although they are bindable,
    /// they shouldn't be bound over until monomorphization.
    pub fn is_bindable(&self) -> bool {
        match self {
            Type::PolymorphicInteger(_, binding) | Type::TypeVariable(binding) => {
                match &*binding.borrow() {
                    TypeBinding::Bound(binding) => binding.is_bindable(),
                    TypeBinding::Unbound(_) => true,
                }
            }
            _ => false,
        }
    }

    pub fn is_field(&self) -> bool {
        matches!(self.follow_bindings(), Type::FieldElement(_))
    }
}

impl std::fmt::Display for Type {
    fn fmt(&self, f: &mut std::fmt::Formatter<'_>) -> std::fmt::Result {
        match self {
            Type::FieldElement(comp_time) => {
                write!(f, "{comp_time}Field")
            }
            Type::Array(len, typ) => write!(f, "[{typ}; {len}]"),
            Type::Integer(comp_time, sign, num_bits) => match sign {
                Signedness::Signed => write!(f, "{comp_time}i{num_bits}"),
                Signedness::Unsigned => write!(f, "{comp_time}u{num_bits}"),
            },
            Type::PolymorphicInteger(_, binding) => {
                if let TypeBinding::Unbound(_) = &*binding.borrow() {
                    // Show a Field by default if this PolymorphicInteger is unbound, since that is
                    // what they bind to by default anyway. It is less confusing than displaying it
                    // as a generic.
                    write!(f, "Field")
                } else {
                    write!(f, "{}", binding.borrow())
                }
            }
            Type::Struct(s, args) => {
                let args = vecmap(args, |arg| arg.to_string());
                if args.is_empty() {
                    write!(f, "{}", s.borrow())
                } else {
                    write!(f, "{}<{}>", s.borrow(), args.join(", "))
                }
            }
            Type::Tuple(elements) => {
                let elements = vecmap(elements, ToString::to_string);
                write!(f, "({})", elements.join(", "))
            }
            Type::Bool(comp_time) => write!(f, "{comp_time}bool"),
            Type::String(len) => write!(f, "str<{len}>"),
            Type::Unit => write!(f, "()"),
            Type::Error => write!(f, "error"),
            Type::TypeVariable(id) => write!(f, "{}", id.borrow()),
            Type::NamedGeneric(binding, name) => match &*binding.borrow() {
                TypeBinding::Bound(binding) => binding.fmt(f),
                TypeBinding::Unbound(_) if name.is_empty() => write!(f, "_"),
                TypeBinding::Unbound(_) => write!(f, "{name}"),
            },
            Type::Constant(x) => x.fmt(f),
            Type::Forall(typevars, typ) => {
                let typevars = vecmap(typevars, |(var, _)| var.to_string());
                write!(f, "forall {}. {}", typevars.join(" "), typ)
            }
            Type::Function(args, ret) => {
                let args = vecmap(args, ToString::to_string);
                write!(f, "fn({}) -> {}", args.join(", "), ret)
            }
        }
    }
}

impl std::fmt::Display for BinaryTypeOperator {
    fn fmt(&self, f: &mut std::fmt::Formatter<'_>) -> std::fmt::Result {
        match self {
            BinaryTypeOperator::Addition => write!(f, "+"),
            BinaryTypeOperator::Subtraction => write!(f, "-"),
            BinaryTypeOperator::Multiplication => write!(f, "*"),
            BinaryTypeOperator::Division => write!(f, "/"),
            BinaryTypeOperator::Modulo => write!(f, "%"),
        }
    }
}

impl std::fmt::Display for TypeVariableId {
    fn fmt(&self, f: &mut std::fmt::Formatter<'_>) -> std::fmt::Result {
        write!(f, "_")
    }
}

impl std::fmt::Display for TypeBinding {
    fn fmt(&self, f: &mut std::fmt::Formatter<'_>) -> std::fmt::Result {
        match self {
            TypeBinding::Bound(typ) => typ.fmt(f),
            TypeBinding::Unbound(id) => id.fmt(f),
        }
    }
}

impl std::fmt::Display for CompTime {
    fn fmt(&self, f: &mut std::fmt::Formatter<'_>) -> std::fmt::Result {
        match self {
            CompTime::Yes(_) => write!(f, "comptime "),
            CompTime::No(_) => Ok(()),
            CompTime::Maybe(_, binding) => match &*binding.borrow() {
                Some(binding) => binding.fmt(f),
                None => write!(f, "comptime "),
            },
        }
    }
}

impl Type {
    /// Mutate the span for the `CompTime` enum to track where a type is required to be `comptime`
    /// for error messages that show both the erroring call site and the call site before
    /// which required the variable to be comptime or non-comptime.
    pub fn set_comp_time_span(&mut self, new_span: Span) {
        match self {
            Type::FieldElement(comptime) | Type::Integer(comptime, _, _) => {
                comptime.set_span(new_span)
            }
            Type::PolymorphicInteger(span, binding) => {
                if let TypeBinding::Bound(binding) = &mut *binding.borrow_mut() {
                    return binding.set_comp_time_span(new_span);
                }
                span.set_span(new_span);
            }
            _ => (),
        }
    }

    pub fn set_comp_time(&mut self, new_comptime: CompTime) {
        match self {
            Type::FieldElement(comptime) | Type::Integer(comptime, _, _) => {
                *comptime = new_comptime;
            }
            Type::PolymorphicInteger(comptime, binding) => {
                if let TypeBinding::Bound(binding) = &mut *binding.borrow_mut() {
                    return binding.set_comp_time(new_comptime);
                }
                *comptime = new_comptime;
            }
            _ => (),
        }
    }

    /// Try to bind a PolymorphicInt variable to self, succeeding if self is an integer, field,
    /// other PolymorphicInt type, or type variable. If use_subtype is true, the CompTime fields
    /// of each will be checked via sub-typing rather than unification.
    pub fn try_bind_to_polymorphic_int(
        &self,
        var: &TypeVariable,
        var_comp_time: &CompTime,
        use_subtype: bool,
        span: Span,
    ) -> Result<(), SpanKind> {
        let target_id = match &*var.borrow() {
            TypeBinding::Bound(_) => unreachable!(),
            TypeBinding::Unbound(id) => *id,
        };

        let bind = |int_comp_time: &CompTime| {
            let mut clone = self.clone();
            let mut new_comp_time = var_comp_time.clone();
            new_comp_time.set_span(span);
            clone.set_comp_time(new_comp_time);

            *var.borrow_mut() = TypeBinding::Bound(clone);

            if use_subtype {
                var_comp_time.is_subtype_of(int_comp_time, span)
            } else {
                var_comp_time.unify(int_comp_time, span)
            }
        };

        match self {
            Type::FieldElement(int_comp_time, ..) | Type::Integer(int_comp_time, ..) => {
                bind(int_comp_time)
            }
            Type::PolymorphicInteger(int_comp_time, self_var) => {
                let borrow = self_var.borrow();
                match &*borrow {
                    TypeBinding::Bound(typ) => {
                        typ.try_bind_to_polymorphic_int(var, var_comp_time, use_subtype, span)
                    }
                    // Avoid infinitely recursive bindings
                    TypeBinding::Unbound(id) if *id == target_id => Ok(()),
                    TypeBinding::Unbound(_) => {
                        drop(borrow);
                        bind(int_comp_time)
                    }
                }
            }
            Type::TypeVariable(binding) => {
                let borrow = binding.borrow();
                match &*borrow {
                    TypeBinding::Bound(typ) => {
                        typ.try_bind_to_polymorphic_int(var, var_comp_time, use_subtype, span)
                    }
                    // Avoid infinitely recursive bindings
                    TypeBinding::Unbound(id) if *id == target_id => Ok(()),
                    TypeBinding::Unbound(_) => {
                        drop(borrow);
                        // PolymorphicInt is more specific than TypeVariable so we bind the type
                        // variable to PolymorphicInt instead.
                        let mut clone =
                            Type::PolymorphicInteger(var_comp_time.clone(), var.clone());
                        clone.set_comp_time_span(span);
                        *binding.borrow_mut() = TypeBinding::Bound(clone);
                        Ok(())
                    }
                }
            }
            _ => Err(SpanKind::None),
        }
    }

    pub fn try_bind_to(&self, var: &TypeVariable) -> Result<(), SpanKind> {
        let target_id = match &*var.borrow() {
            TypeBinding::Bound(_) => unreachable!(),
            TypeBinding::Unbound(id) => *id,
        };

        if let Some(binding) = self.get_inner_type_variable() {
            match &*binding.borrow() {
                TypeBinding::Bound(typ) => return typ.try_bind_to(var),
                // Don't recursively bind the same id to itself
                TypeBinding::Unbound(id) if *id == target_id => return Ok(()),
                _ => (),
            }
        }

        // Check if the target id occurs within self before binding. Otherwise this could
        // cause infinitely recursive types
        if self.occurs(target_id) {
            Err(SpanKind::None)
        } else {
            *var.borrow_mut() = TypeBinding::Bound(self.clone());
            Ok(())
        }
    }

    fn get_inner_type_variable(&self) -> Option<Shared<TypeBinding>> {
        match self {
            Type::PolymorphicInteger(_, var)
            | Type::TypeVariable(var)
            | Type::NamedGeneric(var, _) => Some(var.clone()),
            _ => None,
        }
    }

    fn is_comp_time(&self) -> bool {
        match self {
            Type::FieldElement(comptime) => comptime.is_comp_time(),
            Type::Integer(comptime, ..) => comptime.is_comp_time(),
            Type::PolymorphicInteger(comptime, binding) => {
                if let TypeBinding::Bound(binding) = &*binding.borrow() {
                    return binding.is_comp_time();
                }
                comptime.is_comp_time()
            }
            _ => false,
        }
    }

    /// Try to unify this type with another, setting any type variables found
    /// equal to the other type in the process. Unification is more strict
    /// than sub-typing but less strict than Eq. Returns true if the unification
    /// succeeded. Note that any bindings performed in a failed unification are
    /// not undone. This may cause further type errors later on.
    pub fn unify(
        &self,
        expected: &Type,
        span: Span,
        errors: &mut Vec<TypeCheckError>,
        make_error: impl FnOnce() -> TypeCheckError,
    ) {
        if let Err(err_span) = self.try_unify(expected, span) {
            Self::issue_errors(expected, err_span, errors, make_error)
        }
    }

    fn issue_errors(
        expected: &Type,
        err_span: SpanKind,
        errors: &mut Vec<TypeCheckError>,
        make_error: impl FnOnce() -> TypeCheckError,
    ) {
        errors.push(make_error());

        match (expected.is_comp_time(), err_span) {
            (true, SpanKind::NotCompTime(span)) => {
                let msg = "The value is non-comptime because of this expression, which uses another non-comptime value".into();
                errors.push(TypeCheckError::Unstructured { msg, span });
            }
            (false, SpanKind::CompTime(span)) => {
                let msg = "The value is comptime because of this expression, which forces the value to be comptime".into();
                errors.push(TypeCheckError::Unstructured { msg, span });
            }
            _ => (),
        }
    }

    /// `try_unify` is a bit of a misnomer since although errors are not committed,
    /// any unified bindings are on success.
    fn try_unify(&self, other: &Type, span: Span) -> Result<(), SpanKind> {
        use Type::*;
        match (self, other) {
            (Error, _) | (_, Error) => Ok(()),

            (PolymorphicInteger(comptime, binding), other)
            | (other, PolymorphicInteger(comptime, binding)) => {
                // If it is already bound, unify against what it is bound to
                if let TypeBinding::Bound(link) = &*binding.borrow() {
                    return link.try_unify(other, span);
                }

                // Otherwise, check it is unified against an integer and bind it
                other.try_bind_to_polymorphic_int(binding, comptime, false, span)
            }

            (TypeVariable(binding), other) | (other, TypeVariable(binding)) => {
                if let TypeBinding::Bound(link) = &*binding.borrow() {
                    return link.try_unify(other, span);
                }

                other.try_bind_to(binding)
            }

            (Array(len_a, elem_a), Array(len_b, elem_b)) => {
                len_a.try_unify(len_b, span)?;
                elem_a.try_unify(elem_b, span)
            }

            (Tuple(elements_a), Tuple(elements_b)) => {
                if elements_a.len() != elements_b.len() {
                    Err(SpanKind::None)
                } else {
                    for (a, b) in elements_a.iter().zip(elements_b) {
                        a.try_unify(b, span)?;
                    }
                    Ok(())
                }
            }

            // No recursive try_unify call for struct fields. Don't want
            // to mutate shared type variables within struct definitions.
            // This isn't possible currently but will be once noir gets generic types
            (Struct(fields_a, args_a), Struct(fields_b, args_b)) => {
                if fields_a == fields_b {
                    for (a, b) in args_a.iter().zip(args_b) {
                        a.try_unify(b, span)?;
                    }
                    Ok(())
                } else {
                    Err(SpanKind::None)
                }
            }

            (FieldElement(comptime_a), FieldElement(comptime_b)) => {
                comptime_a.unify(comptime_b, span)
            }

            (Integer(comptime_a, signed_a, bits_a), Integer(comptime_b, signed_b, bits_b)) => {
                if signed_a == signed_b && bits_a == bits_b {
                    comptime_a.unify(comptime_b, span)
                } else {
                    Err(SpanKind::None)
                }
            }

            (Bool(comptime_a), Bool(comptime_b)) => comptime_a.unify(comptime_b, span),

            (NamedGeneric(binding_a, name_a), NamedGeneric(binding_b, name_b)) => {
                // Ensure NamedGenerics are never bound during type checking
                assert!(binding_a.borrow().is_unbound());
                assert!(binding_b.borrow().is_unbound());

                if name_a == name_b {
                    Ok(())
                } else {
                    Err(SpanKind::None)
                }
            }

            (Function(params_a, ret_a), Function(params_b, ret_b)) => {
                if params_a.len() == params_b.len() {
                    for (a, b) in params_a.iter().zip(params_b) {
                        a.try_unify(b, span)?;
                    }

                    ret_b.try_unify(ret_a, span)
                } else {
                    Err(SpanKind::None)
                }
            }

            (other_a, other_b) => {
                if other_a == other_b {
                    Ok(())
                } else {
                    Err(SpanKind::None)
                }
            }
        }
    }

    /// The `subtype` term here is somewhat loose, the only sub-typing relations remaining
    /// have to do with CompTime tracking.
    pub fn make_subtype_of(
        &self,
        expected: &Type,
        span: Span,
        errors: &mut Vec<TypeCheckError>,
        make_error: impl FnOnce() -> TypeCheckError,
    ) {
        if let Err(err_span) = self.is_subtype_of(expected, span) {
            Self::issue_errors(expected, err_span, errors, make_error)
        }
    }

    fn is_subtype_of(&self, other: &Type, span: Span) -> Result<(), SpanKind> {
        use Type::*;
        match (self, other) {
            (Error, _) | (_, Error) => Ok(()),

            (PolymorphicInteger(comptime, binding), other) => {
                if let TypeBinding::Bound(link) = &*binding.borrow() {
                    return link.is_subtype_of(other, span);
                }

                // Otherwise, check it is unified against an integer and bind it
                other.try_bind_to_polymorphic_int(binding, comptime, true, span)
            }
            // These needs to be a separate case to keep the argument order of is_subtype_of
            (other, PolymorphicInteger(comptime, binding)) => {
                if let TypeBinding::Bound(link) = &*binding.borrow() {
                    return other.is_subtype_of(link, span);
                }

                // use_subtype is false here since we have other <: PolymorphicInt
                // while the flag expects PolymorphicInt <: other
                other.try_bind_to_polymorphic_int(binding, comptime, false, span)
            }

            (TypeVariable(binding), other) => {
                if let TypeBinding::Bound(link) = &*binding.borrow() {
                    return link.is_subtype_of(other, span);
                }

                other.try_bind_to(binding)
            }
            (other, TypeVariable(binding)) => {
                if let TypeBinding::Bound(link) = &*binding.borrow() {
                    return other.is_subtype_of(link, span);
                }

                other.try_bind_to(binding)
            }

            (Array(len_a, elem_a), Array(len_b, elem_b)) => {
                len_a.is_subtype_of(len_b, span)?;
                elem_a.is_subtype_of(elem_b, span)
            }

            (Tuple(elements_a), Tuple(elements_b)) => {
                if elements_a.len() != elements_b.len() {
                    Err(SpanKind::None)
                } else {
                    for (a, b) in elements_a.iter().zip(elements_b) {
                        a.is_subtype_of(b, span)?;
                    }
                    Ok(())
                }
            }

            // No recursive try_unify call needed for struct fields, we just
            // check the struct ids match.
            (Struct(struct_a, args_a), Struct(struct_b, args_b)) => {
                if struct_a == struct_b && args_a.len() == args_b.len() {
                    for (a, b) in args_a.iter().zip(args_b) {
                        a.is_subtype_of(b, span)?;
                    }
                    Ok(())
                } else {
                    Err(SpanKind::None)
                }
            }

            (FieldElement(comptime_a), FieldElement(comptime_b)) => {
                comptime_a.is_subtype_of(comptime_b, span)
            }

            (Integer(comptime_a, signed_a, bits_a), Integer(comptime_b, signed_b, bits_b)) => {
                if signed_a == signed_b && bits_a == bits_b {
                    comptime_a.is_subtype_of(comptime_b, span)
                } else {
                    Err(SpanKind::None)
                }
            }

            (Bool(comptime_a), Bool(comptime_b)) => comptime_a.is_subtype_of(comptime_b, span),

            (NamedGeneric(binding_a, name_a), NamedGeneric(binding_b, name_b)) => {
                // Ensure NamedGenerics are never bound during type checking
                assert!(binding_a.borrow().is_unbound());
                assert!(binding_b.borrow().is_unbound());

                if name_a == name_b {
                    Ok(())
                } else {
                    Err(SpanKind::None)
                }
            }

            (Function(params_a, ret_a), Function(params_b, ret_b)) => {
                if params_a.len() == params_b.len() {
                    for (a, b) in params_a.iter().zip(params_b) {
                        a.is_subtype_of(b, span)?;
                    }

                    // return types are contravariant, so this must be ret_b <: ret_a instead of the reverse
                    ret_b.is_subtype_of(ret_a, span)
                } else {
                    Err(SpanKind::None)
                }
            }

            (other_a, other_b) => {
                if other_a == other_b {
                    Ok(())
                } else {
                    Err(SpanKind::None)
                }
            }
        }
    }

    /// If this type is a Type::Constant (used in array lengths), or is bound
    /// to a Type::Constant, return the constant as a u64.
    pub fn evaluate_to_u64(&self) -> Option<u64> {
        match self {
            Type::PolymorphicInteger(_, binding)
            | Type::NamedGeneric(binding, _)
            | Type::TypeVariable(binding) => match &*binding.borrow() {
                TypeBinding::Bound(binding) => binding.evaluate_to_u64(),
                TypeBinding::Unbound(_) => None,
            },
            Type::Array(len, _elem) => len.evaluate_to_u64(),
            Type::Constant(x) => Some(*x),
            _ => None,
        }
    }

    // Note; use strict_eq instead of partial_eq when comparing field types
    // in this method, you most likely want to distinguish between public and private
    pub fn as_abi_type(&self) -> AbiType {
        match self {
            Type::FieldElement(_) => AbiType::Field,
            Type::Array(size, typ) => {
                let length = size
                    .evaluate_to_u64()
                    .expect("Cannot have variable sized arrays as a parameter to main");
                AbiType::Array { length, typ: Box::new(typ.as_abi_type()) }
            }
            Type::Integer(_, sign, bit_width) => {
                let sign = match sign {
                    Signedness::Unsigned => noirc_abi::Sign::Unsigned,
                    Signedness::Signed => noirc_abi::Sign::Signed,
                };

                AbiType::Integer { sign, width: *bit_width }
            }
            Type::PolymorphicInteger(_, binding) => match &*binding.borrow() {
                TypeBinding::Bound(typ) => typ.as_abi_type(),
                TypeBinding::Unbound(_) => Type::default_int_type(None).as_abi_type(),
            },
            Type::Bool(_) => AbiType::Boolean,
            Type::String(size) => {
                let size = size
                    .evaluate_to_u64()
                    .expect("Cannot have variable sized strings as a parameter to main");
                AbiType::String { length: size }
            }
            Type::Error => unreachable!(),
            Type::Unit => unreachable!(),
            Type::Constant(_) => unreachable!(),
            Type::Struct(def, args) => {
                let struct_type = def.borrow();
                let fields = struct_type.get_fields(args);
                let abi_map = btree_map(fields, |(name, typ)| (name, typ.as_abi_type()));
                AbiType::Struct { fields: abi_map }
            }
            Type::Tuple(_) => todo!("as_abi_type not yet implemented for tuple types"),
            Type::TypeVariable(_) => unreachable!(),
            Type::NamedGeneric(..) => unreachable!(),
            Type::Forall(..) => unreachable!(),
            Type::Function(_, _) => unreachable!(),
        }
    }

    /// Iterate over the fields of this type.
    /// Panics if the type is not a struct or tuple.
    pub fn iter_fields(&self) -> impl Iterator<Item = (String, Type)> {
        let fields: Vec<_> = match self {
            // Unfortunately the .borrow() here forces us to collect into a Vec
            // only to have to call .into_iter again afterward. Trying to elide
            // collecting to a Vec leads to us dropping the temporary Ref before
            // the iterator is returned
            Type::Struct(def, args) => vecmap(&def.borrow().fields, |(name, _)| {
                let name = &name.0.contents;
                let typ = def.borrow().get_field(name, args).unwrap().0;
                (name.clone(), typ)
            }),
            Type::Tuple(fields) => {
                let fields = fields.iter().enumerate();
                vecmap(fields, |(i, field)| (i.to_string(), field.clone()))
            }
            other => panic!("Tried to iterate over the fields of '{other}', which has none"),
        };
        fields.into_iter()
    }

    /// Retrieves the type of the given field name
    /// Panics if the type is not a struct or tuple.
    pub fn get_field_type(&self, field_name: &str) -> Type {
        match self {
            Type::Struct(def, args) => def.borrow().get_field(field_name, args).unwrap().0,
            Type::Tuple(fields) => {
                let mut fields = fields.iter().enumerate();
                fields.find(|(i, _)| i.to_string() == *field_name).unwrap().1.clone()
            }
            other => panic!("Tried to iterate over the fields of '{other}', which has none"),
        }
    }

    /// Instantiate this type, replacing any type variables it is quantified
    /// over with fresh type variables. If this type is not a Type::Forall,
    /// it is unchanged.
    pub fn instantiate(&self, interner: &mut NodeInterner) -> (Type, TypeBindings) {
        match self {
            Type::Forall(typevars, typ) => {
                let replacements = typevars
                    .iter()
                    .map(|(id, var)| {
                        let new = interner.next_type_variable();
                        (*id, (var.clone(), new))
                    })
                    .collect();

                let instantiated = typ.substitute(&replacements);
                (instantiated, replacements)
            }
            other => (other.clone(), HashMap::new()),
        }
    }

    /// Substitute any type variables found within this type with the
    /// given bindings if found. If a type variable is not found within
    /// the given TypeBindings, it is unchanged.
    pub fn substitute(&self, type_bindings: &TypeBindings) -> Type {
        if type_bindings.is_empty() {
            return self.clone();
        }

        let substitute_binding = |binding: &TypeVariable| match &*binding.borrow() {
            TypeBinding::Bound(binding) => binding.substitute(type_bindings),
            TypeBinding::Unbound(id) => match type_bindings.get(id) {
                Some((_, binding)) => binding.clone(),
                None => self.clone(),
            },
        };

        match self {
            Type::Array(size, element) => {
                let size = Box::new(size.substitute(type_bindings));
                let element = Box::new(element.substitute(type_bindings));
                Type::Array(size, element)
            }
            Type::String(size) => {
                let size = Box::new(size.substitute(type_bindings));
                Type::String(size)
            }
            Type::PolymorphicInteger(_, binding)
            | Type::NamedGeneric(binding, _)
            | Type::TypeVariable(binding) => substitute_binding(binding),

            // Do not substitute fields, it can lead to infinite recursion
            // and we should not match fields when type checking anyway.
            Type::Struct(fields, args) => {
                let args = vecmap(args, |arg| arg.substitute(type_bindings));
                Type::Struct(fields.clone(), args)
            }
            Type::Tuple(fields) => {
                let fields = vecmap(fields, |field| field.substitute(type_bindings));
                Type::Tuple(fields)
            }
            Type::Forall(typevars, typ) => {
                // Trying to substitute a variable defined within a nested Forall
                // is usually impossible and indicative of an error in the type checker somewhere.
                for (var, _) in typevars {
                    assert!(!type_bindings.contains_key(var));
                }
                let typ = Box::new(typ.substitute(type_bindings));
                Type::Forall(typevars.clone(), typ)
            }
            Type::Function(args, ret) => {
                let args = vecmap(args, |arg| arg.substitute(type_bindings));
                let ret = Box::new(ret.substitute(type_bindings));
                Type::Function(args, ret)
            }

            Type::FieldElement(_)
            | Type::Integer(_, _, _)
            | Type::Bool(_)
            | Type::Constant(_)
            | Type::Error
            | Type::Unit => self.clone(),
        }
    }

    /// True if the given TypeVariableId is free anywhere within self
    fn occurs(&self, target_id: TypeVariableId) -> bool {
        match self {
            Type::Array(len, elem) => len.occurs(target_id) || elem.occurs(target_id),
            Type::String(len) => len.occurs(target_id),
            Type::Struct(_, generic_args) => generic_args.iter().any(|arg| arg.occurs(target_id)),
            Type::Tuple(fields) => fields.iter().any(|field| field.occurs(target_id)),
            Type::PolymorphicInteger(_, binding)
            | Type::NamedGeneric(binding, _)
            | Type::TypeVariable(binding) => match &*binding.borrow() {
                TypeBinding::Bound(binding) => binding.occurs(target_id),
                TypeBinding::Unbound(id) => *id == target_id,
            },
            Type::Forall(typevars, typ) => {
                !typevars.iter().any(|(id, _)| *id == target_id) && typ.occurs(target_id)
            }
            Type::Function(args, ret) => {
                args.iter().any(|arg| arg.occurs(target_id)) || ret.occurs(target_id)
            }

            Type::FieldElement(_)
            | Type::Integer(_, _, _)
            | Type::Bool(_)
            | Type::Constant(_)
            | Type::Error
            | Type::Unit => false,
        }
    }

    /// Follow any TypeVariable bindings within this type. Doing so ensures
    /// that if the bindings are rebound or unbound from under the type then the
    /// returned type will not change (because it will no longer contain the
    /// links that may be unbound).
    ///
    /// Expected to be called on an instantiated type (with no Type::Foralls)
    pub fn follow_bindings(&self) -> Type {
        use Type::*;
        match self {
            Array(size, elem) => {
                Array(Box::new(size.follow_bindings()), Box::new(elem.follow_bindings()))
            }
            String(size) => String(Box::new(size.follow_bindings())),
            Struct(def, args) => {
                let args = vecmap(args, |arg| arg.follow_bindings());
                Struct(def.clone(), args)
            }
            Tuple(args) => Tuple(vecmap(args, |arg| arg.follow_bindings())),

            TypeVariable(var) | PolymorphicInteger(_, var) | NamedGeneric(var, _) => {
                if let TypeBinding::Bound(typ) = &*var.borrow() {
                    return typ.follow_bindings();
                }
                self.clone()
            }

            Function(args, ret) => {
                let args = vecmap(args, |arg| arg.follow_bindings());
                let ret = Box::new(ret.follow_bindings());
                Function(args, ret)
            }

            // Expect that this function should only be called on instantiated types
            Forall(..) => unreachable!(),

            FieldElement(_) | Integer(_, _, _) | Bool(_) | Constant(_) | Unit | Error => {
                self.clone()
            }
        }
    }
}

impl BinaryTypeOperator {
    /// Return the actual rust numeric function associated with this operator
    pub fn function(self) -> fn(u64, u64) -> u64 {
        match self {
            BinaryTypeOperator::Addition => |a, b| a.wrapping_add(b),
            BinaryTypeOperator::Subtraction => |a, b| a.wrapping_sub(b),
            BinaryTypeOperator::Multiplication => |a, b| a.wrapping_mul(b),
            BinaryTypeOperator::Division => |a, b| a.wrapping_div(b),
            BinaryTypeOperator::Modulo => |a, b| a.wrapping_rem(b), // % b,
        }
    }
}<|MERGE_RESOLUTION|>--- conflicted
+++ resolved
@@ -13,7 +13,6 @@
 
 #[derive(Debug, PartialEq, Eq, Clone, Hash)]
 pub enum Type {
-<<<<<<< HEAD
     /// A primitive Field type, and whether or not it is known at compile-time.
     FieldElement(CompTime),
 
@@ -81,37 +80,6 @@
     /// us avoid issuing repeat type errors for the same item. For example, a lambda with
     /// an invalid type would otherwise issue a new error each time it is called
     /// if not for this variant.
-=======
-    FieldElement(CompTime),
-    Array(Box<Type>, Box<Type>),        // Array(4, Field) = [Field; 4]
-    Integer(CompTime, Signedness, u32), // u32 = Integer(unsigned, 32)
-    PolymorphicInteger(CompTime, TypeVariable),
-    Bool(CompTime),
-    String(Box<Type>),
-    Unit,
-    Struct(Shared<StructType>, Vec<Type>),
-    Tuple(Vec<Type>),
-    TypeVariable(TypeVariable),
-
-    /// NamedGenerics are the 'T' or 'U' in a user-defined generic function
-    /// like `fn foo<T, U>(...) {}`. Unlike TypeVariables, they cannot be bound over.
-    NamedGeneric(TypeVariable, Rc<String>),
-
-    /// A functions with arguments, and a return type.
-    Function(Vec<Type>, Box<Type>),
-
-    /// A type generic over the given type variables.
-    /// Storing both the TypeVariableId and TypeVariable isn't necessary
-    /// but it makes handling them both easier. The TypeVariableId should
-    /// never be bound over during type checking, but during monomorphization it
-    /// will be and thus needs the full TypeVariable link.
-    Forall(Generics, Box<Type>),
-
-    /// A type-level integer. Included to let an Array's size type variable
-    /// bind to an integer without special checks to bind it to a non-type.
-    Constant(u64),
-
->>>>>>> a92d12e4
     Error,
 }
 
@@ -333,13 +301,8 @@
     Yes(Option<Span>),
     No(Option<Span>),
 
-<<<<<<< HEAD
-    /// Maybe has an id and shared inner rebindable reference. Similar to type variables rebinding
-    /// to other types, this variant can be bound later to another specific CompTime variant.
-=======
     /// Maybe has an id and shared inner reference that can be rebound later to
     /// another specific CompTime variant.
->>>>>>> a92d12e4
     Maybe(TypeVariableId, Shared<Option<CompTime>>),
 }
 
