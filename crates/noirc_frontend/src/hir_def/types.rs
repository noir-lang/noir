use std::{
    cell::RefCell,
    collections::{BTreeMap, BTreeSet, HashMap},
    rc::Rc,
};

use crate::{hir::type_check::TypeCheckError, node_interner::NodeInterner};
use iter_extended::{btree_map, vecmap};
use noirc_abi::AbiType;
use noirc_errors::Span;

use crate::{
    node_interner::{FuncId, StructId},
    Ident, Signedness,
};

/// A shared, mutable reference to some T.
/// Wrapper is required for Hash impl of RefCell.
#[derive(Debug, Eq, PartialOrd, Ord)]
pub struct Shared<T>(Rc<RefCell<T>>);

impl<T: std::hash::Hash> std::hash::Hash for Shared<T> {
    fn hash<H: std::hash::Hasher>(&self, state: &mut H) {
        self.0.borrow().hash(state)
    }
}

impl<T: PartialEq> PartialEq for Shared<T> {
    fn eq(&self, other: &Self) -> bool {
        let ref1 = self.0.borrow();
        let ref2 = other.0.borrow();
        *ref1 == *ref2
    }
}

impl<T> Clone for Shared<T> {
    fn clone(&self) -> Self {
        Shared(self.0.clone())
    }
}

impl<T> From<T> for Shared<T> {
    fn from(thing: T) -> Shared<T> {
        Shared::new(thing)
    }
}

impl<T> Shared<T> {
    pub fn new(thing: T) -> Shared<T> {
        Shared(Rc::new(RefCell::new(thing)))
    }

    pub fn borrow(&self) -> std::cell::Ref<T> {
        self.0.borrow()
    }

    pub fn borrow_mut(&self) -> std::cell::RefMut<T> {
        self.0.borrow_mut()
    }
}

/// A list of TypeVariableIds to bind to a type. Storing the
/// TypeVariable in addition to the matching TypeVariableId allows
/// the binding to later be undone if needed.
pub type TypeBindings = HashMap<TypeVariableId, (TypeVariable, Type)>;

#[derive(Debug, Eq)]
pub struct StructType {
    pub id: StructId,
    pub name: Ident,

    /// Fields are ordered and private, they should only
    /// be accessed through get_field(), get_fields(), or instantiate()
    /// since these will handle applying generic arguments to fields as well.
    fields: BTreeMap<Ident, Type>,

    pub generics: Generics,
    pub methods: HashMap<String, FuncId>,
    pub span: Span,
}

pub type Generics = Vec<(TypeVariableId, TypeVariable)>;

impl std::hash::Hash for StructType {
    fn hash<H: std::hash::Hasher>(&self, state: &mut H) {
        self.id.hash(state)
    }
}

impl PartialEq for StructType {
    fn eq(&self, other: &Self) -> bool {
        self.id == other.id
    }
}

impl StructType {
    pub fn new(
        id: StructId,
        name: Ident,
        span: Span,
        fields: BTreeMap<Ident, Type>,
        generics: Generics,
    ) -> StructType {
        StructType { id, fields, name, span, generics, methods: HashMap::new() }
    }

    pub fn set_fields(&mut self, fields: BTreeMap<Ident, Type>) {
        assert!(self.fields.is_empty());
        self.fields = fields;
    }

    pub fn num_fields(&self) -> usize {
        self.fields.len()
    }

    /// Returns the field matching the given field name, as well as its field index.
    pub fn get_field(&self, field_name: &str, generic_args: &[Type]) -> Option<(Type, usize)> {
        assert_eq!(self.generics.len(), generic_args.len());

        self.fields.iter().enumerate().find(|(_, (name, _))| name.0.contents == field_name).map(
            |(i, (_, typ))| {
                let substitutions = self
                    .generics
                    .iter()
                    .zip(generic_args)
                    .map(|((old_id, old_var), new)| (*old_id, (old_var.clone(), new.clone())))
                    .collect();

                (typ.substitute(&substitutions), i)
            },
        )
    }

    pub fn get_fields(&self, generic_args: &[Type]) -> BTreeMap<String, Type> {
        assert_eq!(self.generics.len(), generic_args.len());

        let substitutions = self
            .generics
            .iter()
            .zip(generic_args)
            .map(|((old_id, old_var), new)| (*old_id, (old_var.clone(), new.clone())))
            .collect();

        self.fields
            .iter()
            .map(|(name, typ)| {
                let name = name.0.contents.clone();
                (name, typ.substitute(&substitutions))
            })
            .collect()
    }

    pub fn field_names(&self) -> BTreeSet<Ident> {
        self.fields.keys().cloned().collect()
    }

    /// Instantiate this struct type, returning a Vec of the new generic args (in
    /// the same order as self.generics) and a map of each instantiated field
    pub fn instantiate<'a>(
        &'a self,
        interner: &mut NodeInterner,
    ) -> (Vec<Type>, BTreeMap<&'a str, Type>) {
        let (generics, substitutions) = self
            .generics
            .iter()
            .map(|(old_id, old_var)| {
                let new = interner.next_type_variable();
                (new.clone(), (*old_id, (old_var.clone(), new)))
            })
            .unzip();

        let fields = self
            .fields
            .iter()
            .map(|(name, typ)| {
                let typ = typ.substitute(&substitutions);
                (name.0.contents.as_str(), typ)
            })
            .collect();

        (generics, fields)
    }
}

impl std::fmt::Display for StructType {
    fn fmt(&self, f: &mut std::fmt::Formatter<'_>) -> std::fmt::Result {
        write!(f, "{}", self.name)
    }
}

#[derive(Debug, PartialEq, Eq, Clone, Hash)]
pub enum Type {
    FieldElement(Comptime),
    Array(Box<Type>, Box<Type>),        // Array(4, Field) = [Field; 4]
    Integer(Comptime, Signedness, u32), // u32 = Integer(unsigned, 32)
    PolymorphicInteger(Comptime, TypeVariable),
    Bool(Comptime),
    Unit,
    Struct(Shared<StructType>, Vec<Type>),
    Tuple(Vec<Type>),
    TypeVariable(TypeVariable),

    /// NamedGenerics are the 'T' or 'U' in a user-defined generic function
    /// like `fn foo<T, U>(...) {}`. Unlike TypeVariables, they cannot be bound over.
    NamedGeneric(TypeVariable, Rc<String>),

    /// A functions with arguments, and a return type.
    Function(Vec<Type>, Box<Type>),

    /// A type generic over the given type variables.
    /// Storing both the TypeVariableId and TypeVariable isn't necessary
    /// but it makes handling them both easier. The TypeVariableId should
    /// never be bound over during type checking, but during monomorphisation it
    /// will be and thus needs the full TypeVariable link.
    Forall(Generics, Box<Type>),

    /// A type-level integer. Included to let an Array's size type variable
    /// bind to an integer without special checks to bind it to a non-type.
    ArrayLength(u64),

    Error,
}

pub type TypeVariable = Shared<TypeBinding>;

#[derive(Debug, Clone, PartialEq, Eq, Hash)]
pub enum TypeBinding {
    Bound(Type),
    Unbound(TypeVariableId),
}

#[derive(Debug, Copy, Clone, PartialEq, Eq, Hash)]
pub struct TypeVariableId(pub usize);

#[derive(Debug, Clone, Eq)]
pub enum Comptime {
    // Yes and No variants have optional spans representing the location in the source code
    // which caused them to be comptime.
    Yes(Option<Span>),
    No(Option<Span>),
    Maybe(TypeVariableId, Rc<RefCell<Option<Comptime>>>),
}

impl std::hash::Hash for Comptime {
    fn hash<H: std::hash::Hasher>(&self, state: &mut H) {
        core::mem::discriminant(self).hash(state);

        if let Comptime::Maybe(id, binding) = self {
            if let Some(is_comptime) = &*binding.borrow() {
                is_comptime.hash(state);
            } else {
                id.hash(state);
            }
        }
    }
}

impl PartialEq for Comptime {
    fn eq(&self, other: &Self) -> bool {
        match (self, other) {
            (Comptime::Maybe(id1, binding1), Comptime::Maybe(id2, binding2)) => {
                if let Some(new_self) = &*binding1.borrow() {
                    return new_self == other;
                }
                if let Some(new_other) = &*binding2.borrow() {
                    return self == new_other;
                }
                id1 == id2
            }
            (Comptime::Yes(_), Comptime::Yes(_)) | (Comptime::No(_), Comptime::No(_)) => true,
            _ => false,
        }
    }
}

/// Internal enum for `unify` to remember the type context of each span
/// to provide better error messages
#[derive(Debug)]
pub enum SpanKind {
    Comptime(Span),
    NotComptime(Span),
    None,
}

impl Comptime {
    pub fn new(interner: &mut NodeInterner) -> Self {
        let id = interner.next_type_variable_id();
        Self::Maybe(id, Rc::new(RefCell::new(None)))
    }

    fn set_span(&mut self, new_span: Span) {
        match self {
            Comptime::Yes(span) | Comptime::No(span) => *span = Some(new_span),
            Comptime::Maybe(_, binding) => {
                if let Some(binding) = &mut *binding.borrow_mut() {
                    binding.set_span(new_span);
                }
            }
        }
    }

    /// Try to unify these two Comptime constraints.
    pub fn unify(&self, other: &Self, span: Span) -> Result<(), SpanKind> {
        match (self, other) {
            (Comptime::Yes(_), Comptime::Yes(_)) | (Comptime::No(_), Comptime::No(_)) => Ok(()),

            (Comptime::Yes(y), Comptime::No(n)) | (Comptime::No(n), Comptime::Yes(y)) => {
                Err(match (y, n) {
                    (_, Some(span)) => SpanKind::NotComptime(*span),
                    (Some(span), _) => SpanKind::Comptime(*span),
                    _ => SpanKind::None,
                })
            }

            (Comptime::Maybe(_, binding), other) | (other, Comptime::Maybe(_, binding))
                if binding.borrow().is_some() =>
            {
                let binding = &*binding.borrow();
                binding.as_ref().unwrap().unify(other, span)
            }

            (Comptime::Maybe(id1, _), Comptime::Maybe(id2, _)) if id1 == id2 => Ok(()),

            // Both are unbound and do not refer to each other, arbitrarily set one equal to the other
            (Comptime::Maybe(_, binding), other) | (other, Comptime::Maybe(_, binding)) => {
                let mut clone = other.clone();
                clone.set_span(span);
                *binding.borrow_mut() = Some(clone);
                Ok(())
            }
        }
    }

    /// Try to unify these two Comptime constraints.
    pub fn is_subtype_of(&self, other: &Self, span: Span) -> Result<(), SpanKind> {
        match (self, other) {
            (Comptime::Yes(_), Comptime::Yes(_))
            | (Comptime::No(_), Comptime::No(_))

            // This is one of the only 2 differing cases between this and Comptime::unify
            | (Comptime::Yes(_), Comptime::No(_)) => Ok(()),

            (Comptime::No(n), Comptime::Yes(y)) => {
                Err(match (y, n) {
                    (_, Some(span)) => SpanKind::NotComptime(*span),
                    (Some(span), _) => SpanKind::Comptime(*span),
                    _ => SpanKind::None,
                })
            }

            (Comptime::Maybe(_, binding), other) if binding.borrow().is_some() => {
                let binding = &*binding.borrow();
                binding.as_ref().unwrap().is_subtype_of(other, span)
            }

            (other, Comptime::Maybe(_, binding)) if binding.borrow().is_some() => {
                let binding = &*binding.borrow();
                other.is_subtype_of(binding.as_ref().unwrap(), span)
            }

            (Comptime::Maybe(id1, _), Comptime::Maybe(id2, _)) if id1 == id2 => Ok(()),

            // This is the other differing case between this and Comptime::unify.
            // If this is polymorphically comptime, dont force it to be non-comptime because it is
            // passed as an argument to a function expecting a non-comptime parameter.
            (Comptime::Maybe(_, binding), Comptime::No(_)) if binding.borrow().is_none() => Ok(()),

            (Comptime::Maybe(_, binding), other) => {
                let mut clone = other.clone();
                clone.set_span(span);
                *binding.borrow_mut() = Some(clone);
                Ok(())
            }
            (other, Comptime::Maybe(_, binding)) => {
                let mut clone = other.clone();
                clone.set_span(span);
                *binding.borrow_mut() = Some(clone);
                Ok(())
            }
        }
    }

    /// Combine these two Comptimes together, returning
    /// - Comptime::Yes if both are Yes,
    /// - Comptime::No if either are No,
    /// - or if both are Maybe, unify them both and return the lhs.
    pub fn and(&self, other: &Self, span: Span) -> Self {
        match (self, other) {
            (Comptime::Yes(_), Comptime::Yes(_)) => Comptime::Yes(Some(span)),

            (Comptime::No(_), Comptime::No(_))
            | (Comptime::Yes(_), Comptime::No(_))
            | (Comptime::No(_), Comptime::Yes(_)) => Comptime::No(Some(span)),

            (Comptime::Maybe(_, binding), other) | (other, Comptime::Maybe(_, binding))
                if binding.borrow().is_some() =>
            {
                let binding = &*binding.borrow();
                binding.as_ref().unwrap().and(other, span)
            }

            (Comptime::Maybe(id1, _), Comptime::Maybe(id2, _)) if id1 == id2 => self.clone(),

            (Comptime::Maybe(_, binding), other) | (other, Comptime::Maybe(_, binding)) => {
                let mut clone = other.clone();
                clone.set_span(span);
                *binding.borrow_mut() = Some(clone);
                other.clone()
            }
        }
    }

    pub fn is_comptime(&self) -> bool {
        match self {
            Comptime::Yes(_) => true,
            Comptime::No(_) => false,
            Comptime::Maybe(_, binding) => {
                if let Some(binding) = &*binding.borrow() {
                    return binding.is_comptime();
                }
                true
            }
        }
    }
}

impl Type {
    pub fn field(span: Option<Span>) -> Type {
        Type::FieldElement(Comptime::No(span))
    }

    pub fn comptime(span: Option<Span>) -> Type {
        Type::FieldElement(Comptime::Yes(span))
    }

    pub fn default_int_type(span: Option<Span>) -> Type {
        Type::field(span)
    }

    pub fn type_variable(id: TypeVariableId) -> Type {
        Type::TypeVariable(Shared::new(TypeBinding::Unbound(id)))
    }
}

impl std::fmt::Display for Type {
    fn fmt(&self, f: &mut std::fmt::Formatter<'_>) -> std::fmt::Result {
        match self {
            Type::FieldElement(comptime) => {
                write!(f, "{}Field", comptime)
            }
            Type::Array(len, typ) => match len.array_length() {
                Some(len) => write!(f, "[{}; {}]", typ, len),
                None => write!(f, "[{}]", typ),
            },
            Type::Integer(comptime, sign, num_bits) => match sign {
                Signedness::Signed => write!(f, "{}i{}", comptime, num_bits),
                Signedness::Unsigned => write!(f, "{}u{}", comptime, num_bits),
            },
            Type::PolymorphicInteger(_, binding) => {
                if let TypeBinding::Unbound(_) = &*binding.borrow() {
                    // Show a Field by default if this PolymorphicInteger is unbound, since that is
                    // what they bind to by default anyway. It is less confusing than displaying it
                    // as a generic.
                    write!(f, "Field")
                } else {
                    write!(f, "{}", binding.borrow())
                }
            }
            Type::Struct(s, args) => {
                let args = vecmap(args, |arg| arg.to_string());
                if args.is_empty() {
                    write!(f, "{}", s.borrow())
                } else {
                    write!(f, "{}<{}>", s.borrow(), args.join(", "))
                }
            }
            Type::Tuple(elements) => {
                let elements = vecmap(elements, ToString::to_string);
                write!(f, "({})", elements.join(", "))
            }
            Type::Bool(comptime) => write!(f, "{}bool", comptime),
            Type::Unit => write!(f, "()"),
            Type::Error => write!(f, "error"),
            Type::TypeVariable(id) => write!(f, "{}", id.borrow()),
            Type::NamedGeneric(binding, name) => match &*binding.borrow() {
                TypeBinding::Bound(binding) => binding.fmt(f),
                TypeBinding::Unbound(_) if name.is_empty() => write!(f, "_"),
                TypeBinding::Unbound(_) => write!(f, "{}", name),
            },
            Type::ArrayLength(n) => n.fmt(f),
            Type::Forall(typevars, typ) => {
                let typevars = vecmap(typevars, |(var, _)| var.to_string());
                write!(f, "forall {}. {}", typevars.join(" "), typ)
            }
            Type::Function(args, ret) => {
                let args = vecmap(args, ToString::to_string);
                write!(f, "fn({}) -> {}", args.join(", "), ret)
            }
        }
    }
}

impl std::fmt::Display for TypeVariableId {
    fn fmt(&self, f: &mut std::fmt::Formatter<'_>) -> std::fmt::Result {
        write!(f, "_")
    }
}

impl std::fmt::Display for TypeBinding {
    fn fmt(&self, f: &mut std::fmt::Formatter<'_>) -> std::fmt::Result {
        match self {
            TypeBinding::Bound(typ) => typ.fmt(f),
            TypeBinding::Unbound(id) => id.fmt(f),
        }
    }
}

impl std::fmt::Display for Comptime {
    fn fmt(&self, f: &mut std::fmt::Formatter<'_>) -> std::fmt::Result {
        match self {
            Comptime::Yes(_) => write!(f, "comptime "),
            Comptime::No(_) => Ok(()),
            Comptime::Maybe(_, binding) => match &*binding.borrow() {
                Some(binding) => binding.fmt(f),
                None => write!(f, "comptime "),
            },
        }
    }
}

impl Type {
    /// Mutate the span for Comptime to track where comptime is required for better
    /// error messages that show both the erroring callsite and the callsite before
    /// which required the variable to be comptime or non-comptime.
    pub fn set_comptime_span(&mut self, new_span: Span) {
        match self {
            Type::FieldElement(comptime) | Type::Integer(comptime, _, _) => {
                comptime.set_span(new_span)
            }
            Type::PolymorphicInteger(span, binding) => {
                if let TypeBinding::Bound(binding) = &mut *binding.borrow_mut() {
                    return binding.set_comptime_span(new_span);
                }
                span.set_span(new_span);
            }
            _ => (),
        }
    }

    pub fn set_comptime(&mut self, new_comptime: Comptime) {
        match self {
            Type::FieldElement(comptime) | Type::Integer(comptime, _, _) => {
                *comptime = new_comptime;
            }
            Type::PolymorphicInteger(comptime, binding) => {
                if let TypeBinding::Bound(binding) = &mut *binding.borrow_mut() {
                    return binding.set_comptime(new_comptime);
                }
                *comptime = new_comptime;
            }
            _ => (),
        }
    }

    /// Try to bind a PolymorphicInt variable to self, succeeding if self is an integer, field,
    /// other PolymorphicInt type, or type variable. If use_subtype is true, the Comptime fields
    /// of each will be checked via subtyping rather than unification.
    pub fn try_bind_to_polymorphic_int(
        &self,
        var: &TypeVariable,
        var_comptime: &Comptime,
        use_subtype: bool,
        span: Span,
    ) -> Result<(), SpanKind> {
        let target_id = match &*var.borrow() {
            TypeBinding::Bound(_) => unreachable!(),
            TypeBinding::Unbound(id) => *id,
        };

        let bind = |int_comptime: &Comptime| {
            let mut clone = self.clone();
            let mut new_comptime = var_comptime.clone();
            new_comptime.set_span(span);
            clone.set_comptime(new_comptime);

            *var.borrow_mut() = TypeBinding::Bound(clone);

            if use_subtype {
                var_comptime.is_subtype_of(int_comptime, span)
            } else {
                var_comptime.unify(int_comptime, span)
            }
        };

        match self {
            Type::FieldElement(int_comptime, ..) | Type::Integer(int_comptime, ..) => {
                bind(int_comptime)
            }
            Type::PolymorphicInteger(int_comptime, self_var) => {
                let borrow = self_var.borrow();
                match &*borrow {
                    TypeBinding::Bound(typ) => {
                        typ.try_bind_to_polymorphic_int(var, var_comptime, use_subtype, span)
                    }
                    // Avoid infinitely recursive bindings
                    TypeBinding::Unbound(id) if *id == target_id => Ok(()),
                    TypeBinding::Unbound(_) => {
                        drop(borrow);
                        bind(int_comptime)
                    }
                }
            }
            Type::TypeVariable(binding) => {
                let borrow = binding.borrow();
                match &*borrow {
                    TypeBinding::Bound(typ) => {
                        typ.try_bind_to_polymorphic_int(var, var_comptime, use_subtype, span)
                    }
                    // Avoid infinitely recursive bindings
                    TypeBinding::Unbound(id) if *id == target_id => Ok(()),
                    TypeBinding::Unbound(_) => {
                        drop(borrow);
                        // PolymorphicInt is more specific than TypeVariable so we bind the type
                        // variable to PolymorphicInt instead.
                        let mut clone = Type::PolymorphicInteger(var_comptime.clone(), var.clone());
                        clone.set_comptime_span(span);
                        *binding.borrow_mut() = TypeBinding::Bound(clone);
                        Ok(())
                    }
                }
            }
            _ => Err(SpanKind::None),
        }
    }

    pub fn try_bind_to(&self, var: &TypeVariable) -> Result<(), SpanKind> {
        let target_id = match &*var.borrow() {
            TypeBinding::Bound(_) => unreachable!(),
            TypeBinding::Unbound(id) => *id,
        };

        if let Type::TypeVariable(binding) = self {
            match &*binding.borrow() {
                TypeBinding::Bound(typ) => return typ.try_bind_to(var),
                // Don't recursively bind the same id to itself
                TypeBinding::Unbound(id) if *id == target_id => return Ok(()),
                _ => (),
            }
        }

        // Check if the target id occurs within self before binding. Otherwise this could
        // cause infinitely recursive types
        if self.occurs(target_id) {
            Err(SpanKind::None)
        } else {
            *var.borrow_mut() = TypeBinding::Bound(self.clone());
            Ok(())
        }
    }

    fn is_comptime(&self) -> bool {
        match self {
            Type::FieldElement(comptime) => comptime.is_comptime(),
            Type::Integer(comptime, ..) => comptime.is_comptime(),
            Type::PolymorphicInteger(comptime, binding) => {
                if let TypeBinding::Bound(binding) = &*binding.borrow() {
                    return binding.is_comptime();
                }
                comptime.is_comptime()
            }
            _ => false,
        }
    }

    /// Try to unify this type with another, setting any type variables found
    /// equal to the other type in the process. Unification is more strict
    /// than subtyping but less strict than Eq. Returns true if the unification
    /// succeeded. Note that any bindings performed in a failed unification are
    /// not undone. This may cause further type errors later on.
    pub fn unify(
        &self,
        expected: &Type,
        span: Span,
        errors: &mut Vec<TypeCheckError>,
        make_error: impl FnOnce() -> TypeCheckError,
    ) {
        if let Err(err_span) = self.try_unify(expected, span) {
            Self::issue_errors(expected, err_span, errors, make_error)
        }
    }

    fn issue_errors(
        expected: &Type,
        err_span: SpanKind,
        errors: &mut Vec<TypeCheckError>,
        make_error: impl FnOnce() -> TypeCheckError,
    ) {
        errors.push(make_error());

        match (expected.is_comptime(), err_span) {
            (true, SpanKind::NotComptime(span)) => {
                let msg = "The value is non-comptime because of this expression, which uses another non-comptime value".into();
                errors.push(TypeCheckError::Unstructured { msg, span });
            }
            (false, SpanKind::Comptime(span)) => {
                let msg = "The value is comptime because of this expression, which forces the value to be comptime".into();
                errors.push(TypeCheckError::Unstructured { msg, span });
            }
            _ => (),
        }
    }

    /// `try_unify` is a bit of a misnomer since although errors are not committed,
    /// any unified bindings are on success.
    fn try_unify(&self, other: &Type, span: Span) -> Result<(), SpanKind> {
        use Type::*;
        match (self, other) {
            (Error, _) | (_, Error) => Ok(()),

            (PolymorphicInteger(comptime, binding), other)
            | (other, PolymorphicInteger(comptime, binding)) => {
                // If it is already bound, unify against what it is bound to
                if let TypeBinding::Bound(link) = &*binding.borrow() {
                    return link.try_unify(other, span);
                }

                // Otherwise, check it is unified against an integer and bind it
                other.try_bind_to_polymorphic_int(binding, comptime, false, span)
            }

            (TypeVariable(binding), other) | (other, TypeVariable(binding)) => {
                if let TypeBinding::Bound(link) = &*binding.borrow() {
                    return link.try_unify(other, span);
                }

                Ok(())
            }

            (Array(len_a, elem_a), Array(len_b, elem_b)) => {
                len_a.try_unify(len_b, span)?;
                elem_a.try_unify(elem_b, span)
            }

            (Tuple(elems_a), Tuple(elems_b)) => {
                if elems_a.len() != elems_b.len() {
                    Err(SpanKind::None)
                } else {
                    for (a, b) in elems_a.iter().zip(elems_b) {
                        a.try_unify(b, span)?;
                    }
                    Ok(())
                }
            }

            // No recursive try_unify call for struct fields. Don't want
            // to mutate shared type variables within struct definitions.
            // This isn't possible currently but will be once noir gets generic types
            (Struct(fields_a, args_a), Struct(fields_b, args_b)) => {
                if fields_a == fields_b {
                    for (a, b) in args_a.iter().zip(args_b) {
                        a.try_unify(b, span)?;
                    }
                    Ok(())
                } else {
                    Err(SpanKind::None)
                }
            }

            (FieldElement(comptime_a), FieldElement(comptime_b)) => {
                comptime_a.unify(comptime_b, span)
            }

            (Integer(comptime_a, signed_a, bits_a), Integer(comptime_b, signed_b, bits_b)) => {
                if signed_a == signed_b && bits_a == bits_b {
                    comptime_a.unify(comptime_b, span)
                } else {
                    Err(SpanKind::None)
                }
            }

            (Bool(comptime_a), Bool(comptime_b)) => comptime_a.unify(comptime_b, span),

            (NamedGeneric(binding_a, name_a), NamedGeneric(binding_b, name_b)) => {
                let is_unbound = |binding: &Shared<TypeBinding>| {
                    matches!(&*binding.borrow(), TypeBinding::Unbound(_))
                };

                // Ensure NamedGenerics are never bound during type checking
                assert!(is_unbound(binding_a) && is_unbound(binding_b));
                if name_a == name_b {
                    Ok(())
                } else {
                    Err(SpanKind::None)
                }
            }

            (other_a, other_b) => {
                if other_a == other_b {
                    Ok(())
                } else {
                    Err(SpanKind::None)
                }
            }
        }
    }

    /// The `subtype` term here is somewhat loose, the only subtyping relations remaining are
    /// between fixed and variable sized arrays, and Comptime tracking.
    pub fn make_subtype_of(
        &self,
        expected: &Type,
        span: Span,
        errors: &mut Vec<TypeCheckError>,
        make_error: impl FnOnce() -> TypeCheckError,
    ) {
        if let Err(err_span) = self.is_subtype_of(expected, span) {
            Self::issue_errors(expected, err_span, errors, make_error)
        }
    }

    fn is_subtype_of(&self, other: &Type, span: Span) -> Result<(), SpanKind> {
        use Type::*;
        match (self, other) {
            (Error, _) | (_, Error) => Ok(()),

            (PolymorphicInteger(comptime, binding), other) => {
                if let TypeBinding::Bound(link) = &*binding.borrow() {
                    return link.is_subtype_of(other, span);
                }

                // Otherwise, check it is unified against an integer and bind it
                other.try_bind_to_polymorphic_int(binding, comptime, true, span)
            }
            // These needs to be a separate case to keep the argument order of is_subtype_of
            (other, PolymorphicInteger(comptime, binding)) => {
                if let TypeBinding::Bound(link) = &*binding.borrow() {
                    return other.is_subtype_of(link, span);
                }

                // use_subtype is false here since we have other <: PolymorphicInt
                // while the flag expects PolymorphicInt <: other
                other.try_bind_to_polymorphic_int(binding, comptime, false, span)
            }

            (TypeVariable(binding), other) => {
                if let TypeBinding::Bound(link) = &*binding.borrow() {
                    return link.is_subtype_of(other, span);
                }

                other.try_bind_to(binding)
            }
            (other, TypeVariable(binding)) => {
                if let TypeBinding::Bound(link) = &*binding.borrow() {
                    return other.is_subtype_of(link, span);
                }

                other.try_bind_to(binding)
            }

            (Array(len_a, elem_a), Array(len_b, elem_b)) => {
                len_a.is_subtype_of(len_b, span)?;
                elem_a.is_subtype_of(elem_b, span)
            }

            (Tuple(elems_a), Tuple(elems_b)) => {
                if elems_a.len() != elems_b.len() {
                    Err(SpanKind::None)
                } else {
                    for (a, b) in elems_a.iter().zip(elems_b) {
                        a.is_subtype_of(b, span)?;
                    }
                    Ok(())
                }
            }

            // No recursive try_unify call needed for struct fields, we just
            // check the struct ids match.
            (Struct(struct_a, args_a), Struct(struct_b, args_b)) => {
                if struct_a == struct_b && args_a.len() == args_b.len() {
                    for (a, b) in args_a.iter().zip(args_b) {
                        a.is_subtype_of(b, span)?;
                    }
                    Ok(())
                } else {
                    Err(SpanKind::None)
                }
            }

            (FieldElement(comptime_a), FieldElement(comptime_b)) => {
                comptime_a.is_subtype_of(comptime_b, span)
            }

            (Integer(comptime_a, signed_a, bits_a), Integer(comptime_b, signed_b, bits_b)) => {
                if signed_a == signed_b && bits_a == bits_b {
                    comptime_a.is_subtype_of(comptime_b, span)
                } else {
                    Err(SpanKind::None)
                }
            }

            (Bool(comptime_a), Bool(comptime_b)) => comptime_a.is_subtype_of(comptime_b, span),

            (NamedGeneric(binding_a, name_a), NamedGeneric(binding_b, name_b)) => {
                let is_unbound = |binding: &Shared<TypeBinding>| {
                    matches!(&*binding.borrow(), TypeBinding::Unbound(_))
                };

                // Ensure NamedGenerics are never bound during type checking
                assert!(is_unbound(binding_a) && is_unbound(binding_b));
                if name_a == name_b {
                    Ok(())
                } else {
                    Err(SpanKind::None)
                }
            }

            (other_a, other_b) => {
                if other_a == other_b {
                    Ok(())
                } else {
                    Err(SpanKind::None)
                }
            }
        }
    }

    pub fn array_length(&self) -> Option<u64> {
        match self {
            Type::PolymorphicInteger(_, binding)
            | Type::NamedGeneric(binding, _)
            | Type::TypeVariable(binding) => match &*binding.borrow() {
                TypeBinding::Bound(binding) => binding.array_length(),
                TypeBinding::Unbound(_) => None,
            },
            Type::Array(len, _elem) => len.array_length(),
            Type::ArrayLength(size) => Some(*size),
            _ => None,
        }
    }

    // Note; use strict_eq instead of partial_eq when comparing field types
    // in this method, you most likely want to distinguish between public and private
    pub fn as_abi_type(&self) -> AbiType {
        match self {
            Type::FieldElement(_) => AbiType::Field,
            Type::Array(size, typ) => {
                let size = size
                    .array_length()
                    .expect("Cannot have variable sized arrays as a parameter to main");
<<<<<<< HEAD
                AbiType::Array {
                    visibility: fe_type,
                    length: size,
                    typ: Box::new(typ.as_abi_type(fe_type)),
                }
=======
                AbiType::Array { length: size as u128, typ: Box::new(typ.as_abi_type()) }
>>>>>>> 7dc4ca5e
            }
            Type::Integer(_, sign, bit_width) => {
                let sign = match sign {
                    Signedness::Unsigned => noirc_abi::Sign::Unsigned,
                    Signedness::Signed => noirc_abi::Sign::Signed,
                };

                AbiType::Integer { sign, width: *bit_width }
            }
            Type::PolymorphicInteger(_, binding) => match &*binding.borrow() {
                TypeBinding::Bound(typ) => typ.as_abi_type(),
                TypeBinding::Unbound(_) => Type::default_int_type(None).as_abi_type(),
            },
            Type::Bool(_) => AbiType::Integer { sign: noirc_abi::Sign::Unsigned, width: 1 },
            Type::Error => unreachable!(),
            Type::Unit => unreachable!(),
            Type::ArrayLength(_) => unreachable!(),
            Type::Struct(def, args) => {
                let struct_type = def.borrow();
                let fields = struct_type.get_fields(args);
                let abi_map = btree_map(fields, |(name, typ)| (name, typ.as_abi_type()));
                AbiType::Struct { fields: abi_map }
            }
            Type::Tuple(_) => todo!("as_abi_type not yet implemented for tuple types"),
            Type::TypeVariable(_) => unreachable!(),
            Type::NamedGeneric(..) => unreachable!(),
            Type::Forall(..) => unreachable!(),
            Type::Function(_, _) => unreachable!(),
        }
    }

    /// Iterate over the fields of this type.
    /// Panics if the type is not a struct or tuple.
    pub fn iter_fields(&self) -> impl Iterator<Item = (String, Type)> {
        let fields: Vec<_> = match self {
            // Unfortunately the .borrow() here forces us to collect into a Vec
            // only to have to call .into_iter again afterward. Trying to ellide
            // collecting to a Vec leads to us dropping the temporary Ref before
            // the iterator is returned
            Type::Struct(def, args) => vecmap(&def.borrow().fields, |(name, _)| {
                let name = &name.0.contents;
                let typ = def.borrow().get_field(name, args).unwrap().0;
                (name.clone(), typ)
            }),
            Type::Tuple(fields) => {
                let fields = fields.iter().enumerate();
                vecmap(fields, |(i, field)| (i.to_string(), field.clone()))
            }
            other => panic!("Tried to iterate over the fields of '{}', which has none", other),
        };
        fields.into_iter()
    }

    /// Retrieves the type of the given field name
    /// Panics if the type is not a struct or tuple.
    pub fn get_field_type(&self, field_name: &str) -> Type {
        match self {
            Type::Struct(def, args) => def.borrow().get_field(field_name, args).unwrap().0,
            Type::Tuple(fields) => {
                let mut fields = fields.iter().enumerate();
                fields.find(|(i, _)| i.to_string() == *field_name).unwrap().1.clone()
            }
            other => panic!("Tried to iterate over the fields of '{}', which has none", other),
        }
    }

    /// Instantiate this type, replacing any type variables it is quantified
    /// over with fresh type variables. If this type is not a Type::Forall,
    /// it is unchanged.
    pub fn instantiate(&self, interner: &mut NodeInterner) -> (Type, TypeBindings) {
        match self {
            Type::Forall(typevars, typ) => {
                let replacements = typevars
                    .iter()
                    .map(|(id, var)| {
                        let new = interner.next_type_variable();
                        (*id, (var.clone(), new))
                    })
                    .collect();

                let instantiated = typ.substitute(&replacements);
                (instantiated, replacements)
            }
            other => (other.clone(), HashMap::new()),
        }
    }

    /// Substitute any type variables found within this type with the
    /// given bindings if found. If a type variable is not found within
    /// the given TypeBindings, it is unchanged.
    pub fn substitute(&self, type_bindings: &TypeBindings) -> Type {
        if type_bindings.is_empty() {
            return self.clone();
        }

        let substitute_binding = |binding: &TypeVariable| match &*binding.borrow() {
            TypeBinding::Bound(binding) => binding.substitute(type_bindings),
            TypeBinding::Unbound(id) => match type_bindings.get(id) {
                Some((_, binding)) => binding.clone(),
                None => self.clone(),
            },
        };

        match self {
            Type::Array(size, element) => {
                let size = Box::new(size.substitute(type_bindings));
                let element = Box::new(element.substitute(type_bindings));
                Type::Array(size, element)
            }
            Type::PolymorphicInteger(_, binding)
            | Type::NamedGeneric(binding, _)
            | Type::TypeVariable(binding) => substitute_binding(binding),

            // Do not substitute fields, it can lead to infinite recursion
            // and we should not match fields when type checking anyway.
            Type::Struct(fields, args) => {
                let args = vecmap(args, |arg| arg.substitute(type_bindings));
                Type::Struct(fields.clone(), args)
            }
            Type::Tuple(fields) => {
                let fields = vecmap(fields, |field| field.substitute(type_bindings));
                Type::Tuple(fields)
            }
            Type::Forall(typevars, typ) => {
                // Trying to substitute a variable defined within a nested Forall
                // is usually impossible and indicative of an error in the type checker somewhere.
                for (var, _) in typevars {
                    assert!(!type_bindings.contains_key(var));
                }
                let typ = Box::new(typ.substitute(type_bindings));
                Type::Forall(typevars.clone(), typ)
            }
            Type::Function(args, ret) => {
                let args = vecmap(args, |arg| arg.substitute(type_bindings));
                let ret = Box::new(ret.substitute(type_bindings));
                Type::Function(args, ret)
            }

            Type::FieldElement(_)
            | Type::Integer(_, _, _)
            | Type::Bool(_)
            | Type::ArrayLength(_)
            | Type::Error
            | Type::Unit => self.clone(),
        }
    }

    /// True if the given TypeVariableId is free anywhere
    /// within self
    fn occurs(&self, target_id: TypeVariableId) -> bool {
        match self {
            Type::Array(len, elem) => len.occurs(target_id) || elem.occurs(target_id),
            Type::Struct(_, generic_args) => generic_args.iter().any(|arg| arg.occurs(target_id)),
            Type::Tuple(fields) => fields.iter().any(|field| field.occurs(target_id)),
            Type::PolymorphicInteger(_, binding)
            | Type::NamedGeneric(binding, _)
            | Type::TypeVariable(binding) => match &*binding.borrow() {
                TypeBinding::Bound(binding) => binding.occurs(target_id),
                TypeBinding::Unbound(id) => *id == target_id,
            },
            Type::Forall(typevars, typ) => {
                !typevars.iter().any(|(id, _)| *id == target_id) && typ.occurs(target_id)
            }
            Type::Function(args, ret) => {
                args.iter().any(|arg| arg.occurs(target_id)) || ret.occurs(target_id)
            }

            Type::FieldElement(_)
            | Type::Integer(_, _, _)
            | Type::Bool(_)
            | Type::ArrayLength(_)
            | Type::Error
            | Type::Unit => false,
        }
    }

    /// Follow any TypeVariable bindings within this type. Doing so ensures
    /// that if the bindings are rebound or unbound from under the type then the
    /// returned type will not change (because it will no longer contain the
    /// links that may be unbound).
    ///
    /// Expected to be called on an instantiated type (with no Type::Foralls)
    pub fn follow_bindings(&self) -> Type {
        use Type::*;
        match self {
            Array(size, elem) => {
                Array(Box::new(size.follow_bindings()), Box::new(elem.follow_bindings()))
            }
            Struct(def, args) => {
                let args = vecmap(args, |arg| arg.follow_bindings());
                Struct(def.clone(), args)
            }
            Tuple(args) => Tuple(vecmap(args, |arg| arg.follow_bindings())),

            TypeVariable(var) | PolymorphicInteger(_, var) | NamedGeneric(var, _) => {
                if let TypeBinding::Bound(typ) = &*var.borrow() {
                    return typ.follow_bindings();
                }
                self.clone()
            }

            Function(args, ret) => {
                let args = vecmap(args, |arg| arg.follow_bindings());
                let ret = Box::new(ret.follow_bindings());
                Function(args, ret)
            }

            // Expect that this function should only be called on instantiated types
            Forall(..) => unreachable!(),

            FieldElement(_) | Integer(_, _, _) | Bool(_) | ArrayLength(_) | Unit | Error => {
                self.clone()
            }
        }
    }
}<|MERGE_RESOLUTION|>--- conflicted
+++ resolved
@@ -947,15 +947,7 @@
                 let size = size
                     .array_length()
                     .expect("Cannot have variable sized arrays as a parameter to main");
-<<<<<<< HEAD
-                AbiType::Array {
-                    visibility: fe_type,
-                    length: size,
-                    typ: Box::new(typ.as_abi_type(fe_type)),
-                }
-=======
-                AbiType::Array { length: size as u128, typ: Box::new(typ.as_abi_type()) }
->>>>>>> 7dc4ca5e
+                AbiType::Array { length: size, typ: Box::new(typ.as_abi_type()) }
             }
             Type::Integer(_, sign, bit_width) => {
                 let sign = match sign {
