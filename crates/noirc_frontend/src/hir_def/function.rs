use noirc_abi::{Abi, AbiFEType};
use noirc_errors::{Location, Span};

use super::expr::{HirBlockExpression, HirExpression, HirIdent};
use super::stmt::HirPattern;
use crate::node_interner::{ExprId, NodeInterner};
use crate::util::vecmap;
use crate::Type;
use crate::{token::Attribute, FunctionKind};

/// A Hir function is a block expression
/// with a list of statements
#[derive(Debug, Clone)]
pub struct HirFunction(ExprId);

impl HirFunction {
    pub fn empty() -> HirFunction {
        HirFunction(ExprId::empty_block_id())
    }

    // This function is marked as unsafe because
    // the expression kind is not being checked
    pub const fn unsafe_from_expr(expr_id: ExprId) -> HirFunction {
        HirFunction(expr_id)
    }

    // This function is marked as unsafe because
    // the expression kind is not being checked
    pub const fn as_expr(&self) -> &ExprId {
        &self.0
    }

    pub fn block(&self, interner: &NodeInterner) -> HirBlockExpression {
        match interner.expression(&self.0) {
            HirExpression::Block(block_expr) => block_expr,
            _ => unreachable!("ice: functions can only be block expressions"),
        }
    }
}

/// An interned function parameter from a function definition
#[derive(Debug, Clone)]
pub struct Param(pub HirPattern, pub Type, pub noirc_abi::AbiFEType);

/// Attempts to retrieve the name of this parameter. Returns None
/// if this parameter is a tuple or struct pattern.
fn get_param_name<'a>(pattern: &HirPattern, interner: &'a NodeInterner) -> Option<&'a str> {
    match pattern {
        HirPattern::Identifier(ident) => Some(interner.definition_name(ident.id)),
        HirPattern::Mutable(pattern, _) => get_param_name(pattern, interner),
        HirPattern::Tuple(_, _) => None,
        HirPattern::Struct(_, _, _) => None,
    }
}

#[derive(Debug, Clone)]
pub struct Parameters(pub Vec<Param>);

impl Parameters {
    fn into_abi(self, interner: &NodeInterner) -> Abi {
        let parameters = vecmap(self.0, |param| {
            let param_name = get_param_name(&param.0, interner)
                .expect("Abi for tuple and struct parameters is unimplemented")
                .to_owned();
            (param_name, param.1.as_abi_type(param.2, interner))
        });
        noirc_abi::Abi { parameters }
    }

    pub fn span(&self) -> Span {
        assert!(!self.is_empty());
        let mut spans = vecmap(&self.0, |param| match &param.0 {
            HirPattern::Identifier(ident) => ident.location.span,
            HirPattern::Mutable(_, span) => *span,
            HirPattern::Tuple(_, span) => *span,
            HirPattern::Struct(_, _, span) => *span,
        });

        let merged_span = spans.pop().unwrap();
        for span in spans {
            let _ = merged_span.merge(span);
        }

        merged_span
    }

    pub fn len(&self) -> usize {
        self.0.len()
    }

    pub fn is_empty(&self) -> bool {
        self.0.is_empty()
    }

    pub fn iter(&self) -> impl Iterator<Item = &Param> {
        self.0.iter()
    }
}

impl IntoIterator for Parameters {
    type Item = Param;
    type IntoIter = <Vec<Param> as IntoIterator>::IntoIter;
    fn into_iter(self) -> Self::IntoIter {
        self.0.into_iter()
    }
}

impl From<Vec<Param>> for Parameters {
    fn from(vec: Vec<Param>) -> Parameters {
        Parameters(vec)
    }
}

#[derive(Debug, Clone)]
pub struct FuncMeta {
    pub name: HirIdent,

    pub kind: FunctionKind,

    pub attributes: Option<Attribute>,
    pub parameters: Parameters,
    pub return_visibility: AbiFEType,

    /// The type of this function. Either a Type::Function
    /// or a Type::Forall for generic functions.
    pub typ: Type,

    pub location: Location,

    // This flag is needed for the attribute check pass
    pub has_body: bool,
}

impl FuncMeta {
    /// Builtin and LowLevel functions usually have the return type
    /// declared, however their function bodies will be empty
    /// So this method tells the type checker to ignore the return
    /// of the empty function, which is unit
    pub fn can_ignore_return_type(&self) -> bool {
        match self.kind {
            FunctionKind::LowLevel | FunctionKind::Builtin => true,
            FunctionKind::Normal => false,
        }
    }

    pub fn into_abi(self, interner: &NodeInterner) -> Abi {
        let return_type = self.return_type().clone();
        let mut abi = self.parameters.into_abi(interner);
<<<<<<< HEAD
        if self.return_type != Type::Unit {
            let typ = self.return_type.as_abi_type(self.return_visibility, interner);
=======

        if return_type != Type::Unit {
            let typ = return_type.as_abi_type(self.return_visibility);
>>>>>>> 08b615ca
            abi.parameters.push((NodeInterner::main_return_name().into(), typ));
        }

        abi
    }

    /// Gives the (uninstantiated) return type of this function.
    pub fn return_type(&self) -> &Type {
        match &self.typ {
            Type::Function(_, ret, _) => ret,
            Type::Forall(_, typ) => match typ.as_ref() {
                Type::Function(_, ret, _) => ret,
                _ => unreachable!(),
            },
            _ => unreachable!(),
        }
    }
}<|MERGE_RESOLUTION|>--- conflicted
+++ resolved
@@ -62,7 +62,7 @@
             let param_name = get_param_name(&param.0, interner)
                 .expect("Abi for tuple and struct parameters is unimplemented")
                 .to_owned();
-            (param_name, param.1.as_abi_type(param.2, interner))
+            (param_name, param.1.as_abi_type(param.2))
         });
         noirc_abi::Abi { parameters }
     }
@@ -146,14 +146,9 @@
     pub fn into_abi(self, interner: &NodeInterner) -> Abi {
         let return_type = self.return_type().clone();
         let mut abi = self.parameters.into_abi(interner);
-<<<<<<< HEAD
-        if self.return_type != Type::Unit {
-            let typ = self.return_type.as_abi_type(self.return_visibility, interner);
-=======
 
         if return_type != Type::Unit {
             let typ = return_type.as_abi_type(self.return_visibility);
->>>>>>> 08b615ca
             abi.parameters.push((NodeInterner::main_return_name().into(), typ));
         }
 
