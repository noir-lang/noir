use std::{collections::HashMap, rc::Rc};

use acvm::FieldElement;
use noirc_errors::Location;

use crate::{
    monomorphisation::ast::{
<<<<<<< HEAD
        ArrayLiteral, Assign, Binary, CallBuiltin, CallLowLevel, Cast, Definition, Expression,
        FuncId, Function, Ident, If, Index, LValue, Let, Literal, Program, Type, Unary,
=======
        ArrayLiteral, Assign, Binary, CallBuiltin, CallLowLevel, Cast, DefinitionId, Expression,
        FuncId, Function, Ident, If, Index, LValue, Let, Literal, Program, Type, Unary, SharedId,
>>>>>>> 6dad4d4c
    },
    util::vecmap,
    BinaryOpKind, Signedness, UnaryOp,
};

pub fn evaluate(mut program: Program) -> Program {
    let main_id = program.main_id();
    let main = program.main();

    let temporary_body = Expression::Literal(Literal::Bool(false));
    let mut new_main = Function {
        id: main.id,
        name: main.name.clone(),
        parameters: main.parameters.clone(),
        body: temporary_body,
        return_type: main.return_type.clone(),
    };

    let args = vecmap(&main.parameters, |(id, mutable, name, typ)| {
        Expression::Ident(Ident {
            location: None,
            definition: Definition::Local(*id),
            mutable: *mutable,
            name: name.clone(),
            typ: typ.clone(),
        })
    });

    // Evaluate main and grab the resulting statements
    let mut evaluator = Evaluator::new(&program);
    let last_expr = evaluator.function_with_id(main_id, args);
    let mut statements = evaluator.evaluated.pop().unwrap();
    assert!(evaluator.evaluated.is_empty());

    statements.push(last_expr);

    // Return one big main function containing every statement
    new_main.body = Expression::Block(statements);
    Program::new(new_main, program.abi)
}

type Scope = HashMap<Definition, Expression>;

struct Evaluator<'a> {
    call_stack: Vec<Scope>,
    program: &'a Program,

    /// Already-evaluated expressions representing the full program once finished
    evaluated: Vec<Vec<Expression>>,
<<<<<<< HEAD
=======

    counter: u32,
>>>>>>> 6dad4d4c
}

impl<'a> Evaluator<'a> {
    fn new(program: &'a Program) -> Self {
<<<<<<< HEAD
        Self { program, call_stack: vec![], evaluated: vec![vec![]] }
=======
        Self {
            program,
            call_stack: vec![],
            evaluated: vec![vec![]],
            counter: 0,
        }
>>>>>>> 6dad4d4c
    }

    fn current_scope(&mut self) -> &mut Scope {
        self.call_stack.last_mut().unwrap()
    }

    fn push_expression(&mut self, expr: Expression) {
        if expr.has_side_effects() {
            self.evaluated.last_mut().unwrap().push(expr);
        }
    }

<<<<<<< HEAD
    fn get_function(&self, f: &Expression) -> Option<Definition> {
        match f {
            Expression::Ident(variable) => match &variable.definition {
                Definition::Local(_) => None,
                other => Some(other.clone()),
            },
            _ => None,
        }
    }

    fn function(&mut self, f: Expression, arguments: Vec<Expression>) -> Expression {
        // TODO: Need a better error message here. Need to add Spans to monomorphised asts
        match self.get_function(&f) {
            Some(Definition::Function(id)) => self.function_with_id(id, arguments),
            Some(Definition::Builtin(opcode)) => {
                Expression::CallBuiltin(CallBuiltin { opcode, arguments })
            }
            Some(Definition::LowLevel(opcode)) => {
                Expression::CallLowLevel(CallLowLevel { opcode, arguments })
            }
            Some(Definition::Local(_)) => unreachable!(),
            None => panic!("Function must be known at compile-time but is not: {}", f),
        }
=======
    fn next_unique_id(&mut self) -> SharedId {
        self.counter += 1;
        SharedId(self.counter)
>>>>>>> 6dad4d4c
    }

    fn function_with_id(&mut self, f: FuncId, args: Vec<Expression>) -> Expression {
        // TODO: Need a better error message here. Need to add Spans to monomorphised asts
        let function = &self.program[f];
        assert_eq!(function.parameters.len(), args.len());

        let params_and_args = function.parameters.iter().zip(args);
        let scope = params_and_args
            .map(|((id, mutable, name, typ), arg)| {
                let definition = Definition::Local(*id);
                let arg = if *mutable {
                    self.push_expression(Expression::Let(Let {
                        id: *id,
                        mutable: true,
                        name: name.clone(),
                        expression: Box::new(arg),
                    }));
                    Expression::Ident(Ident {
                        location: None,
                        definition: definition.clone(),
                        mutable: *mutable,
                        name: name.clone(),
                        typ: typ.clone(),
                    })
                } else {
                    arg
                };
                (definition, arg)
            })
            .collect();

        self.call_stack.push(scope);
        let ret = self.expression(&function.body);
        self.call_stack.pop();
        ret
    }

    fn expression(&mut self, expr: &Expression) -> Expression {
        match expr {
            Expression::Literal(literal) => self.literal(literal),
            Expression::Ident(ident) => self.ident(ident),
            Expression::Block(block) => self.block(block),
            Expression::Unary(unary) => self.unary(unary),
            Expression::Binary(binary) => self.binary(binary),
            Expression::Index(index) => self.index(index),
            Expression::Cast(cast) => self.cast(cast),
            Expression::For(for_loop) => self.for_loop(for_loop),
            Expression::If(if_expr) => self.if_expr(if_expr),
            Expression::Tuple(tuple) => self.tuple(tuple),
            Expression::ExtractTupleField(tuple, field) => self.extract(tuple, *field),
            Expression::Call(call) => self.call(call),
            Expression::CallBuiltin(builtin) => self.call_builtin(builtin),
            Expression::CallLowLevel(low_level) => self.call_low_level(low_level),
            Expression::Let(let_stmt) => self.let_statement(let_stmt),
            Expression::Constrain(expr, loc) => self.constrain(expr, *loc),
            Expression::Assign(assign) => self.assign(assign),
            Expression::Semi(expr) => Expression::Semi(Box::new(self.expression(expr))),

            Expression::Shared(..) => unreachable!(),
        }
    }

    fn literal(&mut self, literal: &Literal) -> Expression {
        Expression::Literal(match literal {
            Literal::Array(array) => {
                let contents = vecmap(&array.contents, |elem| self.expression(elem));
                Literal::Array(ArrayLiteral { contents, element_type: array.element_type.clone() })
            }
            Literal::Integer(value, typ) => Literal::Integer(*value, typ.clone()),
            Literal::Bool(value) => Literal::Bool(*value),
            Literal::Str(value) => Literal::Str(value.clone()),
            Literal::Unit => Literal::Unit,
        })
    }

    fn ident(&self, ident: &Ident) -> Expression {
        let make_ident = || {
            Expression::Ident(Ident {
                location: ident.location,
                definition: ident.definition.clone(),
                mutable: ident.mutable,
                name: ident.name.clone(),
                typ: ident.typ.clone(),
            })
        };

        // Cloning here relies on `value` containing no side-effectful code.
        // Side-effectful code should be pushed to self.evaluated separately
        self.call_stack.last().unwrap().get(&ident.definition).cloned().unwrap_or_else(make_ident)
    }

    fn block(&mut self, block: &[Expression]) -> Expression {
        let exprs = block.iter().take(block.len().saturating_sub(1));

        for expr in exprs {
            let new_expr = self.expression(expr);
            self.push_expression(new_expr);
        }

        if let Some(last_expr) = block.last() {
            self.expression(last_expr)
        } else {
            unit()
        }
    }

    fn unary(&mut self, unary: &Unary) -> Expression {
        let rhs = self.expression(&unary.rhs);

        match (unary.operator, rhs) {
            (UnaryOp::Minus, Expression::Literal(Literal::Integer(value, typ))) => match typ {
                Type::Field => int(-value, typ),
                Type::Integer(Signedness::Signed, bits) => {
                    if bits <= 128 && value.fits_in_u128() {
                        // -value = !value + 1 in two's complement
                        let value = FieldElement::from(!value.to_u128() + 1);
                        int(value, typ)
                    } else {
                        let rhs = Expression::Literal(Literal::Integer(value, typ));
                        Expression::Unary(Unary { operator: UnaryOp::Minus, rhs: Box::new(rhs) })
                    }
                }
                other => unreachable!("ICE: Expected integer type, got {}", other),
            },
            (UnaryOp::Minus, rhs) => {
                Expression::Unary(Unary { operator: UnaryOp::Minus, rhs: Box::new(rhs) })
            }
            (UnaryOp::Not, Expression::Literal(Literal::Integer(value, typ))) => match typ {
                Type::Field => unreachable!("Binary not operation invalid for field elements"),
                Type::Integer(Signedness::Signed, bits) => {
                    if bits <= 128 && value.fits_in_u128() {
                        let value = FieldElement::from(!value.to_u128());
                        int(value, typ)
                    } else {
                        let rhs = Expression::Literal(Literal::Integer(value, typ));
                        Expression::Unary(Unary { operator: UnaryOp::Minus, rhs: Box::new(rhs) })
                    }
                }
                other => unreachable!("ICE: Expected integer type, got {}", other),
            },
            (UnaryOp::Not, Expression::Literal(Literal::Bool(value))) => bool(!value),
            (UnaryOp::Not, rhs) => {
                Expression::Unary(Unary { operator: UnaryOp::Not, rhs: Box::new(rhs) })
            }
        }
    }

    fn binary(&mut self, binary: &Binary) -> Expression {
        let lhs = self.expression(&binary.lhs);
        let rhs = self.expression(&binary.rhs);

        if let Some(optimized) = binary_constant_int(&lhs, &rhs, binary.operator) {
            return optimized;
        }

        if let Some(optimized) = binary_constant_bool(&lhs, &rhs, binary.operator) {
            return optimized;
        }

        match binary_one_zero(&lhs, &rhs, binary.operator) {
            ReturnLhsOrRhs::Lhs => return lhs,
            ReturnLhsOrRhs::Rhs => return rhs,
            ReturnLhsOrRhs::Neither => (),
        }

        Expression::Binary(Binary {
            lhs: Box::new(lhs),
            rhs: Box::new(rhs),
            operator: binary.operator,
        })
    }

    fn index(&mut self, index: &Index) -> Expression {
        let collection = Box::new(self.expression(&index.collection));
        let index = Box::new(self.expression(&index.index));
        Expression::Index(Index { collection, index })
    }

    fn cast(&mut self, cast: &Cast) -> Expression {
        let lhs = Box::new(self.expression(&cast.lhs));
        Expression::Cast(Cast { lhs, r#type: cast.r#type.clone() })
    }

    fn for_loop(&mut self, for_loop: &crate::monomorphisation::ast::For) -> Expression {
        let start = match self.expression(&for_loop.start_range) {
            Expression::Literal(Literal::Integer(value, _)) if value.fits_in_u128() => {
                value.to_u128()
            }
            other => unreachable!(
                "Unable to evaluate comptime 'start range' value of for loop. Got {}",
                other
            ),
        };

        let end = match self.expression(&for_loop.end_range) {
            Expression::Literal(Literal::Integer(value, _)) if value.fits_in_u128() => {
                value.to_u128()
            }
            other => unreachable!(
                "Unable to evaluate comptime 'end range' value of for loop. Got {}",
                other
            ),
        };

        let contents = vecmap(start..end, |i| {
            // Don't need to push a new scope, name resolution ensures we cannot refer to the
            // loop variable outside of the loop
            let index = int_u128(i, for_loop.index_type.clone());
            self.current_scope().insert(Definition::Local(for_loop.index_variable), index);
            self.expression(&for_loop.block)
        });

        Expression::Literal(Literal::Array(ArrayLiteral {
            contents,
            element_type: for_loop.element_type.clone(),
        }))
    }

    fn if_expr(&mut self, if_expr: &If) -> Expression {
        let condition = match self.expression(&if_expr.condition) {
            Expression::Literal(Literal::Bool(true)) => {
                return self.expression(&if_expr.consequence)
            }
            Expression::Literal(Literal::Bool(false)) => {
                if let Some(alt) = &if_expr.alternative {
                    return self.expression(alt);
                } else {
                    return unit();
                }
            }
            other => other,
        };

        // Otherwise continue with a non-comptime condition
        let condition = Box::new(condition);

        // Must separate out evaluated side effects (*_evaluated) from the
        // non-side effectful expression that is returned, which may be
        // stored in a variable and cloned
        self.evaluated.push(vec![]);
        let consequence = Box::new(self.expression(&if_expr.consequence));
        let mut consequence_evaluated = self.evaluated.pop().unwrap();

        let (alternative, alternative_evaluated) = if let Some(alt) = &if_expr.alternative {
            self.evaluated.push(vec![]);
            let alt = Box::new(self.expression(alt));
            let alt_eval = self.evaluated.pop().unwrap();
            let alt_eval = if alt_eval.is_empty() { None } else { Some(alt_eval) };
            (Some(alt), alt_eval)
        } else {
            (None, None)
        };

        // Check if the if-expr's type is Unit and if so, re-combine the evaluated
        // statements and resulting expression, then directly return a unit literal.
        // This isn't necessary but cleans up the output somewhat.
        if if_expr.typ == Type::Unit {
            consequence_evaluated.push(*consequence);
            let alternatives = match (alternative_evaluated, alternative) {
                (Some(mut alternatives), Some(alternative)) => {
                    alternatives.push(*alternative);
                    Some(alternatives)
                }
                (None, Some(alternative)) => Some(vec![*alternative]),
                (None, None) => None,
                (Some(_), None) => unreachable!(),
            };

            self.push_expression(Expression::If(If {
                condition,
                consequence: Box::new(Expression::Block(consequence_evaluated)),
                alternative: alternatives.map(|alts| Box::new(Expression::Block(alts))),
                typ: if_expr.typ.clone(),
            }));
            unit()
        } else {
            if !consequence_evaluated.is_empty()
                || alternative_evaluated.as_ref().map_or(false, |alt| alt.is_empty())
            {
                self.push_expression(Expression::If(If {
                    condition: condition.clone(),
                    consequence: Box::new(Expression::Block(consequence_evaluated)),
                    alternative: alternative_evaluated.map(|alt| Box::new(Expression::Block(alt))),
                    typ: if_expr.typ.clone(),
                }));
            }

            Expression::If(If { condition, consequence, alternative, typ: if_expr.typ.clone() })
        }
    }

    fn tuple(&mut self, tuple: &[Expression]) -> Expression {
        let fields = vecmap(tuple, |field| self.expression(field));
        Expression::Tuple(fields)
    }

    fn extract(&mut self, tuple: &Expression, field: usize) -> Expression {
        match self.expression(tuple) {
            Expression::Tuple(mut fields) => fields.swap_remove(field),
            tuple => {
                // Is this case reachable?
                Expression::ExtractTupleField(Box::new(tuple), field)
            }
        }
    }

    fn call(&mut self, call: &crate::monomorphisation::ast::Call) -> Expression {
        let args = vecmap(&call.arguments, |arg| self.expression(arg));
        let function = self.expression(&call.func);
        self.function(function, args)
    }

    fn call_builtin(&mut self, call: &CallBuiltin) -> Expression {
        let arguments = vecmap(&call.arguments, |arg| self.expression(arg));
        Expression::CallBuiltin(CallBuiltin { opcode: call.opcode.clone(), arguments })
    }

    fn call_low_level(&mut self, call: &CallLowLevel) -> Expression {
        let arguments = vecmap(&call.arguments, |arg| self.expression(arg));
        Expression::CallLowLevel(CallLowLevel { opcode: call.opcode.clone(), arguments })
    }

    fn let_statement(&mut self, let_stmt: &Let) -> Expression {
        let expression = self.expression(&let_stmt.expression);
        if let_stmt.mutable || expression.contains_variables() {
            self.push_expression(Expression::Let(Let {
                id: let_stmt.id,
                mutable: true,
                name: let_stmt.name.clone(),
                expression: Box::new(expression),
            }));
        } else {
<<<<<<< HEAD
            self.current_scope().insert(Definition::Local(let_stmt.id), expression);
=======
            let id = self.next_unique_id();
            let e = Expression::Shared(id, Rc::new(expression));
            self.current_scope().insert(let_stmt.id, e);
>>>>>>> 6dad4d4c
        }
        unit()
    }

    fn constrain(&mut self, expr: &Expression, loc: Location) -> Expression {
        let expr = self.expression(expr);
        self.push_expression(Expression::Constrain(Box::new(expr), loc));
        unit()
    }

    fn assign(&mut self, assign: &Assign) -> Expression {
        let expression = Box::new(self.expression(&assign.expression));
        let lvalue = self.lvalue(&assign.lvalue);

        let assign = Expression::Assign(Assign { lvalue, expression });
        self.push_expression(assign);

        unit()
    }

    fn lvalue(&mut self, lvalue: &LValue) -> LValue {
        match lvalue {
            LValue::Ident(ident) => LValue::Ident(ident.clone()),
            LValue::Index { array, index } => {
                let array = Box::new(self.lvalue(array));
                let index = Box::new(self.expression(index));
                LValue::Index { array, index }
            }
            LValue::MemberAccess { object, field_index } => {
                let object = Box::new(self.lvalue(object));
                let field_index = *field_index;
                LValue::MemberAccess { object, field_index }
            }
        }
    }
}

/// Basic optimizations: both are constant ints
fn binary_constant_int(
    lhs: &Expression,
    rhs: &Expression,
    operator: BinaryOpKind,
) -> Option<Expression> {
    if let (
        Some((lvalue, ltyp)),
        Some((rvalue, rtyp))
    ) = (as_int(lhs), as_int(rhs)
    ){
        assert_eq!(ltyp, rtyp);
        match operator {
            BinaryOpKind::Add => return Some(int(lvalue + rvalue, ltyp.clone())),
            BinaryOpKind::Subtract => return Some(int(lvalue - rvalue, ltyp.clone())),
            BinaryOpKind::Multiply => return Some(int(lvalue * rvalue, ltyp.clone())),
            BinaryOpKind::Divide => return Some(int(lvalue / rvalue, ltyp.clone())),
            BinaryOpKind::Equal => return Some(bool(lvalue == rvalue)),
            BinaryOpKind::NotEqual => return Some(bool(lvalue != rvalue)),
            BinaryOpKind::Less => return Some(bool(lvalue < rvalue)),
            BinaryOpKind::LessEqual => return Some(bool(lvalue <= rvalue)),
            BinaryOpKind::Greater => return Some(bool(lvalue > rvalue)),
            BinaryOpKind::GreaterEqual => return Some(bool(lvalue >= rvalue)),
            _ => (),
        };

        if let (Some(lvalue), Some(rvalue)) = (lvalue.try_into_u128(), rvalue.try_into_u128()) {
            match operator {
                BinaryOpKind::And => return Some(int_u128(lvalue & rvalue, ltyp.clone())),
                BinaryOpKind::Or => return Some(int_u128(lvalue | rvalue, ltyp.clone())),
                BinaryOpKind::Xor => return Some(int_u128(lvalue ^ rvalue, ltyp.clone())),
                BinaryOpKind::ShiftRight => return Some(int_u128(lvalue >> rvalue, ltyp.clone())),
                BinaryOpKind::ShiftLeft => return Some(int_u128(lvalue << rvalue, ltyp.clone())),
                BinaryOpKind::Modulo => return Some(int_u128(lvalue % rvalue, ltyp.clone())),
                _ => (),
            }
        }
    }
    None
}

/// Basic optimizations: both are constant bools
fn binary_constant_bool(
    lhs: &Expression,
    rhs: &Expression,
    operator: BinaryOpKind,
) -> Option<Expression> {
    if let (
        Some(lvalue), Some(rvalue)
    ) = (as_bool(lhs), as_bool(rhs)){
        Some(match operator {
            BinaryOpKind::Equal => bool(lvalue == rvalue),
            BinaryOpKind::NotEqual => bool(lvalue != rvalue),
            BinaryOpKind::And => bool(lvalue && rvalue),
            BinaryOpKind::Or => bool(lvalue || rvalue),
            BinaryOpKind::Xor => bool(lvalue ^ rvalue),
            _ => return None,
        })
    } else {
        None
    }
}

enum ReturnLhsOrRhs {
    Lhs,
    Rhs,
    Neither,
}

/// Other optimizations for 1 and 0 constants
/// This returns a 'ReturnLhsOrRhs' - if we wanted to return lhs or rhs
/// directly we'd need to take ownership of them or clone them.
fn binary_one_zero(lhs: &Expression, rhs: &Expression, operator: BinaryOpKind) -> ReturnLhsOrRhs {
    if is_zero(lhs) && operator == BinaryOpKind::Add {
        return ReturnLhsOrRhs::Rhs;
    }

    if is_zero(rhs) {
        match operator {
            BinaryOpKind::Add => return ReturnLhsOrRhs::Lhs,
            BinaryOpKind::Subtract => return ReturnLhsOrRhs::Lhs,
            _ => (),
        }
    }

    if is_one(lhs) && operator == BinaryOpKind::Multiply {
        return ReturnLhsOrRhs::Rhs;
    }

    if is_one(rhs) {
        match operator {
            BinaryOpKind::Multiply => return ReturnLhsOrRhs::Lhs,
            BinaryOpKind::Divide => return ReturnLhsOrRhs::Lhs,
            BinaryOpKind::Modulo => return ReturnLhsOrRhs::Lhs,
            _ => (),
        }
    }
    ReturnLhsOrRhs::Neither
}

fn unit() -> Expression {
    Expression::Literal(Literal::Unit)
}

fn bool(value: bool) -> Expression {
    Expression::Literal(Literal::Bool(value))
}

fn int(value: FieldElement, typ: Type) -> Expression {
    let value = truncate(value, &typ);
    Expression::Literal(Literal::Integer(value, typ))
}

fn int_u128(value: u128, typ: Type) -> Expression {
    let value = truncate_u128(value, &typ);
    Expression::Literal(Literal::Integer(value, typ))
}

fn truncate(value: FieldElement, typ: &Type) -> FieldElement {
    match typ {
        Type::Integer(..) => truncate_u128(value.to_u128(), typ),
        _other => value,
    }
}

fn truncate_u128(value: u128, typ: &Type) -> FieldElement {
    match typ {
        Type::Integer(_, bits) => {
            let type_modulo = 1_u128 << bits;
            let value = value % type_modulo;
            FieldElement::from(value)
        }
        _other => FieldElement::from(value),
    }
}

fn as_bool(expr: &Expression) -> Option<bool> {
    match expr {
        Expression::Literal(Literal::Bool(value)) => Some(*value),
        Expression::Shared(_, expr) => as_bool(expr),
        _ => None,
    }
}

fn as_int(expr: &Expression) -> Option<(FieldElement, &Type)> {
    match expr {
        Expression::Literal(Literal::Integer(value, typ)) => Some((*value, typ)),
        Expression::Shared(_, expr) => as_int(expr),
        _ => None,
    }
}

fn is_zero(expr: &Expression) -> bool {
    as_int(expr).map_or(false, |(int, _)| int.is_zero())
}

fn is_one(expr: &Expression) -> bool {
    as_int(expr).map_or(false, |(int, _)| int.is_one())
}<|MERGE_RESOLUTION|>--- conflicted
+++ resolved
@@ -5,13 +5,8 @@
 
 use crate::{
     monomorphisation::ast::{
-<<<<<<< HEAD
         ArrayLiteral, Assign, Binary, CallBuiltin, CallLowLevel, Cast, Definition, Expression,
-        FuncId, Function, Ident, If, Index, LValue, Let, Literal, Program, Type, Unary,
-=======
-        ArrayLiteral, Assign, Binary, CallBuiltin, CallLowLevel, Cast, DefinitionId, Expression,
-        FuncId, Function, Ident, If, Index, LValue, Let, Literal, Program, Type, Unary, SharedId,
->>>>>>> 6dad4d4c
+        FuncId, Function, Ident, If, Index, LValue, Let, Literal, Program, SharedId, Type, Unary,
     },
     util::vecmap,
     BinaryOpKind, Signedness, UnaryOp,
@@ -61,25 +56,12 @@
 
     /// Already-evaluated expressions representing the full program once finished
     evaluated: Vec<Vec<Expression>>,
-<<<<<<< HEAD
-=======
-
     counter: u32,
->>>>>>> 6dad4d4c
 }
 
 impl<'a> Evaluator<'a> {
     fn new(program: &'a Program) -> Self {
-<<<<<<< HEAD
-        Self { program, call_stack: vec![], evaluated: vec![vec![]] }
-=======
-        Self {
-            program,
-            call_stack: vec![],
-            evaluated: vec![vec![]],
-            counter: 0,
-        }
->>>>>>> 6dad4d4c
+        Self { program, call_stack: vec![], evaluated: vec![vec![]], counter: 0 }
     }
 
     fn current_scope(&mut self) -> &mut Scope {
@@ -92,7 +74,6 @@
         }
     }
 
-<<<<<<< HEAD
     fn get_function(&self, f: &Expression) -> Option<Definition> {
         match f {
             Expression::Ident(variable) => match &variable.definition {
@@ -103,6 +84,11 @@
         }
     }
 
+    fn next_unique_id(&mut self) -> SharedId {
+        self.counter += 1;
+        SharedId(self.counter)
+    }
+
     fn function(&mut self, f: Expression, arguments: Vec<Expression>) -> Expression {
         // TODO: Need a better error message here. Need to add Spans to monomorphised asts
         match self.get_function(&f) {
@@ -116,11 +102,6 @@
             Some(Definition::Local(_)) => unreachable!(),
             None => panic!("Function must be known at compile-time but is not: {}", f),
         }
-=======
-    fn next_unique_id(&mut self) -> SharedId {
-        self.counter += 1;
-        SharedId(self.counter)
->>>>>>> 6dad4d4c
     }
 
     fn function_with_id(&mut self, f: FuncId, args: Vec<Expression>) -> Expression {
@@ -454,13 +435,9 @@
                 expression: Box::new(expression),
             }));
         } else {
-<<<<<<< HEAD
-            self.current_scope().insert(Definition::Local(let_stmt.id), expression);
-=======
             let id = self.next_unique_id();
             let e = Expression::Shared(id, Rc::new(expression));
-            self.current_scope().insert(let_stmt.id, e);
->>>>>>> 6dad4d4c
+            self.current_scope().insert(Definition::Local(let_stmt.id), e);
         }
         unit()
     }
@@ -504,11 +481,7 @@
     rhs: &Expression,
     operator: BinaryOpKind,
 ) -> Option<Expression> {
-    if let (
-        Some((lvalue, ltyp)),
-        Some((rvalue, rtyp))
-    ) = (as_int(lhs), as_int(rhs)
-    ){
+    if let (Some((lvalue, ltyp)), Some((rvalue, rtyp))) = (as_int(lhs), as_int(rhs)) {
         assert_eq!(ltyp, rtyp);
         match operator {
             BinaryOpKind::Add => return Some(int(lvalue + rvalue, ltyp.clone())),
@@ -545,9 +518,7 @@
     rhs: &Expression,
     operator: BinaryOpKind,
 ) -> Option<Expression> {
-    if let (
-        Some(lvalue), Some(rvalue)
-    ) = (as_bool(lhs), as_bool(rhs)){
+    if let (Some(lvalue), Some(rvalue)) = (as_bool(lhs), as_bool(rhs)) {
         Some(match operator {
             BinaryOpKind::Equal => bool(lvalue == rvalue),
             BinaryOpKind::NotEqual => bool(lvalue != rvalue),
