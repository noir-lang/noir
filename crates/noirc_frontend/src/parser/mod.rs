mod errors;
#[allow(clippy::module_inception)]
mod parser;

use std::sync::atomic::{AtomicU32, Ordering};

use crate::token::{Keyword, Token};
use crate::{ast::ImportStatement, Expression, NoirStruct};
use crate::{
    BlockExpression, CallExpression, ExpressionKind, ForExpression, Ident, IndexExpression,
    LetStatement, NoirFunction, NoirImpl, Path, PathKind, Pattern, Recoverable, Statement,
    UnresolvedType,
};

use acvm::FieldElement;
use chumsky::prelude::*;
use chumsky::primitive::Container;
pub use errors::ParserError;
use noirc_errors::Span;
pub use parser::parse_program;

/// Counter used to generate unique names when desugaring
/// code in the parser requires the creation of fresh variables.
/// The parser is stateless so this is a static global instead.
static UNIQUE_NAME_COUNTER: AtomicU32 = AtomicU32::new(0);

#[derive(Debug, Clone)]
pub(crate) enum TopLevelStatement {
    Function(NoirFunction),
    Module(Ident),
    Import(ImportStatement),
    Struct(NoirStruct),
    Impl(NoirImpl),
    SubModule(SubModule),
    Global(LetStatement),
    Error,
}

// Helper trait that gives us simpler type signatures for return types:
// e.g. impl Parser<T> versus impl Parser<Token, T, Error = Simple<Token>>
pub trait NoirParser<T>: Parser<Token, T, Error = ParserError> + Sized + Clone {}
impl<P, T> NoirParser<T> for P where P: Parser<Token, T, Error = ParserError> + Clone {}

// ExprParser just serves as a type alias for NoirParser<Expression> + Clone
trait ExprParser: NoirParser<Expression> {}
impl<P> ExprParser for P where P: NoirParser<Expression> {}

fn parenthesized<P, T>(parser: P) -> impl NoirParser<T>
where
    P: NoirParser<T>,
    T: Recoverable,
{
    use Token::*;
    parser.delimited_by(just(LeftParen), just(RightParen)).recover_with(nested_delimiters(
        LeftParen,
        RightParen,
        [(LeftBracket, RightBracket)],
        Recoverable::error,
    ))
}

fn spanned<P, T>(parser: P) -> impl NoirParser<(T, Span)>
where
    P: NoirParser<T>,
{
    parser.map_with_span(|value, span| (value, span))
}

// Parse with the first parser, then continue by
// repeating the second parser 0 or more times.
// The passed in function is then used to combine the
// results of both parsers along with their spans at
// each step.
fn foldl_with_span<P1, P2, T1, T2, F>(
    first_parser: P1,
    to_be_repeated: P2,
    f: F,
) -> impl NoirParser<T1>
where
    P1: NoirParser<T1>,
    P2: NoirParser<T2>,
    F: Fn(T1, T2, Span) -> T1 + Clone,
{
    spanned(first_parser)
        .then(spanned(to_be_repeated).repeated())
        .foldl(move |(a, a_span), (b, b_span)| {
            let span = a_span.merge(b_span);
            (f(a, b, span), span)
        })
        .map(|(value, _span)| value)
}

/// Sequence the two parsers.
/// Fails if the first parser fails, otherwise forces
/// the second parser to succeed while logging any errors.
fn then_commit<'a, P1, P2, T1, T2: 'a>(
    first_parser: P1,
    second_parser: P2,
) -> impl NoirParser<(T1, T2)> + 'a
where
    P1: NoirParser<T1> + 'a,
    P2: NoirParser<T2> + 'a,
    T2: Clone + Recoverable,
{
    let second_parser = skip_then_retry_until(second_parser)
        .map_with_span(|option, span| option.unwrap_or_else(|| Recoverable::error(span)));

    first_parser.then(second_parser)
}

fn then_commit_ignore<'a, P1, P2, T1: 'a, T2: 'a>(
    first_parser: P1,
    second_parser: P2,
) -> impl NoirParser<T1> + 'a
where
    P1: NoirParser<T1> + 'a,
    P2: NoirParser<T2> + 'a,
    T2: Clone,
{
    let second_parser = skip_then_retry_until(second_parser);
    first_parser.then_ignore(second_parser)
}

fn ignore_then_commit<'a, P1, P2, T1: 'a, T2: Clone + 'a>(
    first_parser: P1,
    second_parser: P2,
) -> impl NoirParser<T2> + 'a
where
    P1: NoirParser<T1> + 'a,
    P2: NoirParser<T2> + 'a,
    T2: Recoverable,
{
    let second_parser = skip_then_retry_until(second_parser)
        .map_with_span(|option, span| option.unwrap_or_else(|| Recoverable::error(span)));

    first_parser.ignore_then(second_parser)
}

fn skip_then_retry_until<'a, P, T: 'a>(parser: P) -> impl NoirParser<Option<T>> + 'a
where
    P: NoirParser<T> + 'a,
    T: Clone,
{
    let terminators = [
        Token::EOF,
        Token::Colon,
        Token::Semicolon,
        Token::RightBrace,
        Token::Keyword(Keyword::Let),
        Token::Keyword(Keyword::Constrain),
    ];
    force(parser.recover_with(chumsky::prelude::skip_then_retry_until(terminators)))
}

/// General recovery strategy: try to skip to the target token, failing if we encounter the
/// 'too_far' token beforehand.
///
/// Expects all of `too_far` to be contained within `targets`
fn try_skip_until<T, C1, C2>(targets: C1, too_far: C2) -> impl NoirParser<T>
where
    T: Recoverable + Clone,
    C1: Container<Token> + Clone,
    C2: Container<Token> + Clone,
{
    chumsky::prelude::none_of(targets)
        .repeated()
        .ignore_then(one_of(too_far.clone()).rewind())
        .try_map(move |peek, span| {
            if too_far.get_iter().any(|t| t == peek) {
                // This error will never be shown to the user
                Err(ParserError::with_reason(String::new(), span))
            } else {
                Ok(Recoverable::error(span))
            }
        })
}

/// Recovery strategy for statements: If a statement fails to parse skip until the next ';' or fail
/// if we find a '}' first.
fn statement_recovery() -> impl NoirParser<Statement> {
    use Token::*;
    try_skip_until([Semicolon, RightBrace], RightBrace)
}

fn parameter_recovery<T: Recoverable + Clone>() -> impl NoirParser<T> {
    use Token::*;
    try_skip_until([Comma, RightParen], RightParen)
}

fn parameter_name_recovery<T: Recoverable + Clone>() -> impl NoirParser<T> {
    use Token::*;
    try_skip_until([Colon, RightParen, Comma], [RightParen, Comma])
}

fn top_level_statement_recovery() -> impl NoirParser<TopLevelStatement> {
    none_of([Token::Semicolon, Token::RightBrace, Token::EOF])
        .repeated()
        .ignore_then(one_of([Token::Semicolon]))
        .map(|_| TopLevelStatement::Error)
}

/// Force the given parser to succeed, logging any errors it had
fn force<'a, T: 'a>(parser: impl NoirParser<T> + 'a) -> impl NoirParser<Option<T>> + 'a {
    parser.map(Some).recover_via(empty().map(|_| None))
}

#[derive(Clone, Debug, Default)]
pub struct ParsedModule {
    pub imports: Vec<ImportStatement>,
    pub functions: Vec<NoirFunction>,
    pub types: Vec<NoirStruct>,
    pub impls: Vec<NoirImpl>,
    pub module_decls: Vec<Ident>,
    pub submodules: Vec<SubModule>,
    pub globals: Vec<LetStatement>,
}

#[derive(Clone, Debug)]
pub struct SubModule {
    pub name: Ident,
    pub contents: ParsedModule,
}

impl ParsedModule {
    fn push_function(&mut self, func: NoirFunction) {
        self.functions.push(func);
    }

    fn push_type(&mut self, typ: NoirStruct) {
        self.types.push(typ);
    }

    fn push_impl(&mut self, r#impl: NoirImpl) {
        self.impls.push(r#impl);
    }

    fn push_import(&mut self, import_stmt: ImportStatement) {
        self.imports.push(import_stmt);
    }

    fn push_module_decl(&mut self, mod_name: Ident) {
        self.module_decls.push(mod_name);
    }

    fn push_submodule(&mut self, submodule: SubModule) {
        self.submodules.push(submodule);
    }

    fn push_global(&mut self, global: LetStatement) {
        self.globals.push(global)
    }
}

#[derive(Debug, Copy, Clone, PartialEq, Eq, PartialOrd)]
pub enum Precedence {
    Lowest,
    Or,
    And,
    Xor,
    LessGreater,
    Shift,
    Sum,
    Product,
    Highest,
}

impl Precedence {
    // Higher the number, the higher(more priority) the precedence
    // XXX: Check the precedence is correct for operators
    fn token_precedence(tok: &Token) -> Option<Precedence> {
        let precedence = match tok {
            Token::Equal => Precedence::Lowest,
            Token::NotEqual => Precedence::Lowest,
            Token::Pipe => Precedence::Or,
            Token::Ampersand => Precedence::And,
            Token::Caret => Precedence::Xor,
            Token::Less => Precedence::LessGreater,
            Token::LessEqual => Precedence::LessGreater,
            Token::Greater => Precedence::LessGreater,
            Token::GreaterEqual => Precedence::LessGreater,
            Token::ShiftLeft => Precedence::Shift,
            Token::ShiftRight => Precedence::Shift,
            Token::Plus => Precedence::Sum,
            Token::Minus => Precedence::Sum,
            Token::Slash => Precedence::Product,
            Token::Star => Precedence::Product,
            Token::Percent => Precedence::Product,
            _ => return None,
        };

        assert_ne!(precedence, Precedence::Highest, "expression_with_precedence in the parser currently relies on the highest precedence level being uninhabited");
        Some(precedence)
    }

    fn higher(self) -> Self {
        use Precedence::*;
        match self {
            Lowest => Or,
            Or => Xor,
            Xor => And,
            And => LessGreater,
            LessGreater => Shift,
            Shift => Sum,
            Sum => Product,
            Product => Highest,
            Highest => Highest,
        }
    }
}

enum ForRange {
    Range(/*start:*/ Expression, /*end:*/ Expression),
    Array(Expression),
}

impl ForRange {
    /// Create a 'for' expression taking care of desugaring a 'for e in array' loop
    /// into the following if needed:
    ///
    /// {
    ///     let fresh1 = array;
    ///     for fresh2 in 0 .. std::array::len(fresh1) {
    ///         let elem = fresh1[fresh2];
    ///         ...
    ///     }
    /// }
    fn into_for(self, identifier: Ident, block: Expression, for_loop_span: Span) -> ExpressionKind {
        match self {
            ForRange::Range(start_range, end_range) => {
                ExpressionKind::For(Box::new(ForExpression {
                    identifier,
                    start_range,
                    end_range,
                    block,
                }))
            }
            ForRange::Array(array) => {
                let array_span = array.span;
                let start_range = ExpressionKind::integer(FieldElement::zero());
                let start_range = Expression::new(start_range, array_span);

                let next_unique_id = UNIQUE_NAME_COUNTER.fetch_add(1, Ordering::Relaxed);
<<<<<<< HEAD
                let array_name = format!("$i{}", next_unique_id);
=======
                let fresh_name1 = format!("$i{next_unique_id}");
>>>>>>> c82f0dc1
                let array_span = array.span;
                let array_ident = Ident::new(array_name, array_span);

                // let fresh1 = array;
                let let_array = Statement::Let(LetStatement {
                    pattern: Pattern::Identifier(array_ident.clone()),
                    r#type: UnresolvedType::Unspecified,
                    expression: array,
                });

                let ident = |name: &str| Ident::new(name.to_string(), array_span);

                // std::array::len(array)
                let segments = vec![array_ident];
                let array_ident =
                    ExpressionKind::Variable(Path { segments, kind: PathKind::Plain });

                let segments = vec![ident("std"), ident("array"), ident("len")];
                let func_ident = ExpressionKind::Variable(Path { segments, kind: PathKind::Dep });

                let end_range = ExpressionKind::Call(Box::new(CallExpression {
                    func: Box::new(Expression::new(func_ident, array_span)),
                    arguments: vec![Expression::new(array_ident.clone(), array_span)],
                }));
                let end_range = Expression::new(end_range, array_span);

                let next_unique_id = UNIQUE_NAME_COUNTER.fetch_add(1, Ordering::Relaxed);
<<<<<<< HEAD
                let index_name = format!("$i{}", next_unique_id);
                let fresh_identifier = Ident::new(index_name.clone(), array_span);
=======
                let fresh_name = format!("$i{next_unique_id}");
                let fresh_identifier = Ident::new(fresh_name.clone(), array_span);
>>>>>>> c82f0dc1

                // array[i]
                let segments = vec![Ident::new(index_name, array_span)];
                let index_ident =
                    ExpressionKind::Variable(Path { segments, kind: PathKind::Plain });

                let loop_element = ExpressionKind::Index(Box::new(IndexExpression {
                    collection: Expression::new(array_ident, array_span),
                    index: Expression::new(index_ident, array_span),
                }));

                // let elem = array[i];
                let let_elem = Statement::Let(LetStatement {
                    pattern: Pattern::Identifier(identifier),
                    r#type: UnresolvedType::Unspecified,
                    expression: Expression::new(loop_element, array_span),
                });

                let block_span = block.span;
                let new_block = BlockExpression(vec![let_elem, Statement::Expression(block)]);
                let new_block = Expression::new(ExpressionKind::Block(new_block), block_span);
                let for_loop = ExpressionKind::For(Box::new(ForExpression {
                    identifier: fresh_identifier,
                    start_range,
                    end_range,
                    block: new_block,
                }));

                ExpressionKind::Block(BlockExpression(vec![
                    let_array,
                    Statement::Expression(Expression::new(for_loop, for_loop_span)),
                ]))
            }
        }
    }
}

impl std::fmt::Display for TopLevelStatement {
    fn fmt(&self, f: &mut std::fmt::Formatter<'_>) -> std::fmt::Result {
        match self {
            TopLevelStatement::Function(fun) => fun.fmt(f),
            TopLevelStatement::Module(m) => write!(f, "mod {m}"),
            TopLevelStatement::Import(i) => i.fmt(f),
            TopLevelStatement::Struct(s) => s.fmt(f),
            TopLevelStatement::Impl(i) => i.fmt(f),
            TopLevelStatement::SubModule(s) => s.fmt(f),
            TopLevelStatement::Global(c) => c.fmt(f),
            TopLevelStatement::Error => write!(f, "error"),
        }
    }
}

impl std::fmt::Display for ParsedModule {
    fn fmt(&self, f: &mut std::fmt::Formatter<'_>) -> std::fmt::Result {
        for decl in &self.module_decls {
            writeln!(f, "mod {decl};")?;
        }

        for import in &self.imports {
            write!(f, "{import}")?;
        }

        for global_const in &self.globals {
            write!(f, "{global_const}")?;
        }

        for type_ in &self.types {
            write!(f, "{type_}")?;
        }

        for function in &self.functions {
            write!(f, "{function}")?;
        }

        for impl_ in &self.impls {
            write!(f, "{impl_}")?;
        }

        for submodule in &self.submodules {
            write!(f, "{submodule}")?;
        }

        Ok(())
    }
}

impl std::fmt::Display for SubModule {
    fn fmt(&self, f: &mut std::fmt::Formatter<'_>) -> std::fmt::Result {
        write!(f, "mod {} {{", self.name)?;

        for line in self.contents.to_string().lines() {
            write!(f, "\n    {line}")?;
        }

        write!(f, "\n}}")
    }
}<|MERGE_RESOLUTION|>--- conflicted
+++ resolved
@@ -340,11 +340,7 @@
                 let start_range = Expression::new(start_range, array_span);
 
                 let next_unique_id = UNIQUE_NAME_COUNTER.fetch_add(1, Ordering::Relaxed);
-<<<<<<< HEAD
-                let array_name = format!("$i{}", next_unique_id);
-=======
-                let fresh_name1 = format!("$i{next_unique_id}");
->>>>>>> c82f0dc1
+                let array_name = format!("$i{next_unique_id}");
                 let array_span = array.span;
                 let array_ident = Ident::new(array_name, array_span);
 
@@ -372,13 +368,8 @@
                 let end_range = Expression::new(end_range, array_span);
 
                 let next_unique_id = UNIQUE_NAME_COUNTER.fetch_add(1, Ordering::Relaxed);
-<<<<<<< HEAD
-                let index_name = format!("$i{}", next_unique_id);
+                let index_name = format!("$i{next_unique_id}");
                 let fresh_identifier = Ident::new(index_name.clone(), array_span);
-=======
-                let fresh_name = format!("$i{next_unique_id}");
-                let fresh_identifier = Ident::new(fresh_name.clone(), array_span);
->>>>>>> c82f0dc1
 
                 // array[i]
                 let segments = vec![Ident::new(index_name, array_span)];
