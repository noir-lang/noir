--- conflicted
+++ resolved
@@ -222,13 +222,10 @@
     pub functions: Vec<NoirFunction>,
     pub types: Vec<NoirStruct>,
     pub impls: Vec<NoirImpl>,
-<<<<<<< HEAD
     pub type_aliases: Vec<NoirTyAlias>,
-=======
     pub globals: Vec<LetStatement>,
 
     /// Module declarations like `mod foo;`
->>>>>>> e790c9f5
     pub module_decls: Vec<Ident>,
 
     /// Full submodules as in `mod foo { ... definitions ... }`
