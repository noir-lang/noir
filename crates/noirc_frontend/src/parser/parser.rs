--- conflicted
+++ resolved
@@ -445,17 +445,11 @@
         field_type(),
         int_type(),
         named_type(recursive_type_parser.clone()),
-<<<<<<< HEAD
         array_type(recursive_type_parser.clone(), expr_parser.clone()),
-        tuple_type(recursive_type_parser),
+        tuple_type(recursive_type_parser.clone()),
         bool_type(),
         string_type(expr_parser),
-=======
-        array_type(recursive_type_parser.clone(), expr_parser),
-        tuple_type(recursive_type_parser.clone()),
-        bool_type(),
         function_type(recursive_type_parser),
->>>>>>> 310537c8
     ))
 }
 
