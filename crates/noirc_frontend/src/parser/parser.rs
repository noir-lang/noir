use std::convert::TryInto;
use std::iter::repeat;

use super::{
    foldl_with_span, parameter_name_recovery, parameter_recovery, parenthesized, then_commit,
    then_commit_ignore, top_level_statement_recovery, ExprParser, NoirParser, ParsedModule,
    ParserError, Precedence, TopLevelStatement,
};
use crate::lexer::Lexer;
use crate::parser::{force, ignore_then_commit, statement_recovery};
use crate::token::{Attribute, Keyword, Token, TokenKind};
use crate::util::vecmap;
use crate::{
    ast::{ArraySize, Expression, ExpressionKind, Statement, UnresolvedType},
    FieldElementType,
};
use crate::{
    AssignStatement, BinaryOp, BinaryOpKind, BlockExpression, ConstrainStatement, ForExpression,
    FunctionDefinition, Ident, IfExpression, ImportStatement, InfixExpression, IsConst, LValue,
    Literal, NoirFunction, NoirImpl, NoirStruct, Path, PathKind, Pattern, Recoverable, UnaryOp,
};

use chumsky::prelude::*;
use noirc_errors::{CustomDiagnostic, DiagnosableError, Span, Spanned};

pub fn parse_program(source_program: &str) -> (ParsedModule, Vec<CustomDiagnostic>) {
    let lexer = Lexer::new(source_program);
    let (tokens, lexing_errors) = lexer.lex();
    let mut errors = vecmap(&lexing_errors, DiagnosableError::to_diagnostic);

    let (module, parsing_errors) = program().parse_recovery(tokens);
    errors.extend(parsing_errors.iter().map(DiagnosableError::to_diagnostic));

    (module.unwrap(), errors)
}

fn program() -> impl NoirParser<ParsedModule> {
    empty()
        .map(move |_| ParsedModule::default())
        .then(top_level_statement().repeated())
        .then_ignore(force(just(Token::EOF)))
        .foldl(|mut program, statement| {
            match statement {
                TopLevelStatement::Function(f) => program.push_function(f),
                TopLevelStatement::Module(m) => program.push_module_decl(m),
                TopLevelStatement::Import(i) => program.push_import(i),
                TopLevelStatement::Struct(s) => program.push_type(s),
                TopLevelStatement::Impl(i) => program.push_impl(i),
                TopLevelStatement::Error => (),
            }
            program
        })
}

fn top_level_statement() -> impl NoirParser<TopLevelStatement> {
    choice((
        function_definition(false).map(TopLevelStatement::Function),
        struct_definition(),
        implementation(),
        module_declaration().then_ignore(force(just(Token::Semicolon))),
        use_statement().then_ignore(force(just(Token::Semicolon))),
    ))
    .recover_via(top_level_statement_recovery())
}

fn function_definition(allow_self: bool) -> impl NoirParser<NoirFunction> {
    attribute()
        .or_not()
        .then_ignore(keyword(Keyword::Fn))
        .then(ident())
        .then(parenthesized(function_parameters(allow_self)))
        .then(function_return_type())
        .then(block(expression()))
        .map(|((((attribute, name), parameters), return_type), body)| {
            FunctionDefinition {
                span: name.0.span(),
                name,
                attribute, // XXX: Currently we only have one attribute defined. If more attributes are needed per function, we can make this a vector and make attribute definition more expressive
                parameters,
                body,
                return_type,
            }
            .into()
        })
}

fn struct_definition() -> impl NoirParser<TopLevelStatement> {
    use self::Keyword::Struct;
    use Token::*;

    let fields = struct_fields().delimited_by(just(LeftBrace), just(RightBrace)).recover_with(
        nested_delimiters(
            LeftBrace,
            RightBrace,
            [(LeftParen, RightParen), (LeftBracket, RightBracket)],
            |_| vec![],
        ),
    );

    keyword(Struct).ignore_then(ident()).then(fields).map_with_span(|(name, fields), span| {
        TopLevelStatement::Struct(NoirStruct { name, fields, span })
    })
}

fn function_return_type() -> impl NoirParser<UnresolvedType> {
    just(Token::Arrow)
        .ignore_then(parse_type())
        .or_not()
        .map(|r#type| r#type.unwrap_or(UnresolvedType::Unit))
}

fn attribute() -> impl NoirParser<Attribute> {
    tokenkind(TokenKind::Attribute).map(|token| match token {
        Token::Attribute(attribute) => attribute,
        _ => unreachable!(),
    })
}

fn struct_fields() -> impl NoirParser<Vec<(Ident, UnresolvedType)>> {
    let type_parser = parse_type_with_visibility(no_visibility(), parse_type_no_field_element());

    ident()
        .then_ignore(just(Token::Colon))
        .then(type_parser)
        .separated_by(just(Token::Comma))
        .allow_trailing()
}

fn function_parameters(allow_self: bool) -> impl NoirParser<Vec<(Pattern, UnresolvedType)>> {
    let typ = parse_type().recover_via(parameter_recovery());
    let full_parameter =
        pattern().recover_via(parameter_name_recovery()).then_ignore(just(Token::Colon)).then(typ);

    let self_parameter = if allow_self { self_parameter().boxed() } else { nothing().boxed() };

    let parameter = full_parameter.or(self_parameter);

    parameter.separated_by(just(Token::Comma)).allow_trailing().labelled("parameter")
}

/// This parser always parses no input and fails
fn nothing<T>() -> impl NoirParser<T> {
    one_of([]).map(|_| unreachable!())
}

fn self_parameter() -> impl NoirParser<(Pattern, UnresolvedType)> {
    filter_map(move |span, found: Token| match found {
        Token::Ident(ref word) if word == "self" => {
            let ident = Ident::new(found, span);
            let path = Path::from_single("Self".to_owned(), span);
            Ok((
                Pattern::Identifier(ident),
                UnresolvedType::Struct(FieldElementType::Private, path),
            ))
        }
        _ => Err(ParserError::expected_label("parameter".to_owned(), found, span)),
    })
}

fn implementation() -> impl NoirParser<TopLevelStatement> {
    keyword(Keyword::Impl)
        .ignore_then(path())
        .then_ignore(just(Token::LeftBrace))
        .then(function_definition(true).repeated())
        .then_ignore(just(Token::RightBrace))
        .map(|(type_path, methods)| TopLevelStatement::Impl(NoirImpl { type_path, methods }))
}

fn block_expr<'a, P>(expr_parser: P) -> impl NoirParser<Expression> + 'a
where
    P: ExprParser + 'a,
{
    block(expr_parser).map(ExpressionKind::Block).map_with_span(Expression::new)
}

fn block<'a, P>(expr_parser: P) -> impl NoirParser<BlockExpression> + 'a
where
    P: ExprParser + 'a,
{
    use Token::*;
    statement(expr_parser)
        .recover_via(statement_recovery())
        .then(just(Semicolon).or_not().map_with_span(|s, span| (s, span)))
        .repeated()
        .validate(check_statements_require_semicolon)
        .delimited_by(just(LeftBrace), just(RightBrace))
        .recover_with(nested_delimiters(
            LeftBrace,
            RightBrace,
            [(LeftParen, RightParen), (LeftBracket, RightBracket)],
            |_| vec![Statement::Error],
        ))
        .map(BlockExpression)
}

fn check_statements_require_semicolon(
    statements: Vec<(Statement, (Option<Token>, Span))>,
    _span: Span,
    emit: &mut dyn FnMut(ParserError),
) -> Vec<Statement> {
    let last = statements.len().saturating_sub(1);
    let iter = statements.into_iter().enumerate();
    vecmap(iter, |(i, (statement, (semicolon, span)))| {
        statement.add_semicolon(semicolon, span, i == last, emit)
    })
}

fn optional_type_annotation() -> impl NoirParser<UnresolvedType> {
    ignore_then_commit(just(Token::Colon), parse_type())
        .or_not()
        .map(|r#type| r#type.unwrap_or(UnresolvedType::Unspecified))
}

fn module_declaration() -> impl NoirParser<TopLevelStatement> {
    keyword(Keyword::Mod).ignore_then(ident()).map(TopLevelStatement::Module)
}

fn use_statement() -> impl NoirParser<TopLevelStatement> {
    let rename = ignore_then_commit(keyword(Keyword::As), ident()).or_not();

    keyword(Keyword::Use)
        .ignore_then(path())
        .then(rename)
        .map(|(path, alias)| TopLevelStatement::Import(ImportStatement { path, alias }))
}

fn keyword(keyword: Keyword) -> impl NoirParser<Token> {
    just(Token::Keyword(keyword))
}

fn tokenkind(tokenkind: TokenKind) -> impl NoirParser<Token> {
    filter_map(move |span, found: Token| {
        if found.kind() == tokenkind {
            Ok(found)
        } else {
            Err(ParserError::expected_label(tokenkind.to_string(), found, span))
        }
    })
}

fn path() -> impl NoirParser<Path> {
    let idents = || ident().separated_by(just(Token::DoubleColon)).at_least(1);
    let make_path = |kind| move |segments| Path { segments, kind };

    let prefix = |key| keyword(key).ignore_then(just(Token::DoubleColon));
    let path_kind = |key, kind| prefix(key).ignore_then(idents()).map(make_path(kind));

    choice((
        path_kind(Keyword::Crate, PathKind::Crate),
        path_kind(Keyword::Dep, PathKind::Dep),
        idents().map(make_path(PathKind::Plain)),
    ))
}

fn ident() -> impl NoirParser<Ident> {
    tokenkind(TokenKind::Ident).map_with_span(Ident::new)
}

fn statement<'a, P>(expr_parser: P) -> impl NoirParser<Statement> + 'a
where
    P: ExprParser + 'a,
{
    choice((
        constrain(expr_parser.clone()),
        declaration(expr_parser.clone()),
        assignment(expr_parser.clone()),
        expr_parser.map(Statement::Expression),
    ))
}

fn constrain<'a, P>(expr_parser: P) -> impl NoirParser<Statement> + 'a
where
    P: ExprParser + 'a,
{
<<<<<<< HEAD
    ignore_then_commit(keyword(Keyword::Constrain).labelled("statement"), expr_parser).validate(
        |expr, span, emit| match expr.kind.into_infix() {
            Some(infix) if operator_disallowed_in_constrain(infix.operator.contents) => {
                emit(ParserError::invalid_constrain_operator(infix.operator));
                Statement::Error
            }
            None => {
                emit(ParserError::with_reason(
                    "Only an infix expression can follow the constrain keyword".to_string(),
                    span,
                ));
                Statement::Error
            }
            Some(infix) => Statement::Constrain(ConstrainStatement(infix, span)),
        },
    )
=======
    ignore_then_commit(keyword(Keyword::Constrain).labelled("statement"), expr_parser)
        .map(|expr| Statement::Constrain(ConstrainStatement(expr)))
>>>>>>> d5e08a64
}

fn declaration<'a, P>(expr_parser: P) -> impl NoirParser<Statement> + 'a
where
    P: ExprParser + 'a,
{
    let p = ignore_then_commit(keyword(Keyword::Let).labelled("statement"), pattern());
    let p = p.then(optional_type_annotation());
    let p = then_commit_ignore(p, just(Token::Assign));
    let p = then_commit(p, expr_parser);
    p.map(Statement::new_let)
}

fn pattern() -> impl NoirParser<Pattern> {
    recursive(|pattern| {
        let ident_pattern = ident().map(Pattern::Identifier);

        let mut_pattern = keyword(Keyword::Mut)
            .ignore_then(pattern.clone())
            .map_with_span(|inner, span| Pattern::Mutable(Box::new(inner), span));

        let shortfield = ident().map(|name| (name.clone(), Pattern::Identifier(name)));
        let longfield = ident().then_ignore(just(Token::Colon)).then(pattern.clone());

        let struct_pattern_fields = longfield
            .or(shortfield)
            .separated_by(just(Token::Comma))
            .delimited_by(just(Token::LeftBrace), just(Token::RightBrace));

        let struct_pattern = path()
            .then(struct_pattern_fields)
            .map_with_span(|(typename, fields), span| Pattern::Struct(typename, fields, span));

        let tuple_pattern = pattern
            .separated_by(just(Token::Comma))
            .delimited_by(just(Token::LeftParen), just(Token::RightParen))
            .map_with_span(Pattern::Tuple);

        choice((mut_pattern, tuple_pattern, struct_pattern, ident_pattern))
    })
    .labelled("pattern")
}

fn assignment<'a, P>(expr_parser: P) -> impl NoirParser<Statement> + 'a
where
    P: ExprParser + 'a,
{
    let failable =
        lvalue(expr_parser.clone()).then_ignore(just(Token::Assign)).labelled("statement");

    then_commit(failable, expr_parser).map(|(identifier, expression)| {
        Statement::Assign(AssignStatement { lvalue: identifier, expression })
    })
}

enum LValueRhs {
    MemberAccess(Ident),
    Index(Expression),
}

fn lvalue<'a, P>(expr_parser: P) -> impl NoirParser<LValue>
where
    P: ExprParser + 'a,
{
    let l_ident = ident().map(LValue::Ident);

    let l_member_rhs = just(Token::Dot).ignore_then(ident()).map(LValueRhs::MemberAccess);

    let l_index = expr_parser
        .delimited_by(just(Token::LeftBracket), just(Token::RightBracket))
        .map(LValueRhs::Index);

    l_ident.then(l_member_rhs.or(l_index).repeated()).foldl(|lvalue, rhs| match rhs {
        LValueRhs::MemberAccess(field_name) => {
            LValue::MemberAccess { object: Box::new(lvalue), field_name }
        }
        LValueRhs::Index(index) => LValue::Index { array: Box::new(lvalue), index },
    })
}

fn parse_type() -> impl NoirParser<UnresolvedType> {
    parse_type_with_visibility(optional_visibility(), parse_type_no_field_element())
}

fn parse_type_no_field_element() -> impl NoirParser<UnresolvedType> {
    recursive(|type_parser| parse_type_with_visibility(no_visibility(), type_parser))
}

fn parse_type_with_visibility<V, T>(
    visibility_parser: V,
    recursive_type_parser: T,
) -> impl NoirParser<UnresolvedType>
where
    V: NoirParser<FieldElementType>,
    T: NoirParser<UnresolvedType>,
{
    choice((
        field_type(visibility_parser.clone()),
        int_type(visibility_parser.clone()),
        struct_type(visibility_parser.clone()),
        array_type(visibility_parser, recursive_type_parser.clone()),
        tuple_type(recursive_type_parser),
    ))
}

// Parse nothing, just return a FieldElementType::Private
fn no_visibility() -> impl NoirParser<FieldElementType> {
    empty().map(|_| FieldElementType::Private)
}

// Returns a parser that parses any FieldElementType that satisfies
// the given predicate
fn visibility(field: FieldElementType) -> impl NoirParser<FieldElementType> {
    keyword(field.as_keyword()).map(move |_| field)
}

fn optional_visibility() -> impl NoirParser<FieldElementType> {
    choice((visibility(FieldElementType::Public), no_visibility()))
}

fn maybe_const() -> impl NoirParser<IsConst> {
    keyword(Keyword::Const).or_not().map(|opt| match opt {
        Some(_) => IsConst::Yes(None),
        None => IsConst::No(None),
    })
}

fn field_type<P>(visibility_parser: P) -> impl NoirParser<UnresolvedType>
where
    P: NoirParser<FieldElementType>,
{
    visibility_parser
        .then(maybe_const())
        .then_ignore(keyword(Keyword::Field))
        .map(|(vis, is_const)| UnresolvedType::FieldElement(is_const, vis))
}

fn int_type<P>(visibility_parser: P) -> impl NoirParser<UnresolvedType>
where
    P: NoirParser<FieldElementType>,
{
    visibility_parser
        .then(maybe_const())
        .then(filter_map(|span, token: Token| match token {
            Token::IntType(int_type) => Ok(int_type),
            unexpected => {
                Err(ParserError::expected_label("integer type".to_string(), unexpected, span))
            }
        }))
        .map(|((visibility, is_const), int_type)| {
            UnresolvedType::from_int_tok(is_const, visibility, &int_type)
        })
}

fn struct_type<P>(visibility_parser: P) -> impl NoirParser<UnresolvedType>
where
    P: NoirParser<FieldElementType>,
{
    visibility_parser
        .then(path())
        .map(|(visibility, path)| UnresolvedType::Struct(visibility, path))
}

fn array_type<V, T>(visibility_parser: V, type_parser: T) -> impl NoirParser<UnresolvedType>
where
    V: NoirParser<FieldElementType>,
    T: NoirParser<UnresolvedType>,
{
    visibility_parser
        .then_ignore(just(Token::LeftBracket))
        .then(fixed_array_size().or_not())
        .then_ignore(just(Token::RightBracket))
        .then(type_parser)
        .map(|((visibility, size), element_type)| {
            let size = size.unwrap_or(ArraySize::Variable);
            UnresolvedType::Array(visibility, size, Box::new(element_type))
        })
}

fn tuple_type<T>(type_parser: T) -> impl NoirParser<UnresolvedType>
where
    T: NoirParser<UnresolvedType>,
{
    let fields = type_parser.separated_by(just(Token::Comma)).allow_trailing();
    parenthesized(fields).map(UnresolvedType::Tuple)
}

fn expression() -> impl ExprParser {
    recursive(|expr| expression_with_precedence(Precedence::Lowest, expr)).labelled("expression")
}

// An expression is a single term followed by 0 or more (OP subexpr)*
// where OP is an operator at the given precedence level and subexpr
// is an expression at the current precedence level plus one.
fn expression_with_precedence<'a, P>(
    precedence: Precedence,
    expr_parser: P,
) -> impl NoirParser<Expression> + 'a
where
    P: ExprParser + 'a,
{
    if precedence == Precedence::Highest {
        term(expr_parser).boxed().labelled("term")
    } else {
        expression_with_precedence(precedence.higher(), expr_parser.clone())
            .then(
                then_commit(
                    operator_with_precedence(precedence),
                    expression_with_precedence(precedence.higher(), expr_parser),
                )
                .repeated(),
            )
            .foldl(create_infix_expression)
            .boxed()
            .labelled("expression")
    }
}

fn create_infix_expression(lhs: Expression, (operator, rhs): (BinaryOp, Expression)) -> Expression {
    let span = lhs.span.merge(rhs.span);
    let infix = Box::new(InfixExpression { lhs, operator, rhs });

    Expression { span, kind: ExpressionKind::Infix(infix) }
}

fn operator_with_precedence(precedence: Precedence) -> impl NoirParser<Spanned<BinaryOpKind>> {
    filter_map(move |span, token: Token| {
        if Precedence::token_precedence(&token) == Some(precedence) {
            let bin_op_kind: Option<BinaryOpKind> = (&token).into();
            Ok(Spanned::from(span, bin_op_kind.unwrap()))
        } else {
            Err(ParserError::expected_label("binary operator".to_string(), token, span))
        }
    })
}

fn term<'a, P>(expr_parser: P) -> impl NoirParser<Expression> + 'a
where
    P: ExprParser + 'a,
{
    recursive(move |term_parser| {
        choice((not(term_parser.clone()), negation(term_parser)))
            .map_with_span(Expression::new)
            // right-unary operators like a[0] or a.f bind more tightly than left-unary
            // operators like  - or !, so that !a[0] is parsed as !(a[0]). This is a bit
            // awkward for casts so -a as i32 actually binds as -(a as i32).
            .or(atom_or_right_unary(expr_parser))
    })
}

fn atom_or_right_unary<'a, P>(expr_parser: P) -> impl NoirParser<Expression> + 'a
where
    P: ExprParser + 'a,
{
    enum UnaryRhs {
        ArrayIndex(Expression),
        Cast(UnresolvedType),
        MemberAccess((Ident, Option<Vec<Expression>>)),
    }

    // `[expr]` in `arr[expr]`
    let array_rhs = expr_parser
        .clone()
        .delimited_by(just(Token::LeftBracket), just(Token::RightBracket))
        .map(UnaryRhs::ArrayIndex);

    // `as Type` in `atom as Type`
    let cast_rhs = keyword(Keyword::As)
        .ignore_then(parse_type_no_field_element())
        .map(UnaryRhs::Cast)
        .labelled("cast");

    // `.foo` or `.foo(args)` in `atom.foo` or `atom.foo(args)`
    let member_rhs = just(Token::Dot)
        .ignore_then(field_name())
        .then(parenthesized(expression_list(expr_parser.clone())).or_not())
        .map(UnaryRhs::MemberAccess)
        .labelled("field access");

    let rhs = choice((array_rhs, cast_rhs, member_rhs));

    foldl_with_span(atom(expr_parser), rhs, |lhs, rhs, span| match rhs {
        UnaryRhs::ArrayIndex(index) => Expression::index(lhs, index, span),
        UnaryRhs::Cast(r#type) => Expression::cast(lhs, r#type, span),
        UnaryRhs::MemberAccess(field) => Expression::member_access_or_method_call(lhs, field, span),
    })
}

fn if_expr<'a, P>(expr_parser: P) -> impl NoirParser<ExpressionKind> + 'a
where
    P: ExprParser + 'a,
{
    keyword(Keyword::If)
        .ignore_then(expr_parser.clone())
        .then(block_expr(expr_parser.clone()))
        .then(keyword(Keyword::Else).ignore_then(block_expr(expr_parser)).or_not())
        .map(|((condition, consequence), alternative)| {
            ExpressionKind::If(Box::new(IfExpression { condition, consequence, alternative }))
        })
}

fn for_expr<'a, P>(expr_parser: P) -> impl NoirParser<ExpressionKind> + 'a
where
    P: ExprParser + 'a,
{
    keyword(Keyword::For)
        .ignore_then(ident())
        .then_ignore(keyword(Keyword::In))
        .then(expr_parser.clone())
        .then_ignore(just(Token::DoubleDot))
        .then(expr_parser.clone())
        .then(block_expr(expr_parser))
        .map(|(((identifier, start_range), end_range), block)| {
            ExpressionKind::For(Box::new(ForExpression {
                identifier,
                start_range,
                end_range,
                block,
            }))
        })
}

fn array_expr<P>(expr_parser: P) -> impl NoirParser<ExpressionKind>
where
    P: ExprParser,
{
    standard_array(expr_parser.clone()).or(array_sugar(expr_parser))
}

/// [a, b, c, ...]
fn standard_array<P>(expr_parser: P) -> impl NoirParser<ExpressionKind>
where
    P: ExprParser,
{
    expression_list(expr_parser)
        .delimited_by(just(Token::LeftBracket), just(Token::RightBracket))
        .validate(|elems, span, emit| {
            if elems.is_empty() {
                emit(ParserError::with_reason(
                    "Arrays must have at least one element".to_owned(),
                    span,
                ))
            }
            ExpressionKind::array(elems)
        })
}

/// [a; N]
fn array_sugar<P>(expr_parser: P) -> impl NoirParser<ExpressionKind>
where
    P: ExprParser,
{
    expr_parser
        .then_ignore(just(Token::Semicolon))
        .then(literal())
        .delimited_by(just(Token::LeftBracket), just(Token::RightBracket))
        .validate(|(lhs, count), span, emit| {
            let count = validate_array_count(count, span, emit);

            // Desugar the array by replicating the lhs 'count' times. TODO: This is inefficient
            // for large arrays.
            let name = "$array_element";
            let pattern = Pattern::Identifier(name.into());
            let decl = Statement::new_let(((pattern, UnresolvedType::Unspecified), lhs));

            let variable = Expression::new(ExpressionKind::Ident(name.into()), span);
            let elems = repeat(variable).take(count).collect();
            let array = ExpressionKind::array(elems);
            let array = Statement::Expression(Expression::new(array, span));

            ExpressionKind::Block(BlockExpression(vec![decl, array]))
        })
}

fn validate_array_count(
    count: ExpressionKind,
    span: Span,
    emit: &mut dyn FnMut(ParserError),
) -> usize {
    match count {
        ExpressionKind::Literal(Literal::Integer(x)) => {
            x.try_into_u128().and_then(|x| x.try_into().ok()).unwrap_or_else(|| {
                emit(ParserError::with_reason(
                    "Array length must be able to fit within a usize".to_owned(),
                    span,
                ));
                1
            })
        }
        _ => {
            emit(ParserError::with_reason(
                "Array length must be an integer literal".to_owned(),
                span,
            ));
            1
        }
    }
}

fn expression_list<P>(expr_parser: P) -> impl NoirParser<Vec<Expression>>
where
    P: ExprParser,
{
    expr_parser.separated_by(just(Token::Comma)).allow_trailing()
}

fn not<P>(term_parser: P) -> impl NoirParser<ExpressionKind>
where
    P: ExprParser,
{
    just(Token::Bang).ignore_then(term_parser).map(|rhs| ExpressionKind::prefix(UnaryOp::Not, rhs))
}

fn negation<P>(term_parser: P) -> impl NoirParser<ExpressionKind>
where
    P: ExprParser,
{
    just(Token::Minus)
        .ignore_then(term_parser)
        .map(|rhs| ExpressionKind::prefix(UnaryOp::Minus, rhs))
}

fn atom<'a, P>(expr_parser: P) -> impl NoirParser<Expression> + 'a
where
    P: ExprParser + 'a,
{
    choice((
        function_call(expr_parser.clone()),
        if_expr(expr_parser.clone()),
        for_expr(expr_parser.clone()),
        array_expr(expr_parser.clone()),
        constructor(expr_parser.clone()),
        block(expr_parser.clone()).map(ExpressionKind::Block),
        variable(),
        literal(),
    ))
    .map_with_span(Expression::new)
    .or(parenthesized(expr_parser.clone()))
    .or(tuple(expr_parser))
    .labelled("atom")
}

fn tuple<P>(expr_parser: P) -> impl NoirParser<Expression>
where
    P: ExprParser,
{
    parenthesized(expression_list(expr_parser))
        .map_with_span(|elements, span| Expression::new(ExpressionKind::Tuple(elements), span))
}

fn field_name() -> impl NoirParser<Ident> {
    ident().or(tokenkind(TokenKind::Literal).validate(|token, span, emit| match token {
        Token::Int(_) => Ident::from(Spanned::from(span, token.to_string())),
        other => {
            let reason = format!("Unexpected '{}', expected a field name", other);
            emit(ParserError::with_reason(reason, span));
            Ident::error(span)
        }
    }))
}

fn function_call<P>(expr_parser: P) -> impl NoirParser<ExpressionKind>
where
    P: ExprParser,
{
    path().then(parenthesized(expression_list(expr_parser))).map(ExpressionKind::function_call)
}

fn constructor<P>(expr_parser: P) -> impl NoirParser<ExpressionKind>
where
    P: ExprParser,
{
    let args = constructor_field(expr_parser)
        .separated_by(just(Token::Comma))
        .at_least(1)
        .allow_trailing()
        .delimited_by(just(Token::LeftBrace), just(Token::RightBrace));

    path().then(args).map(ExpressionKind::constructor)
}

fn constructor_field<P>(expr_parser: P) -> impl NoirParser<(Ident, Expression)>
where
    P: ExprParser,
{
    let long_form = ident().then_ignore(just(Token::Colon)).then(expr_parser);
    let short_form = ident().map(|ident| (ident.clone(), ident.into()));
    long_form.or(short_form)
}

fn variable() -> impl NoirParser<ExpressionKind> {
    ident().map(|name| ExpressionKind::Ident(name.0.contents))
}

fn literal() -> impl NoirParser<ExpressionKind> {
    tokenkind(TokenKind::Literal).map(|token| match token {
        Token::Int(x) => ExpressionKind::integer(x),
        Token::Bool(b) => ExpressionKind::boolean(b),
        Token::Str(s) => ExpressionKind::string(s),
        unexpected => unreachable!("Non-literal {} parsed as a literal", unexpected),
    })
}

fn fixed_array_size() -> impl NoirParser<ArraySize> {
    filter_map(|span, token: Token| match token {
        Token::Int(integer) => {
            if !integer.fits_in_u128() {
                let message = "Array sizes must fit within a u128".to_string();
                Err(ParserError::with_reason(message, span))
            } else {
                Ok(ArraySize::Fixed(integer.to_u128()))
            }
        }
        _ => {
            let message = "The array size is defined as [k] for fixed size or [] for variable length. k must be a literal".to_string();
            Err(ParserError::with_reason(message, span))
        }
    })
}

#[cfg(test)]
mod test {
    use noirc_errors::{CustomDiagnostic, DiagnosableError};

    use super::*;
    use crate::{ArrayLiteral, Literal};

    fn parse_with<P, T>(parser: P, program: &str) -> Result<T, Vec<CustomDiagnostic>>
    where
        P: NoirParser<T>,
    {
        let lexer = Lexer::new(program);
        let (tokens, lexer_errors) = lexer.lex();
        if !lexer_errors.is_empty() {
            return Err(vecmap(&lexer_errors, DiagnosableError::to_diagnostic));
        }
        parser
            .then_ignore(just(Token::EOF))
            .parse(tokens)
            .map_err(|errors| vecmap(&errors, DiagnosableError::to_diagnostic))
    }

    fn parse_recover<P, T>(parser: P, program: &str) -> (Option<T>, Vec<CustomDiagnostic>)
    where
        P: NoirParser<T>,
    {
        let lexer = Lexer::new(program);
        let (tokens, lexer_errors) = lexer.lex();
        let (opt, errs) = parser.then_ignore(force(just(Token::EOF))).parse_recovery(tokens);

        let mut errors = vecmap(&lexer_errors, DiagnosableError::to_diagnostic);
        errors.extend(errs.iter().map(DiagnosableError::to_diagnostic));

        (opt, errors)
    }

    fn parse_all<P, T>(parser: P, programs: Vec<&str>) -> Vec<T>
    where
        P: NoirParser<T>,
    {
        vecmap(programs, move |program| {
            let message = format!("Failed to parse:\n{}", program);
            parse_with(&parser, program).expect(&message)
        })
    }

    fn parse_all_failing<P, T>(parser: P, programs: Vec<&str>) -> Vec<CustomDiagnostic>
    where
        P: NoirParser<T>,
        T: std::fmt::Display,
    {
        programs
            .into_iter()
            .flat_map(|program| match parse_with(&parser, program) {
                Ok(expr) => unreachable!(
                    "Expected this input to fail:\n{}\nYet it successfully parsed as:\n{}",
                    program, expr
                ),
                Err(error) => error,
            })
            .collect()
    }

    #[test]
    fn regression_skip_comment() {
        parse_all(
            function_definition(false),
            vec![
                "fn main(
                // This comment should be skipped
                x : Field,
                // And this one
                y : Field,
            ) {
            }",
                "fn main(x : Field, y : Field,) {
                foo::bar(
                    // Comment for x argument
                    x,
                    // Comment for y argument
                    y
                )
            }",
            ],
        );
    }

    #[test]
    fn parse_infix() {
        let valid = vec!["x + 6", "x - k", "x + (x + a)", " x * (x + a) + (x - 4)"];
        parse_all(expression(), valid);
        parse_all_failing(expression(), vec!["y ! x"]);
    }

    #[test]
    fn parse_function_call() {
        let valid = vec!["std::hash ()", " std::hash(x,y,a+b)", "crate::foo (x)", "hash (x,)"];
        parse_all(function_call(expression()), valid);
    }

    #[test]
    fn parse_cast() {
        parse_all(
            atom_or_right_unary(expression()),
            vec!["x as u8", "0 as Field", "(x + 3) as [8]Field"],
        );
        parse_all_failing(atom_or_right_unary(expression()), vec!["x as pub u8"]);
    }

    #[test]
    fn parse_array_index() {
        let valid = vec![
            "x[9]",
            "y[x+a]",
            " foo [foo+5]",
            "baz[bar]",
            "foo.bar[3] as Field .baz as i32 [7]",
        ];
        parse_all(atom_or_right_unary(expression()), valid);
    }

    fn expr_to_array(expr: ExpressionKind) -> ArrayLiteral {
        let lit = match expr {
            ExpressionKind::Literal(literal) => literal,
            _ => unreachable!("expected a literal"),
        };

        match lit {
            Literal::Array(arr) => arr,
            _ => unreachable!("expected an array"),
        }
    }

    /// This is the standard way to declare an array
    #[test]
    fn parse_array() {
        let valid = vec![
            "[0, 1, 2,3, 4]",
            "[0,1,2,3,4,]", // Trailing commas are valid syntax
        ];

        for expr in parse_all(array_expr(expression()), valid) {
            let arr_lit = expr_to_array(expr);
            assert_eq!(arr_lit.length, 5);
        }

        parse_all_failing(
            array_expr(expression()),
            vec!["0,1,2,3,4]", "[[0,1,2,3,4]", "[0,1,2,,]", "[0,1,2,3,4"],
        );
    }

    #[test]
    fn parse_array_sugar() {
        let valid = vec!["[0;7]", "[(1, 2); 4]"];
        parse_all(array_expr(expression()), valid);

        let invalid = vec!["[0;;4]", "[5; 3+2]", "[1; a]"];
        parse_all_failing(array_expr(expression()), invalid);
    }

    #[test]
    fn parse_block() {
        parse_with(block(expression()), "{ [0,1,2,3,4] }").unwrap();

        parse_all_failing(
            block(expression()),
            vec![
                "[0,1,2,3,4] }",
                "{ [0,1,2,3,4]",
                "{ [0,1,2,,] }", // Contents of the block must still be a valid expression
                "{ [0,1,2,3 }",
                "{ 0,1,2,3] }",
                "[[0,1,2,3,4]}",
            ],
        );
    }

    /// This is the standard way to declare a constrain statement
    #[test]
    fn parse_constrain() {
        parse_with(constrain(expression()), "constrain x == y").unwrap();

        // Currently we disallow constrain statements where the outer infix operator
        // produces a value. This would require an implicit `==` which
        // may not be intuitive to the user.
        //
        // If this is deemed useful, one would either apply a transformation
        // or interpret it with an `==` in the evaluator
        let disallowed_operators = vec![
            BinaryOpKind::And,
            BinaryOpKind::Subtract,
            BinaryOpKind::Divide,
            BinaryOpKind::Multiply,
            BinaryOpKind::Or,
            BinaryOpKind::Assign,
        ];

        for operator in disallowed_operators {
            let src = format!("constrain x {} y;", operator.as_string());
            parse_with(constrain(expression()), &src).unwrap_err();
        }

        // These are general cases which should always work.
        //
        // The first case is the most noteworthy. It contains two `==`
        // The first (inner) `==` is a predicate which returns 0/1
        // The outer layer is an infix `==` which is
        // associated with the Constrain statement
        parse_all(
            constrain(expression()),
            vec![
                "constrain ((x + y) == k) + z == y",
                "constrain (x + !y) == y",
                "constrain (x ^ y) == y",
                "constrain (x ^ y) == (y + m)",
                "constrain x + x ^ x == y | m",
            ],
        );
    }

    #[test]
    fn parse_let() {
        // Why is it valid to specify a let declaration as having type u8?
        //
        // Let statements are not type checked here, so the parser will accept as
        // long as it is a type. Other statements such as Public are type checked
        // Because for now, they can only have one type
        parse_all(declaration(expression()), vec!["let x = y", "let x : u8 = y"]);
    }

    #[test]
    fn parse_invalid_pub() {
        // pub cannot be used to declare a statement
        parse_all_failing(statement(expression()), vec!["pub x = y", "pub x : pub Field = y"]);
    }

    #[test]
    fn parse_for_loop() {
        parse_all(
            for_expr(expression()),
            vec!["for i in x+y..z {}", "for i in 0..100 { foo; bar }"],
        );

        parse_all_failing(
            for_expr(expression()),
            vec![
                "for 1 in x+y..z {}",  // Cannot have a literal as the loop identifier
                "for i in 0...100 {}", // Only '..' is supported, there are no inclusive ranges yet
                "for i in 0..=100 {}", // Only '..' is supported, there are no inclusive ranges yet
            ],
        );
    }

    #[test]
    fn parse_function() {
        parse_all(
            function_definition(false),
            vec![
                "fn func_name() {}",
                "fn f(foo: pub u8, y : pub Field) -> u8 { x + a }",
                "fn f(f: pub Field, y : Field, z : const Field) -> u8 { x + a }",
                "fn func_name(f: Field, y : pub Field, z : pub [5]u8,) {}",
                "fn func_name(x: []Field, y : [2]Field,y : pub [2]Field, z : pub [5]u8)  {}",
            ],
        );

        parse_all_failing(
            function_definition(false),
            vec!["fn x2( f: []Field,,) {}", "fn ( f: []Field) {}", "fn ( f: []Field) {}"],
        );
    }

    #[test]
    fn parse_parenthesized_expression() {
        parse_all(atom(expression()), vec!["(0)", "(x+a)", "({(({{({(nested)})}}))})"]);
        parse_all_failing(atom(expression()), vec!["(x+a", "((x+a)", "(,)"]);
    }

    #[test]
    fn parse_tuple() {
        parse_all(tuple(expression()), vec!["()", "(x,)", "(a,b+2)", "(a,(b,c,),d,)"]);
    }

    #[test]
    fn parse_if_expr() {
        parse_all(if_expr(expression()), vec!["if x + a {  } else {  }", "if x {}"]);

        parse_all_failing(
            if_expr(expression()),
            vec!["if (x / a) + 1 {} else", "if foo then 1 else 2", "if true { 1 }else 3"],
        );
    }

    fn expr_to_lit(expr: ExpressionKind) -> Literal {
        match expr {
            ExpressionKind::Literal(literal) => literal,
            _ => unreachable!("expected a literal"),
        }
    }

    #[test]
    fn parse_int() {
        let int = parse_with(literal(), "5").unwrap();
        let hex = parse_with(literal(), "0x05").unwrap();

        match (expr_to_lit(int), expr_to_lit(hex)) {
            (Literal::Integer(int), Literal::Integer(hex)) => assert_eq!(int, hex),
            _ => unreachable!(),
        }
    }

    #[test]
    fn parse_string() {
        let expr = parse_with(literal(), r#""hello""#).unwrap();
        match expr_to_lit(expr) {
            Literal::Str(s) => assert_eq!(s, "hello"),
            _ => unreachable!(),
        };
    }

    #[test]
    fn parse_bool() {
        let expr_true = parse_with(literal(), "true").unwrap();
        let expr_false = parse_with(literal(), "false").unwrap();

        match (expr_to_lit(expr_true), expr_to_lit(expr_false)) {
            (Literal::Bool(t), Literal::Bool(f)) => {
                assert!(t);
                assert!(!f);
            }
            _ => unreachable!(),
        };
    }

    #[test]
    fn parse_module_declaration() {
        parse_with(module_declaration(), "mod foo").unwrap();
        parse_with(module_declaration(), "mod 1").unwrap_err();
    }

    #[test]
    fn parse_path() {
        let cases = vec![
            ("std", vec!["std"]),
            ("std::hash", vec!["std", "hash"]),
            ("std::hash::collections", vec!["std", "hash", "collections"]),
            ("dep::foo::bar", vec!["foo", "bar"]),
            ("crate::std::hash", vec!["std", "hash"]),
        ];

        for (src, expected_segments) in cases {
            let path: Path = parse_with(path(), src).unwrap();
            for (segment, expected) in path.segments.into_iter().zip(expected_segments) {
                assert_eq!(segment.0.contents, expected);
            }
        }

        parse_all_failing(path(), vec!["std::", "::std", "std::hash::", "foo::1"]);
    }

    #[test]
    fn parse_path_kinds() {
        let cases = vec![
            ("std", PathKind::Plain),
            ("dep::hash::collections", PathKind::Dep),
            ("crate::std::hash", PathKind::Crate),
        ];

        for (src, expected_path_kind) in cases {
            let path = parse_with(path(), src).unwrap();
            assert_eq!(path.kind, expected_path_kind)
        }

        parse_all_failing(
            path(),
            vec!["dep", "crate", "crate::std::crate", "foo::bar::crate", "foo::dep"],
        );
    }

    #[test]
    fn parse_unary() {
        parse_all(term(expression()), vec!["!hello", "-hello", "--hello", "-!hello", "!-hello"]);
        parse_all_failing(term(expression()), vec!["+hello", "/hello"]);
    }

    #[test]
    fn parse_use() {
        parse_all(
            use_statement(),
            vec!["use std::hash", "use std", "use foo::bar as hello", "use bar as bar"],
        );

        parse_all_failing(
            use_statement(),
            vec!["use std as ;", "use foobar as as;", "use hello:: as foo;"],
        );
    }

    #[test]
    fn parse_structs() {
        let cases = vec![
            "struct Foo { }",
            "struct Bar { ident: Field, }",
            "struct Baz { ident: Field, other: Field }",
        ];
        parse_all(struct_definition(), cases);

        let failing = vec!["struct {  }", "struct Foo { bar: pub Field }"];
        parse_all_failing(struct_definition(), failing);
    }

    #[test]
    fn parse_member_access() {
        let cases = vec!["a.b", "a + b.c", "foo.bar as i32"];
        parse_all(expression(), cases);
    }

    #[test]
    fn parse_constructor() {
        let cases = vec![
            "Bar { ident: 32 }",
            "Baz { other: 2 + 42, ident: foo() + 1 }",
            "Baz { other, ident: foo() + 1, foo }",
        ];
        parse_all(expression(), cases);

        // TODO: Constructor expressions with no fields are currently
        // disallowed, they conflict with block syntax in some cases. Namely:
        // if a + b {}
        // for i in 0..a { }
        // https://github.com/noir-lang/noir/issues/152
        parse_with(expression(), "Foo {}").unwrap_err();
    }

    // Semicolons are:
    // - Required after non-expression statements
    // - Optional after for, if, block expressions
    // - Optional after an expression as the last statement of a block
    // - Required after an expression as the non-final statement of a block
    #[test]
    fn parse_semicolons() {
        let cases = vec![
            "{ if true {} if false {} foo }",
            "{ if true {}; if false {} foo }",
            "{ for x in 0..1 {} if false {} foo; }",
            "{ let x = 2; }",
            "{ expr1; expr2 }",
            "{ expr1; expr2; }",
        ];
        parse_all(block(expression()), cases);

        let failing = vec![
            // We disallow multiple semicolons after a statement unlike rust where it is a warning
            "{ test;; foo }",
            "{ for x in 0..1 {} foo if false {} }",
            "{ let x = 2 }",
            "{ expr1 expr2 }",
        ];
        parse_all_failing(block(expression()), failing);
    }

    #[test]
    fn statement_recovery() {
        let cases = vec![
            ("let a = 4 + 3", 0, "let a: unspecified = (4 + 3)"),
            ("let a: = 4 + 3", 1, "let a: error = (4 + 3)"),
            ("let = 4 + 3", 1, "let $error: unspecified = (4 + 3)"),
            ("let = ", 2, "let $error: unspecified = Error"),
            ("let", 3, "let $error: unspecified = Error"),
            ("foo = one two three", 1, "foo = one"),
            ("constrain", 1, "constrain Error"),
            ("constrain x ==", 1, "constrain (x == Error)"),
        ];

        let show_errors = |v| vecmap(v, ToString::to_string).join("\n");

        for (src, expected_errors, expected_result) in cases {
            let (opt, errors) = parse_recover(statement(expression()), src);
            let actual = opt.map(|ast| ast.to_string());
            let actual = if let Some(s) = &actual { s } else { "(none)" };

            assert_eq!((errors.len(), actual), (expected_errors, expected_result),
                "\nExpected {} error(s) and got {}:\n\n{}\n\nFrom input:   {}\nExpected AST: {}\nActual AST:   {}\n",
                expected_errors, errors.len(), show_errors(&errors), src, expected_result, actual
            );
        }
    }
}<|MERGE_RESOLUTION|>--- conflicted
+++ resolved
@@ -272,27 +272,8 @@
 where
     P: ExprParser + 'a,
 {
-<<<<<<< HEAD
-    ignore_then_commit(keyword(Keyword::Constrain).labelled("statement"), expr_parser).validate(
-        |expr, span, emit| match expr.kind.into_infix() {
-            Some(infix) if operator_disallowed_in_constrain(infix.operator.contents) => {
-                emit(ParserError::invalid_constrain_operator(infix.operator));
-                Statement::Error
-            }
-            None => {
-                emit(ParserError::with_reason(
-                    "Only an infix expression can follow the constrain keyword".to_string(),
-                    span,
-                ));
-                Statement::Error
-            }
-            Some(infix) => Statement::Constrain(ConstrainStatement(infix, span)),
-        },
-    )
-=======
     ignore_then_commit(keyword(Keyword::Constrain).labelled("statement"), expr_parser)
         .map(|expr| Statement::Constrain(ConstrainStatement(expr)))
->>>>>>> d5e08a64
 }
 
 fn declaration<'a, P>(expr_parser: P) -> impl NoirParser<Statement> + 'a
