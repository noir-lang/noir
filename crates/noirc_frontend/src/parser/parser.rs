--- conflicted
+++ resolved
@@ -16,12 +16,8 @@
 };
 use crate::{
     AssignStatement, BinaryOp, BinaryOpKind, BlockExpression, ConstrainStatement, ForExpression,
-<<<<<<< HEAD
     FunctionDefinition, Ident, IfExpression, ImportStatement, InfixExpression, IsConst, LValue,
-=======
-    FunctionDefinition, Ident, IfExpression, ImportStatement, InfixExpression, LValue, Literal,
->>>>>>> 0d4c8692
-    NoirFunction, NoirImpl, NoirStruct, Path, PathKind, Pattern, Recoverable, UnaryOp,
+    Literal, NoirFunction, NoirImpl, NoirStruct, Path, PathKind, Pattern, Recoverable, UnaryOp,
 };
 
 use chumsky::prelude::*;
