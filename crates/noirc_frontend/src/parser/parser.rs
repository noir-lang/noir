--- conflicted
+++ resolved
@@ -461,11 +461,7 @@
         .then(type_parser)
         .map(|((visibility, size), element_type)| {
             let size = size.unwrap_or(ArraySize::Variable);
-<<<<<<< HEAD
-            Ok(UnresolvedType::Array(visibility, size, Box::new(element_type)))
-=======
             UnresolvedType::Array(visibility, size, Box::new(element_type))
->>>>>>> 4e932c17
         })
 }
 
@@ -680,22 +676,6 @@
         .map_with_span(|elements, span| Expression::new(ExpressionKind::Tuple(elements), span))
 }
 
-<<<<<<< HEAD
-// Parses a value followed by 0 or more member accesses or method calls
-fn member_access<P>(expr_parser: P) -> impl NoirParser<Expression>
-where
-    P: ExprParser,
-{
-    let rhs = just(Token::Dot)
-        .ignore_then(field_name())
-        .then(parenthesized(expression_list(expr_parser.clone())).or_not())
-        .labelled("field access");
-
-    foldl_with_span(value(expr_parser), rhs, Expression::member_access_or_method_call)
-}
-
-=======
->>>>>>> 4e932c17
 fn field_name() -> impl NoirParser<Ident> {
     ident().or(tokenkind(TokenKind::Literal).validate(|token, span, emit| match token {
         Token::Int(_) => Ident::from(Spanned::from(span, token.to_string())),
@@ -705,19 +685,6 @@
             Ident::error(span)
         }
     }))
-<<<<<<< HEAD
-}
-
-// Parses a member_access followed by 0 or more cast expressions
-fn value_or_cast<P>(expr_parser: P) -> impl NoirParser<Expression>
-where
-    P: ExprParser,
-{
-    let cast_rhs = keyword(Keyword::As).ignore_then(parse_type_no_field_element()).labelled("cast");
-
-    foldl_with_span(member_access(expr_parser), cast_rhs, Expression::cast)
-=======
->>>>>>> 4e932c17
 }
 
 fn function_call<P>(expr_parser: P) -> impl NoirParser<ExpressionKind>
@@ -1045,12 +1012,7 @@
 
     #[test]
     fn parse_parenthesized_expression() {
-<<<<<<< HEAD
-        parse_all(value(expression()), vec!["(0)", "(x+a)", "({(({{({(nested)})}}))})"]);
-=======
         parse_all(atom(expression()), vec!["(0)", "(x+a)", "({(({{({(nested)})}}))})"]);
->>>>>>> 4e932c17
-
         parse_all_failing(atom(expression()), vec!["(x+a", "((x+a)", "(,)"]);
     }
 
