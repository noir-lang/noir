use super::{
    foldl_with_span, parameter_name_recovery, parameter_recovery, parenthesized, then_commit,
    then_commit_ignore, top_level_statement_recovery, ExprParser, ForRange, NoirParser,
    ParsedModule, ParserError, Precedence, SubModule, TopLevelStatement,
};
use crate::ast::{Expression, ExpressionKind, LetStatement, Statement, UnresolvedType};
use crate::lexer::Lexer;
use crate::parser::{force, ignore_then_commit, statement_recovery};
use crate::token::{Attribute, Keyword, Token, TokenKind};
use crate::{
    BinaryOp, BinaryOpKind, BlockExpression, Comptime, ConstrainStatement, FunctionDefinition,
<<<<<<< HEAD
    Ident, IfExpression, ImportStatement, InfixExpression, LValue, NoirFunction, NoirImpl,
    NoirStruct, Path, PathKind, Pattern, Recoverable, UnaryOp, UnresolvedTypeExpression,
=======
    Ident, IfExpression, ImportStatement, InfixExpression, LValue, Lambda, NoirFunction, NoirImpl,
    NoirStruct, Path, PathKind, Pattern, Recoverable, UnaryOp,
>>>>>>> f66e6968
};

use chumsky::prelude::*;
use iter_extended::vecmap;
use noirc_abi::AbiVisibility;
use noirc_errors::{CustomDiagnostic, DiagnosableError, Span, Spanned};

pub fn parse_program(source_program: &str) -> (ParsedModule, Vec<CustomDiagnostic>) {
    let lexer = Lexer::new(source_program);
    let (tokens, lexing_errors) = lexer.lex();
    let mut errors = vecmap(&lexing_errors, DiagnosableError::to_diagnostic);

    let (module, parsing_errors) = program().parse_recovery_verbose(tokens);
    errors.extend(parsing_errors.iter().map(DiagnosableError::to_diagnostic));

    (module.unwrap(), errors)
}

fn program() -> impl NoirParser<ParsedModule> {
    module().then_ignore(force(just(Token::EOF)))
}

fn module() -> impl NoirParser<ParsedModule> {
    recursive(|module_parser| {
        empty()
            .map(|_| ParsedModule::default())
            .then(top_level_statement(module_parser).repeated())
            .foldl(|mut program, statement| {
                match statement {
                    TopLevelStatement::Function(f) => program.push_function(f),
                    TopLevelStatement::Module(m) => program.push_module_decl(m),
                    TopLevelStatement::Import(i) => program.push_import(i),
                    TopLevelStatement::Struct(s) => program.push_type(s),
                    TopLevelStatement::Impl(i) => program.push_impl(i),
                    TopLevelStatement::SubModule(s) => program.push_submodule(s),
                    TopLevelStatement::Global(c) => program.push_global(c),
                    TopLevelStatement::Error => (),
                }
                program
            })
    })
}

fn top_level_statement(
    module_parser: impl NoirParser<ParsedModule>,
) -> impl NoirParser<TopLevelStatement> {
    choice((
        function_definition(false).map(TopLevelStatement::Function),
        struct_definition(),
        implementation(),
        submodule(module_parser),
        module_declaration().then_ignore(force(just(Token::Semicolon))),
        use_statement().then_ignore(force(just(Token::Semicolon))),
        global_declaration().then_ignore(force(just(Token::Semicolon))),
    ))
    .recover_via(top_level_statement_recovery())
}

fn global_declaration() -> impl NoirParser<TopLevelStatement> {
    let p = ignore_then_commit(
        keyword(Keyword::Global).labelled("global"),
        ident().map(Pattern::Identifier),
    );
    let p = then_commit(p, global_type_annotation());
    let p = then_commit_ignore(p, just(Token::Assign));
    let p = then_commit(p, literal().map_with_span(Expression::new)); // XXX: this should be a literal
    p.map(LetStatement::new_let).map(TopLevelStatement::Global)
}

fn submodule(module_parser: impl NoirParser<ParsedModule>) -> impl NoirParser<TopLevelStatement> {
    keyword(Keyword::Mod)
        .ignore_then(ident())
        .then_ignore(just(Token::LeftBrace))
        .then(module_parser)
        .then_ignore(just(Token::RightBrace))
        .map(|(name, contents)| TopLevelStatement::SubModule(SubModule { name, contents }))
}

fn function_definition(allow_self: bool) -> impl NoirParser<NoirFunction> {
    attribute()
        .or_not()
        .then_ignore(keyword(Keyword::Fn))
        .then(ident())
        .then(generics())
<<<<<<< HEAD
        .then(parenthesized(function_parameters(allow_self)))
=======
        .then(parenthesized(function_parameters(allow_self, expression())))
>>>>>>> f66e6968
        .then(function_return_type())
        .then(block(expression()))
        .map(
            |(
                ((((attribute, name), generics), parameters), (return_visibility, return_type)),
                body,
            )| {
                FunctionDefinition {
                    span: name.0.span(),
                    name,
                    attribute, // XXX: Currently we only have one attribute defined. If more attributes are needed per function, we can make this a vector and make attribute definition more expressive
                    generics,
                    parameters,
                    body,
                    return_type,
                    return_visibility,
                }
                .into()
            },
        )
}

fn generics() -> impl NoirParser<Vec<Ident>> {
    ident()
        .separated_by(just(Token::Comma))
        .allow_trailing()
        .at_least(1)
        .delimited_by(just(Token::Less), just(Token::Greater))
        .or_not()
        .map(|opt| opt.unwrap_or_default())
}

fn struct_definition() -> impl NoirParser<TopLevelStatement> {
    use self::Keyword::Struct;
    use Token::*;

    let fields = struct_fields().delimited_by(just(LeftBrace), just(RightBrace)).recover_with(
        nested_delimiters(
            LeftBrace,
            RightBrace,
            [(LeftParen, RightParen), (LeftBracket, RightBracket)],
            |_| vec![],
        ),
    );

    keyword(Struct).ignore_then(ident()).then(generics()).then(fields).map_with_span(
        |((name, generics), fields), span| {
            TopLevelStatement::Struct(NoirStruct { name, generics, fields, span })
        },
    )
}

<<<<<<< HEAD
fn function_return_type<'a>() -> impl NoirParser<(AbiVisibility, UnresolvedType)> + 'a {
    just(Token::Arrow)
        .ignore_then(optional_visibility())
        .then(parse_type())
=======
fn lambda_return_type<'a>(
    expr_parser: impl NoirParser<Expression> + 'a,
) -> impl NoirParser<UnresolvedType> + 'a {
    just(Token::Arrow)
        .ignore_then(parse_type(expr_parser))
        .or_not()
        .map(|ret| ret.unwrap_or(UnresolvedType::Unspecified))
}

fn function_return_type<'a>() -> impl NoirParser<(AbiVisibility, UnresolvedType)> + 'a {
    just(Token::Arrow)
        .ignore_then(optional_visibility())
        .then(parse_type(expression()))
>>>>>>> f66e6968
        .or_not()
        .map(|ret| ret.unwrap_or((AbiVisibility::Private, UnresolvedType::Unit)))
}

fn attribute() -> impl NoirParser<Attribute> {
    tokenkind(TokenKind::Attribute).map(|token| match token {
        Token::Attribute(attribute) => attribute,
        _ => unreachable!(),
    })
}

fn struct_fields<'a>() -> impl NoirParser<Vec<(Ident, UnresolvedType)>> + 'a {
    ident()
        .then_ignore(just(Token::Colon))
        .then(parse_type())
        .separated_by(just(Token::Comma))
        .allow_trailing()
}

fn lambda_parameters<'a>(
    expr_parser: impl NoirParser<Expression> + 'a,
) -> impl NoirParser<Vec<(Pattern, UnresolvedType)>> + 'a {
    let typ = parse_type(expr_parser).recover_via(parameter_recovery());
    let typ = just(Token::Colon).ignore_then(typ);

    let parameter = pattern()
        .recover_via(parameter_name_recovery())
        .then(typ.or_not().map(|typ| typ.unwrap_or(UnresolvedType::Unspecified)));

    parameter.separated_by(just(Token::Comma)).allow_trailing().labelled("parameter")
}

fn function_parameters<'a>(
    allow_self: bool,
) -> impl NoirParser<Vec<(Pattern, UnresolvedType, AbiVisibility)>> + 'a {
    let typ = parse_type().recover_via(parameter_recovery());

    let full_parameter = pattern()
        .recover_via(parameter_name_recovery())
        .then_ignore(just(Token::Colon))
        .then(optional_visibility())
        .then(typ)
        .map(|((name, visibility), typ)| (name, typ, visibility));

    let self_parameter = if allow_self { self_parameter().boxed() } else { nothing().boxed() };

    let parameter = full_parameter.or(self_parameter);

    parameter.separated_by(just(Token::Comma)).allow_trailing().labelled("parameter")
}

/// This parser always parses no input and fails
fn nothing<T>() -> impl NoirParser<T> {
    one_of([]).map(|_| unreachable!())
}

fn self_parameter() -> impl NoirParser<(Pattern, UnresolvedType, AbiVisibility)> {
    filter_map(move |span, found: Token| match found {
        Token::Ident(ref word) if word == "self" => {
            let ident = Ident::from_token(found, span);
            let path = Path::from_single("Self".to_owned(), span);
            let self_type = UnresolvedType::Named(path, vec![]);
            Ok((Pattern::Identifier(ident), self_type, AbiVisibility::Private))
        }
        _ => Err(ParserError::expected_label("parameter".to_owned(), found, span)),
    })
}

fn implementation() -> impl NoirParser<TopLevelStatement> {
    keyword(Keyword::Impl)
        .ignore_then(path())
        .then_ignore(just(Token::LeftBrace))
        .then(function_definition(true).repeated())
        .then_ignore(just(Token::RightBrace))
        .map(|(type_path, methods)| TopLevelStatement::Impl(NoirImpl { type_path, methods }))
}

fn block_expr<'a, P>(expr_parser: P) -> impl NoirParser<Expression> + 'a
where
    P: ExprParser + 'a,
{
    block(expr_parser).map(ExpressionKind::Block).map_with_span(Expression::new)
}

fn block<'a, P>(expr_parser: P) -> impl NoirParser<BlockExpression> + 'a
where
    P: ExprParser + 'a,
{
    use Token::*;
    statement(expr_parser)
        .recover_via(statement_recovery())
        .then(just(Semicolon).or_not().map_with_span(|s, span| (s, span)))
        .repeated()
        .validate(check_statements_require_semicolon)
        .delimited_by(just(LeftBrace), just(RightBrace))
        .recover_with(nested_delimiters(
            LeftBrace,
            RightBrace,
            [(LeftParen, RightParen), (LeftBracket, RightBracket)],
            |_| vec![Statement::Error],
        ))
        .map(BlockExpression)
}

fn check_statements_require_semicolon(
    statements: Vec<(Statement, (Option<Token>, Span))>,
    _span: Span,
    emit: &mut dyn FnMut(ParserError),
) -> Vec<Statement> {
    let last = statements.len().saturating_sub(1);
    let iter = statements.into_iter().enumerate();
    vecmap(iter, |(i, (statement, (semicolon, span)))| {
        statement.add_semicolon(semicolon, span, i == last, emit)
    })
}

/// Parse an optional ': type' and implicitly add a 'comptime' to the type
fn global_type_annotation() -> impl NoirParser<UnresolvedType> {
    ignore_then_commit(just(Token::Colon), parse_type())
        .map(|r#type| match r#type {
            UnresolvedType::FieldElement(_) => UnresolvedType::FieldElement(Comptime::Yes(None)),
            UnresolvedType::Bool(_) => UnresolvedType::Bool(Comptime::Yes(None)),
            UnresolvedType::Integer(_, sign, size) => {
                UnresolvedType::Integer(Comptime::Yes(None), sign, size)
            }
            other => other,
        })
        .or_not()
        .map(|opt| opt.unwrap_or(UnresolvedType::Unspecified))
}

fn optional_type_annotation<'a>() -> impl NoirParser<UnresolvedType> + 'a {
    ignore_then_commit(just(Token::Colon), parse_type())
        .or_not()
        .map(|r#type| r#type.unwrap_or(UnresolvedType::Unspecified))
}

fn module_declaration() -> impl NoirParser<TopLevelStatement> {
    keyword(Keyword::Mod).ignore_then(ident()).map(TopLevelStatement::Module)
}

fn use_statement() -> impl NoirParser<TopLevelStatement> {
    let rename = ignore_then_commit(keyword(Keyword::As), ident()).or_not();

    keyword(Keyword::Use)
        .ignore_then(path())
        .then(rename)
        .map(|(path, alias)| TopLevelStatement::Import(ImportStatement { path, alias }))
}

fn keyword(keyword: Keyword) -> impl NoirParser<Token> {
    just(Token::Keyword(keyword))
}

fn tokenkind(tokenkind: TokenKind) -> impl NoirParser<Token> {
    filter_map(move |span, found: Token| {
        if found.kind() == tokenkind {
            Ok(found)
        } else {
            Err(ParserError::expected_label(tokenkind.to_string(), found, span))
        }
    })
}

fn path() -> impl NoirParser<Path> {
    let idents = || ident().separated_by(just(Token::DoubleColon)).at_least(1);
    let make_path = |kind| move |segments| Path { segments, kind };

    let prefix = |key| keyword(key).ignore_then(just(Token::DoubleColon));
    let path_kind = |key, kind| prefix(key).ignore_then(idents()).map(make_path(kind));

    choice((
        path_kind(Keyword::Crate, PathKind::Crate),
        path_kind(Keyword::Dep, PathKind::Dep),
        idents().map(make_path(PathKind::Plain)),
    ))
}

fn ident() -> impl NoirParser<Ident> {
    tokenkind(TokenKind::Ident).map_with_span(Ident::from_token)
}

fn statement<'a, P>(expr_parser: P) -> impl NoirParser<Statement> + 'a
where
    P: ExprParser + 'a,
{
    choice((
        constrain(expr_parser.clone()),
        declaration(expr_parser.clone()),
        assignment(expr_parser.clone()),
        expr_parser.map(Statement::Expression),
    ))
}

fn constrain<'a, P>(expr_parser: P) -> impl NoirParser<Statement> + 'a
where
    P: ExprParser + 'a,
{
    ignore_then_commit(keyword(Keyword::Constrain).labelled("statement"), expr_parser)
        .map(|expr| Statement::Constrain(ConstrainStatement(expr)))
}

fn declaration<'a, P>(expr_parser: P) -> impl NoirParser<Statement> + 'a
where
    P: ExprParser + 'a,
{
    let p = ignore_then_commit(keyword(Keyword::Let).labelled("statement"), pattern());
    let p = p.then(optional_type_annotation());
    let p = then_commit_ignore(p, just(Token::Assign));
    let p = then_commit(p, expr_parser);
    p.map(Statement::new_let)
}

fn pattern() -> impl NoirParser<Pattern> {
    recursive(|pattern| {
        let ident_pattern = ident().map(Pattern::Identifier);

        let mut_pattern = keyword(Keyword::Mut)
            .ignore_then(pattern.clone())
            .map_with_span(|inner, span| Pattern::Mutable(Box::new(inner), span));

        let shortfield = ident().map(|name| (name.clone(), Pattern::Identifier(name)));
        let longfield = ident().then_ignore(just(Token::Colon)).then(pattern.clone());

        let struct_pattern_fields = longfield
            .or(shortfield)
            .separated_by(just(Token::Comma))
            .delimited_by(just(Token::LeftBrace), just(Token::RightBrace));

        let struct_pattern = path()
            .then(struct_pattern_fields)
            .map_with_span(|(typename, fields), span| Pattern::Struct(typename, fields, span));

        let tuple_pattern = pattern
            .separated_by(just(Token::Comma))
            .delimited_by(just(Token::LeftParen), just(Token::RightParen))
            .map_with_span(Pattern::Tuple);

        choice((mut_pattern, tuple_pattern, struct_pattern, ident_pattern))
    })
    .labelled("pattern")
}

fn assignment<'a, P>(expr_parser: P) -> impl NoirParser<Statement> + 'a
where
    P: ExprParser + 'a,
{
    let failable = lvalue(expr_parser.clone()).then(assign_operator()).labelled("statement");

    then_commit(failable, expr_parser).map_with_span(
        |((identifier, operator), expression), span| {
            Statement::assign(identifier, operator, expression, span)
        },
    )
}

fn assign_operator() -> impl NoirParser<Token> {
    let shorthand_operators = Token::assign_shorthand_operators();
    let shorthand_syntax = one_of(shorthand_operators).then_ignore(just(Token::Assign));
    just(Token::Assign).or(shorthand_syntax)
}

enum LValueRhs {
    MemberAccess(Ident),
    Index(Expression),
}

fn lvalue<'a, P>(expr_parser: P) -> impl NoirParser<LValue>
where
    P: ExprParser + 'a,
{
    let l_ident = ident().map(LValue::Ident);

    let l_member_rhs = just(Token::Dot).ignore_then(ident()).map(LValueRhs::MemberAccess);

    let l_index = expr_parser
        .delimited_by(just(Token::LeftBracket), just(Token::RightBracket))
        .map(LValueRhs::Index);

    l_ident.then(l_member_rhs.or(l_index).repeated()).foldl(|lvalue, rhs| match rhs {
        LValueRhs::MemberAccess(field_name) => {
            LValue::MemberAccess { object: Box::new(lvalue), field_name }
        }
        LValueRhs::Index(index) => LValue::Index { array: Box::new(lvalue), index },
    })
}

fn parse_type<'a>() -> impl NoirParser<UnresolvedType> + 'a {
    recursive(parse_type_inner)
}

fn parse_type_inner(
    recursive_type_parser: impl NoirParser<UnresolvedType>,
) -> impl NoirParser<UnresolvedType> {
    choice((
        field_type(),
        int_type(),
        named_type(recursive_type_parser.clone()),
        array_type(recursive_type_parser.clone()),
        tuple_type(recursive_type_parser.clone()),
        bool_type(),
        string_type(),
        function_type(recursive_type_parser),
    ))
}

fn optional_visibility() -> impl NoirParser<AbiVisibility> {
    keyword(Keyword::Pub).or_not().map(|opt| match opt {
        Some(_) => AbiVisibility::Public,
        None => AbiVisibility::Private,
    })
}

fn maybe_comptime() -> impl NoirParser<Comptime> {
    keyword(Keyword::Comptime).or_not().map(|opt| match opt {
        Some(_) => Comptime::Yes(None),
        None => Comptime::No(None),
    })
}

fn field_type() -> impl NoirParser<UnresolvedType> {
    maybe_comptime().then_ignore(keyword(Keyword::Field)).map(UnresolvedType::FieldElement)
}

fn bool_type() -> impl NoirParser<UnresolvedType> {
    maybe_comptime().then_ignore(keyword(Keyword::Bool)).map(UnresolvedType::Bool)
}

fn string_type() -> impl NoirParser<UnresolvedType> {
    keyword(Keyword::String)
        .ignore_then(
            type_expression().delimited_by(just(Token::Less), just(Token::Greater)).or_not(),
        )
        .map(UnresolvedType::String)
}

fn int_type() -> impl NoirParser<UnresolvedType> {
    maybe_comptime()
        .then(filter_map(|span, token: Token| match token {
            Token::IntType(int_type) => Ok(int_type),
            unexpected => {
                Err(ParserError::expected_label("integer type".to_string(), unexpected, span))
            }
        }))
        .map(UnresolvedType::from_int_token)
}

fn named_type(type_parser: impl NoirParser<UnresolvedType>) -> impl NoirParser<UnresolvedType> {
    path()
        .then(generic_type_args(type_parser))
        .map(|(path, args)| UnresolvedType::Named(path, args))
}

fn generic_type_args(
    type_parser: impl NoirParser<UnresolvedType>,
) -> impl NoirParser<Vec<UnresolvedType>> {
    type_parser
        // Without checking for a terminating ',' or '>' here we may incorrectly
        // parse a generic `N * 2` as just the type `N` then fail when there is no
        // separator afterward. Failing early here ensures we try the `type_expression`
        // parser afterward.
        .then_ignore(one_of([Token::Comma, Token::Greater]).rewind())
        .or(type_expression().map(UnresolvedType::Expression))
        .separated_by(just(Token::Comma))
        .allow_trailing()
        .at_least(1)
        .delimited_by(just(Token::Less), just(Token::Greater))
        .or_not()
        .map(Option::unwrap_or_default)
}

fn array_type(type_parser: impl NoirParser<UnresolvedType>) -> impl NoirParser<UnresolvedType> {
    just(Token::LeftBracket)
        .ignore_then(type_parser)
        .then(just(Token::Semicolon).ignore_then(type_expression()).or_not())
        .then_ignore(just(Token::RightBracket))
        .map(|(element_type, size)| UnresolvedType::Array(size, Box::new(element_type)))
}

fn type_expression() -> impl NoirParser<UnresolvedTypeExpression> {
    recursive(|expr| expression_with_precedence(Precedence::lowest_type_precedence(), expr, true))
        .labelled("type expression")
        .try_map(UnresolvedTypeExpression::from_expr)
}

fn tuple_type<T>(type_parser: T) -> impl NoirParser<UnresolvedType>
where
    T: NoirParser<UnresolvedType>,
{
    let fields = type_parser.separated_by(just(Token::Comma)).allow_trailing();
    parenthesized(fields).map(UnresolvedType::Tuple)
}

fn function_type<T>(type_parser: T) -> impl NoirParser<UnresolvedType>
where
    T: NoirParser<UnresolvedType>,
{
    let args = parenthesized(type_parser.clone().separated_by(just(Token::Comma)).allow_trailing());
    keyword(Keyword::Fn)
        .ignore_then(args)
        .then_ignore(just(Token::Arrow))
        .then(type_parser)
        .map(|(args, ret)| UnresolvedType::Function(args, Box::new(ret)))
}

fn expression() -> impl ExprParser {
    recursive(|expr| expression_with_precedence(Precedence::Lowest, expr, false))
        .labelled("expression")
}

// An expression is a single term followed by 0 or more (OP subexpr)*
// where OP is an operator at the given precedence level and subexpr
// is an expression at the current precedence level plus one.
fn expression_with_precedence<'a, P>(
    precedence: Precedence,
    expr_parser: P,
    // True if we should only parse the restricted subset of operators valid within type expressions
    is_type_expression: bool,
) -> impl NoirParser<Expression> + 'a
where
    P: ExprParser + 'a,
{
    if precedence == Precedence::Highest {
        if is_type_expression {
            type_expression_term(expr_parser).boxed().labelled("term")
        } else {
            term(expr_parser).boxed().labelled("term")
        }
    } else {
        let next_precedence =
            if is_type_expression { precedence.next_type_precedence() } else { precedence.next() };

        expression_with_precedence(precedence.next(), expr_parser.clone(), is_type_expression)
            .then(
                then_commit(
                    operator_with_precedence(precedence),
                    expression_with_precedence(next_precedence, expr_parser, is_type_expression),
                )
                .repeated(),
            )
            .foldl(create_infix_expression)
            .boxed()
            .labelled("expression")
    }
}

fn create_infix_expression(lhs: Expression, (operator, rhs): (BinaryOp, Expression)) -> Expression {
    let span = lhs.span.merge(rhs.span);
    let infix = Box::new(InfixExpression { lhs, operator, rhs });

    Expression { span, kind: ExpressionKind::Infix(infix) }
}

fn operator_with_precedence(precedence: Precedence) -> impl NoirParser<Spanned<BinaryOpKind>> {
    filter_map(move |span, token: Token| {
        if Precedence::token_precedence(&token) == Some(precedence) {
            Ok(token.try_into_binop(span).unwrap())
        } else {
            Err(ParserError::expected_label("binary operator".to_string(), token, span))
        }
    })
}

fn term<'a, P>(expr_parser: P) -> impl NoirParser<Expression> + 'a
where
    P: ExprParser + 'a,
{
    recursive(move |term_parser| {
        choice((not(term_parser.clone()), negation(term_parser)))
            .map_with_span(Expression::new)
            // right-unary operators like a[0] or a.f bind more tightly than left-unary
            // operators like  - or !, so that !a[0] is parsed as !(a[0]). This is a bit
            // awkward for casts so -a as i32 actually binds as -(a as i32).
            .or(atom_or_right_unary(expr_parser))
    })
}

/// The equivalent of a 'term' for use in type expressions. Unlike regular terms, the grammar here
/// is restricted to no longer include right-unary expressions, unary not, and most atoms.
fn type_expression_term<'a, P>(expr_parser: P) -> impl NoirParser<Expression> + 'a
where
    P: ExprParser + 'a,
{
    recursive(move |term_parser| {
        negation(term_parser).map_with_span(Expression::new).or(type_expression_atom(expr_parser))
    })
}

fn atom_or_right_unary<'a, P>(expr_parser: P) -> impl NoirParser<Expression> + 'a
where
    P: ExprParser + 'a,
{
    enum UnaryRhs {
        Call(Vec<Expression>),
        ArrayIndex(Expression),
        Cast(UnresolvedType),
        MemberAccess((Ident, Option<Vec<Expression>>)),
    }

    // `(arg1, ..., argN)` in `myfunc(arg1, ..., argN)`
    let call_rhs = parenthesized(expression_list(expr_parser.clone())).map(UnaryRhs::Call);

    // `[expr]` in `arr[expr]`
    let array_rhs = expr_parser
        .clone()
        .delimited_by(just(Token::LeftBracket), just(Token::RightBracket))
        .map(UnaryRhs::ArrayIndex);

    // `as Type` in `atom as Type`
    let cast_rhs =
        keyword(Keyword::As).ignore_then(parse_type()).map(UnaryRhs::Cast).labelled("cast");

    // `.foo` or `.foo(args)` in `atom.foo` or `atom.foo(args)`
    let member_rhs = just(Token::Dot)
        .ignore_then(field_name())
        .then(parenthesized(expression_list(expr_parser.clone())).or_not())
        .map(UnaryRhs::MemberAccess)
        .labelled("field access");

    let rhs = choice((call_rhs, array_rhs, cast_rhs, member_rhs));

    foldl_with_span(atom(expr_parser), rhs, |lhs, rhs, span| match rhs {
        UnaryRhs::Call(args) => Expression::call(lhs, args, span),
        UnaryRhs::ArrayIndex(index) => Expression::index(lhs, index, span),
        UnaryRhs::Cast(r#type) => Expression::cast(lhs, r#type, span),
        UnaryRhs::MemberAccess(field) => Expression::member_access_or_method_call(lhs, field, span),
    })
}

fn if_expr<'a, P>(expr_parser: P) -> impl NoirParser<ExpressionKind> + 'a
where
    P: ExprParser + 'a,
{
    recursive(|if_parser| {
        let if_block = block_expr(expr_parser.clone());
        // The else block could also be an `else if` block, in which case we must recursively parse it.
        let else_block =
            block_expr(expr_parser.clone()).or(if_parser.map_with_span(|kind, span| {
                // Wrap the inner `if` expression in a block expression.
                // i.e. rewrite the sugared form `if cond1 {} else if cond2 {}` as `if cond1 {} else { if cond2 {} }`.
                let if_expression = Expression::new(kind, span);
                let desugared_else = BlockExpression(vec![Statement::Expression(if_expression)]);
                Expression::new(ExpressionKind::Block(desugared_else), span)
            }));

        keyword(Keyword::If)
            .ignore_then(expr_parser)
            .then(if_block)
            .then(keyword(Keyword::Else).ignore_then(else_block).or_not())
            .map(|((condition, consequence), alternative)| {
                ExpressionKind::If(Box::new(IfExpression { condition, consequence, alternative }))
            })
    })
}

fn lambda<'a>(
    expr_parser: impl NoirParser<Expression> + 'a,
) -> impl NoirParser<ExpressionKind> + 'a {
    lambda_parameters(expr_parser.clone())
        .delimited_by(just(Token::Pipe), just(Token::Pipe))
        .then(lambda_return_type(expr_parser.clone()))
        .then(expr_parser)
        .map(|((parameters, return_type), body)| {
            ExpressionKind::Lambda(Box::new(Lambda { parameters, return_type, body }))
        })
}

fn for_expr<'a, P>(expr_parser: P) -> impl NoirParser<ExpressionKind> + 'a
where
    P: ExprParser + 'a,
{
    keyword(Keyword::For)
        .ignore_then(ident())
        .then_ignore(keyword(Keyword::In))
        .then(for_range(expr_parser.clone()))
        .then(block_expr(expr_parser))
        .map_with_span(|((identifier, range), block), span| range.into_for(identifier, block, span))
}

/// The 'range' of a for loop. Either an actual range `start .. end` or an array expression.
fn for_range<P>(expr_parser: P) -> impl NoirParser<ForRange>
where
    P: ExprParser,
{
    expr_parser
        .clone()
        .then_ignore(just(Token::DoubleDot))
        .then(expr_parser.clone())
        .map(|(start, end)| ForRange::Range(start, end))
        .or(expr_parser.map(ForRange::Array))
}

fn array_expr<P>(expr_parser: P) -> impl NoirParser<ExpressionKind>
where
    P: ExprParser,
{
    standard_array(expr_parser.clone()).or(array_sugar(expr_parser))
}

/// [a, b, c, ...]
fn standard_array<P>(expr_parser: P) -> impl NoirParser<ExpressionKind>
where
    P: ExprParser,
{
    expression_list(expr_parser)
        .delimited_by(just(Token::LeftBracket), just(Token::RightBracket))
        .validate(|elems, span, emit| {
            if elems.is_empty() {
                emit(ParserError::with_reason(
                    "Arrays must have at least one element".to_owned(),
                    span,
                ))
            }
            ExpressionKind::array(elems)
        })
}

/// [a; N]
fn array_sugar<P>(expr_parser: P) -> impl NoirParser<ExpressionKind>
where
    P: ExprParser,
{
    expr_parser
        .clone()
        .then(just(Token::Semicolon).ignore_then(expr_parser))
        .delimited_by(just(Token::LeftBracket), just(Token::RightBracket))
        .map(|(lhs, count)| ExpressionKind::repeated_array(lhs, count))
}

fn expression_list<P>(expr_parser: P) -> impl NoirParser<Vec<Expression>>
where
    P: ExprParser,
{
    expr_parser.separated_by(just(Token::Comma)).allow_trailing()
}

fn not<P>(term_parser: P) -> impl NoirParser<ExpressionKind>
where
    P: ExprParser,
{
    just(Token::Bang).ignore_then(term_parser).map(|rhs| ExpressionKind::prefix(UnaryOp::Not, rhs))
}

fn negation<P>(term_parser: P) -> impl NoirParser<ExpressionKind>
where
    P: ExprParser,
{
    just(Token::Minus)
        .ignore_then(term_parser)
        .map(|rhs| ExpressionKind::prefix(UnaryOp::Minus, rhs))
}

fn atom<'a, P>(expr_parser: P) -> impl NoirParser<Expression> + 'a
where
    P: ExprParser + 'a,
{
    choice((
        if_expr(expr_parser.clone()),
        for_expr(expr_parser.clone()),
        array_expr(expr_parser.clone()),
        constructor(expr_parser.clone()),
        lambda(expr_parser.clone()),
        block(expr_parser.clone()).map(ExpressionKind::Block),
        variable(),
        literal(),
    ))
    .map_with_span(Expression::new)
    .or(parenthesized(expr_parser.clone()))
    .or(tuple(expr_parser))
    .labelled("atom")
}

/// Atoms within type expressions are limited to only variables, literals, and parenthesized
/// type expressions.
fn type_expression_atom<'a, P>(expr_parser: P) -> impl NoirParser<Expression> + 'a
where
    P: ExprParser + 'a,
{
    variable()
        .or(literal())
        .map_with_span(Expression::new)
        .or(parenthesized(expr_parser))
        .labelled("atom")
}

fn tuple<P>(expr_parser: P) -> impl NoirParser<Expression>
where
    P: ExprParser,
{
    parenthesized(expression_list(expr_parser))
        .map_with_span(|elements, span| Expression::new(ExpressionKind::Tuple(elements), span))
}

fn field_name() -> impl NoirParser<Ident> {
    ident().or(tokenkind(TokenKind::Literal).validate(|token, span, emit| match token {
        Token::Int(_) => Ident::from(Spanned::from(span, token.to_string())),
        other => {
            let reason = format!("Unexpected '{other}', expected a field name");
            emit(ParserError::with_reason(reason, span));
            Ident::error(span)
        }
    }))
}

fn constructor<P>(expr_parser: P) -> impl NoirParser<ExpressionKind>
where
    P: ExprParser,
{
    let args = constructor_field(expr_parser)
        .separated_by(just(Token::Comma))
        .at_least(1)
        .allow_trailing()
        .delimited_by(just(Token::LeftBrace), just(Token::RightBrace));

    path().then(args).map(ExpressionKind::constructor)
}

fn constructor_field<P>(expr_parser: P) -> impl NoirParser<(Ident, Expression)>
where
    P: ExprParser,
{
    let long_form = ident().then_ignore(just(Token::Colon)).then(expr_parser);
    let short_form = ident().map(|ident| (ident.clone(), ident.into()));
    long_form.or(short_form)
}

fn variable() -> impl NoirParser<ExpressionKind> {
    path().map(ExpressionKind::Variable)
}

fn literal() -> impl NoirParser<ExpressionKind> {
    tokenkind(TokenKind::Literal).map(|token| match token {
        Token::Int(x) => ExpressionKind::integer(x),
        Token::Bool(b) => ExpressionKind::boolean(b),
        Token::Str(s) => ExpressionKind::string(s),
        unexpected => unreachable!("Non-literal {} parsed as a literal", unexpected),
    })
}

#[cfg(test)]
mod test {
    use noirc_errors::{CustomDiagnostic, DiagnosableError};

    use super::*;
    use crate::{ArrayLiteral, Literal};

    fn parse_with<P, T>(parser: P, program: &str) -> Result<T, Vec<CustomDiagnostic>>
    where
        P: NoirParser<T>,
    {
        let lexer = Lexer::new(program);
        let (tokens, lexer_errors) = lexer.lex();
        if !lexer_errors.is_empty() {
            return Err(vecmap(&lexer_errors, DiagnosableError::to_diagnostic));
        }
        parser
            .then_ignore(just(Token::EOF))
            .parse(tokens)
            .map_err(|errors| vecmap(&errors, DiagnosableError::to_diagnostic))
    }

    fn parse_recover<P, T>(parser: P, program: &str) -> (Option<T>, Vec<CustomDiagnostic>)
    where
        P: NoirParser<T>,
    {
        let lexer = Lexer::new(program);
        let (tokens, lexer_errors) = lexer.lex();
        let (opt, errs) = parser.then_ignore(force(just(Token::EOF))).parse_recovery(tokens);

        let mut errors = vecmap(&lexer_errors, DiagnosableError::to_diagnostic);
        errors.extend(errs.iter().map(DiagnosableError::to_diagnostic));

        (opt, errors)
    }

    fn parse_all<P, T>(parser: P, programs: Vec<&str>) -> Vec<T>
    where
        P: NoirParser<T>,
    {
        vecmap(programs, move |program| {
            let message = format!("Failed to parse:\n{}", program);
            parse_with(&parser, program).expect(&message)
        })
    }

    fn parse_all_failing<P, T>(parser: P, programs: Vec<&str>) -> Vec<CustomDiagnostic>
    where
        P: NoirParser<T>,
        T: std::fmt::Display,
    {
        programs
            .into_iter()
            .flat_map(|program| match parse_with(&parser, program) {
                Ok(expr) => unreachable!(
                    "Expected this input to fail:\n{}\nYet it successfully parsed as:\n{}",
                    program, expr
                ),
                Err(error) => error,
            })
            .collect()
    }

    #[test]
    fn regression_skip_comment() {
        parse_all(
            function_definition(false),
            vec![
                "fn main(
                // This comment should be skipped
                x : Field,
                // And this one
                y : Field,
            ) {
            }",
                "fn main(x : Field, y : Field,) {
                foo::bar(
                    // Comment for x argument
                    x,
                    // Comment for y argument
                    y
                )
            }",
            ],
        );
    }

    #[test]
    fn parse_infix() {
        let valid = vec!["x + 6", "x - k", "x + (x + a)", " x * (x + a) + (x - 4)"];
        parse_all(expression(), valid);
        parse_all_failing(expression(), vec!["y ! x"]);
    }

    #[test]
    fn parse_function_call() {
        let valid = vec![
            "std::hash ()",
            " std::hash(x,y,a+b)",
            "crate::foo (x)",
            "hash (x,)",
            "(foo + bar)()",
            "(bar)()()()",
        ];
        parse_all(expression(), valid);
    }

    #[test]
    fn parse_cast() {
        parse_all(
            atom_or_right_unary(expression()),
            vec!["x as u8", "0 as Field", "(x + 3) as [Field; 8]"],
        );
        parse_all_failing(atom_or_right_unary(expression()), vec!["x as pub u8"]);
    }

    #[test]
    fn parse_array_index() {
        let valid = vec![
            "x[9]",
            "y[x+a]",
            " foo [foo+5]",
            "baz[bar]",
            "foo.bar[3] as Field .baz as i32 [7]",
        ];
        parse_all(atom_or_right_unary(expression()), valid);
    }

    fn expr_to_array(expr: ExpressionKind) -> ArrayLiteral {
        let lit = match expr {
            ExpressionKind::Literal(literal) => literal,
            _ => unreachable!("expected a literal"),
        };

        match lit {
            Literal::Array(arr) => arr,
            _ => unreachable!("expected an array"),
        }
    }

    #[test]
    fn parse_array() {
        let valid = vec![
            "[0, 1, 2,3, 4]",
            "[0,1,2,3,4,]", // Trailing commas are valid syntax
            "[0;5]",
        ];

        for expr in parse_all(array_expr(expression()), valid) {
            match expr_to_array(expr) {
                ArrayLiteral::Standard(elems) => assert_eq!(elems.len(), 5),
                ArrayLiteral::Repeated { length, .. } => {
                    assert_eq!(length.kind, ExpressionKind::integer(5i128.into()))
                }
            }
        }

        parse_all_failing(
            array_expr(expression()),
            vec!["0,1,2,3,4]", "[[0,1,2,3,4]", "[0,1,2,,]", "[0,1,2,3,4"],
        );
    }

    #[test]
    fn parse_array_sugar() {
        let valid = vec!["[0;7]", "[(1, 2); 4]", "[0;Four]", "[2;1+3-a]"];
        parse_all(array_expr(expression()), valid);

        let invalid = vec!["[0;;4]", "[1, 2; 3]"];
        parse_all_failing(array_expr(expression()), invalid);
    }

    #[test]
    fn parse_block() {
        parse_with(block(expression()), "{ [0,1,2,3,4] }").unwrap();

        parse_all_failing(
            block(expression()),
            vec![
                "[0,1,2,3,4] }",
                "{ [0,1,2,3,4]",
                "{ [0,1,2,,] }", // Contents of the block must still be a valid expression
                "{ [0,1,2,3 }",
                "{ 0,1,2,3] }",
                "[[0,1,2,3,4]}",
            ],
        );
    }

    /// This is the standard way to declare a constrain statement
    #[test]
    fn parse_constrain() {
        parse_with(constrain(expression()), "constrain x == y").unwrap();

        // Currently we disallow constrain statements where the outer infix operator
        // produces a value. This would require an implicit `==` which
        // may not be intuitive to the user.
        //
        // If this is deemed useful, one would either apply a transformation
        // or interpret it with an `==` in the evaluator
        let disallowed_operators = vec![
            BinaryOpKind::And,
            BinaryOpKind::Subtract,
            BinaryOpKind::Divide,
            BinaryOpKind::Multiply,
            BinaryOpKind::Or,
        ];

        for operator in disallowed_operators {
            let src = format!("constrain x {} y;", operator.as_string());
            parse_with(constrain(expression()), &src).unwrap_err();
        }

        // These are general cases which should always work.
        //
        // The first case is the most noteworthy. It contains two `==`
        // The first (inner) `==` is a predicate which returns 0/1
        // The outer layer is an infix `==` which is
        // associated with the Constrain statement
        parse_all(
            constrain(expression()),
            vec![
                "constrain ((x + y) == k) + z == y",
                "constrain (x + !y) == y",
                "constrain (x ^ y) == y",
                "constrain (x ^ y) == (y + m)",
                "constrain x + x ^ x == y | m",
            ],
        );
    }

    #[test]
    fn parse_let() {
        // Why is it valid to specify a let declaration as having type u8?
        //
        // Let statements are not type checked here, so the parser will accept as
        // long as it is a type. Other statements such as Public are type checked
        // Because for now, they can only have one type
        parse_all(declaration(expression()), vec!["let x = y", "let x : u8 = y"]);
    }

    #[test]
    fn parse_invalid_pub() {
        // pub cannot be used to declare a statement
        parse_all_failing(statement(expression()), vec!["pub x = y", "pub x : pub Field = y"]);
    }

    #[test]
    fn parse_for_loop() {
        parse_all(
            for_expr(expression()),
            vec!["for i in x+y..z {}", "for i in 0..100 { foo; bar }"],
        );

        parse_all_failing(
            for_expr(expression()),
            vec![
                "for 1 in x+y..z {}",  // Cannot have a literal as the loop identifier
                "for i in 0...100 {}", // Only '..' is supported, there are no inclusive ranges yet
                "for i in 0..=100 {}", // Only '..' is supported, there are no inclusive ranges yet
            ],
        );
    }

    #[test]
    fn parse_function() {
        parse_all(
            function_definition(false),
            vec![
                "fn func_name() {}",
                "fn f(foo: pub u8, y : pub Field) -> u8 { x + a }",
                "fn f(f: pub Field, y : Field, z : comptime Field) -> u8 { x + a }",
                "fn func_name(f: Field, y : pub Field, z : pub [u8;5],) {}",
                "fn func_name(x: [Field], y : [Field;2],y : pub [Field;2], z : pub [u8;5])  {}",
            ],
        );

        parse_all_failing(
            function_definition(false),
            vec!["fn x2( f: []Field,,) {}", "fn ( f: []Field) {}", "fn ( f: []Field) {}"],
        );
    }

    #[test]
    fn parse_parenthesized_expression() {
        parse_all(atom(expression()), vec!["(0)", "(x+a)", "({(({{({(nested)})}}))})"]);
        parse_all_failing(atom(expression()), vec!["(x+a", "((x+a)", "(,)"]);
    }

    #[test]
    fn parse_tuple() {
        parse_all(tuple(expression()), vec!["()", "(x,)", "(a,b+2)", "(a,(b,c,),d,)"]);
    }

    #[test]
    fn parse_if_expr() {
        parse_all(
            if_expr(expression()),
            vec!["if x + a {  } else {  }", "if x {}", "if x {} else if y {} else {}"],
        );

        parse_all_failing(
            if_expr(expression()),
            vec!["if (x / a) + 1 {} else", "if foo then 1 else 2", "if true { 1 }else 3"],
        );
    }

    fn expr_to_lit(expr: ExpressionKind) -> Literal {
        match expr {
            ExpressionKind::Literal(literal) => literal,
            _ => unreachable!("expected a literal"),
        }
    }

    #[test]
    fn parse_int() {
        let int = parse_with(literal(), "5").unwrap();
        let hex = parse_with(literal(), "0x05").unwrap();

        match (expr_to_lit(int), expr_to_lit(hex)) {
            (Literal::Integer(int), Literal::Integer(hex)) => assert_eq!(int, hex),
            _ => unreachable!(),
        }
    }

    #[test]
    fn parse_string() {
        let expr = parse_with(literal(), r#""hello""#).unwrap();
        match expr_to_lit(expr) {
            Literal::Str(s) => assert_eq!(s, "hello"),
            _ => unreachable!(),
        };
    }

    #[test]
    fn parse_bool() {
        let expr_true = parse_with(literal(), "true").unwrap();
        let expr_false = parse_with(literal(), "false").unwrap();

        match (expr_to_lit(expr_true), expr_to_lit(expr_false)) {
            (Literal::Bool(t), Literal::Bool(f)) => {
                assert!(t);
                assert!(!f);
            }
            _ => unreachable!(),
        };
    }

    #[test]
    fn parse_module_declaration() {
        parse_with(module_declaration(), "mod foo").unwrap();
        parse_with(module_declaration(), "mod 1").unwrap_err();
    }

    #[test]
    fn parse_path() {
        let cases = vec![
            ("std", vec!["std"]),
            ("std::hash", vec!["std", "hash"]),
            ("std::hash::collections", vec!["std", "hash", "collections"]),
            ("dep::foo::bar", vec!["foo", "bar"]),
            ("crate::std::hash", vec!["std", "hash"]),
        ];

        for (src, expected_segments) in cases {
            let path: Path = parse_with(path(), src).unwrap();
            for (segment, expected) in path.segments.into_iter().zip(expected_segments) {
                assert_eq!(segment.0.contents, expected);
            }
        }

        parse_all_failing(path(), vec!["std::", "::std", "std::hash::", "foo::1"]);
    }

    #[test]
    fn parse_path_kinds() {
        let cases = vec![
            ("std", PathKind::Plain),
            ("dep::hash::collections", PathKind::Dep),
            ("crate::std::hash", PathKind::Crate),
        ];

        for (src, expected_path_kind) in cases {
            let path = parse_with(path(), src).unwrap();
            assert_eq!(path.kind, expected_path_kind)
        }

        parse_all_failing(
            path(),
            vec!["dep", "crate", "crate::std::crate", "foo::bar::crate", "foo::dep"],
        );
    }

    #[test]
    fn parse_unary() {
        parse_all(term(expression()), vec!["!hello", "-hello", "--hello", "-!hello", "!-hello"]);
        parse_all_failing(term(expression()), vec!["+hello", "/hello"]);
    }

    #[test]
    fn parse_use() {
        parse_all(
            use_statement(),
            vec!["use std::hash", "use std", "use foo::bar as hello", "use bar as bar"],
        );

        parse_all_failing(
            use_statement(),
            vec!["use std as ;", "use foobar as as;", "use hello:: as foo;"],
        );
    }

    #[test]
    fn parse_structs() {
        let cases = vec![
            "struct Foo { }",
            "struct Bar { ident: Field, }",
            "struct Baz { ident: Field, other: Field }",
        ];
        parse_all(struct_definition(), cases);

        let failing = vec!["struct {  }", "struct Foo { bar: pub Field }"];
        parse_all_failing(struct_definition(), failing);
    }

    #[test]
    fn parse_member_access() {
        let cases = vec!["a.b", "a + b.c", "foo.bar as i32"];
        parse_all(expression(), cases);
    }

    #[test]
    fn parse_constructor() {
        let cases = vec![
            "Bar { ident: 32 }",
            "Baz { other: 2 + 42, ident: foo() + 1 }",
            "Baz { other, ident: foo() + 1, foo }",
        ];
        parse_all(expression(), cases);

        // TODO: Constructor expressions with no fields are currently
        // disallowed, they conflict with block syntax in some cases. Namely:
        // if a + b {}
        // for i in 0..a { }
        // https://github.com/noir-lang/noir/issues/152
        parse_with(expression(), "Foo {}").unwrap_err();
    }

    // Semicolons are:
    // - Required after non-expression statements
    // - Optional after for, if, block expressions
    // - Optional after an expression as the last statement of a block
    // - Required after an expression as the non-final statement of a block
    #[test]
    fn parse_semicolons() {
        let cases = vec![
            "{ if true {} if false {} foo }",
            "{ if true {}; if false {} foo }",
            "{ for x in 0..1 {} if false {} foo; }",
            "{ let x = 2; }",
            "{ expr1; expr2 }",
            "{ expr1; expr2; }",
        ];
        parse_all(block(expression()), cases);

        let failing = vec![
            // We disallow multiple semicolons after a statement unlike rust where it is a warning
            "{ test;; foo }",
            "{ for x in 0..1 {} foo if false {} }",
            "{ let x = 2 }",
            "{ expr1 expr2 }",
        ];
        parse_all_failing(block(expression()), failing);
    }

    #[test]
    fn statement_recovery() {
        let cases = vec![
            ("let a = 4 + 3", 0, "let a: unspecified = (4 + 3)"),
            ("let a: = 4 + 3", 1, "let a: error = (4 + 3)"),
            ("let = 4 + 3", 1, "let $error: unspecified = (4 + 3)"),
            ("let = ", 2, "let $error: unspecified = Error"),
            ("let", 3, "let $error: unspecified = Error"),
            ("foo = one two three", 1, "foo = plain::one"),
            ("constrain", 1, "constrain Error"),
            ("constrain x ==", 1, "constrain (plain::x == Error)"),
        ];

        let show_errors = |v| vecmap(v, ToString::to_string).join("\n");

        for (src, expected_errors, expected_result) in cases {
            let (opt, errors) = parse_recover(statement(expression()), src);
            let actual = opt.map(|ast| ast.to_string());
            let actual = if let Some(s) = &actual { s } else { "(none)" };

            assert_eq!((errors.len(), actual), (expected_errors, expected_result),
                "\nExpected {} error(s) and got {}:\n\n{}\n\nFrom input:   {}\nExpected AST: {}\nActual AST:   {}\n",
                expected_errors, errors.len(), show_errors(&errors), src, expected_result, actual
            );
        }
    }
}<|MERGE_RESOLUTION|>--- conflicted
+++ resolved
@@ -9,13 +9,8 @@
 use crate::token::{Attribute, Keyword, Token, TokenKind};
 use crate::{
     BinaryOp, BinaryOpKind, BlockExpression, Comptime, ConstrainStatement, FunctionDefinition,
-<<<<<<< HEAD
-    Ident, IfExpression, ImportStatement, InfixExpression, LValue, NoirFunction, NoirImpl,
+    Ident, IfExpression, ImportStatement, InfixExpression, LValue, Lambda, NoirFunction, NoirImpl,
     NoirStruct, Path, PathKind, Pattern, Recoverable, UnaryOp, UnresolvedTypeExpression,
-=======
-    Ident, IfExpression, ImportStatement, InfixExpression, LValue, Lambda, NoirFunction, NoirImpl,
-    NoirStruct, Path, PathKind, Pattern, Recoverable, UnaryOp,
->>>>>>> f66e6968
 };
 
 use chumsky::prelude::*;
@@ -100,11 +95,7 @@
         .then_ignore(keyword(Keyword::Fn))
         .then(ident())
         .then(generics())
-<<<<<<< HEAD
         .then(parenthesized(function_parameters(allow_self)))
-=======
-        .then(parenthesized(function_parameters(allow_self, expression())))
->>>>>>> f66e6968
         .then(function_return_type())
         .then(block(expression()))
         .map(
@@ -157,26 +148,17 @@
     )
 }
 
-<<<<<<< HEAD
-fn function_return_type<'a>() -> impl NoirParser<(AbiVisibility, UnresolvedType)> + 'a {
+fn lambda_return_type() -> impl NoirParser<UnresolvedType> {
+    just(Token::Arrow)
+        .ignore_then(parse_type())
+        .or_not()
+        .map(|ret| ret.unwrap_or(UnresolvedType::Unspecified))
+}
+
+fn function_return_type() -> impl NoirParser<(AbiVisibility, UnresolvedType)> {
     just(Token::Arrow)
         .ignore_then(optional_visibility())
         .then(parse_type())
-=======
-fn lambda_return_type<'a>(
-    expr_parser: impl NoirParser<Expression> + 'a,
-) -> impl NoirParser<UnresolvedType> + 'a {
-    just(Token::Arrow)
-        .ignore_then(parse_type(expr_parser))
-        .or_not()
-        .map(|ret| ret.unwrap_or(UnresolvedType::Unspecified))
-}
-
-fn function_return_type<'a>() -> impl NoirParser<(AbiVisibility, UnresolvedType)> + 'a {
-    just(Token::Arrow)
-        .ignore_then(optional_visibility())
-        .then(parse_type(expression()))
->>>>>>> f66e6968
         .or_not()
         .map(|ret| ret.unwrap_or((AbiVisibility::Private, UnresolvedType::Unit)))
 }
@@ -188,7 +170,7 @@
     })
 }
 
-fn struct_fields<'a>() -> impl NoirParser<Vec<(Ident, UnresolvedType)>> + 'a {
+fn struct_fields() -> impl NoirParser<Vec<(Ident, UnresolvedType)>> {
     ident()
         .then_ignore(just(Token::Colon))
         .then(parse_type())
@@ -196,10 +178,8 @@
         .allow_trailing()
 }
 
-fn lambda_parameters<'a>(
-    expr_parser: impl NoirParser<Expression> + 'a,
-) -> impl NoirParser<Vec<(Pattern, UnresolvedType)>> + 'a {
-    let typ = parse_type(expr_parser).recover_via(parameter_recovery());
+fn lambda_parameters() -> impl NoirParser<Vec<(Pattern, UnresolvedType)>> {
+    let typ = parse_type().recover_via(parameter_recovery());
     let typ = just(Token::Colon).ignore_then(typ);
 
     let parameter = pattern()
@@ -735,9 +715,9 @@
 fn lambda<'a>(
     expr_parser: impl NoirParser<Expression> + 'a,
 ) -> impl NoirParser<ExpressionKind> + 'a {
-    lambda_parameters(expr_parser.clone())
+    lambda_parameters()
         .delimited_by(just(Token::Pipe), just(Token::Pipe))
-        .then(lambda_return_type(expr_parser.clone()))
+        .then(lambda_return_type())
         .then(expr_parser)
         .map(|((parameters, return_type), body)| {
             ExpressionKind::Lambda(Box::new(Lambda { parameters, return_type, body }))
