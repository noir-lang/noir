use std::convert::TryInto;
use std::iter::repeat;

use super::{
    foldl_with_span, parameter_name_recovery, parameter_recovery, parenthesized, then_commit,
    then_commit_ignore, top_level_statement_recovery, ExprParser, NoirParser, ParsedModule,
    ParserError, Precedence, TopLevelStatement,
};
use crate::ast::{ArraySize, Expression, ExpressionKind, Statement, UnresolvedType};
use crate::lexer::Lexer;
use crate::parser::{force, ignore_then_commit, statement_recovery};
use crate::token::{Attribute, Keyword, Token, TokenKind};
use crate::util::vecmap;
use crate::{
    AssignStatement, BinaryOp, BinaryOpKind, BlockExpression, ConstrainStatement, ForExpression,
    FunctionDefinition, Ident, IfExpression, ImportStatement, InfixExpression, IsConst, LValue,
    Literal, NoirFunction, NoirImpl, NoirStruct, Path, PathKind, Pattern, Recoverable, UnaryOp,
};

use chumsky::prelude::*;
use noirc_abi::AbiFEType;
use noirc_errors::{CustomDiagnostic, DiagnosableError, Span, Spanned};

pub fn parse_program(source_program: &str) -> (ParsedModule, Vec<CustomDiagnostic>) {
    let lexer = Lexer::new(source_program);
    let (tokens, lexing_errors) = lexer.lex();
    let mut errors = vecmap(&lexing_errors, DiagnosableError::to_diagnostic);

    let (module, parsing_errors) = program().parse_recovery(tokens);
    errors.extend(parsing_errors.iter().map(DiagnosableError::to_diagnostic));

    (module.unwrap(), errors)
}

fn program() -> impl NoirParser<ParsedModule> {
    empty()
        .map(move |_| ParsedModule::default())
        .then(top_level_statement().repeated())
        .then_ignore(force(just(Token::EOF)))
        .foldl(|mut program, statement| {
            match statement {
                TopLevelStatement::Function(f) => program.push_function(f),
                TopLevelStatement::Module(m) => program.push_module_decl(m),
                TopLevelStatement::Import(i) => program.push_import(i),
                TopLevelStatement::Struct(s) => program.push_type(s),
                TopLevelStatement::Impl(i) => program.push_impl(i),
                TopLevelStatement::Error => (),
            }
            program
        })
}

fn top_level_statement() -> impl NoirParser<TopLevelStatement> {
    choice((
        function_definition(false).map(TopLevelStatement::Function),
        struct_definition(),
        implementation(),
        module_declaration().then_ignore(force(just(Token::Semicolon))),
        use_statement().then_ignore(force(just(Token::Semicolon))),
    ))
    .recover_via(top_level_statement_recovery())
}

fn function_definition(allow_self: bool) -> impl NoirParser<NoirFunction> {
    attribute()
        .or_not()
        .then_ignore(keyword(Keyword::Fn))
        .then(ident())
        .then(parenthesized(function_parameters(allow_self)))
        .then(function_return_type())
        .then(block(expression()))
        .map(|((((attribute, name), parameters), return_type), body)| {
            FunctionDefinition {
                span: name.0.span(),
                name,
                attribute, // XXX: Currently we only have one attribute defined. If more attributes are needed per function, we can make this a vector and make attribute definition more expressive
                parameters,
                body,
                return_type,
            }
            .into()
        })
}

fn struct_definition() -> impl NoirParser<TopLevelStatement> {
    use self::Keyword::Struct;
    use Token::*;

    let fields = struct_fields().delimited_by(just(LeftBrace), just(RightBrace)).recover_with(
        nested_delimiters(
            LeftBrace,
            RightBrace,
            [(LeftParen, RightParen), (LeftBracket, RightBracket)],
            |_| vec![],
        ),
    );

    keyword(Struct).ignore_then(ident()).then(fields).map_with_span(|(name, fields), span| {
        TopLevelStatement::Struct(NoirStruct { name, fields, span })
    })
}

fn function_return_type() -> impl NoirParser<UnresolvedType> {
    just(Token::Arrow)
        .ignore_then(parse_type())
        .or_not()
        .map(|r#type| r#type.unwrap_or(UnresolvedType::Unit))
}

fn attribute() -> impl NoirParser<Attribute> {
    tokenkind(TokenKind::Attribute).map(|token| match token {
        Token::Attribute(attribute) => attribute,
        _ => unreachable!(),
    })
}

fn struct_fields() -> impl NoirParser<Vec<(Ident, UnresolvedType)>> {
    ident()
        .then_ignore(just(Token::Colon))
        .then(parse_type())
        .separated_by(just(Token::Comma))
        .allow_trailing()
}

fn function_parameters(
    allow_self: bool,
) -> impl NoirParser<Vec<(Pattern, UnresolvedType, AbiFEType)>> {
    let typ = parse_type().recover_via(parameter_recovery());

    let full_parameter = pattern()
        .recover_via(parameter_name_recovery())
        .then_ignore(just(Token::Colon))
        .then(optional_visibility())
        .then(typ)
        .map(|((name, visibility), typ)| (name, typ, visibility));

    let self_parameter = if allow_self { self_parameter().boxed() } else { nothing().boxed() };

    let parameter = full_parameter.or(self_parameter);

    parameter.separated_by(just(Token::Comma)).allow_trailing().labelled("parameter")
}

/// This parser always parses no input and fails
fn nothing<T>() -> impl NoirParser<T> {
    one_of([]).map(|_| unreachable!())
}

fn self_parameter() -> impl NoirParser<(Pattern, UnresolvedType, AbiFEType)> {
    filter_map(move |span, found: Token| match found {
        Token::Ident(ref word) if word == "self" => {
            let ident = Ident::new(found, span);
            let path = Path::from_single("Self".to_owned(), span);
            Ok((Pattern::Identifier(ident), UnresolvedType::Struct(path), AbiFEType::Private))
        }
        _ => Err(ParserError::expected_label("parameter".to_owned(), found, span)),
    })
}

fn implementation() -> impl NoirParser<TopLevelStatement> {
    keyword(Keyword::Impl)
        .ignore_then(path())
        .then_ignore(just(Token::LeftBrace))
        .then(function_definition(true).repeated())
        .then_ignore(just(Token::RightBrace))
        .map(|(type_path, methods)| TopLevelStatement::Impl(NoirImpl { type_path, methods }))
}

fn block_expr<'a, P>(expr_parser: P) -> impl NoirParser<Expression> + 'a
where
    P: ExprParser + 'a,
{
    block(expr_parser).map(ExpressionKind::Block).map_with_span(Expression::new)
}

fn block<'a, P>(expr_parser: P) -> impl NoirParser<BlockExpression> + 'a
where
    P: ExprParser + 'a,
{
    use Token::*;
    statement(expr_parser)
        .recover_via(statement_recovery())
        .then(just(Semicolon).or_not().map_with_span(|s, span| (s, span)))
        .repeated()
        .validate(check_statements_require_semicolon)
        .delimited_by(just(LeftBrace), just(RightBrace))
        .recover_with(nested_delimiters(
            LeftBrace,
            RightBrace,
            [(LeftParen, RightParen), (LeftBracket, RightBracket)],
            |_| vec![Statement::Error],
        ))
        .map(BlockExpression)
}

fn check_statements_require_semicolon(
    statements: Vec<(Statement, (Option<Token>, Span))>,
    _span: Span,
    emit: &mut dyn FnMut(ParserError),
) -> Vec<Statement> {
    let last = statements.len().saturating_sub(1);
    let iter = statements.into_iter().enumerate();
    vecmap(iter, |(i, (statement, (semicolon, span)))| {
        statement.add_semicolon(semicolon, span, i == last, emit)
    })
}

fn optional_type_annotation() -> impl NoirParser<UnresolvedType> {
    ignore_then_commit(just(Token::Colon), parse_type())
        .or_not()
        .map(|r#type| r#type.unwrap_or(UnresolvedType::Unspecified))
}

fn module_declaration() -> impl NoirParser<TopLevelStatement> {
    keyword(Keyword::Mod).ignore_then(ident()).map(TopLevelStatement::Module)
}

fn use_statement() -> impl NoirParser<TopLevelStatement> {
    let rename = ignore_then_commit(keyword(Keyword::As), ident()).or_not();

    keyword(Keyword::Use)
        .ignore_then(path())
        .then(rename)
        .map(|(path, alias)| TopLevelStatement::Import(ImportStatement { path, alias }))
}

fn keyword(keyword: Keyword) -> impl NoirParser<Token> {
    just(Token::Keyword(keyword))
}

fn tokenkind(tokenkind: TokenKind) -> impl NoirParser<Token> {
    filter_map(move |span, found: Token| {
        if found.kind() == tokenkind {
            Ok(found)
        } else {
            Err(ParserError::expected_label(tokenkind.to_string(), found, span))
        }
    })
}

fn path() -> impl NoirParser<Path> {
    let idents = || ident().separated_by(just(Token::DoubleColon)).at_least(1);
    let make_path = |kind| move |segments| Path { segments, kind };

    let prefix = |key| keyword(key).ignore_then(just(Token::DoubleColon));
    let path_kind = |key, kind| prefix(key).ignore_then(idents()).map(make_path(kind));

    choice((
        path_kind(Keyword::Crate, PathKind::Crate),
        path_kind(Keyword::Dep, PathKind::Dep),
        idents().map(make_path(PathKind::Plain)),
    ))
}

fn ident() -> impl NoirParser<Ident> {
    tokenkind(TokenKind::Ident).map_with_span(Ident::new)
}

fn statement<'a, P>(expr_parser: P) -> impl NoirParser<Statement> + 'a
where
    P: ExprParser + 'a,
{
    choice((
        constrain(expr_parser.clone()),
        declaration(expr_parser.clone()),
        assignment(expr_parser.clone()),
        expr_parser.map(Statement::Expression),
    ))
}

fn constrain<'a, P>(expr_parser: P) -> impl NoirParser<Statement> + 'a
where
    P: ExprParser + 'a,
{
    ignore_then_commit(keyword(Keyword::Constrain).labelled("statement"), expr_parser)
        .map(|expr| Statement::Constrain(ConstrainStatement(expr)))
}

fn declaration<'a, P>(expr_parser: P) -> impl NoirParser<Statement> + 'a
where
    P: ExprParser + 'a,
{
    let p = ignore_then_commit(keyword(Keyword::Let).labelled("statement"), pattern());
    let p = p.then(optional_type_annotation());
    let p = then_commit_ignore(p, just(Token::Assign));
    let p = then_commit(p, expr_parser);
    p.map(Statement::new_let)
}

fn pattern() -> impl NoirParser<Pattern> {
    recursive(|pattern| {
        let ident_pattern = ident().map(Pattern::Identifier);

        let mut_pattern = keyword(Keyword::Mut)
            .ignore_then(pattern.clone())
            .map_with_span(|inner, span| Pattern::Mutable(Box::new(inner), span));

        let shortfield = ident().map(|name| (name.clone(), Pattern::Identifier(name)));
        let longfield = ident().then_ignore(just(Token::Colon)).then(pattern.clone());

        let struct_pattern_fields = longfield
            .or(shortfield)
            .separated_by(just(Token::Comma))
            .delimited_by(just(Token::LeftBrace), just(Token::RightBrace));

        let struct_pattern = path()
            .then(struct_pattern_fields)
            .map_with_span(|(typename, fields), span| Pattern::Struct(typename, fields, span));

        let tuple_pattern = pattern
            .separated_by(just(Token::Comma))
            .delimited_by(just(Token::LeftParen), just(Token::RightParen))
            .map_with_span(Pattern::Tuple);

        choice((mut_pattern, tuple_pattern, struct_pattern, ident_pattern))
    })
    .labelled("pattern")
}

fn assignment<'a, P>(expr_parser: P) -> impl NoirParser<Statement> + 'a
where
    P: ExprParser + 'a,
{
    let failable =
        lvalue(expr_parser.clone()).then_ignore(just(Token::Assign)).labelled("statement");

    then_commit(failable, expr_parser).map(|(identifier, expression)| {
        Statement::Assign(AssignStatement { lvalue: identifier, expression })
    })
}

enum LValueRhs {
    MemberAccess(Ident),
    Index(Expression),
}

fn lvalue<'a, P>(expr_parser: P) -> impl NoirParser<LValue>
where
    P: ExprParser + 'a,
{
    let l_ident = ident().map(LValue::Ident);

    let l_member_rhs = just(Token::Dot).ignore_then(ident()).map(LValueRhs::MemberAccess);

    let l_index = expr_parser
        .delimited_by(just(Token::LeftBracket), just(Token::RightBracket))
        .map(LValueRhs::Index);

    l_ident.then(l_member_rhs.or(l_index).repeated()).foldl(|lvalue, rhs| match rhs {
        LValueRhs::MemberAccess(field_name) => {
            LValue::MemberAccess { object: Box::new(lvalue), field_name }
        }
        LValueRhs::Index(index) => LValue::Index { array: Box::new(lvalue), index },
    })
}

fn parse_type() -> impl NoirParser<UnresolvedType> {
    parse_type_inner(parse_type_no_field_element())
}

fn parse_type_no_field_element() -> impl NoirParser<UnresolvedType> {
    recursive(parse_type_inner)
}

fn parse_type_inner<T>(recursive_type_parser: T) -> impl NoirParser<UnresolvedType>
where
    T: NoirParser<UnresolvedType>,
{
    choice((
        field_type(),
        int_type(),
        struct_type(),
        array_type(recursive_type_parser.clone()),
        tuple_type(recursive_type_parser),
        bool_type(),
    ))
}

fn optional_visibility() -> impl NoirParser<AbiFEType> {
    keyword(Keyword::Pub).or_not().map(|opt| match opt {
        Some(_) => AbiFEType::Public,
        None => AbiFEType::Private,
    })
}

fn maybe_const() -> impl NoirParser<IsConst> {
    keyword(Keyword::Const).or_not().map(|opt| match opt {
        Some(_) => IsConst::Yes(None),
        None => IsConst::No(None),
    })
}

fn field_type() -> impl NoirParser<UnresolvedType> {
    maybe_const().then_ignore(keyword(Keyword::Field)).map(UnresolvedType::FieldElement)
}

<<<<<<< HEAD
fn int_type() -> impl NoirParser<UnresolvedType> {
    maybe_const()
=======
fn bool_type() -> impl NoirParser<UnresolvedType> {
    maybe_const().then_ignore(keyword(Keyword::Bool)).map(UnresolvedType::Bool)
}

fn int_type<P>(visibility_parser: P) -> impl NoirParser<UnresolvedType>
where
    P: NoirParser<FieldElementType>,
{
    visibility_parser
        .then(maybe_const())
>>>>>>> 2458478e
        .then(filter_map(|span, token: Token| match token {
            Token::IntType(int_type) => Ok(int_type),
            unexpected => {
                Err(ParserError::expected_label("integer type".to_string(), unexpected, span))
            }
        }))
        .map(UnresolvedType::from_int_token)
}

fn struct_type() -> impl NoirParser<UnresolvedType> {
    path().map(UnresolvedType::Struct)
}

fn array_type<T>(type_parser: T) -> impl NoirParser<UnresolvedType>
where
    T: NoirParser<UnresolvedType>,
{
    just(Token::LeftBracket)
        .ignore_then(fixed_array_size().or_not())
        .then_ignore(just(Token::RightBracket))
        .then(type_parser)
        .map(|(size, element_type)| {
            let size = size.unwrap_or(ArraySize::Variable);
            UnresolvedType::Array(size, Box::new(element_type))
        })
}

fn tuple_type<T>(type_parser: T) -> impl NoirParser<UnresolvedType>
where
    T: NoirParser<UnresolvedType>,
{
    let fields = type_parser.separated_by(just(Token::Comma)).allow_trailing();
    parenthesized(fields).map(UnresolvedType::Tuple)
}

fn expression() -> impl ExprParser {
    recursive(|expr| expression_with_precedence(Precedence::Lowest, expr)).labelled("expression")
}

// An expression is a single term followed by 0 or more (OP subexpr)*
// where OP is an operator at the given precedence level and subexpr
// is an expression at the current precedence level plus one.
fn expression_with_precedence<'a, P>(
    precedence: Precedence,
    expr_parser: P,
) -> impl NoirParser<Expression> + 'a
where
    P: ExprParser + 'a,
{
    if precedence == Precedence::Highest {
        term(expr_parser).boxed().labelled("term")
    } else {
        expression_with_precedence(precedence.higher(), expr_parser.clone())
            .then(
                then_commit(
                    operator_with_precedence(precedence),
                    expression_with_precedence(precedence.higher(), expr_parser),
                )
                .repeated(),
            )
            .foldl(create_infix_expression)
            .boxed()
            .labelled("expression")
    }
}

fn create_infix_expression(lhs: Expression, (operator, rhs): (BinaryOp, Expression)) -> Expression {
    let span = lhs.span.merge(rhs.span);
    let infix = Box::new(InfixExpression { lhs, operator, rhs });

    Expression { span, kind: ExpressionKind::Infix(infix) }
}

fn operator_with_precedence(precedence: Precedence) -> impl NoirParser<Spanned<BinaryOpKind>> {
    filter_map(move |span, token: Token| {
        if Precedence::token_precedence(&token) == Some(precedence) {
            let bin_op_kind: Option<BinaryOpKind> = (&token).into();
            Ok(Spanned::from(span, bin_op_kind.unwrap()))
        } else {
            Err(ParserError::expected_label("binary operator".to_string(), token, span))
        }
    })
}

fn term<'a, P>(expr_parser: P) -> impl NoirParser<Expression> + 'a
where
    P: ExprParser + 'a,
{
    recursive(move |term_parser| {
        choice((not(term_parser.clone()), negation(term_parser)))
            .map_with_span(Expression::new)
            // right-unary operators like a[0] or a.f bind more tightly than left-unary
            // operators like  - or !, so that !a[0] is parsed as !(a[0]). This is a bit
            // awkward for casts so -a as i32 actually binds as -(a as i32).
            .or(atom_or_right_unary(expr_parser))
    })
}

fn atom_or_right_unary<'a, P>(expr_parser: P) -> impl NoirParser<Expression> + 'a
where
    P: ExprParser + 'a,
{
    enum UnaryRhs {
        ArrayIndex(Expression),
        Cast(UnresolvedType),
        MemberAccess((Ident, Option<Vec<Expression>>)),
    }

    // `[expr]` in `arr[expr]`
    let array_rhs = expr_parser
        .clone()
        .delimited_by(just(Token::LeftBracket), just(Token::RightBracket))
        .map(UnaryRhs::ArrayIndex);

    // `as Type` in `atom as Type`
    let cast_rhs = keyword(Keyword::As)
        .ignore_then(parse_type_no_field_element())
        .map(UnaryRhs::Cast)
        .labelled("cast");

    // `.foo` or `.foo(args)` in `atom.foo` or `atom.foo(args)`
    let member_rhs = just(Token::Dot)
        .ignore_then(field_name())
        .then(parenthesized(expression_list(expr_parser.clone())).or_not())
        .map(UnaryRhs::MemberAccess)
        .labelled("field access");

    let rhs = choice((array_rhs, cast_rhs, member_rhs));

    foldl_with_span(atom(expr_parser), rhs, |lhs, rhs, span| match rhs {
        UnaryRhs::ArrayIndex(index) => Expression::index(lhs, index, span),
        UnaryRhs::Cast(r#type) => Expression::cast(lhs, r#type, span),
        UnaryRhs::MemberAccess(field) => Expression::member_access_or_method_call(lhs, field, span),
    })
}

fn if_expr<'a, P>(expr_parser: P) -> impl NoirParser<ExpressionKind> + 'a
where
    P: ExprParser + 'a,
{
    keyword(Keyword::If)
        .ignore_then(expr_parser.clone())
        .then(block_expr(expr_parser.clone()))
        .then(keyword(Keyword::Else).ignore_then(block_expr(expr_parser)).or_not())
        .map(|((condition, consequence), alternative)| {
            ExpressionKind::If(Box::new(IfExpression { condition, consequence, alternative }))
        })
}

fn for_expr<'a, P>(expr_parser: P) -> impl NoirParser<ExpressionKind> + 'a
where
    P: ExprParser + 'a,
{
    keyword(Keyword::For)
        .ignore_then(ident())
        .then_ignore(keyword(Keyword::In))
        .then(expr_parser.clone())
        .then_ignore(just(Token::DoubleDot))
        .then(expr_parser.clone())
        .then(block_expr(expr_parser))
        .map(|(((identifier, start_range), end_range), block)| {
            ExpressionKind::For(Box::new(ForExpression {
                identifier,
                start_range,
                end_range,
                block,
            }))
        })
}

fn array_expr<P>(expr_parser: P) -> impl NoirParser<ExpressionKind>
where
    P: ExprParser,
{
    standard_array(expr_parser.clone()).or(array_sugar(expr_parser))
}

/// [a, b, c, ...]
fn standard_array<P>(expr_parser: P) -> impl NoirParser<ExpressionKind>
where
    P: ExprParser,
{
    expression_list(expr_parser)
        .delimited_by(just(Token::LeftBracket), just(Token::RightBracket))
        .validate(|elems, span, emit| {
            if elems.is_empty() {
                emit(ParserError::with_reason(
                    "Arrays must have at least one element".to_owned(),
                    span,
                ))
            }
            ExpressionKind::array(elems)
        })
}

/// [a; N]
fn array_sugar<P>(expr_parser: P) -> impl NoirParser<ExpressionKind>
where
    P: ExprParser,
{
    expr_parser
        .then_ignore(just(Token::Semicolon))
        .then(literal())
        .delimited_by(just(Token::LeftBracket), just(Token::RightBracket))
        .validate(|(lhs, count), span, emit| {
            let count = validate_array_count(count, span, emit);

            // Desugar the array by replicating the lhs 'count' times. TODO: This is inefficient
            // for large arrays.
            let name = "$array_element";
            let pattern = Pattern::Identifier(name.into());
            let decl = Statement::new_let(((pattern, UnresolvedType::Unspecified), lhs));

            let variable = Expression::new(ExpressionKind::Ident(name.into()), span);
            let elems = repeat(variable).take(count).collect();
            let array = ExpressionKind::array(elems);
            let array = Statement::Expression(Expression::new(array, span));

            ExpressionKind::Block(BlockExpression(vec![decl, array]))
        })
}

fn validate_array_count(
    count: ExpressionKind,
    span: Span,
    emit: &mut dyn FnMut(ParserError),
) -> usize {
    match count {
        ExpressionKind::Literal(Literal::Integer(x)) => {
            x.try_into_u128().and_then(|x| x.try_into().ok()).unwrap_or_else(|| {
                emit(ParserError::with_reason(
                    "Array length must be able to fit within a usize".to_owned(),
                    span,
                ));
                1
            })
        }
        _ => {
            emit(ParserError::with_reason(
                "Array length must be an integer literal".to_owned(),
                span,
            ));
            1
        }
    }
}

fn expression_list<P>(expr_parser: P) -> impl NoirParser<Vec<Expression>>
where
    P: ExprParser,
{
    expr_parser.separated_by(just(Token::Comma)).allow_trailing()
}

fn not<P>(term_parser: P) -> impl NoirParser<ExpressionKind>
where
    P: ExprParser,
{
    just(Token::Bang).ignore_then(term_parser).map(|rhs| ExpressionKind::prefix(UnaryOp::Not, rhs))
}

fn negation<P>(term_parser: P) -> impl NoirParser<ExpressionKind>
where
    P: ExprParser,
{
    just(Token::Minus)
        .ignore_then(term_parser)
        .map(|rhs| ExpressionKind::prefix(UnaryOp::Minus, rhs))
}

fn atom<'a, P>(expr_parser: P) -> impl NoirParser<Expression> + 'a
where
    P: ExprParser + 'a,
{
    choice((
        function_call(expr_parser.clone()),
        if_expr(expr_parser.clone()),
        for_expr(expr_parser.clone()),
        array_expr(expr_parser.clone()),
        constructor(expr_parser.clone()),
        block(expr_parser.clone()).map(ExpressionKind::Block),
        variable(),
        literal(),
    ))
    .map_with_span(Expression::new)
    .or(parenthesized(expr_parser.clone()))
    .or(tuple(expr_parser))
    .labelled("atom")
}

fn tuple<P>(expr_parser: P) -> impl NoirParser<Expression>
where
    P: ExprParser,
{
    parenthesized(expression_list(expr_parser))
        .map_with_span(|elements, span| Expression::new(ExpressionKind::Tuple(elements), span))
}

fn field_name() -> impl NoirParser<Ident> {
    ident().or(tokenkind(TokenKind::Literal).validate(|token, span, emit| match token {
        Token::Int(_) => Ident::from(Spanned::from(span, token.to_string())),
        other => {
            let reason = format!("Unexpected '{}', expected a field name", other);
            emit(ParserError::with_reason(reason, span));
            Ident::error(span)
        }
    }))
}

fn function_call<P>(expr_parser: P) -> impl NoirParser<ExpressionKind>
where
    P: ExprParser,
{
    path().then(parenthesized(expression_list(expr_parser))).map(ExpressionKind::function_call)
}

fn constructor<P>(expr_parser: P) -> impl NoirParser<ExpressionKind>
where
    P: ExprParser,
{
    let args = constructor_field(expr_parser)
        .separated_by(just(Token::Comma))
        .at_least(1)
        .allow_trailing()
        .delimited_by(just(Token::LeftBrace), just(Token::RightBrace));

    path().then(args).map(ExpressionKind::constructor)
}

fn constructor_field<P>(expr_parser: P) -> impl NoirParser<(Ident, Expression)>
where
    P: ExprParser,
{
    let long_form = ident().then_ignore(just(Token::Colon)).then(expr_parser);
    let short_form = ident().map(|ident| (ident.clone(), ident.into()));
    long_form.or(short_form)
}

fn variable() -> impl NoirParser<ExpressionKind> {
    ident().map(|name| ExpressionKind::Ident(name.0.contents))
}

fn literal() -> impl NoirParser<ExpressionKind> {
    tokenkind(TokenKind::Literal).map(|token| match token {
        Token::Int(x) => ExpressionKind::integer(x),
        Token::Bool(b) => ExpressionKind::boolean(b),
        Token::Str(s) => ExpressionKind::string(s),
        unexpected => unreachable!("Non-literal {} parsed as a literal", unexpected),
    })
}

fn fixed_array_size() -> impl NoirParser<ArraySize> {
    filter_map(|span, token: Token| match token {
        Token::Int(integer) => {
            if !integer.fits_in_u128() {
                let message = "Array sizes must fit within a u128".to_string();
                Err(ParserError::with_reason(message, span))
            } else {
                Ok(ArraySize::Fixed(integer.to_u128()))
            }
        }
        _ => {
            let message = "The array size is defined as [k] for fixed size or [] for variable length. k must be a literal".to_string();
            Err(ParserError::with_reason(message, span))
        }
    })
}

#[cfg(test)]
mod test {
    use noirc_errors::{CustomDiagnostic, DiagnosableError};

    use super::*;
    use crate::{ArrayLiteral, Literal};

    fn parse_with<P, T>(parser: P, program: &str) -> Result<T, Vec<CustomDiagnostic>>
    where
        P: NoirParser<T>,
    {
        let lexer = Lexer::new(program);
        let (tokens, lexer_errors) = lexer.lex();
        if !lexer_errors.is_empty() {
            return Err(vecmap(&lexer_errors, DiagnosableError::to_diagnostic));
        }
        parser
            .then_ignore(just(Token::EOF))
            .parse(tokens)
            .map_err(|errors| vecmap(&errors, DiagnosableError::to_diagnostic))
    }

    fn parse_recover<P, T>(parser: P, program: &str) -> (Option<T>, Vec<CustomDiagnostic>)
    where
        P: NoirParser<T>,
    {
        let lexer = Lexer::new(program);
        let (tokens, lexer_errors) = lexer.lex();
        let (opt, errs) = parser.then_ignore(force(just(Token::EOF))).parse_recovery(tokens);

        let mut errors = vecmap(&lexer_errors, DiagnosableError::to_diagnostic);
        errors.extend(errs.iter().map(DiagnosableError::to_diagnostic));

        (opt, errors)
    }

    fn parse_all<P, T>(parser: P, programs: Vec<&str>) -> Vec<T>
    where
        P: NoirParser<T>,
    {
        vecmap(programs, move |program| {
            let message = format!("Failed to parse:\n{}", program);
            parse_with(&parser, program).expect(&message)
        })
    }

    fn parse_all_failing<P, T>(parser: P, programs: Vec<&str>) -> Vec<CustomDiagnostic>
    where
        P: NoirParser<T>,
        T: std::fmt::Display,
    {
        programs
            .into_iter()
            .flat_map(|program| match parse_with(&parser, program) {
                Ok(expr) => unreachable!(
                    "Expected this input to fail:\n{}\nYet it successfully parsed as:\n{}",
                    program, expr
                ),
                Err(error) => error,
            })
            .collect()
    }

    #[test]
    fn regression_skip_comment() {
        parse_all(
            function_definition(false),
            vec![
                "fn main(
                // This comment should be skipped
                x : Field,
                // And this one
                y : Field,
            ) {
            }",
                "fn main(x : Field, y : Field,) {
                foo::bar(
                    // Comment for x argument
                    x,
                    // Comment for y argument
                    y
                )
            }",
            ],
        );
    }

    #[test]
    fn parse_infix() {
        let valid = vec!["x + 6", "x - k", "x + (x + a)", " x * (x + a) + (x - 4)"];
        parse_all(expression(), valid);
        parse_all_failing(expression(), vec!["y ! x"]);
    }

    #[test]
    fn parse_function_call() {
        let valid = vec!["std::hash ()", " std::hash(x,y,a+b)", "crate::foo (x)", "hash (x,)"];
        parse_all(function_call(expression()), valid);
    }

    #[test]
    fn parse_cast() {
        parse_all(
            atom_or_right_unary(expression()),
            vec!["x as u8", "0 as Field", "(x + 3) as [8]Field"],
        );
        parse_all_failing(atom_or_right_unary(expression()), vec!["x as pub u8"]);
    }

    #[test]
    fn parse_array_index() {
        let valid = vec![
            "x[9]",
            "y[x+a]",
            " foo [foo+5]",
            "baz[bar]",
            "foo.bar[3] as Field .baz as i32 [7]",
        ];
        parse_all(atom_or_right_unary(expression()), valid);
    }

    fn expr_to_array(expr: ExpressionKind) -> ArrayLiteral {
        let lit = match expr {
            ExpressionKind::Literal(literal) => literal,
            _ => unreachable!("expected a literal"),
        };

        match lit {
            Literal::Array(arr) => arr,
            _ => unreachable!("expected an array"),
        }
    }

    /// This is the standard way to declare an array
    #[test]
    fn parse_array() {
        let valid = vec![
            "[0, 1, 2,3, 4]",
            "[0,1,2,3,4,]", // Trailing commas are valid syntax
        ];

        for expr in parse_all(array_expr(expression()), valid) {
            let arr_lit = expr_to_array(expr);
            assert_eq!(arr_lit.length, 5);
        }

        parse_all_failing(
            array_expr(expression()),
            vec!["0,1,2,3,4]", "[[0,1,2,3,4]", "[0,1,2,,]", "[0,1,2,3,4"],
        );
    }

    #[test]
    fn parse_array_sugar() {
        let valid = vec!["[0;7]", "[(1, 2); 4]"];
        parse_all(array_expr(expression()), valid);

        let invalid = vec!["[0;;4]", "[5; 3+2]", "[1; a]"];
        parse_all_failing(array_expr(expression()), invalid);
    }

    #[test]
    fn parse_block() {
        parse_with(block(expression()), "{ [0,1,2,3,4] }").unwrap();

        parse_all_failing(
            block(expression()),
            vec![
                "[0,1,2,3,4] }",
                "{ [0,1,2,3,4]",
                "{ [0,1,2,,] }", // Contents of the block must still be a valid expression
                "{ [0,1,2,3 }",
                "{ 0,1,2,3] }",
                "[[0,1,2,3,4]}",
            ],
        );
    }

    /// This is the standard way to declare a constrain statement
    #[test]
    fn parse_constrain() {
        parse_with(constrain(expression()), "constrain x == y").unwrap();

        // Currently we disallow constrain statements where the outer infix operator
        // produces a value. This would require an implicit `==` which
        // may not be intuitive to the user.
        //
        // If this is deemed useful, one would either apply a transformation
        // or interpret it with an `==` in the evaluator
        let disallowed_operators = vec![
            BinaryOpKind::And,
            BinaryOpKind::Subtract,
            BinaryOpKind::Divide,
            BinaryOpKind::Multiply,
            BinaryOpKind::Or,
            BinaryOpKind::Assign,
        ];

        for operator in disallowed_operators {
            let src = format!("constrain x {} y;", operator.as_string());
            parse_with(constrain(expression()), &src).unwrap_err();
        }

        // These are general cases which should always work.
        //
        // The first case is the most noteworthy. It contains two `==`
        // The first (inner) `==` is a predicate which returns 0/1
        // The outer layer is an infix `==` which is
        // associated with the Constrain statement
        parse_all(
            constrain(expression()),
            vec![
                "constrain ((x + y) == k) + z == y",
                "constrain (x + !y) == y",
                "constrain (x ^ y) == y",
                "constrain (x ^ y) == (y + m)",
                "constrain x + x ^ x == y | m",
            ],
        );
    }

    #[test]
    fn parse_let() {
        // Why is it valid to specify a let declaration as having type u8?
        //
        // Let statements are not type checked here, so the parser will accept as
        // long as it is a type. Other statements such as Public are type checked
        // Because for now, they can only have one type
        parse_all(declaration(expression()), vec!["let x = y", "let x : u8 = y"]);
    }

    #[test]
    fn parse_invalid_pub() {
        // pub cannot be used to declare a statement
        parse_all_failing(statement(expression()), vec!["pub x = y", "pub x : pub Field = y"]);
    }

    #[test]
    fn parse_for_loop() {
        parse_all(
            for_expr(expression()),
            vec!["for i in x+y..z {}", "for i in 0..100 { foo; bar }"],
        );

        parse_all_failing(
            for_expr(expression()),
            vec![
                "for 1 in x+y..z {}",  // Cannot have a literal as the loop identifier
                "for i in 0...100 {}", // Only '..' is supported, there are no inclusive ranges yet
                "for i in 0..=100 {}", // Only '..' is supported, there are no inclusive ranges yet
            ],
        );
    }

    #[test]
    fn parse_function() {
        parse_all(
            function_definition(false),
            vec![
                "fn func_name() {}",
                "fn f(foo: pub u8, y : pub Field) -> u8 { x + a }",
                "fn f(f: pub Field, y : Field, z : const Field) -> u8 { x + a }",
                "fn func_name(f: Field, y : pub Field, z : pub [5]u8,) {}",
                "fn func_name(x: []Field, y : [2]Field,y : pub [2]Field, z : pub [5]u8)  {}",
            ],
        );

        parse_all_failing(
            function_definition(false),
            vec!["fn x2( f: []Field,,) {}", "fn ( f: []Field) {}", "fn ( f: []Field) {}"],
        );
    }

    #[test]
    fn parse_parenthesized_expression() {
        parse_all(atom(expression()), vec!["(0)", "(x+a)", "({(({{({(nested)})}}))})"]);
        parse_all_failing(atom(expression()), vec!["(x+a", "((x+a)", "(,)"]);
    }

    #[test]
    fn parse_tuple() {
        parse_all(tuple(expression()), vec!["()", "(x,)", "(a,b+2)", "(a,(b,c,),d,)"]);
    }

    #[test]
    fn parse_if_expr() {
        parse_all(if_expr(expression()), vec!["if x + a {  } else {  }", "if x {}"]);

        parse_all_failing(
            if_expr(expression()),
            vec!["if (x / a) + 1 {} else", "if foo then 1 else 2", "if true { 1 }else 3"],
        );
    }

    fn expr_to_lit(expr: ExpressionKind) -> Literal {
        match expr {
            ExpressionKind::Literal(literal) => literal,
            _ => unreachable!("expected a literal"),
        }
    }

    #[test]
    fn parse_int() {
        let int = parse_with(literal(), "5").unwrap();
        let hex = parse_with(literal(), "0x05").unwrap();

        match (expr_to_lit(int), expr_to_lit(hex)) {
            (Literal::Integer(int), Literal::Integer(hex)) => assert_eq!(int, hex),
            _ => unreachable!(),
        }
    }

    #[test]
    fn parse_string() {
        let expr = parse_with(literal(), r#""hello""#).unwrap();
        match expr_to_lit(expr) {
            Literal::Str(s) => assert_eq!(s, "hello"),
            _ => unreachable!(),
        };
    }

    #[test]
    fn parse_bool() {
        let expr_true = parse_with(literal(), "true").unwrap();
        let expr_false = parse_with(literal(), "false").unwrap();

        match (expr_to_lit(expr_true), expr_to_lit(expr_false)) {
            (Literal::Bool(t), Literal::Bool(f)) => {
                assert!(t);
                assert!(!f);
            }
            _ => unreachable!(),
        };
    }

    #[test]
    fn parse_module_declaration() {
        parse_with(module_declaration(), "mod foo").unwrap();
        parse_with(module_declaration(), "mod 1").unwrap_err();
    }

    #[test]
    fn parse_path() {
        let cases = vec![
            ("std", vec!["std"]),
            ("std::hash", vec!["std", "hash"]),
            ("std::hash::collections", vec!["std", "hash", "collections"]),
            ("dep::foo::bar", vec!["foo", "bar"]),
            ("crate::std::hash", vec!["std", "hash"]),
        ];

        for (src, expected_segments) in cases {
            let path: Path = parse_with(path(), src).unwrap();
            for (segment, expected) in path.segments.into_iter().zip(expected_segments) {
                assert_eq!(segment.0.contents, expected);
            }
        }

        parse_all_failing(path(), vec!["std::", "::std", "std::hash::", "foo::1"]);
    }

    #[test]
    fn parse_path_kinds() {
        let cases = vec![
            ("std", PathKind::Plain),
            ("dep::hash::collections", PathKind::Dep),
            ("crate::std::hash", PathKind::Crate),
        ];

        for (src, expected_path_kind) in cases {
            let path = parse_with(path(), src).unwrap();
            assert_eq!(path.kind, expected_path_kind)
        }

        parse_all_failing(
            path(),
            vec!["dep", "crate", "crate::std::crate", "foo::bar::crate", "foo::dep"],
        );
    }

    #[test]
    fn parse_unary() {
        parse_all(term(expression()), vec!["!hello", "-hello", "--hello", "-!hello", "!-hello"]);
        parse_all_failing(term(expression()), vec!["+hello", "/hello"]);
    }

    #[test]
    fn parse_use() {
        parse_all(
            use_statement(),
            vec!["use std::hash", "use std", "use foo::bar as hello", "use bar as bar"],
        );

        parse_all_failing(
            use_statement(),
            vec!["use std as ;", "use foobar as as;", "use hello:: as foo;"],
        );
    }

    #[test]
    fn parse_structs() {
        let cases = vec![
            "struct Foo { }",
            "struct Bar { ident: Field, }",
            "struct Baz { ident: Field, other: Field }",
        ];
        parse_all(struct_definition(), cases);

        let failing = vec!["struct {  }", "struct Foo { bar: pub Field }"];
        parse_all_failing(struct_definition(), failing);
    }

    #[test]
    fn parse_member_access() {
        let cases = vec!["a.b", "a + b.c", "foo.bar as i32"];
        parse_all(expression(), cases);
    }

    #[test]
    fn parse_constructor() {
        let cases = vec![
            "Bar { ident: 32 }",
            "Baz { other: 2 + 42, ident: foo() + 1 }",
            "Baz { other, ident: foo() + 1, foo }",
        ];
        parse_all(expression(), cases);

        // TODO: Constructor expressions with no fields are currently
        // disallowed, they conflict with block syntax in some cases. Namely:
        // if a + b {}
        // for i in 0..a { }
        // https://github.com/noir-lang/noir/issues/152
        parse_with(expression(), "Foo {}").unwrap_err();
    }

    // Semicolons are:
    // - Required after non-expression statements
    // - Optional after for, if, block expressions
    // - Optional after an expression as the last statement of a block
    // - Required after an expression as the non-final statement of a block
    #[test]
    fn parse_semicolons() {
        let cases = vec![
            "{ if true {} if false {} foo }",
            "{ if true {}; if false {} foo }",
            "{ for x in 0..1 {} if false {} foo; }",
            "{ let x = 2; }",
            "{ expr1; expr2 }",
            "{ expr1; expr2; }",
        ];
        parse_all(block(expression()), cases);

        let failing = vec![
            // We disallow multiple semicolons after a statement unlike rust where it is a warning
            "{ test;; foo }",
            "{ for x in 0..1 {} foo if false {} }",
            "{ let x = 2 }",
            "{ expr1 expr2 }",
        ];
        parse_all_failing(block(expression()), failing);
    }

    #[test]
    fn statement_recovery() {
        let cases = vec![
            ("let a = 4 + 3", 0, "let a: unspecified = (4 + 3)"),
            ("let a: = 4 + 3", 1, "let a: error = (4 + 3)"),
            ("let = 4 + 3", 1, "let $error: unspecified = (4 + 3)"),
            ("let = ", 2, "let $error: unspecified = Error"),
            ("let", 3, "let $error: unspecified = Error"),
            ("foo = one two three", 1, "foo = one"),
            ("constrain", 1, "constrain Error"),
            ("constrain x ==", 1, "constrain (x == Error)"),
        ];

        let show_errors = |v| vecmap(v, ToString::to_string).join("\n");

        for (src, expected_errors, expected_result) in cases {
            let (opt, errors) = parse_recover(statement(expression()), src);
            let actual = opt.map(|ast| ast.to_string());
            let actual = if let Some(s) = &actual { s } else { "(none)" };

            assert_eq!((errors.len(), actual), (expected_errors, expected_result),
                "\nExpected {} error(s) and got {}:\n\n{}\n\nFrom input:   {}\nExpected AST: {}\nActual AST:   {}\n",
                expected_errors, errors.len(), show_errors(&errors), src, expected_result, actual
            );
        }
    }
}<|MERGE_RESOLUTION|>--- conflicted
+++ resolved
@@ -394,21 +394,12 @@
     maybe_const().then_ignore(keyword(Keyword::Field)).map(UnresolvedType::FieldElement)
 }
 
-<<<<<<< HEAD
+fn bool_type() -> impl NoirParser<UnresolvedType> {
+    maybe_const().then_ignore(keyword(Keyword::Bool)).map(UnresolvedType::Bool)
+}
+
 fn int_type() -> impl NoirParser<UnresolvedType> {
     maybe_const()
-=======
-fn bool_type() -> impl NoirParser<UnresolvedType> {
-    maybe_const().then_ignore(keyword(Keyword::Bool)).map(UnresolvedType::Bool)
-}
-
-fn int_type<P>(visibility_parser: P) -> impl NoirParser<UnresolvedType>
-where
-    P: NoirParser<FieldElementType>,
-{
-    visibility_parser
-        .then(maybe_const())
->>>>>>> 2458478e
         .then(filter_map(|span, token: Token| match token {
             Token::IntType(int_type) => Ok(int_type),
             unexpected => {
