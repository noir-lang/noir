//! This file contains the bulk of the implementation of noir's parser.
//!
//! Noir's parser is built off the [chumsky library](https://docs.rs/chumsky/latest/chumsky/)
//! for parser combinators. In this technique, parsers are built from smaller parsers that
//! parse e.g. only a single token. Then there are functions which can combine multiple
//! parsers together to create a larger one. These functions are called parser combinators.
//! For example, `a.then(b)` combines two parsers a and b and returns one that parses a
//! then parses b and fails if either fails. Other combinators like `a.or(b)` exist as well
//! and are used extensively. Note that these form a PEG grammar so if there are multiple
//! options as in `a.or(b)` the first matching parse will be chosen.
//!
//! Noir's grammar is not formally specified but can be estimated by inspecting each function.
//! For example, a function `f` parsing `choice((a, b, c))` can be roughly translated to
//! BNF as `f: a | b | c`.
//!
//! Occasionally there will also be recovery strategies present, either via `recover_via(Parser)`
//! or `recover_with(Strategy)`. The difference between the two functions isn't quite so important,
//! but both allow the parser to recover from a parsing error, log the error, and return an error
//! expression instead. These are used to parse cases such as `fn foo( { }` where we know the user
//! meant to write a function and thus we should log the error and return a function with no parameters,
//! rather than failing to parse a function and trying to subsequently parse a struct. Generally using
//! recovery strategies improves parser errors but using them incorrectly can be problematic since they
//! prevent other parsers from being tried afterward since there is no longer an error. Thus, they should
//! be limited to cases like the above `fn` example where it is clear we shouldn't back out of the
//! current parser to try alternative parsers in a `choice` expression.
use super::{
<<<<<<< HEAD
    foldl_with_span, labels::ParserLabel, parameter_name_recovery, parameter_recovery,
    parenthesized, then_commit, then_commit_ignore, top_level_statement_recovery, ExprParser,
    ForRange, NoirParser, ParsedModule, ParserError, Precedence, SubModule, TopLevelStatement,
=======
    foldl_with_span, parameter_name_recovery, parameter_recovery, parenthesized, then_commit,
    then_commit_ignore, top_level_statement_recovery, ExprParser, ForRange, NoirParser,
    ParsedModule, ParserError, ParserErrorReason, Precedence, SubModule, TopLevelStatement,
>>>>>>> b1dea8ab
};
use crate::ast::{Expression, ExpressionKind, LetStatement, Statement, UnresolvedType};
use crate::lexer::Lexer;
use crate::parser::{force, ignore_then_commit, statement_recovery};
use crate::token::{Attribute, Keyword, Token, TokenKind};
use crate::{
    BinaryOp, BinaryOpKind, BlockExpression, CompTime, ConstrainStatement, FunctionDefinition,
    Ident, IfExpression, ImportStatement, InfixExpression, LValue, Lambda, NoirFunction, NoirImpl,
    NoirStruct, Path, PathKind, Pattern, Recoverable, UnaryOp, UnresolvedTypeExpression,
};

use chumsky::prelude::*;
use iter_extended::vecmap;
use noirc_abi::{AbiDistinctness, AbiVisibility};
use noirc_errors::{CustomDiagnostic, Span, Spanned};

/// Entry function for the parser - also handles lexing internally.
///
/// Given a source_program string, return the ParsedModule Ast representation
/// of the program along with any parsing errors encountered. If the parsing errors
/// Vec is non-empty, there may be Error nodes in the Ast to fill in the gaps that
/// failed to parse. Otherwise the Ast is guaranteed to have 0 Error nodes.
pub fn parse_program(source_program: &str) -> (ParsedModule, Vec<CustomDiagnostic>) {
    let (tokens, lexing_errors) = Lexer::lex(source_program);
    let mut errors = vecmap(lexing_errors, Into::into);

    let (module, parsing_errors) = program().parse_recovery_verbose(tokens);
    errors.extend(parsing_errors.into_iter().map(Into::into));

    (module.unwrap(), errors)
}

/// program: module EOF
fn program() -> impl NoirParser<ParsedModule> {
    module().then_ignore(force(just(Token::EOF)))
}

/// module: top_level_statement module
///       | %empty
fn module() -> impl NoirParser<ParsedModule> {
    recursive(|module_parser| {
        empty()
            .map(|_| ParsedModule::default())
            .then(top_level_statement(module_parser).repeated())
            .foldl(|mut program, statement| {
                match statement {
                    TopLevelStatement::Function(f) => program.push_function(f),
                    TopLevelStatement::Module(m) => program.push_module_decl(m),
                    TopLevelStatement::Import(i) => program.push_import(i),
                    TopLevelStatement::Struct(s) => program.push_type(s),
                    TopLevelStatement::Impl(i) => program.push_impl(i),
                    TopLevelStatement::SubModule(s) => program.push_submodule(s),
                    TopLevelStatement::Global(c) => program.push_global(c),
                    TopLevelStatement::Error => (),
                }
                program
            })
    })
}

/// top_level_statement: function_definition
///                    | struct_definition
///                    | implementation
///                    | submodule
///                    | module_declaration
///                    | use_statement
///                    | global_declaration
fn top_level_statement(
    module_parser: impl NoirParser<ParsedModule>,
) -> impl NoirParser<TopLevelStatement> {
    choice((
        function_definition(false).map(TopLevelStatement::Function),
        struct_definition(),
        implementation(),
        submodule(module_parser.clone()),
        contract(module_parser),
        module_declaration().then_ignore(force(just(Token::Semicolon))),
        use_statement().then_ignore(force(just(Token::Semicolon))),
        global_declaration().then_ignore(force(just(Token::Semicolon))),
    ))
    .recover_via(top_level_statement_recovery())
}

/// global_declaration: 'global' ident global_type_annotation '=' literal
fn global_declaration() -> impl NoirParser<TopLevelStatement> {
    let p = ignore_then_commit(
        keyword(Keyword::Global).labelled(ParserLabel::Global),
        ident().map(Pattern::Identifier),
    );
    let p = then_commit(p, global_type_annotation());
    let p = then_commit_ignore(p, just(Token::Assign));
    let p = then_commit(p, literal_or_collection(expression()).map_with_span(Expression::new));
    p.map(LetStatement::new_let).map(TopLevelStatement::Global)
}

/// submodule: 'mod' ident '{' module '}'
fn submodule(module_parser: impl NoirParser<ParsedModule>) -> impl NoirParser<TopLevelStatement> {
    keyword(Keyword::Mod)
        .ignore_then(ident())
        .then_ignore(just(Token::LeftBrace))
        .then(module_parser)
        .then_ignore(just(Token::RightBrace))
        .map(|(name, contents)| {
            TopLevelStatement::SubModule(SubModule { name, contents, is_contract: false })
        })
}

/// contract: 'contract' ident '{' module '}'
fn contract(module_parser: impl NoirParser<ParsedModule>) -> impl NoirParser<TopLevelStatement> {
    keyword(Keyword::Contract)
        .ignore_then(ident())
        .then_ignore(just(Token::LeftBrace))
        .then(module_parser)
        .then_ignore(just(Token::RightBrace))
        .map(|(name, contents)| {
            TopLevelStatement::SubModule(SubModule { name, contents, is_contract: true })
        })
}

/// function_definition: attribute function_modifiers 'fn' ident generics '(' function_parameters ')' function_return_type block
///                      function_modifiers 'fn' ident generics '(' function_parameters ')' function_return_type block
fn function_definition(allow_self: bool) -> impl NoirParser<NoirFunction> {
    attribute()
        .or_not()
        .then(function_modifiers())
        .then_ignore(keyword(Keyword::Fn))
        .then(ident())
        .then(generics())
        .then(parenthesized(function_parameters(allow_self)))
        .then(function_return_type())
        .then(block(expression()))
        .map(
            |(
                (
                    ((((attribute, (is_unconstrained, is_open)), name), generics), parameters),
                    ((return_distinctness, return_visibility), return_type),
                ),
                body,
            )| {
                FunctionDefinition {
                    span: name.0.span(),
                    name,
                    attribute, // XXX: Currently we only have one attribute defined. If more attributes are needed per function, we can make this a vector and make attribute definition more expressive
                    is_open,
                    is_unconstrained,
                    generics,
                    parameters,
                    body,
                    return_type,
                    return_visibility,
                    return_distinctness,
                }
                .into()
            },
        )
}

/// function_modifiers: 'unconstrained' 'open' | 'unconstrained' | 'open' | %empty
///
/// returns (is_unconstrained, is_open) for whether each keyword was present
fn function_modifiers() -> impl NoirParser<(bool, bool)> {
    keyword(Keyword::Unconstrained)
        .or_not()
        .then(keyword(Keyword::Open).or_not())
        .map(|(unconstrained, open)| (unconstrained.is_some(), open.is_some()))
}

/// non_empty_ident_list: ident ',' non_empty_ident_list
///                     | ident
///
/// generics: '<' non_empty_ident_list '>'
///         | %empty
fn generics() -> impl NoirParser<Vec<Ident>> {
    ident()
        .separated_by(just(Token::Comma))
        .allow_trailing()
        .at_least(1)
        .delimited_by(just(Token::Less), just(Token::Greater))
        .or_not()
        .map(|opt| opt.unwrap_or_default())
}

fn struct_definition() -> impl NoirParser<TopLevelStatement> {
    use self::Keyword::Struct;
    use Token::*;

    let fields = struct_fields().delimited_by(just(LeftBrace), just(RightBrace)).recover_with(
        nested_delimiters(
            LeftBrace,
            RightBrace,
            [(LeftParen, RightParen), (LeftBracket, RightBracket)],
            |_| vec![],
        ),
    );

    keyword(Struct).ignore_then(ident()).then(generics()).then(fields).map_with_span(
        |((name, generics), fields), span| {
            TopLevelStatement::Struct(NoirStruct { name, generics, fields, span })
        },
    )
}

fn lambda_return_type() -> impl NoirParser<UnresolvedType> {
    just(Token::Arrow)
        .ignore_then(parse_type())
        .or_not()
        .map(|ret| ret.unwrap_or(UnresolvedType::Unspecified))
}

fn function_return_type() -> impl NoirParser<((AbiDistinctness, AbiVisibility), UnresolvedType)> {
    just(Token::Arrow)
        .ignore_then(optional_distinctness())
        .then(optional_visibility())
        .then(parse_type())
        .or_not()
        .map(|ret| {
            ret.unwrap_or((
                (AbiDistinctness::DuplicationAllowed, AbiVisibility::Private),
                UnresolvedType::Unit,
            ))
        })
}

fn attribute() -> impl NoirParser<Attribute> {
    token_kind(TokenKind::Attribute).map(|token| match token {
        Token::Attribute(attribute) => attribute,
        _ => unreachable!(),
    })
}

fn struct_fields() -> impl NoirParser<Vec<(Ident, UnresolvedType)>> {
    ident()
        .then_ignore(just(Token::Colon))
        .then(parse_type())
        .separated_by(just(Token::Comma))
        .allow_trailing()
}

fn lambda_parameters() -> impl NoirParser<Vec<(Pattern, UnresolvedType)>> {
    let typ = parse_type().recover_via(parameter_recovery());
    let typ = just(Token::Colon).ignore_then(typ);

    let parameter = pattern()
        .recover_via(parameter_name_recovery())
        .then(typ.or_not().map(|typ| typ.unwrap_or(UnresolvedType::Unspecified)));

    parameter.separated_by(just(Token::Comma)).allow_trailing().labelled(ParserLabel::Parameter)
}

fn function_parameters<'a>(
    allow_self: bool,
) -> impl NoirParser<Vec<(Pattern, UnresolvedType, AbiVisibility)>> + 'a {
    let typ = parse_type().recover_via(parameter_recovery());

    let full_parameter = pattern()
        .recover_via(parameter_name_recovery())
        .then_ignore(just(Token::Colon))
        .then(optional_visibility())
        .then(typ)
        .map(|((name, visibility), typ)| (name, typ, visibility));

    let self_parameter = if allow_self { self_parameter().boxed() } else { nothing().boxed() };

    let parameter = full_parameter.or(self_parameter);

    parameter.separated_by(just(Token::Comma)).allow_trailing().labelled(ParserLabel::Parameter)
}

/// This parser always parses no input and fails
fn nothing<T>() -> impl NoirParser<T> {
    one_of([]).map(|_| unreachable!())
}

fn self_parameter() -> impl NoirParser<(Pattern, UnresolvedType, AbiVisibility)> {
    filter_map(move |span, found: Token| match found {
        Token::Ident(ref word) if word == "self" => {
            let ident = Ident::from_token(found, span);
            let path = Path::from_single("Self".to_owned(), span);
            let self_type = UnresolvedType::Named(path, vec![]);
            Ok((Pattern::Identifier(ident), self_type, AbiVisibility::Private))
        }
        _ => Err(ParserError::expected_label(ParserLabel::Parameter, found, span)),
    })
}

fn implementation() -> impl NoirParser<TopLevelStatement> {
    keyword(Keyword::Impl)
        .ignore_then(generics())
        .then(parse_type().map_with_span(|typ, span| (typ, span)))
        .then_ignore(just(Token::LeftBrace))
        .then(function_definition(true).repeated())
        .then_ignore(just(Token::RightBrace))
        .map(|((generics, (object_type, type_span)), methods)| {
            TopLevelStatement::Impl(NoirImpl { generics, object_type, type_span, methods })
        })
}

fn block_expr<'a, P>(expr_parser: P) -> impl NoirParser<Expression> + 'a
where
    P: ExprParser + 'a,
{
    block(expr_parser).map(ExpressionKind::Block).map_with_span(Expression::new)
}

fn block<'a, P>(expr_parser: P) -> impl NoirParser<BlockExpression> + 'a
where
    P: ExprParser + 'a,
{
    use Token::*;
    statement(expr_parser)
        .recover_via(statement_recovery())
        .then(just(Semicolon).or_not().map_with_span(|s, span| (s, span)))
        .repeated()
        .validate(check_statements_require_semicolon)
        .delimited_by(just(LeftBrace), just(RightBrace))
        .recover_with(nested_delimiters(
            LeftBrace,
            RightBrace,
            [(LeftParen, RightParen), (LeftBracket, RightBracket)],
            |_| vec![Statement::Error],
        ))
        .map(BlockExpression)
}

fn check_statements_require_semicolon(
    statements: Vec<(Statement, (Option<Token>, Span))>,
    _span: Span,
    emit: &mut dyn FnMut(ParserError),
) -> Vec<Statement> {
    let last = statements.len().saturating_sub(1);
    let iter = statements.into_iter().enumerate();
    vecmap(iter, |(i, (statement, (semicolon, span)))| {
        statement.add_semicolon(semicolon, span, i == last, emit)
    })
}

/// Parse an optional ': type' and implicitly add a 'comptime' to the type
fn global_type_annotation() -> impl NoirParser<UnresolvedType> {
    ignore_then_commit(just(Token::Colon), parse_type())
        .map(|r#type| match r#type {
            UnresolvedType::FieldElement(_) => UnresolvedType::FieldElement(CompTime::Yes(None)),
            UnresolvedType::Bool(_) => UnresolvedType::Bool(CompTime::Yes(None)),
            UnresolvedType::Integer(_, sign, size) => {
                UnresolvedType::Integer(CompTime::Yes(None), sign, size)
            }
            other => other,
        })
        .or_not()
        .map(|opt| opt.unwrap_or(UnresolvedType::Unspecified))
}

fn optional_type_annotation<'a>() -> impl NoirParser<UnresolvedType> + 'a {
    ignore_then_commit(just(Token::Colon), parse_type())
        .or_not()
        .map(|r#type| r#type.unwrap_or(UnresolvedType::Unspecified))
}

fn module_declaration() -> impl NoirParser<TopLevelStatement> {
    keyword(Keyword::Mod).ignore_then(ident()).map(TopLevelStatement::Module)
}

fn use_statement() -> impl NoirParser<TopLevelStatement> {
    let rename = ignore_then_commit(keyword(Keyword::As), ident()).or_not();

    keyword(Keyword::Use)
        .ignore_then(path())
        .then(rename)
        .map(|(path, alias)| TopLevelStatement::Import(ImportStatement { path, alias }))
}

fn keyword(keyword: Keyword) -> impl NoirParser<Token> {
    just(Token::Keyword(keyword))
}

fn token_kind(token_kind: TokenKind) -> impl NoirParser<Token> {
    filter_map(move |span, found: Token| {
        if found.kind() == token_kind {
            Ok(found)
        } else {
            Err(ParserError::expected_label(
                ParserLabel::TokenKind(token_kind.clone()),
                found,
                span,
            ))
        }
    })
}

fn path() -> impl NoirParser<Path> {
    let idents = || ident().separated_by(just(Token::DoubleColon)).at_least(1);
    let make_path = |kind| move |segments| Path { segments, kind };

    let prefix = |key| keyword(key).ignore_then(just(Token::DoubleColon));
    let path_kind = |key, kind| prefix(key).ignore_then(idents()).map(make_path(kind));

    choice((
        path_kind(Keyword::Crate, PathKind::Crate),
        path_kind(Keyword::Dep, PathKind::Dep),
        idents().map(make_path(PathKind::Plain)),
    ))
}

fn ident() -> impl NoirParser<Ident> {
    token_kind(TokenKind::Ident).map_with_span(Ident::from_token)
}

fn statement<'a, P>(expr_parser: P) -> impl NoirParser<Statement> + 'a
where
    P: ExprParser + 'a,
{
    choice((
        constrain(expr_parser.clone()),
        assertion(expr_parser.clone()),
        declaration(expr_parser.clone()),
        assignment(expr_parser.clone()),
        expr_parser.map(Statement::Expression),
    ))
}

fn constrain<'a, P>(expr_parser: P) -> impl NoirParser<Statement> + 'a
where
    P: ExprParser + 'a,
{
    ignore_then_commit(keyword(Keyword::Constrain).labelled(ParserLabel::Statement), expr_parser)
        .map(|expr| Statement::Constrain(ConstrainStatement(expr)))
        .validate(|expr, span, emit| {
            emit(ParserError::with_reason(ParserErrorReason::ConstrainDeprecated, span));
            expr
        })
}

fn assertion<'a, P>(expr_parser: P) -> impl NoirParser<Statement> + 'a
where
    P: ExprParser + 'a,
{
    ignore_then_commit(keyword(Keyword::Assert), parenthesized(expr_parser))
        .labelled(ParserLabel::Statement)
        .map(|expr| Statement::Constrain(ConstrainStatement(expr)))
}

fn declaration<'a, P>(expr_parser: P) -> impl NoirParser<Statement> + 'a
where
    P: ExprParser + 'a,
{
    let p = ignore_then_commit(keyword(Keyword::Let).labelled(ParserLabel::Statement), pattern());
    let p = p.then(optional_type_annotation());
    let p = then_commit_ignore(p, just(Token::Assign));
    let p = then_commit(p, expr_parser);
    p.map(Statement::new_let)
}

fn pattern() -> impl NoirParser<Pattern> {
    recursive(|pattern| {
        let ident_pattern = ident().map(Pattern::Identifier);

        let mut_pattern = keyword(Keyword::Mut)
            .ignore_then(pattern.clone())
            .map_with_span(|inner, span| Pattern::Mutable(Box::new(inner), span));

        let short_field = ident().map(|name| (name.clone(), Pattern::Identifier(name)));
        let long_field = ident().then_ignore(just(Token::Colon)).then(pattern.clone());

        let struct_pattern_fields = long_field
            .or(short_field)
            .separated_by(just(Token::Comma))
            .delimited_by(just(Token::LeftBrace), just(Token::RightBrace));

        let struct_pattern = path()
            .then(struct_pattern_fields)
            .map_with_span(|(typename, fields), span| Pattern::Struct(typename, fields, span));

        let tuple_pattern = pattern
            .separated_by(just(Token::Comma))
            .delimited_by(just(Token::LeftParen), just(Token::RightParen))
            .map_with_span(Pattern::Tuple);

        choice((mut_pattern, tuple_pattern, struct_pattern, ident_pattern))
    })
    .labelled(ParserLabel::Pattern)
}

fn assignment<'a, P>(expr_parser: P) -> impl NoirParser<Statement> + 'a
where
    P: ExprParser + 'a,
{
    let fallible =
        lvalue(expr_parser.clone()).then(assign_operator()).labelled(ParserLabel::Statement);

    then_commit(fallible, expr_parser).map_with_span(
        |((identifier, operator), expression), span| {
            Statement::assign(identifier, operator, expression, span)
        },
    )
}

/// Parse an assignment operator `=` optionally prefixed by a binary operator for a combined
/// assign statement shorthand. Notably, this must handle a few corner cases with how `>>` is
/// lexed as two separate greater-than operators rather than a single right-shift.
fn assign_operator() -> impl NoirParser<Token> {
    let shorthand_operators = Token::assign_shorthand_operators();
    // We need to explicitly check for right_shift here since it is actually
    // two separate greater-than operators.
    let shorthand_operators = right_shift_operator().or(one_of(shorthand_operators));
    let shorthand_syntax = shorthand_operators.then_ignore(just(Token::Assign));

    // Since >> is lexed as two separate greater-thans, >>= is lexed as > >=, so
    // we need to account for that case here as well.
    let right_shift_fix =
        just(Token::Greater).then(just(Token::GreaterEqual)).map(|_| Token::ShiftRight);

    let shorthand_syntax = shorthand_syntax.or(right_shift_fix);
    just(Token::Assign).or(shorthand_syntax)
}

enum LValueRhs {
    MemberAccess(Ident),
    Index(Expression),
}

fn lvalue<'a, P>(expr_parser: P) -> impl NoirParser<LValue>
where
    P: ExprParser + 'a,
{
    let l_ident = ident().map(LValue::Ident);

    let l_member_rhs = just(Token::Dot).ignore_then(field_name()).map(LValueRhs::MemberAccess);

    let l_index = expr_parser
        .delimited_by(just(Token::LeftBracket), just(Token::RightBracket))
        .map(LValueRhs::Index);

    l_ident.then(l_member_rhs.or(l_index).repeated()).foldl(|lvalue, rhs| match rhs {
        LValueRhs::MemberAccess(field_name) => {
            LValue::MemberAccess { object: Box::new(lvalue), field_name }
        }
        LValueRhs::Index(index) => LValue::Index { array: Box::new(lvalue), index },
    })
}

fn parse_type<'a>() -> impl NoirParser<UnresolvedType> + 'a {
    recursive(parse_type_inner)
}

fn parse_type_inner(
    recursive_type_parser: impl NoirParser<UnresolvedType>,
) -> impl NoirParser<UnresolvedType> {
    choice((
        field_type(),
        int_type(),
        bool_type(),
        string_type(),
        named_type(recursive_type_parser.clone()),
        array_type(recursive_type_parser.clone()),
        tuple_type(recursive_type_parser.clone()),
        vec_type(recursive_type_parser.clone()),
        function_type(recursive_type_parser),
    ))
}

fn optional_visibility() -> impl NoirParser<AbiVisibility> {
    keyword(Keyword::Pub).or_not().map(|opt| match opt {
        Some(_) => AbiVisibility::Public,
        None => AbiVisibility::Private,
    })
}

fn optional_distinctness() -> impl NoirParser<AbiDistinctness> {
    keyword(Keyword::Distinct).or_not().map(|opt| match opt {
        Some(_) => AbiDistinctness::Distinct,
        None => AbiDistinctness::DuplicationAllowed,
    })
}

fn maybe_comp_time() -> impl NoirParser<CompTime> {
    keyword(Keyword::CompTime).or_not().map(|opt| match opt {
        Some(_) => CompTime::Yes(None),
        None => CompTime::No(None),
    })
}

fn field_type() -> impl NoirParser<UnresolvedType> {
    maybe_comp_time().then_ignore(keyword(Keyword::Field)).map(UnresolvedType::FieldElement)
}

fn bool_type() -> impl NoirParser<UnresolvedType> {
    maybe_comp_time().then_ignore(keyword(Keyword::Bool)).map(UnresolvedType::Bool)
}

fn string_type() -> impl NoirParser<UnresolvedType> {
    keyword(Keyword::String)
        .ignore_then(
            type_expression().delimited_by(just(Token::Less), just(Token::Greater)).or_not(),
        )
        .map(UnresolvedType::String)
}

fn int_type() -> impl NoirParser<UnresolvedType> {
    maybe_comp_time()
        .then(filter_map(|span, token: Token| match token {
            Token::IntType(int_type) => Ok(int_type),
            unexpected => {
                Err(ParserError::expected_label(ParserLabel::IntegerType, unexpected, span))
            }
        }))
        .map(UnresolvedType::from_int_token)
}

fn named_type(type_parser: impl NoirParser<UnresolvedType>) -> impl NoirParser<UnresolvedType> {
    path()
        .then(generic_type_args(type_parser))
        .map(|(path, args)| UnresolvedType::Named(path, args))
}

fn vec_type(type_parser: impl NoirParser<UnresolvedType>) -> impl NoirParser<UnresolvedType> {
    keyword(Keyword::Vec)
        .ignore_then(generic_type_args(type_parser))
        .map_with_span(UnresolvedType::Vec)
}

fn generic_type_args(
    type_parser: impl NoirParser<UnresolvedType>,
) -> impl NoirParser<Vec<UnresolvedType>> {
    type_parser
        // Without checking for a terminating ',' or '>' here we may incorrectly
        // parse a generic `N * 2` as just the type `N` then fail when there is no
        // separator afterward. Failing early here ensures we try the `type_expression`
        // parser afterward.
        .then_ignore(one_of([Token::Comma, Token::Greater]).rewind())
        .or(type_expression().map(UnresolvedType::Expression))
        .separated_by(just(Token::Comma))
        .allow_trailing()
        .at_least(1)
        .delimited_by(just(Token::Less), just(Token::Greater))
        .or_not()
        .map(Option::unwrap_or_default)
}

fn array_type(type_parser: impl NoirParser<UnresolvedType>) -> impl NoirParser<UnresolvedType> {
    just(Token::LeftBracket)
        .ignore_then(type_parser)
        .then(just(Token::Semicolon).ignore_then(type_expression()).or_not())
        .then_ignore(just(Token::RightBracket))
        .map(|(element_type, size)| UnresolvedType::Array(size, Box::new(element_type)))
}

fn type_expression() -> impl NoirParser<UnresolvedTypeExpression> {
    recursive(|expr| expression_with_precedence(Precedence::lowest_type_precedence(), expr, true))
        .labelled(ParserLabel::TypeExpression)
        .try_map(UnresolvedTypeExpression::from_expr)
}

fn tuple_type<T>(type_parser: T) -> impl NoirParser<UnresolvedType>
where
    T: NoirParser<UnresolvedType>,
{
    let fields = type_parser.separated_by(just(Token::Comma)).allow_trailing();
    parenthesized(fields).map(UnresolvedType::Tuple)
}

fn function_type<T>(type_parser: T) -> impl NoirParser<UnresolvedType>
where
    T: NoirParser<UnresolvedType>,
{
    let args = parenthesized(type_parser.clone().separated_by(just(Token::Comma)).allow_trailing());
    keyword(Keyword::Fn)
        .ignore_then(args)
        .then_ignore(just(Token::Arrow))
        .then(type_parser)
        .map(|(args, ret)| UnresolvedType::Function(args, Box::new(ret)))
}

fn expression() -> impl ExprParser {
    recursive(|expr| expression_with_precedence(Precedence::Lowest, expr, false))
        .labelled(ParserLabel::Expression)
}

// An expression is a single term followed by 0 or more (OP subexpression)*
// where OP is an operator at the given precedence level and subexpression
// is an expression at the current precedence level plus one.
fn expression_with_precedence<'a, P>(
    precedence: Precedence,
    expr_parser: P,
    // True if we should only parse the restricted subset of operators valid within type expressions
    is_type_expression: bool,
) -> impl NoirParser<Expression> + 'a
where
    P: ExprParser + 'a,
{
    if precedence == Precedence::Highest {
        if is_type_expression {
            type_expression_term(expr_parser).boxed().labelled(ParserLabel::Term)
        } else {
            term(expr_parser).boxed().labelled(ParserLabel::Term)
        }
    } else {
        let next_precedence =
            if is_type_expression { precedence.next_type_precedence() } else { precedence.next() };

        let next_expr =
            expression_with_precedence(next_precedence, expr_parser, is_type_expression);

        next_expr
            .clone()
            .then(then_commit(operator_with_precedence(precedence), next_expr).repeated())
            .foldl(create_infix_expression)
            .boxed()
            .labelled(ParserLabel::Expression)
    }
}

fn create_infix_expression(lhs: Expression, (operator, rhs): (BinaryOp, Expression)) -> Expression {
    let span = lhs.span.merge(rhs.span);
    let infix = Box::new(InfixExpression { lhs, operator, rhs });

    Expression { span, kind: ExpressionKind::Infix(infix) }
}

// Right-shift (>>) is issued as two separate > tokens by the lexer as this makes it easier
// to parse nested generic types. For normal expressions however, it means we have to manually
// parse two greater-than tokens as a single right-shift here.
fn right_shift_operator() -> impl NoirParser<Token> {
    just(Token::Greater).then(just(Token::Greater)).map(|_| Token::ShiftRight)
}

fn operator_with_precedence(precedence: Precedence) -> impl NoirParser<Spanned<BinaryOpKind>> {
<<<<<<< HEAD
    filter_map(move |span, token: Token| {
        if Precedence::token_precedence(&token) == Some(precedence) {
            Ok(token.try_into_binary_op(span).unwrap())
        } else {
            Err(ParserError::expected_label(ParserLabel::BinaryOperator, token, span))
        }
    })
=======
    right_shift_operator()
        .or(any()) // Parse any single token, we're validating it as an operator next
        .try_map(move |token, span| {
            if Precedence::token_precedence(&token) == Some(precedence) {
                Ok(token.try_into_binary_op(span).unwrap())
            } else {
                Err(ParserError::expected_label("binary operator".to_string(), token, span))
            }
        })
>>>>>>> b1dea8ab
}

fn term<'a, P>(expr_parser: P) -> impl NoirParser<Expression> + 'a
where
    P: ExprParser + 'a,
{
    recursive(move |term_parser| {
        choice((not(term_parser.clone()), negation(term_parser)))
            .map_with_span(Expression::new)
            // right-unary operators like a[0] or a.f bind more tightly than left-unary
            // operators like  - or !, so that !a[0] is parsed as !(a[0]). This is a bit
            // awkward for casts so -a as i32 actually binds as -(a as i32).
            .or(atom_or_right_unary(expr_parser))
    })
}

/// The equivalent of a 'term' for use in type expressions. Unlike regular terms, the grammar here
/// is restricted to no longer include right-unary expressions, unary not, and most atoms.
fn type_expression_term<'a, P>(expr_parser: P) -> impl NoirParser<Expression> + 'a
where
    P: ExprParser + 'a,
{
    recursive(move |term_parser| {
        negation(term_parser).map_with_span(Expression::new).or(type_expression_atom(expr_parser))
    })
}

fn atom_or_right_unary<'a, P>(expr_parser: P) -> impl NoirParser<Expression> + 'a
where
    P: ExprParser + 'a,
{
    enum UnaryRhs {
        Call(Vec<Expression>),
        ArrayIndex(Expression),
        Cast(UnresolvedType),
        MemberAccess((Ident, Option<Vec<Expression>>)),
    }

    // `(arg1, ..., argN)` in `my_func(arg1, ..., argN)`
    let call_rhs = parenthesized(expression_list(expr_parser.clone())).map(UnaryRhs::Call);

    // `[expr]` in `arr[expr]`
    let array_rhs = expr_parser
        .clone()
        .delimited_by(just(Token::LeftBracket), just(Token::RightBracket))
        .map(UnaryRhs::ArrayIndex);

    // `as Type` in `atom as Type`
    let cast_rhs = keyword(Keyword::As)
        .ignore_then(parse_type())
        .map(UnaryRhs::Cast)
        .labelled(ParserLabel::Cast);

    // `.foo` or `.foo(args)` in `atom.foo` or `atom.foo(args)`
    let member_rhs = just(Token::Dot)
        .ignore_then(field_name())
        .then(parenthesized(expression_list(expr_parser.clone())).or_not())
        .map(UnaryRhs::MemberAccess)
        .labelled(ParserLabel::FieldAccess);

    let rhs = choice((call_rhs, array_rhs, cast_rhs, member_rhs));

    foldl_with_span(atom(expr_parser), rhs, |lhs, rhs, span| match rhs {
        UnaryRhs::Call(args) => Expression::call(lhs, args, span),
        UnaryRhs::ArrayIndex(index) => Expression::index(lhs, index, span),
        UnaryRhs::Cast(r#type) => Expression::cast(lhs, r#type, span),
        UnaryRhs::MemberAccess(field) => Expression::member_access_or_method_call(lhs, field, span),
    })
}

fn if_expr<'a, P>(expr_parser: P) -> impl NoirParser<ExpressionKind> + 'a
where
    P: ExprParser + 'a,
{
    recursive(|if_parser| {
        let if_block = block_expr(expr_parser.clone());
        // The else block could also be an `else if` block, in which case we must recursively parse it.
        let else_block =
            block_expr(expr_parser.clone()).or(if_parser.map_with_span(|kind, span| {
                // Wrap the inner `if` expression in a block expression.
                // i.e. rewrite the sugared form `if cond1 {} else if cond2 {}` as `if cond1 {} else { if cond2 {} }`.
                let if_expression = Expression::new(kind, span);
                let desugared_else = BlockExpression(vec![Statement::Expression(if_expression)]);
                Expression::new(ExpressionKind::Block(desugared_else), span)
            }));

        keyword(Keyword::If)
            .ignore_then(expr_parser)
            .then(if_block)
            .then(keyword(Keyword::Else).ignore_then(else_block).or_not())
            .map(|((condition, consequence), alternative)| {
                ExpressionKind::If(Box::new(IfExpression { condition, consequence, alternative }))
            })
    })
}

fn lambda<'a>(
    expr_parser: impl NoirParser<Expression> + 'a,
) -> impl NoirParser<ExpressionKind> + 'a {
    lambda_parameters()
        .delimited_by(just(Token::Pipe), just(Token::Pipe))
        .then(lambda_return_type())
        .then(expr_parser)
        .map(|((parameters, return_type), body)| {
            ExpressionKind::Lambda(Box::new(Lambda { parameters, return_type, body }))
        })
}

fn for_expr<'a, P>(expr_parser: P) -> impl NoirParser<ExpressionKind> + 'a
where
    P: ExprParser + 'a,
{
    keyword(Keyword::For)
        .ignore_then(ident())
        .then_ignore(keyword(Keyword::In))
        .then(for_range(expr_parser.clone()))
        .then(block_expr(expr_parser))
        .map_with_span(|((identifier, range), block), span| range.into_for(identifier, block, span))
}

/// The 'range' of a for loop. Either an actual range `start .. end` or an array expression.
fn for_range<P>(expr_parser: P) -> impl NoirParser<ForRange>
where
    P: ExprParser,
{
    expr_parser
        .clone()
        .then_ignore(just(Token::DoubleDot))
        .then(expr_parser.clone())
        .map(|(start, end)| ForRange::Range(start, end))
        .or(expr_parser.map(ForRange::Array))
}

fn array_expr<P>(expr_parser: P) -> impl NoirParser<ExpressionKind>
where
    P: ExprParser,
{
    standard_array(expr_parser.clone()).or(array_sugar(expr_parser))
}

/// [a, b, c, ...]
fn standard_array<P>(expr_parser: P) -> impl NoirParser<ExpressionKind>
where
    P: ExprParser,
{
    expression_list(expr_parser)
        .delimited_by(just(Token::LeftBracket), just(Token::RightBracket))
        .validate(|elements, span, emit| {
            if elements.is_empty() {
                emit(ParserError::with_reason(ParserErrorReason::ZeroSizedArray, span));
            }
            ExpressionKind::array(elements)
        })
}

/// [a; N]
fn array_sugar<P>(expr_parser: P) -> impl NoirParser<ExpressionKind>
where
    P: ExprParser,
{
    expr_parser
        .clone()
        .then(just(Token::Semicolon).ignore_then(expr_parser))
        .delimited_by(just(Token::LeftBracket), just(Token::RightBracket))
        .map(|(lhs, count)| ExpressionKind::repeated_array(lhs, count))
}

fn expression_list<P>(expr_parser: P) -> impl NoirParser<Vec<Expression>>
where
    P: ExprParser,
{
    expr_parser.separated_by(just(Token::Comma)).allow_trailing()
}

fn not<P>(term_parser: P) -> impl NoirParser<ExpressionKind>
where
    P: ExprParser,
{
    just(Token::Bang).ignore_then(term_parser).map(|rhs| ExpressionKind::prefix(UnaryOp::Not, rhs))
}

fn negation<P>(term_parser: P) -> impl NoirParser<ExpressionKind>
where
    P: ExprParser,
{
    just(Token::Minus)
        .ignore_then(term_parser)
        .map(|rhs| ExpressionKind::prefix(UnaryOp::Minus, rhs))
}

fn atom<'a, P>(expr_parser: P) -> impl NoirParser<Expression> + 'a
where
    P: ExprParser + 'a,
{
    choice((
        if_expr(expr_parser.clone()),
        for_expr(expr_parser.clone()),
        array_expr(expr_parser.clone()),
        constructor(expr_parser.clone()),
        lambda(expr_parser.clone()),
        block(expr_parser.clone()).map(ExpressionKind::Block),
        variable(),
        literal(),
    ))
    .map_with_span(Expression::new)
    .or(parenthesized(expr_parser.clone()))
    .or(tuple(expr_parser))
    .labelled(ParserLabel::Atom)
}

/// Atoms within type expressions are limited to only variables, literals, and parenthesized
/// type expressions.
fn type_expression_atom<'a, P>(expr_parser: P) -> impl NoirParser<Expression> + 'a
where
    P: ExprParser + 'a,
{
    variable()
        .or(literal())
        .map_with_span(Expression::new)
        .or(parenthesized(expr_parser))
        .labelled(ParserLabel::Atom)
}

fn tuple<P>(expr_parser: P) -> impl NoirParser<Expression>
where
    P: ExprParser,
{
    parenthesized(expression_list(expr_parser))
        .map_with_span(|elements, span| Expression::new(ExpressionKind::Tuple(elements), span))
}

fn field_name() -> impl NoirParser<Ident> {
    ident().or(token_kind(TokenKind::Literal).validate(|token, span, emit| match token {
        Token::Int(_) => Ident::from(Spanned::from(span, token.to_string())),
        other => {
            emit(ParserError::with_reason(ParserErrorReason::ExpectedFieldName(other), span));
            Ident::error(span)
        }
    }))
}

fn constructor(expr_parser: impl ExprParser) -> impl NoirParser<ExpressionKind> {
    let args = constructor_field(expr_parser)
        .separated_by(just(Token::Comma))
        .at_least(1)
        .allow_trailing()
        .delimited_by(just(Token::LeftBrace), just(Token::RightBrace));

    path().then(args).map(ExpressionKind::constructor)
}

fn constructor_field<P>(expr_parser: P) -> impl NoirParser<(Ident, Expression)>
where
    P: ExprParser,
{
    let long_form = ident().then_ignore(just(Token::Colon)).then(expr_parser);
    let short_form = ident().map(|ident| (ident.clone(), ident.into()));
    long_form.or(short_form)
}

fn variable() -> impl NoirParser<ExpressionKind> {
    path().map(ExpressionKind::Variable)
}

fn literal() -> impl NoirParser<ExpressionKind> {
    token_kind(TokenKind::Literal).map(|token| match token {
        Token::Int(x) => ExpressionKind::integer(x),
        Token::Bool(b) => ExpressionKind::boolean(b),
        Token::Str(s) => ExpressionKind::string(s),
        unexpected => unreachable!("Non-literal {} parsed as a literal", unexpected),
    })
}

fn literal_or_collection(expr_parser: impl ExprParser) -> impl NoirParser<ExpressionKind> {
    choice((literal(), constructor(expr_parser.clone()), array_expr(expr_parser)))
}

#[cfg(test)]
mod test {
    use noirc_errors::CustomDiagnostic;

    use super::*;
    use crate::{ArrayLiteral, Literal};

    fn parse_with<P, T>(parser: P, program: &str) -> Result<T, Vec<CustomDiagnostic>>
    where
        P: NoirParser<T>,
    {
        let (tokens, lexer_errors) = Lexer::lex(program);
        if !lexer_errors.is_empty() {
            return Err(vecmap(lexer_errors, Into::into));
        }
        parser
            .then_ignore(just(Token::EOF))
            .parse(tokens)
            .map_err(|errors| vecmap(errors, Into::into))
    }

    fn parse_recover<P, T>(parser: P, program: &str) -> (Option<T>, Vec<CustomDiagnostic>)
    where
        P: NoirParser<T>,
    {
        let (tokens, lexer_errors) = Lexer::lex(program);
        let (opt, errs) = parser.then_ignore(force(just(Token::EOF))).parse_recovery(tokens);

        let mut errors = vecmap(lexer_errors, Into::into);
        errors.extend(errs.into_iter().map(Into::into));

        (opt, errors)
    }

    fn parse_all<P, T>(parser: P, programs: Vec<&str>) -> Vec<T>
    where
        P: NoirParser<T>,
    {
        vecmap(programs, move |program| {
            let message = format!("Failed to parse:\n{}", program);
            parse_with(&parser, program).expect(&message)
        })
    }

    fn parse_all_failing<P, T>(parser: P, programs: Vec<&str>) -> Vec<CustomDiagnostic>
    where
        P: NoirParser<T>,
        T: std::fmt::Display,
    {
        programs
            .into_iter()
            .flat_map(|program| match parse_with(&parser, program) {
                Ok(expr) => unreachable!(
                    "Expected this input to fail:\n{}\nYet it successfully parsed as:\n{}",
                    program, expr
                ),
                Err(error) => error,
            })
            .collect()
    }

    #[test]
    fn regression_skip_comment() {
        parse_all(
            function_definition(false),
            vec![
                "fn main(
                // This comment should be skipped
                x : Field,
                // And this one
                y : Field,
            ) {
            }",
                "fn main(x : Field, y : Field,) {
                foo::bar(
                    // Comment for x argument
                    x,
                    // Comment for y argument
                    y
                )
            }",
            ],
        );
    }

    #[test]
    fn parse_infix() {
        let valid = vec!["x + 6", "x - k", "x + (x + a)", " x * (x + a) + (x - 4)"];
        parse_all(expression(), valid);
        parse_all_failing(expression(), vec!["y ! x"]);
    }

    #[test]
    fn parse_function_call() {
        let valid = vec![
            "std::hash ()",
            " std::hash(x,y,a+b)",
            "crate::foo (x)",
            "hash (x,)",
            "(foo + bar)()",
            "(bar)()()()",
        ];
        parse_all(expression(), valid);
    }

    #[test]
    fn parse_cast() {
        parse_all(
            atom_or_right_unary(expression()),
            vec!["x as u8", "0 as Field", "(x + 3) as [Field; 8]"],
        );
        parse_all_failing(atom_or_right_unary(expression()), vec!["x as pub u8"]);
    }

    #[test]
    fn parse_array_index() {
        let valid = vec![
            "x[9]",
            "y[x+a]",
            " foo [foo+5]",
            "baz[bar]",
            "foo.bar[3] as Field .baz as i32 [7]",
        ];
        parse_all(atom_or_right_unary(expression()), valid);
    }

    fn expr_to_array(expr: ExpressionKind) -> ArrayLiteral {
        let lit = match expr {
            ExpressionKind::Literal(literal) => literal,
            _ => unreachable!("expected a literal"),
        };

        match lit {
            Literal::Array(arr) => arr,
            _ => unreachable!("expected an array"),
        }
    }

    #[test]
    fn parse_array() {
        let valid = vec![
            "[0, 1, 2,3, 4]",
            "[0,1,2,3,4,]", // Trailing commas are valid syntax
            "[0;5]",
        ];

        for expr in parse_all(array_expr(expression()), valid) {
            match expr_to_array(expr) {
                ArrayLiteral::Standard(elements) => assert_eq!(elements.len(), 5),
                ArrayLiteral::Repeated { length, .. } => {
                    assert_eq!(length.kind, ExpressionKind::integer(5i128.into()));
                }
            }
        }

        parse_all_failing(
            array_expr(expression()),
            vec!["0,1,2,3,4]", "[[0,1,2,3,4]", "[0,1,2,,]", "[0,1,2,3,4"],
        );
    }

    #[test]
    fn parse_array_sugar() {
        let valid = vec!["[0;7]", "[(1, 2); 4]", "[0;Four]", "[2;1+3-a]"];
        parse_all(array_expr(expression()), valid);

        let invalid = vec!["[0;;4]", "[1, 2; 3]"];
        parse_all_failing(array_expr(expression()), invalid);
    }

    #[test]
    fn parse_block() {
        parse_with(block(expression()), "{ [0,1,2,3,4] }").unwrap();

        parse_all_failing(
            block(expression()),
            vec![
                "[0,1,2,3,4] }",
                "{ [0,1,2,3,4]",
                "{ [0,1,2,,] }", // Contents of the block must still be a valid expression
                "{ [0,1,2,3 }",
                "{ 0,1,2,3] }",
                "[[0,1,2,3,4]}",
            ],
        );
    }

    /// Deprecated constrain usage test
    #[test]
    fn parse_constrain() {
        let errors = parse_with(constrain(expression()), "constrain x == y").unwrap_err();
        assert_eq!(errors.len(), 1);
        assert!(format!("{}", errors.first().unwrap()).contains("deprecated"));

        // Currently we disallow constrain statements where the outer infix operator
        // produces a value. This would require an implicit `==` which
        // may not be intuitive to the user.
        //
        // If this is deemed useful, one would either apply a transformation
        // or interpret it with an `==` in the evaluator
        let disallowed_operators = vec![
            BinaryOpKind::And,
            BinaryOpKind::Subtract,
            BinaryOpKind::Divide,
            BinaryOpKind::Multiply,
            BinaryOpKind::Or,
        ];

        for operator in disallowed_operators {
            let src = format!("constrain x {} y;", operator.as_string());
            let errors = parse_with(constrain(expression()), &src).unwrap_err();
            assert_eq!(errors.len(), 2);
            assert!(format!("{}", errors.first().unwrap()).contains("deprecated"));
        }

        // These are general cases which should always work.
        //
        // The first case is the most noteworthy. It contains two `==`
        // The first (inner) `==` is a predicate which returns 0/1
        // The outer layer is an infix `==` which is
        // associated with the Constrain statement
        let errors = parse_all_failing(
            constrain(expression()),
            vec![
                "constrain ((x + y) == k) + z == y",
                "constrain (x + !y) == y",
                "constrain (x ^ y) == y",
                "constrain (x ^ y) == (y + m)",
                "constrain x + x ^ x == y | m",
            ],
        );
        assert_eq!(errors.len(), 5);
        assert!(errors.iter().all(|err| { format!("{}", err).contains("deprecated") }));
    }

    /// This is the standard way to declare an assert statement
    #[test]
    fn parse_assert() {
        parse_with(assertion(expression()), "assert(x == y)").unwrap();

        // Currently we disallow constrain statements where the outer infix operator
        // produces a value. This would require an implicit `==` which
        // may not be intuitive to the user.
        //
        // If this is deemed useful, one would either apply a transformation
        // or interpret it with an `==` in the evaluator
        let disallowed_operators = vec![
            BinaryOpKind::And,
            BinaryOpKind::Subtract,
            BinaryOpKind::Divide,
            BinaryOpKind::Multiply,
            BinaryOpKind::Or,
        ];

        for operator in disallowed_operators {
            let src = format!("assert(x {} y);", operator.as_string());
            parse_with(assertion(expression()), &src).unwrap_err();
        }

        // These are general cases which should always work.
        //
        // The first case is the most noteworthy. It contains two `==`
        // The first (inner) `==` is a predicate which returns 0/1
        // The outer layer is an infix `==` which is
        // associated with the Constrain statement
        parse_all(
            assertion(expression()),
            vec![
                "assert(((x + y) == k) + z == y)",
                "assert((x + !y) == y)",
                "assert((x ^ y) == y)",
                "assert((x ^ y) == (y + m))",
                "assert(x + x ^ x == y | m)",
            ],
        );
    }

    #[test]
    fn parse_let() {
        // Why is it valid to specify a let declaration as having type u8?
        //
        // Let statements are not type checked here, so the parser will accept as
        // long as it is a type. Other statements such as Public are type checked
        // Because for now, they can only have one type
        parse_all(declaration(expression()), vec!["let x = y", "let x : u8 = y"]);
    }

    #[test]
    fn parse_invalid_pub() {
        // pub cannot be used to declare a statement
        parse_all_failing(statement(expression()), vec!["pub x = y", "pub x : pub Field = y"]);
    }

    #[test]
    fn parse_for_loop() {
        parse_all(
            for_expr(expression()),
            vec!["for i in x+y..z {}", "for i in 0..100 { foo; bar }"],
        );

        parse_all_failing(
            for_expr(expression()),
            vec![
                "for 1 in x+y..z {}",  // Cannot have a literal as the loop identifier
                "for i in 0...100 {}", // Only '..' is supported, there are no inclusive ranges yet
                "for i in 0..=100 {}", // Only '..' is supported, there are no inclusive ranges yet
            ],
        );
    }

    #[test]
    fn parse_function() {
        parse_all(
            function_definition(false),
            vec![
                "fn func_name() {}",
                "fn f(foo: pub u8, y : pub Field) -> u8 { x + a }",
                "fn f(f: pub Field, y : Field, z : comptime Field) -> u8 { x + a }",
                "fn func_name(f: Field, y : pub Field, z : pub [u8;5],) {}",
                "fn func_name(x: [Field], y : [Field;2],y : pub [Field;2], z : pub [u8;5])  {}",
                "fn main(x: pub u8, y: pub u8) -> distinct pub [u8; 2] { [x, y] }",
            ],
        );

        parse_all_failing(
            function_definition(false),
            vec!["fn x2( f: []Field,,) {}", "fn ( f: []Field) {}", "fn ( f: []Field) {}"],
        );
    }

    #[test]
    fn parse_parenthesized_expression() {
        parse_all(atom(expression()), vec!["(0)", "(x+a)", "({(({{({(nested)})}}))})"]);
        parse_all_failing(atom(expression()), vec!["(x+a", "((x+a)", "(,)"]);
    }

    #[test]
    fn parse_tuple() {
        parse_all(tuple(expression()), vec!["()", "(x,)", "(a,b+2)", "(a,(b,c,),d,)"]);
    }

    #[test]
    fn parse_if_expr() {
        parse_all(
            if_expr(expression()),
            vec!["if x + a {  } else {  }", "if x {}", "if x {} else if y {} else {}"],
        );

        parse_all_failing(
            if_expr(expression()),
            vec!["if (x / a) + 1 {} else", "if foo then 1 else 2", "if true { 1 }else 3"],
        );
    }

    fn expr_to_lit(expr: ExpressionKind) -> Literal {
        match expr {
            ExpressionKind::Literal(literal) => literal,
            _ => unreachable!("expected a literal"),
        }
    }

    #[test]
    fn parse_int() {
        let int = parse_with(literal(), "5").unwrap();
        let hex = parse_with(literal(), "0x05").unwrap();

        match (expr_to_lit(int), expr_to_lit(hex)) {
            (Literal::Integer(int), Literal::Integer(hex)) => assert_eq!(int, hex),
            _ => unreachable!(),
        }
    }

    #[test]
    fn parse_string() {
        let expr = parse_with(literal(), r#""hello""#).unwrap();
        match expr_to_lit(expr) {
            Literal::Str(s) => assert_eq!(s, "hello"),
            _ => unreachable!(),
        };
    }

    #[test]
    fn parse_bool() {
        let expr_true = parse_with(literal(), "true").unwrap();
        let expr_false = parse_with(literal(), "false").unwrap();

        match (expr_to_lit(expr_true), expr_to_lit(expr_false)) {
            (Literal::Bool(t), Literal::Bool(f)) => {
                assert!(t);
                assert!(!f);
            }
            _ => unreachable!(),
        };
    }

    #[test]
    fn parse_module_declaration() {
        parse_with(module_declaration(), "mod foo").unwrap();
        parse_with(module_declaration(), "mod 1").unwrap_err();
    }

    #[test]
    fn parse_path() {
        let cases = vec![
            ("std", vec!["std"]),
            ("std::hash", vec!["std", "hash"]),
            ("std::hash::collections", vec!["std", "hash", "collections"]),
            ("dep::foo::bar", vec!["foo", "bar"]),
            ("crate::std::hash", vec!["std", "hash"]),
        ];

        for (src, expected_segments) in cases {
            let path: Path = parse_with(path(), src).unwrap();
            for (segment, expected) in path.segments.into_iter().zip(expected_segments) {
                assert_eq!(segment.0.contents, expected);
            }
        }

        parse_all_failing(path(), vec!["std::", "::std", "std::hash::", "foo::1"]);
    }

    #[test]
    fn parse_path_kinds() {
        let cases = vec![
            ("std", PathKind::Plain),
            ("dep::hash::collections", PathKind::Dep),
            ("crate::std::hash", PathKind::Crate),
        ];

        for (src, expected_path_kind) in cases {
            let path = parse_with(path(), src).unwrap();
            assert_eq!(path.kind, expected_path_kind);
        }

        parse_all_failing(
            path(),
            vec!["dep", "crate", "crate::std::crate", "foo::bar::crate", "foo::dep"],
        );
    }

    #[test]
    fn parse_unary() {
        parse_all(term(expression()), vec!["!hello", "-hello", "--hello", "-!hello", "!-hello"]);
        parse_all_failing(term(expression()), vec!["+hello", "/hello"]);
    }

    #[test]
    fn parse_use() {
        parse_all(
            use_statement(),
            vec!["use std::hash", "use std", "use foo::bar as hello", "use bar as bar"],
        );

        parse_all_failing(
            use_statement(),
            vec!["use std as ;", "use foobar as as;", "use hello:: as foo;"],
        );
    }

    #[test]
    fn parse_structs() {
        let cases = vec![
            "struct Foo { }",
            "struct Bar { ident: Field, }",
            "struct Baz { ident: Field, other: Field }",
        ];
        parse_all(struct_definition(), cases);

        let failing = vec!["struct {  }", "struct Foo { bar: pub Field }"];
        parse_all_failing(struct_definition(), failing);
    }

    #[test]
    fn parse_member_access() {
        let cases = vec!["a.b", "a + b.c", "foo.bar as i32"];
        parse_all(expression(), cases);
    }

    #[test]
    fn parse_constructor() {
        let cases = vec![
            "Bar { ident: 32 }",
            "Baz { other: 2 + 42, ident: foo() + 1 }",
            "Baz { other, ident: foo() + 1, foo }",
        ];
        parse_all(expression(), cases);

        // TODO: Constructor expressions with no fields are currently
        // disallowed, they conflict with block syntax in some cases. Namely:
        // if a + b {}
        // for i in 0..a { }
        // https://github.com/noir-lang/noir/issues/152
        parse_with(expression(), "Foo {}").unwrap_err();
    }

    // Semicolons are:
    // - Required after non-expression statements
    // - Optional after for, if, block expressions
    // - Optional after an expression as the last statement of a block
    // - Required after an expression as the non-final statement of a block
    #[test]
    fn parse_semicolons() {
        let cases = vec![
            "{ if true {} if false {} foo }",
            "{ if true {}; if false {} foo }",
            "{ for x in 0..1 {} if false {} foo; }",
            "{ let x = 2; }",
            "{ expr1; expr2 }",
            "{ expr1; expr2; }",
        ];
        parse_all(block(expression()), cases);

        let failing = vec![
            // We disallow multiple semicolons after a statement unlike rust where it is a warning
            "{ test;; foo }",
            "{ for x in 0..1 {} foo if false {} }",
            "{ let x = 2 }",
            "{ expr1 expr2 }",
        ];
        parse_all_failing(block(expression()), failing);
    }

    #[test]
    fn statement_recovery() {
        let cases = vec![
            ("let a = 4 + 3", 0, "let a: unspecified = (4 + 3)"),
            ("let a: = 4 + 3", 1, "let a: error = (4 + 3)"),
            ("let = 4 + 3", 1, "let $error: unspecified = (4 + 3)"),
            ("let = ", 2, "let $error: unspecified = Error"),
            ("let", 3, "let $error: unspecified = Error"),
            ("foo = one two three", 1, "foo = plain::one"),
            ("constrain", 2, "constrain Error"),
            ("assert", 1, "constrain Error"),
            ("constrain x ==", 2, "constrain (plain::x == Error)"),
            ("assert(x ==)", 1, "constrain (plain::x == Error)"),
        ];

        let show_errors = |v| vecmap(v, ToString::to_string).join("\n");

        for (src, expected_errors, expected_result) in cases {
            let (opt, errors) = parse_recover(statement(expression()), src);
            let actual = opt.map(|ast| ast.to_string());
            let actual = if let Some(s) = &actual { s } else { "(none)" };

            assert_eq!((errors.len(), actual), (expected_errors, expected_result),
                "\nExpected {} error(s) and got {}:\n\n{}\n\nFrom input:   {}\nExpected AST: {}\nActual AST:   {}\n",
                expected_errors, errors.len(), show_errors(&errors), src, expected_result, actual
            );
        }
    }
}<|MERGE_RESOLUTION|>--- conflicted
+++ resolved
@@ -24,15 +24,10 @@
 //! be limited to cases like the above `fn` example where it is clear we shouldn't back out of the
 //! current parser to try alternative parsers in a `choice` expression.
 use super::{
-<<<<<<< HEAD
     foldl_with_span, labels::ParserLabel, parameter_name_recovery, parameter_recovery,
     parenthesized, then_commit, then_commit_ignore, top_level_statement_recovery, ExprParser,
-    ForRange, NoirParser, ParsedModule, ParserError, Precedence, SubModule, TopLevelStatement,
-=======
-    foldl_with_span, parameter_name_recovery, parameter_recovery, parenthesized, then_commit,
-    then_commit_ignore, top_level_statement_recovery, ExprParser, ForRange, NoirParser,
-    ParsedModule, ParserError, ParserErrorReason, Precedence, SubModule, TopLevelStatement,
->>>>>>> b1dea8ab
+    ForRange, NoirParser, ParsedModule, ParserError, ParserErrorReason, Precedence, SubModule,
+    TopLevelStatement,
 };
 use crate::ast::{Expression, ExpressionKind, LetStatement, Statement, UnresolvedType};
 use crate::lexer::Lexer;
@@ -758,25 +753,15 @@
 }
 
 fn operator_with_precedence(precedence: Precedence) -> impl NoirParser<Spanned<BinaryOpKind>> {
-<<<<<<< HEAD
-    filter_map(move |span, token: Token| {
-        if Precedence::token_precedence(&token) == Some(precedence) {
-            Ok(token.try_into_binary_op(span).unwrap())
-        } else {
-            Err(ParserError::expected_label(ParserLabel::BinaryOperator, token, span))
-        }
-    })
-=======
     right_shift_operator()
         .or(any()) // Parse any single token, we're validating it as an operator next
         .try_map(move |token, span| {
             if Precedence::token_precedence(&token) == Some(precedence) {
                 Ok(token.try_into_binary_op(span).unwrap())
             } else {
-                Err(ParserError::expected_label("binary operator".to_string(), token, span))
+                Err(ParserError::expected_label(ParserLabel::BinaryOperator, token, span))
             }
         })
->>>>>>> b1dea8ab
 }
 
 fn term<'a, P>(expr_parser: P) -> impl NoirParser<Expression> + 'a
