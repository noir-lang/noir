//! This file contains the bulk of the implementation of noir's parser.
//!
//! Noir's parser is built off the [chumsky library](https://docs.rs/chumsky/latest/chumsky/)
//! for parser combinators. In this technique, parsers are built from smaller parsers that
//! parse e.g. only a single token. Then there are functions which can combine multiple
//! parsers together to create a larger one. These functions are called parser combinators.
//! For example, `a.then(b)` combines two parsers a and b and returns one that parses a
//! then parses b and fails if either fails. Other combinators like `a.or(b)` exist as well
//! and are used extensively. Note that these form a PEG grammar so if there are multiple
//! options as in `a.or(b)` the first matching parse will be chosen.
//!
//! Noir's grammar is not formally specified but can be estimated by inspecting each function.
//! For example, a function `f` parsing `choice((a, b, c))` can be roughly translated to
//! BNF as `f: a | b | c`.
//!
//! Occasionally there will also be recovery strategies present, either via `recover_via(Parser)`
//! or `recover_with(Strategy)`. The difference between the two functions isn't quite so important,
//! but both allow the parser to recover from a parsing error, log the error, and return an error
//! expression instead. These are used to parse cases such as `fn foo( { }` where we know the user
//! meant to write a function and thus we should log the error and return a function with no parameters,
//! rather than failing to parse a function and trying to subsequently parse a struct. Generally using
//! recovery strategies improves parser errors but using them incorrectly can be problematic since they
//! prevent other parsers from being tried afterward since there is no longer an error. Thus, they should
//! be limited to cases like the above `fn` example where it is clear we shouldn't back out of the
//! current parser to try alternative parsers in a `choice` expression.
use super::{
    foldl_with_span, labels::ParsingRuleLabel, parameter_name_recovery, parameter_recovery,
    parenthesized, then_commit, then_commit_ignore, top_level_statement_recovery, ExprParser,
    ForRange, NoirParser, ParsedModule, ParserError, ParserErrorReason, Precedence, SubModule,
    TopLevelStatement,
};
use crate::ast::{Expression, ExpressionKind, LetStatement, Statement, UnresolvedType};
use crate::lexer::Lexer;
use crate::parser::{force, ignore_then_commit, statement_recovery};
use crate::token::{Attribute, Keyword, Token, TokenKind};
use crate::{
    BinaryOp, BinaryOpKind, BlockExpression, CompTime, ConstrainStatement, FunctionDefinition,
    Ident, IfExpression, InfixExpression, LValue, Lambda, NoirFunction, NoirStruct, NoirTrait,
    Path, PathKind, Pattern, Recoverable, TraitConstraint, TraitImpl, TraitImplItem, TraitItem,
    TypeImpl, UnaryOp, UnresolvedTypeExpression, UseTree, UseTreeKind,
};

use chumsky::prelude::*;
use iter_extended::vecmap;
use noirc_abi::{AbiDistinctness, AbiVisibility};
use noirc_errors::{CustomDiagnostic, Span, Spanned};

/// Entry function for the parser - also handles lexing internally.
///
/// Given a source_program string, return the ParsedModule Ast representation
/// of the program along with any parsing errors encountered. If the parsing errors
/// Vec is non-empty, there may be Error nodes in the Ast to fill in the gaps that
/// failed to parse. Otherwise the Ast is guaranteed to have 0 Error nodes.
pub fn parse_program(source_program: &str) -> (ParsedModule, Vec<CustomDiagnostic>) {
    let (tokens, lexing_errors) = Lexer::lex(source_program);
    let mut errors = vecmap(lexing_errors, Into::into);

    let (module, parsing_errors) = program().parse_recovery_verbose(tokens);
    errors.extend(parsing_errors.into_iter().map(Into::into));

    (module.unwrap(), errors)
}

/// program: module EOF
fn program() -> impl NoirParser<ParsedModule> {
    module().then_ignore(force(just(Token::EOF)))
}

/// module: top_level_statement module
///       | %empty
fn module() -> impl NoirParser<ParsedModule> {
    recursive(|module_parser| {
        empty()
            .map(|_| ParsedModule::default())
            .then(top_level_statement(module_parser).repeated())
            .foldl(|mut program, statement| {
                match statement {
                    TopLevelStatement::Function(f) => program.push_function(f),
                    TopLevelStatement::Module(m) => program.push_module_decl(m),
                    TopLevelStatement::Import(i) => program.push_import(i),
                    TopLevelStatement::Struct(s) => program.push_type(s),
                    TopLevelStatement::Trait(t) => program.push_trait(t),
                    TopLevelStatement::TraitImpl(t) => program.push_trait_impl(t),
                    TopLevelStatement::Impl(i) => program.push_impl(i),
                    TopLevelStatement::SubModule(s) => program.push_submodule(s),
                    TopLevelStatement::Global(c) => program.push_global(c),
                    TopLevelStatement::Error => (),
                }
                program
            })
    })
}

/// top_level_statement: function_definition
///                    | struct_definition
///                    | trait_definition
///                    | implementation
///                    | submodule
///                    | module_declaration
///                    | use_statement
///                    | global_declaration
fn top_level_statement(
    module_parser: impl NoirParser<ParsedModule>,
) -> impl NoirParser<TopLevelStatement> {
    choice((
        function_definition(false).map(TopLevelStatement::Function),
        struct_definition(),
        trait_definition(),
        trait_implementation(),
        implementation(),
        submodule(module_parser.clone()),
        contract(module_parser),
        module_declaration().then_ignore(force(just(Token::Semicolon))),
        use_statement().then_ignore(force(just(Token::Semicolon))),
        global_declaration().then_ignore(force(just(Token::Semicolon))),
    ))
    .recover_via(top_level_statement_recovery())
}

/// global_declaration: 'global' ident global_type_annotation '=' literal
fn global_declaration() -> impl NoirParser<TopLevelStatement> {
    let p = ignore_then_commit(
        keyword(Keyword::Global).labelled(ParsingRuleLabel::Global),
        ident().map(Pattern::Identifier),
    );
    let p = then_commit(p, global_type_annotation());
    let p = then_commit_ignore(p, just(Token::Assign));
    let p = then_commit(p, literal_or_collection(expression()).map_with_span(Expression::new));
    p.map(LetStatement::new_let).map(TopLevelStatement::Global)
}

/// submodule: 'mod' ident '{' module '}'
fn submodule(module_parser: impl NoirParser<ParsedModule>) -> impl NoirParser<TopLevelStatement> {
    keyword(Keyword::Mod)
        .ignore_then(ident())
        .then_ignore(just(Token::LeftBrace))
        .then(module_parser)
        .then_ignore(just(Token::RightBrace))
        .map(|(name, contents)| {
            TopLevelStatement::SubModule(SubModule { name, contents, is_contract: false })
        })
}

/// contract: 'contract' ident '{' module '}'
fn contract(module_parser: impl NoirParser<ParsedModule>) -> impl NoirParser<TopLevelStatement> {
    keyword(Keyword::Contract)
        .ignore_then(ident())
        .then_ignore(just(Token::LeftBrace))
        .then(module_parser)
        .then_ignore(just(Token::RightBrace))
        .map(|(name, contents)| {
            TopLevelStatement::SubModule(SubModule { name, contents, is_contract: true })
        })
}

/// function_definition: attribute function_modifiers 'fn' ident generics '(' function_parameters ')' function_return_type block
///                      function_modifiers 'fn' ident generics '(' function_parameters ')' function_return_type block
fn function_definition(allow_self: bool) -> impl NoirParser<NoirFunction> {
    attribute()
        .or_not()
        .then(function_modifiers())
        .then_ignore(keyword(Keyword::Fn))
        .then(ident())
        .then(generics())
        .then(parenthesized(function_parameters(allow_self)))
        .then(function_return_type())
        .then(where_clause())
        .then(block(expression()))
<<<<<<< HEAD
        .map(|(((args, ret), where_clause), body)| {
            let ((((attribute, (is_unconstrained, is_open)), name), generics), parameters) = args;

            FunctionDefinition {
                span: name.0.span(),
                name,
                attribute, // XXX: Currently we only have one attribute defined. If more attributes are needed per function, we can make this a vector and make attribute definition more expressive
                is_open,
                is_unconstrained,
                generics,
                parameters,
                body,
                where_clause,
                return_type: ret.1,
                return_visibility: ret.0 .1,
                return_distinctness: ret.0 .0,
            }
            .into()
        })
=======
        .map(
            |(
                (
                    (
                        (((attribute, (is_unconstrained, is_open, is_internal)), name), generics),
                        parameters,
                    ),
                    ((return_distinctness, return_visibility), return_type),
                ),
                body,
            )| {
                FunctionDefinition {
                    span: name.0.span(),
                    name,
                    attribute, // XXX: Currently we only have one attribute defined. If more attributes are needed per function, we can make this a vector and make attribute definition more expressive
                    is_open,
                    is_internal,
                    is_unconstrained,
                    generics,
                    parameters,
                    body,
                    return_type,
                    return_visibility,
                    return_distinctness,
                }
                .into()
            },
        )
>>>>>>> 1b3eda1a
}

/// function_modifiers:  'open internal' | 'internal' | 'unconstrained' | 'open' | %empty
/// returns (is_unconstrained, is_open, is_internal) for whether each keyword was present
fn function_modifiers() -> impl NoirParser<(bool, bool, bool)> {
    keyword(Keyword::Unconstrained)
        .or_not()
        .then(keyword(Keyword::Open).or_not())
        .then(keyword(Keyword::Internal).or_not())
        .map(|((unconstrained, open), internal)| {
            (unconstrained.is_some(), open.is_some(), internal.is_some())
        })
}

/// non_empty_ident_list: ident ',' non_empty_ident_list
///                     | ident
///
/// generics: '<' non_empty_ident_list '>'
///         | %empty
fn generics() -> impl NoirParser<Vec<Ident>> {
    ident()
        .separated_by(just(Token::Comma))
        .allow_trailing()
        .at_least(1)
        .delimited_by(just(Token::Less), just(Token::Greater))
        .or_not()
        .map(|opt| opt.unwrap_or_default())
}

fn struct_definition() -> impl NoirParser<TopLevelStatement> {
    use self::Keyword::Struct;
    use Token::*;

    let fields = struct_fields().delimited_by(just(LeftBrace), just(RightBrace)).recover_with(
        nested_delimiters(
            LeftBrace,
            RightBrace,
            [(LeftParen, RightParen), (LeftBracket, RightBracket)],
            |_| vec![],
        ),
    );

    keyword(Struct).ignore_then(ident()).then(generics()).then(fields).map_with_span(
        |((name, generics), fields), span| {
            TopLevelStatement::Struct(NoirStruct { name, generics, fields, span })
        },
    )
}

fn lambda_return_type() -> impl NoirParser<UnresolvedType> {
    just(Token::Arrow)
        .ignore_then(parse_type())
        .or_not()
        .map(|ret| ret.unwrap_or(UnresolvedType::Unspecified))
}

fn function_return_type() -> impl NoirParser<((AbiDistinctness, AbiVisibility), UnresolvedType)> {
    just(Token::Arrow)
        .ignore_then(optional_distinctness())
        .then(optional_visibility())
        .then(parse_type())
        .or_not()
        .map(|ret| {
            ret.unwrap_or((
                (AbiDistinctness::DuplicationAllowed, AbiVisibility::Private),
                UnresolvedType::Unit,
            ))
        })
}

fn attribute() -> impl NoirParser<Attribute> {
    token_kind(TokenKind::Attribute).map(|token| match token {
        Token::Attribute(attribute) => attribute,
        _ => unreachable!(),
    })
}

fn struct_fields() -> impl NoirParser<Vec<(Ident, UnresolvedType)>> {
    ident()
        .then_ignore(just(Token::Colon))
        .then(parse_type())
        .separated_by(just(Token::Comma))
        .allow_trailing()
}

fn lambda_parameters() -> impl NoirParser<Vec<(Pattern, UnresolvedType)>> {
    let typ = parse_type().recover_via(parameter_recovery());
    let typ = just(Token::Colon).ignore_then(typ);

    let parameter = pattern()
        .recover_via(parameter_name_recovery())
        .then(typ.or_not().map(|typ| typ.unwrap_or(UnresolvedType::Unspecified)));

    parameter
        .separated_by(just(Token::Comma))
        .allow_trailing()
        .labelled(ParsingRuleLabel::Parameter)
}

fn function_parameters<'a>(
    allow_self: bool,
) -> impl NoirParser<Vec<(Pattern, UnresolvedType, AbiVisibility)>> + 'a {
    let typ = parse_type().recover_via(parameter_recovery());

    let full_parameter = pattern()
        .recover_via(parameter_name_recovery())
        .then_ignore(just(Token::Colon))
        .then(optional_visibility())
        .then(typ)
        .map(|((name, visibility), typ)| (name, typ, visibility));

    let self_parameter = if allow_self { self_parameter().boxed() } else { nothing().boxed() };

    let parameter = full_parameter.or(self_parameter);

    parameter
        .separated_by(just(Token::Comma))
        .allow_trailing()
        .labelled(ParsingRuleLabel::Parameter)
}

/// This parser always parses no input and fails
fn nothing<T>() -> impl NoirParser<T> {
    one_of([]).map(|_| unreachable!())
}

fn self_parameter() -> impl NoirParser<(Pattern, UnresolvedType, AbiVisibility)> {
    let refmut_pattern = just(Token::Ampersand).then_ignore(keyword(Keyword::Mut));
    let mut_pattern = keyword(Keyword::Mut);

    refmut_pattern
        .or(mut_pattern)
        .map_with_span(|token, span| (token, span))
        .or_not()
        .then(filter_map(move |span, found: Token| match found {
            Token::Ident(ref word) if word == "self" => Ok(span),
            _ => Err(ParserError::expected_label(ParsingRuleLabel::Parameter, found, span)),
        }))
        .map(|(pattern_keyword, span)| {
            let ident = Ident::new("self".to_string(), span);
            let path = Path::from_single("Self".to_owned(), span);
            let mut self_type = UnresolvedType::Named(path, vec![]);
            let mut pattern = Pattern::Identifier(ident);

            match pattern_keyword {
                Some((Token::Ampersand, _)) => {
                    self_type = UnresolvedType::MutableReference(Box::new(self_type));
                }
                Some((Token::Keyword(_), span)) => {
                    pattern = Pattern::Mutable(Box::new(pattern), span);
                }
                _ => (),
            }

            (pattern, self_type, AbiVisibility::Private)
        })
}

fn trait_definition() -> impl NoirParser<TopLevelStatement> {
    keyword(Keyword::Trait)
        .ignore_then(ident())
        .then(generics())
        .then_ignore(just(Token::LeftBrace))
        .then(trait_body())
        .then_ignore(just(Token::RightBrace))
        .validate(|((name, generics), items), span, emit| {
            emit(ParserError::with_reason(ParserErrorReason::TraitsAreExperimental, span));
            TopLevelStatement::Trait(NoirTrait { name, generics, items })
        })
}

fn trait_body() -> impl NoirParser<Vec<TraitItem>> {
    trait_function_declaration()
        .or(trait_type_declaration())
        .separated_by(just(Token::Semicolon))
        .allow_trailing()
}

/// trait_function_declaration: 'fn' ident generics '(' declaration_parameters ')' function_return_type
fn trait_function_declaration() -> impl NoirParser<TraitItem> {
    keyword(Keyword::Fn)
        .ignore_then(ident())
        .then(generics())
        .then(parenthesized(function_declaration_parameters()))
        .then(function_return_type().map(|(_, typ)| typ))
        .then(where_clause())
        .map(|((((name, generics), parameters), return_type), where_clause)| TraitItem::Function {
            name,
            generics,
            parameters,
            return_type,
            where_clause,
        })
}

/// Function declaration parameters differ from other parameters in that parameter
/// patterns are not allowed in declarations. All parameters must be identifiers.
fn function_declaration_parameters() -> impl NoirParser<Vec<(Ident, UnresolvedType)>> {
    let typ = parse_type().recover_via(parameter_recovery());
    let typ = just(Token::Colon).ignore_then(typ);

    let parameter = ident().recover_via(parameter_name_recovery()).then(typ);

    let parameter = parameter.or(self_parameter().validate(|param, span, emit| {
        match param.0 {
            Pattern::Identifier(ident) => (ident, param.1),
            other => {
                emit(ParserError::with_reason(
                    ParserErrorReason::PatternInTraitFunctionParameter,
                    span,
                ));
                // into_ident panics on tuple or struct patterns but should be fine to call here
                // since the `self` parser can only parse `self`, `mut self` or `&mut self`.
                (other.into_ident(), param.1)
            }
        }
    }));

    parameter
        .separated_by(just(Token::Comma))
        .allow_trailing()
        .labelled(ParsingRuleLabel::Parameter)
}

/// trait_type_declaration: 'type' ident generics
fn trait_type_declaration() -> impl NoirParser<TraitItem> {
    keyword(Keyword::Type).ignore_then(ident()).map(|name| TraitItem::Type { name })
}

/// Parses a non-trait implementation, adding a set of methods to a type.
///
/// implementation: 'impl' generics type '{' function_definition ... '}'
fn implementation() -> impl NoirParser<TopLevelStatement> {
    keyword(Keyword::Impl)
        .ignore_then(generics())
        .then(parse_type().map_with_span(|typ, span| (typ, span)))
        .then_ignore(just(Token::LeftBrace))
        .then(function_definition(true).repeated())
        .then_ignore(just(Token::RightBrace))
        .map(|((generics, (object_type, type_span)), methods)| {
            TopLevelStatement::Impl(TypeImpl { generics, object_type, type_span, methods })
        })
}

/// Parses a trait implementation, implementing a particular trait for a type.
/// This has a similar syntax to `implementation`, but the `for type` clause is required,
/// and an optional `where` clause is also useable.
///
/// trait_implementation: 'impl' generics ident generic_args for type '{' trait_implementation_body '}'
fn trait_implementation() -> impl NoirParser<TopLevelStatement> {
    keyword(Keyword::Impl)
        .ignore_then(generics())
        .then(ident())
        .then(generic_type_args(parse_type()))
        .then_ignore(keyword(Keyword::For))
        .then(parse_type().map_with_span(|typ, span| (typ, span)))
        .then(where_clause())
        .then_ignore(just(Token::LeftBrace))
        .then(trait_implementation_body())
        .then_ignore(just(Token::RightBrace))
        .validate(|args, span, emit| {
            let ((other_args, where_clause), items) = args;
            let (((impl_generics, trait_name), trait_generics), (object_type, object_type_span)) =
                other_args;

            emit(ParserError::with_reason(ParserErrorReason::TraitsAreExperimental, span));
            TopLevelStatement::TraitImpl(TraitImpl {
                impl_generics,
                trait_name,
                trait_generics,
                object_type,
                object_type_span,
                items,
                where_clause,
            })
        })
}

fn trait_implementation_body() -> impl NoirParser<Vec<TraitImplItem>> {
    let function = function_definition(true).map(TraitImplItem::Function);

    let alias = keyword(Keyword::Type)
        .ignore_then(ident())
        .then_ignore(just(Token::Assign))
        .then(parse_type())
        .then_ignore(just(Token::Semicolon))
        .map(|(name, alias)| TraitImplItem::Type { name, alias });

    function.or(alias).repeated()
}

fn where_clause() -> impl NoirParser<Vec<TraitConstraint>> {
    let constraints = parse_type()
        .then_ignore(just(Token::Colon))
        .then(ident())
        .then(generic_type_args(parse_type()))
        .validate(|((typ, trait_name), trait_generics), span, emit| {
            emit(ParserError::with_reason(ParserErrorReason::TraitsAreExperimental, span));
            TraitConstraint { typ, trait_name, trait_generics }
        });

    keyword(Keyword::Where)
        .ignore_then(constraints.repeated())
        .or_not()
        .map(|option| option.unwrap_or_default())
}

fn block_expr<'a, P>(expr_parser: P) -> impl NoirParser<Expression> + 'a
where
    P: ExprParser + 'a,
{
    block(expr_parser).map(ExpressionKind::Block).map_with_span(Expression::new)
}

fn block<'a, P>(expr_parser: P) -> impl NoirParser<BlockExpression> + 'a
where
    P: ExprParser + 'a,
{
    use Token::*;
    statement(expr_parser)
        .recover_via(statement_recovery())
        .then(just(Semicolon).or_not().map_with_span(|s, span| (s, span)))
        .repeated()
        .validate(check_statements_require_semicolon)
        .delimited_by(just(LeftBrace), just(RightBrace))
        .recover_with(nested_delimiters(
            LeftBrace,
            RightBrace,
            [(LeftParen, RightParen), (LeftBracket, RightBracket)],
            |_| vec![Statement::Error],
        ))
        .map(BlockExpression)
}

fn check_statements_require_semicolon(
    statements: Vec<(Statement, (Option<Token>, Span))>,
    _span: Span,
    emit: &mut dyn FnMut(ParserError),
) -> Vec<Statement> {
    let last = statements.len().saturating_sub(1);
    let iter = statements.into_iter().enumerate();
    vecmap(iter, |(i, (statement, (semicolon, span)))| {
        statement.add_semicolon(semicolon, span, i == last, emit)
    })
}

/// Parse an optional ': type' and implicitly add a 'comptime' to the type
fn global_type_annotation() -> impl NoirParser<UnresolvedType> {
    ignore_then_commit(just(Token::Colon), parse_type())
        .map(|r#type| match r#type {
            UnresolvedType::FieldElement(_) => UnresolvedType::FieldElement(CompTime::Yes(None)),
            UnresolvedType::Bool(_) => UnresolvedType::Bool(CompTime::Yes(None)),
            UnresolvedType::Integer(_, sign, size) => {
                UnresolvedType::Integer(CompTime::Yes(None), sign, size)
            }
            other => other,
        })
        .or_not()
        .map(|opt| opt.unwrap_or(UnresolvedType::Unspecified))
}

fn optional_type_annotation<'a>() -> impl NoirParser<UnresolvedType> + 'a {
    ignore_then_commit(just(Token::Colon), parse_type())
        .or_not()
        .map(|r#type| r#type.unwrap_or(UnresolvedType::Unspecified))
}

fn module_declaration() -> impl NoirParser<TopLevelStatement> {
    keyword(Keyword::Mod).ignore_then(ident()).map(TopLevelStatement::Module)
}

fn use_statement() -> impl NoirParser<TopLevelStatement> {
    keyword(Keyword::Use).ignore_then(use_tree()).map(TopLevelStatement::Import)
}

fn keyword(keyword: Keyword) -> impl NoirParser<Token> {
    just(Token::Keyword(keyword))
}

fn token_kind(token_kind: TokenKind) -> impl NoirParser<Token> {
    filter_map(move |span, found: Token| {
        if found.kind() == token_kind {
            Ok(found)
        } else {
            Err(ParserError::expected_label(
                ParsingRuleLabel::TokenKind(token_kind.clone()),
                found,
                span,
            ))
        }
    })
}

fn path() -> impl NoirParser<Path> {
    let idents = || ident().separated_by(just(Token::DoubleColon)).at_least(1);
    let make_path = |kind| move |segments| Path { segments, kind };

    let prefix = |key| keyword(key).ignore_then(just(Token::DoubleColon));
    let path_kind = |key, kind| prefix(key).ignore_then(idents()).map(make_path(kind));

    choice((
        path_kind(Keyword::Crate, PathKind::Crate),
        path_kind(Keyword::Dep, PathKind::Dep),
        idents().map(make_path(PathKind::Plain)),
    ))
}

fn empty_path() -> impl NoirParser<Path> {
    let make_path = |kind| move |_| Path { segments: Vec::new(), kind };
    let path_kind = |key, kind| keyword(key).map(make_path(kind));

    choice((path_kind(Keyword::Crate, PathKind::Crate), path_kind(Keyword::Dep, PathKind::Dep)))
}

fn rename() -> impl NoirParser<Option<Ident>> {
    ignore_then_commit(keyword(Keyword::As), ident()).or_not()
}

fn use_tree() -> impl NoirParser<UseTree> {
    recursive(|use_tree| {
        let simple = path().then(rename()).map(|(mut prefix, alias)| {
            let ident = prefix.pop();
            UseTree { prefix, kind: UseTreeKind::Path(ident, alias) }
        });

        let list = {
            let prefix = path().or(empty_path()).then_ignore(just(Token::DoubleColon));
            let tree = use_tree
                .separated_by(just(Token::Comma))
                .allow_trailing()
                .delimited_by(just(Token::LeftBrace), just(Token::RightBrace))
                .map(UseTreeKind::List);

            prefix.then(tree).map(|(prefix, kind)| UseTree { prefix, kind })
        };

        choice((list, simple))
    })
}

fn ident() -> impl NoirParser<Ident> {
    token_kind(TokenKind::Ident).map_with_span(Ident::from_token)
}

fn statement<'a, P>(expr_parser: P) -> impl NoirParser<Statement> + 'a
where
    P: ExprParser + 'a,
{
    choice((
        constrain(expr_parser.clone()),
        assertion(expr_parser.clone()),
        declaration(expr_parser.clone()),
        assignment(expr_parser.clone()),
        return_statement(expr_parser.clone()),
        expr_parser.map(Statement::Expression),
    ))
}

fn constrain<'a, P>(expr_parser: P) -> impl NoirParser<Statement> + 'a
where
    P: ExprParser + 'a,
{
    ignore_then_commit(
        keyword(Keyword::Constrain).labelled(ParsingRuleLabel::Statement),
        expr_parser,
    )
    .map(|expr| Statement::Constrain(ConstrainStatement(expr)))
    .validate(|expr, span, emit| {
        emit(ParserError::with_reason(ParserErrorReason::ConstrainDeprecated, span));
        expr
    })
}

fn assertion<'a, P>(expr_parser: P) -> impl NoirParser<Statement> + 'a
where
    P: ExprParser + 'a,
{
    ignore_then_commit(keyword(Keyword::Assert), parenthesized(expr_parser))
        .labelled(ParsingRuleLabel::Statement)
        .map(|expr| Statement::Constrain(ConstrainStatement(expr)))
}

fn declaration<'a, P>(expr_parser: P) -> impl NoirParser<Statement> + 'a
where
    P: ExprParser + 'a,
{
    let p =
        ignore_then_commit(keyword(Keyword::Let).labelled(ParsingRuleLabel::Statement), pattern());
    let p = p.then(optional_type_annotation());
    let p = then_commit_ignore(p, just(Token::Assign));
    let p = then_commit(p, expr_parser);
    p.map(Statement::new_let)
}

fn pattern() -> impl NoirParser<Pattern> {
    recursive(|pattern| {
        let ident_pattern = ident().map(Pattern::Identifier);

        let mut_pattern = keyword(Keyword::Mut)
            .ignore_then(pattern.clone())
            .map_with_span(|inner, span| Pattern::Mutable(Box::new(inner), span));

        let short_field = ident().map(|name| (name.clone(), Pattern::Identifier(name)));
        let long_field = ident().then_ignore(just(Token::Colon)).then(pattern.clone());

        let struct_pattern_fields = long_field
            .or(short_field)
            .separated_by(just(Token::Comma))
            .delimited_by(just(Token::LeftBrace), just(Token::RightBrace));

        let struct_pattern = path()
            .then(struct_pattern_fields)
            .map_with_span(|(typename, fields), span| Pattern::Struct(typename, fields, span));

        let tuple_pattern = pattern
            .separated_by(just(Token::Comma))
            .delimited_by(just(Token::LeftParen), just(Token::RightParen))
            .map_with_span(Pattern::Tuple);

        choice((mut_pattern, tuple_pattern, struct_pattern, ident_pattern))
    })
    .labelled(ParsingRuleLabel::Pattern)
}

fn assignment<'a, P>(expr_parser: P) -> impl NoirParser<Statement> + 'a
where
    P: ExprParser + 'a,
{
    let fallible =
        lvalue(expr_parser.clone()).then(assign_operator()).labelled(ParsingRuleLabel::Statement);

    then_commit(fallible, expr_parser).map_with_span(
        |((identifier, operator), expression), span| {
            Statement::assign(identifier, operator, expression, span)
        },
    )
}

/// Parse an assignment operator `=` optionally prefixed by a binary operator for a combined
/// assign statement shorthand. Notably, this must handle a few corner cases with how `>>` is
/// lexed as two separate greater-than operators rather than a single right-shift.
fn assign_operator() -> impl NoirParser<Token> {
    let shorthand_operators = Token::assign_shorthand_operators();
    // We need to explicitly check for right_shift here since it is actually
    // two separate greater-than operators.
    let shorthand_operators = right_shift_operator().or(one_of(shorthand_operators));
    let shorthand_syntax = shorthand_operators.then_ignore(just(Token::Assign));

    // Since >> is lexed as two separate greater-thans, >>= is lexed as > >=, so
    // we need to account for that case here as well.
    let right_shift_fix =
        just(Token::Greater).then(just(Token::GreaterEqual)).map(|_| Token::ShiftRight);

    let shorthand_syntax = shorthand_syntax.or(right_shift_fix);
    just(Token::Assign).or(shorthand_syntax)
}

enum LValueRhs {
    MemberAccess(Ident),
    Index(Expression),
}

fn lvalue<'a, P>(expr_parser: P) -> impl NoirParser<LValue>
where
    P: ExprParser + 'a,
{
    let l_ident = ident().map(LValue::Ident);

    let l_member_rhs = just(Token::Dot).ignore_then(field_name()).map(LValueRhs::MemberAccess);

    let l_index = expr_parser
        .delimited_by(just(Token::LeftBracket), just(Token::RightBracket))
        .map(LValueRhs::Index);

    let dereferences = just(Token::Star).repeated();

    let lvalues =
        l_ident.then(l_member_rhs.or(l_index).repeated()).foldl(|lvalue, rhs| match rhs {
            LValueRhs::MemberAccess(field_name) => {
                LValue::MemberAccess { object: Box::new(lvalue), field_name }
            }
            LValueRhs::Index(index) => LValue::Index { array: Box::new(lvalue), index },
        });

    dereferences.then(lvalues).foldr(|_, lvalue| LValue::Dereference(Box::new(lvalue)))
}

fn parse_type<'a>() -> impl NoirParser<UnresolvedType> + 'a {
    recursive(parse_type_inner)
}

fn parse_type_inner(
    recursive_type_parser: impl NoirParser<UnresolvedType>,
) -> impl NoirParser<UnresolvedType> {
    choice((
        field_type(),
        int_type(),
        bool_type(),
        string_type(),
        named_type(recursive_type_parser.clone()),
        array_type(recursive_type_parser.clone()),
        tuple_type(recursive_type_parser.clone()),
        function_type(recursive_type_parser.clone()),
        mutable_reference_type(recursive_type_parser),
    ))
}

fn optional_visibility() -> impl NoirParser<AbiVisibility> {
    keyword(Keyword::Pub).or_not().map(|opt| match opt {
        Some(_) => AbiVisibility::Public,
        None => AbiVisibility::Private,
    })
}

fn optional_distinctness() -> impl NoirParser<AbiDistinctness> {
    keyword(Keyword::Distinct).or_not().map(|opt| match opt {
        Some(_) => AbiDistinctness::Distinct,
        None => AbiDistinctness::DuplicationAllowed,
    })
}

fn maybe_comp_time() -> impl NoirParser<CompTime> {
    keyword(Keyword::CompTime).or_not().map(|opt| match opt {
        Some(_) => CompTime::Yes(None),
        None => CompTime::No(None),
    })
}

fn field_type() -> impl NoirParser<UnresolvedType> {
    maybe_comp_time().then_ignore(keyword(Keyword::Field)).map(UnresolvedType::FieldElement)
}

fn bool_type() -> impl NoirParser<UnresolvedType> {
    maybe_comp_time().then_ignore(keyword(Keyword::Bool)).map(UnresolvedType::Bool)
}

fn string_type() -> impl NoirParser<UnresolvedType> {
    keyword(Keyword::String)
        .ignore_then(
            type_expression().delimited_by(just(Token::Less), just(Token::Greater)).or_not(),
        )
        .map(UnresolvedType::String)
}

fn int_type() -> impl NoirParser<UnresolvedType> {
    maybe_comp_time()
        .then(filter_map(|span, token: Token| match token {
            Token::IntType(int_type) => Ok(int_type),
            unexpected => {
                Err(ParserError::expected_label(ParsingRuleLabel::IntegerType, unexpected, span))
            }
        }))
        .map(UnresolvedType::from_int_token)
}

fn named_type(type_parser: impl NoirParser<UnresolvedType>) -> impl NoirParser<UnresolvedType> {
    path()
        .then(generic_type_args(type_parser))
        .map(|(path, args)| UnresolvedType::Named(path, args))
}

fn generic_type_args(
    type_parser: impl NoirParser<UnresolvedType>,
) -> impl NoirParser<Vec<UnresolvedType>> {
    type_parser
        // Without checking for a terminating ',' or '>' here we may incorrectly
        // parse a generic `N * 2` as just the type `N` then fail when there is no
        // separator afterward. Failing early here ensures we try the `type_expression`
        // parser afterward.
        .then_ignore(one_of([Token::Comma, Token::Greater]).rewind())
        .or(type_expression().map(UnresolvedType::Expression))
        .separated_by(just(Token::Comma))
        .allow_trailing()
        .at_least(1)
        .delimited_by(just(Token::Less), just(Token::Greater))
        .or_not()
        .map(Option::unwrap_or_default)
}

fn array_type(type_parser: impl NoirParser<UnresolvedType>) -> impl NoirParser<UnresolvedType> {
    just(Token::LeftBracket)
        .ignore_then(type_parser)
        .then(just(Token::Semicolon).ignore_then(type_expression()).or_not())
        .then_ignore(just(Token::RightBracket))
        .map(|(element_type, size)| UnresolvedType::Array(size, Box::new(element_type)))
}

fn type_expression() -> impl NoirParser<UnresolvedTypeExpression> {
    recursive(|expr| expression_with_precedence(Precedence::lowest_type_precedence(), expr, true))
        .labelled(ParsingRuleLabel::TypeExpression)
        .try_map(UnresolvedTypeExpression::from_expr)
}

fn tuple_type<T>(type_parser: T) -> impl NoirParser<UnresolvedType>
where
    T: NoirParser<UnresolvedType>,
{
    let fields = type_parser.separated_by(just(Token::Comma)).allow_trailing();
    parenthesized(fields).map(UnresolvedType::Tuple)
}

fn function_type<T>(type_parser: T) -> impl NoirParser<UnresolvedType>
where
    T: NoirParser<UnresolvedType>,
{
    let args = parenthesized(type_parser.clone().separated_by(just(Token::Comma)).allow_trailing());
    keyword(Keyword::Fn)
        .ignore_then(args)
        .then_ignore(just(Token::Arrow))
        .then(type_parser)
        .map(|(args, ret)| UnresolvedType::Function(args, Box::new(ret)))
}

fn mutable_reference_type<T>(type_parser: T) -> impl NoirParser<UnresolvedType>
where
    T: NoirParser<UnresolvedType>,
{
    just(Token::Ampersand)
        .ignore_then(keyword(Keyword::Mut))
        .ignore_then(type_parser)
        .map(|element| UnresolvedType::MutableReference(Box::new(element)))
}

fn expression() -> impl ExprParser {
    recursive(|expr| expression_with_precedence(Precedence::Lowest, expr, false))
        .labelled(ParsingRuleLabel::Expression)
}

fn return_statement<'a, P>(expr_parser: P) -> impl NoirParser<Statement> + 'a
where
    P: ExprParser + 'a,
{
    ignore_then_commit(keyword(Keyword::Return), expr_parser.or_not())
        .validate(|_, span, emit| {
            emit(ParserError::with_reason(ParserErrorReason::EarlyReturn, span));
            Statement::Error
        })
        .labelled(ParsingRuleLabel::Statement)
}

// An expression is a single term followed by 0 or more (OP subexpression)*
// where OP is an operator at the given precedence level and subexpression
// is an expression at the current precedence level plus one.
fn expression_with_precedence<'a, P>(
    precedence: Precedence,
    expr_parser: P,
    // True if we should only parse the restricted subset of operators valid within type expressions
    is_type_expression: bool,
) -> impl NoirParser<Expression> + 'a
where
    P: ExprParser + 'a,
{
    if precedence == Precedence::Highest {
        if is_type_expression {
            type_expression_term(expr_parser).boxed().labelled(ParsingRuleLabel::Term)
        } else {
            term(expr_parser).boxed().labelled(ParsingRuleLabel::Term)
        }
    } else {
        let next_precedence =
            if is_type_expression { precedence.next_type_precedence() } else { precedence.next() };

        let next_expr =
            expression_with_precedence(next_precedence, expr_parser, is_type_expression);

        next_expr
            .clone()
            .then(then_commit(operator_with_precedence(precedence), next_expr).repeated())
            .foldl(create_infix_expression)
            .boxed()
            .labelled(ParsingRuleLabel::Expression)
    }
}

fn create_infix_expression(lhs: Expression, (operator, rhs): (BinaryOp, Expression)) -> Expression {
    let span = lhs.span.merge(rhs.span);
    let infix = Box::new(InfixExpression { lhs, operator, rhs });

    Expression { span, kind: ExpressionKind::Infix(infix) }
}

// Right-shift (>>) is issued as two separate > tokens by the lexer as this makes it easier
// to parse nested generic types. For normal expressions however, it means we have to manually
// parse two greater-than tokens as a single right-shift here.
fn right_shift_operator() -> impl NoirParser<Token> {
    just(Token::Greater).then(just(Token::Greater)).map(|_| Token::ShiftRight)
}

fn operator_with_precedence(precedence: Precedence) -> impl NoirParser<Spanned<BinaryOpKind>> {
    right_shift_operator()
        .or(any()) // Parse any single token, we're validating it as an operator next
        .try_map(move |token, span| {
            if Precedence::token_precedence(&token) == Some(precedence) {
                Ok(token.try_into_binary_op(span).unwrap())
            } else {
                Err(ParserError::expected_label(ParsingRuleLabel::BinaryOperator, token, span))
            }
        })
}

fn term<'a, P>(expr_parser: P) -> impl NoirParser<Expression> + 'a
where
    P: ExprParser + 'a,
{
    recursive(move |term_parser| {
        choice((
            not(term_parser.clone()),
            negation(term_parser.clone()),
            mutable_reference(term_parser.clone()),
            dereference(term_parser),
        ))
        .map_with_span(Expression::new)
        // right-unary operators like a[0] or a.f bind more tightly than left-unary
        // operators like  - or !, so that !a[0] is parsed as !(a[0]). This is a bit
        // awkward for casts so -a as i32 actually binds as -(a as i32).
        .or(atom_or_right_unary(expr_parser))
    })
}

/// The equivalent of a 'term' for use in type expressions. Unlike regular terms, the grammar here
/// is restricted to no longer include right-unary expressions, unary not, and most atoms.
fn type_expression_term<'a, P>(expr_parser: P) -> impl NoirParser<Expression> + 'a
where
    P: ExprParser + 'a,
{
    recursive(move |term_parser| {
        negation(term_parser).map_with_span(Expression::new).or(type_expression_atom(expr_parser))
    })
}

fn atom_or_right_unary<'a, P>(expr_parser: P) -> impl NoirParser<Expression> + 'a
where
    P: ExprParser + 'a,
{
    enum UnaryRhs {
        Call(Vec<Expression>),
        ArrayIndex(Expression),
        Cast(UnresolvedType),
        MemberAccess((Ident, Option<Vec<Expression>>)),
    }

    // `(arg1, ..., argN)` in `my_func(arg1, ..., argN)`
    let call_rhs = parenthesized(expression_list(expr_parser.clone())).map(UnaryRhs::Call);

    // `[expr]` in `arr[expr]`
    let array_rhs = expr_parser
        .clone()
        .delimited_by(just(Token::LeftBracket), just(Token::RightBracket))
        .map(UnaryRhs::ArrayIndex);

    // `as Type` in `atom as Type`
    let cast_rhs = keyword(Keyword::As)
        .ignore_then(parse_type())
        .map(UnaryRhs::Cast)
        .labelled(ParsingRuleLabel::Cast);

    // `.foo` or `.foo(args)` in `atom.foo` or `atom.foo(args)`
    let member_rhs = just(Token::Dot)
        .ignore_then(field_name())
        .then(parenthesized(expression_list(expr_parser.clone())).or_not())
        .map(UnaryRhs::MemberAccess)
        .labelled(ParsingRuleLabel::FieldAccess);

    let rhs = choice((call_rhs, array_rhs, cast_rhs, member_rhs));

    foldl_with_span(atom(expr_parser), rhs, |lhs, rhs, span| match rhs {
        UnaryRhs::Call(args) => Expression::call(lhs, args, span),
        UnaryRhs::ArrayIndex(index) => Expression::index(lhs, index, span),
        UnaryRhs::Cast(r#type) => Expression::cast(lhs, r#type, span),
        UnaryRhs::MemberAccess(field) => Expression::member_access_or_method_call(lhs, field, span),
    })
}

fn if_expr<'a, P>(expr_parser: P) -> impl NoirParser<ExpressionKind> + 'a
where
    P: ExprParser + 'a,
{
    recursive(|if_parser| {
        let if_block = block_expr(expr_parser.clone());
        // The else block could also be an `else if` block, in which case we must recursively parse it.
        let else_block =
            block_expr(expr_parser.clone()).or(if_parser.map_with_span(|kind, span| {
                // Wrap the inner `if` expression in a block expression.
                // i.e. rewrite the sugared form `if cond1 {} else if cond2 {}` as `if cond1 {} else { if cond2 {} }`.
                let if_expression = Expression::new(kind, span);
                let desugared_else = BlockExpression(vec![Statement::Expression(if_expression)]);
                Expression::new(ExpressionKind::Block(desugared_else), span)
            }));

        keyword(Keyword::If)
            .ignore_then(expr_parser)
            .then(if_block)
            .then(keyword(Keyword::Else).ignore_then(else_block).or_not())
            .map(|((condition, consequence), alternative)| {
                ExpressionKind::If(Box::new(IfExpression { condition, consequence, alternative }))
            })
    })
}

fn lambda<'a>(
    expr_parser: impl NoirParser<Expression> + 'a,
) -> impl NoirParser<ExpressionKind> + 'a {
    lambda_parameters()
        .delimited_by(just(Token::Pipe), just(Token::Pipe))
        .then(lambda_return_type())
        .then(expr_parser)
        .map(|((parameters, return_type), body)| {
            ExpressionKind::Lambda(Box::new(Lambda { parameters, return_type, body }))
        })
}

fn for_expr<'a, P>(expr_parser: P) -> impl NoirParser<ExpressionKind> + 'a
where
    P: ExprParser + 'a,
{
    keyword(Keyword::For)
        .ignore_then(ident())
        .then_ignore(keyword(Keyword::In))
        .then(for_range(expr_parser.clone()))
        .then(block_expr(expr_parser))
        .map_with_span(|((identifier, range), block), span| range.into_for(identifier, block, span))
}

/// The 'range' of a for loop. Either an actual range `start .. end` or an array expression.
fn for_range<P>(expr_parser: P) -> impl NoirParser<ForRange>
where
    P: ExprParser,
{
    expr_parser
        .clone()
        .then_ignore(just(Token::DoubleDot))
        .then(expr_parser.clone())
        .map(|(start, end)| ForRange::Range(start, end))
        .or(expr_parser.map(ForRange::Array))
}

fn array_expr<P>(expr_parser: P) -> impl NoirParser<ExpressionKind>
where
    P: ExprParser,
{
    standard_array(expr_parser.clone()).or(array_sugar(expr_parser))
}

/// [a, b, c, ...]
fn standard_array<P>(expr_parser: P) -> impl NoirParser<ExpressionKind>
where
    P: ExprParser,
{
    expression_list(expr_parser)
        .delimited_by(just(Token::LeftBracket), just(Token::RightBracket))
        .validate(|elements, _span, _emit| ExpressionKind::array(elements))
}

/// [a; N]
fn array_sugar<P>(expr_parser: P) -> impl NoirParser<ExpressionKind>
where
    P: ExprParser,
{
    expr_parser
        .clone()
        .then(just(Token::Semicolon).ignore_then(expr_parser))
        .delimited_by(just(Token::LeftBracket), just(Token::RightBracket))
        .map(|(lhs, count)| ExpressionKind::repeated_array(lhs, count))
}

fn expression_list<P>(expr_parser: P) -> impl NoirParser<Vec<Expression>>
where
    P: ExprParser,
{
    expr_parser.separated_by(just(Token::Comma)).allow_trailing()
}

fn not<P>(term_parser: P) -> impl NoirParser<ExpressionKind>
where
    P: ExprParser,
{
    just(Token::Bang).ignore_then(term_parser).map(|rhs| ExpressionKind::prefix(UnaryOp::Not, rhs))
}

fn negation<P>(term_parser: P) -> impl NoirParser<ExpressionKind>
where
    P: ExprParser,
{
    just(Token::Minus)
        .ignore_then(term_parser)
        .map(|rhs| ExpressionKind::prefix(UnaryOp::Minus, rhs))
}

fn mutable_reference<P>(term_parser: P) -> impl NoirParser<ExpressionKind>
where
    P: ExprParser,
{
    just(Token::Ampersand)
        .ignore_then(keyword(Keyword::Mut))
        .ignore_then(term_parser)
        .map(|rhs| ExpressionKind::prefix(UnaryOp::MutableReference, rhs))
}

fn dereference<P>(term_parser: P) -> impl NoirParser<ExpressionKind>
where
    P: ExprParser,
{
    just(Token::Star)
        .ignore_then(term_parser)
        .map(|rhs| ExpressionKind::prefix(UnaryOp::Dereference, rhs))
}

fn atom<'a, P>(expr_parser: P) -> impl NoirParser<Expression> + 'a
where
    P: ExprParser + 'a,
{
    choice((
        if_expr(expr_parser.clone()),
        for_expr(expr_parser.clone()),
        array_expr(expr_parser.clone()),
        constructor(expr_parser.clone()),
        lambda(expr_parser.clone()),
        block(expr_parser.clone()).map(ExpressionKind::Block),
        variable(),
        literal(),
    ))
    .map_with_span(Expression::new)
    .or(parenthesized(expr_parser.clone()))
    .or(tuple(expr_parser))
    .labelled(ParsingRuleLabel::Atom)
}

/// Atoms within type expressions are limited to only variables, literals, and parenthesized
/// type expressions.
fn type_expression_atom<'a, P>(expr_parser: P) -> impl NoirParser<Expression> + 'a
where
    P: ExprParser + 'a,
{
    variable()
        .or(literal())
        .map_with_span(Expression::new)
        .or(parenthesized(expr_parser))
        .labelled(ParsingRuleLabel::Atom)
}

fn tuple<P>(expr_parser: P) -> impl NoirParser<Expression>
where
    P: ExprParser,
{
    parenthesized(expression_list(expr_parser))
        .map_with_span(|elements, span| Expression::new(ExpressionKind::Tuple(elements), span))
}

fn field_name() -> impl NoirParser<Ident> {
    ident().or(token_kind(TokenKind::Literal).validate(|token, span, emit| match token {
        Token::Int(_) => Ident::from(Spanned::from(span, token.to_string())),
        other => {
            emit(ParserError::with_reason(ParserErrorReason::ExpectedFieldName(other), span));
            Ident::error(span)
        }
    }))
}

fn constructor(expr_parser: impl ExprParser) -> impl NoirParser<ExpressionKind> {
    let args = constructor_field(expr_parser)
        .separated_by(just(Token::Comma))
        .at_least(1)
        .allow_trailing()
        .delimited_by(just(Token::LeftBrace), just(Token::RightBrace));

    path().then(args).map(ExpressionKind::constructor)
}

fn constructor_field<P>(expr_parser: P) -> impl NoirParser<(Ident, Expression)>
where
    P: ExprParser,
{
    let long_form = ident().then_ignore(just(Token::Colon)).then(expr_parser);
    let short_form = ident().map(|ident| (ident.clone(), ident.into()));
    long_form.or(short_form)
}

fn variable() -> impl NoirParser<ExpressionKind> {
    path().map(ExpressionKind::Variable)
}

fn literal() -> impl NoirParser<ExpressionKind> {
    token_kind(TokenKind::Literal).map(|token| match token {
        Token::Int(x) => ExpressionKind::integer(x),
        Token::Bool(b) => ExpressionKind::boolean(b),
        Token::Str(s) => ExpressionKind::string(s),
        unexpected => unreachable!("Non-literal {} parsed as a literal", unexpected),
    })
}

fn literal_or_collection(expr_parser: impl ExprParser) -> impl NoirParser<ExpressionKind> {
    choice((literal(), constructor(expr_parser.clone()), array_expr(expr_parser)))
}

#[cfg(test)]
mod test {
    use noirc_errors::CustomDiagnostic;

    use super::*;
    use crate::{ArrayLiteral, Literal};

    fn parse_with<P, T>(parser: P, program: &str) -> Result<T, Vec<CustomDiagnostic>>
    where
        P: NoirParser<T>,
    {
        let (tokens, lexer_errors) = Lexer::lex(program);
        if !lexer_errors.is_empty() {
            return Err(vecmap(lexer_errors, Into::into));
        }
        parser
            .then_ignore(just(Token::EOF))
            .parse(tokens)
            .map_err(|errors| vecmap(errors, Into::into))
    }

    fn parse_recover<P, T>(parser: P, program: &str) -> (Option<T>, Vec<CustomDiagnostic>)
    where
        P: NoirParser<T>,
    {
        let (tokens, lexer_errors) = Lexer::lex(program);
        let (opt, errs) = parser.then_ignore(force(just(Token::EOF))).parse_recovery(tokens);

        let mut errors = vecmap(lexer_errors, Into::into);
        errors.extend(errs.into_iter().map(Into::into));

        (opt, errors)
    }

    fn parse_all<P, T>(parser: P, programs: Vec<&str>) -> Vec<T>
    where
        P: NoirParser<T>,
    {
        vecmap(programs, move |program| {
            let message = format!("Failed to parse:\n{}", program);
            parse_with(&parser, program).expect(&message)
        })
    }

    fn parse_all_failing<P, T>(parser: P, programs: Vec<&str>) -> Vec<CustomDiagnostic>
    where
        P: NoirParser<T>,
        T: std::fmt::Display,
    {
        programs
            .into_iter()
            .flat_map(|program| match parse_with(&parser, program) {
                Ok(expr) => unreachable!(
                    "Expected this input to fail:\n{}\nYet it successfully parsed as:\n{}",
                    program, expr
                ),
                Err(error) => error,
            })
            .collect()
    }

    #[test]
    fn regression_skip_comment() {
        parse_all(
            function_definition(false),
            vec![
                "fn main(
                // This comment should be skipped
                x : Field,
                // And this one
                y : Field,
            ) {
            }",
                "fn main(x : Field, y : Field,) {
                foo::bar(
                    // Comment for x argument
                    x,
                    // Comment for y argument
                    y
                )
            }",
            ],
        );
    }

    #[test]
    fn parse_infix() {
        let valid = vec!["x + 6", "x - k", "x + (x + a)", " x * (x + a) + (x - 4)"];
        parse_all(expression(), valid);
        parse_all_failing(expression(), vec!["y ! x"]);
    }

    #[test]
    fn parse_function_call() {
        let valid = vec![
            "std::hash ()",
            " std::hash(x,y,a+b)",
            "crate::foo (x)",
            "hash (x,)",
            "(foo + bar)()",
            "(bar)()()()",
        ];
        parse_all(expression(), valid);
    }

    #[test]
    fn parse_cast() {
        parse_all(
            atom_or_right_unary(expression()),
            vec!["x as u8", "0 as Field", "(x + 3) as [Field; 8]"],
        );
        parse_all_failing(atom_or_right_unary(expression()), vec!["x as pub u8"]);
    }

    #[test]
    fn parse_array_index() {
        let valid = vec![
            "x[9]",
            "y[x+a]",
            " foo [foo+5]",
            "baz[bar]",
            "foo.bar[3] as Field .baz as i32 [7]",
        ];
        parse_all(atom_or_right_unary(expression()), valid);
    }

    fn expr_to_array(expr: ExpressionKind) -> ArrayLiteral {
        let lit = match expr {
            ExpressionKind::Literal(literal) => literal,
            _ => unreachable!("expected a literal"),
        };

        match lit {
            Literal::Array(arr) => arr,
            _ => unreachable!("expected an array"),
        }
    }

    #[test]
    fn parse_array() {
        let valid = vec![
            "[0, 1, 2,3, 4]",
            "[0,1,2,3,4,]", // Trailing commas are valid syntax
            "[0;5]",
        ];

        for expr in parse_all(array_expr(expression()), valid) {
            match expr_to_array(expr) {
                ArrayLiteral::Standard(elements) => assert_eq!(elements.len(), 5),
                ArrayLiteral::Repeated { length, .. } => {
                    assert_eq!(length.kind, ExpressionKind::integer(5i128.into()));
                }
            }
        }

        parse_all_failing(
            array_expr(expression()),
            vec!["0,1,2,3,4]", "[[0,1,2,3,4]", "[0,1,2,,]", "[0,1,2,3,4"],
        );
    }

    #[test]
    fn parse_array_sugar() {
        let valid = vec!["[0;7]", "[(1, 2); 4]", "[0;Four]", "[2;1+3-a]"];
        parse_all(array_expr(expression()), valid);

        let invalid = vec!["[0;;4]", "[1, 2; 3]"];
        parse_all_failing(array_expr(expression()), invalid);
    }

    #[test]
    fn parse_block() {
        parse_with(block(expression()), "{ [0,1,2,3,4] }").unwrap();

        parse_all_failing(
            block(expression()),
            vec![
                "[0,1,2,3,4] }",
                "{ [0,1,2,3,4]",
                "{ [0,1,2,,] }", // Contents of the block must still be a valid expression
                "{ [0,1,2,3 }",
                "{ 0,1,2,3] }",
                "[[0,1,2,3,4]}",
            ],
        );
    }

    /// Deprecated constrain usage test
    #[test]
    fn parse_constrain() {
        let errors = parse_with(constrain(expression()), "constrain x == y").unwrap_err();
        assert_eq!(errors.len(), 1);
        assert!(format!("{}", errors.first().unwrap()).contains("deprecated"));

        // Currently we disallow constrain statements where the outer infix operator
        // produces a value. This would require an implicit `==` which
        // may not be intuitive to the user.
        //
        // If this is deemed useful, one would either apply a transformation
        // or interpret it with an `==` in the evaluator
        let disallowed_operators = vec![
            BinaryOpKind::And,
            BinaryOpKind::Subtract,
            BinaryOpKind::Divide,
            BinaryOpKind::Multiply,
            BinaryOpKind::Or,
        ];

        for operator in disallowed_operators {
            let src = format!("constrain x {} y;", operator.as_string());
            let errors = parse_with(constrain(expression()), &src).unwrap_err();
            assert_eq!(errors.len(), 2);
            assert!(format!("{}", errors.first().unwrap()).contains("deprecated"));
        }

        // These are general cases which should always work.
        //
        // The first case is the most noteworthy. It contains two `==`
        // The first (inner) `==` is a predicate which returns 0/1
        // The outer layer is an infix `==` which is
        // associated with the Constrain statement
        let errors = parse_all_failing(
            constrain(expression()),
            vec![
                "constrain ((x + y) == k) + z == y",
                "constrain (x + !y) == y",
                "constrain (x ^ y) == y",
                "constrain (x ^ y) == (y + m)",
                "constrain x + x ^ x == y | m",
            ],
        );
        assert_eq!(errors.len(), 5);
        assert!(errors.iter().all(|err| { format!("{}", err).contains("deprecated") }));
    }

    /// This is the standard way to declare an assert statement
    #[test]
    fn parse_assert() {
        parse_with(assertion(expression()), "assert(x == y)").unwrap();

        // Currently we disallow constrain statements where the outer infix operator
        // produces a value. This would require an implicit `==` which
        // may not be intuitive to the user.
        //
        // If this is deemed useful, one would either apply a transformation
        // or interpret it with an `==` in the evaluator
        let disallowed_operators = vec![
            BinaryOpKind::And,
            BinaryOpKind::Subtract,
            BinaryOpKind::Divide,
            BinaryOpKind::Multiply,
            BinaryOpKind::Or,
        ];

        for operator in disallowed_operators {
            let src = format!("assert(x {} y);", operator.as_string());
            parse_with(assertion(expression()), &src).unwrap_err();
        }

        // These are general cases which should always work.
        //
        // The first case is the most noteworthy. It contains two `==`
        // The first (inner) `==` is a predicate which returns 0/1
        // The outer layer is an infix `==` which is
        // associated with the Constrain statement
        parse_all(
            assertion(expression()),
            vec![
                "assert(((x + y) == k) + z == y)",
                "assert((x + !y) == y)",
                "assert((x ^ y) == y)",
                "assert((x ^ y) == (y + m))",
                "assert(x + x ^ x == y | m)",
            ],
        );
    }

    #[test]
    fn parse_let() {
        // Why is it valid to specify a let declaration as having type u8?
        //
        // Let statements are not type checked here, so the parser will accept as
        // long as it is a type. Other statements such as Public are type checked
        // Because for now, they can only have one type
        parse_all(declaration(expression()), vec!["let x = y", "let x : u8 = y"]);
    }

    #[test]
    fn parse_invalid_pub() {
        // pub cannot be used to declare a statement
        parse_all_failing(statement(expression()), vec!["pub x = y", "pub x : pub Field = y"]);
    }

    #[test]
    fn parse_for_loop() {
        parse_all(
            for_expr(expression()),
            vec!["for i in x+y..z {}", "for i in 0..100 { foo; bar }"],
        );

        parse_all_failing(
            for_expr(expression()),
            vec![
                "for 1 in x+y..z {}",  // Cannot have a literal as the loop identifier
                "for i in 0...100 {}", // Only '..' is supported, there are no inclusive ranges yet
                "for i in 0..=100 {}", // Only '..' is supported, there are no inclusive ranges yet
            ],
        );
    }

    #[test]
    fn parse_function() {
        parse_all(
            function_definition(false),
            vec![
                "fn func_name() {}",
                "fn f(foo: pub u8, y : pub Field) -> u8 { x + a }",
                "fn f(f: pub Field, y : Field, z : comptime Field) -> u8 { x + a }",
                "fn func_name(f: Field, y : pub Field, z : pub [u8;5],) {}",
                "fn func_name(x: [Field], y : [Field;2],y : pub [Field;2], z : pub [u8;5])  {}",
                "fn main(x: pub u8, y: pub u8) -> distinct pub [u8; 2] { [x, y] }",
            ],
        );

        parse_all_failing(
            function_definition(false),
            vec!["fn x2( f: []Field,,) {}", "fn ( f: []Field) {}", "fn ( f: []Field) {}"],
        );
    }

    #[test]
    fn parse_parenthesized_expression() {
        parse_all(atom(expression()), vec!["(0)", "(x+a)", "({(({{({(nested)})}}))})"]);
        parse_all_failing(atom(expression()), vec!["(x+a", "((x+a)", "(,)"]);
    }

    #[test]
    fn parse_tuple() {
        parse_all(tuple(expression()), vec!["()", "(x,)", "(a,b+2)", "(a,(b,c,),d,)"]);
    }

    #[test]
    fn parse_if_expr() {
        parse_all(
            if_expr(expression()),
            vec!["if x + a {  } else {  }", "if x {}", "if x {} else if y {} else {}"],
        );

        parse_all_failing(
            if_expr(expression()),
            vec!["if (x / a) + 1 {} else", "if foo then 1 else 2", "if true { 1 }else 3"],
        );
    }

    fn expr_to_lit(expr: ExpressionKind) -> Literal {
        match expr {
            ExpressionKind::Literal(literal) => literal,
            _ => unreachable!("expected a literal"),
        }
    }

    #[test]
    fn parse_int() {
        let int = parse_with(literal(), "5").unwrap();
        let hex = parse_with(literal(), "0x05").unwrap();

        match (expr_to_lit(int), expr_to_lit(hex)) {
            (Literal::Integer(int), Literal::Integer(hex)) => assert_eq!(int, hex),
            _ => unreachable!(),
        }
    }

    #[test]
    fn parse_string() {
        let expr = parse_with(literal(), r#""hello""#).unwrap();
        match expr_to_lit(expr) {
            Literal::Str(s) => assert_eq!(s, "hello"),
            _ => unreachable!(),
        };
    }

    #[test]
    fn parse_bool() {
        let expr_true = parse_with(literal(), "true").unwrap();
        let expr_false = parse_with(literal(), "false").unwrap();

        match (expr_to_lit(expr_true), expr_to_lit(expr_false)) {
            (Literal::Bool(t), Literal::Bool(f)) => {
                assert!(t);
                assert!(!f);
            }
            _ => unreachable!(),
        };
    }

    #[test]
    fn parse_module_declaration() {
        parse_with(module_declaration(), "mod foo").unwrap();
        parse_with(module_declaration(), "mod 1").unwrap_err();
    }

    #[test]
    fn parse_path() {
        let cases = vec![
            ("std", vec!["std"]),
            ("std::hash", vec!["std", "hash"]),
            ("std::hash::collections", vec!["std", "hash", "collections"]),
            ("dep::foo::bar", vec!["foo", "bar"]),
            ("crate::std::hash", vec!["std", "hash"]),
        ];

        for (src, expected_segments) in cases {
            let path: Path = parse_with(path(), src).unwrap();
            for (segment, expected) in path.segments.into_iter().zip(expected_segments) {
                assert_eq!(segment.0.contents, expected);
            }
        }

        parse_all_failing(path(), vec!["std::", "::std", "std::hash::", "foo::1"]);
    }

    #[test]
    fn parse_path_kinds() {
        let cases = vec![
            ("std", PathKind::Plain),
            ("dep::hash::collections", PathKind::Dep),
            ("crate::std::hash", PathKind::Crate),
        ];

        for (src, expected_path_kind) in cases {
            let path = parse_with(path(), src).unwrap();
            assert_eq!(path.kind, expected_path_kind);
        }

        parse_all_failing(
            path(),
            vec!["dep", "crate", "crate::std::crate", "foo::bar::crate", "foo::dep"],
        );
    }

    #[test]
    fn parse_unary() {
        parse_all(term(expression()), vec!["!hello", "-hello", "--hello", "-!hello", "!-hello"]);
        parse_all_failing(term(expression()), vec!["+hello", "/hello"]);
    }

    #[test]
    fn parse_use() {
        parse_all(
            use_statement(),
            vec![
                "use std::hash",
                "use std",
                "use foo::bar as hello",
                "use bar as bar",
                "use foo::{}",
                "use foo::{bar,}",
                "use foo::{bar, hello}",
                "use foo::{bar as bar2, hello}",
                "use foo::{bar as bar2, hello::{foo}, nested::{foo, bar}}",
                "use dep::{std::println, bar::baz}",
            ],
        );

        parse_all_failing(
            use_statement(),
            vec![
                "use std as ;",
                "use foobar as as;",
                "use hello:: as foo;",
                "use foo bar::baz",
                "use foo bar::{baz}",
                "use foo::{,}",
            ],
        );
    }

    #[test]
    fn parse_structs() {
        let cases = vec![
            "struct Foo { }",
            "struct Bar { ident: Field, }",
            "struct Baz { ident: Field, other: Field }",
        ];
        parse_all(struct_definition(), cases);

        let failing = vec!["struct {  }", "struct Foo { bar: pub Field }"];
        parse_all_failing(struct_definition(), failing);
    }

    #[test]
    fn parse_member_access() {
        let cases = vec!["a.b", "a + b.c", "foo.bar as i32"];
        parse_all(expression(), cases);
    }

    #[test]
    fn parse_constructor() {
        let cases = vec![
            "Bar { ident: 32 }",
            "Baz { other: 2 + 42, ident: foo() + 1 }",
            "Baz { other, ident: foo() + 1, foo }",
        ];
        parse_all(expression(), cases);

        // TODO: Constructor expressions with no fields are currently
        // disallowed, they conflict with block syntax in some cases. Namely:
        // if a + b {}
        // for i in 0..a { }
        // https://github.com/noir-lang/noir/issues/152
        parse_with(expression(), "Foo {}").unwrap_err();
    }

    // Semicolons are:
    // - Required after non-expression statements
    // - Optional after for, if, block expressions
    // - Optional after an expression as the last statement of a block
    // - Required after an expression as the non-final statement of a block
    #[test]
    fn parse_semicolons() {
        let cases = vec![
            "{ if true {} if false {} foo }",
            "{ if true {}; if false {} foo }",
            "{ for x in 0..1 {} if false {} foo; }",
            "{ let x = 2; }",
            "{ expr1; expr2 }",
            "{ expr1; expr2; }",
        ];
        parse_all(block(expression()), cases);

        let failing = vec![
            // We disallow multiple semicolons after a statement unlike rust where it is a warning
            "{ test;; foo }",
            "{ for x in 0..1 {} foo if false {} }",
            "{ let x = 2 }",
            "{ expr1 expr2 }",
        ];
        parse_all_failing(block(expression()), failing);
    }

    #[test]
    fn statement_recovery() {
        let cases = vec![
            ("let a = 4 + 3", 0, "let a: unspecified = (4 + 3)"),
            ("let a: = 4 + 3", 1, "let a: error = (4 + 3)"),
            ("let = 4 + 3", 1, "let $error: unspecified = (4 + 3)"),
            ("let = ", 2, "let $error: unspecified = Error"),
            ("let", 3, "let $error: unspecified = Error"),
            ("foo = one two three", 1, "foo = plain::one"),
            ("constrain", 2, "constrain Error"),
            ("assert", 1, "constrain Error"),
            ("constrain x ==", 2, "constrain (plain::x == Error)"),
            ("assert(x ==)", 1, "constrain (plain::x == Error)"),
        ];

        let show_errors = |v| vecmap(v, ToString::to_string).join("\n");

        for (src, expected_errors, expected_result) in cases {
            let (opt, errors) = parse_recover(statement(expression()), src);
            let actual = opt.map(|ast| ast.to_string());
            let actual = if let Some(s) = &actual { s } else { "(none)" };

            assert_eq!((errors.len(), actual), (expected_errors, expected_result),
                "\nExpected {} error(s) and got {}:\n\n{}\n\nFrom input:   {}\nExpected AST: {}\nActual AST:   {}\n",
                expected_errors, errors.len(), show_errors(&errors), src, expected_result, actual
            );
        }
    }

    #[test]
    fn return_validation() {
        let cases = vec![
            ("{ return 42; }", 1, "{\n    Error\n}"),
            ("{ return 1; return 2; }", 2, "{\n    Error\n    Error\n}"),
            (
                "{ return 123; let foo = 4 + 3; }",
                1,
                "{\n    Error\n    let foo: unspecified = (4 + 3)\n}",
            ),
            ("{ return 1 + 2 }", 2, "{\n    Error\n}"),
            ("{ return; }", 1, "{\n    Error\n}"),
        ];

        let show_errors = |v| vecmap(&v, ToString::to_string).join("\n");

        let results = vecmap(&cases, |&(src, expected_errors, expected_result)| {
            let (opt, errors) = parse_recover(block(expression()), src);
            let actual = opt.map(|ast| ast.to_string());
            let actual = if let Some(s) = &actual { s.to_string() } else { "(none)".to_string() };

            let result =
                ((errors.len(), actual.clone()), (expected_errors, expected_result.to_string()));
            if result.0 != result.1 {
                let num_errors = errors.len();
                let shown_errors = show_errors(errors);
                eprintln!(
                    "\nExpected {} error(s) and got {}:\n\n{}\n\nFrom input:   {}\nExpected AST: {}\nActual AST:   {}\n",
                    expected_errors, num_errors, shown_errors, src, expected_result, actual);
            }
            result
        });

        assert_eq!(vecmap(&results, |t| t.0.clone()), vecmap(&results, |t| t.1.clone()),);
    }
}<|MERGE_RESOLUTION|>--- conflicted
+++ resolved
@@ -166,16 +166,16 @@
         .then(function_return_type())
         .then(where_clause())
         .then(block(expression()))
-<<<<<<< HEAD
         .map(|(((args, ret), where_clause), body)| {
-            let ((((attribute, (is_unconstrained, is_open)), name), generics), parameters) = args;
+            let ((((attribute, modifiers), name), generics), parameters) = args;
 
             FunctionDefinition {
                 span: name.0.span(),
                 name,
                 attribute, // XXX: Currently we only have one attribute defined. If more attributes are needed per function, we can make this a vector and make attribute definition more expressive
-                is_open,
-                is_unconstrained,
+                is_open: modifiers.0,
+                is_internal: modifiers.1,
+                is_unconstrained: modifiers.2,
                 generics,
                 parameters,
                 body,
@@ -186,39 +186,10 @@
             }
             .into()
         })
-=======
-        .map(
-            |(
-                (
-                    (
-                        (((attribute, (is_unconstrained, is_open, is_internal)), name), generics),
-                        parameters,
-                    ),
-                    ((return_distinctness, return_visibility), return_type),
-                ),
-                body,
-            )| {
-                FunctionDefinition {
-                    span: name.0.span(),
-                    name,
-                    attribute, // XXX: Currently we only have one attribute defined. If more attributes are needed per function, we can make this a vector and make attribute definition more expressive
-                    is_open,
-                    is_internal,
-                    is_unconstrained,
-                    generics,
-                    parameters,
-                    body,
-                    return_type,
-                    return_visibility,
-                    return_distinctness,
-                }
-                .into()
-            },
-        )
->>>>>>> 1b3eda1a
-}
-
-/// function_modifiers:  'open internal' | 'internal' | 'unconstrained' | 'open' | %empty
+}
+
+/// function_modifiers: 'internal'? 'unconstrained'? 'open'?
+///
 /// returns (is_unconstrained, is_open, is_internal) for whether each keyword was present
 fn function_modifiers() -> impl NoirParser<(bool, bool, bool)> {
     keyword(Keyword::Unconstrained)
