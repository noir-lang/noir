--- conflicted
+++ resolved
@@ -104,13 +104,10 @@
         function_definition(false).map(TopLevelStatement::Function),
         struct_definition(),
         implementation(),
-<<<<<<< HEAD
         type_alias_definition().then_ignore(force(just(Token::Semicolon))),
         submodule(module_parser),
-=======
         submodule(module_parser.clone()),
         contract(module_parser),
->>>>>>> e790c9f5
         module_declaration().then_ignore(force(just(Token::Semicolon))),
         use_statement().then_ignore(force(just(Token::Semicolon))),
         global_declaration().then_ignore(force(just(Token::Semicolon))),
