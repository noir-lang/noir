use super::{
    foldl_with_span, parameter_name_recovery, parameter_recovery, parenthesized, then_commit,
    then_commit_ignore, top_level_statement_recovery, ExprParser, ForRange, NoirParser,
    ParsedModule, ParserError, Precedence, SubModule, TopLevelStatement,
};
use crate::ast::{Expression, ExpressionKind, LetStatement, Statement, UnresolvedType};
use crate::lexer::Lexer;
use crate::parser::{force, ignore_then_commit, statement_recovery};
use crate::token::{Attribute, Keyword, Token, TokenKind};
use crate::{
<<<<<<< HEAD
    AssignStatement, BinaryOp, BinaryOpKind, BlockExpression, Comptime, ConstrainStatement,
    FunctionDefinition, Ident, IfExpression, ImportStatement, InfixExpression, LValue, Lambda,
    NoirFunction, NoirImpl, NoirStruct, Path, PathKind, Pattern, Recoverable, UnaryOp,
=======
    BinaryOp, BinaryOpKind, BlockExpression, Comptime, ConstrainStatement, FunctionDefinition,
    Ident, IfExpression, ImportStatement, InfixExpression, LValue, NoirFunction, NoirImpl,
    NoirStruct, Path, PathKind, Pattern, Recoverable, UnaryOp,
>>>>>>> a9821669
};

use chumsky::prelude::*;
use iter_extended::vecmap;
use noirc_abi::AbiVisibility;
use noirc_errors::{CustomDiagnostic, DiagnosableError, Span, Spanned};

pub fn parse_program(source_program: &str) -> (ParsedModule, Vec<CustomDiagnostic>) {
    let lexer = Lexer::new(source_program);
    let (tokens, lexing_errors) = lexer.lex();
    let mut errors = vecmap(&lexing_errors, DiagnosableError::to_diagnostic);

    let (module, parsing_errors) = program().parse_recovery_verbose(tokens);
    errors.extend(parsing_errors.iter().map(DiagnosableError::to_diagnostic));

    (module.unwrap(), errors)
}

fn program() -> impl NoirParser<ParsedModule> {
    module().then_ignore(force(just(Token::EOF)))
}

fn module() -> impl NoirParser<ParsedModule> {
    recursive(|module_parser| {
        empty()
            .map(|_| ParsedModule::default())
            .then(top_level_statement(module_parser).repeated())
            .foldl(|mut program, statement| {
                match statement {
                    TopLevelStatement::Function(f) => program.push_function(f),
                    TopLevelStatement::Module(m) => program.push_module_decl(m),
                    TopLevelStatement::Import(i) => program.push_import(i),
                    TopLevelStatement::Struct(s) => program.push_type(s),
                    TopLevelStatement::Impl(i) => program.push_impl(i),
                    TopLevelStatement::SubModule(s) => program.push_submodule(s),
                    TopLevelStatement::Global(c) => program.push_global(c),
                    TopLevelStatement::Error => (),
                }
                program
            })
    })
}

fn top_level_statement(
    module_parser: impl NoirParser<ParsedModule>,
) -> impl NoirParser<TopLevelStatement> {
    choice((
        function_definition(false).map(TopLevelStatement::Function),
        struct_definition(),
        implementation(),
        submodule(module_parser),
        module_declaration().then_ignore(force(just(Token::Semicolon))),
        use_statement().then_ignore(force(just(Token::Semicolon))),
        global_declaration().then_ignore(force(just(Token::Semicolon))),
    ))
    .recover_via(top_level_statement_recovery())
}

fn global_declaration() -> impl NoirParser<TopLevelStatement> {
    let p = ignore_then_commit(
        keyword(Keyword::Global).labelled("global"),
        ident().map(Pattern::Identifier),
    );
    let p = then_commit(p, global_type_annotation());
    let p = then_commit_ignore(p, just(Token::Assign));
    let p = then_commit(p, literal().map_with_span(Expression::new)); // XXX: this should be a literal
    p.map(LetStatement::new_let).map(TopLevelStatement::Global)
}

fn submodule(module_parser: impl NoirParser<ParsedModule>) -> impl NoirParser<TopLevelStatement> {
    keyword(Keyword::Mod)
        .ignore_then(ident())
        .then_ignore(just(Token::LeftBrace))
        .then(module_parser)
        .then_ignore(just(Token::RightBrace))
        .map(|(name, contents)| TopLevelStatement::SubModule(SubModule { name, contents }))
}

fn function_definition(allow_self: bool) -> impl NoirParser<NoirFunction> {
    attribute()
        .or_not()
        .then_ignore(keyword(Keyword::Fn))
        .then(ident())
        .then(generics())
        .then(parenthesized(function_parameters(allow_self, expression())))
        .then(function_return_type())
        .then(block(expression()))
        .map(
            |(
                ((((attribute, name), generics), parameters), (return_visibility, return_type)),
                body,
            )| {
                FunctionDefinition {
                    span: name.0.span(),
                    name,
                    attribute, // XXX: Currently we only have one attribute defined. If more attributes are needed per function, we can make this a vector and make attribute definition more expressive
                    generics,
                    parameters,
                    body,
                    return_type,
                    return_visibility,
                }
                .into()
            },
        )
}

fn generics() -> impl NoirParser<Vec<Ident>> {
    ident()
        .separated_by(just(Token::Comma))
        .allow_trailing()
        .at_least(1)
        .delimited_by(just(Token::Less), just(Token::Greater))
        .or_not()
        .map(|opt| opt.unwrap_or_default())
}

fn struct_definition() -> impl NoirParser<TopLevelStatement> {
    use self::Keyword::Struct;
    use Token::*;

    let fields = struct_fields(expression())
        .delimited_by(just(LeftBrace), just(RightBrace))
        .recover_with(nested_delimiters(
            LeftBrace,
            RightBrace,
            [(LeftParen, RightParen), (LeftBracket, RightBracket)],
            |_| vec![],
        ));

    keyword(Struct).ignore_then(ident()).then(generics()).then(fields).map_with_span(
        |((name, generics), fields), span| {
            TopLevelStatement::Struct(NoirStruct { name, generics, fields, span })
        },
    )
}

fn lambda_return_type<'a>(
    expr_parser: impl NoirParser<Expression> + 'a,
) -> impl NoirParser<UnresolvedType> + 'a {
    just(Token::Arrow)
        .ignore_then(parse_type(expr_parser))
        .or_not()
        .map(|ret| ret.unwrap_or(UnresolvedType::Unspecified))
}

fn function_return_type<'a>() -> impl NoirParser<(AbiVisibility, UnresolvedType)> + 'a {
    just(Token::Arrow)
        .ignore_then(optional_visibility())
        .then(parse_type(expression()))
        .or_not()
        .map(|ret| ret.unwrap_or((AbiVisibility::Private, UnresolvedType::Unit)))
}

fn attribute() -> impl NoirParser<Attribute> {
    tokenkind(TokenKind::Attribute).map(|token| match token {
        Token::Attribute(attribute) => attribute,
        _ => unreachable!(),
    })
}

fn struct_fields<'a>(
    expr_parser: impl NoirParser<Expression> + 'a,
) -> impl NoirParser<Vec<(Ident, UnresolvedType)>> + 'a {
    ident()
        .then_ignore(just(Token::Colon))
        .then(parse_type(expr_parser))
        .separated_by(just(Token::Comma))
        .allow_trailing()
}

fn lambda_parameters<'a>(
    expr_parser: impl NoirParser<Expression> + 'a,
) -> impl NoirParser<Vec<(Pattern, UnresolvedType)>> + 'a {
    let typ = parse_type(expr_parser).recover_via(parameter_recovery());
    let typ = just(Token::Colon).ignore_then(typ);

    let parameter = pattern()
        .recover_via(parameter_name_recovery())
        .then(typ.or_not().map(|typ| typ.unwrap_or(UnresolvedType::Unspecified)));

    parameter.separated_by(just(Token::Comma)).allow_trailing().labelled("parameter")
}

fn function_parameters<'a>(
    allow_self: bool,
    expr_parser: impl NoirParser<Expression> + 'a,
) -> impl NoirParser<Vec<(Pattern, UnresolvedType, AbiVisibility)>> + 'a {
    let typ = parse_type(expr_parser).recover_via(parameter_recovery());

    let full_parameter = pattern()
        .recover_via(parameter_name_recovery())
        .then_ignore(just(Token::Colon))
        .then(optional_visibility())
        .then(typ)
        .map(|((name, visibility), typ)| (name, typ, visibility));

    let self_parameter = if allow_self { self_parameter().boxed() } else { nothing().boxed() };

    let parameter = full_parameter.or(self_parameter);

    parameter.separated_by(just(Token::Comma)).allow_trailing().labelled("parameter")
}

/// This parser always parses no input and fails
fn nothing<T>() -> impl NoirParser<T> {
    one_of([]).map(|_| unreachable!())
}

fn self_parameter() -> impl NoirParser<(Pattern, UnresolvedType, AbiVisibility)> {
    filter_map(move |span, found: Token| match found {
        Token::Ident(ref word) if word == "self" => {
            let ident = Ident::from_token(found, span);
            let path = Path::from_single("Self".to_owned(), span);
            let self_type = UnresolvedType::Named(path, vec![]);
            Ok((Pattern::Identifier(ident), self_type, AbiVisibility::Private))
        }
        _ => Err(ParserError::expected_label("parameter".to_owned(), found, span)),
    })
}

fn implementation() -> impl NoirParser<TopLevelStatement> {
    keyword(Keyword::Impl)
        .ignore_then(path())
        .then_ignore(just(Token::LeftBrace))
        .then(function_definition(true).repeated())
        .then_ignore(just(Token::RightBrace))
        .map(|(type_path, methods)| TopLevelStatement::Impl(NoirImpl { type_path, methods }))
}

fn block_expr<'a, P>(expr_parser: P) -> impl NoirParser<Expression> + 'a
where
    P: ExprParser + 'a,
{
    block(expr_parser).map(ExpressionKind::Block).map_with_span(Expression::new)
}

fn block<'a, P>(expr_parser: P) -> impl NoirParser<BlockExpression> + 'a
where
    P: ExprParser + 'a,
{
    use Token::*;
    statement(expr_parser)
        .recover_via(statement_recovery())
        .then(just(Semicolon).or_not().map_with_span(|s, span| (s, span)))
        .repeated()
        .validate(check_statements_require_semicolon)
        .delimited_by(just(LeftBrace), just(RightBrace))
        .recover_with(nested_delimiters(
            LeftBrace,
            RightBrace,
            [(LeftParen, RightParen), (LeftBracket, RightBracket)],
            |_| vec![Statement::Error],
        ))
        .map(BlockExpression)
}

fn check_statements_require_semicolon(
    statements: Vec<(Statement, (Option<Token>, Span))>,
    _span: Span,
    emit: &mut dyn FnMut(ParserError),
) -> Vec<Statement> {
    let last = statements.len().saturating_sub(1);
    let iter = statements.into_iter().enumerate();
    vecmap(iter, |(i, (statement, (semicolon, span)))| {
        statement.add_semicolon(semicolon, span, i == last, emit)
    })
}

/// Parse an optional ': type' and implicitly add a 'comptime' to the type
fn global_type_annotation() -> impl NoirParser<UnresolvedType> {
    ignore_then_commit(just(Token::Colon), parse_type(expression()))
        .map(|r#type| match r#type {
            UnresolvedType::FieldElement(_) => UnresolvedType::FieldElement(Comptime::Yes(None)),
            UnresolvedType::Bool(_) => UnresolvedType::Bool(Comptime::Yes(None)),
            UnresolvedType::Integer(_, sign, size) => {
                UnresolvedType::Integer(Comptime::Yes(None), sign, size)
            }
            other => other,
        })
        .or_not()
        .map(|opt| opt.unwrap_or(UnresolvedType::Unspecified))
}

fn optional_type_annotation<'a>(
    expr_parser: impl NoirParser<Expression> + 'a,
) -> impl NoirParser<UnresolvedType> + 'a {
    ignore_then_commit(just(Token::Colon), parse_type(expr_parser))
        .or_not()
        .map(|r#type| r#type.unwrap_or(UnresolvedType::Unspecified))
}

fn module_declaration() -> impl NoirParser<TopLevelStatement> {
    keyword(Keyword::Mod).ignore_then(ident()).map(TopLevelStatement::Module)
}

fn use_statement() -> impl NoirParser<TopLevelStatement> {
    let rename = ignore_then_commit(keyword(Keyword::As), ident()).or_not();

    keyword(Keyword::Use)
        .ignore_then(path())
        .then(rename)
        .map(|(path, alias)| TopLevelStatement::Import(ImportStatement { path, alias }))
}

fn keyword(keyword: Keyword) -> impl NoirParser<Token> {
    just(Token::Keyword(keyword))
}

fn tokenkind(tokenkind: TokenKind) -> impl NoirParser<Token> {
    filter_map(move |span, found: Token| {
        if found.kind() == tokenkind {
            Ok(found)
        } else {
            Err(ParserError::expected_label(tokenkind.to_string(), found, span))
        }
    })
}

fn path() -> impl NoirParser<Path> {
    let idents = || ident().separated_by(just(Token::DoubleColon)).at_least(1);
    let make_path = |kind| move |segments| Path { segments, kind };

    let prefix = |key| keyword(key).ignore_then(just(Token::DoubleColon));
    let path_kind = |key, kind| prefix(key).ignore_then(idents()).map(make_path(kind));

    choice((
        path_kind(Keyword::Crate, PathKind::Crate),
        path_kind(Keyword::Dep, PathKind::Dep),
        idents().map(make_path(PathKind::Plain)),
    ))
}

fn ident() -> impl NoirParser<Ident> {
    tokenkind(TokenKind::Ident).map_with_span(Ident::from_token)
}

fn statement<'a, P>(expr_parser: P) -> impl NoirParser<Statement> + 'a
where
    P: ExprParser + 'a,
{
    choice((
        constrain(expr_parser.clone()),
        declaration(expr_parser.clone()),
        assignment(expr_parser.clone()),
        expr_parser.map(Statement::Expression),
    ))
}

fn constrain<'a, P>(expr_parser: P) -> impl NoirParser<Statement> + 'a
where
    P: ExprParser + 'a,
{
    ignore_then_commit(keyword(Keyword::Constrain).labelled("statement"), expr_parser)
        .map(|expr| Statement::Constrain(ConstrainStatement(expr)))
}

fn declaration<'a, P>(expr_parser: P) -> impl NoirParser<Statement> + 'a
where
    P: ExprParser + 'a,
{
    let p = ignore_then_commit(keyword(Keyword::Let).labelled("statement"), pattern());
    let p = p.then(optional_type_annotation(expr_parser.clone()));
    let p = then_commit_ignore(p, just(Token::Assign));
    let p = then_commit(p, expr_parser);
    p.map(Statement::new_let)
}

fn pattern() -> impl NoirParser<Pattern> {
    recursive(|pattern| {
        let ident_pattern = ident().map(Pattern::Identifier);

        let mut_pattern = keyword(Keyword::Mut)
            .ignore_then(pattern.clone())
            .map_with_span(|inner, span| Pattern::Mutable(Box::new(inner), span));

        let shortfield = ident().map(|name| (name.clone(), Pattern::Identifier(name)));
        let longfield = ident().then_ignore(just(Token::Colon)).then(pattern.clone());

        let struct_pattern_fields = longfield
            .or(shortfield)
            .separated_by(just(Token::Comma))
            .delimited_by(just(Token::LeftBrace), just(Token::RightBrace));

        let struct_pattern = path()
            .then(struct_pattern_fields)
            .map_with_span(|(typename, fields), span| Pattern::Struct(typename, fields, span));

        let tuple_pattern = pattern
            .separated_by(just(Token::Comma))
            .delimited_by(just(Token::LeftParen), just(Token::RightParen))
            .map_with_span(Pattern::Tuple);

        choice((mut_pattern, tuple_pattern, struct_pattern, ident_pattern))
    })
    .labelled("pattern")
}

fn assignment<'a, P>(expr_parser: P) -> impl NoirParser<Statement> + 'a
where
    P: ExprParser + 'a,
{
    let failable = lvalue(expr_parser.clone()).then(assign_operator()).labelled("statement");

    then_commit(failable, expr_parser).map_with_span(
        |((identifier, operator), expression), span| {
            Statement::assign(identifier, operator, expression, span)
        },
    )
}

fn assign_operator() -> impl NoirParser<Token> {
    let shorthand_operators = Token::assign_shorthand_operators();
    let shorthand_syntax = one_of(shorthand_operators).then_ignore(just(Token::Assign));
    just(Token::Assign).or(shorthand_syntax)
}

enum LValueRhs {
    MemberAccess(Ident),
    Index(Expression),
}

fn lvalue<'a, P>(expr_parser: P) -> impl NoirParser<LValue>
where
    P: ExprParser + 'a,
{
    let l_ident = ident().map(LValue::Ident);

    let l_member_rhs = just(Token::Dot).ignore_then(ident()).map(LValueRhs::MemberAccess);

    let l_index = expr_parser
        .delimited_by(just(Token::LeftBracket), just(Token::RightBracket))
        .map(LValueRhs::Index);

    l_ident.then(l_member_rhs.or(l_index).repeated()).foldl(|lvalue, rhs| match rhs {
        LValueRhs::MemberAccess(field_name) => {
            LValue::MemberAccess { object: Box::new(lvalue), field_name }
        }
        LValueRhs::Index(index) => LValue::Index { array: Box::new(lvalue), index },
    })
}

fn parse_type<'a, P>(expr_parser: P) -> impl NoirParser<UnresolvedType> + 'a
where
    P: NoirParser<Expression> + 'a,
{
    recursive(move |typ| parse_type_inner(typ, expr_parser))
}

fn parse_type_inner<T, P>(
    recursive_type_parser: T,
    expr_parser: P,
) -> impl NoirParser<UnresolvedType>
where
    T: NoirParser<UnresolvedType>,
    P: NoirParser<Expression>,
{
    choice((
        field_type(),
        int_type(),
        named_type(recursive_type_parser.clone()),
        array_type(recursive_type_parser.clone(), expr_parser),
        tuple_type(recursive_type_parser.clone()),
        bool_type(),
        string_type(),
        function_type(recursive_type_parser),
    ))
}

fn optional_visibility() -> impl NoirParser<AbiVisibility> {
    keyword(Keyword::Pub).or_not().map(|opt| match opt {
        Some(_) => AbiVisibility::Public,
        None => AbiVisibility::Private,
    })
}

fn maybe_comptime() -> impl NoirParser<Comptime> {
    keyword(Keyword::Comptime).or_not().map(|opt| match opt {
        Some(_) => Comptime::Yes(None),
        None => Comptime::No(None),
    })
}

fn field_type() -> impl NoirParser<UnresolvedType> {
    maybe_comptime().then_ignore(keyword(Keyword::Field)).map(UnresolvedType::FieldElement)
}

fn bool_type() -> impl NoirParser<UnresolvedType> {
    maybe_comptime().then_ignore(keyword(Keyword::Bool)).map(UnresolvedType::Bool)
}

fn string_type() -> impl NoirParser<UnresolvedType> {
    keyword(Keyword::String)
        .ignore_then(
            type_expression().delimited_by(just(Token::Less), just(Token::Greater)).or_not(),
        )
        .map(UnresolvedType::String)
}

fn int_type() -> impl NoirParser<UnresolvedType> {
    maybe_comptime()
        .then(filter_map(|span, token: Token| match token {
            Token::IntType(int_type) => Ok(int_type),
            unexpected => {
                Err(ParserError::expected_label("integer type".to_string(), unexpected, span))
            }
        }))
        .map(UnresolvedType::from_int_token)
}

fn named_type(type_parser: impl NoirParser<UnresolvedType>) -> impl NoirParser<UnresolvedType> {
    path()
        .then(generic_type_args(type_parser))
        .map(|(path, args)| UnresolvedType::Named(path, args))
}

fn generic_type_args(
    type_parser: impl NoirParser<UnresolvedType>,
) -> impl NoirParser<Vec<UnresolvedType>> {
    type_parser
        .separated_by(just(Token::Comma))
        .allow_trailing()
        .at_least(1)
        .delimited_by(just(Token::Less), just(Token::Greater))
        .or_not()
        .map(Option::unwrap_or_default)
}

fn type_expression() -> impl NoirParser<Expression> {
    recursive(|expr| expression_with_precedence(Precedence::lowest_type_precedence(), expr, true))
        .labelled("type expression")
}

fn array_type<T, P>(type_parser: T, expr_parser: P) -> impl NoirParser<UnresolvedType>
where
    T: NoirParser<UnresolvedType>,
    P: NoirParser<Expression>,
{
    just(Token::LeftBracket)
        .ignore_then(type_parser)
        .then(just(Token::Semicolon).ignore_then(expr_parser).or_not())
        .then_ignore(just(Token::RightBracket))
        .map(|(element_type, size)| UnresolvedType::Array(size, Box::new(element_type)))
}

fn tuple_type<T>(type_parser: T) -> impl NoirParser<UnresolvedType>
where
    T: NoirParser<UnresolvedType>,
{
    let fields = type_parser.separated_by(just(Token::Comma)).allow_trailing();
    parenthesized(fields).map(UnresolvedType::Tuple)
}

fn function_type<T>(type_parser: T) -> impl NoirParser<UnresolvedType>
where
    T: NoirParser<UnresolvedType>,
{
    let args = parenthesized(type_parser.clone().separated_by(just(Token::Comma)).allow_trailing());
    keyword(Keyword::Fn)
        .ignore_then(args)
        .then_ignore(just(Token::Arrow))
        .then(type_parser)
        .map(|(args, ret)| UnresolvedType::Function(args, Box::new(ret)))
}

fn expression() -> impl ExprParser {
    recursive(|expr| expression_with_precedence(Precedence::Lowest, expr, false))
        .labelled("expression")
}

// An expression is a single term followed by 0 or more (OP subexpr)*
// where OP is an operator at the given precedence level and subexpr
// is an expression at the current precedence level plus one.
fn expression_with_precedence<'a, P>(
    precedence: Precedence,
    expr_parser: P,
    // True if we should only parse the restricted subset of operators valid within type expressions
    is_type_expression: bool,
) -> impl NoirParser<Expression> + 'a
where
    P: ExprParser + 'a,
{
    if precedence == Precedence::Highest {
        if is_type_expression {
            type_expression_term(expr_parser).boxed().labelled("term")
        } else {
            term(expr_parser).boxed().labelled("term")
        }
    } else {
        let next_precedence =
            if is_type_expression { precedence.next_type_precedence() } else { precedence.next() };

        expression_with_precedence(precedence.next(), expr_parser.clone(), is_type_expression)
            .then(
                then_commit(
                    operator_with_precedence(precedence),
                    expression_with_precedence(next_precedence, expr_parser, is_type_expression),
                )
                .repeated(),
            )
            .foldl(create_infix_expression)
            .boxed()
            .labelled("expression")
    }
}

fn create_infix_expression(lhs: Expression, (operator, rhs): (BinaryOp, Expression)) -> Expression {
    let span = lhs.span.merge(rhs.span);
    let infix = Box::new(InfixExpression { lhs, operator, rhs });

    Expression { span, kind: ExpressionKind::Infix(infix) }
}

fn operator_with_precedence(precedence: Precedence) -> impl NoirParser<Spanned<BinaryOpKind>> {
    filter_map(move |span, token: Token| {
        if Precedence::token_precedence(&token) == Some(precedence) {
            Ok(token.try_into_binop(span).unwrap())
        } else {
            Err(ParserError::expected_label("binary operator".to_string(), token, span))
        }
    })
}

fn term<'a, P>(expr_parser: P) -> impl NoirParser<Expression> + 'a
where
    P: ExprParser + 'a,
{
    recursive(move |term_parser| {
        choice((not(term_parser.clone()), negation(term_parser)))
            .map_with_span(Expression::new)
            // right-unary operators like a[0] or a.f bind more tightly than left-unary
            // operators like  - or !, so that !a[0] is parsed as !(a[0]). This is a bit
            // awkward for casts so -a as i32 actually binds as -(a as i32).
            .or(atom_or_right_unary(expr_parser))
    })
}

/// The equivalent of a 'term' for use in type expressions. Unlike regular terms, the grammar here
/// is restricted to no longer include right-unary expressions, unary not, and most atoms.
fn type_expression_term<'a, P>(expr_parser: P) -> impl NoirParser<Expression> + 'a
where
    P: ExprParser + 'a,
{
    recursive(move |term_parser| {
        negation(term_parser).map_with_span(Expression::new).or(type_expression_atom(expr_parser))
    })
}

fn atom_or_right_unary<'a, P>(expr_parser: P) -> impl NoirParser<Expression> + 'a
where
    P: ExprParser + 'a,
{
    enum UnaryRhs {
        Call(Vec<Expression>),
        ArrayIndex(Expression),
        Cast(UnresolvedType),
        MemberAccess((Ident, Option<Vec<Expression>>)),
    }

    // `(arg1, ..., argN)` in `myfunc(arg1, ..., argN)`
    let call_rhs = parenthesized(expression_list(expr_parser.clone())).map(UnaryRhs::Call);

    // `[expr]` in `arr[expr]`
    let array_rhs = expr_parser
        .clone()
        .delimited_by(just(Token::LeftBracket), just(Token::RightBracket))
        .map(UnaryRhs::ArrayIndex);

    // `as Type` in `atom as Type`
    let cast_rhs = keyword(Keyword::As)
        .ignore_then(parse_type(expr_parser.clone()))
        .map(UnaryRhs::Cast)
        .labelled("cast");

    // `.foo` or `.foo(args)` in `atom.foo` or `atom.foo(args)`
    let member_rhs = just(Token::Dot)
        .ignore_then(field_name())
        .then(parenthesized(expression_list(expr_parser.clone())).or_not())
        .map(UnaryRhs::MemberAccess)
        .labelled("field access");

    let rhs = choice((call_rhs, array_rhs, cast_rhs, member_rhs));

    foldl_with_span(atom(expr_parser), rhs, |lhs, rhs, span| match rhs {
        UnaryRhs::Call(args) => Expression::call(lhs, args, span),
        UnaryRhs::ArrayIndex(index) => Expression::index(lhs, index, span),
        UnaryRhs::Cast(r#type) => Expression::cast(lhs, r#type, span),
        UnaryRhs::MemberAccess(field) => Expression::member_access_or_method_call(lhs, field, span),
    })
}

fn if_expr<'a, P>(expr_parser: P) -> impl NoirParser<ExpressionKind> + 'a
where
    P: ExprParser + 'a,
{
    recursive(|if_parser| {
        let if_block = block_expr(expr_parser.clone());
        // The else block could also be an `else if` block, in which case we must recursively parse it.
        let else_block =
            block_expr(expr_parser.clone()).or(if_parser.map_with_span(|kind, span| {
                // Wrap the inner `if` expression in a block expression.
                // i.e. rewrite the sugared form `if cond1 {} else if cond2 {}` as `if cond1 {} else { if cond2 {} }`.
                let if_expression = Expression::new(kind, span);
                let desugared_else = BlockExpression(vec![Statement::Expression(if_expression)]);
                Expression::new(ExpressionKind::Block(desugared_else), span)
            }));

        keyword(Keyword::If)
            .ignore_then(expr_parser)
            .then(if_block)
            .then(keyword(Keyword::Else).ignore_then(else_block).or_not())
            .map(|((condition, consequence), alternative)| {
                ExpressionKind::If(Box::new(IfExpression { condition, consequence, alternative }))
            })
    })
}

fn lambda<'a>(
    expr_parser: impl NoirParser<Expression> + 'a,
) -> impl NoirParser<ExpressionKind> + 'a {
    lambda_parameters(expr_parser.clone())
        .delimited_by(just(Token::Pipe), just(Token::Pipe))
        .then(lambda_return_type(expr_parser.clone()))
        .then(expr_parser)
        .map(|((parameters, return_type), body)| {
            ExpressionKind::Lambda(Box::new(Lambda { parameters, return_type, body }))
        })
}

fn for_expr<'a, P>(expr_parser: P) -> impl NoirParser<ExpressionKind> + 'a
where
    P: ExprParser + 'a,
{
    keyword(Keyword::For)
        .ignore_then(ident())
        .then_ignore(keyword(Keyword::In))
        .then(for_range(expr_parser.clone()))
        .then(block_expr(expr_parser))
        .map_with_span(|((identifier, range), block), span| range.into_for(identifier, block, span))
}

/// The 'range' of a for loop. Either an actual range `start .. end` or an array expression.
fn for_range<P>(expr_parser: P) -> impl NoirParser<ForRange>
where
    P: ExprParser,
{
    expr_parser
        .clone()
        .then_ignore(just(Token::DoubleDot))
        .then(expr_parser.clone())
        .map(|(start, end)| ForRange::Range(start, end))
        .or(expr_parser.map(ForRange::Array))
}

fn array_expr<P>(expr_parser: P) -> impl NoirParser<ExpressionKind>
where
    P: ExprParser,
{
    standard_array(expr_parser.clone()).or(array_sugar(expr_parser))
}

/// [a, b, c, ...]
fn standard_array<P>(expr_parser: P) -> impl NoirParser<ExpressionKind>
where
    P: ExprParser,
{
    expression_list(expr_parser)
        .delimited_by(just(Token::LeftBracket), just(Token::RightBracket))
        .validate(|elems, span, emit| {
            if elems.is_empty() {
                emit(ParserError::with_reason(
                    "Arrays must have at least one element".to_owned(),
                    span,
                ))
            }
            ExpressionKind::array(elems)
        })
}

/// [a; N]
fn array_sugar<P>(expr_parser: P) -> impl NoirParser<ExpressionKind>
where
    P: ExprParser,
{
    expr_parser
        .clone()
        .then(just(Token::Semicolon).ignore_then(expr_parser))
        .delimited_by(just(Token::LeftBracket), just(Token::RightBracket))
        .map(|(lhs, count)| ExpressionKind::repeated_array(lhs, count))
}

fn expression_list<P>(expr_parser: P) -> impl NoirParser<Vec<Expression>>
where
    P: ExprParser,
{
    expr_parser.separated_by(just(Token::Comma)).allow_trailing()
}

fn not<P>(term_parser: P) -> impl NoirParser<ExpressionKind>
where
    P: ExprParser,
{
    just(Token::Bang).ignore_then(term_parser).map(|rhs| ExpressionKind::prefix(UnaryOp::Not, rhs))
}

fn negation<P>(term_parser: P) -> impl NoirParser<ExpressionKind>
where
    P: ExprParser,
{
    just(Token::Minus)
        .ignore_then(term_parser)
        .map(|rhs| ExpressionKind::prefix(UnaryOp::Minus, rhs))
}

fn atom<'a, P>(expr_parser: P) -> impl NoirParser<Expression> + 'a
where
    P: ExprParser + 'a,
{
    choice((
        if_expr(expr_parser.clone()),
        for_expr(expr_parser.clone()),
        array_expr(expr_parser.clone()),
        constructor(expr_parser.clone()),
        lambda(expr_parser.clone()),
        block(expr_parser.clone()).map(ExpressionKind::Block),
        variable(),
        literal(),
    ))
    .map_with_span(Expression::new)
    .or(parenthesized(expr_parser.clone()))
    .or(tuple(expr_parser))
    .labelled("atom")
}

/// Atoms within type expressions are limited to only variables, literals, and parenthesized
/// type expressions.
fn type_expression_atom<'a, P>(expr_parser: P) -> impl NoirParser<Expression> + 'a
where
    P: ExprParser + 'a,
{
    variable()
        .or(literal())
        .map_with_span(Expression::new)
        .or(parenthesized(expr_parser))
        .labelled("atom")
}

fn tuple<P>(expr_parser: P) -> impl NoirParser<Expression>
where
    P: ExprParser,
{
    parenthesized(expression_list(expr_parser))
        .map_with_span(|elements, span| Expression::new(ExpressionKind::Tuple(elements), span))
}

fn field_name() -> impl NoirParser<Ident> {
    ident().or(tokenkind(TokenKind::Literal).validate(|token, span, emit| match token {
        Token::Int(_) => Ident::from(Spanned::from(span, token.to_string())),
        other => {
            let reason = format!("Unexpected '{other}', expected a field name");
            emit(ParserError::with_reason(reason, span));
            Ident::error(span)
        }
    }))
}

fn constructor<P>(expr_parser: P) -> impl NoirParser<ExpressionKind>
where
    P: ExprParser,
{
    let args = constructor_field(expr_parser)
        .separated_by(just(Token::Comma))
        .at_least(1)
        .allow_trailing()
        .delimited_by(just(Token::LeftBrace), just(Token::RightBrace));

    path().then(args).map(ExpressionKind::constructor)
}

fn constructor_field<P>(expr_parser: P) -> impl NoirParser<(Ident, Expression)>
where
    P: ExprParser,
{
    let long_form = ident().then_ignore(just(Token::Colon)).then(expr_parser);
    let short_form = ident().map(|ident| (ident.clone(), ident.into()));
    long_form.or(short_form)
}

fn variable() -> impl NoirParser<ExpressionKind> {
    path().map(ExpressionKind::Variable)
}

fn literal() -> impl NoirParser<ExpressionKind> {
    tokenkind(TokenKind::Literal).map(|token| match token {
        Token::Int(x) => ExpressionKind::integer(x),
        Token::Bool(b) => ExpressionKind::boolean(b),
        Token::Str(s) => ExpressionKind::string(s),
        unexpected => unreachable!("Non-literal {} parsed as a literal", unexpected),
    })
}

#[cfg(test)]
mod test {
    use noirc_errors::{CustomDiagnostic, DiagnosableError};

    use super::*;
    use crate::{ArrayLiteral, Literal};

    fn parse_with<P, T>(parser: P, program: &str) -> Result<T, Vec<CustomDiagnostic>>
    where
        P: NoirParser<T>,
    {
        let lexer = Lexer::new(program);
        let (tokens, lexer_errors) = lexer.lex();
        if !lexer_errors.is_empty() {
            return Err(vecmap(&lexer_errors, DiagnosableError::to_diagnostic));
        }
        parser
            .then_ignore(just(Token::EOF))
            .parse(tokens)
            .map_err(|errors| vecmap(&errors, DiagnosableError::to_diagnostic))
    }

    fn parse_recover<P, T>(parser: P, program: &str) -> (Option<T>, Vec<CustomDiagnostic>)
    where
        P: NoirParser<T>,
    {
        let lexer = Lexer::new(program);
        let (tokens, lexer_errors) = lexer.lex();
        let (opt, errs) = parser.then_ignore(force(just(Token::EOF))).parse_recovery(tokens);

        let mut errors = vecmap(&lexer_errors, DiagnosableError::to_diagnostic);
        errors.extend(errs.iter().map(DiagnosableError::to_diagnostic));

        (opt, errors)
    }

    fn parse_all<P, T>(parser: P, programs: Vec<&str>) -> Vec<T>
    where
        P: NoirParser<T>,
    {
        vecmap(programs, move |program| {
            let message = format!("Failed to parse:\n{}", program);
            parse_with(&parser, program).expect(&message)
        })
    }

    fn parse_all_failing<P, T>(parser: P, programs: Vec<&str>) -> Vec<CustomDiagnostic>
    where
        P: NoirParser<T>,
        T: std::fmt::Display,
    {
        programs
            .into_iter()
            .flat_map(|program| match parse_with(&parser, program) {
                Ok(expr) => unreachable!(
                    "Expected this input to fail:\n{}\nYet it successfully parsed as:\n{}",
                    program, expr
                ),
                Err(error) => error,
            })
            .collect()
    }

    #[test]
    fn regression_skip_comment() {
        parse_all(
            function_definition(false),
            vec![
                "fn main(
                // This comment should be skipped
                x : Field,
                // And this one
                y : Field,
            ) {
            }",
                "fn main(x : Field, y : Field,) {
                foo::bar(
                    // Comment for x argument
                    x,
                    // Comment for y argument
                    y
                )
            }",
            ],
        );
    }

    #[test]
    fn parse_infix() {
        let valid = vec!["x + 6", "x - k", "x + (x + a)", " x * (x + a) + (x - 4)"];
        parse_all(expression(), valid);
        parse_all_failing(expression(), vec!["y ! x"]);
    }

    #[test]
    fn parse_function_call() {
        let valid = vec![
            "std::hash ()",
            " std::hash(x,y,a+b)",
            "crate::foo (x)",
            "hash (x,)",
            "(foo + bar)()",
            "(bar)()()()",
        ];
        parse_all(expression(), valid);
    }

    #[test]
    fn parse_cast() {
        parse_all(
            atom_or_right_unary(expression()),
            vec!["x as u8", "0 as Field", "(x + 3) as [Field; 8]"],
        );
        parse_all_failing(atom_or_right_unary(expression()), vec!["x as pub u8"]);
    }

    #[test]
    fn parse_array_index() {
        let valid = vec![
            "x[9]",
            "y[x+a]",
            " foo [foo+5]",
            "baz[bar]",
            "foo.bar[3] as Field .baz as i32 [7]",
        ];
        parse_all(atom_or_right_unary(expression()), valid);
    }

    fn expr_to_array(expr: ExpressionKind) -> ArrayLiteral {
        let lit = match expr {
            ExpressionKind::Literal(literal) => literal,
            _ => unreachable!("expected a literal"),
        };

        match lit {
            Literal::Array(arr) => arr,
            _ => unreachable!("expected an array"),
        }
    }

    #[test]
    fn parse_array() {
        let valid = vec![
            "[0, 1, 2,3, 4]",
            "[0,1,2,3,4,]", // Trailing commas are valid syntax
            "[0;5]",
        ];

        for expr in parse_all(array_expr(expression()), valid) {
            match expr_to_array(expr) {
                ArrayLiteral::Standard(elems) => assert_eq!(elems.len(), 5),
                ArrayLiteral::Repeated { length, .. } => {
                    assert_eq!(length.kind, ExpressionKind::integer(5i128.into()))
                }
            }
        }

        parse_all_failing(
            array_expr(expression()),
            vec!["0,1,2,3,4]", "[[0,1,2,3,4]", "[0,1,2,,]", "[0,1,2,3,4"],
        );
    }

    #[test]
    fn parse_array_sugar() {
        let valid = vec!["[0;7]", "[(1, 2); 4]", "[0;Four]", "[2;1+3-a]"];
        parse_all(array_expr(expression()), valid);

        let invalid = vec!["[0;;4]", "[1, 2; 3]"];
        parse_all_failing(array_expr(expression()), invalid);
    }

    #[test]
    fn parse_block() {
        parse_with(block(expression()), "{ [0,1,2,3,4] }").unwrap();

        parse_all_failing(
            block(expression()),
            vec![
                "[0,1,2,3,4] }",
                "{ [0,1,2,3,4]",
                "{ [0,1,2,,] }", // Contents of the block must still be a valid expression
                "{ [0,1,2,3 }",
                "{ 0,1,2,3] }",
                "[[0,1,2,3,4]}",
            ],
        );
    }

    /// This is the standard way to declare a constrain statement
    #[test]
    fn parse_constrain() {
        parse_with(constrain(expression()), "constrain x == y").unwrap();

        // Currently we disallow constrain statements where the outer infix operator
        // produces a value. This would require an implicit `==` which
        // may not be intuitive to the user.
        //
        // If this is deemed useful, one would either apply a transformation
        // or interpret it with an `==` in the evaluator
        let disallowed_operators = vec![
            BinaryOpKind::And,
            BinaryOpKind::Subtract,
            BinaryOpKind::Divide,
            BinaryOpKind::Multiply,
            BinaryOpKind::Or,
        ];

        for operator in disallowed_operators {
            let src = format!("constrain x {} y;", operator.as_string());
            parse_with(constrain(expression()), &src).unwrap_err();
        }

        // These are general cases which should always work.
        //
        // The first case is the most noteworthy. It contains two `==`
        // The first (inner) `==` is a predicate which returns 0/1
        // The outer layer is an infix `==` which is
        // associated with the Constrain statement
        parse_all(
            constrain(expression()),
            vec![
                "constrain ((x + y) == k) + z == y",
                "constrain (x + !y) == y",
                "constrain (x ^ y) == y",
                "constrain (x ^ y) == (y + m)",
                "constrain x + x ^ x == y | m",
            ],
        );
    }

    #[test]
    fn parse_let() {
        // Why is it valid to specify a let declaration as having type u8?
        //
        // Let statements are not type checked here, so the parser will accept as
        // long as it is a type. Other statements such as Public are type checked
        // Because for now, they can only have one type
        parse_all(declaration(expression()), vec!["let x = y", "let x : u8 = y"]);
    }

    #[test]
    fn parse_invalid_pub() {
        // pub cannot be used to declare a statement
        parse_all_failing(statement(expression()), vec!["pub x = y", "pub x : pub Field = y"]);
    }

    #[test]
    fn parse_for_loop() {
        parse_all(
            for_expr(expression()),
            vec!["for i in x+y..z {}", "for i in 0..100 { foo; bar }"],
        );

        parse_all_failing(
            for_expr(expression()),
            vec![
                "for 1 in x+y..z {}",  // Cannot have a literal as the loop identifier
                "for i in 0...100 {}", // Only '..' is supported, there are no inclusive ranges yet
                "for i in 0..=100 {}", // Only '..' is supported, there are no inclusive ranges yet
            ],
        );
    }

    #[test]
    fn parse_function() {
        parse_all(
            function_definition(false),
            vec![
                "fn func_name() {}",
                "fn f(foo: pub u8, y : pub Field) -> u8 { x + a }",
                "fn f(f: pub Field, y : Field, z : comptime Field) -> u8 { x + a }",
                "fn func_name(f: Field, y : pub Field, z : pub [u8;5],) {}",
                "fn func_name(x: [Field], y : [Field;2],y : pub [Field;2], z : pub [u8;5])  {}",
            ],
        );

        parse_all_failing(
            function_definition(false),
            vec!["fn x2( f: []Field,,) {}", "fn ( f: []Field) {}", "fn ( f: []Field) {}"],
        );
    }

    #[test]
    fn parse_parenthesized_expression() {
        parse_all(atom(expression()), vec!["(0)", "(x+a)", "({(({{({(nested)})}}))})"]);
        parse_all_failing(atom(expression()), vec!["(x+a", "((x+a)", "(,)"]);
    }

    #[test]
    fn parse_tuple() {
        parse_all(tuple(expression()), vec!["()", "(x,)", "(a,b+2)", "(a,(b,c,),d,)"]);
    }

    #[test]
    fn parse_if_expr() {
        parse_all(
            if_expr(expression()),
            vec!["if x + a {  } else {  }", "if x {}", "if x {} else if y {} else {}"],
        );

        parse_all_failing(
            if_expr(expression()),
            vec!["if (x / a) + 1 {} else", "if foo then 1 else 2", "if true { 1 }else 3"],
        );
    }

    fn expr_to_lit(expr: ExpressionKind) -> Literal {
        match expr {
            ExpressionKind::Literal(literal) => literal,
            _ => unreachable!("expected a literal"),
        }
    }

    #[test]
    fn parse_int() {
        let int = parse_with(literal(), "5").unwrap();
        let hex = parse_with(literal(), "0x05").unwrap();

        match (expr_to_lit(int), expr_to_lit(hex)) {
            (Literal::Integer(int), Literal::Integer(hex)) => assert_eq!(int, hex),
            _ => unreachable!(),
        }
    }

    #[test]
    fn parse_string() {
        let expr = parse_with(literal(), r#""hello""#).unwrap();
        match expr_to_lit(expr) {
            Literal::Str(s) => assert_eq!(s, "hello"),
            _ => unreachable!(),
        };
    }

    #[test]
    fn parse_bool() {
        let expr_true = parse_with(literal(), "true").unwrap();
        let expr_false = parse_with(literal(), "false").unwrap();

        match (expr_to_lit(expr_true), expr_to_lit(expr_false)) {
            (Literal::Bool(t), Literal::Bool(f)) => {
                assert!(t);
                assert!(!f);
            }
            _ => unreachable!(),
        };
    }

    #[test]
    fn parse_module_declaration() {
        parse_with(module_declaration(), "mod foo").unwrap();
        parse_with(module_declaration(), "mod 1").unwrap_err();
    }

    #[test]
    fn parse_path() {
        let cases = vec![
            ("std", vec!["std"]),
            ("std::hash", vec!["std", "hash"]),
            ("std::hash::collections", vec!["std", "hash", "collections"]),
            ("dep::foo::bar", vec!["foo", "bar"]),
            ("crate::std::hash", vec!["std", "hash"]),
        ];

        for (src, expected_segments) in cases {
            let path: Path = parse_with(path(), src).unwrap();
            for (segment, expected) in path.segments.into_iter().zip(expected_segments) {
                assert_eq!(segment.0.contents, expected);
            }
        }

        parse_all_failing(path(), vec!["std::", "::std", "std::hash::", "foo::1"]);
    }

    #[test]
    fn parse_path_kinds() {
        let cases = vec![
            ("std", PathKind::Plain),
            ("dep::hash::collections", PathKind::Dep),
            ("crate::std::hash", PathKind::Crate),
        ];

        for (src, expected_path_kind) in cases {
            let path = parse_with(path(), src).unwrap();
            assert_eq!(path.kind, expected_path_kind)
        }

        parse_all_failing(
            path(),
            vec!["dep", "crate", "crate::std::crate", "foo::bar::crate", "foo::dep"],
        );
    }

    #[test]
    fn parse_unary() {
        parse_all(term(expression()), vec!["!hello", "-hello", "--hello", "-!hello", "!-hello"]);
        parse_all_failing(term(expression()), vec!["+hello", "/hello"]);
    }

    #[test]
    fn parse_use() {
        parse_all(
            use_statement(),
            vec!["use std::hash", "use std", "use foo::bar as hello", "use bar as bar"],
        );

        parse_all_failing(
            use_statement(),
            vec!["use std as ;", "use foobar as as;", "use hello:: as foo;"],
        );
    }

    #[test]
    fn parse_structs() {
        let cases = vec![
            "struct Foo { }",
            "struct Bar { ident: Field, }",
            "struct Baz { ident: Field, other: Field }",
        ];
        parse_all(struct_definition(), cases);

        let failing = vec!["struct {  }", "struct Foo { bar: pub Field }"];
        parse_all_failing(struct_definition(), failing);
    }

    #[test]
    fn parse_member_access() {
        let cases = vec!["a.b", "a + b.c", "foo.bar as i32"];
        parse_all(expression(), cases);
    }

    #[test]
    fn parse_constructor() {
        let cases = vec![
            "Bar { ident: 32 }",
            "Baz { other: 2 + 42, ident: foo() + 1 }",
            "Baz { other, ident: foo() + 1, foo }",
        ];
        parse_all(expression(), cases);

        // TODO: Constructor expressions with no fields are currently
        // disallowed, they conflict with block syntax in some cases. Namely:
        // if a + b {}
        // for i in 0..a { }
        // https://github.com/noir-lang/noir/issues/152
        parse_with(expression(), "Foo {}").unwrap_err();
    }

    // Semicolons are:
    // - Required after non-expression statements
    // - Optional after for, if, block expressions
    // - Optional after an expression as the last statement of a block
    // - Required after an expression as the non-final statement of a block
    #[test]
    fn parse_semicolons() {
        let cases = vec![
            "{ if true {} if false {} foo }",
            "{ if true {}; if false {} foo }",
            "{ for x in 0..1 {} if false {} foo; }",
            "{ let x = 2; }",
            "{ expr1; expr2 }",
            "{ expr1; expr2; }",
        ];
        parse_all(block(expression()), cases);

        let failing = vec![
            // We disallow multiple semicolons after a statement unlike rust where it is a warning
            "{ test;; foo }",
            "{ for x in 0..1 {} foo if false {} }",
            "{ let x = 2 }",
            "{ expr1 expr2 }",
        ];
        parse_all_failing(block(expression()), failing);
    }

    #[test]
    fn statement_recovery() {
        let cases = vec![
            ("let a = 4 + 3", 0, "let a: unspecified = (4 + 3)"),
            ("let a: = 4 + 3", 1, "let a: error = (4 + 3)"),
            ("let = 4 + 3", 1, "let $error: unspecified = (4 + 3)"),
            ("let = ", 2, "let $error: unspecified = Error"),
            ("let", 3, "let $error: unspecified = Error"),
            ("foo = one two three", 1, "foo = plain::one"),
            ("constrain", 1, "constrain Error"),
            ("constrain x ==", 1, "constrain (plain::x == Error)"),
        ];

        let show_errors = |v| vecmap(v, ToString::to_string).join("\n");

        for (src, expected_errors, expected_result) in cases {
            let (opt, errors) = parse_recover(statement(expression()), src);
            let actual = opt.map(|ast| ast.to_string());
            let actual = if let Some(s) = &actual { s } else { "(none)" };

            assert_eq!((errors.len(), actual), (expected_errors, expected_result),
                "\nExpected {} error(s) and got {}:\n\n{}\n\nFrom input:   {}\nExpected AST: {}\nActual AST:   {}\n",
                expected_errors, errors.len(), show_errors(&errors), src, expected_result, actual
            );
        }
    }
}<|MERGE_RESOLUTION|>--- conflicted
+++ resolved
@@ -8,15 +8,9 @@
 use crate::parser::{force, ignore_then_commit, statement_recovery};
 use crate::token::{Attribute, Keyword, Token, TokenKind};
 use crate::{
-<<<<<<< HEAD
-    AssignStatement, BinaryOp, BinaryOpKind, BlockExpression, Comptime, ConstrainStatement,
+    BinaryOp, BinaryOpKind, BlockExpression, Comptime, ConstrainStatement,
     FunctionDefinition, Ident, IfExpression, ImportStatement, InfixExpression, LValue, Lambda,
     NoirFunction, NoirImpl, NoirStruct, Path, PathKind, Pattern, Recoverable, UnaryOp,
-=======
-    BinaryOp, BinaryOpKind, BlockExpression, Comptime, ConstrainStatement, FunctionDefinition,
-    Ident, IfExpression, ImportStatement, InfixExpression, LValue, NoirFunction, NoirImpl,
-    NoirStruct, Path, PathKind, Pattern, Recoverable, UnaryOp,
->>>>>>> a9821669
 };
 
 use chumsky::prelude::*;
