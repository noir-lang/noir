use std::iter::repeat;

use super::{
    foldl_with_span, parameter_name_recovery, parameter_recovery, parenthesized, then_commit,
    then_commit_ignore, top_level_statement_recovery, ExprParser, NoirParser, ParsedModule,
    ParserError, Precedence, SubModule, TopLevelStatement,
};
<<<<<<< HEAD
use crate::ast::{
    Expression, ExpressionKind, LetStatement, Statement, UnresolvedArraySize, UnresolvedType,
};
=======
use crate::ast::{Expression, ExpressionKind, Statement, UnresolvedType};
>>>>>>> 08b615ca
use crate::lexer::Lexer;
use crate::parser::{force, ignore_then_commit, statement_recovery};
use crate::token::{Attribute, Keyword, Token, TokenKind};
use crate::util::vecmap;
use crate::{
    AssignStatement, BinaryOp, BinaryOpKind, BlockExpression, ConstrainStatement, ForExpression,
    FunctionDefinition, Ident, IfExpression, ImportStatement, InfixExpression, IsConst, LValue,
    NoirFunction, NoirImpl, NoirStruct, Path, PathKind, Pattern, Recoverable, UnaryOp,
};

use chumsky::prelude::*;
use noirc_abi::AbiFEType;
use noirc_errors::{CustomDiagnostic, DiagnosableError, Span, Spanned};

pub fn parse_program(source_program: &str) -> (ParsedModule, Vec<CustomDiagnostic>) {
    let lexer = Lexer::new(source_program);
    let (tokens, lexing_errors) = lexer.lex();
    let mut errors = vecmap(&lexing_errors, DiagnosableError::to_diagnostic);

    let (module, parsing_errors) = program().parse_recovery_verbose(tokens);
    errors.extend(parsing_errors.iter().map(DiagnosableError::to_diagnostic));

    (module.unwrap(), errors)
}

fn program() -> impl NoirParser<ParsedModule> {
    module().then_ignore(force(just(Token::EOF)))
}

fn module() -> impl NoirParser<ParsedModule> {
    recursive(|module_parser| {
        empty()
            .map(|_| ParsedModule::default())
            .then(top_level_statement(module_parser).repeated())
            .foldl(|mut program, statement| {
                match statement {
                    TopLevelStatement::Function(f) => program.push_function(f),
                    TopLevelStatement::Module(m) => program.push_module_decl(m),
                    TopLevelStatement::Import(i) => program.push_import(i),
                    TopLevelStatement::Struct(s) => program.push_type(s),
                    TopLevelStatement::Impl(i) => program.push_impl(i),
                    TopLevelStatement::SubModule(s) => program.push_submodule(s),
                    TopLevelStatement::GlobalConst(c) => program.push_global_const(c),
                    TopLevelStatement::Error => (),
                }
                program
            })
    })
}

fn top_level_statement(
    module_parser: impl NoirParser<ParsedModule>,
) -> impl NoirParser<TopLevelStatement> {
    choice((
        function_definition(false).map(TopLevelStatement::Function),
        struct_definition(),
        implementation(),
        submodule(module_parser),
        module_declaration().then_ignore(force(just(Token::Semicolon))),
        use_statement().then_ignore(force(just(Token::Semicolon))),
        global_declaration().then_ignore(force(just(Token::Semicolon))),
    ))
    .recover_via(top_level_statement_recovery())
}

fn global_declaration() -> impl NoirParser<TopLevelStatement> {
    let p = ignore_then_commit(
        keyword(Keyword::Const).labelled("const"),
        ident().map(Pattern::Identifier),
    );
    let p = then_commit(p, global_const_type_annotation()); //TODO: this reuses parse type that allows for a redundant const as such: const X: const Field = 5;
    let p = then_commit_ignore(p, just(Token::Assign));
    let p = then_commit(p, literal().map_with_span(Expression::new)); // XXX: this should be a literal
    p.map(LetStatement::new_let).map(TopLevelStatement::GlobalConst)
}

fn submodule(module_parser: impl NoirParser<ParsedModule>) -> impl NoirParser<TopLevelStatement> {
    keyword(Keyword::Mod)
        .ignore_then(ident())
        .then_ignore(just(Token::LeftBrace))
        .then(module_parser)
        .then_ignore(just(Token::RightBrace))
        .map(|(name, contents)| TopLevelStatement::SubModule(SubModule { name, contents }))
}

fn function_definition(allow_self: bool) -> impl NoirParser<NoirFunction> {
    attribute()
        .or_not()
        .then_ignore(keyword(Keyword::Fn))
        .then(ident())
        .then(generics())
        .then(parenthesized(function_parameters(allow_self)))
        .then(function_return_type())
        .then(block(expression()))
        .map(
            |(
                ((((attribute, name), generics), parameters), (return_visibility, return_type)),
                body,
            )| {
                FunctionDefinition {
                    span: name.0.span(),
                    name,
                    attribute, // XXX: Currently we only have one attribute defined. If more attributes are needed per function, we can make this a vector and make attribute definition more expressive
                    generics,
                    parameters,
                    body,
                    return_type,
                    return_visibility,
                }
                .into()
            },
        )
}

fn generics() -> impl NoirParser<Vec<Ident>> {
    ident()
        .separated_by(just(Token::Comma))
        .allow_trailing()
        .at_least(1)
        .delimited_by(just(Token::Less), just(Token::Greater))
        .or_not()
        .map(|opt| opt.unwrap_or_default())
}

fn struct_definition() -> impl NoirParser<TopLevelStatement> {
    use self::Keyword::Struct;
    use Token::*;

    let fields = struct_fields().delimited_by(just(LeftBrace), just(RightBrace)).recover_with(
        nested_delimiters(
            LeftBrace,
            RightBrace,
            [(LeftParen, RightParen), (LeftBracket, RightBracket)],
            |_| vec![],
        ),
    );

    keyword(Struct).ignore_then(ident()).then(generics()).then(fields).map_with_span(
        |((name, generics), fields), span| {
            TopLevelStatement::Struct(NoirStruct { name, generics, fields, span })
        },
    )
}

fn function_return_type() -> impl NoirParser<(AbiFEType, UnresolvedType)> {
    just(Token::Arrow)
        .ignore_then(optional_visibility())
        .then(parse_type())
        .or_not()
        .map(|ret| ret.unwrap_or((AbiFEType::Private, UnresolvedType::Unit)))
}

fn attribute() -> impl NoirParser<Attribute> {
    tokenkind(TokenKind::Attribute).map(|token| match token {
        Token::Attribute(attribute) => attribute,
        _ => unreachable!(),
    })
}

fn struct_fields() -> impl NoirParser<Vec<(Ident, UnresolvedType)>> {
    ident()
        .then_ignore(just(Token::Colon))
        .then(parse_type())
        .separated_by(just(Token::Comma))
        .allow_trailing()
}

fn function_parameters(
    allow_self: bool,
) -> impl NoirParser<Vec<(Pattern, UnresolvedType, AbiFEType)>> {
    let typ = parse_type().recover_via(parameter_recovery());

    let full_parameter = pattern()
        .recover_via(parameter_name_recovery())
        .then_ignore(just(Token::Colon))
        .then(optional_visibility())
        .then(typ)
        .map(|((name, visibility), typ)| (name, typ, visibility));

    let self_parameter = if allow_self { self_parameter().boxed() } else { nothing().boxed() };

    let parameter = full_parameter.or(self_parameter);

    parameter.separated_by(just(Token::Comma)).allow_trailing().labelled("parameter")
}

/// This parser always parses no input and fails
fn nothing<T>() -> impl NoirParser<T> {
    one_of([]).map(|_| unreachable!())
}

fn self_parameter() -> impl NoirParser<(Pattern, UnresolvedType, AbiFEType)> {
    filter_map(move |span, found: Token| match found {
        Token::Ident(ref word) if word == "self" => {
            let ident = Ident::new(found, span);
            let path = Path::from_single("Self".to_owned(), span);
            let self_type = UnresolvedType::Named(path, vec![]);
            Ok((Pattern::Identifier(ident), self_type, AbiFEType::Private))
        }
        _ => Err(ParserError::expected_label("parameter".to_owned(), found, span)),
    })
}

fn implementation() -> impl NoirParser<TopLevelStatement> {
    keyword(Keyword::Impl)
        .ignore_then(path())
        .then_ignore(just(Token::LeftBrace))
        .then(function_definition(true).repeated())
        .then_ignore(just(Token::RightBrace))
        .map(|(type_path, methods)| TopLevelStatement::Impl(NoirImpl { type_path, methods }))
}

fn block_expr<'a, P>(expr_parser: P) -> impl NoirParser<Expression> + 'a
where
    P: ExprParser + 'a,
{
    block(expr_parser).map(ExpressionKind::Block).map_with_span(Expression::new)
}

fn block<'a, P>(expr_parser: P) -> impl NoirParser<BlockExpression> + 'a
where
    P: ExprParser + 'a,
{
    use Token::*;
    statement(expr_parser)
        .recover_via(statement_recovery())
        .then(just(Semicolon).or_not().map_with_span(|s, span| (s, span)))
        .repeated()
        .validate(check_statements_require_semicolon)
        .delimited_by(just(LeftBrace), just(RightBrace))
        .recover_with(nested_delimiters(
            LeftBrace,
            RightBrace,
            [(LeftParen, RightParen), (LeftBracket, RightBracket)],
            |_| vec![Statement::Error],
        ))
        .map(BlockExpression)
}

fn check_statements_require_semicolon(
    statements: Vec<(Statement, (Option<Token>, Span))>,
    _span: Span,
    emit: &mut dyn FnMut(ParserError),
) -> Vec<Statement> {
    let last = statements.len().saturating_sub(1);
    let iter = statements.into_iter().enumerate();
    vecmap(iter, |(i, (statement, (semicolon, span)))| {
        statement.add_semicolon(semicolon, span, i == last, emit)
    })
}

fn global_const_type_annotation() -> impl NoirParser<UnresolvedType> {
    ignore_then_commit(just(Token::Colon), parse_type()).map(|r#type| match r#type {
        UnresolvedType::FieldElement(_) => UnresolvedType::FieldElement(IsConst::Yes(None)),
        UnresolvedType::Bool(_) => UnresolvedType::Bool(IsConst::Yes(None)),
        UnresolvedType::Integer(_, sign, size) => {
            UnresolvedType::Integer(IsConst::Yes(None), sign, size)
        }
        _ => UnresolvedType::Unspecified,
    })
}

fn optional_type_annotation() -> impl NoirParser<UnresolvedType> {
    ignore_then_commit(just(Token::Colon), parse_type())
        .or_not()
        .map(|r#type| r#type.unwrap_or(UnresolvedType::Unspecified))
}

fn module_declaration() -> impl NoirParser<TopLevelStatement> {
    keyword(Keyword::Mod).ignore_then(ident()).map(TopLevelStatement::Module)
}

fn use_statement() -> impl NoirParser<TopLevelStatement> {
    let rename = ignore_then_commit(keyword(Keyword::As), ident()).or_not();

    keyword(Keyword::Use)
        .ignore_then(path())
        .then(rename)
        .map(|(path, alias)| TopLevelStatement::Import(ImportStatement { path, alias }))
}

fn keyword(keyword: Keyword) -> impl NoirParser<Token> {
    just(Token::Keyword(keyword))
}

fn tokenkind(tokenkind: TokenKind) -> impl NoirParser<Token> {
    filter_map(move |span, found: Token| {
        if found.kind() == tokenkind {
            Ok(found)
        } else {
            Err(ParserError::expected_label(tokenkind.to_string(), found, span))
        }
    })
}

fn path() -> impl NoirParser<Path> {
    let idents = || ident().separated_by(just(Token::DoubleColon)).at_least(1);
    let make_path = |kind| move |segments| Path { segments, kind };

    let prefix = |key| keyword(key).ignore_then(just(Token::DoubleColon));
    let path_kind = |key, kind| prefix(key).ignore_then(idents()).map(make_path(kind));

    choice((
        path_kind(Keyword::Crate, PathKind::Crate),
        path_kind(Keyword::Dep, PathKind::Dep),
        idents().map(make_path(PathKind::Plain)),
    ))
}

fn ident() -> impl NoirParser<Ident> {
    tokenkind(TokenKind::Ident).map_with_span(Ident::new)
}

fn statement<'a, P>(expr_parser: P) -> impl NoirParser<Statement> + 'a
where
    P: ExprParser + 'a,
{
    choice((
        constrain(expr_parser.clone()),
        declaration(expr_parser.clone()),
        assignment(expr_parser.clone()),
        expr_parser.map(Statement::Expression),
    ))
}

fn constrain<'a, P>(expr_parser: P) -> impl NoirParser<Statement> + 'a
where
    P: ExprParser + 'a,
{
    ignore_then_commit(keyword(Keyword::Constrain).labelled("statement"), expr_parser)
        .map(|expr| Statement::Constrain(ConstrainStatement(expr)))
}

fn declaration<'a, P>(expr_parser: P) -> impl NoirParser<Statement> + 'a
where
    P: ExprParser + 'a,
{
    let p = ignore_then_commit(keyword(Keyword::Let).labelled("statement"), pattern());
    let p = p.then(optional_type_annotation());
    let p = then_commit_ignore(p, just(Token::Assign));
    let p = then_commit(p, expr_parser);
    p.map(Statement::new_let)
}

fn pattern() -> impl NoirParser<Pattern> {
    recursive(|pattern| {
        let ident_pattern = ident().map(Pattern::Identifier);

        let mut_pattern = keyword(Keyword::Mut)
            .ignore_then(pattern.clone())
            .map_with_span(|inner, span| Pattern::Mutable(Box::new(inner), span));

        let shortfield = ident().map(|name| (name.clone(), Pattern::Identifier(name)));
        let longfield = ident().then_ignore(just(Token::Colon)).then(pattern.clone());

        let struct_pattern_fields = longfield
            .or(shortfield)
            .separated_by(just(Token::Comma))
            .delimited_by(just(Token::LeftBrace), just(Token::RightBrace));

        let struct_pattern = path()
            .then(struct_pattern_fields)
            .map_with_span(|(typename, fields), span| Pattern::Struct(typename, fields, span));

        let tuple_pattern = pattern
            .separated_by(just(Token::Comma))
            .delimited_by(just(Token::LeftParen), just(Token::RightParen))
            .map_with_span(Pattern::Tuple);

        choice((mut_pattern, tuple_pattern, struct_pattern, ident_pattern))
    })
    .labelled("pattern")
}

fn assignment<'a, P>(expr_parser: P) -> impl NoirParser<Statement> + 'a
where
    P: ExprParser + 'a,
{
    let failable =
        lvalue(expr_parser.clone()).then_ignore(just(Token::Assign)).labelled("statement");

    then_commit(failable, expr_parser).map(|(identifier, expression)| {
        Statement::Assign(AssignStatement { lvalue: identifier, expression })
    })
}

enum LValueRhs {
    MemberAccess(Ident),
    Index(Expression),
}

fn lvalue<'a, P>(expr_parser: P) -> impl NoirParser<LValue>
where
    P: ExprParser + 'a,
{
    let l_ident = ident().map(LValue::Ident);

    let l_member_rhs = just(Token::Dot).ignore_then(ident()).map(LValueRhs::MemberAccess);

    let l_index = expr_parser
        .delimited_by(just(Token::LeftBracket), just(Token::RightBracket))
        .map(LValueRhs::Index);

    l_ident.then(l_member_rhs.or(l_index).repeated()).foldl(|lvalue, rhs| match rhs {
        LValueRhs::MemberAccess(field_name) => {
            LValue::MemberAccess { object: Box::new(lvalue), field_name }
        }
        LValueRhs::Index(index) => LValue::Index { array: Box::new(lvalue), index },
    })
}

fn parse_type() -> impl NoirParser<UnresolvedType> {
    recursive(parse_type_inner)
}

fn parse_type_inner<T>(recursive_type_parser: T) -> impl NoirParser<UnresolvedType>
where
    T: NoirParser<UnresolvedType>,
{
    choice((
        field_type(),
        int_type(),
        named_type(recursive_type_parser.clone()),
        array_type(recursive_type_parser.clone()),
        tuple_type(recursive_type_parser),
        bool_type(),
    ))
}

fn optional_visibility() -> impl NoirParser<AbiFEType> {
    keyword(Keyword::Pub).or_not().map(|opt| match opt {
        Some(_) => AbiFEType::Public,
        None => AbiFEType::Private,
    })
}

fn maybe_const() -> impl NoirParser<IsConst> {
    keyword(Keyword::Const).or_not().map(|opt| match opt {
        Some(_) => IsConst::Yes(None),
        None => IsConst::No(None),
    })
}

fn field_type() -> impl NoirParser<UnresolvedType> {
    maybe_const().then_ignore(keyword(Keyword::Field)).map(UnresolvedType::FieldElement)
}

fn bool_type() -> impl NoirParser<UnresolvedType> {
    maybe_const().then_ignore(keyword(Keyword::Bool)).map(UnresolvedType::Bool)
}

fn int_type() -> impl NoirParser<UnresolvedType> {
    maybe_const()
        .then(filter_map(|span, token: Token| match token {
            Token::IntType(int_type) => Ok(int_type),
            unexpected => {
                Err(ParserError::expected_label("integer type".to_string(), unexpected, span))
            }
        }))
        .map(UnresolvedType::from_int_token)
}

fn named_type(type_parser: impl NoirParser<UnresolvedType>) -> impl NoirParser<UnresolvedType> {
    path()
        .then(generic_type_args(type_parser))
        .map(|(path, args)| UnresolvedType::Named(path, args))
}

fn generic_type_args(
    type_parser: impl NoirParser<UnresolvedType>,
) -> impl NoirParser<Vec<UnresolvedType>> {
    type_parser
        .separated_by(just(Token::Comma))
        .allow_trailing()
        .at_least(1)
        .delimited_by(just(Token::Less), just(Token::Greater))
        .or_not()
        .map(Option::unwrap_or_default)
}

fn array_type<T>(type_parser: T) -> impl NoirParser<UnresolvedType>
where
    T: NoirParser<UnresolvedType>,
{
    just(Token::LeftBracket)
        .ignore_then(type_parser)
        .then(array_length().or_not())
        .then_ignore(just(Token::RightBracket))
<<<<<<< HEAD
        .then(type_parser)
        .map(|(size, element_type)| {
            let size = size.unwrap_or(UnresolvedArraySize::Variable);
            UnresolvedType::Array(size, Box::new(element_type))
        })
=======
        .map(|(element_type, length)| UnresolvedType::Array(length, Box::new(element_type)))
>>>>>>> 08b615ca
}

fn tuple_type<T>(type_parser: T) -> impl NoirParser<UnresolvedType>
where
    T: NoirParser<UnresolvedType>,
{
    let fields = type_parser.separated_by(just(Token::Comma)).allow_trailing();
    parenthesized(fields).map(UnresolvedType::Tuple)
}

fn expression() -> impl ExprParser {
    recursive(|expr| expression_with_precedence(Precedence::Lowest, expr)).labelled("expression")
}

// An expression is a single term followed by 0 or more (OP subexpr)*
// where OP is an operator at the given precedence level and subexpr
// is an expression at the current precedence level plus one.
fn expression_with_precedence<'a, P>(
    precedence: Precedence,
    expr_parser: P,
) -> impl NoirParser<Expression> + 'a
where
    P: ExprParser + 'a,
{
    if precedence == Precedence::Highest {
        term(expr_parser).boxed().labelled("term")
    } else {
        expression_with_precedence(precedence.higher(), expr_parser.clone())
            .then(
                then_commit(
                    operator_with_precedence(precedence),
                    expression_with_precedence(precedence.higher(), expr_parser),
                )
                .repeated(),
            )
            .foldl(create_infix_expression)
            .boxed()
            .labelled("expression")
    }
}

fn create_infix_expression(lhs: Expression, (operator, rhs): (BinaryOp, Expression)) -> Expression {
    let span = lhs.span.merge(rhs.span);
    let infix = Box::new(InfixExpression { lhs, operator, rhs });

    Expression { span, kind: ExpressionKind::Infix(infix) }
}

fn operator_with_precedence(precedence: Precedence) -> impl NoirParser<Spanned<BinaryOpKind>> {
    filter_map(move |span, token: Token| {
        if Precedence::token_precedence(&token) == Some(precedence) {
            let bin_op_kind: Option<BinaryOpKind> = (&token).into();
            Ok(Spanned::from(span, bin_op_kind.unwrap()))
        } else {
            Err(ParserError::expected_label("binary operator".to_string(), token, span))
        }
    })
}

fn term<'a, P>(expr_parser: P) -> impl NoirParser<Expression> + 'a
where
    P: ExprParser + 'a,
{
    recursive(move |term_parser| {
        choice((not(term_parser.clone()), negation(term_parser)))
            .map_with_span(Expression::new)
            // right-unary operators like a[0] or a.f bind more tightly than left-unary
            // operators like  - or !, so that !a[0] is parsed as !(a[0]). This is a bit
            // awkward for casts so -a as i32 actually binds as -(a as i32).
            .or(atom_or_right_unary(expr_parser))
    })
}

fn atom_or_right_unary<'a, P>(expr_parser: P) -> impl NoirParser<Expression> + 'a
where
    P: ExprParser + 'a,
{
    enum UnaryRhs {
        ArrayIndex(Expression),
        Cast(UnresolvedType),
        MemberAccess((Ident, Option<Vec<Expression>>)),
    }

    // `[expr]` in `arr[expr]`
    let array_rhs = expr_parser
        .clone()
        .delimited_by(just(Token::LeftBracket), just(Token::RightBracket))
        .map(UnaryRhs::ArrayIndex);

    // `as Type` in `atom as Type`
    let cast_rhs =
        keyword(Keyword::As).ignore_then(parse_type()).map(UnaryRhs::Cast).labelled("cast");

    // `.foo` or `.foo(args)` in `atom.foo` or `atom.foo(args)`
    let member_rhs = just(Token::Dot)
        .ignore_then(field_name())
        .then(parenthesized(expression_list(expr_parser.clone())).or_not())
        .map(UnaryRhs::MemberAccess)
        .labelled("field access");

    let rhs = choice((array_rhs, cast_rhs, member_rhs));

    foldl_with_span(atom(expr_parser), rhs, |lhs, rhs, span| match rhs {
        UnaryRhs::ArrayIndex(index) => Expression::index(lhs, index, span),
        UnaryRhs::Cast(r#type) => Expression::cast(lhs, r#type, span),
        UnaryRhs::MemberAccess(field) => Expression::member_access_or_method_call(lhs, field, span),
    })
}

fn if_expr<'a, P>(expr_parser: P) -> impl NoirParser<ExpressionKind> + 'a
where
    P: ExprParser + 'a,
{
    keyword(Keyword::If)
        .ignore_then(expr_parser.clone())
        .then(block_expr(expr_parser.clone()))
        .then(keyword(Keyword::Else).ignore_then(block_expr(expr_parser)).or_not())
        .map(|((condition, consequence), alternative)| {
            ExpressionKind::If(Box::new(IfExpression { condition, consequence, alternative }))
        })
}

fn for_expr<'a, P>(expr_parser: P) -> impl NoirParser<ExpressionKind> + 'a
where
    P: ExprParser + 'a,
{
    keyword(Keyword::For)
        .ignore_then(ident())
        .then_ignore(keyword(Keyword::In))
        .then(expr_parser.clone())
        .then_ignore(just(Token::DoubleDot))
        .then(expr_parser.clone())
        .then(block_expr(expr_parser))
        .map(|(((identifier, start_range), end_range), block)| {
            ExpressionKind::For(Box::new(ForExpression {
                identifier,
                start_range,
                end_range,
                block,
            }))
        })
}

fn array_expr<P>(expr_parser: P) -> impl NoirParser<ExpressionKind>
where
    P: ExprParser,
{
    standard_array(expr_parser.clone()).or(array_sugar(expr_parser))
}

/// [a, b, c, ...]
fn standard_array<P>(expr_parser: P) -> impl NoirParser<ExpressionKind>
where
    P: ExprParser,
{
    expression_list(expr_parser)
        .delimited_by(just(Token::LeftBracket), just(Token::RightBracket))
        .validate(|elems, span, emit| {
            if elems.is_empty() {
                emit(ParserError::with_reason(
                    "Arrays must have at least one element".to_owned(),
                    span,
                ))
            }
            ExpressionKind::array(elems)
        })
}

/// [a; N]
fn array_sugar<P>(expr_parser: P) -> impl NoirParser<ExpressionKind>
where
    P: ExprParser,
{
    expr_parser
        .then(array_length())
        .delimited_by(just(Token::LeftBracket), just(Token::RightBracket))
        .map_with_span(|(lhs, count), span| {
            // Desugar the array by replicating the lhs 'count' times. TODO: This is inefficient
            // for large arrays.
            let name = "$array_element";
            let pattern = Pattern::Identifier(name.into());
            let decl = Statement::new_let(((pattern, UnresolvedType::Unspecified), lhs));

            let variable = Expression::new(ExpressionKind::Ident(name.into()), span);
            let elems = repeat(variable).take(count as usize).collect();
            let array = ExpressionKind::array(elems);
            let array = Statement::Expression(Expression::new(array, span));

            ExpressionKind::Block(BlockExpression(vec![decl, array]))
        })
}

fn expression_list<P>(expr_parser: P) -> impl NoirParser<Vec<Expression>>
where
    P: ExprParser,
{
    expr_parser.separated_by(just(Token::Comma)).allow_trailing()
}

fn not<P>(term_parser: P) -> impl NoirParser<ExpressionKind>
where
    P: ExprParser,
{
    just(Token::Bang).ignore_then(term_parser).map(|rhs| ExpressionKind::prefix(UnaryOp::Not, rhs))
}

fn negation<P>(term_parser: P) -> impl NoirParser<ExpressionKind>
where
    P: ExprParser,
{
    just(Token::Minus)
        .ignore_then(term_parser)
        .map(|rhs| ExpressionKind::prefix(UnaryOp::Minus, rhs))
}

fn atom<'a, P>(expr_parser: P) -> impl NoirParser<Expression> + 'a
where
    P: ExprParser + 'a,
{
    choice((
        function_call(expr_parser.clone()),
        if_expr(expr_parser.clone()),
        for_expr(expr_parser.clone()),
        array_expr(expr_parser.clone()),
        constructor(expr_parser.clone()),
        block(expr_parser.clone()).map(ExpressionKind::Block),
        variable(),
        literal(),
    ))
    .map_with_span(Expression::new)
    .or(parenthesized(expr_parser.clone()))
    .or(tuple(expr_parser))
    .labelled("atom")
}

fn tuple<P>(expr_parser: P) -> impl NoirParser<Expression>
where
    P: ExprParser,
{
    parenthesized(expression_list(expr_parser))
        .map_with_span(|elements, span| Expression::new(ExpressionKind::Tuple(elements), span))
}

fn field_name() -> impl NoirParser<Ident> {
    ident().or(tokenkind(TokenKind::Literal).validate(|token, span, emit| match token {
        Token::Int(_) => Ident::from(Spanned::from(span, token.to_string())),
        other => {
            let reason = format!("Unexpected '{}', expected a field name", other);
            emit(ParserError::with_reason(reason, span));
            Ident::error(span)
        }
    }))
}

fn function_call<P>(expr_parser: P) -> impl NoirParser<ExpressionKind>
where
    P: ExprParser,
{
    path().then(parenthesized(expression_list(expr_parser))).map(ExpressionKind::function_call)
}

fn global_const_call() -> impl NoirParser<ExpressionKind> {
    global_const_path().map(ExpressionKind::Path)
}

fn global_const_path() -> impl NoirParser<Path> {
    let idents = || ident().separated_by(just(Token::DoubleColon)).at_least(2);
    let make_path = |kind| move |segments| Path { segments, kind };

    let prefix = |key| keyword(key).ignore_then(just(Token::DoubleColon));
    let path_kind = |key, kind| prefix(key).ignore_then(idents()).map(make_path(kind));

    choice((
        path_kind(Keyword::Crate, PathKind::Crate),
        path_kind(Keyword::Dep, PathKind::Dep),
        idents().map(make_path(PathKind::Plain)),
    ))
}

fn constructor<P>(expr_parser: P) -> impl NoirParser<ExpressionKind>
where
    P: ExprParser,
{
    let args = constructor_field(expr_parser)
        .separated_by(just(Token::Comma))
        .at_least(1)
        .allow_trailing()
        .delimited_by(just(Token::LeftBrace), just(Token::RightBrace));

    path().then(args).map(ExpressionKind::constructor)
}

fn constructor_field<P>(expr_parser: P) -> impl NoirParser<(Ident, Expression)>
where
    P: ExprParser,
{
    let long_form = ident().then_ignore(just(Token::Colon)).then(expr_parser);
    let short_form = ident().map(|ident| (ident.clone(), ident.into()));
    long_form.or(short_form)
}

fn variable() -> impl NoirParser<ExpressionKind> {
    let const_path = global_const_call();
    let valid_variable = ident().map(|name| ExpressionKind::Ident(name.0.contents));
    const_path.or(valid_variable)
}

fn literal() -> impl NoirParser<ExpressionKind> {
    tokenkind(TokenKind::Literal).map(|token| match token {
        Token::Int(x) => ExpressionKind::integer(x),
        Token::Bool(b) => ExpressionKind::boolean(b),
        Token::Str(s) => ExpressionKind::string(s),
        unexpected => unreachable!("Non-literal {} parsed as a literal", unexpected),
    })
}

<<<<<<< HEAD
fn fixed_array_size() -> impl NoirParser<UnresolvedArraySize> {
    filter_map(|span, token: Token| match token.clone() {
        Token::Int(integer) => {
            if !integer.fits_in_u128() {
                let message = "Array sizes must fit within a u128".to_string();
                Err(ParserError::with_reason(message, span))
            } else {
                Ok(UnresolvedArraySize::Fixed(integer.to_u128()))
            }
        }
        Token::Ident(_) => {
            // XXX: parse named size as an ident. The actual const integer size will be determined in the hir pass and resolution
            Ok(UnresolvedArraySize::FixedVariable(Ident::new(token, span)))
        }
=======
fn try_field_to_u64(x: acvm::FieldElement, span: Span) -> Result<u64, ParserError> {
    if x.num_bits() <= 64 {
        Ok(x.to_u128() as u64)
    } else {
        let message = "Array lengths must fit within a u64".to_string();
        Err(ParserError::with_reason(message, span))
    }
}

fn array_length() -> impl NoirParser<u64> {
    just(Token::Semicolon).ignore_then(filter_map(|span, token: Token| match token {
        Token::Int(integer) => try_field_to_u64(integer, span),
>>>>>>> 08b615ca
        _ => {
            let message = "Expected an integer for the length of the array".to_string();
            Err(ParserError::with_reason(message, span))
        }
    }))
}

#[cfg(test)]
mod test {
    use noirc_errors::{CustomDiagnostic, DiagnosableError};

    use super::*;
    use crate::{ArrayLiteral, Literal};

    fn parse_with<P, T>(parser: P, program: &str) -> Result<T, Vec<CustomDiagnostic>>
    where
        P: NoirParser<T>,
    {
        let lexer = Lexer::new(program);
        let (tokens, lexer_errors) = lexer.lex();
        if !lexer_errors.is_empty() {
            return Err(vecmap(&lexer_errors, DiagnosableError::to_diagnostic));
        }
        parser
            .then_ignore(just(Token::EOF))
            .parse(tokens)
            .map_err(|errors| vecmap(&errors, DiagnosableError::to_diagnostic))
    }

    fn parse_recover<P, T>(parser: P, program: &str) -> (Option<T>, Vec<CustomDiagnostic>)
    where
        P: NoirParser<T>,
    {
        let lexer = Lexer::new(program);
        let (tokens, lexer_errors) = lexer.lex();
        let (opt, errs) = parser.then_ignore(force(just(Token::EOF))).parse_recovery(tokens);

        let mut errors = vecmap(&lexer_errors, DiagnosableError::to_diagnostic);
        errors.extend(errs.iter().map(DiagnosableError::to_diagnostic));

        (opt, errors)
    }

    fn parse_all<P, T>(parser: P, programs: Vec<&str>) -> Vec<T>
    where
        P: NoirParser<T>,
    {
        vecmap(programs, move |program| {
            let message = format!("Failed to parse:\n{}", program);
            parse_with(&parser, program).expect(&message)
        })
    }

    fn parse_all_failing<P, T>(parser: P, programs: Vec<&str>) -> Vec<CustomDiagnostic>
    where
        P: NoirParser<T>,
        T: std::fmt::Display,
    {
        programs
            .into_iter()
            .flat_map(|program| match parse_with(&parser, program) {
                Ok(expr) => unreachable!(
                    "Expected this input to fail:\n{}\nYet it successfully parsed as:\n{}",
                    program, expr
                ),
                Err(error) => error,
            })
            .collect()
    }

    #[test]
    fn regression_skip_comment() {
        parse_all(
            function_definition(false),
            vec![
                "fn main(
                // This comment should be skipped
                x : Field,
                // And this one
                y : Field,
            ) {
            }",
                "fn main(x : Field, y : Field,) {
                foo::bar(
                    // Comment for x argument
                    x,
                    // Comment for y argument
                    y
                )
            }",
            ],
        );
    }

    #[test]
    fn parse_infix() {
        let valid = vec!["x + 6", "x - k", "x + (x + a)", " x * (x + a) + (x - 4)"];
        parse_all(expression(), valid);
        parse_all_failing(expression(), vec!["y ! x"]);
    }

    #[test]
    fn parse_function_call() {
        let valid = vec!["std::hash ()", " std::hash(x,y,a+b)", "crate::foo (x)", "hash (x,)"];
        parse_all(function_call(expression()), valid);
    }

    #[test]
    fn parse_cast() {
        parse_all(
            atom_or_right_unary(expression()),
            vec!["x as u8", "0 as Field", "(x + 3) as [Field; 8]"],
        );
        parse_all_failing(atom_or_right_unary(expression()), vec!["x as pub u8"]);
    }

    #[test]
    fn parse_array_index() {
        let valid = vec![
            "x[9]",
            "y[x+a]",
            " foo [foo+5]",
            "baz[bar]",
            "foo.bar[3] as Field .baz as i32 [7]",
        ];
        parse_all(atom_or_right_unary(expression()), valid);
    }

    fn expr_to_array(expr: ExpressionKind) -> ArrayLiteral {
        let lit = match expr {
            ExpressionKind::Literal(literal) => literal,
            _ => unreachable!("expected a literal"),
        };

        match lit {
            Literal::Array(arr) => arr,
            _ => unreachable!("expected an array"),
        }
    }

    /// This is the standard way to declare an array
    #[test]
    fn parse_array() {
        let valid = vec![
            "[0, 1, 2,3, 4]",
            "[0,1,2,3,4,]", // Trailing commas are valid syntax
        ];

        for expr in parse_all(array_expr(expression()), valid) {
            let arr_lit = expr_to_array(expr);
            assert_eq!(arr_lit.length, 5);
        }

        parse_all_failing(
            array_expr(expression()),
            vec!["0,1,2,3,4]", "[[0,1,2,3,4]", "[0,1,2,,]", "[0,1,2,3,4"],
        );
    }

    #[test]
    fn parse_array_sugar() {
        let valid = vec!["[0;7]", "[(1, 2); 4]"];
        parse_all(array_expr(expression()), valid);

        let invalid = vec!["[0;;4]", "[5; 3+2]", "[1; a]"];
        parse_all_failing(array_expr(expression()), invalid);
    }

    #[test]
    fn parse_block() {
        parse_with(block(expression()), "{ [0,1,2,3,4] }").unwrap();

        parse_all_failing(
            block(expression()),
            vec![
                "[0,1,2,3,4] }",
                "{ [0,1,2,3,4]",
                "{ [0,1,2,,] }", // Contents of the block must still be a valid expression
                "{ [0,1,2,3 }",
                "{ 0,1,2,3] }",
                "[[0,1,2,3,4]}",
            ],
        );
    }

    /// This is the standard way to declare a constrain statement
    #[test]
    fn parse_constrain() {
        parse_with(constrain(expression()), "constrain x == y").unwrap();

        // Currently we disallow constrain statements where the outer infix operator
        // produces a value. This would require an implicit `==` which
        // may not be intuitive to the user.
        //
        // If this is deemed useful, one would either apply a transformation
        // or interpret it with an `==` in the evaluator
        let disallowed_operators = vec![
            BinaryOpKind::And,
            BinaryOpKind::Subtract,
            BinaryOpKind::Divide,
            BinaryOpKind::Multiply,
            BinaryOpKind::Or,
            BinaryOpKind::Assign,
        ];

        for operator in disallowed_operators {
            let src = format!("constrain x {} y;", operator.as_string());
            parse_with(constrain(expression()), &src).unwrap_err();
        }

        // These are general cases which should always work.
        //
        // The first case is the most noteworthy. It contains two `==`
        // The first (inner) `==` is a predicate which returns 0/1
        // The outer layer is an infix `==` which is
        // associated with the Constrain statement
        parse_all(
            constrain(expression()),
            vec![
                "constrain ((x + y) == k) + z == y",
                "constrain (x + !y) == y",
                "constrain (x ^ y) == y",
                "constrain (x ^ y) == (y + m)",
                "constrain x + x ^ x == y | m",
            ],
        );
    }

    #[test]
    fn parse_let() {
        // Why is it valid to specify a let declaration as having type u8?
        //
        // Let statements are not type checked here, so the parser will accept as
        // long as it is a type. Other statements such as Public are type checked
        // Because for now, they can only have one type
        parse_all(declaration(expression()), vec!["let x = y", "let x : u8 = y"]);
    }

    #[test]
    fn parse_invalid_pub() {
        // pub cannot be used to declare a statement
        parse_all_failing(statement(expression()), vec!["pub x = y", "pub x : pub Field = y"]);
    }

    #[test]
    fn parse_for_loop() {
        parse_all(
            for_expr(expression()),
            vec!["for i in x+y..z {}", "for i in 0..100 { foo; bar }"],
        );

        parse_all_failing(
            for_expr(expression()),
            vec![
                "for 1 in x+y..z {}",  // Cannot have a literal as the loop identifier
                "for i in 0...100 {}", // Only '..' is supported, there are no inclusive ranges yet
                "for i in 0..=100 {}", // Only '..' is supported, there are no inclusive ranges yet
            ],
        );
    }

    #[test]
    fn parse_function() {
        parse_all(
            function_definition(false),
            vec![
                "fn func_name() {}",
                "fn f(foo: pub u8, y : pub Field) -> u8 { x + a }",
                "fn f(f: pub Field, y : Field, z : const Field) -> u8 { x + a }",
                "fn func_name(f: Field, y : pub Field, z : pub [u8;5],) {}",
                "fn func_name(x: [Field], y : [Field;2],y : pub [Field;2], z : pub [u8;5])  {}",
            ],
        );

        parse_all_failing(
            function_definition(false),
            vec!["fn x2( f: []Field,,) {}", "fn ( f: []Field) {}", "fn ( f: []Field) {}"],
        );
    }

    #[test]
    fn parse_parenthesized_expression() {
        parse_all(atom(expression()), vec!["(0)", "(x+a)", "({(({{({(nested)})}}))})"]);
        parse_all_failing(atom(expression()), vec!["(x+a", "((x+a)", "(,)"]);
    }

    #[test]
    fn parse_tuple() {
        parse_all(tuple(expression()), vec!["()", "(x,)", "(a,b+2)", "(a,(b,c,),d,)"]);
    }

    #[test]
    fn parse_if_expr() {
        parse_all(if_expr(expression()), vec!["if x + a {  } else {  }", "if x {}"]);

        parse_all_failing(
            if_expr(expression()),
            vec!["if (x / a) + 1 {} else", "if foo then 1 else 2", "if true { 1 }else 3"],
        );
    }

    fn expr_to_lit(expr: ExpressionKind) -> Literal {
        match expr {
            ExpressionKind::Literal(literal) => literal,
            _ => unreachable!("expected a literal"),
        }
    }

    #[test]
    fn parse_int() {
        let int = parse_with(literal(), "5").unwrap();
        let hex = parse_with(literal(), "0x05").unwrap();

        match (expr_to_lit(int), expr_to_lit(hex)) {
            (Literal::Integer(int), Literal::Integer(hex)) => assert_eq!(int, hex),
            _ => unreachable!(),
        }
    }

    #[test]
    fn parse_string() {
        let expr = parse_with(literal(), r#""hello""#).unwrap();
        match expr_to_lit(expr) {
            Literal::Str(s) => assert_eq!(s, "hello"),
            _ => unreachable!(),
        };
    }

    #[test]
    fn parse_bool() {
        let expr_true = parse_with(literal(), "true").unwrap();
        let expr_false = parse_with(literal(), "false").unwrap();

        match (expr_to_lit(expr_true), expr_to_lit(expr_false)) {
            (Literal::Bool(t), Literal::Bool(f)) => {
                assert!(t);
                assert!(!f);
            }
            _ => unreachable!(),
        };
    }

    #[test]
    fn parse_module_declaration() {
        parse_with(module_declaration(), "mod foo").unwrap();
        parse_with(module_declaration(), "mod 1").unwrap_err();
    }

    #[test]
    fn parse_path() {
        let cases = vec![
            ("std", vec!["std"]),
            ("std::hash", vec!["std", "hash"]),
            ("std::hash::collections", vec!["std", "hash", "collections"]),
            ("dep::foo::bar", vec!["foo", "bar"]),
            ("crate::std::hash", vec!["std", "hash"]),
        ];

        for (src, expected_segments) in cases {
            let path: Path = parse_with(path(), src).unwrap();
            for (segment, expected) in path.segments.into_iter().zip(expected_segments) {
                assert_eq!(segment.0.contents, expected);
            }
        }

        parse_all_failing(path(), vec!["std::", "::std", "std::hash::", "foo::1"]);
    }

    #[test]
    fn parse_path_kinds() {
        let cases = vec![
            ("std", PathKind::Plain),
            ("dep::hash::collections", PathKind::Dep),
            ("crate::std::hash", PathKind::Crate),
        ];

        for (src, expected_path_kind) in cases {
            let path = parse_with(path(), src).unwrap();
            assert_eq!(path.kind, expected_path_kind)
        }

        parse_all_failing(
            path(),
            vec!["dep", "crate", "crate::std::crate", "foo::bar::crate", "foo::dep"],
        );
    }

    #[test]
    fn parse_unary() {
        parse_all(term(expression()), vec!["!hello", "-hello", "--hello", "-!hello", "!-hello"]);
        parse_all_failing(term(expression()), vec!["+hello", "/hello"]);
    }

    #[test]
    fn parse_use() {
        parse_all(
            use_statement(),
            vec!["use std::hash", "use std", "use foo::bar as hello", "use bar as bar"],
        );

        parse_all_failing(
            use_statement(),
            vec!["use std as ;", "use foobar as as;", "use hello:: as foo;"],
        );
    }

    #[test]
    fn parse_structs() {
        let cases = vec![
            "struct Foo { }",
            "struct Bar { ident: Field, }",
            "struct Baz { ident: Field, other: Field }",
        ];
        parse_all(struct_definition(), cases);

        let failing = vec!["struct {  }", "struct Foo { bar: pub Field }"];
        parse_all_failing(struct_definition(), failing);
    }

    #[test]
    fn parse_member_access() {
        let cases = vec!["a.b", "a + b.c", "foo.bar as i32"];
        parse_all(expression(), cases);
    }

    #[test]
    fn parse_constructor() {
        let cases = vec![
            "Bar { ident: 32 }",
            "Baz { other: 2 + 42, ident: foo() + 1 }",
            "Baz { other, ident: foo() + 1, foo }",
        ];
        parse_all(expression(), cases);

        // TODO: Constructor expressions with no fields are currently
        // disallowed, they conflict with block syntax in some cases. Namely:
        // if a + b {}
        // for i in 0..a { }
        // https://github.com/noir-lang/noir/issues/152
        parse_with(expression(), "Foo {}").unwrap_err();
    }

    // Semicolons are:
    // - Required after non-expression statements
    // - Optional after for, if, block expressions
    // - Optional after an expression as the last statement of a block
    // - Required after an expression as the non-final statement of a block
    #[test]
    fn parse_semicolons() {
        let cases = vec![
            "{ if true {} if false {} foo }",
            "{ if true {}; if false {} foo }",
            "{ for x in 0..1 {} if false {} foo; }",
            "{ let x = 2; }",
            "{ expr1; expr2 }",
            "{ expr1; expr2; }",
        ];
        parse_all(block(expression()), cases);

        let failing = vec![
            // We disallow multiple semicolons after a statement unlike rust where it is a warning
            "{ test;; foo }",
            "{ for x in 0..1 {} foo if false {} }",
            "{ let x = 2 }",
            "{ expr1 expr2 }",
        ];
        parse_all_failing(block(expression()), failing);
    }

    #[test]
    fn statement_recovery() {
        let cases = vec![
            ("let a = 4 + 3", 0, "let a: unspecified = (4 + 3)"),
            ("let a: = 4 + 3", 1, "let a: error = (4 + 3)"),
            ("let = 4 + 3", 1, "let $error: unspecified = (4 + 3)"),
            ("let = ", 2, "let $error: unspecified = Error"),
            ("let", 3, "let $error: unspecified = Error"),
            ("foo = one two three", 1, "foo = one"),
            ("constrain", 1, "constrain Error"),
            ("constrain x ==", 1, "constrain (x == Error)"),
        ];

        let show_errors = |v| vecmap(v, ToString::to_string).join("\n");

        for (src, expected_errors, expected_result) in cases {
            let (opt, errors) = parse_recover(statement(expression()), src);
            let actual = opt.map(|ast| ast.to_string());
            let actual = if let Some(s) = &actual { s } else { "(none)" };

            assert_eq!((errors.len(), actual), (expected_errors, expected_result),
                "\nExpected {} error(s) and got {}:\n\n{}\n\nFrom input:   {}\nExpected AST: {}\nActual AST:   {}\n",
                expected_errors, errors.len(), show_errors(&errors), src, expected_result, actual
            );
        }
    }
}<|MERGE_RESOLUTION|>--- conflicted
+++ resolved
@@ -5,13 +5,9 @@
     then_commit_ignore, top_level_statement_recovery, ExprParser, NoirParser, ParsedModule,
     ParserError, Precedence, SubModule, TopLevelStatement,
 };
-<<<<<<< HEAD
 use crate::ast::{
     Expression, ExpressionKind, LetStatement, Statement, UnresolvedArraySize, UnresolvedType,
 };
-=======
-use crate::ast::{Expression, ExpressionKind, Statement, UnresolvedType};
->>>>>>> 08b615ca
 use crate::lexer::Lexer;
 use crate::parser::{force, ignore_then_commit, statement_recovery};
 use crate::token::{Attribute, Keyword, Token, TokenKind};
@@ -498,17 +494,12 @@
 {
     just(Token::LeftBracket)
         .ignore_then(type_parser)
-        .then(array_length().or_not())
+        .then(fixed_array_size().or_not())
         .then_ignore(just(Token::RightBracket))
-<<<<<<< HEAD
-        .then(type_parser)
-        .map(|(size, element_type)| {
+        .map(|(element_type, size)| {
             let size = size.unwrap_or(UnresolvedArraySize::Variable);
             UnresolvedType::Array(size, Box::new(element_type))
         })
-=======
-        .map(|(element_type, length)| UnresolvedType::Array(length, Box::new(element_type)))
->>>>>>> 08b615ca
 }
 
 fn tuple_type<T>(type_parser: T) -> impl NoirParser<UnresolvedType>
@@ -700,6 +691,30 @@
             ExpressionKind::Block(BlockExpression(vec![decl, array]))
         })
 }
+// fn array_sugar<P>(expr_parser: P) -> impl NoirParser<ExpressionKind>
+// where
+//     P: ExprParser,
+// {
+//     expr_parser
+//         .then_ignore(just(Token::Semicolon))
+//         .then(literal())
+//         .delimited_by(just(Token::LeftBracket), just(Token::RightBracket))
+//         .validate(|(lhs, count), span, emit| {
+//             let count = validate_array_count(count, span, emit);
+//             // Desugar the array by replicating the lhs 'count' times. TODO: This is inefficient
+//             // for large arrays.
+//             let name = "$array_element";
+//             let pattern = Pattern::Identifier(name.into());
+//             let decl = Statement::new_let(((pattern, UnresolvedType::Unspecified), lhs));
+
+//             let variable = Expression::new(ExpressionKind::Ident(name.into()), span);
+//             let elems = repeat(variable).take(count).collect();
+//             let array = ExpressionKind::array(elems);
+//             let array = Statement::Expression(Expression::new(array, span));
+
+//             ExpressionKind::Block(BlockExpression(vec![decl, array]))
+//         })
+// }
 
 fn expression_list<P>(expr_parser: P) -> impl NoirParser<Vec<Expression>>
 where
@@ -825,22 +840,20 @@
     })
 }
 
-<<<<<<< HEAD
 fn fixed_array_size() -> impl NoirParser<UnresolvedArraySize> {
-    filter_map(|span, token: Token| match token.clone() {
-        Token::Int(integer) => {
-            if !integer.fits_in_u128() {
-                let message = "Array sizes must fit within a u128".to_string();
-                Err(ParserError::with_reason(message, span))
-            } else {
-                Ok(UnresolvedArraySize::Fixed(integer.to_u128()))
-            }
-        }
+    just(Token::Semicolon).ignore_then(filter_map(|span, token: Token| match token.clone() {
+        Token::Int(integer) => Ok(UnresolvedArraySize::Fixed(try_field_to_u64(integer, span)?)),
         Token::Ident(_) => {
             // XXX: parse named size as an ident. The actual const integer size will be determined in the hir pass and resolution
             Ok(UnresolvedArraySize::FixedVariable(Ident::new(token, span)))
         }
-=======
+        _ => {
+            let message = "Expected an integer for the length of the array".to_string();
+            Err(ParserError::with_reason(message, span))
+        }
+    }))
+}
+
 fn try_field_to_u64(x: acvm::FieldElement, span: Span) -> Result<u64, ParserError> {
     if x.num_bits() <= 64 {
         Ok(x.to_u128() as u64)
@@ -853,7 +866,6 @@
 fn array_length() -> impl NoirParser<u64> {
     just(Token::Semicolon).ignore_then(filter_map(|span, token: Token| match token {
         Token::Int(integer) => try_field_to_u64(integer, span),
->>>>>>> 08b615ca
         _ => {
             let message = "Expected an integer for the length of the array".to_string();
             Err(ParserError::with_reason(message, span))
