/// This module contains two Ident structures, due to the fact that an identifier may or may not return a value
/// statement::Ident does not return a value, while Expression::Ident does.
mod expression;
mod function;
mod statement;
mod structure;

pub use expression::*;
pub use function::*;

use noirc_errors::Span;
pub use statement::*;
pub use structure::*;

use crate::{token::IntType, Comptime};
use iter_extended::vecmap;

/// The parser parses types as 'UnresolvedType's which
/// require name resolution to resolve any typenames used
/// for structs within, but are otherwise identical to Types.
#[derive(Debug, PartialEq, Eq, Clone)]
pub enum UnresolvedType {
    FieldElement(Comptime),
    Array(Option<Expression>, Box<UnresolvedType>), // [4]Witness = Array(4, Witness)
    Integer(Comptime, Signedness, u32),             // u32 = Integer(unsigned, 32)
    Bool(Comptime),
    String(Option<Expression>),
    Unit,

    /// A Named UnresolvedType can be a struct type or a type variable
    Named(Path, Vec<UnresolvedType>),

    // Note: Tuples have no visibility, instead each of their elements may have one.
    Tuple(Vec<UnresolvedType>),

    Unspecified, // This is for when the user declares a variable without specifying it's type
    Error,
}

impl Recoverable for UnresolvedType {
    fn error(_: Span) -> Self {
        UnresolvedType::Error
    }
}

impl std::fmt::Display for UnresolvedType {
    fn fmt(&self, f: &mut std::fmt::Formatter<'_>) -> std::fmt::Result {
        use UnresolvedType::*;
        match self {
            FieldElement(is_const) => write!(f, "{is_const}Field"),
            Array(len, typ) => match len {
                None => write!(f, "[{typ}]"),
                Some(len) => write!(f, "[{typ}; {len}]"),
            },
            Integer(is_const, sign, num_bits) => match sign {
                Signedness::Signed => write!(f, "{is_const}i{num_bits}"),
                Signedness::Unsigned => write!(f, "{is_const}u{num_bits}"),
            },
            Named(s, args) => {
                let args = vecmap(args, ToString::to_string);
                if args.is_empty() {
                    write!(f, "{s}")
                } else {
                    write!(f, "{}<{}>", s, args.join(", "))
                }
            }
            Tuple(elements) => {
                let elements = vecmap(elements, ToString::to_string);
                write!(f, "({})", elements.join(", "))
            }
<<<<<<< HEAD
            Bool(is_const) => write!(f, "{}bool", is_const),
            String(len) => match len {
                None => write!(f, "str[]"),
                Some(len) => write!(f, "str[{}]", len),
            },
=======
            Bool(is_const) => write!(f, "{is_const}bool"),
>>>>>>> 0fd815dd
            Unit => write!(f, "()"),
            Error => write!(f, "error"),
            Unspecified => write!(f, "unspecified"),
        }
    }
}

impl UnresolvedType {
    pub fn from_int_token(token: (Comptime, IntType)) -> UnresolvedType {
        use {IntType::*, UnresolvedType::Integer};
        match token.1 {
            Signed(num_bits) => Integer(token.0, Signedness::Signed, num_bits),
            Unsigned(num_bits) => Integer(token.0, Signedness::Unsigned, num_bits),
        }
    }
}

#[derive(Debug, PartialEq, Eq, Copy, Clone, Hash)]
pub enum Signedness {
    Unsigned,
    Signed,
}<|MERGE_RESOLUTION|>--- conflicted
+++ resolved
@@ -68,15 +68,11 @@
                 let elements = vecmap(elements, ToString::to_string);
                 write!(f, "({})", elements.join(", "))
             }
-<<<<<<< HEAD
-            Bool(is_const) => write!(f, "{}bool", is_const),
+            Bool(is_const) => write!(f, "{is_const}bool"),
             String(len) => match len {
                 None => write!(f, "str[]"),
                 Some(len) => write!(f, "str[{}]", len),
             },
-=======
-            Bool(is_const) => write!(f, "{is_const}bool"),
->>>>>>> 0fd815dd
             Unit => write!(f, "()"),
             Error => write!(f, "error"),
             Unspecified => write!(f, "unspecified"),
