--- conflicted
+++ resolved
@@ -63,13 +63,8 @@
         match self {
             FieldElement(is_const) => write!(f, "{is_const}Field"),
             Array(len, typ) => match len {
-<<<<<<< HEAD
-                None => write!(f, "[{}]", typ),
-                Some(expr) => write!(f, "[{}; {}]", typ, expr),
-=======
                 None => write!(f, "[{typ}]"),
                 Some(len) => write!(f, "[{typ}; {len}]"),
->>>>>>> c82f0dc1
             },
             Integer(is_const, sign, num_bits) => match sign {
                 Signedness::Signed => write!(f, "{is_const}i{num_bits}"),
@@ -87,12 +82,8 @@
                 let elements = vecmap(elements, ToString::to_string);
                 write!(f, "({})", elements.join(", "))
             }
-<<<<<<< HEAD
             Expression(expression) => expression.fmt(f),
-            Bool(is_const) => write!(f, "{}bool", is_const),
-=======
             Bool(is_const) => write!(f, "{is_const}bool"),
->>>>>>> c82f0dc1
             Unit => write!(f, "()"),
             Error => write!(f, "error"),
             Unspecified => write!(f, "unspecified"),
