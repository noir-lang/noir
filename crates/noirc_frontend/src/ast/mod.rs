--- conflicted
+++ resolved
@@ -69,15 +69,11 @@
                 let elements = vecmap(elements, ToString::to_string);
                 write!(f, "({})", elements.join(", "))
             }
-<<<<<<< HEAD
-            Bool(is_const) => write!(f, "{}bool", is_const),
+            Bool(is_const) => write!(f, "{is_const}bool"),
             Function(args, ret) => {
                 let args = vecmap(args, ToString::to_string);
-                write!(f, "fn({}) -> {}", args.join(", "), ret)
+                write!(f, "fn({}) -> {ret}", args.join(", "))
             }
-=======
-            Bool(is_const) => write!(f, "{is_const}bool"),
->>>>>>> c82f0dc1
             Unit => write!(f, "()"),
             Error => write!(f, "error"),
             Unspecified => write!(f, "unspecified"),
