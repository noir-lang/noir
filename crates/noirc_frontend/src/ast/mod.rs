/// This module contains two Ident structures, due to the fact that an identifier may or may not return a value
/// statement::Ident does not return a value, while Expression::Ident does.
mod expression;
mod function;
mod statement;
mod structure;

pub use expression::*;
pub use function::*;

use noirc_errors::Span;
pub use statement::*;
pub use structure::*;

use crate::{token::IntType, util::vecmap, IsConst};

<<<<<<< HEAD
#[derive(Debug, PartialEq, Eq, Clone)]
pub enum UnresolvedArraySize {
    Variable,
    Fixed(u128),
    FixedVariable(Ident),
}

impl UnresolvedArraySize {
    pub fn is_fixed(&self) -> bool {
        matches!(self, UnresolvedArraySize::Fixed(_))
    }

    pub fn is_fixed_variable(&self) -> bool {
        matches!(self, UnresolvedArraySize::FixedVariable(_))
    }

    pub fn is_variable(&self) -> bool {
        !self.is_fixed()
    }

    pub fn is_subtype_of(&self, argument: &UnresolvedArraySize) -> bool {
        (self.is_fixed() && argument.is_variable()) || (self == argument)
    }
}

impl std::fmt::Display for UnresolvedArraySize {
    fn fmt(&self, f: &mut std::fmt::Formatter<'_>) -> std::fmt::Result {
        match self {
            UnresolvedArraySize::Variable => write!(f, "[]"),
            UnresolvedArraySize::Fixed(size) => write!(f, "[{}]", size),
            UnresolvedArraySize::FixedVariable(ident) => write!(f, "[{}]", ident),
        }
    }
}

=======
>>>>>>> 08b615ca
/// The parser parses types as 'UnresolvedType's which
/// require name resolution to resolve any typenames used
/// for structs within, but are otherwise identical to Types.
#[derive(Debug, PartialEq, Eq, Clone)]
pub enum UnresolvedType {
    FieldElement(IsConst),
<<<<<<< HEAD
    Array(UnresolvedArraySize, Box<UnresolvedType>), // [4]Witness = Array(4, Witness)
    Integer(IsConst, Signedness, u32),               // u32 = Integer(unsigned, 32)
=======
    Array(Option<u64>, Box<UnresolvedType>), // Array(Some(3), Field) = [Field; 3] (None = generic length)
    Integer(IsConst, Signedness, u32),       // u32 = Integer(unsigned, 32)
>>>>>>> 08b615ca
    Bool(IsConst),
    Unit,

    /// A Named UnresolvedType can be a struct type or a type variable
    Named(Path, Vec<UnresolvedType>),

    // Note: Tuples have no FieldElementType, instead each of their elements may have one.
    Tuple(Vec<UnresolvedType>),

    Unspecified, // This is for when the user declares a variable without specifying it's type
    Error,
}

impl Recoverable for UnresolvedType {
    fn error(_: Span) -> Self {
        UnresolvedType::Error
    }
}

impl std::fmt::Display for UnresolvedType {
    fn fmt(&self, f: &mut std::fmt::Formatter<'_>) -> std::fmt::Result {
        use UnresolvedType::*;
        match self {
            FieldElement(is_const) => write!(f, "{}Field", is_const),
            Array(Some(len), typ) => write!(f, "[{}; {}]", typ, len),
            Array(None, typ) => write!(f, "[{}]", typ),
            Integer(is_const, sign, num_bits) => match sign {
                Signedness::Signed => write!(f, "{}i{}", is_const, num_bits),
                Signedness::Unsigned => write!(f, "{}u{}", is_const, num_bits),
            },
            Named(s, args) => {
                let args = vecmap(args, ToString::to_string);
                if args.is_empty() {
                    write!(f, "{}", s)
                } else {
                    write!(f, "{}<{}>", s, args.join(", "))
                }
            }
            Tuple(elements) => {
                let elements = vecmap(elements, ToString::to_string);
                write!(f, "({})", elements.join(", "))
            }
            Bool(is_const) => write!(f, "{}bool", is_const),
            Unit => write!(f, "()"),
            Error => write!(f, "error"),
            Unspecified => write!(f, "unspecified"),
        }
    }
}

impl UnresolvedType {
    pub fn from_int_token(token: (IsConst, IntType)) -> UnresolvedType {
        use {IntType::*, UnresolvedType::Integer};
        match token.1 {
            Signed(num_bits) => Integer(token.0, Signedness::Signed, num_bits),
            Unsigned(num_bits) => Integer(token.0, Signedness::Unsigned, num_bits),
        }
    }
}

#[derive(Debug, PartialEq, Eq, Copy, Clone)]
pub enum Signedness {
    Unsigned,
    Signed,
}<|MERGE_RESOLUTION|>--- conflicted
+++ resolved
@@ -14,11 +14,10 @@
 
 use crate::{token::IntType, util::vecmap, IsConst};
 
-<<<<<<< HEAD
 #[derive(Debug, PartialEq, Eq, Clone)]
 pub enum UnresolvedArraySize {
     Variable,
-    Fixed(u128),
+    Fixed(u64),
     FixedVariable(Ident),
 }
 
@@ -50,21 +49,14 @@
     }
 }
 
-=======
->>>>>>> 08b615ca
 /// The parser parses types as 'UnresolvedType's which
 /// require name resolution to resolve any typenames used
 /// for structs within, but are otherwise identical to Types.
 #[derive(Debug, PartialEq, Eq, Clone)]
 pub enum UnresolvedType {
     FieldElement(IsConst),
-<<<<<<< HEAD
     Array(UnresolvedArraySize, Box<UnresolvedType>), // [4]Witness = Array(4, Witness)
     Integer(IsConst, Signedness, u32),               // u32 = Integer(unsigned, 32)
-=======
-    Array(Option<u64>, Box<UnresolvedType>), // Array(Some(3), Field) = [Field; 3] (None = generic length)
-    Integer(IsConst, Signedness, u32),       // u32 = Integer(unsigned, 32)
->>>>>>> 08b615ca
     Bool(IsConst),
     Unit,
 
@@ -89,8 +81,7 @@
         use UnresolvedType::*;
         match self {
             FieldElement(is_const) => write!(f, "{}Field", is_const),
-            Array(Some(len), typ) => write!(f, "[{}; {}]", typ, len),
-            Array(None, typ) => write!(f, "[{}]", typ),
+            Array(len, typ) => write!(f, "[{}; {}]", typ, len),
             Integer(is_const, sign, num_bits) => match sign {
                 Signedness::Signed => write!(f, "{}i{}", is_const, num_bits),
                 Signedness::Unsigned => write!(f, "{}u{}", is_const, num_bits),
