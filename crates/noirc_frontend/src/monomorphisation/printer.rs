use std::fmt::{Display, Formatter};

use iter_extended::vecmap;

use super::ast::{Definition, Expression, Function, LValue};

#[derive(Default)]
pub struct AstPrinter {
    indent_level: u32,
}

impl AstPrinter {
    pub fn print_function(&mut self, function: &Function, f: &mut Formatter) -> std::fmt::Result {
        let params = vecmap(&function.parameters, |(id, mutable, name, typ)| {
            format!("{}{}$l{}: {}", if *mutable { "mut " } else { "" }, name, id.0, typ)
        })
        .join(", ");

        write!(
            f,
            "fn {}$f{}({}) -> {} {{",
            function.name, function.id.0, params, function.return_type
        )?;
        self.indent_level += 1;
        self.print_expr_expect_block(&function.body, f)?;
        self.indent_level -= 1;
        self.next_line(f)?;
        writeln!(f, "}}")
    }

    pub fn print_expr(&mut self, expr: &Expression, f: &mut Formatter) -> std::fmt::Result {
        match expr {
            Expression::Ident(ident) => write!(f, "{}${}", ident.name, ident.definition),
            Expression::Literal(literal) => self.print_literal(literal, f),
            Expression::Block(exprs) => self.print_block(exprs, f),
            Expression::Unary(unary) => self.print_unary(unary, f),
            Expression::Binary(binary) => self.print_binary(binary, f),
            Expression::Index(index) => {
                self.print_expr(&index.collection, f)?;
                write!(f, "[")?;
                self.print_expr(&index.index, f)?;
                write!(f, "]")
            }
            Expression::Cast(cast) => {
                write!(f, "(")?;
                self.print_expr(&cast.lhs, f)?;
                write!(f, " as {})", cast.r#type)
            }
            Expression::For(for_expr) => self.print_for(for_expr, f),
            Expression::If(if_expr) => self.print_if(if_expr, f),
            Expression::Tuple(tuple) => self.print_tuple(tuple, f),
            Expression::ExtractTupleField(expr, index) => {
                self.print_expr(expr, f)?;
                write!(f, ".{index}")
            }
            Expression::Call(call) => self.print_call(call, f),
            Expression::Let(let_expr) => {
                write!(f, "let {}${} = ", let_expr.name, let_expr.id.0)?;
                self.print_expr(&let_expr.expression, f)
            }
            Expression::Constrain(expr, ..) => {
                write!(f, "constrain ")?;
                self.print_expr(expr, f)
            }
            Expression::Assign(assign) => {
                self.print_lvalue(&assign.lvalue, f)?;
                write!(f, " = ")?;
                self.print_expr(&assign.expression, f)
            }
            Expression::Semi(expr) => {
                self.print_expr(expr, f)?;
                write!(f, ";")
            }
        }
    }

    fn next_line(&mut self, f: &mut Formatter) -> std::fmt::Result {
        writeln!(f)?;
        for _ in 0..self.indent_level {
            write!(f, "    ")?;
        }
        Ok(())
    }

    fn print_literal(
        &mut self,
        literal: &super::ast::Literal,
        f: &mut Formatter,
    ) -> Result<(), std::fmt::Error> {
        match literal {
            super::ast::Literal::Array(array) => {
                write!(f, "[")?;
                self.print_comma_separated(&array.contents, f)?;
                write!(f, "]")
            }
<<<<<<< HEAD
            super::ast::Literal::Integer(x, _) => write!(f, "{}", x),
            super::ast::Literal::Bool(x) => write!(f, "{}", x),
            super::ast::Literal::Str(s) => write!(f, "{}", s),
            super::ast::Literal::Unit => write!(f, "()"),
=======
            super::ast::Literal::Integer(x, _) => write!(f, "{x}"),
            super::ast::Literal::Bool(x) => write!(f, "{x}"),
            super::ast::Literal::Str(s) => write!(f, "{s}"),
>>>>>>> c82f0dc1
        }
    }

    fn print_block(
        &mut self,
        exprs: &[Expression],
        f: &mut Formatter,
    ) -> Result<(), std::fmt::Error> {
        if exprs.is_empty() {
            write!(f, "{{}}")
        } else {
            write!(f, "{{")?;
            self.indent_level += 1;
            for (i, expr) in exprs.iter().enumerate() {
                self.next_line(f)?;
                self.print_expr(expr, f)?;

                if i != exprs.len() - 1 {
                    write!(f, ";")?;
                }
            }
            self.indent_level -= 1;
            self.next_line(f)?;
            write!(f, "}}")
        }
    }

    /// Print an expression, but expect that we've already printed a {} block, so don't print
    /// out those twice. Also decrements the current indent level and prints out the next line when
    /// finished.
    fn print_expr_expect_block(
        &mut self,
        expr: &Expression,
        f: &mut Formatter,
    ) -> std::fmt::Result {
        match expr {
            Expression::Block(exprs) => {
                for (i, expr) in exprs.iter().enumerate() {
                    self.next_line(f)?;
                    self.print_expr(expr, f)?;

                    if i != exprs.len() - 1 {
                        write!(f, ";")?;
                    }
                }
                Ok(())
            }
            other => {
                self.next_line(f)?;
                self.print_expr(other, f)
            }
        }
    }

    fn print_unary(
        &mut self,
        unary: &super::ast::Unary,
        f: &mut Formatter,
    ) -> Result<(), std::fmt::Error> {
        write!(f, "({}", unary.operator)?;
        self.print_expr(&unary.rhs, f)?;
        write!(f, ")")
    }

    fn print_binary(
        &mut self,
        binary: &super::ast::Binary,
        f: &mut Formatter,
    ) -> Result<(), std::fmt::Error> {
        write!(f, "(")?;
        self.print_expr(&binary.lhs, f)?;
        write!(f, " {} ", binary.operator)?;
        self.print_expr(&binary.rhs, f)?;
        write!(f, ")")
    }

    fn print_for(
        &mut self,
        for_expr: &super::ast::For,
        f: &mut Formatter,
    ) -> Result<(), std::fmt::Error> {
        write!(f, "for {}${} in ", for_expr.index_name, for_expr.index_variable.0)?;
        self.print_expr(&for_expr.start_range, f)?;
        write!(f, " .. ")?;
        self.print_expr(&for_expr.end_range, f)?;
        write!(f, " {{")?;

        self.indent_level += 1;
        self.print_expr_expect_block(&for_expr.block, f)?;
        self.indent_level -= 1;
        self.next_line(f)?;
        write!(f, "}}")
    }

    fn print_if(
        &mut self,
        if_expr: &super::ast::If,
        f: &mut Formatter,
    ) -> Result<(), std::fmt::Error> {
        write!(f, "if ")?;
        self.print_expr(&if_expr.condition, f)?;

        write!(f, " {{")?;
        self.indent_level += 1;
        self.print_expr_expect_block(&if_expr.consequence, f)?;
        self.indent_level -= 1;
        self.next_line(f)?;

        if let Some(alt) = &if_expr.alternative {
            write!(f, "}} else {{")?;
            self.indent_level += 1;
            self.print_expr_expect_block(alt, f)?;
            self.indent_level -= 1;
            self.next_line(f)?;
        }
        write!(f, "}}")
    }

    fn print_comma_separated(
        &mut self,
        exprs: &[Expression],
        f: &mut Formatter,
    ) -> std::fmt::Result {
        for (i, elem) in exprs.iter().enumerate() {
            self.print_expr(elem, f)?;
            if i != exprs.len() - 1 {
                write!(f, ", ")?;
            }
        }
        Ok(())
    }

    fn print_tuple(
        &mut self,
        tuple: &[Expression],
        f: &mut Formatter,
    ) -> Result<(), std::fmt::Error> {
        write!(f, "(")?;
        self.print_comma_separated(tuple, f)?;
        write!(f, ")")
    }

    fn print_call(
        &mut self,
        call: &super::ast::Call,
        f: &mut Formatter,
    ) -> Result<(), std::fmt::Error> {
        self.print_expr(&call.func, f)?;
        write!(f, "(")?;
        self.print_comma_separated(&call.arguments, f)?;
        write!(f, ")")
    }

    fn print_lvalue(&mut self, lvalue: &LValue, f: &mut Formatter) -> std::fmt::Result {
        match lvalue {
            LValue::Ident(ident) => write!(f, "{}${}", ident.name, ident.definition),
            LValue::Index { array, index, .. } => {
                self.print_lvalue(array, f)?;
                write!(f, "[")?;
                self.print_expr(index, f)?;
                write!(f, "]")
            }
            LValue::MemberAccess { object, field_index } => {
                self.print_lvalue(object, f)?;
                write!(f, ".{field_index}")
            }
        }
    }
}

impl Display for Definition {
    fn fmt(&self, f: &mut Formatter) -> std::fmt::Result {
        match self {
            Definition::Local(id) => write!(f, "l{}", id.0),
            Definition::Function(id) => write!(f, "f{}", id.0),
            Definition::Builtin(name) => write!(f, "{}", name),
            Definition::LowLevel(name) => write!(f, "{}", name),
        }
    }
}<|MERGE_RESOLUTION|>--- conflicted
+++ resolved
@@ -93,16 +93,10 @@
                 self.print_comma_separated(&array.contents, f)?;
                 write!(f, "]")
             }
-<<<<<<< HEAD
-            super::ast::Literal::Integer(x, _) => write!(f, "{}", x),
-            super::ast::Literal::Bool(x) => write!(f, "{}", x),
-            super::ast::Literal::Str(s) => write!(f, "{}", s),
+            super::ast::Literal::Integer(x, _) => x.fmt(f),
+            super::ast::Literal::Bool(x) => x.fmt(f),
+            super::ast::Literal::Str(s) => s.fmt(f),
             super::ast::Literal::Unit => write!(f, "()"),
-=======
-            super::ast::Literal::Integer(x, _) => write!(f, "{x}"),
-            super::ast::Literal::Bool(x) => write!(f, "{x}"),
-            super::ast::Literal::Str(s) => write!(f, "{s}"),
->>>>>>> c82f0dc1
         }
     }
 
