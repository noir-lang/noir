use iter_extended::vecmap;
use noirc_abi::Abi;
use std::collections::{BTreeMap, HashMap, VecDeque};

use crate::{
    hir_def::{
        expr::*,
<<<<<<< HEAD
        function::{self, Parameters},
=======
        function::Parameters,
>>>>>>> 3c3dffb3
        stmt::{HirAssignStatement, HirLValue, HirLetStatement, HirPattern, HirStatement},
    },
    node_interner::{self, DefinitionKind, NodeInterner, StmtId},
    Comptime, FunctionKind, TypeBinding, TypeBindings,
};

<<<<<<< HEAD
use self::ast::{Definition, FuncId, Function, LocalId, Program};
=======
use self::ast::{Definition, FuncId, LocalId, Program};
>>>>>>> 3c3dffb3

pub mod ast;
pub mod printer;

struct Monomorphiser {
    // Store monomorphised globals and locals separately,
    // only locals are cleared on each function call and only globals are monomorphised.
    // Nested HashMaps in globals lets us avoid cloning HirTypes when calling .get()
    globals: HashMap<node_interner::FuncId, HashMap<HirType, FuncId>>,
    locals: HashMap<node_interner::DefinitionId, LocalId>,

    /// Queue of functions to monomorphise next
    queue: VecDeque<(node_interner::FuncId, FuncId, TypeBindings)>,

    finished_functions: BTreeMap<FuncId, Function>,

    interner: NodeInterner,

    next_local_id: u32,
    next_function_id: u32,
}

type HirType = crate::Type;

pub fn monomorphise(main: node_interner::FuncId, interner: NodeInterner) -> Program {
    let mut monomorphiser = Monomorphiser::new(interner);
    let abi = monomorphiser.compile_main(main);

    while !monomorphiser.queue.is_empty() {
        let (next_fn_id, new_id, bindings) = monomorphiser.queue.pop_front().unwrap();
        monomorphiser.locals.clear();

        perform_instantiation_bindings(&bindings);
        monomorphiser.function(next_fn_id, new_id);
        undo_instantiation_bindings(bindings);
    }

    let functions = vecmap(monomorphiser.finished_functions, |(_, f)| f);
    Program::new(functions, abi)
}

impl Monomorphiser {
    fn new(interner: NodeInterner) -> Monomorphiser {
        Monomorphiser {
            globals: HashMap::new(),
            locals: HashMap::new(),
            queue: VecDeque::new(),
            finished_functions: BTreeMap::new(),
            next_local_id: 0,
            next_function_id: 0,
            interner,
        }
    }

    fn next_local_id(&mut self) -> LocalId {
        let id = self.next_local_id;
        self.next_local_id += 1;
        LocalId(id)
    }

    fn next_function_id(&mut self) -> ast::FuncId {
        let id = self.next_function_id;
        self.next_function_id += 1;
        ast::FuncId(id)
    }

    fn lookup_local(&mut self, id: node_interner::DefinitionId) -> Option<Definition> {
        self.locals.get(&id).copied().map(Definition::Local)
    }

    fn lookup_function(
        &mut self,
        id: node_interner::FuncId,
        expr_id: node_interner::ExprId,
        typ: &HirType,
    ) -> Definition {
        let typ = typ.follow_bindings();
        match self.globals.get(&id).and_then(|inner_map| inner_map.get(&typ)) {
            Some(id) => Definition::Function(*id),
            None => {
                // Function has not been monomorphised yet
                let meta = self.interner.function_meta(&id);
                match meta.kind {
                    FunctionKind::LowLevel => {
                        let attribute = meta.attributes.expect("all low level functions must contain an attribute which contains the opcode which it links to");
                        let opcode = attribute.foreign().expect(
                            "ice: function marked as foreign, but attribute kind does not match this",
                        );
                        Definition::LowLevel(opcode)
                    }
                    FunctionKind::Builtin => {
                        let attribute = meta.attributes.expect("all low level functions must contain an attribute which contains the opcode which it links to");
                        let opcode = attribute.builtin().expect(
                            "ice: function marked as builtin, but attribute kind does not match this",
                        );
                        Definition::Builtin(opcode)
                    }
                    FunctionKind::Normal => {
                        let id = self.queue_function(id, expr_id, typ);
                        Definition::Function(id)
                    }
                }
            }
        }
    }

    fn define_local(&mut self, id: node_interner::DefinitionId, new_id: LocalId) {
        self.locals.insert(id, new_id);
    }

    /// Prerequisite: typ = typ.follow_bindings()
    fn define_global(&mut self, id: node_interner::FuncId, typ: HirType, new_id: FuncId) {
        self.globals.entry(id).or_default().insert(typ, new_id);
    }

    /// The main function is special, we need to check for a return type and if present,
    /// insert an extra constrain on the return value.
    fn compile_main(&mut self, main_id: node_interner::FuncId) -> Abi {
        let new_main_id = self.next_function_id();
        assert_eq!(new_main_id, Program::main_id());
        self.function(main_id, new_main_id);

        let main_meta = self.interner.function_meta(&main_id);
        let main = self.finished_functions.get_mut(&new_main_id).unwrap();

        // If the main function has a return type we manually desugar it here
        // to add a `constrain ret == expected_ret` where `ret` is the body of main
        // and `expected_ret` is a new parameter added to the public inputs.
        if main.return_type != ast::Type::Unit {
            let id = self.next_local_id();

            let main = self.finished_functions.get_mut(&new_main_id).unwrap();
            main.parameters.push((id, false, "return".into(), main.return_type.clone()));
            main.return_type = ast::Type::Unit;

            let name = "_".into();
            let typ = Self::convert_type(main_meta.return_type());
            let lhs = Box::new(ast::Expression::Ident(ast::Ident {
                definition: Definition::Local(id),
                mutable: false,
                location: None,
                name,
                typ,
            }));

<<<<<<< HEAD
            let tmp_body = ast::Expression::Literal(ast::Literal::Unit);
            let main_body = std::mem::replace(&mut main.body, tmp_body);

            let rhs = Box::new(main_body);
=======
            let rhs = Box::new(main.body);
>>>>>>> 3c3dffb3
            let operator = ast::BinaryOp::Equal;
            let eq = ast::Expression::Binary(ast::Binary { operator, lhs, rhs });

            let location = self.interner.function_meta(&main_id).location;
            main.body = ast::Expression::Constrain(Box::new(eq), location);
        }

        main_meta.into_abi(&self.interner)
    }

    fn function(&mut self, f: node_interner::FuncId, id: FuncId) {
        let meta = self.interner.function_meta(&f);
        let name = self.interner.function_name(&f).to_owned();

        let return_type = Self::convert_type(meta.return_type());
        let parameters = self.parameters(meta.parameters);
        let body = self.expr_infer(*self.interner.function(&f).as_expr());

        let function = ast::Function { id, name, parameters, body, return_type };
        self.push_function(id, function);
    }

    fn push_function(&mut self, id: FuncId, function: ast::Function) {
        let existing = self.finished_functions.insert(id, function);
        assert!(existing.is_none());
    }

    /// Monomorphise each parameter, expanding tuple/struct patterns into multiple parameters
    /// and binding any generic types found.
    fn parameters(&mut self, params: Parameters) -> Vec<(ast::LocalId, bool, String, ast::Type)> {
        let mut new_params = Vec::with_capacity(params.len());
        for parameter in params {
            self.parameter(parameter.0, &parameter.1, &mut new_params);
        }
        new_params
    }

    fn parameter(
        &mut self,
        param: HirPattern,
        typ: &HirType,
        new_params: &mut Vec<(ast::LocalId, bool, String, ast::Type)>,
    ) {
        match param {
            HirPattern::Identifier(ident) => {
                //let value = self.expand_parameter(typ, new_params);
                let new_id = self.next_local_id();
                let definition = self.interner.definition(ident.id);
                let name = definition.name.clone();
                new_params.push((new_id, definition.mutable, name, Self::convert_type(typ)));
                self.define_local(ident.id, new_id);
            }
            HirPattern::Mutable(pattern, _) => self.parameter(*pattern, typ, new_params),
            HirPattern::Tuple(fields, _) => {
                let tuple_field_types = unwrap_tuple_type(typ);

                for (field, typ) in fields.into_iter().zip(tuple_field_types) {
                    self.parameter(field, &typ, new_params);
                }
            }
            HirPattern::Struct(_, fields, _) => {
                let struct_field_types = unwrap_struct_type(typ);

                for (name, field) in fields {
                    let typ = &struct_field_types[&name.0.contents];
                    self.parameter(field, typ, new_params);
                }
            }
        }
    }

    fn expr_infer(&mut self, expr: node_interner::ExprId) -> ast::Expression {
        let expected_type = self.interner.id_type(expr);
        self.expr(expr, &expected_type)
    }

    fn expr(&mut self, expr: node_interner::ExprId, typ: &HirType) -> ast::Expression {
        use ast::Expression::Literal;
        use ast::Literal::*;

        match self.interner.expression(&expr) {
            HirExpression::Ident(ident) => self.ident(ident, expr),
            HirExpression::Literal(HirLiteral::Str(contents)) => Literal(Str(contents)),
            HirExpression::Literal(HirLiteral::Bool(value)) => Literal(Bool(value)),
            HirExpression::Literal(HirLiteral::Integer(value)) => {
                let typ = Self::convert_type(&self.interner.id_type(expr));
                Literal(Integer(value, typ))
            }
            HirExpression::Literal(HirLiteral::Array(array)) => {
                let element_type = Self::convert_type(&self.interner.id_type(array[0]));
                let contents = vecmap(array, |id| self.expr_infer(id));
                Literal(Array(ast::ArrayLiteral { contents, element_type }))
            }
            HirExpression::Block(block) => self.block(block.0),

            HirExpression::Prefix(prefix) => ast::Expression::Unary(ast::Unary {
                operator: prefix.operator,
                rhs: Box::new(self.expr_infer(prefix.rhs)),
            }),

            HirExpression::Infix(infix) => {
                let lhs = Box::new(self.expr_infer(infix.lhs));
                let rhs = Box::new(self.expr_infer(infix.rhs));
                let operator = infix.operator.kind;
                ast::Expression::Binary(ast::Binary { lhs, rhs, operator })
            }

            HirExpression::Index(index) => ast::Expression::Index(ast::Index {
                collection: Box::new(self.expr_infer(index.collection)),
                index: Box::new(self.expr_infer(index.index)),
            }),

            HirExpression::MemberAccess(access) => {
                let field_index = self.interner.get_field_index(expr);
                let expr = Box::new(self.expr_infer(access.lhs));
                ast::Expression::ExtractTupleField(expr, field_index)
            }

            HirExpression::Call(call) => self.function_call(call, expr),

            HirExpression::Cast(cast) => ast::Expression::Cast(ast::Cast {
                lhs: Box::new(self.expr_infer(cast.lhs)),
                r#type: Self::convert_type(&cast.r#type),
            }),

            HirExpression::For(for_expr) => {
                let start = self.expr_infer(for_expr.start_range);
                let end = self.expr_infer(for_expr.end_range);
                let index_variable = self.next_local_id();
                self.define_local(for_expr.identifier.id, index_variable);

                let block = Box::new(self.expr_infer(for_expr.block));

                ast::Expression::For(ast::For {
                    index_variable,
                    index_name: self.interner.definition_name(for_expr.identifier.id).to_owned(),
                    index_type: Self::convert_type(&self.interner.id_type(for_expr.start_range)),
                    start_range: Box::new(start),
                    end_range: Box::new(end),
                    block,
                })
            }

            HirExpression::If(if_expr) => {
                let cond = self.expr(if_expr.condition, &HirType::Bool(Comptime::No(None)));
                let then = self.expr(if_expr.consequence, typ);
                let else_ = if_expr.alternative.map(|alt| Box::new(self.expr(alt, typ)));
                ast::Expression::If(ast::If {
                    condition: Box::new(cond),
                    consequence: Box::new(then),
                    alternative: else_,
                    typ: Self::convert_type(&self.interner.id_type(expr)),
                })
            }

            HirExpression::Tuple(fields) => {
                let fields = vecmap(fields, |id| self.expr(id, typ));
                ast::Expression::Tuple(fields)
            }
            HirExpression::Constructor(constructor) => self.constructor(constructor, typ),

            HirExpression::Lambda(lambda) => self.lambda(lambda),

            HirExpression::MethodCall(_) | HirExpression::Error => unreachable!(),
        }
    }

    fn statement(&mut self, id: StmtId) -> ast::Expression {
        match self.interner.statement(&id) {
            HirStatement::Let(let_statement) => self.let_statement(let_statement),
            HirStatement::Constrain(constrain) => {
                let expr = self.expr(constrain.0, &HirType::Bool(Comptime::No(None)));
                let location = self.interner.expr_location(&constrain.0);
                ast::Expression::Constrain(Box::new(expr), location)
            }
            HirStatement::Assign(assign) => self.assign(assign),
            HirStatement::Expression(expr) => self.expr_infer(expr),
            HirStatement::Semi(expr) => ast::Expression::Semi(Box::new(self.expr_infer(expr))),
            HirStatement::Error => unreachable!(),
        }
    }

    fn let_statement(&mut self, let_statement: HirLetStatement) -> ast::Expression {
        let expr = self.expr_infer(let_statement.expression);
        let expected_type = self.interner.id_type(let_statement.expression);
        self.unpack_pattern(let_statement.pattern, expr, &expected_type)
    }

    fn constructor(
        &mut self,
        constructor: HirConstructorExpression,
        typ: &HirType,
    ) -> ast::Expression {
        let field_types = unwrap_struct_type(typ);

        // Create let bindings for each field value first to preserve evaluation order before
        // they are reordered and packed into the resulting tuple
        let mut field_vars = BTreeMap::new();
        let mut new_exprs = Vec::with_capacity(constructor.fields.len());

        for (field_name, expr_id) in constructor.fields {
            let new_id = self.next_local_id();
            let field_type = field_types.get(&field_name.0.contents).unwrap();
            let typ = Self::convert_type(field_type);

            field_vars.insert(field_name.0.contents.clone(), (new_id, typ));
            let expression = Box::new(self.expr(expr_id, field_type));

            new_exprs.push(ast::Expression::Let(ast::Let {
                id: new_id,
                mutable: false,
                name: field_name.0.contents,
                expression,
            }));
        }

        let sorted_fields = vecmap(field_vars, |(name, (id, typ))| {
            let definition = Definition::Local(id);
            let mutable = false;
            ast::Expression::Ident(ast::Ident { definition, mutable, location: None, name, typ })
        });

        // Finally we can return the created Tuple from the new block
        new_exprs.push(ast::Expression::Tuple(sorted_fields));
        ast::Expression::Block(new_exprs)
    }

    fn block(&mut self, statement_ids: Vec<StmtId>) -> ast::Expression {
        ast::Expression::Block(vecmap(statement_ids, |id| self.statement(id)))
    }

    fn unpack_pattern(
        &mut self,
        pattern: HirPattern,
        value: ast::Expression,
        typ: &HirType,
    ) -> ast::Expression {
        match pattern {
            HirPattern::Identifier(ident) => {
                let new_id = self.next_local_id();
                self.define_local(ident.id, new_id);
                let definition = self.interner.definition(ident.id);

                ast::Expression::Let(ast::Let {
                    id: new_id,
                    mutable: definition.mutable,
                    name: definition.name.clone(),
                    expression: Box::new(value),
                })
            }
            HirPattern::Mutable(pattern, _) => self.unpack_pattern(*pattern, value, typ),
            HirPattern::Tuple(patterns, _) => {
                let fields = unwrap_tuple_type(typ);
                self.unpack_tuple_pattern(value, patterns.into_iter().zip(fields))
            }
            HirPattern::Struct(_, patterns, _) => {
                let fields = unwrap_struct_type(typ);
                let patterns = patterns.into_iter().map(|(ident, pattern)| {
                    let typ = fields[&ident.0.contents].clone();
                    (pattern, typ)
                });
                self.unpack_tuple_pattern(value, patterns)
            }
        }
    }

    fn unpack_tuple_pattern(
        &mut self,
        value: ast::Expression,
        fields: impl Iterator<Item = (HirPattern, HirType)>,
    ) -> ast::Expression {
        let fresh_id = self.next_local_id();

        let mut definitions = vec![ast::Expression::Let(ast::Let {
            id: fresh_id,
            mutable: false,
            name: "_".into(),
            expression: Box::new(value),
        })];

        for (i, (field_pattern, field_type)) in fields.into_iter().enumerate() {
            let location = None;
            let mutable = false;
            let definition = Definition::Local(fresh_id);
            let name = i.to_string();
            let typ = Self::convert_type(&field_type);

            let new_rhs =
                ast::Expression::Ident(ast::Ident { location, mutable, definition, name, typ });

            let new_rhs = ast::Expression::ExtractTupleField(Box::new(new_rhs), i);
            let new_expr = self.unpack_pattern(field_pattern, new_rhs, &field_type);
            definitions.push(new_expr);
        }

        ast::Expression::Block(definitions)
    }

    /// A local (ie non-global) ident only
    fn local_ident(&mut self, ident: &HirIdent) -> Option<ast::Ident> {
        let definition = self.interner.definition(ident.id);
        let name = definition.name.clone();
        let mutable = definition.mutable;

        let definition = self.lookup_local(ident.id)?;
        let typ = Self::convert_type(&self.interner.id_type(ident.id));

        Some(ast::Ident { location: Some(ident.location), mutable, definition, name, typ })
    }

    fn ident(&mut self, ident: HirIdent, expr_id: node_interner::ExprId) -> ast::Expression {
        let definition = self.interner.definition(ident.id);
        match definition.kind {
            DefinitionKind::Function(func_id) => {
                let mutable = definition.mutable;
                let location = Some(ident.location);
                let name = definition.name.clone();
                let typ = self.interner.id_type(expr_id);

                let definition = self.lookup_function(func_id, expr_id, &typ);
                let typ = Self::convert_type(&typ);
                let ident = ast::Ident { location, mutable, definition, name, typ };
                ast::Expression::Ident(ident)
            }
            DefinitionKind::Global(expr_id) => self.expr_infer(expr_id),
            DefinitionKind::Local(_) => {
                let ident = self.local_ident(&ident).unwrap();
                ast::Expression::Ident(ident)
            }
        }
    }

    /// Convert a non-tuple/struct type to a monomorphised type
    fn convert_type(typ: &HirType) -> ast::Type {
        match typ {
            HirType::FieldElement(_) => ast::Type::Field,
            HirType::Integer(_, sign, bits) => ast::Type::Integer(*sign, *bits),
            HirType::Bool(_) => ast::Type::Bool,
            HirType::Unit => ast::Type::Unit,

            HirType::Array(size, element) => {
                let size = size.array_length().unwrap_or(0);
                let element = Self::convert_type(element.as_ref());
                ast::Type::Array(size, Box::new(element))
            }

            HirType::PolymorphicInteger(_, binding)
            | HirType::TypeVariable(binding)
            | HirType::NamedGeneric(binding, _) => {
                if let TypeBinding::Bound(binding) = &*binding.borrow() {
                    return Self::convert_type(binding);
                }

                // Default any remaining unbound type variables to Field.
                // This should only happen if the variable in question is unused
                // and within a larger generic type.
                // NOTE: Make sure to review this if there is ever type-directed dispatch,
                // like automatic solving of traits. It should be fine since it is strictly
                // after type checking, but care should be taken that it doesn't change which
                // impls are chosen.
                *binding.borrow_mut() =
                    TypeBinding::Bound(HirType::FieldElement(Comptime::No(None)));
                ast::Type::Field
            }

            HirType::Struct(def, args) => {
                let fields = def.borrow().get_fields(args);
                let fields = vecmap(fields, |(_, field)| Self::convert_type(&field));
                ast::Type::Tuple(fields)
            }

            HirType::Tuple(fields) => {
                let fields = vecmap(fields, Self::convert_type);
                ast::Type::Tuple(fields)
            }

            HirType::Function(args, ret) => {
                let args = vecmap(args, Self::convert_type);
                let ret = Box::new(Self::convert_type(ret));
                ast::Type::Function(args, ret)
            }

            HirType::Forall(_, _) | HirType::ArrayLength(_) | HirType::Error => {
                unreachable!("Unexpected type {} found", typ)
            }
        }
    }

    fn function_call(
        &mut self,
        call: HirCallExpression,
        id: node_interner::ExprId,
    ) -> ast::Expression {
        let func = Box::new(self.expr_infer(call.func));
        let arguments = vecmap(&call.arguments, |id| self.expr_infer(*id));
        let return_type = self.interner.id_type(id);
        let return_type = Self::convert_type(&return_type);
        let location = call.location;

        self.try_evaluate_call(&func, &call.arguments).unwrap_or(ast::Expression::Call(ast::Call {
            func,
            arguments,
            return_type,
            location,
        }))
    }

    /// Try to evaluate certain builtin functions (currently only 'arraylen')
    /// at their callsite.
    /// NOTE: Evaluating at the callsite means we cannot track aliased functions.
    ///       E.g. `let f = std::array::len; f(arr)` will fail to evaluate.
    ///       To fix this we need to evaluate on the identifier instead, which
    ///       requires us to evaluate to a Lambda value which isn't in noir yet.
    fn try_evaluate_call(
        &self,
        func: &ast::Expression,
        arguments: &[node_interner::ExprId],
    ) -> Option<ast::Expression> {
        match func {
            ast::Expression::Ident(ident) => match &ident.definition {
                Definition::Builtin(opcode) if opcode == "arraylen" => {
                    let typ = self.interner.id_type(arguments[0]);
                    let len = typ.array_length().unwrap();
                    Some(ast::Expression::Literal(ast::Literal::Integer(
                        (len as u128).into(),
                        ast::Type::Field,
                    )))
                }
                _ => None,
            },
            _ => None,
        }
    }

    fn queue_function(
        &mut self,
        id: node_interner::FuncId,
        expr_id: node_interner::ExprId,
        function_type: HirType,
    ) -> FuncId {
        let new_id = self.next_function_id();
        self.define_global(id, function_type, new_id);

        let bindings = self.interner.get_instantiation_bindings(expr_id);
        let bindings = self.follow_bindings(bindings);

        self.queue.push_back((id, new_id, bindings));
        new_id
    }

    /// Follow any type variable links within the given TypeBindings to produce
    /// a new TypeBindings that won't be changed when bindings are pushed or popped
    /// during {perform,undo}_monomorphisation_bindings.
    ///
    /// Without this, a monomorphised type may fail to propagate passed more than 2
    /// function calls deep since it is possible for a previous link in the chain to
    /// unbind a type variable that was previously bound.
    fn follow_bindings(&self, bindings: &TypeBindings) -> TypeBindings {
        bindings
            .iter()
            .map(|(id, (var, binding))| {
                let binding2 = binding.follow_bindings();
                (*id, (var.clone(), binding2))
            })
            .collect()
    }

    fn assign(&mut self, assign: HirAssignStatement) -> ast::Expression {
        let expression = Box::new(self.expr_infer(assign.expression));
        let lvalue = self.lvalue(assign.lvalue);
        ast::Expression::Assign(ast::Assign { lvalue, expression })
    }

    fn lvalue(&mut self, lvalue: HirLValue) -> ast::LValue {
        match lvalue {
            HirLValue::Ident(ident, _) => ast::LValue::Ident(self.local_ident(&ident).unwrap()),
            HirLValue::MemberAccess { object, field_index, .. } => {
                let object = Box::new(self.lvalue(*object));
                ast::LValue::MemberAccess { object, field_index: field_index.unwrap() }
            }
            HirLValue::Index { array, index, .. } => {
                let array = Box::new(self.lvalue(*array));
                let index = Box::new(self.expr_infer(index));
                ast::LValue::Index { array, index }
            }
        }
    }

    fn lambda(&mut self, lambda: HirLambda) -> ast::Expression {
        let ret_type = Self::convert_type(&lambda.return_type);
        let lambda_name = "lambda";
        let parameter_types = vecmap(&lambda.parameters, |(_, typ)| Self::convert_type(typ));

        // Manually convert to Parameters type so we can reuse the self.parameters method
        let parameters = Parameters(vecmap(lambda.parameters, |(pattern, typ)| {
            function::Param(pattern, typ, noirc_abi::AbiVisibility::Private)
        }));

        let parameters = self.parameters(parameters);
        let body = self.expr_infer(lambda.body);

        let id = self.next_function_id();
        let return_type = ret_type.clone();
        let name = lambda_name.to_owned();

        let function = ast::Function { id, name, parameters, body, return_type };
        self.push_function(id, function);

        let typ = ast::Type::Function(parameter_types, Box::new(ret_type));

        let name = lambda_name.to_owned();
        ast::Expression::Ident(ast::Ident {
            definition: Definition::Function(id),
            mutable: false,
            location: None,
            name,
            typ,
        })
    }
}

fn unwrap_tuple_type(typ: &HirType) -> Vec<HirType> {
    match typ {
        HirType::Tuple(fields) => fields.clone(),
        HirType::TypeVariable(binding) => match &*binding.borrow() {
            TypeBinding::Bound(binding) => unwrap_tuple_type(binding),
            TypeBinding::Unbound(_) => unreachable!(),
        },
        other => unreachable!("unwrap_tuple_type: expected tuple, found {:?}", other),
    }
}

fn unwrap_struct_type(typ: &HirType) -> BTreeMap<String, HirType> {
    match typ {
        HirType::Struct(def, args) => def.borrow().get_fields(args),
        HirType::TypeVariable(binding) => match &*binding.borrow() {
            TypeBinding::Bound(binding) => unwrap_struct_type(binding),
            TypeBinding::Unbound(_) => unreachable!(),
        },
        other => unreachable!("unwrap_struct_type: expected struct, found {:?}", other),
    }
}

fn perform_instantiation_bindings(bindings: &TypeBindings) {
    for (var, binding) in bindings.values() {
        *var.borrow_mut() = TypeBinding::Bound(binding.clone());
    }
}

fn undo_instantiation_bindings(bindings: TypeBindings) {
    for (id, (var, _)) in bindings {
        *var.borrow_mut() = TypeBinding::Unbound(id);
    }
}<|MERGE_RESOLUTION|>--- conflicted
+++ resolved
@@ -5,22 +5,14 @@
 use crate::{
     hir_def::{
         expr::*,
-<<<<<<< HEAD
-        function::{self, Parameters},
-=======
-        function::Parameters,
->>>>>>> 3c3dffb3
+        function::{Param, Parameters},
         stmt::{HirAssignStatement, HirLValue, HirLetStatement, HirPattern, HirStatement},
     },
     node_interner::{self, DefinitionKind, NodeInterner, StmtId},
     Comptime, FunctionKind, TypeBinding, TypeBindings,
 };
 
-<<<<<<< HEAD
 use self::ast::{Definition, FuncId, Function, LocalId, Program};
-=======
-use self::ast::{Definition, FuncId, LocalId, Program};
->>>>>>> 3c3dffb3
 
 pub mod ast;
 pub mod printer;
@@ -166,14 +158,12 @@
                 typ,
             }));
 
-<<<<<<< HEAD
+            // Need to temporarily swap out main.body here because we cannot
+            // move out of it directly.
             let tmp_body = ast::Expression::Literal(ast::Literal::Unit);
             let main_body = std::mem::replace(&mut main.body, tmp_body);
 
             let rhs = Box::new(main_body);
-=======
-            let rhs = Box::new(main.body);
->>>>>>> 3c3dffb3
             let operator = ast::BinaryOp::Equal;
             let eq = ast::Expression::Binary(ast::Binary { operator, lhs, rhs });
 
@@ -669,7 +659,7 @@
 
         // Manually convert to Parameters type so we can reuse the self.parameters method
         let parameters = Parameters(vecmap(lambda.parameters, |(pattern, typ)| {
-            function::Param(pattern, typ, noirc_abi::AbiVisibility::Private)
+            Param(pattern, typ, noirc_abi::AbiVisibility::Private)
         }));
 
         let parameters = self.parameters(parameters);
