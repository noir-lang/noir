--- conflicted
+++ resolved
@@ -202,13 +202,8 @@
                 Literal(Integer(value, typ))
             }
             HirExpression::Literal(HirLiteral::Array(array)) => {
-<<<<<<< HEAD
-                let element_type = Self::convert_type(&self.interner.id_type(array.contents[0]));
-                let contents = vecmap(array.contents, |id| self.expr_infer(id));
-=======
                 let element_type = Self::convert_type(&self.interner.id_type(array[0]));
                 let contents = vecmap(array, |id| self.expr_infer(id));
->>>>>>> 8dcc8db6
                 Literal(Array(ast::ArrayLiteral { contents, element_type }))
             }
             HirExpression::Block(block) => self.block(block.0),
