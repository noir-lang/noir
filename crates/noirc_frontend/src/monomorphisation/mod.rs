use iter_extended::vecmap;
use std::collections::{BTreeMap, HashMap, VecDeque};

use crate::{
    hir_def::{
        expr::*,
        function::Parameters,
        stmt::{HirAssignStatement, HirLValue, HirLetStatement, HirPattern, HirStatement},
    },
    node_interner::{self, DefinitionKind, NodeInterner, StmtId},
    Comptime, FunctionKind, TypeBinding, TypeBindings,
};

use self::ast::{Definition, FuncId, LocalId, Program};

pub mod ast;
pub mod printer;

struct Monomorphiser {
    // Store monomorphised globals and locals separately,
    // only locals are cleared on each function call and only globals are monomorphised.
    // Nested HashMaps in globals lets us avoid cloning HirTypes when calling .get()
    globals: HashMap<node_interner::FuncId, HashMap<HirType, FuncId>>,
    locals: HashMap<node_interner::DefinitionId, LocalId>,

    /// Queue of functions to monomorphise next
    queue: VecDeque<(node_interner::FuncId, FuncId, TypeBindings)>,

    interner: NodeInterner,

    next_local_id: u32,
    next_function_id: u32,
}

type HirType = crate::Type;

pub fn monomorphise(main: node_interner::FuncId, interner: NodeInterner) -> Program {
    let mut monomorphiser = Monomorphiser::new(interner);
    let mut functions = monomorphiser.compile_main(main);

    while !monomorphiser.queue.is_empty() {
        let (next_fn_id, new_id, bindings) = monomorphiser.queue.pop_front().unwrap();
        monomorphiser.locals.clear();

        perform_instantiation_bindings(&bindings);
        functions.push_function(monomorphiser.function(next_fn_id, new_id));
        undo_instantiation_bindings(bindings);
    }

    functions
}

impl Monomorphiser {
    fn new(interner: NodeInterner) -> Monomorphiser {
        Monomorphiser {
            globals: HashMap::new(),
            locals: HashMap::new(),
            queue: VecDeque::new(),
            next_local_id: 0,
            next_function_id: 1,
            interner,
        }
    }

    fn next_local_id(&mut self) -> LocalId {
        let id = self.next_local_id;
        self.next_local_id += 1;
        LocalId(id)
    }

    fn next_function_id(&mut self) -> ast::FuncId {
        let id = self.next_function_id;
        self.next_function_id += 1;
        ast::FuncId(id)
    }

    fn lookup_local(&mut self, id: node_interner::DefinitionId) -> Option<Definition> {
        self.locals.get(&id).copied().map(Definition::Local)
    }

    fn lookup_function(
        &mut self,
        id: node_interner::FuncId,
        expr_id: node_interner::ExprId,
        typ: &HirType,
    ) -> Definition {
        let typ = typ.follow_bindings();
        match self.globals.get(&id).and_then(|inner_map| inner_map.get(&typ)) {
            Some(id) => Definition::Function(*id),
            None => {
                // Function has not been monomorphised yet
                let meta = self.interner.function_meta(&id);
                match meta.kind {
                    FunctionKind::LowLevel => {
                        let attribute = meta.attributes.expect("all low level functions must contain an attribute which contains the opcode which it links to");
                        let opcode = attribute.foreign().expect(
                            "ice: function marked as foreign, but attribute kind does not match this",
                        );
                        Definition::LowLevel(opcode)
                    }
                    FunctionKind::Builtin => {
                        let attribute = meta.attributes.expect("all low level functions must contain an attribute which contains the opcode which it links to");
                        let opcode = attribute.builtin().expect(
                            "ice: function marked as builtin, but attribute kind does not match this",
                        );
                        Definition::Builtin(opcode)
                    }
                    FunctionKind::Normal => {
                        let id = self.queue_function(id, expr_id, typ);
                        Definition::Function(id)
                    }
                }
            }
        }
    }

    fn define_local(&mut self, id: node_interner::DefinitionId, new_id: LocalId) {
        self.locals.insert(id, new_id);
    }

    /// Prerequisite: typ = typ.follow_bindings()
    fn define_global(&mut self, id: node_interner::FuncId, typ: HirType, new_id: FuncId) {
        self.globals.entry(id).or_default().insert(typ, new_id);
    }

    /// The main function is special, we need to check for a return type and if present,
    /// insert an extra constrain on the return value.
    fn compile_main(&mut self, main_id: node_interner::FuncId) -> Program {
        let mut main = self.function(main_id, FuncId(0));
        let main_meta = self.interner.function_meta(&main_id);

        if main.return_type != ast::Type::Unit {
            let id = self.next_local_id();

            main.parameters.push((id, false, "return".into(), main.return_type));
            main.return_type = ast::Type::Unit;

            let name = "_".into();
            let typ = Self::convert_type(main_meta.return_type());
            let lhs = Box::new(ast::Expression::Ident(ast::Ident {
                definition: Definition::Local(id),
                mutable: false,
                location: None,
                name,
                typ,
            }));

            let rhs = Box::new(main.body);
            let operator = ast::BinaryOp::Equal;
            let eq = ast::Expression::Binary(ast::Binary { operator, lhs, rhs });

            let location = self.interner.function_meta(&main_id).location;
            main.body = ast::Expression::Constrain(Box::new(eq), location);
        }

        let abi = main_meta.into_abi(&self.interner);
        Program::new(main, abi)
    }

    fn function(&mut self, f: node_interner::FuncId, id: FuncId) -> ast::Function {
        let meta = self.interner.function_meta(&f);
        let name = self.interner.function_name(&f).to_owned();

        let return_type = Self::convert_type(meta.return_type());
        let parameters = self.parameters(meta.parameters);
        let body = self.expr_infer(*self.interner.function(&f).as_expr());

        ast::Function { id, name, parameters, body, return_type }
    }

    /// Monomorphise each parameter, expanding tuple/struct patterns into multiple parameters
    /// and binding any generic types found.
    fn parameters(&mut self, params: Parameters) -> Vec<(ast::LocalId, bool, String, ast::Type)> {
        let mut new_params = Vec::with_capacity(params.len());
        for parameter in params {
            self.parameter(parameter.0, &parameter.1, &mut new_params);
        }
        new_params
    }

    fn parameter(
        &mut self,
        param: HirPattern,
        typ: &HirType,
        new_params: &mut Vec<(ast::LocalId, bool, String, ast::Type)>,
    ) {
        match param {
            HirPattern::Identifier(ident) => {
                //let value = self.expand_parameter(typ, new_params);
                let new_id = self.next_local_id();
                let definition = self.interner.definition(ident.id);
                let name = definition.name.clone();
                new_params.push((new_id, definition.mutable, name, Self::convert_type(typ)));
                self.define_local(ident.id, new_id);
            }
            HirPattern::Mutable(pattern, _) => self.parameter(*pattern, typ, new_params),
            HirPattern::Tuple(fields, _) => {
                let tuple_field_types = unwrap_tuple_type(typ);

                for (field, typ) in fields.into_iter().zip(tuple_field_types) {
                    self.parameter(field, &typ, new_params);
                }
            }
            HirPattern::Struct(_, fields, _) => {
                let struct_field_types = unwrap_struct_type(typ);

                for (name, field) in fields {
                    let typ = &struct_field_types[&name.0.contents];
                    self.parameter(field, typ, new_params);
                }
            }
        }
    }

    fn expr_infer(&mut self, expr: node_interner::ExprId) -> ast::Expression {
        let expected_type = self.interner.id_type(expr);
        self.expr(expr, &expected_type)
    }

    fn expr(&mut self, expr: node_interner::ExprId, typ: &HirType) -> ast::Expression {
        use ast::Expression::Literal;
        use ast::Literal::*;

        match self.interner.expression(&expr) {
            HirExpression::Ident(ident) => self.ident(ident, expr),
            HirExpression::Literal(HirLiteral::Str(contents)) => Literal(Str(contents)),
            HirExpression::Literal(HirLiteral::Bool(value)) => Literal(Bool(value)),
            HirExpression::Literal(HirLiteral::Integer(value)) => {
                let typ = Self::convert_type(&self.interner.id_type(expr));
                Literal(Integer(value, typ))
            }
            HirExpression::Literal(HirLiteral::Array(array)) => {
                let element_type = Self::convert_type(&self.interner.id_type(array[0]));
                let contents = vecmap(array, |id| self.expr_infer(id));
                Literal(Array(ast::ArrayLiteral { contents, element_type }))
            }
            HirExpression::Block(block) => self.block(block.0),

            HirExpression::Prefix(prefix) => ast::Expression::Unary(ast::Unary {
                operator: prefix.operator,
                rhs: Box::new(self.expr_infer(prefix.rhs)),
            }),

            HirExpression::Infix(infix) => {
                let lhs = Box::new(self.expr_infer(infix.lhs));
                let rhs = Box::new(self.expr_infer(infix.rhs));
                let operator = infix.operator.kind;
                ast::Expression::Binary(ast::Binary { lhs, rhs, operator })
            }

            HirExpression::Index(index) => ast::Expression::Index(ast::Index {
                collection: Box::new(self.expr_infer(index.collection)),
                index: Box::new(self.expr_infer(index.index)),
            }),

            HirExpression::MemberAccess(access) => {
                let field_index = self.interner.get_field_index(expr);
                let expr = Box::new(self.expr_infer(access.lhs));
                ast::Expression::ExtractTupleField(expr, field_index)
            }

            HirExpression::Call(call) => self.function_call(call, expr),

            HirExpression::Cast(cast) => ast::Expression::Cast(ast::Cast {
                lhs: Box::new(self.expr_infer(cast.lhs)),
                r#type: Self::convert_type(&cast.r#type),
            }),

            HirExpression::For(for_expr) => {
                let start = self.expr_infer(for_expr.start_range);
                let end = self.expr_infer(for_expr.end_range);
                let index_variable = self.next_local_id();
                self.define_local(for_expr.identifier.id, index_variable);

                let block = Box::new(self.expr_infer(for_expr.block));

                ast::Expression::For(ast::For {
                    index_variable,
                    index_name: self.interner.definition_name(for_expr.identifier.id).to_owned(),
                    index_type: Self::convert_type(&self.interner.id_type(for_expr.start_range)),
                    start_range: Box::new(start),
                    end_range: Box::new(end),
                    block,
                })
            }

            HirExpression::If(if_expr) => {
                let cond = self.expr(if_expr.condition, &HirType::Bool(Comptime::No(None)));
                let then = self.expr(if_expr.consequence, typ);
                let else_ = if_expr.alternative.map(|alt| Box::new(self.expr(alt, typ)));
                ast::Expression::If(ast::If {
                    condition: Box::new(cond),
                    consequence: Box::new(then),
                    alternative: else_,
                    typ: Self::convert_type(&self.interner.id_type(expr)),
                })
            }

            HirExpression::Tuple(fields) => {
                let fields = vecmap(fields, |id| self.expr(id, typ));
                ast::Expression::Tuple(fields)
            }
            HirExpression::Constructor(constructor) => self.constructor(constructor, typ),

            HirExpression::MethodCall(_) | HirExpression::Error => unreachable!(),
        }
    }

    fn statement(&mut self, id: StmtId) -> ast::Expression {
        match self.interner.statement(&id) {
            HirStatement::Let(let_statement) => self.let_statement(let_statement),
            HirStatement::Constrain(constrain) => {
                let expr = self.expr(constrain.0, &HirType::Bool(Comptime::No(None)));
                let location = self.interner.expr_location(&constrain.0);
                ast::Expression::Constrain(Box::new(expr), location)
            }
            HirStatement::Assign(assign) => self.assign(assign),
            HirStatement::Expression(expr) => self.expr_infer(expr),
            HirStatement::Semi(expr) => ast::Expression::Semi(Box::new(self.expr_infer(expr))),
            HirStatement::Error => unreachable!(),
        }
    }

    fn let_statement(&mut self, let_statement: HirLetStatement) -> ast::Expression {
        let expr = self.expr_infer(let_statement.expression);
        let expected_type = self.interner.id_type(let_statement.expression);
        self.unpack_pattern(let_statement.pattern, expr, &expected_type)
    }

    fn constructor(
        &mut self,
        constructor: HirConstructorExpression,
        typ: &HirType,
    ) -> ast::Expression {
        let field_types = unwrap_struct_type(typ);

        // Create let bindings for each field value first to preserve evaluation order before
        // they are reordered and packed into the resulting tuple
        let mut field_vars = BTreeMap::new();
        let mut new_exprs = Vec::with_capacity(constructor.fields.len());

        for (field_name, expr_id) in constructor.fields {
            let new_id = self.next_local_id();
            let field_type = field_types.get(&field_name.0.contents).unwrap();
            let typ = Self::convert_type(field_type);

            field_vars.insert(field_name.0.contents.clone(), (new_id, typ));
            let expression = Box::new(self.expr(expr_id, field_type));

            new_exprs.push(ast::Expression::Let(ast::Let {
                id: new_id,
                mutable: false,
                name: field_name.0.contents,
                expression,
            }));
        }

        let sorted_fields = vecmap(field_vars, |(name, (id, typ))| {
            let definition = Definition::Local(id);
            let mutable = false;
            ast::Expression::Ident(ast::Ident { definition, mutable, location: None, name, typ })
        });

        // Finally we can return the created Tuple from the new block
        new_exprs.push(ast::Expression::Tuple(sorted_fields));
        ast::Expression::Block(new_exprs)
    }

    fn block(&mut self, statement_ids: Vec<StmtId>) -> ast::Expression {
        ast::Expression::Block(vecmap(statement_ids, |id| self.statement(id)))
    }

    fn unpack_pattern(
        &mut self,
        pattern: HirPattern,
        value: ast::Expression,
        typ: &HirType,
    ) -> ast::Expression {
        match pattern {
            HirPattern::Identifier(ident) => {
                let new_id = self.next_local_id();
                self.define_local(ident.id, new_id);
                let definition = self.interner.definition(ident.id);

                ast::Expression::Let(ast::Let {
                    id: new_id,
                    mutable: definition.mutable,
                    name: definition.name.clone(),
                    expression: Box::new(value),
                })
            }
            HirPattern::Mutable(pattern, _) => self.unpack_pattern(*pattern, value, typ),
            HirPattern::Tuple(patterns, _) => {
                let fields = unwrap_tuple_type(typ);
                self.unpack_tuple_pattern(value, patterns.into_iter().zip(fields))
            }
            HirPattern::Struct(_, patterns, _) => {
                let fields = unwrap_struct_type(typ);
                let patterns = patterns.into_iter().map(|(ident, pattern)| {
                    let typ = fields[&ident.0.contents].clone();
                    (pattern, typ)
                });
                self.unpack_tuple_pattern(value, patterns)
            }
        }
    }

    fn unpack_tuple_pattern(
        &mut self,
        value: ast::Expression,
        fields: impl Iterator<Item = (HirPattern, HirType)>,
    ) -> ast::Expression {
        let fresh_id = self.next_local_id();

        let mut definitions = vec![ast::Expression::Let(ast::Let {
            id: fresh_id,
            mutable: false,
            name: "_".into(),
            expression: Box::new(value),
        })];

        for (i, (field_pattern, field_type)) in fields.into_iter().enumerate() {
            let location = None;
            let mutable = false;
            let definition = Definition::Local(fresh_id);
            let name = i.to_string();
            let typ = Self::convert_type(&field_type);

            let new_rhs =
                ast::Expression::Ident(ast::Ident { location, mutable, definition, name, typ });

            let new_rhs = ast::Expression::ExtractTupleField(Box::new(new_rhs), i);
            let new_expr = self.unpack_pattern(field_pattern, new_rhs, &field_type);
            definitions.push(new_expr);
        }

        ast::Expression::Block(definitions)
    }

    /// A local (ie non-global) ident only
    fn local_ident(&mut self, ident: &HirIdent) -> Option<ast::Ident> {
        let definition = self.interner.definition(ident.id);
        let name = definition.name.clone();
        let mutable = definition.mutable;

        let definition = self.lookup_local(ident.id)?;
        let typ = Self::convert_type(&self.interner.id_type(ident.id));

        Some(ast::Ident { location: Some(ident.location), mutable, definition, name, typ })
    }

    fn ident(&mut self, ident: HirIdent, expr_id: node_interner::ExprId) -> ast::Expression {
        let definition = self.interner.definition(ident.id);
        match definition.kind {
            DefinitionKind::Function(func_id) => {
                let mutable = definition.mutable;
                let location = Some(ident.location);
                let name = definition.name.clone();
                let typ = self.interner.id_type(expr_id);

                let definition = self.lookup_function(func_id, expr_id, &typ);
                let typ = Self::convert_type(&typ);
                let ident = ast::Ident { location, mutable, definition, name, typ };
                ast::Expression::Ident(ident)
            }
            DefinitionKind::Global(expr_id) => self.expr_infer(expr_id),
            DefinitionKind::Local(_) => {
                let ident = self.local_ident(&ident).unwrap();
                ast::Expression::Ident(ident)
            }
        }
    }

    /// Convert a non-tuple/struct type to a monomorphised type
    fn convert_type(typ: &HirType) -> ast::Type {
        match typ {
            HirType::FieldElement(_) => ast::Type::Field,
            HirType::Integer(_, sign, bits) => ast::Type::Integer(*sign, *bits),
            HirType::Bool(_) => ast::Type::Bool,
            HirType::Unit => ast::Type::Unit,

            HirType::Array(size, element) => {
                let size = size.evaluate_to_u64().unwrap_or(0);
                let element = Self::convert_type(element.as_ref());
                ast::Type::Array(size, Box::new(element))
            }

            HirType::PolymorphicInteger(_, binding)
            | HirType::TypeVariable(binding)
            | HirType::NamedGeneric(binding, _) => {
                if let TypeBinding::Bound(binding) = &*binding.borrow() {
                    return Self::convert_type(binding);
                }

                // Default any remaining unbound type variables to Field.
                // This should only happen if the variable in question is unused
                // and within a larger generic type.
                // NOTE: Make sure to review this if there is ever type-directed dispatch,
                // like automatic solving of traits. It should be fine since it is strictly
                // after type checking, but care should be taken that it doesn't change which
                // impls are chosen.
                *binding.borrow_mut() =
                    TypeBinding::Bound(HirType::FieldElement(Comptime::No(None)));
                ast::Type::Field
            }

            HirType::Struct(def, args) => {
                let fields = def.borrow().get_fields(args);
                let fields = vecmap(fields, |(_, field)| Self::convert_type(&field));
                ast::Type::Tuple(fields)
            }

            HirType::Tuple(fields) => {
                let fields = vecmap(fields, Self::convert_type);
                ast::Type::Tuple(fields)
            }

<<<<<<< HEAD
            HirType::Function(_, _)
            | HirType::Forall(_, _)
            | HirType::Expression(_)
            | HirType::Error => unreachable!("Unexpected type {} found", typ),
=======
            HirType::Function(args, ret) => {
                let args = vecmap(args, Self::convert_type);
                let ret = Box::new(Self::convert_type(ret));
                ast::Type::Function(args, ret)
            }

            HirType::Forall(_, _) | HirType::ArrayLength(_) | HirType::Error => {
                unreachable!("Unexpected type {} found", typ)
            }
>>>>>>> 3c3dffb3
        }
    }

    fn function_call(
        &mut self,
        call: HirCallExpression,
        id: node_interner::ExprId,
    ) -> ast::Expression {
        let func = Box::new(self.expr_infer(call.func));
        let arguments = vecmap(&call.arguments, |id| self.expr_infer(*id));
        let return_type = self.interner.id_type(id);
        let return_type = Self::convert_type(&return_type);
        let location = call.location;

        self.try_evaluate_call(&func, &call.arguments).unwrap_or(ast::Expression::Call(ast::Call {
            func,
            arguments,
            return_type,
            location,
        }))
    }

    /// Try to evaluate certain builtin functions (currently only 'arraylen')
    /// at their callsite.
    /// NOTE: Evaluating at the callsite means we cannot track aliased functions.
    ///       E.g. `let f = std::array::len; f(arr)` will fail to evaluate.
    ///       To fix this we need to evaluate on the identifier instead, which
    ///       requires us to evaluate to a Lambda value which isn't in noir yet.
    fn try_evaluate_call(
        &self,
<<<<<<< HEAD
        meta: FuncMeta,
        arguments: Vec<ast::Expression>,
        arg_ids: Vec<node_interner::ExprId>,
    ) -> ast::Expression {
        let attribute = meta.attributes.expect("all builtin functions must contain an attribute which contains the function name which it links to");
        let opcode = attribute
            .builtin()
            .expect("ice: function marked as a builtin, but attribute kind does not match this");

        if opcode == "arraylen" {
            let typ = self.interner.id_type(arg_ids[0]);
            let len = typ.evaluate_to_u64().unwrap();
            ast::Expression::Literal(ast::Literal::Integer((len as u128).into(), ast::Type::Field))
        } else {
            ast::Expression::CallBuiltin(ast::CallBuiltin { opcode, arguments })
=======
        func: &ast::Expression,
        arguments: &[node_interner::ExprId],
    ) -> Option<ast::Expression> {
        match func {
            ast::Expression::Ident(ident) => match &ident.definition {
                Definition::Builtin(opcode) if opcode == "arraylen" => {
                    let typ = self.interner.id_type(arguments[0]);
                    let len = typ.array_length().unwrap();
                    Some(ast::Expression::Literal(ast::Literal::Integer(
                        (len as u128).into(),
                        ast::Type::Field,
                    )))
                }
                _ => None,
            },
            _ => None,
>>>>>>> 3c3dffb3
        }
    }

    fn queue_function(
        &mut self,
        id: node_interner::FuncId,
        expr_id: node_interner::ExprId,
        function_type: HirType,
    ) -> FuncId {
        let new_id = self.next_function_id();
        self.define_global(id, function_type, new_id);

        let bindings = self.interner.get_instantiation_bindings(expr_id);
        let bindings = self.follow_bindings(bindings);

        self.queue.push_back((id, new_id, bindings));
        new_id
    }

    /// Follow any type variable links within the given TypeBindings to produce
    /// a new TypeBindings that won't be changed when bindings are pushed or popped
    /// during {perform,undo}_monomorphisation_bindings.
    ///
    /// Without this, a monomorphised type may fail to propagate passed more than 2
    /// function calls deep since it is possible for a previous link in the chain to
    /// unbind a type variable that was previously bound.
    fn follow_bindings(&self, bindings: &TypeBindings) -> TypeBindings {
        bindings
            .iter()
            .map(|(id, (var, binding))| {
                let binding2 = binding.follow_bindings();
                (*id, (var.clone(), binding2))
            })
            .collect()
    }

    fn assign(&mut self, assign: HirAssignStatement) -> ast::Expression {
        let expression = Box::new(self.expr_infer(assign.expression));
        let lvalue = self.lvalue(assign.lvalue);
        ast::Expression::Assign(ast::Assign { lvalue, expression })
    }

    fn lvalue(&mut self, lvalue: HirLValue) -> ast::LValue {
        match lvalue {
            HirLValue::Ident(ident, _) => ast::LValue::Ident(self.local_ident(&ident).unwrap()),
            HirLValue::MemberAccess { object, field_index, .. } => {
                let object = Box::new(self.lvalue(*object));
                ast::LValue::MemberAccess { object, field_index: field_index.unwrap() }
            }
            HirLValue::Index { array, index, .. } => {
                let array = Box::new(self.lvalue(*array));
                let index = Box::new(self.expr_infer(index));
                ast::LValue::Index { array, index }
            }
        }
    }
}

fn unwrap_tuple_type(typ: &HirType) -> Vec<HirType> {
    match typ {
        HirType::Tuple(fields) => fields.clone(),
        HirType::TypeVariable(binding) => match &*binding.borrow() {
            TypeBinding::Bound(binding) => unwrap_tuple_type(binding),
            TypeBinding::Unbound(_) => unreachable!(),
        },
        other => unreachable!("unwrap_tuple_type: expected tuple, found {:?}", other),
    }
}

fn unwrap_struct_type(typ: &HirType) -> BTreeMap<String, HirType> {
    match typ {
        HirType::Struct(def, args) => def.borrow().get_fields(args),
        HirType::TypeVariable(binding) => match &*binding.borrow() {
            TypeBinding::Bound(binding) => unwrap_struct_type(binding),
            TypeBinding::Unbound(_) => unreachable!(),
        },
        other => unreachable!("unwrap_struct_type: expected struct, found {:?}", other),
    }
}

fn perform_instantiation_bindings(bindings: &TypeBindings) {
    for (var, binding) in bindings.values() {
        *var.borrow_mut() = TypeBinding::Bound(binding.clone());
    }
}

fn undo_instantiation_bindings(bindings: TypeBindings) {
    for (id, (var, _)) in bindings {
        *var.borrow_mut() = TypeBinding::Unbound(id);
    }
}<|MERGE_RESOLUTION|>--- conflicted
+++ resolved
@@ -515,22 +515,15 @@
                 ast::Type::Tuple(fields)
             }
 
-<<<<<<< HEAD
-            HirType::Function(_, _)
-            | HirType::Forall(_, _)
-            | HirType::Expression(_)
-            | HirType::Error => unreachable!("Unexpected type {} found", typ),
-=======
             HirType::Function(args, ret) => {
                 let args = vecmap(args, Self::convert_type);
                 let ret = Box::new(Self::convert_type(ret));
                 ast::Type::Function(args, ret)
             }
 
-            HirType::Forall(_, _) | HirType::ArrayLength(_) | HirType::Error => {
+            HirType::Forall(_, _) | HirType::Expression(_) | HirType::Error => {
                 unreachable!("Unexpected type {} found", typ)
             }
->>>>>>> 3c3dffb3
         }
     }
 
@@ -561,23 +554,6 @@
     ///       requires us to evaluate to a Lambda value which isn't in noir yet.
     fn try_evaluate_call(
         &self,
-<<<<<<< HEAD
-        meta: FuncMeta,
-        arguments: Vec<ast::Expression>,
-        arg_ids: Vec<node_interner::ExprId>,
-    ) -> ast::Expression {
-        let attribute = meta.attributes.expect("all builtin functions must contain an attribute which contains the function name which it links to");
-        let opcode = attribute
-            .builtin()
-            .expect("ice: function marked as a builtin, but attribute kind does not match this");
-
-        if opcode == "arraylen" {
-            let typ = self.interner.id_type(arg_ids[0]);
-            let len = typ.evaluate_to_u64().unwrap();
-            ast::Expression::Literal(ast::Literal::Integer((len as u128).into(), ast::Type::Field))
-        } else {
-            ast::Expression::CallBuiltin(ast::CallBuiltin { opcode, arguments })
-=======
         func: &ast::Expression,
         arguments: &[node_interner::ExprId],
     ) -> Option<ast::Expression> {
@@ -585,7 +561,7 @@
             ast::Expression::Ident(ident) => match &ident.definition {
                 Definition::Builtin(opcode) if opcode == "arraylen" => {
                     let typ = self.interner.id_type(arguments[0]);
-                    let len = typ.array_length().unwrap();
+                    let len = typ.evaluate_to_u64().unwrap();
                     Some(ast::Expression::Literal(ast::Literal::Integer(
                         (len as u128).into(),
                         ast::Type::Field,
@@ -594,7 +570,6 @@
                 _ => None,
             },
             _ => None,
->>>>>>> 3c3dffb3
         }
     }
 
