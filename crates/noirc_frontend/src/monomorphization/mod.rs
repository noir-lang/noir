//! Coming after type checking, monomorphization is the last pass in Noir's frontend.
//! It accepts the type checked HIR as input and produces a monomorphized AST as output.
//! This file implements the pass itself, while the AST is defined in the ast module.
//!
//! Unlike the HIR, which is stored within the NodeInterner, the monomorphized AST is
//! self-contained and does not need an external context struct. As a result, the NodeInterner
//! can be safely discarded after monomorphization.
//!
//! The entry point to this pass is the `monomorphize` function which, starting from a given
//! function, will monomorphize the entire reachable program.
use acvm::FieldElement;
use iter_extended::{btree_map, vecmap};
use noirc_abi::FunctionSignature;
use noirc_errors::Location;
use std::collections::{BTreeMap, HashMap, VecDeque};

use crate::{
    hir_def::{
        expr::*,
        function::{FuncMeta, Param, Parameters},
        stmt::{HirAssignStatement, HirLValue, HirLetStatement, HirPattern, HirStatement},
    },
    node_interner::{self, DefinitionKind, NodeInterner, StmtId},
    token::Attribute,
    ContractFunctionType, FunctionKind, TypeBinding, TypeBindings, TypeVariableKind,
};

use self::ast::{Definition, FuncId, Function, LocalId, Program};

pub mod ast;
pub mod printer;

/// The context struct for the monomorphization pass.
///
/// This struct holds the FIFO queue of functions to monomorphize, which is added to
/// whenever a new (function, type) combination is encountered.
struct Monomorphizer<'interner> {
    /// Globals are keyed by their unique ID and expected type so that we can monomorphize
    /// a new version of the global for each type. Note that 'global' here means 'globally
    /// visible' and thus includes both functions and global variables.
    ///
    /// Using nested HashMaps here lets us avoid cloning HirTypes when calling .get()
    globals: HashMap<node_interner::FuncId, HashMap<HirType, FuncId>>,

    /// Unlike globals, locals are only keyed by their unique ID because they are never
    /// duplicated during monomorphization. Doing so would allow them to be used polymorphically
    /// but would also cause them to be re-evaluated which is a performance trap that would
    /// confuse users.
    locals: HashMap<node_interner::DefinitionId, LocalId>,

    /// Queue of functions to monomorphize next
    queue: VecDeque<(node_interner::FuncId, FuncId, TypeBindings)>,

    /// When a function finishes being monomorphized, the monomorphized ast::Function is
    /// stored here along with its FuncId.
    finished_functions: BTreeMap<FuncId, Function>,

    /// Used to reference existing definitions in the HIR
    interner: &'interner NodeInterner,

    next_local_id: u32,
    next_function_id: u32,
}

type HirType = crate::Type;

/// Starting from the given `main` function, monomorphize the entire program,
/// replacing all references to type variables and NamedGenerics with concrete
/// types, duplicating definitions as necessary to do so.
///
/// Instead of iterating over every function, this pass starts with the main function
/// and monomorphizes every function reachable from it via function calls and references.
/// Thus, if a function is not used in the program, it will not be monomorphized.
///
/// Note that there is no requirement on the `main` function that can be passed into
/// this function. Typically, this is the function named "main" in the source project,
/// but it can also be, for example, an arbitrary test function for running `nargo test`.
pub fn monomorphize(main: node_interner::FuncId, interner: &NodeInterner) -> Program {
    let mut monomorphizer = Monomorphizer::new(interner);
    let function_sig = monomorphizer.compile_main(main);

    while !monomorphizer.queue.is_empty() {
        let (next_fn_id, new_id, bindings) = monomorphizer.queue.pop_front().unwrap();
        monomorphizer.locals.clear();

        perform_instantiation_bindings(&bindings);
        monomorphizer.function(next_fn_id, new_id);
        undo_instantiation_bindings(bindings);
    }

    let functions = vecmap(monomorphizer.finished_functions, |(_, f)| f);
    let FuncMeta { return_distinctness, .. } = interner.function_meta(&main);
    Program::new(functions, function_sig, return_distinctness)
}

impl<'interner> Monomorphizer<'interner> {
    fn new(interner: &'interner NodeInterner) -> Self {
        Monomorphizer {
            globals: HashMap::new(),
            locals: HashMap::new(),
            queue: VecDeque::new(),
            finished_functions: BTreeMap::new(),
            next_local_id: 0,
            next_function_id: 0,
            interner,
        }
    }

    fn next_local_id(&mut self) -> LocalId {
        let id = self.next_local_id;
        self.next_local_id += 1;
        LocalId(id)
    }

    fn next_function_id(&mut self) -> ast::FuncId {
        let id = self.next_function_id;
        self.next_function_id += 1;
        ast::FuncId(id)
    }

    fn lookup_local(&mut self, id: node_interner::DefinitionId) -> Option<Definition> {
        self.locals.get(&id).copied().map(Definition::Local)
    }

    fn lookup_function(
        &mut self,
        id: node_interner::FuncId,
        expr_id: node_interner::ExprId,
        typ: &HirType,
    ) -> Definition {
        let typ = typ.follow_bindings();
        match self.globals.get(&id).and_then(|inner_map| inner_map.get(&typ)) {
            Some(id) => Definition::Function(*id),
            None => {
                // Function has not been monomorphized yet
                let meta = self.interner.function_meta(&id);
                match meta.kind {
                    FunctionKind::LowLevel => {
                        let attribute = meta.attributes.expect("all low level functions must contain an attribute which contains the opcode which it links to");
                        let opcode = attribute.foreign().expect(
                            "ice: function marked as foreign, but attribute kind does not match this",
                        );
                        Definition::LowLevel(opcode)
                    }
                    FunctionKind::Builtin => {
                        let attribute = meta.attributes.expect("all low level functions must contain an attribute which contains the opcode which it links to");
                        let opcode = attribute.builtin().expect(
                            "ice: function marked as builtin, but attribute kind does not match this",
                        );
                        Definition::Builtin(opcode)
                    }
                    FunctionKind::Normal => {
                        let id = self.queue_function(id, expr_id, typ);
                        Definition::Function(id)
                    }
                    FunctionKind::Oracle => {
                        let attr =
                            meta.attributes.expect("Oracle function must have an oracle attribute");
                        match attr {
                            Attribute::Oracle(name) => Definition::Oracle(name),
                            _ => unreachable!("Oracle function must have an oracle attribute"),
                        }
                    }
                }
            }
        }
    }

    fn define_local(&mut self, id: node_interner::DefinitionId, new_id: LocalId) {
        self.locals.insert(id, new_id);
    }

    /// Prerequisite: typ = typ.follow_bindings()
    fn define_global(&mut self, id: node_interner::FuncId, typ: HirType, new_id: FuncId) {
        self.globals.entry(id).or_default().insert(typ, new_id);
    }

    fn compile_main(&mut self, main_id: node_interner::FuncId) -> FunctionSignature {
        let new_main_id = self.next_function_id();
        assert_eq!(new_main_id, Program::main_id());
        self.function(main_id, new_main_id);

        let main_meta = self.interner.function_meta(&main_id);
        main_meta.into_function_signature(self.interner)
    }

    fn function(&mut self, f: node_interner::FuncId, id: FuncId) {
        let meta = self.interner.function_meta(&f);
        let name = self.interner.function_name(&f).to_owned();

        let return_type = Self::convert_type(meta.return_type());
        let parameters = self.parameters(meta.parameters);
        let body = self.expr(*self.interner.function(&f).as_expr());
        let unconstrained = meta.is_unconstrained
            || matches!(meta.contract_function_type, Some(ContractFunctionType::Open));

        let function = ast::Function { id, name, parameters, body, return_type, unconstrained };
        self.push_function(id, function);
    }

    fn push_function(&mut self, id: FuncId, function: ast::Function) {
        let existing = self.finished_functions.insert(id, function);
        assert!(existing.is_none());
    }

    /// Monomorphize each parameter, expanding tuple/struct patterns into multiple parameters
    /// and binding any generic types found.
    fn parameters(&mut self, params: Parameters) -> Vec<(ast::LocalId, bool, String, ast::Type)> {
        let mut new_params = Vec::with_capacity(params.len());
        for parameter in params {
            self.parameter(parameter.0, &parameter.1, &mut new_params);
        }
        new_params
    }

    fn parameter(
        &mut self,
        param: HirPattern,
        typ: &HirType,
        new_params: &mut Vec<(ast::LocalId, bool, String, ast::Type)>,
    ) {
        match param {
            HirPattern::Identifier(ident) => {
                let new_id = self.next_local_id();
                let definition = self.interner.definition(ident.id);
                let name = definition.name.clone();
                new_params.push((new_id, definition.mutable, name, Self::convert_type(typ)));
                self.define_local(ident.id, new_id);
            }
            HirPattern::Mutable(pattern, _) => self.parameter(*pattern, typ, new_params),
            HirPattern::Tuple(fields, _) => {
                let tuple_field_types = unwrap_tuple_type(typ);

                for (field, typ) in fields.into_iter().zip(tuple_field_types) {
                    self.parameter(field, &typ, new_params);
                }
            }
            HirPattern::Struct(_, fields, _) => {
                let struct_field_types = unwrap_struct_type(typ);
                assert_eq!(struct_field_types.len(), fields.len());

                let mut fields = btree_map(fields, |(name, field)| (name.0.contents, field));

                // Iterate over `struct_field_types` since `unwrap_struct_type` will always
                // return the fields in the order defined by the struct type.
                for (field_name, field_type) in struct_field_types {
                    let field = fields.remove(&field_name).unwrap_or_else(|| {
                        unreachable!("Expected a field named '{field_name}' in the struct pattern")
                    });

                    self.parameter(field, &field_type, new_params);
                }
            }
        }
    }

    fn expr(&mut self, expr: node_interner::ExprId) -> ast::Expression {
        use ast::Expression::Literal;
        use ast::Literal::*;

        match self.interner.expression(&expr) {
            HirExpression::Ident(ident) => self.ident(ident, expr),
            HirExpression::Literal(HirLiteral::Str(contents)) => Literal(Str(contents)),
            HirExpression::Literal(HirLiteral::FmtStr(contents, idents)) => {
                let fields = vecmap(idents, |ident| self.expr(ident));
                Literal(FmtStr(contents, fields))
            }
            HirExpression::Literal(HirLiteral::Bool(value)) => Literal(Bool(value)),
            HirExpression::Literal(HirLiteral::Integer(value)) => {
                let typ = Self::convert_type(&self.interner.id_type(expr));
                Literal(Integer(value, typ))
            }
            HirExpression::Literal(HirLiteral::Array(array)) => match array {
                HirArrayLiteral::Standard(array) => self.standard_array(expr, array),
                HirArrayLiteral::Repeated { repeated_element, length } => {
                    self.repeated_array(expr, repeated_element, length)
                }
            },
            HirExpression::Literal(HirLiteral::Unit) => ast::Expression::Block(vec![]),
            HirExpression::Block(block) => self.block(block.0),

            HirExpression::Prefix(prefix) => ast::Expression::Unary(ast::Unary {
                operator: prefix.operator,
                rhs: Box::new(self.expr(prefix.rhs)),
                result_type: Self::convert_type(&self.interner.id_type(expr)),
            }),

            HirExpression::Infix(infix) => {
                let lhs = Box::new(self.expr(infix.lhs));
                let rhs = Box::new(self.expr(infix.rhs));
                let operator = infix.operator.kind;
                let location = self.interner.expr_location(&expr);
                ast::Expression::Binary(ast::Binary { lhs, rhs, operator, location })
            }

            HirExpression::Index(index) => self.index(expr, index),

            HirExpression::MemberAccess(access) => {
                let field_index = self.interner.get_field_index(expr);
                let expr = Box::new(self.expr(access.lhs));
                ast::Expression::ExtractTupleField(expr, field_index)
            }

            HirExpression::Call(call) => self.function_call(call, expr),

            HirExpression::Cast(cast) => ast::Expression::Cast(ast::Cast {
                lhs: Box::new(self.expr(cast.lhs)),
                r#type: Self::convert_type(&cast.r#type),
            }),

            HirExpression::For(for_expr) => {
                let start = self.expr(for_expr.start_range);
                let end = self.expr(for_expr.end_range);
                let index_variable = self.next_local_id();
                self.define_local(for_expr.identifier.id, index_variable);

                let block = Box::new(self.expr(for_expr.block));

                ast::Expression::For(ast::For {
                    index_variable,
                    index_name: self.interner.definition_name(for_expr.identifier.id).to_owned(),
                    index_type: Self::convert_type(&self.interner.id_type(for_expr.start_range)),
                    start_range: Box::new(start),
                    end_range: Box::new(end),
                    block,
                })
            }

            HirExpression::If(if_expr) => {
                let cond = self.expr(if_expr.condition);
                let then = self.expr(if_expr.consequence);
                let else_ = if_expr.alternative.map(|alt| Box::new(self.expr(alt)));
                ast::Expression::If(ast::If {
                    condition: Box::new(cond),
                    consequence: Box::new(then),
                    alternative: else_,
                    typ: Self::convert_type(&self.interner.id_type(expr)),
                })
            }

            HirExpression::Tuple(fields) => {
                let fields = vecmap(fields, |id| self.expr(id));
                ast::Expression::Tuple(fields)
            }
            HirExpression::Constructor(constructor) => self.constructor(constructor, expr),

            HirExpression::Lambda(lambda) => self.lambda(lambda),

            HirExpression::MethodCall(_) => {
                unreachable!("Encountered HirExpression::MethodCall during monomorphization")
            }
            HirExpression::Error => unreachable!("Encountered Error node during monomorphization"),
        }
    }

    fn standard_array(
        &mut self,
        array: node_interner::ExprId,
        array_elements: Vec<node_interner::ExprId>,
    ) -> ast::Expression {
        let typ = Self::convert_type(&self.interner.id_type(array));
        let contents = vecmap(array_elements, |id| self.expr(id));
        ast::Expression::Literal(ast::Literal::Array(ast::ArrayLiteral { contents, typ }))
    }

    fn repeated_array(
        &mut self,
        array: node_interner::ExprId,
        repeated_element: node_interner::ExprId,
        length: HirType,
    ) -> ast::Expression {
        let typ = Self::convert_type(&self.interner.id_type(array));

        let contents = self.expr(repeated_element);
        let length = length
            .evaluate_to_u64()
            .expect("Length of array is unknown when evaluating numeric generic");

        let contents = vec![contents; length as usize];
<<<<<<< HEAD
        self.aos_to_soa(contents, element_type)
    }

    /// Convert an array in (potentially) array of structs form into struct of arrays form.
    /// This will do nothing if the given array element type is a primitive type like Field.
    ///
    ///
    /// TODO Remove side effects from clones
    fn aos_to_soa(
        &self,
        array_contents: Vec<ast::Expression>,
        element_type: ast::Type,
    ) -> ast::Expression {
        if self.interner.experimental_ssa {
            return ast::Expression::Literal(ast::Literal::Array(ast::ArrayLiteral {
                contents: array_contents,
                element_type,
            }));
        }
        match element_type {
            ast::Type::Field
            | ast::Type::Integer(_, _)
            | ast::Type::Bool
            | ast::Type::Unit
            | ast::Type::Function(_, _)
            | ast::Type::MutableReference(_) => {
                ast::Expression::Literal(ast::Literal::Array(ast::ArrayLiteral {
                    contents: array_contents,
                    element_type,
                }))
            }

            ast::Type::Tuple(elements) => ast::Expression::Tuple(vecmap(
                elements.into_iter().enumerate(),
                |(i, element_type)| {
                    let contents = vecmap(&array_contents, |element| {
                        ast::Expression::ExtractTupleField(Box::new(element.clone()), i)
                    });

                    self.aos_to_soa(contents, element_type)
                },
            )),

            ast::Type::Array(_, _)
            | ast::Type::String(_)
            | ast::Type::Slice(_)
            | ast::Type::FmtString(..) => {
                unreachable!("Nested arrays, arrays of strings, and Vecs are not supported")
            }
        }
=======
        ast::Expression::Literal(ast::Literal::Array(ast::ArrayLiteral { contents, typ }))
>>>>>>> 9b417da0
    }

    fn index(&mut self, id: node_interner::ExprId, index: HirIndexExpression) -> ast::Expression {
        let element_type = Self::convert_type(&self.interner.id_type(id));

        let collection = Box::new(self.expr(index.collection));
        let index = Box::new(self.expr(index.index));
        let location = self.interner.expr_location(&id);
<<<<<<< HEAD
        self.aos_to_soa_index(collection, index, element_type, location)
    }

    /// Unpack an array index into an array of structs into a struct of arrays index if needed.
    /// E.g. transforms my_pair_array[i] into (my_pair1_array[i], my_pair2_array[i])
    fn aos_to_soa_index(
        &self,
        collection: Box<ast::Expression>,
        index: Box<ast::Expression>,
        element_type: ast::Type,
        location: Location,
    ) -> ast::Expression {
        if self.interner.experimental_ssa {
            return ast::Expression::Index(ast::Index {
                collection,
                index,
                element_type,
                location,
            });
        }
        match element_type {
            ast::Type::Field
            | ast::Type::Integer(_, _)
            | ast::Type::Bool
            | ast::Type::Unit
            | ast::Type::Function(_, _)
            | ast::Type::MutableReference(_) => {
                ast::Expression::Index(ast::Index { collection, index, element_type, location })
            }

            ast::Type::Tuple(elements) => {
                let elements = elements.into_iter().enumerate();
                ast::Expression::Tuple(vecmap(elements, |(i, element_type)| {
                    // collection should itself be a tuple of arrays
                    let collection =
                        Box::new(ast::Expression::ExtractTupleField(collection.clone(), i));

                    self.aos_to_soa_index(collection, index.clone(), element_type, location)
                }))
            }

            ast::Type::Array(_, _)
            | ast::Type::String(_)
            | ast::Type::Slice(_)
            | ast::Type::FmtString(..) => {
                unreachable!("Nested arrays and arrays of strings or Vecs are not supported")
            }
        }
=======
        ast::Expression::Index(ast::Index { collection, index, element_type, location })
>>>>>>> 9b417da0
    }

    fn statement(&mut self, id: StmtId) -> ast::Expression {
        match self.interner.statement(&id) {
            HirStatement::Let(let_statement) => self.let_statement(let_statement),
            HirStatement::Constrain(constrain) => {
                let expr = self.expr(constrain.0);
                let location = self.interner.expr_location(&constrain.0);
                ast::Expression::Constrain(Box::new(expr), location)
            }
            HirStatement::Assign(assign) => self.assign(assign),
            HirStatement::Expression(expr) => self.expr(expr),
            HirStatement::Semi(expr) => ast::Expression::Semi(Box::new(self.expr(expr))),
            HirStatement::Error => unreachable!(),
        }
    }

    fn let_statement(&mut self, let_statement: HirLetStatement) -> ast::Expression {
        let expr = self.expr(let_statement.expression);
        let expected_type = self.interner.id_type(let_statement.expression);
        self.unpack_pattern(let_statement.pattern, expr, &expected_type)
    }

    fn constructor(
        &mut self,
        constructor: HirConstructorExpression,
        id: node_interner::ExprId,
    ) -> ast::Expression {
        let typ = self.interner.id_type(id);
        let field_types = unwrap_struct_type(&typ);

        let field_type_map = btree_map(&field_types, |x| x.clone());

        // Create let bindings for each field value first to preserve evaluation order before
        // they are reordered and packed into the resulting tuple
        let mut field_vars = BTreeMap::new();
        let mut new_exprs = Vec::with_capacity(constructor.fields.len());

        for (field_name, expr_id) in constructor.fields {
            let new_id = self.next_local_id();
            let field_type = field_type_map.get(&field_name.0.contents).unwrap();
            let typ = Self::convert_type(field_type);

            field_vars.insert(field_name.0.contents.clone(), (new_id, typ));
            let expression = Box::new(self.expr(expr_id));

            new_exprs.push(ast::Expression::Let(ast::Let {
                id: new_id,
                mutable: false,
                name: field_name.0.contents,
                expression,
            }));
        }

        // We must ensure the tuple created from the variables here matches the order
        // of the fields as defined in the type. To do this, we iterate over field_types,
        // rather than field_type_map which is a sorted BTreeMap.
        let field_idents = vecmap(field_types, |(name, _)| {
            let (id, typ) = field_vars.remove(&name).unwrap_or_else(|| {
                unreachable!("Expected field {name} to be present in constructor for {typ}")
            });

            let definition = Definition::Local(id);
            let mutable = false;
            ast::Expression::Ident(ast::Ident { definition, mutable, location: None, name, typ })
        });

        // Finally we can return the created Tuple from the new block
        new_exprs.push(ast::Expression::Tuple(field_idents));
        ast::Expression::Block(new_exprs)
    }

    fn block(&mut self, statement_ids: Vec<StmtId>) -> ast::Expression {
        ast::Expression::Block(vecmap(statement_ids, |id| self.statement(id)))
    }

    fn unpack_pattern(
        &mut self,
        pattern: HirPattern,
        value: ast::Expression,
        typ: &HirType,
    ) -> ast::Expression {
        match pattern {
            HirPattern::Identifier(ident) => {
                let new_id = self.next_local_id();
                self.define_local(ident.id, new_id);
                let definition = self.interner.definition(ident.id);

                ast::Expression::Let(ast::Let {
                    id: new_id,
                    mutable: definition.mutable,
                    name: definition.name.clone(),
                    expression: Box::new(value),
                })
            }
            HirPattern::Mutable(pattern, _) => self.unpack_pattern(*pattern, value, typ),
            HirPattern::Tuple(patterns, _) => {
                let fields = unwrap_tuple_type(typ);
                self.unpack_tuple_pattern(value, patterns.into_iter().zip(fields))
            }
            HirPattern::Struct(_, patterns, _) => {
                let fields = unwrap_struct_type(typ);
                assert_eq!(patterns.len(), fields.len());

                let mut patterns =
                    btree_map(patterns, |(name, pattern)| (name.0.contents, pattern));

                // We iterate through the type's fields to match the order defined in the struct type
                let patterns_iter = fields.into_iter().map(|(field_name, field_type)| {
                    let pattern = patterns.remove(&field_name).unwrap();
                    (pattern, field_type)
                });

                self.unpack_tuple_pattern(value, patterns_iter)
            }
        }
    }

    fn unpack_tuple_pattern(
        &mut self,
        value: ast::Expression,
        fields: impl Iterator<Item = (HirPattern, HirType)>,
    ) -> ast::Expression {
        let fresh_id = self.next_local_id();

        let mut definitions = vec![ast::Expression::Let(ast::Let {
            id: fresh_id,
            mutable: false,
            name: "_".into(),
            expression: Box::new(value),
        })];

        for (i, (field_pattern, field_type)) in fields.into_iter().enumerate() {
            let location = None;
            let mutable = false;
            let definition = Definition::Local(fresh_id);
            let name = i.to_string();
            let typ = Self::convert_type(&field_type);

            let new_rhs =
                ast::Expression::Ident(ast::Ident { location, mutable, definition, name, typ });

            let new_rhs = ast::Expression::ExtractTupleField(Box::new(new_rhs), i);
            let new_expr = self.unpack_pattern(field_pattern, new_rhs, &field_type);
            definitions.push(new_expr);
        }

        ast::Expression::Block(definitions)
    }

    /// A local (ie non-global) ident only
    fn local_ident(&mut self, ident: &HirIdent) -> Option<ast::Ident> {
        let definition = self.interner.definition(ident.id);
        let name = definition.name.clone();
        let mutable = definition.mutable;

        let definition = self.lookup_local(ident.id)?;
        let typ = Self::convert_type(&self.interner.id_type(ident.id));

        Some(ast::Ident { location: Some(ident.location), mutable, definition, name, typ })
    }

    fn ident(&mut self, ident: HirIdent, expr_id: node_interner::ExprId) -> ast::Expression {
        let definition = self.interner.definition(ident.id);
        match &definition.kind {
            DefinitionKind::Function(func_id) => {
                let mutable = definition.mutable;
                let location = Some(ident.location);
                let name = definition.name.clone();
                let typ = self.interner.id_type(expr_id);

                let definition = self.lookup_function(*func_id, expr_id, &typ);
                let typ = Self::convert_type(&typ);
                let ident = ast::Ident { location, mutable, definition, name, typ };
                ast::Expression::Ident(ident)
            }
            DefinitionKind::Global(expr_id) => self.expr(*expr_id),
            DefinitionKind::Local(_) => {
                let ident = self.local_ident(&ident).unwrap();
                ast::Expression::Ident(ident)
            }
            DefinitionKind::GenericType(type_variable) => {
                let value = match &*type_variable.borrow() {
                    TypeBinding::Unbound(_) => {
                        unreachable!("Unbound type variable used in expression")
                    }
                    TypeBinding::Bound(binding) => binding.evaluate_to_u64().unwrap_or_else(|| {
                        panic!("Non-numeric type variable used in expression expecting a value")
                    }),
                };

                let value = FieldElement::from(value as u128);
                ast::Expression::Literal(ast::Literal::Integer(value, ast::Type::Field))
            }
        }
    }

    /// Convert a non-tuple/struct type to a monomorphized type
    fn convert_type(typ: &HirType) -> ast::Type {
        match typ {
            HirType::FieldElement(_) => ast::Type::Field,
            HirType::Integer(_, sign, bits) => ast::Type::Integer(*sign, *bits),
            HirType::Bool(_) => ast::Type::Bool,
            HirType::String(size) => ast::Type::String(size.evaluate_to_u64().unwrap_or(0)),
            HirType::FmtString(size, fields) => {
                let size = size.evaluate_to_u64().unwrap_or(0);
                let fields = vecmap(fields, |typ| self.convert_type(typ));
                ast::Type::FmtString(size, fields)
            }
            HirType::Unit => ast::Type::Unit,

            HirType::Array(length, element) => {
                let element = Box::new(Self::convert_type(element.as_ref()));

                if let Some(length) = length.evaluate_to_u64() {
                    ast::Type::Array(length, element)
                } else {
                    ast::Type::Slice(element)
                }
            }

            HirType::NamedGeneric(binding, _) => {
                if let TypeBinding::Bound(binding) = &*binding.borrow() {
                    return Self::convert_type(binding);
                }

                // Default any remaining unbound type variables.
                // This should only happen if the variable in question is unused
                // and within a larger generic type.
                // NOTE: Make sure to review this if there is ever type-directed dispatch,
                // like automatic solving of traits. It should be fine since it is strictly
                // after type checking, but care should be taken that it doesn't change which
                // impls are chosen.
                *binding.borrow_mut() = TypeBinding::Bound(HirType::field(None));
                ast::Type::Field
            }

            HirType::TypeVariable(binding, kind) => {
                if let TypeBinding::Bound(binding) = &*binding.borrow() {
                    return Self::convert_type(binding);
                }

                // Default any remaining unbound type variables.
                // This should only happen if the variable in question is unused
                // and within a larger generic type.
                // NOTE: Make sure to review this if there is ever type-directed dispatch,
                // like automatic solving of traits. It should be fine since it is strictly
                // after type checking, but care should be taken that it doesn't change which
                // impls are chosen.
                let default = kind.default_type();
                let monomorphized_default = Self::convert_type(&default);
                *binding.borrow_mut() = TypeBinding::Bound(default);
                monomorphized_default
            }

            HirType::Struct(def, args) => {
                let fields = def.borrow().get_fields(args);
                let fields = vecmap(fields, |(_, field)| Self::convert_type(&field));
                ast::Type::Tuple(fields)
            }

            HirType::Tuple(fields) => {
                let fields = vecmap(fields, Self::convert_type);
                ast::Type::Tuple(fields)
            }

            HirType::Function(args, ret) => {
                let args = vecmap(args, Self::convert_type);
                let ret = Box::new(Self::convert_type(ret));
                ast::Type::Function(args, ret)
            }

            HirType::MutableReference(element) => {
                let element = Self::convert_type(element);
                ast::Type::MutableReference(Box::new(element))
            }

            HirType::Forall(_, _)
            | HirType::Constant(_)
            | HirType::NotConstant
            | HirType::Error => {
                unreachable!("Unexpected type {} found", typ)
            }
        }
    }

<<<<<<< HEAD
    /// Converts arrays of structs (AOS) into structs of arrays (SOA).
    /// This is required since our SSA pass does not support arrays of structs.
    fn aos_to_soa_type(&self, length: u64, element: ast::Type) -> ast::Type {
        if self.interner.experimental_ssa {
            return ast::Type::Array(length, Box::new(element));
        }
        match element {
            ast::Type::Field
            | ast::Type::Integer(_, _)
            | ast::Type::Bool
            | ast::Type::Unit
            | ast::Type::Function(_, _)
            | ast::Type::MutableReference(_) => ast::Type::Array(length, Box::new(element)),

            ast::Type::Tuple(elements) => {
                ast::Type::Tuple(vecmap(elements, |typ| self.aos_to_soa_type(length, typ)))
            }

            ast::Type::Array(_, _)
            | ast::Type::String(_)
            | ast::Type::Slice(_)
            | ast::Type::FmtString(..) => {
                unreachable!("Nested arrays and arrays of strings are not supported")
            }
        }
    }

=======
>>>>>>> 9b417da0
    fn function_call(
        &mut self,
        call: HirCallExpression,
        id: node_interner::ExprId,
    ) -> ast::Expression {
        let func = Box::new(self.expr(call.func));
        let mut arguments = vecmap(&call.arguments, |id| self.expr(*id));
        let hir_arguments = vecmap(&call.arguments, |id| self.interner.expression(id));
        let return_type = self.interner.id_type(id);
        let return_type = Self::convert_type(&return_type);
        let location = call.location;

        if let ast::Expression::Ident(ident) = func.as_ref() {
            if let Definition::Oracle(name) = &ident.definition {
                if name.as_str() == "println" {
                    // Oracle calls are required to be wrapped in an unconstrained function
                    // Thus, the only argument to the `println` oracle is expected to always be an ident
                    self.append_abi_arg(&hir_arguments[0], &mut arguments);
                }
            }
        }

        self.try_evaluate_call(&func, &return_type).unwrap_or(ast::Expression::Call(ast::Call {
            func,
            arguments,
            return_type,
            location,
        }))
    }

    /// Adds a function argument that contains type metadata that is required to tell
    /// a caller (such as nargo) how to convert values passed to an foreign call
    /// back to a human-readable string.
    /// The values passed to an foreign call will be a simple list of field elements,
    /// thus requiring extra metadata to correctly decode this list of elements.
    ///
    /// The Noir compiler has an `AbiType` that handles encoding/decoding a list
    /// of field elements to/from JSON. The type metadata attached in this method
    /// is the serialized `AbiType` for the argument passed to the function.
    /// The caller that is running a Noir program should then deserialize the `AbiType`,
    /// and accurately decode the list of field elements passed to the foreign call.
    fn append_abi_arg(
        &mut self,
        hir_argument: &HirExpression,
        arguments: &mut Vec<ast::Expression>,
    ) {
        match hir_argument {
            HirExpression::Ident(ident) => {
                let typ = self.interner.id_type(ident.id);
                let typ: Type = typ.follow_bindings();
                match &typ {
                    // A format string has many different possible types that need to be handled.
                    // Loop over each element in the format string to fetch each type's relevant metadata
                    Type::FmtString(_, element_types) => {
                        for typ in element_types {
                            let abi_type = typ.as_abi_type();
                            let abi_as_string = serde_json::to_string(&abi_type)
                                .expect("ICE: expected Abi type to serialize");

                            arguments
                                .push(ast::Expression::Literal(ast::Literal::Str(abi_as_string)));
                        }
                        // The caller needs information as to whether it is handling a format string or a single type
                        arguments.push(ast::Expression::Literal(ast::Literal::Bool(true)));
                    }
                    _ => {
                        let abi_type = typ.as_abi_type();
                        let abi_as_string = serde_json::to_string(&abi_type)
                            .expect("ICE: expected Abi type to serialize");

                        arguments.push(ast::Expression::Literal(ast::Literal::Str(abi_as_string)));
                        // The caller needs information as to whether it is handling a format string or a single type
                        arguments.push(ast::Expression::Literal(ast::Literal::Bool(false)));
                    }
                }
            }
            _ => unreachable!("logging expr {:?} is not supported", arguments[0]),
        }
    }

    /// Try to evaluate certain builtin functions (currently only 'array_len' and field modulus methods)
    /// at their call site.
    /// NOTE: Evaluating at the call site means we cannot track aliased functions.
    ///       E.g. `let f = std::array::len; f(arr)` will fail to evaluate.
    ///       To fix this we need to evaluate on the identifier instead, which
    ///       requires us to evaluate to a Lambda value which isn't in noir yet.
    fn try_evaluate_call(
        &mut self,
        func: &ast::Expression,
        result_type: &ast::Type,
    ) -> Option<ast::Expression> {
        if let ast::Expression::Ident(ident) = func {
            if let Definition::Builtin(opcode) = &ident.definition {
                // TODO(#1736): Move this builtin to the SSA pass
                return match opcode.as_str() {
                    "modulus_num_bits" => Some(ast::Expression::Literal(ast::Literal::Integer(
                        (FieldElement::max_num_bits() as u128).into(),
                        ast::Type::Field,
                    ))),
                    "zeroed" => Some(self.zeroed_value_of_type(result_type)),
                    "modulus_le_bits" => {
                        let bits = FieldElement::modulus().to_radix_le(2);
                        Some(self.modulus_array_literal(bits, 1))
                    }
                    "modulus_be_bits" => {
                        let bits = FieldElement::modulus().to_radix_be(2);
                        Some(self.modulus_array_literal(bits, 1))
                    }
                    "modulus_be_bytes" => {
                        let bytes = FieldElement::modulus().to_bytes_be();
                        Some(self.modulus_array_literal(bytes, 8))
                    }
                    "modulus_le_bytes" => {
                        let bytes = FieldElement::modulus().to_bytes_le();
                        Some(self.modulus_array_literal(bytes, 8))
                    }
                    _ => None,
                };
            }
        }
        None
    }

    fn modulus_array_literal(&self, bytes: Vec<u8>, arr_elem_bits: u32) -> ast::Expression {
        use ast::*;
        let int_type = Type::Integer(crate::Signedness::Unsigned, arr_elem_bits);

        let bytes_as_expr = vecmap(bytes, |byte| {
            Expression::Literal(Literal::Integer((byte as u128).into(), int_type.clone()))
        });

        let typ = Type::Array(bytes_as_expr.len() as u64, Box::new(int_type));

        let arr_literal = ArrayLiteral { typ, contents: bytes_as_expr };
        Expression::Literal(Literal::Array(arr_literal))
    }

    fn queue_function(
        &mut self,
        id: node_interner::FuncId,
        expr_id: node_interner::ExprId,
        function_type: HirType,
    ) -> FuncId {
        let new_id = self.next_function_id();
        self.define_global(id, function_type, new_id);

        let bindings = self.interner.get_instantiation_bindings(expr_id);
        let bindings = self.follow_bindings(bindings);

        self.queue.push_back((id, new_id, bindings));
        new_id
    }

    /// Follow any type variable links within the given TypeBindings to produce
    /// a new TypeBindings that won't be changed when bindings are pushed or popped
    /// during {perform,undo}_monomorphization_bindings.
    ///
    /// Without this, a monomorphized type may fail to propagate passed more than 2
    /// function calls deep since it is possible for a previous link in the chain to
    /// unbind a type variable that was previously bound.
    fn follow_bindings(&self, bindings: &TypeBindings) -> TypeBindings {
        bindings
            .iter()
            .map(|(id, (var, binding))| {
                let binding2 = binding.follow_bindings();
                (*id, (var.clone(), binding2))
            })
            .collect()
    }

    fn assign(&mut self, assign: HirAssignStatement) -> ast::Expression {
        let expression = Box::new(self.expr(assign.expression));
        let (lvalue, index_lvalue) = self.lvalue(assign.lvalue);

        match index_lvalue {
            Some((index, element_type, location)) => {
                let lvalue =
                    ast::LValue::Index { array: Box::new(lvalue), index, element_type, location };
                ast::Expression::Assign(ast::Assign { lvalue, expression })
            }
            None => ast::Expression::Assign(ast::Assign { expression, lvalue }),
        }
    }

    /// Returns the lvalue along with an optional LValue::Index to add to the end, if needed.
    /// This is added to the end separately as part of converting arrays of structs to structs
    /// of arrays.
    fn lvalue(
        &mut self,
        lvalue: HirLValue,
    ) -> (ast::LValue, Option<(Box<ast::Expression>, ast::Type, Location)>) {
        match lvalue {
            HirLValue::Ident(ident, _) => {
                let lvalue = ast::LValue::Ident(self.local_ident(&ident).unwrap());
                (lvalue, None)
            }
            HirLValue::MemberAccess { object, field_index, .. } => {
                let field_index = field_index.unwrap();
                let (object, index) = self.lvalue(*object);
                let object = Box::new(object);
                let lvalue = ast::LValue::MemberAccess { object, field_index };
                (lvalue, index)
            }
            HirLValue::Index { array, index, typ } => {
                let location = self.interner.expr_location(&index);

                let (array, prev_index) = self.lvalue(*array);
                assert!(
                    prev_index.is_none(),
                    "Nested arrays are currently unsupported in noir: location is {location:?}"
                );

                let index = Box::new(self.expr(index));
                let element_type = Self::convert_type(&typ);
                (array, Some((index, element_type, location)))
            }
            HirLValue::Dereference { lvalue, element_type } => {
                let (reference, index) = self.lvalue(*lvalue);
                let reference = Box::new(reference);
                let element_type = Self::convert_type(&element_type);
                let lvalue = ast::LValue::Dereference { reference, element_type };
                (lvalue, index)
            }
        }
    }

    fn lambda(&mut self, lambda: HirLambda) -> ast::Expression {
        let ret_type = Self::convert_type(&lambda.return_type);
        let lambda_name = "lambda";
        let parameter_types = vecmap(&lambda.parameters, |(_, typ)| Self::convert_type(typ));

        // Manually convert to Parameters type so we can reuse the self.parameters method
        let parameters = Parameters(vecmap(lambda.parameters, |(pattern, typ)| {
            Param(pattern, typ, noirc_abi::AbiVisibility::Private)
        }));

        let parameters = self.parameters(parameters);
        let body = self.expr(lambda.body);

        let id = self.next_function_id();
        let return_type = ret_type.clone();
        let name = lambda_name.to_owned();
        let unconstrained = false;

        let function = ast::Function { id, name, parameters, body, return_type, unconstrained };
        self.push_function(id, function);

        let typ = ast::Type::Function(parameter_types, Box::new(ret_type));

        let name = lambda_name.to_owned();
        ast::Expression::Ident(ast::Ident {
            definition: Definition::Function(id),
            mutable: false,
            location: None,
            name,
            typ,
        })
    }

    /// Implements std::unsafe::zeroed by returning an appropriate zeroed
    /// ast literal or collection node for the given type. Note that for functions
    /// there is no obvious zeroed value so this should be considered unsafe to use.
    fn zeroed_value_of_type(&mut self, typ: &ast::Type) -> ast::Expression {
        match typ {
            ast::Type::Field | ast::Type::Integer(..) => {
                ast::Expression::Literal(ast::Literal::Integer(0_u128.into(), typ.clone()))
            }
            ast::Type::Bool => ast::Expression::Literal(ast::Literal::Bool(false)),
            // There is no unit literal currently. Replace it with 'false' since it should be ignored
            // anyway.
            ast::Type::Unit => ast::Expression::Literal(ast::Literal::Bool(false)),
            ast::Type::Array(length, element_type) => {
                let element = self.zeroed_value_of_type(element_type.as_ref());
                ast::Expression::Literal(ast::Literal::Array(ast::ArrayLiteral {
                    contents: vec![element; *length as usize],
                    typ: ast::Type::Array(*length, element_type.clone()),
                }))
            }
            ast::Type::String(length) => {
                ast::Expression::Literal(ast::Literal::Str("\0".repeat(*length as usize)))
            }
            ast::Type::FmtString(length, fields) => ast::Expression::Literal(ast::Literal::FmtStr(
                "\0".repeat(*length as usize),
                vecmap(fields, |field| self.zeroed_value_of_type(field)),
            )),
            ast::Type::Tuple(fields) => {
                ast::Expression::Tuple(vecmap(fields, |field| self.zeroed_value_of_type(field)))
            }
            ast::Type::Function(parameter_types, ret_type) => {
                self.create_zeroed_function(parameter_types, ret_type)
            }
            ast::Type::Slice(element_type) => {
                ast::Expression::Literal(ast::Literal::Array(ast::ArrayLiteral {
                    contents: vec![],
                    typ: ast::Type::Slice(element_type.clone()),
                }))
            }
            ast::Type::MutableReference(element) => {
                use crate::UnaryOp::MutableReference;
                let rhs = Box::new(self.zeroed_value_of_type(element));
                let result_type = typ.clone();
                ast::Expression::Unary(ast::Unary { rhs, result_type, operator: MutableReference })
            }
        }
    }

    // Creating a zeroed function value is almost always an error if it is used later,
    // Hence why std::unsafe::zeroed is unsafe.
    //
    // To avoid confusing later passes, we arbitrarily choose to construct a function
    // that satisfies the input type by discarding all its parameters and returning a
    // zeroed value of the result type.
    fn create_zeroed_function(
        &mut self,
        parameter_types: &[ast::Type],
        ret_type: &ast::Type,
    ) -> ast::Expression {
        let lambda_name = "zeroed_lambda";

        let parameters = vecmap(parameter_types, |parameter_type| {
            (self.next_local_id(), false, "_".into(), parameter_type.clone())
        });

        let body = self.zeroed_value_of_type(ret_type);

        let id = self.next_function_id();
        let return_type = ret_type.clone();
        let name = lambda_name.to_owned();

        let unconstrained = false;
        let function = ast::Function { id, name, parameters, body, return_type, unconstrained };
        self.push_function(id, function);

        ast::Expression::Ident(ast::Ident {
            definition: Definition::Function(id),
            mutable: false,
            location: None,
            name: lambda_name.to_owned(),
            typ: ast::Type::Function(parameter_types.to_owned(), Box::new(ret_type.clone())),
        })
    }
}

fn unwrap_tuple_type(typ: &HirType) -> Vec<HirType> {
    match typ {
        HirType::Tuple(fields) => fields.clone(),
        HirType::TypeVariable(binding, TypeVariableKind::Normal) => match &*binding.borrow() {
            TypeBinding::Bound(binding) => unwrap_tuple_type(binding),
            TypeBinding::Unbound(_) => unreachable!(),
        },
        other => unreachable!("unwrap_tuple_type: expected tuple, found {:?}", other),
    }
}

fn unwrap_struct_type(typ: &HirType) -> Vec<(String, HirType)> {
    match typ {
        HirType::Struct(def, args) => def.borrow().get_fields(args),
        HirType::TypeVariable(binding, TypeVariableKind::Normal) => match &*binding.borrow() {
            TypeBinding::Bound(binding) => unwrap_struct_type(binding),
            TypeBinding::Unbound(_) => unreachable!(),
        },
        other => unreachable!("unwrap_struct_type: expected struct, found {:?}", other),
    }
}

fn perform_instantiation_bindings(bindings: &TypeBindings) {
    for (var, binding) in bindings.values() {
        *var.borrow_mut() = TypeBinding::Bound(binding.clone());
    }
}

fn undo_instantiation_bindings(bindings: TypeBindings) {
    for (id, (var, _)) in bindings {
        *var.borrow_mut() = TypeBinding::Unbound(id);
    }
}<|MERGE_RESOLUTION|>--- conflicted
+++ resolved
@@ -22,7 +22,7 @@
     },
     node_interner::{self, DefinitionKind, NodeInterner, StmtId},
     token::Attribute,
-    ContractFunctionType, FunctionKind, TypeBinding, TypeBindings, TypeVariableKind,
+    ContractFunctionType, FunctionKind, Type, TypeBinding, TypeBindings, TypeVariableKind,
 };
 
 use self::ast::{Definition, FuncId, Function, LocalId, Program};
@@ -377,60 +377,7 @@
             .expect("Length of array is unknown when evaluating numeric generic");
 
         let contents = vec![contents; length as usize];
-<<<<<<< HEAD
-        self.aos_to_soa(contents, element_type)
-    }
-
-    /// Convert an array in (potentially) array of structs form into struct of arrays form.
-    /// This will do nothing if the given array element type is a primitive type like Field.
-    ///
-    ///
-    /// TODO Remove side effects from clones
-    fn aos_to_soa(
-        &self,
-        array_contents: Vec<ast::Expression>,
-        element_type: ast::Type,
-    ) -> ast::Expression {
-        if self.interner.experimental_ssa {
-            return ast::Expression::Literal(ast::Literal::Array(ast::ArrayLiteral {
-                contents: array_contents,
-                element_type,
-            }));
-        }
-        match element_type {
-            ast::Type::Field
-            | ast::Type::Integer(_, _)
-            | ast::Type::Bool
-            | ast::Type::Unit
-            | ast::Type::Function(_, _)
-            | ast::Type::MutableReference(_) => {
-                ast::Expression::Literal(ast::Literal::Array(ast::ArrayLiteral {
-                    contents: array_contents,
-                    element_type,
-                }))
-            }
-
-            ast::Type::Tuple(elements) => ast::Expression::Tuple(vecmap(
-                elements.into_iter().enumerate(),
-                |(i, element_type)| {
-                    let contents = vecmap(&array_contents, |element| {
-                        ast::Expression::ExtractTupleField(Box::new(element.clone()), i)
-                    });
-
-                    self.aos_to_soa(contents, element_type)
-                },
-            )),
-
-            ast::Type::Array(_, _)
-            | ast::Type::String(_)
-            | ast::Type::Slice(_)
-            | ast::Type::FmtString(..) => {
-                unreachable!("Nested arrays, arrays of strings, and Vecs are not supported")
-            }
-        }
-=======
         ast::Expression::Literal(ast::Literal::Array(ast::ArrayLiteral { contents, typ }))
->>>>>>> 9b417da0
     }
 
     fn index(&mut self, id: node_interner::ExprId, index: HirIndexExpression) -> ast::Expression {
@@ -439,58 +386,7 @@
         let collection = Box::new(self.expr(index.collection));
         let index = Box::new(self.expr(index.index));
         let location = self.interner.expr_location(&id);
-<<<<<<< HEAD
-        self.aos_to_soa_index(collection, index, element_type, location)
-    }
-
-    /// Unpack an array index into an array of structs into a struct of arrays index if needed.
-    /// E.g. transforms my_pair_array[i] into (my_pair1_array[i], my_pair2_array[i])
-    fn aos_to_soa_index(
-        &self,
-        collection: Box<ast::Expression>,
-        index: Box<ast::Expression>,
-        element_type: ast::Type,
-        location: Location,
-    ) -> ast::Expression {
-        if self.interner.experimental_ssa {
-            return ast::Expression::Index(ast::Index {
-                collection,
-                index,
-                element_type,
-                location,
-            });
-        }
-        match element_type {
-            ast::Type::Field
-            | ast::Type::Integer(_, _)
-            | ast::Type::Bool
-            | ast::Type::Unit
-            | ast::Type::Function(_, _)
-            | ast::Type::MutableReference(_) => {
-                ast::Expression::Index(ast::Index { collection, index, element_type, location })
-            }
-
-            ast::Type::Tuple(elements) => {
-                let elements = elements.into_iter().enumerate();
-                ast::Expression::Tuple(vecmap(elements, |(i, element_type)| {
-                    // collection should itself be a tuple of arrays
-                    let collection =
-                        Box::new(ast::Expression::ExtractTupleField(collection.clone(), i));
-
-                    self.aos_to_soa_index(collection, index.clone(), element_type, location)
-                }))
-            }
-
-            ast::Type::Array(_, _)
-            | ast::Type::String(_)
-            | ast::Type::Slice(_)
-            | ast::Type::FmtString(..) => {
-                unreachable!("Nested arrays and arrays of strings or Vecs are not supported")
-            }
-        }
-=======
         ast::Expression::Index(ast::Index { collection, index, element_type, location })
->>>>>>> 9b417da0
     }
 
     fn statement(&mut self, id: StmtId) -> ast::Expression {
@@ -697,7 +593,7 @@
             HirType::String(size) => ast::Type::String(size.evaluate_to_u64().unwrap_or(0)),
             HirType::FmtString(size, fields) => {
                 let size = size.evaluate_to_u64().unwrap_or(0);
-                let fields = vecmap(fields, |typ| self.convert_type(typ));
+                let fields = vecmap(fields, |typ| Self::convert_type(typ));
                 ast::Type::FmtString(size, fields)
             }
             HirType::Unit => ast::Type::Unit,
@@ -777,36 +673,6 @@
         }
     }
 
-<<<<<<< HEAD
-    /// Converts arrays of structs (AOS) into structs of arrays (SOA).
-    /// This is required since our SSA pass does not support arrays of structs.
-    fn aos_to_soa_type(&self, length: u64, element: ast::Type) -> ast::Type {
-        if self.interner.experimental_ssa {
-            return ast::Type::Array(length, Box::new(element));
-        }
-        match element {
-            ast::Type::Field
-            | ast::Type::Integer(_, _)
-            | ast::Type::Bool
-            | ast::Type::Unit
-            | ast::Type::Function(_, _)
-            | ast::Type::MutableReference(_) => ast::Type::Array(length, Box::new(element)),
-
-            ast::Type::Tuple(elements) => {
-                ast::Type::Tuple(vecmap(elements, |typ| self.aos_to_soa_type(length, typ)))
-            }
-
-            ast::Type::Array(_, _)
-            | ast::Type::String(_)
-            | ast::Type::Slice(_)
-            | ast::Type::FmtString(..) => {
-                unreachable!("Nested arrays and arrays of strings are not supported")
-            }
-        }
-    }
-
-=======
->>>>>>> 9b417da0
     fn function_call(
         &mut self,
         call: HirCallExpression,
