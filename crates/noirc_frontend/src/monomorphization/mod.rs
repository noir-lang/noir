--- conflicted
+++ resolved
@@ -768,31 +768,21 @@
     ) -> Option<ast::Expression> {
         if let ast::Expression::Ident(ident) = func {
             if let Definition::Builtin(opcode) = &ident.definition {
-<<<<<<< HEAD
+                // TODO(#1736): Move this builtin to the SSA pass
                 return match opcode.as_str() {
                     "array_len" => {
                         let typ = self.interner.id_type(arguments[0]);
-                        let len = typ.evaluate_to_u64().unwrap();
-                        Some(ast::Expression::Literal(ast::Literal::Integer(
-                            (len as u128).into(),
-                            ast::Type::Field,
-                        )))
+                        if let Type::Array(_, _) = typ {
+                            let len = typ.evaluate_to_u64().unwrap();
+                            Some(ast::Expression::Literal(ast::Literal::Integer(
+                                (len as u128).into(),
+                                ast::Type::Field,
+                            )))
+                        } else {
+                            None
+                        }
                     }
                     "modulus_num_bits" => Some(ast::Expression::Literal(ast::Literal::Integer(
-=======
-                // TODO(#1736): Move this builtin to the SSA pass
-                if opcode == "array_len" {
-                    let typ = self.interner.id_type(arguments[0]);
-                    if let Type::Array(_, _) = typ {
-                        let len = typ.evaluate_to_u64().unwrap();
-                        return Some(ast::Expression::Literal(ast::Literal::Integer(
-                            (len as u128).into(),
-                            ast::Type::Field,
-                        )));
-                    }
-                } else if opcode == "modulus_num_bits" {
-                    return Some(ast::Expression::Literal(ast::Literal::Integer(
->>>>>>> be0cb755
                         (FieldElement::max_num_bits() as u128).into(),
                         ast::Type::Field,
                     ))),
