use acvm::FieldElement;
use noirc_errors::{Position, Span, Spanned};
use std::{fmt, iter::Map, vec::IntoIter};

use crate::lexer::errors::LexerErrorKind;

impl PartialEq<SpannedToken> for Token {
    fn eq(&self, other: &SpannedToken) -> bool {
        self == &other.0.contents
    }
}
impl PartialEq<Token> for SpannedToken {
    fn eq(&self, other: &Token) -> bool {
        &self.0.contents == other
    }
}

#[derive(Debug, Clone, PartialEq, Eq, Hash)]
pub struct SpannedToken(Spanned<Token>);

impl From<SpannedToken> for Token {
    fn from(spt: SpannedToken) -> Self {
        spt.0.contents
    }
}

impl SpannedToken {
    pub fn new(token: Token, span: Span) -> SpannedToken {
        SpannedToken(Spanned::from(span, token))
    }
    pub fn to_span(&self) -> Span {
        self.0.span()
    }
    pub fn token(&self) -> &Token {
        &self.0.contents
    }
    pub fn into_token(self) -> Token {
        self.0.contents
    }
    pub fn kind(&self) -> TokenKind {
        self.token().kind()
    }
}

impl std::fmt::Display for SpannedToken {
    fn fmt(&self, f: &mut fmt::Formatter<'_>) -> fmt::Result {
        self.token().fmt(f)
    }
}

// XXX(low): Add a Comment Token to force users to have documentation on public functions

#[derive(PartialEq, Eq, Hash, Debug, Clone, PartialOrd, Ord)]
/// All possible tokens allowed in the target language
pub enum Token {
    Ident(String),
    Int(FieldElement),
    Bool(bool),
    Str(String),
    Keyword(Keyword),
    IntType(IntType),
    Attribute(Attribute),
    // <
    Less,
    // <=
    LessEqual,
    // >
    Greater,
    // >=
    GreaterEqual,
    // ==
    Equal,
    // !=
    NotEqual,
    // +
    Plus,
    // -
    Minus,
    // *
    Star,
    // /
    Slash,
    // %
    Percent,
    // &
    Ampersand,
    // ^
    Caret,
    // <<
    ShiftLeft,
    // >>
    ShiftRight,
    // .
    Dot,
    // ..
    DoubleDot,
    // (
    LeftParen,
    // )
    RightParen,
    // {
    LeftBrace,
    // }
    RightBrace,
    // [
    LeftBracket,
    // ]
    RightBracket,
    // ->
    Arrow,
    // |
    Pipe,
    // #
    Pound,
    // ,
    Comma,
    // :
    Colon,
    // ::
    DoubleColon,
    // ;
    Semicolon,
    // !
    Bang,
    // _
    Underscore,
    // =
    Assign,
    #[allow(clippy::upper_case_acronyms)]
    EOF,

    // An invalid character is one that is not in noir's language or grammer.
    // Delaying reporting these as errors until parsing improves error messsages
    Invalid(char),
}

impl fmt::Display for Token {
    fn fmt(&self, f: &mut fmt::Formatter) -> fmt::Result {
        match *self {
            Token::Ident(ref s) => write!(f, "{s}"),
            Token::Int(n) => write!(f, "{}", n.to_u128()),
            Token::Bool(b) => write!(f, "{b}"),
            Token::Str(ref b) => write!(f, "{b}"),
            Token::Keyword(k) => write!(f, "{k}"),
            Token::Attribute(ref a) => write!(f, "{a}"),
            Token::IntType(ref i) => write!(f, "{i}"),
            Token::Less => write!(f, "<"),
            Token::LessEqual => write!(f, "<="),
            Token::Greater => write!(f, ">"),
            Token::GreaterEqual => write!(f, ">="),
            Token::Equal => write!(f, "=="),
            Token::NotEqual => write!(f, "!="),
            Token::Plus => write!(f, "+"),
            Token::Minus => write!(f, "-"),
            Token::Star => write!(f, "*"),
            Token::Slash => write!(f, "/"),
            Token::Percent => write!(f, "%"),
            Token::Ampersand => write!(f, "&"),
            Token::Caret => write!(f, "^"),
            Token::ShiftLeft => write!(f, "<<"),
            Token::ShiftRight => write!(f, ">>"),
            Token::Dot => write!(f, "."),
            Token::DoubleDot => write!(f, ".."),
            Token::LeftParen => write!(f, "("),
            Token::RightParen => write!(f, ")"),
            Token::LeftBrace => write!(f, "{{"),
            Token::RightBrace => write!(f, "}}"),
            Token::LeftBracket => write!(f, "["),
            Token::RightBracket => write!(f, "]"),
            Token::Arrow => write!(f, "->"),
            Token::Pipe => write!(f, "|"),
            Token::Pound => write!(f, "#"),
            Token::Comma => write!(f, ","),
            Token::Colon => write!(f, ":"),
            Token::DoubleColon => write!(f, "::"),
            Token::Semicolon => write!(f, ";"),
            Token::Assign => write!(f, "="),
            Token::Bang => write!(f, "!"),
            Token::Underscore => write!(f, "_"),
            Token::EOF => write!(f, "end of input"),
            Token::Invalid(c) => write!(f, "{c}"),
        }
    }
}

#[derive(PartialEq, Eq, Hash, Debug, Clone)]
/// The different kinds of tokens that are possible in the target language
pub enum TokenKind {
    Token(Token),
    Ident,
    Literal,
    Keyword,
    Attribute,
}

impl fmt::Display for TokenKind {
    fn fmt(&self, f: &mut fmt::Formatter) -> fmt::Result {
        match self {
            TokenKind::Token(ref tok) => write!(f, "{tok}"),
            TokenKind::Ident => write!(f, "identifier"),
            TokenKind::Literal => write!(f, "literal"),
            TokenKind::Keyword => write!(f, "keyword"),
            TokenKind::Attribute => write!(f, "attribute"),
        }
    }
}

impl Token {
    pub fn kind(&self) -> TokenKind {
        match *self {
            Token::Ident(_) => TokenKind::Ident,
            Token::Int(_) | Token::Bool(_) | Token::Str(_) => TokenKind::Literal,
            Token::Keyword(_) => TokenKind::Keyword,
            Token::Attribute(_) => TokenKind::Attribute,
            ref tok => TokenKind::Token(tok.clone()),
        }
    }

    pub fn is_ident(&self) -> bool {
        matches!(self, Token::Ident(_))
    }

    pub(super) fn into_single_span(self, position: Position) -> SpannedToken {
        self.into_span(position, position)
    }
    pub(super) fn into_span(self, start: Position, end: Position) -> SpannedToken {
        SpannedToken(Spanned::from_position(start, end, self))
    }
}

#[derive(PartialEq, Eq, Hash, Debug, Clone, PartialOrd, Ord)]
pub enum IntType {
    Unsigned(u32), // u32 = Unsigned(32)
    Signed(u32),   // i64 = Signed(64)
}

impl fmt::Display for IntType {
    fn fmt(&self, f: &mut fmt::Formatter) -> fmt::Result {
        match *self {
            IntType::Unsigned(num) => write!(f, "u{num}"),
            IntType::Signed(num) => write!(f, "i{num}"),
        }
    }
}

impl IntType {
    // XXX: Result<Option<Token, LexerErrorKind>
    // Is not the best API. We could split this into two functions. One that checks if the the
    // word is a integer, which only returns an Option
    pub(crate) fn lookup_int_type(word: &str, span: Span) -> Result<Option<Token>, LexerErrorKind> {
        // Check if the first string is a 'u' or 'i'

        let is_signed = if word.starts_with('i') {
            true
        } else if word.starts_with('u') {
            false
        } else {
            return Ok(None);
        };

        // Word start with 'u' or 'i'. Check if the latter is an integer

        let str_as_u32 = match word[1..].parse::<u32>() {
            Ok(str_as_u32) => str_as_u32,
            Err(_) => return Ok(None),
        };

        let max_bits = FieldElement::max_num_bits();

        if str_as_u32 > max_bits {
            return Err(LexerErrorKind::TooManyBits { span, max: max_bits, got: str_as_u32 });
        }

        if is_signed {
            Ok(Some(Token::IntType(IntType::Signed(str_as_u32))))
        } else {
            Ok(Some(Token::IntType(IntType::Unsigned(str_as_u32))))
        }
    }
}

#[derive(PartialEq, Eq, Hash, Debug, Clone, PartialOrd, Ord)]
// Attributes are special language markers in the target language
// An example of one is `#[SHA256]` . Currently only Foreign attributes are supported
// Calls to functions which have the foreign attribute are executed in the host language
pub enum Attribute {
    Foreign(String),
    Builtin(String),
    Alternative(String),
}

impl fmt::Display for Attribute {
    fn fmt(&self, f: &mut fmt::Formatter) -> fmt::Result {
        match *self {
            Attribute::Foreign(ref k) => write!(f, "#[foreign({k})]"),
            Attribute::Builtin(ref k) => write!(f, "#[builtin({k})]"),
            Attribute::Alternative(ref k) => write!(f, "#[alternative({k})]"),
        }
    }
}

impl Attribute {
    /// If the string is a fixed attribute return that, else
    /// return the custom attribute
    pub(crate) fn lookup_attribute(word: &str, span: Span) -> Result<Token, LexerErrorKind> {
        let word_segments: Vec<&str> = word
            .split(|c| c == '(' || c == ')')
            .filter(|string_segment| !string_segment.is_empty())
            .collect();

        if word_segments.len() != 2 {
            return Err(LexerErrorKind::MalformedFuncAttribute { span, found: word.to_owned() });
        }

        let attribute_type = word_segments[0];
        let attribute_name = word_segments[1];

        let tok = match attribute_type {
            "foreign" => Token::Attribute(Attribute::Foreign(attribute_name.to_string())),
            "builtin" => Token::Attribute(Attribute::Builtin(attribute_name.to_string())),
            "alternative" => Token::Attribute(Attribute::Alternative(attribute_name.to_string())),
            _ => {
                return Err(LexerErrorKind::MalformedFuncAttribute { span, found: word.to_owned() })
            }
        };
        Ok(tok)
    }

    pub fn builtin(self) -> Option<String> {
        match self {
            Attribute::Foreign(_) | Attribute::Alternative(_) => None,
            Attribute::Builtin(name) => Some(name),
        }
    }

    pub fn foreign(self) -> Option<String> {
        match self {
            Attribute::Foreign(name) => Some(name),
            Attribute::Builtin(_) | Attribute::Alternative(_) => None,
        }
    }

    pub fn is_foreign(&self) -> bool {
        matches!(self, Attribute::Foreign(_))
    }
    pub fn is_low_level(&self) -> bool {
        matches!(self, Attribute::Foreign(_) | Attribute::Builtin(_))
    }
}

impl AsRef<str> for Attribute {
    fn as_ref(&self) -> &str {
        match self {
            Attribute::Foreign(string) => string,
            Attribute::Builtin(string) => string,
            Attribute::Alternative(string) => string,
        }
    }
}

#[derive(PartialEq, Eq, Hash, Debug, Copy, Clone, PartialOrd, Ord)]
// Special Keywords allowed in the target language
pub enum Keyword {
    As,
    Bool,
    Char,
    Comptime,
    Constrain,
    Crate,
    Dep,
    Else,
    Field,
    Fn,
    For,
    Global,
    Impl,
    If,
    In,
    Let,
    Mod,
    Mut,
    Pub,
<<<<<<< HEAD
    String,
=======
    Return,
>>>>>>> 0fd815dd
    Struct,
    Use,
    While,
}

impl fmt::Display for Keyword {
    fn fmt(&self, f: &mut fmt::Formatter) -> fmt::Result {
        match *self {
            Keyword::As => write!(f, "as"),
            Keyword::Bool => write!(f, "bool"),
            Keyword::Char => write!(f, "char"),
            Keyword::Comptime => write!(f, "comptime"),
            Keyword::Constrain => write!(f, "constrain"),
            Keyword::Crate => write!(f, "crate"),
            Keyword::Dep => write!(f, "dep"),
            Keyword::Else => write!(f, "else"),
            Keyword::Field => write!(f, "Field"),
            Keyword::Fn => write!(f, "fn"),
            Keyword::For => write!(f, "for"),
            Keyword::Global => write!(f, "global"),
            Keyword::Impl => write!(f, "impl"),
            Keyword::If => write!(f, "if"),
            Keyword::In => write!(f, "in"),
            Keyword::Let => write!(f, "let"),
            Keyword::Mod => write!(f, "mod"),
            Keyword::Mut => write!(f, "mut"),
            Keyword::Pub => write!(f, "pub"),
<<<<<<< HEAD
            Keyword::String => write!(f, "str"),
=======
            Keyword::Return => write!(f, "return"),
>>>>>>> 0fd815dd
            Keyword::Struct => write!(f, "struct"),
            Keyword::Use => write!(f, "use"),
            Keyword::While => write!(f, "while"),
        }
    }
}

impl Keyword {
    /// If the string is a keyword, return the associated token
    /// else return None
    /// XXX: Notice that because of the underscore, new keywords will not produce an err for this function
    pub(crate) fn lookup_keyword(word: &str) -> Option<Token> {
        let keyword = match word {
            "as" => Keyword::As,
            "bool" => Keyword::Bool,
            "char" => Keyword::Char,
            "comptime" => Keyword::Comptime,
            "constrain" => Keyword::Constrain,
            "crate" => Keyword::Crate,
            "dep" => Keyword::Dep,
            "else" => Keyword::Else,
            "Field" => Keyword::Field,
            "fn" => Keyword::Fn,
            "for" => Keyword::For,
            "global" => Keyword::Global,
            "impl" => Keyword::Impl,
            "if" => Keyword::If,
            "in" => Keyword::In,
            "let" => Keyword::Let,
            "mod" => Keyword::Mod,
            "mut" => Keyword::Mut,
            "pub" => Keyword::Pub,
<<<<<<< HEAD
            "str" => Keyword::String,
=======
            "return" => Keyword::Return,
>>>>>>> 0fd815dd
            "struct" => Keyword::Struct,
            "use" => Keyword::Use,
            "while" => Keyword::While,

            "true" => return Some(Token::Bool(true)),
            "false" => return Some(Token::Bool(false)),
            "_" => return Some(Token::Underscore),
            _ => return None,
        };

        Some(Token::Keyword(keyword))
    }
}

pub struct Tokens(pub Vec<SpannedToken>);

impl<'a> From<Tokens>
    for chumsky::Stream<
        'a,
        Token,
        Span,
        Map<IntoIter<SpannedToken>, fn(SpannedToken) -> (Token, Span)>,
    >
{
    fn from(tokens: Tokens) -> Self {
        let end_of_input = match tokens.0.last() {
            Some(spanned_token) => spanned_token.to_span(),
            None => Span::single_char(0),
        };

        fn get_span(token: SpannedToken) -> (Token, Span) {
            let span = token.to_span();
            (token.into_token(), span)
        }

        let iter = tokens.0.into_iter().map(get_span as fn(_) -> _);
        chumsky::Stream::from_iter(end_of_input, iter)
    }
}<|MERGE_RESOLUTION|>--- conflicted
+++ resolved
@@ -380,11 +380,8 @@
     Mod,
     Mut,
     Pub,
-<<<<<<< HEAD
     String,
-=======
     Return,
->>>>>>> 0fd815dd
     Struct,
     Use,
     While,
@@ -412,11 +409,8 @@
             Keyword::Mod => write!(f, "mod"),
             Keyword::Mut => write!(f, "mut"),
             Keyword::Pub => write!(f, "pub"),
-<<<<<<< HEAD
             Keyword::String => write!(f, "str"),
-=======
             Keyword::Return => write!(f, "return"),
->>>>>>> 0fd815dd
             Keyword::Struct => write!(f, "struct"),
             Keyword::Use => write!(f, "use"),
             Keyword::While => write!(f, "while"),
@@ -449,11 +443,8 @@
             "mod" => Keyword::Mod,
             "mut" => Keyword::Mut,
             "pub" => Keyword::Pub,
-<<<<<<< HEAD
             "str" => Keyword::String,
-=======
             "return" => Keyword::Return,
->>>>>>> 0fd815dd
             "struct" => Keyword::Struct,
             "use" => Keyword::Use,
             "while" => Keyword::While,
