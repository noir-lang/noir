--- conflicted
+++ resolved
@@ -544,10 +544,9 @@
         let token = lexer.next().unwrap().unwrap();
         assert_eq!(
             token.token(),
-<<<<<<< HEAD
-            &Token::Attribute(Attribute::Primary(PrimaryAttribute::Test(TestScope::ShouldFail)))
-=======
-            &Token::Attribute(Attribute::Test(TestScope::ShouldFailWith { reason: None }))
+            &Token::Attribute(Attribute::Primary(PrimaryAttribute::Test(
+                TestScope::ShouldFailWith { reason: None }
+            )))
         );
     }
 
@@ -559,10 +558,9 @@
         let token = lexer.next().unwrap().unwrap();
         assert_eq!(
             token.token(),
-            &Token::Attribute(Attribute::Test(TestScope::ShouldFailWith {
-                reason: Some("hello".to_owned())
-            }))
->>>>>>> 1eff7529
+            &Token::Attribute(Attribute::Primary(PrimaryAttribute::Test(
+                TestScope::ShouldFailWith { reason: Some("hello".to_owned()) }
+            )))
         );
     }
 
