use std::collections::HashMap;

use arena::{Arena, Index};
use fm::FileId;
use iter_extended::vecmap;
use noirc_errors::{Location, Span, Spanned};

use crate::ast::Ident;
use crate::graph::CrateId;
use crate::hir::def_collector::dc_crate::{UnresolvedStruct, UnresolvedTrait, UnresolvedTypeAlias};
use crate::hir::def_map::{LocalModuleId, ModuleId};
use crate::hir::StorageSlot;
use crate::hir_def::stmt::HirLetStatement;
use crate::hir_def::types::{StructType, Trait, Type};
use crate::hir_def::{
    expr::HirExpression,
    function::{FuncMeta, HirFunction},
    stmt::HirStatement,
};
use crate::{
    Generics, Shared, TypeAliasType, TypeBinding, TypeBindings, TypeVariable, TypeVariableId,
    TypeVariableKind,
};

/// The node interner is the central storage location of all nodes in Noir's Hir (the
/// various node types can be found in hir_def). The interner is also used to collect
/// extra information about the Hir, such as the type of each node, information about
/// each definition or struct, etc. Because it is used on the Hir, the NodeInterner is
/// useful in passes where the Hir is used - name resolution, type checking, and
/// monomorphization - and it is not useful afterward.
pub struct NodeInterner {
    nodes: Arena<Node>,
    func_meta: HashMap<FuncId, FuncMeta>,
    function_definition_ids: HashMap<FuncId, DefinitionId>,

    // Map each `Index` to it's own location
    id_to_location: HashMap<Index, Location>,

    // Maps each DefinitionId to a DefinitionInfo.
    definitions: Vec<DefinitionInfo>,

    // Type checking map
    //
    // Notice that we use `Index` as the Key and not an ExprId or IdentId
    // Therefore, If a raw index is passed in, then it is not safe to assume that it will have
    // a Type, as not all Ids have types associated to them.
    // Further note, that an ExprId and an IdentId will never have the same underlying Index
    // Because we use one Arena to store all Definitions/Nodes
    id_to_type: HashMap<Index, Type>,

    // Struct map.
    //
    // Each struct definition is possibly shared across multiple type nodes.
    // It is also mutated through the RefCell during name resolution to append
    // methods from impls to the type.
    structs: HashMap<StructId, Shared<StructType>>,

    // Type Aliases map.
    //
    // Map type aliases to the actual type.
    // When resolving types, check against this map to see if a type alias is defined.
    type_aliases: Vec<TypeAliasType>,

    // Trait map.
    //
    // Each trait definition is possibly shared across multiple type nodes.
    // It is also mutated through the RefCell during name resolution to append
    // methods from impls to the type.
    //
    // TODO: We may be able to remove the Shared wrapper once traits are no longer types.
    // We'd just lookup their methods as needed through the NodeInterner.
    traits: HashMap<TraitId, Shared<Trait>>,

    /// Map from ExprId (referring to a Function/Method call) to its corresponding TypeBindings,
    /// filled out during type checking from instantiated variables. Used during monomorphization
    /// to map call site types back onto function parameter types, and undo this binding as needed.
    instantiation_bindings: HashMap<ExprId, TypeBindings>,

    /// Remembers the field index a given HirMemberAccess expression was resolved to during type
    /// checking.
    field_indices: HashMap<ExprId, usize>,

    globals: HashMap<StmtId, GlobalInfo>, // NOTE: currently only used for checking repeat globals and restricting their scope to a module

    next_type_variable_id: usize,

    /// A map from a struct type and method name to a function id for the method.
    struct_methods: HashMap<(StructId, String), FuncId>,

    /// Methods on primitive types defined in the stdlib.
    primitive_methods: HashMap<(TypeMethodKey, String), FuncId>,
}

#[derive(Debug, Clone, Copy, Eq, PartialEq, Hash)]
pub struct DefinitionId(usize);

impl DefinitionId {
    //dummy id for error reporting
    pub fn dummy_id() -> DefinitionId {
        DefinitionId(std::usize::MAX)
    }
}

impl From<DefinitionId> for Index {
    fn from(id: DefinitionId) -> Self {
        Index::from_raw_parts(id.0, u64::MAX)
    }
}

#[derive(Debug, Eq, PartialEq, Hash, Clone, Copy)]
pub struct StmtId(Index);

impl StmtId {
    //dummy id for error reporting
    // This can be anything, as the program will ultimately fail
    // after resolution
    pub fn dummy_id() -> StmtId {
        StmtId(Index::from_raw_parts(std::usize::MAX, 0))
    }
}

#[derive(Debug, Eq, PartialEq, Hash, Copy, Clone)]
pub struct ExprId(Index);

impl ExprId {
    pub fn empty_block_id() -> ExprId {
        ExprId(Index::from_raw_parts(0, 0))
    }
}
#[derive(Debug, Eq, PartialEq, Hash, Copy, Clone)]
pub struct FuncId(Index);

impl FuncId {
    //dummy id for error reporting
    // This can be anything, as the program will ultimately fail
    // after resolution
    pub fn dummy_id() -> FuncId {
        FuncId(Index::from_raw_parts(std::usize::MAX, 0))
    }
}

<<<<<<< HEAD
#[derive(Debug, Eq, PartialEq, Hash, Copy, Clone, PartialOrd, Ord)]
pub struct StructId(pub ModuleId);
=======
#[derive(Debug, Eq, PartialEq, Hash, Copy, Clone)]
pub struct StructId(ModuleId);
>>>>>>> 255febd3

impl StructId {
    //dummy id for error reporting
    // This can be anything, as the program will ultimately fail
    // after resolution
    pub fn dummy_id() -> StructId {
        StructId(ModuleId { krate: CrateId::dummy_id(), local_id: LocalModuleId::dummy_id() })
    }

    pub fn module_id(self) -> ModuleId {
        self.0
    }

    pub fn krate(self) -> CrateId {
        self.0.krate
    }

    pub fn local_module_id(self) -> LocalModuleId {
        self.0.local_id
    }
}

#[derive(Debug, Eq, PartialEq, Hash, Copy, Clone, PartialOrd, Ord)]
pub struct TypeAliasId(pub usize);

impl TypeAliasId {
    pub fn dummy_id() -> TypeAliasId {
        TypeAliasId(std::usize::MAX)
    }
}

#[derive(Debug, Copy, Clone, PartialEq, Eq, Hash, PartialOrd, Ord)]
pub struct TraitId(pub ModuleId);

impl TraitId {
    // dummy id for error reporting
    // This can be anything, as the program will ultimately fail
    // after resolution
    pub fn dummy_id() -> TraitId {
        TraitId(ModuleId { krate: CrateId::dummy_id(), local_id: LocalModuleId::dummy_id() })
    }
}

macro_rules! into_index {
    ($id_type:ty) => {
        impl From<$id_type> for Index {
            fn from(t: $id_type) -> Self {
                t.0
            }
        }

        impl From<&$id_type> for Index {
            fn from(t: &$id_type) -> Self {
                t.0
            }
        }
    };
}

macro_rules! partialeq {
    ($id_type:ty) => {
        impl PartialEq<usize> for &$id_type {
            fn eq(&self, other: &usize) -> bool {
                let (index, _) = self.0.into_raw_parts();
                index == *other
            }
        }
    };
}

into_index!(ExprId);
into_index!(StmtId);

partialeq!(ExprId);
partialeq!(StmtId);

/// A Definition enum specifies anything that we can intern in the NodeInterner
/// We use one Arena for all types that can be interned as that has better cache locality
/// This data structure is never accessed directly, so API wise there is no difference between using
/// Multiple arenas and a single Arena
#[derive(Debug, Clone)]
enum Node {
    Function(HirFunction),
    Statement(HirStatement),
    Expression(HirExpression),
}

#[derive(Debug, Clone)]
pub struct DefinitionInfo {
    pub name: String,
    pub mutable: bool,
    pub kind: DefinitionKind,
}

impl DefinitionInfo {
    /// True if this definition is for a global variable.
    /// Note that this returns false for top-level functions.
    pub fn is_global(&self) -> bool {
        self.kind.is_global()
    }
}

#[derive(Debug, Clone, Eq, PartialEq)]
pub enum DefinitionKind {
    Function(FuncId),

    Global(ExprId),

    /// Locals may be defined in let statements or parameters,
    /// in which case they will not have an associated ExprId
    Local(Option<ExprId>),

    /// Generic types in functions (T, U in `fn foo<T, U>(...)` are declared as variables
    /// in scope in case they resolve to numeric generics later.
    GenericType(TypeVariable),
}

impl DefinitionKind {
    /// True if this definition is for a global variable.
    /// Note that this returns false for top-level functions.
    pub fn is_global(&self) -> bool {
        matches!(self, DefinitionKind::Global(..))
    }

    pub fn get_rhs(&self) -> Option<ExprId> {
        match self {
            DefinitionKind::Function(_) => None,
            DefinitionKind::Global(id) => Some(*id),
            DefinitionKind::Local(id) => *id,
            DefinitionKind::GenericType(_) => None,
        }
    }
}

#[derive(Debug, Clone)]
pub struct GlobalInfo {
    pub ident: Ident,
    pub local_id: LocalModuleId,

    /// Global definitions have an associated storage slot if they are defined within
    /// a contract. If they're defined elsewhere, this value is None.
    pub storage_slot: Option<StorageSlot>,
}

impl Default for NodeInterner {
    fn default() -> Self {
        let mut interner = NodeInterner {
            nodes: Arena::default(),
            func_meta: HashMap::new(),
            function_definition_ids: HashMap::new(),
            id_to_location: HashMap::new(),
            definitions: vec![],
            id_to_type: HashMap::new(),
            structs: HashMap::new(),
            type_aliases: Vec::new(),
            traits: HashMap::new(),
            instantiation_bindings: HashMap::new(),
            field_indices: HashMap::new(),
            next_type_variable_id: 0,
            globals: HashMap::new(),
            struct_methods: HashMap::new(),
            primitive_methods: HashMap::new(),
        };

        // An empty block expression is used often, we add this into the `node` on startup
        let expr_id = interner.push_expr(HirExpression::empty_block());
        assert_eq!(expr_id, ExprId::empty_block_id());
        interner
    }
}

// XXX: Add check that insertions are not overwrites for maps
// XXX: Maybe change push to intern, and remove comments
impl NodeInterner {
    /// Interns a HIR statement.
    pub fn push_stmt(&mut self, stmt: HirStatement) -> StmtId {
        StmtId(self.nodes.insert(Node::Statement(stmt)))
    }
    /// Interns a HIR expression.
    pub fn push_expr(&mut self, expr: HirExpression) -> ExprId {
        ExprId(self.nodes.insert(Node::Expression(expr)))
    }

    /// Stores the span for an interned expression.
    pub fn push_expr_location(&mut self, expr_id: ExprId, span: Span, file: FileId) {
        self.id_to_location.insert(expr_id.into(), Location::new(span, file));
    }

    /// Interns a HIR Function.
    pub fn push_fn(&mut self, func: HirFunction) -> FuncId {
        FuncId(self.nodes.insert(Node::Function(func)))
    }

    /// Store the type for an interned expression
    pub fn push_expr_type(&mut self, expr_id: &ExprId, typ: Type) {
        self.id_to_type.insert(expr_id.into(), typ);
    }

    pub fn push_empty_trait(&mut self, type_id: TraitId, typ: &UnresolvedTrait) {
        self.traits.insert(
            type_id,
            Shared::new(Trait::new(
                type_id,
                typ.trait_def.name.clone(),
                typ.trait_def.span,
                Vec::new(),
                vecmap(&typ.trait_def.generics, |_| {
                    // Temporary type variable ids before the trait is resolved to its actual ids.
                    // This lets us record how many arguments the type expects so that other types
                    // can refer to it with generic arguments before the generic parameters themselves
                    // are resolved.
                    let id = TypeVariableId(0);
                    (id, Shared::new(TypeBinding::Unbound(id)))
                }),
            )),
        );
    }

    pub fn new_struct(
        &mut self,
        typ: &UnresolvedStruct,
        krate: CrateId,
        local_id: LocalModuleId,
    ) -> StructId {
        let struct_id = StructId(ModuleId { krate, local_id });
        let name = typ.struct_def.name.clone();

        // Fields will be filled in later
        let no_fields = Vec::new();
        let generics = vecmap(&typ.struct_def.generics, |_| {
            // Temporary type variable ids before the struct is resolved to its actual ids.
            // This lets us record how many arguments the type expects so that other types
            // can refer to it with generic arguments before the generic parameters themselves
            // are resolved.
            let id = TypeVariableId(0);
            (id, Shared::new(TypeBinding::Unbound(id)))
        });

        let new_struct = StructType::new(struct_id, name, typ.struct_def.span, no_fields, generics);
        self.structs.insert(struct_id, Shared::new(new_struct));
        struct_id
    }

    pub fn push_type_alias(&mut self, typ: &UnresolvedTypeAlias) -> TypeAliasId {
        let type_id = TypeAliasId(self.type_aliases.len());

        self.type_aliases.push(TypeAliasType::new(
            type_id,
            typ.type_alias_def.name.clone(),
            typ.type_alias_def.span,
            Type::Error,
            vecmap(&typ.type_alias_def.generics, |_| {
                let id = TypeVariableId(0);
                (id, Shared::new(TypeBinding::Unbound(id)))
            }),
        ));

        type_id
    }

    pub fn update_struct(&mut self, type_id: StructId, f: impl FnOnce(&mut StructType)) {
        let mut value = self.structs.get_mut(&type_id).unwrap().borrow_mut();
        f(&mut value);
    }

    pub fn update_trait(&mut self, trait_id: TraitId, f: impl FnOnce(&mut Trait)) {
        let mut value = self.traits.get_mut(&trait_id).unwrap().borrow_mut();
        f(&mut value);
    }

    pub fn set_type_alias(&mut self, type_id: TypeAliasId, typ: Type, generics: Generics) {
        let type_alias_type = &mut self.type_aliases[type_id.0];
        type_alias_type.set_type_and_generics(typ, generics);
    }

    /// Returns the interned statement corresponding to `stmt_id`
    pub fn update_statement(&mut self, stmt_id: &StmtId, f: impl FnOnce(&mut HirStatement)) {
        let def =
            self.nodes.get_mut(stmt_id.0).expect("ice: all statement ids should have definitions");

        match def {
            Node::Statement(stmt) => f(stmt),
            _ => panic!("ice: all statement ids should correspond to a statement in the interner"),
        }
    }

    /// Store the type for an interned Identifier
    pub fn push_definition_type(&mut self, definition_id: DefinitionId, typ: Type) {
        self.id_to_type.insert(definition_id.into(), typ);
    }

    pub fn push_global(
        &mut self,
        stmt_id: StmtId,
        ident: Ident,
        local_id: LocalModuleId,
        storage_slot: Option<StorageSlot>,
    ) {
        self.globals.insert(stmt_id, GlobalInfo { ident, local_id, storage_slot });
    }

    /// Intern an empty global stmt. Used for collecting globals
    pub fn push_empty_global(&mut self) -> StmtId {
        self.push_stmt(HirStatement::Error)
    }

    pub fn update_global(&mut self, stmt_id: StmtId, hir_stmt: HirStatement) {
        let def =
            self.nodes.get_mut(stmt_id.0).expect("ice: all function ids should have definitions");

        let stmt = match def {
            Node::Statement(stmt) => stmt,
            _ => {
                panic!("ice: all global ids should correspond to a statement in the interner")
            }
        };
        *stmt = hir_stmt;
    }

    /// Intern an empty function.
    pub fn push_empty_fn(&mut self) -> FuncId {
        self.push_fn(HirFunction::empty())
    }
    /// Updates the underlying interned Function.
    ///
    /// This method is used as we eagerly intern empty functions to
    /// generate function identifiers and then we update at a later point in
    /// time.
    pub fn update_fn(&mut self, func_id: FuncId, hir_func: HirFunction) {
        let def =
            self.nodes.get_mut(func_id.0).expect("ice: all function ids should have definitions");

        let func = match def {
            Node::Function(func) => func,
            _ => panic!("ice: all function ids should correspond to a function in the interner"),
        };
        *func = hir_func;
    }

    ///Interns a function's metadata.
    ///
    /// Note that the FuncId has been created already.
    /// See ModCollector for it's usage.
    pub fn push_fn_meta(&mut self, func_data: FuncMeta, func_id: FuncId) {
        self.func_meta.insert(func_id, func_data);
    }

    pub fn push_definition(
        &mut self,
        name: String,
        mutable: bool,
        definition: DefinitionKind,
    ) -> DefinitionId {
        let id = DefinitionId(self.definitions.len());
        if let DefinitionKind::Function(func_id) = definition {
            self.function_definition_ids.insert(func_id, id);
        }

        self.definitions.push(DefinitionInfo { name, mutable, kind: definition });
        id
    }

    pub fn push_function_definition(&mut self, name: String, func: FuncId) -> DefinitionId {
        self.push_definition(name, false, DefinitionKind::Function(func))
    }

    /// Returns the interned HIR function corresponding to `func_id`
    //
    // Cloning HIR structures is cheap, so we return owned structures
    pub fn function(&self, func_id: &FuncId) -> HirFunction {
        let def = self.nodes.get(func_id.0).expect("ice: all function ids should have definitions");

        match def {
            Node::Function(func) => func.clone(),
            _ => panic!("ice: all function ids should correspond to a function in the interner"),
        }
    }

    /// Returns the interned meta data corresponding to `func_id`
    pub fn function_meta(&self, func_id: &FuncId) -> FuncMeta {
        self.func_meta.get(func_id).cloned().expect("ice: all function ids should have metadata")
    }

    pub fn try_function_meta(&self, func_id: &FuncId) -> Option<FuncMeta> {
        self.func_meta.get(func_id).cloned()
    }

    pub fn function_ident(&self, func_id: &FuncId) -> crate::Ident {
        let name = self.function_name(func_id).to_owned();
        let span = self.function_meta(func_id).name.location.span;
        crate::Ident(Spanned::from(span, name))
    }

    pub fn function_name(&self, func_id: &FuncId) -> &str {
        let name_id = self.function_meta(func_id).name.id;
        self.definition_name(name_id)
    }

    /// Returns the interned statement corresponding to `stmt_id`
    pub fn statement(&self, stmt_id: &StmtId) -> HirStatement {
        let def =
            self.nodes.get(stmt_id.0).expect("ice: all statement ids should have definitions");

        match def {
            Node::Statement(stmt) => stmt.clone(),
            _ => panic!("ice: all statement ids should correspond to a statement in the interner"),
        }
    }

    /// Returns the interned let statement corresponding to `stmt_id`
    pub fn let_statement(&self, stmt_id: &StmtId) -> HirLetStatement {
        let def =
            self.nodes.get(stmt_id.0).expect("ice: all statement ids should have definitions");

        match def {
            Node::Statement(hir_stmt) => {
                match hir_stmt {
                    HirStatement::Let(let_stmt) => let_stmt.clone(),
                    _ => panic!("ice: all let statement ids should correspond to a let statement in the interner"),
                }
            },
            _ => panic!("ice: all statement ids should correspond to a statement in the interner"),
        }
    }

    /// Returns the interned expression corresponding to `expr_id`
    pub fn expression(&self, expr_id: &ExprId) -> HirExpression {
        let def =
            self.nodes.get(expr_id.0).expect("ice: all expression ids should have definitions");

        match def {
            Node::Expression(expr) => expr.clone(),
            _ => {
                panic!("ice: all expression ids should correspond to a expression in the interner")
            }
        }
    }

    /// Retrieves the definition where the given id was defined.
    /// This will panic if given DefinitionId::dummy_id. Use try_definition for
    /// any call with a possibly undefined variable.
    pub fn definition(&self, id: DefinitionId) -> &DefinitionInfo {
        &self.definitions[id.0]
    }

    /// Tries to retrieve the given id's definition.
    /// This function should be used during name resolution or type checking when we cannot be sure
    /// all variables have corresponding definitions (in case of an error in the user's code).
    pub fn try_definition(&self, id: DefinitionId) -> Option<&DefinitionInfo> {
        self.definitions.get(id.0)
    }

    /// Returns the name of the definition
    ///
    /// This is needed as the Environment needs to map variable names to witness indices
    pub fn definition_name(&self, id: DefinitionId) -> &str {
        &self.definition(id).name
    }

    pub fn expr_span(&self, expr_id: &ExprId) -> Span {
        self.id_location(expr_id).span
    }

    pub fn expr_location(&self, expr_id: &ExprId) -> Location {
        self.id_location(expr_id)
    }

    pub fn get_struct(&self, id: StructId) -> Shared<StructType> {
        self.structs[&id].clone()
    }

    pub fn get_trait(&self, id: TraitId) -> Shared<Trait> {
        self.traits[&id].clone()
    }

    pub fn get_type_alias(&self, id: TypeAliasId) -> &TypeAliasType {
        &self.type_aliases[id.0]
    }

    pub fn get_global(&self, stmt_id: &StmtId) -> Option<GlobalInfo> {
        self.globals.get(stmt_id).cloned()
    }

    pub fn get_all_globals(&self) -> HashMap<StmtId, GlobalInfo> {
        self.globals.clone()
    }

    /// Returns the type of an item stored in the Interner or Error if it was not found.
    pub fn id_type(&self, index: impl Into<Index>) -> Type {
        self.id_to_type.get(&index.into()).cloned().unwrap_or(Type::Error)
    }

    /// Returns the span of an item stored in the Interner
    pub fn id_location(&self, index: impl Into<Index>) -> Location {
        self.id_to_location.get(&index.into()).copied().unwrap()
    }

    /// Replaces the HirExpression at the given ExprId with a new HirExpression
    pub fn replace_expr(&mut self, id: &ExprId, new: HirExpression) {
        let old = self.nodes.get_mut(id.into()).unwrap();
        *old = Node::Expression(new);
    }

    pub fn next_type_variable_id(&mut self) -> TypeVariableId {
        let id = self.next_type_variable_id;
        self.next_type_variable_id += 1;
        TypeVariableId(id)
    }

    pub fn next_type_variable(&mut self) -> Type {
        Type::type_variable(self.next_type_variable_id())
    }

    pub fn store_instantiation_bindings(
        &mut self,
        expr_id: ExprId,
        instantiation_bindings: TypeBindings,
    ) {
        self.instantiation_bindings.insert(expr_id, instantiation_bindings);
    }

    pub fn get_instantiation_bindings(&self, expr_id: ExprId) -> &TypeBindings {
        &self.instantiation_bindings[&expr_id]
    }

    pub fn get_field_index(&self, expr_id: ExprId) -> usize {
        self.field_indices[&expr_id]
    }

    pub fn set_field_index(&mut self, expr_id: ExprId, index: usize) {
        self.field_indices.insert(expr_id, index);
    }

    pub fn function_definition_id(&self, function: FuncId) -> DefinitionId {
        self.function_definition_ids[&function]
    }

    /// Add a method to a type.
    /// This will panic for non-struct types currently as we do not support methods
    /// for primitives. We could allow this in the future however.
    pub fn add_method(
        &mut self,
        self_type: &Type,
        method_name: String,
        method_id: FuncId,
    ) -> Option<FuncId> {
        match self_type {
            Type::Struct(struct_type, _generics) => {
                let key = (struct_type.borrow().id, method_name);
                self.struct_methods.insert(key, method_id)
            }
            Type::Error => None,

            other => {
                let key = get_type_method_key(self_type).unwrap_or_else(|| {
                    unreachable!("Cannot add a method to the unsupported type '{}'", other)
                });
                self.primitive_methods.insert((key, method_name), method_id)
            }
        }
    }

    /// Search by name for a method on the given struct
    pub fn lookup_method(&self, id: StructId, method_name: &str) -> Option<FuncId> {
        self.struct_methods.get(&(id, method_name.to_owned())).copied()
    }

    /// Looks up a given method name on the given primitive type.
    pub fn lookup_primitive_method(&self, typ: &Type, method_name: &str) -> Option<FuncId> {
        get_type_method_key(typ)
            .and_then(|key| self.primitive_methods.get(&(key, method_name.to_owned())).copied())
    }
}

/// These are the primitive type variants that we support adding methods to
#[derive(Copy, Clone, Hash, PartialEq, Eq)]
enum TypeMethodKey {
    /// Fields and integers share methods for ease of use. These methods may still
    /// accept only fields or integers, it is just that their names may not clash.
    FieldOrInt,
    Array,
    Bool,
    String,
    Unit,
    Tuple,
    Function,
}

fn get_type_method_key(typ: &Type) -> Option<TypeMethodKey> {
    use TypeMethodKey::*;
    let typ = typ.follow_bindings();
    match &typ {
        Type::FieldElement => Some(FieldOrInt),
        Type::Array(_, _) => Some(Array),
        Type::Integer(_, _) => Some(FieldOrInt),
        Type::TypeVariable(_, TypeVariableKind::IntegerOrField) => Some(FieldOrInt),
        Type::Bool => Some(Bool),
        Type::String(_) => Some(String),
        Type::Unit => Some(Unit),
        Type::Tuple(_) => Some(Tuple),
        Type::Function(_, _, _) => Some(Function),
        Type::MutableReference(element) => get_type_method_key(element),

        // We do not support adding methods to these types
        Type::TypeVariable(_, _)
        | Type::NamedGeneric(_, _)
        | Type::Forall(_, _)
        | Type::Constant(_)
        | Type::Error
        | Type::NotConstant
        | Type::Struct(_, _)
        | Type::FmtString(_, _) => None,
    }
}<|MERGE_RESOLUTION|>--- conflicted
+++ resolved
@@ -139,13 +139,8 @@
     }
 }
 
-<<<<<<< HEAD
 #[derive(Debug, Eq, PartialEq, Hash, Copy, Clone, PartialOrd, Ord)]
-pub struct StructId(pub ModuleId);
-=======
-#[derive(Debug, Eq, PartialEq, Hash, Copy, Clone)]
 pub struct StructId(ModuleId);
->>>>>>> 255febd3
 
 impl StructId {
     //dummy id for error reporting
