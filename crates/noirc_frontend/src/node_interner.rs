use std::collections::HashMap;

use arena::{Arena, Index};
use fm::FileId;
use iter_extended::vecmap;
use noirc_errors::{Location, Span, Spanned};

use crate::ast::Ident;
use crate::graph::CrateId;
use crate::hir::def_collector::dc_crate::{UnresolvedStruct, UnresolvedTypeAlias};
use crate::hir::def_map::{LocalModuleId, ModuleId};
use crate::hir::StorageSlot;
use crate::hir_def::stmt::HirLetStatement;
use crate::hir_def::types::{StructType, Type};
use crate::hir_def::{
    expr::HirExpression,
    function::{FuncMeta, HirFunction},
    stmt::HirStatement,
};
<<<<<<< HEAD
use crate::{
    Generics, Shared, TypeAliasType, TypeBinding, TypeBindings, TypeVariable, TypeVariableId,
};
=======
use crate::{Shared, TypeBinding, TypeBindings, TypeVariable, TypeVariableId, TypeVariableKind};
>>>>>>> 0164a924

/// The node interner is the central storage location of all nodes in Noir's Hir (the
/// various node types can be found in hir_def). The interner is also used to collect
/// extra information about the Hir, such as the type of each node, information about
/// each definition or struct, etc. Because it is used on the Hir, the NodeInterner is
/// useful in passes where the Hir is used - name resolution, type checking, and
/// monomorphization - and it is not useful afterward.
pub struct NodeInterner {
    nodes: Arena<Node>,
    func_meta: HashMap<FuncId, FuncMeta>,
    function_definition_ids: HashMap<FuncId, DefinitionId>,

    // Map each `Index` to it's own location
    id_to_location: HashMap<Index, Location>,

    // Maps each DefinitionId to a DefinitionInfo.
    definitions: Vec<DefinitionInfo>,

    // Type checking map
    //
    // Notice that we use `Index` as the Key and not an ExprId or IdentId
    // Therefore, If a raw index is passed in, then it is not safe to assume that it will have
    // a Type, as not all Ids have types associated to them.
    // Further note, that an ExprId and an IdentId will never have the same underlying Index
    // Because we use one Arena to store all Definitions/Nodes
    id_to_type: HashMap<Index, Type>,

    // Struct map.
    //
    // Each struct definition is possibly shared across multiple type nodes.
    // It is also mutated through the RefCell during name resolution to append
    // methods from impls to the type.
    structs: HashMap<StructId, Shared<StructType>>,

    // Type Aliases map.
    //
    // Map type aliases to the actual type.
    // When resolving types, check against this map to see if a type alias is defined.
    type_aliases: Vec<TypeAliasType>,

    /// Map from ExprId (referring to a Function/Method call) to its corresponding TypeBindings,
    /// filled out during type checking from instantiated variables. Used during monomorphization
    /// to map call site types back onto function parameter types, and undo this binding as needed.
    instantiation_bindings: HashMap<ExprId, TypeBindings>,

    /// Remembers the field index a given HirMemberAccess expression was resolved to during type
    /// checking.
    field_indices: HashMap<ExprId, usize>,

    globals: HashMap<StmtId, GlobalInfo>, // NOTE: currently only used for checking repeat globals and restricting their scope to a module

    next_type_variable_id: usize,

    /// A map from a struct type and method name to a function id for the method.
    struct_methods: HashMap<(StructId, String), FuncId>,

    /// Methods on primitive types defined in the stdlib.
    primitive_methods: HashMap<(TypeMethodKey, String), FuncId>,
}

#[derive(Debug, Clone, Copy, Eq, PartialEq, Hash)]
pub struct DefinitionId(usize);

impl DefinitionId {
    //dummy id for error reporting
    pub fn dummy_id() -> DefinitionId {
        DefinitionId(std::usize::MAX)
    }
}

impl From<DefinitionId> for Index {
    fn from(id: DefinitionId) -> Self {
        Index::from_raw_parts(id.0, u64::MAX)
    }
}

#[derive(Debug, Eq, PartialEq, Hash, Clone, Copy)]
pub struct StmtId(Index);

impl StmtId {
    //dummy id for error reporting
    // This can be anything, as the program will ultimately fail
    // after resolution
    pub fn dummy_id() -> StmtId {
        StmtId(Index::from_raw_parts(std::usize::MAX, 0))
    }
}

#[derive(Debug, Eq, PartialEq, Hash, Copy, Clone)]
pub struct ExprId(Index);

impl ExprId {
    pub fn empty_block_id() -> ExprId {
        ExprId(Index::from_raw_parts(0, 0))
    }
}
#[derive(Debug, Eq, PartialEq, Hash, Copy, Clone)]
pub struct FuncId(Index);

impl FuncId {
    //dummy id for error reporting
    // This can be anything, as the program will ultimately fail
    // after resolution
    pub fn dummy_id() -> FuncId {
        FuncId(Index::from_raw_parts(std::usize::MAX, 0))
    }
}

#[derive(Debug, Eq, PartialEq, Hash, Copy, Clone)]
pub struct StructId(pub ModuleId);

impl StructId {
    //dummy id for error reporting
    // This can be anything, as the program will ultimately fail
    // after resolution
    pub fn dummy_id() -> StructId {
        StructId(ModuleId { krate: CrateId::dummy_id(), local_id: LocalModuleId::dummy_id() })
    }
}

#[derive(Debug, Eq, PartialEq, Hash, Copy, Clone)]
pub struct TypeAliasId(pub usize);

impl TypeAliasId {
    pub fn dummy_id() -> TypeAliasId {
        TypeAliasId(std::usize::MAX)
    }
}

macro_rules! into_index {
    ($id_type:ty) => {
        impl From<$id_type> for Index {
            fn from(t: $id_type) -> Self {
                t.0
            }
        }

        impl From<&$id_type> for Index {
            fn from(t: &$id_type) -> Self {
                t.0
            }
        }
    };
}

macro_rules! partialeq {
    ($id_type:ty) => {
        impl PartialEq<usize> for &$id_type {
            fn eq(&self, other: &usize) -> bool {
                let (index, _) = self.0.into_raw_parts();
                index == *other
            }
        }
    };
}

into_index!(ExprId);
into_index!(StmtId);

partialeq!(ExprId);
partialeq!(StmtId);

/// A Definition enum specifies anything that we can intern in the NodeInterner
/// We use one Arena for all types that can be interned as that has better cache locality
/// This data structure is never accessed directly, so API wise there is no difference between using
/// Multiple arenas and a single Arena
#[derive(Debug, Clone)]
enum Node {
    Function(HirFunction),
    Statement(HirStatement),
    Expression(HirExpression),
}

#[derive(Debug, Clone)]
pub struct DefinitionInfo {
    pub name: String,
    pub mutable: bool,
    pub kind: DefinitionKind,
}

impl DefinitionInfo {
    /// True if this definition is for a global variable.
    /// Note that this returns false for top-level functions.
    pub fn is_global(&self) -> bool {
        self.kind.is_global()
    }
}

#[derive(Debug, Clone, Eq, PartialEq)]
pub enum DefinitionKind {
    Function(FuncId),

    Global(ExprId),

    /// Locals may be defined in let statements or parameters,
    /// in which case they will not have an associated ExprId
    Local(Option<ExprId>),

    /// Generic types in functions (T, U in `fn foo<T, U>(...)` are declared as variables
    /// in scope in case they resolve to numeric generics later.
    GenericType(TypeVariable),
}

impl DefinitionKind {
    /// True if this definition is for a global variable.
    /// Note that this returns false for top-level functions.
    pub fn is_global(&self) -> bool {
        matches!(self, DefinitionKind::Global(..))
    }

    pub fn get_rhs(self) -> Option<ExprId> {
        match self {
            DefinitionKind::Function(_) => None,
            DefinitionKind::Global(id) => Some(id),
            DefinitionKind::Local(id) => id,
            DefinitionKind::GenericType(_) => None,
        }
    }
}

#[derive(Debug, Clone)]
pub struct GlobalInfo {
    pub ident: Ident,
    pub local_id: LocalModuleId,

    /// Global definitions have an associated storage slot if they are defined within
    /// a contract. If they're defined elsewhere, this value is None.
    pub storage_slot: Option<StorageSlot>,
}

impl Default for NodeInterner {
    fn default() -> Self {
        let mut interner = NodeInterner {
            nodes: Arena::default(),
            func_meta: HashMap::new(),
            function_definition_ids: HashMap::new(),
            id_to_location: HashMap::new(),
            definitions: vec![],
            id_to_type: HashMap::new(),
            structs: HashMap::new(),
            type_aliases: Vec::new(),
            instantiation_bindings: HashMap::new(),
            field_indices: HashMap::new(),
            next_type_variable_id: 0,
            globals: HashMap::new(),
            struct_methods: HashMap::new(),
            primitive_methods: HashMap::new(),
        };

        // An empty block expression is used often, we add this into the `node` on startup
        let expr_id = interner.push_expr(HirExpression::empty_block());
        assert_eq!(expr_id, ExprId::empty_block_id());
        interner
    }
}

// XXX: Add check that insertions are not overwrites for maps
// XXX: Maybe change push to intern, and remove comments
impl NodeInterner {
    /// Interns a HIR statement.
    pub fn push_stmt(&mut self, stmt: HirStatement) -> StmtId {
        StmtId(self.nodes.insert(Node::Statement(stmt)))
    }
    /// Interns a HIR expression.
    pub fn push_expr(&mut self, expr: HirExpression) -> ExprId {
        ExprId(self.nodes.insert(Node::Expression(expr)))
    }

    /// Stores the span for an interned expression.
    pub fn push_expr_location(&mut self, expr_id: ExprId, span: Span, file: FileId) {
        self.id_to_location.insert(expr_id.into(), Location::new(span, file));
    }

    /// Interns a HIR Function.
    pub fn push_fn(&mut self, func: HirFunction) -> FuncId {
        FuncId(self.nodes.insert(Node::Function(func)))
    }

    /// Store the type for an interned expression
    pub fn push_expr_type(&mut self, expr_id: &ExprId, typ: Type) {
        self.id_to_type.insert(expr_id.into(), typ);
    }

    pub fn push_empty_struct(&mut self, type_id: StructId, typ: &UnresolvedStruct) {
        self.structs.insert(
            type_id,
            Shared::new(StructType::new(
                type_id,
                typ.struct_def.name.clone(),
                typ.struct_def.span,
                Vec::new(),
                vecmap(&typ.struct_def.generics, |_| {
                    // Temporary type variable ids before the struct is resolved to its actual ids.
                    // This lets us record how many arguments the type expects so that other types
                    // can refer to it with generic arguments before the generic parameters themselves
                    // are resolved.
                    let id = TypeVariableId(0);
                    (id, Shared::new(TypeBinding::Unbound(id)))
                }),
            )),
        );
    }

    pub fn push_empty_type_alias(&mut self, type_id: TypeAliasId, typ: &UnresolvedTypeAlias) {
        self.type_aliases.push(TypeAliasType::new(
            type_id,
            typ.type_alias_def.name.clone(),
            typ.type_alias_def.span,
            Type::Error,
            vecmap(&typ.type_alias_def.generics, |_| {
                let id = TypeVariableId(0);
                (id, Shared::new(TypeBinding::Unbound(id)))
            }),
        ));
    }

    pub fn update_struct(&mut self, type_id: StructId, f: impl FnOnce(&mut StructType)) {
        let mut value = self.structs.get_mut(&type_id).unwrap().borrow_mut();
        f(&mut value);
    }

    pub fn set_type_alias(&mut self, type_id: TypeAliasId, typ: Type, generics: Generics) {
        let type_alias_type = &mut self.type_aliases[type_id.0];
        type_alias_type.set_type_and_generics(typ, generics);
    }

    /// Returns the interned statement corresponding to `stmt_id`
    pub fn update_statement(&mut self, stmt_id: &StmtId, f: impl FnOnce(&mut HirStatement)) {
        let def =
            self.nodes.get_mut(stmt_id.0).expect("ice: all statement ids should have definitions");

        match def {
            Node::Statement(stmt) => f(stmt),
            _ => panic!("ice: all statement ids should correspond to a statement in the interner"),
        }
    }

    /// Store the type for an interned Identifier
    pub fn push_definition_type(&mut self, definition_id: DefinitionId, typ: Type) {
        self.id_to_type.insert(definition_id.into(), typ);
    }

    pub fn push_global(
        &mut self,
        stmt_id: StmtId,
        ident: Ident,
        local_id: LocalModuleId,
        storage_slot: Option<StorageSlot>,
    ) {
        self.globals.insert(stmt_id, GlobalInfo { ident, local_id, storage_slot });
    }

    /// Intern an empty global stmt. Used for collecting globals
    pub fn push_empty_global(&mut self) -> StmtId {
        self.push_stmt(HirStatement::Error)
    }

    pub fn update_global(&mut self, stmt_id: StmtId, hir_stmt: HirStatement) {
        let def =
            self.nodes.get_mut(stmt_id.0).expect("ice: all function ids should have definitions");

        let stmt = match def {
            Node::Statement(stmt) => stmt,
            _ => {
                panic!("ice: all global ids should correspond to a statement in the interner")
            }
        };
        *stmt = hir_stmt;
    }

    /// Intern an empty function.
    pub fn push_empty_fn(&mut self) -> FuncId {
        self.push_fn(HirFunction::empty())
    }
    /// Updates the underlying interned Function.
    ///
    /// This method is used as we eagerly intern empty functions to
    /// generate function identifiers and then we update at a later point in
    /// time.
    pub fn update_fn(&mut self, func_id: FuncId, hir_func: HirFunction) {
        let def =
            self.nodes.get_mut(func_id.0).expect("ice: all function ids should have definitions");

        let func = match def {
            Node::Function(func) => func,
            _ => panic!("ice: all function ids should correspond to a function in the interner"),
        };
        *func = hir_func;
    }

    ///Interns a function's metadata.
    ///
    /// Note that the FuncId has been created already.
    /// See ModCollector for it's usage.
    pub fn push_fn_meta(&mut self, func_data: FuncMeta, func_id: FuncId) {
        self.func_meta.insert(func_id, func_data);
    }

    pub fn push_definition(
        &mut self,
        name: String,
        mutable: bool,
        definition: DefinitionKind,
    ) -> DefinitionId {
        let id = DefinitionId(self.definitions.len());
        if let DefinitionKind::Function(func_id) = definition {
            self.function_definition_ids.insert(func_id, id);
        }

        self.definitions.push(DefinitionInfo { name, mutable, kind: definition });
        id
    }

    pub fn push_function_definition(&mut self, name: String, func: FuncId) -> DefinitionId {
        self.push_definition(name, false, DefinitionKind::Function(func))
    }

    /// Returns the interned HIR function corresponding to `func_id`
    //
    // Cloning HIR structures is cheap, so we return owned structures
    pub fn function(&self, func_id: &FuncId) -> HirFunction {
        let def = self.nodes.get(func_id.0).expect("ice: all function ids should have definitions");

        match def {
            Node::Function(func) => func.clone(),
            _ => panic!("ice: all function ids should correspond to a function in the interner"),
        }
    }

    /// Returns the interned meta data corresponding to `func_id`
    pub fn function_meta(&self, func_id: &FuncId) -> FuncMeta {
        self.func_meta.get(func_id).cloned().expect("ice: all function ids should have metadata")
    }

    pub fn try_function_meta(&self, func_id: &FuncId) -> Option<FuncMeta> {
        self.func_meta.get(func_id).cloned()
    }

    pub fn function_ident(&self, func_id: &FuncId) -> crate::Ident {
        let name = self.function_name(func_id).to_owned();
        let span = self.function_meta(func_id).name.location.span;
        crate::Ident(Spanned::from(span, name))
    }

    pub fn function_name(&self, func_id: &FuncId) -> &str {
        let name_id = self.function_meta(func_id).name.id;
        self.definition_name(name_id)
    }

    /// Returns the interned statement corresponding to `stmt_id`
    pub fn statement(&self, stmt_id: &StmtId) -> HirStatement {
        let def =
            self.nodes.get(stmt_id.0).expect("ice: all statement ids should have definitions");

        match def {
            Node::Statement(stmt) => stmt.clone(),
            _ => panic!("ice: all statement ids should correspond to a statement in the interner"),
        }
    }

    /// Returns the interned let statement corresponding to `stmt_id`
    pub fn let_statement(&self, stmt_id: &StmtId) -> HirLetStatement {
        let def =
            self.nodes.get(stmt_id.0).expect("ice: all statement ids should have definitions");

        match def {
            Node::Statement(hir_stmt) => {
                match hir_stmt {
                    HirStatement::Let(let_stmt) => let_stmt.clone(),
                    _ => panic!("ice: all let statement ids should correspond to a let statement in the interner"),
                }
            },
            _ => panic!("ice: all statement ids should correspond to a statement in the interner"),
        }
    }

    /// Returns the interned expression corresponding to `expr_id`
    pub fn expression(&self, expr_id: &ExprId) -> HirExpression {
        let def =
            self.nodes.get(expr_id.0).expect("ice: all expression ids should have definitions");

        match def {
            Node::Expression(expr) => expr.clone(),
            _ => {
                panic!("ice: all expression ids should correspond to a expression in the interner")
            }
        }
    }

    /// Retrieves the definition where the given id was defined.
    /// This will panic if given DefinitionId::dummy_id. Use try_definition for
    /// any call with a possibly undefined variable.
    pub fn definition(&self, id: DefinitionId) -> &DefinitionInfo {
        &self.definitions[id.0]
    }

    /// Tries to retrieve the given id's definition.
    /// This function should be used during name resolution or type checking when we cannot be sure
    /// all variables have corresponding definitions (in case of an error in the user's code).
    pub fn try_definition(&self, id: DefinitionId) -> Option<&DefinitionInfo> {
        self.definitions.get(id.0)
    }

    /// Returns the name of the definition
    ///
    /// This is needed as the Environment needs to map variable names to witness indices
    pub fn definition_name(&self, id: DefinitionId) -> &str {
        &self.definition(id).name
    }

    pub fn expr_span(&self, expr_id: &ExprId) -> Span {
        self.id_location(expr_id).span
    }

    pub fn expr_location(&self, expr_id: &ExprId) -> Location {
        self.id_location(expr_id)
    }

    pub fn get_struct(&self, id: StructId) -> Shared<StructType> {
        self.structs[&id].clone()
    }

    pub fn get_type_alias(&self, id: TypeAliasId) -> TypeAliasType {
        self.type_aliases[id.0].clone()
    }

    pub fn get_global(&self, stmt_id: &StmtId) -> Option<GlobalInfo> {
        self.globals.get(stmt_id).cloned()
    }

    pub fn get_all_globals(&self) -> HashMap<StmtId, GlobalInfo> {
        self.globals.clone()
    }

    /// Returns the type of an item stored in the Interner or Error if it was not found.
    pub fn id_type(&self, index: impl Into<Index>) -> Type {
        self.id_to_type.get(&index.into()).cloned().unwrap_or(Type::Error)
    }

    /// Returns the span of an item stored in the Interner
    pub fn id_location(&self, index: impl Into<Index>) -> Location {
        self.id_to_location.get(&index.into()).copied().unwrap()
    }

    /// Replaces the HirExpression at the given ExprId with a new HirExpression
    pub fn replace_expr(&mut self, id: &ExprId, new: HirExpression) {
        let old = self.nodes.get_mut(id.into()).unwrap();
        *old = Node::Expression(new);
    }

    pub fn next_type_variable_id(&mut self) -> TypeVariableId {
        let id = self.next_type_variable_id;
        self.next_type_variable_id += 1;
        TypeVariableId(id)
    }

    pub fn next_type_variable(&mut self) -> Type {
        Type::type_variable(self.next_type_variable_id())
    }

    pub fn store_instantiation_bindings(
        &mut self,
        expr_id: ExprId,
        instantiation_bindings: TypeBindings,
    ) {
        self.instantiation_bindings.insert(expr_id, instantiation_bindings);
    }

    pub fn get_instantiation_bindings(&self, expr_id: ExprId) -> &TypeBindings {
        &self.instantiation_bindings[&expr_id]
    }

    pub fn get_field_index(&self, expr_id: ExprId) -> usize {
        self.field_indices[&expr_id]
    }

    pub fn set_field_index(&mut self, expr_id: ExprId, index: usize) {
        self.field_indices.insert(expr_id, index);
    }

    pub fn function_definition_id(&self, function: FuncId) -> DefinitionId {
        self.function_definition_ids[&function]
    }

    /// Add a method to a type.
    /// This will panic for non-struct types currently as we do not support methods
    /// for primitives. We could allow this in the future however.
    pub fn add_method(
        &mut self,
        self_type: &Type,
        method_name: String,
        method_id: FuncId,
    ) -> Option<FuncId> {
        match self_type {
            Type::Struct(struct_type, _generics) => {
                let key = (struct_type.borrow().id, method_name);
                self.struct_methods.insert(key, method_id)
            }
            Type::Error => None,

            other => {
                let key = get_type_method_key(self_type).unwrap_or_else(|| {
                    unreachable!("Cannot add a method to the unsupported type '{}'", other)
                });
                self.primitive_methods.insert((key, method_name), method_id)
            }
        }
    }

    /// Search by name for a method on the given struct
    pub fn lookup_method(&self, id: StructId, method_name: &str) -> Option<FuncId> {
        self.struct_methods.get(&(id, method_name.to_owned())).copied()
    }

    /// Looks up a given method name on the given primitive type.
    pub fn lookup_primitive_method(&self, typ: &Type, method_name: &str) -> Option<FuncId> {
        get_type_method_key(typ)
            .and_then(|key| self.primitive_methods.get(&(key, method_name.to_owned())).copied())
    }
}

/// These are the primitive type variants that we support adding methods to
#[derive(Copy, Clone, Hash, PartialEq, Eq)]
enum TypeMethodKey {
    /// Fields and integers share methods for ease of use. These methods may still
    /// accept only fields or integers, it is just that their names may not clash.
    FieldOrInt,
    Array,
    Slice,
    Bool,
    String,
    Unit,
    Tuple,
    Function,
}

fn get_type_method_key(typ: &Type) -> Option<TypeMethodKey> {
    use TypeMethodKey::*;
    let typ = typ.follow_bindings();
    match &typ {
        Type::FieldElement(_) => Some(FieldOrInt),
        Type::Array(_, _) => Some(Array),
        Type::Slice(_) => Some(Slice),
        Type::Integer(_, _, _) => Some(FieldOrInt),
        Type::TypeVariable(_, TypeVariableKind::IntegerOrField(_)) => Some(FieldOrInt),
        Type::Bool(_) => Some(Bool),
        Type::String(_) => Some(String),
        Type::Unit => Some(Unit),
        Type::Tuple(_) => Some(Tuple),
        Type::Function(_, _) => Some(Function),
        Type::MutableReference(element) => get_type_method_key(element),

        // We do not support adding methods to these types
        Type::TypeVariable(_, _)
        | Type::NamedGeneric(_, _)
        | Type::Forall(_, _)
        | Type::Constant(_)
        | Type::Error
        | Type::Struct(_, _) => None,
    }
}<|MERGE_RESOLUTION|>--- conflicted
+++ resolved
@@ -17,13 +17,10 @@
     function::{FuncMeta, HirFunction},
     stmt::HirStatement,
 };
-<<<<<<< HEAD
 use crate::{
-    Generics, Shared, TypeAliasType, TypeBinding, TypeBindings, TypeVariable, TypeVariableId,
+    Generics, Shared, TypeAliasType, TypeBinding, TypeBindings, TypeVariable, TypeVariableId, TypeVariableKind
 };
-=======
-use crate::{Shared, TypeBinding, TypeBindings, TypeVariable, TypeVariableId, TypeVariableKind};
->>>>>>> 0164a924
+
 
 /// The node interner is the central storage location of all nodes in Noir's Hir (the
 /// various node types can be found in hir_def). The interner is also used to collect
