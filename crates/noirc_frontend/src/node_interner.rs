use std::collections::{BTreeMap, HashMap};

use acvm::{CustomGate, Language};
use arena::{Arena, Index};
use fm::FileId;
use noirc_errors::{Location, Span, Spanned};

use crate::ast::Ident;
use crate::graph::CrateId;
use crate::hir::def_collector::dc_crate::UnresolvedStruct;
use crate::hir::def_map::{LocalModuleId, ModuleId};
use crate::hir_def::stmt::HirLetStatement;
use crate::hir_def::types::{StructType, Type};
use crate::hir_def::{
    expr::HirExpression,
    function::{FuncMeta, HirFunction},
    stmt::HirStatement,
};
use crate::util::vecmap;
use crate::{Shared, TypeBinding, TypeBindings, TypeVariableId};

#[derive(Debug, Clone, Copy, Eq, PartialEq, Hash)]
pub struct DefinitionId(usize);

impl DefinitionId {
    //dummy id for error reporting
    pub fn dummy_id() -> DefinitionId {
        DefinitionId(std::usize::MAX)
    }
}

impl From<DefinitionId> for Index {
    fn from(id: DefinitionId) -> Self {
        Index::from_raw_parts(id.0, u64::MAX)
    }
}

#[derive(Debug, Eq, PartialEq, Hash, Clone, Copy)]
pub struct StmtId(Index);

impl StmtId {
    //dummy id for error reporting
    // This can be anything, as the program will ultimately fail
    // after resolution
    pub fn dummy_id() -> StmtId {
        StmtId(Index::from_raw_parts(std::usize::MAX, 0))
    }
}

#[derive(Debug, Eq, PartialEq, Hash, Copy, Clone)]
pub struct ExprId(Index);

impl ExprId {
    pub fn empty_block_id() -> ExprId {
        ExprId(Index::from_raw_parts(0, 0))
    }
}
#[derive(Debug, Eq, PartialEq, Hash, Copy, Clone)]
pub struct FuncId(Index);

impl FuncId {
    //dummy id for error reporting
    // This can be anything, as the program will ultimately fail
    // after resolution
    pub fn dummy_id() -> FuncId {
        FuncId(Index::from_raw_parts(std::usize::MAX, 0))
    }
}

#[derive(Debug, Eq, PartialEq, Hash, Copy, Clone)]
pub struct StructId(pub ModuleId);

impl StructId {
    //dummy id for error reporting
    // This can be anything, as the program will ultimately fail
    // after resolution
    pub fn dummy_id() -> StructId {
        StructId(ModuleId { krate: CrateId::dummy_id(), local_id: LocalModuleId::dummy_id() })
    }
}

macro_rules! into_index {
    ($id_type:ty) => {
        impl From<$id_type> for Index {
            fn from(t: $id_type) -> Self {
                t.0
            }
        }

        impl From<&$id_type> for Index {
            fn from(t: &$id_type) -> Self {
                t.0
            }
        }
    };
}

macro_rules! partialeq {
    ($id_type:ty) => {
        impl PartialEq<usize> for &$id_type {
            fn eq(&self, other: &usize) -> bool {
                let (index, _) = self.0.into_raw_parts();
                index == *other
            }
        }
    };
}

into_index!(ExprId);
into_index!(StmtId);

partialeq!(ExprId);
partialeq!(StmtId);

/// A Definition enum specifies anything that we can intern in the NodeInterner
/// We use one Arena for all types that can be interned as that has better cache locality
/// This data structure is never accessed directly, so API wise there is no difference between using
/// Multiple arenas and a single Arena
#[derive(Debug, Clone)]
enum Node {
    Function(HirFunction),
    Statement(HirStatement),
    Expression(HirExpression),
}

#[derive(Debug, Clone)]
pub struct NodeInterner {
    nodes: Arena<Node>,
    func_meta: HashMap<FuncId, FuncMeta>,
    function_definition_ids: HashMap<FuncId, DefinitionId>,

    // Map each `Index` to it's own location
    id_to_location: HashMap<Index, Location>,

    // Maps each DefinitionId to a DefinitionInfo.
    definitions: Vec<DefinitionInfo>,

    // Type checking map
    //
    // Notice that we use `Index` as the Key and not an ExprId or IdentId
    // Therefore, If a raw index is passed in, then it is not safe to assume that it will have
    // a Type, as not all Ids have types associated to them.
    // Further note, that an ExprId and an IdentId will never have the same underlying Index
    // Because we use one Arena to store all Definitions/Nodes
    id_to_type: HashMap<Index, Type>,

    // Struct map.
    //
    // Each struct definition is possibly shared across multiple type nodes.
    // It is also mutated through the RefCell during name resolution to append
    // methods from impls to the type.
    structs: HashMap<StructId, Shared<StructType>>,

    /// Map from ExprId (referring to a Function/Method call) to its corresponding TypeBindings,
    /// filled out during type checking from instantiated variables. Used during monomorphisation
    /// to map callsite types back onto function parameter types, and undo this binding as needed.
    instantiation_bindings: HashMap<ExprId, TypeBindings>,

    /// Remembers the field index a given HirMemberAccess expression was resolved to during type
    /// checking.
    field_indices: HashMap<ExprId, usize>,

    globals: HashMap<StmtId, GlobalInfo>, // NOTE: currently only used for checking repeat globals and restricting their scope to a module

    next_type_variable_id: usize,

    //used for fallback mechanism
    language: Language,
}

#[derive(Debug, Clone)]
pub struct DefinitionInfo {
    pub name: String,
    pub mutable: bool,
    pub kind: DefinitionKind,
}

impl DefinitionInfo {
    /// True if this definition is for a global variable.
    /// Note that this returns false for top-level functions.
    pub fn is_global(&self) -> bool {
        self.kind.is_global()
    }
}

#[derive(Debug, Copy, Clone, Eq, PartialEq)]
pub enum DefinitionKind {
    Function(FuncId),
    Global(ExprId),

    /// Locals may be defined in let statements or parameters,
    /// in which case they will not have an associated ExprId
    Local(Option<ExprId>),
}

impl DefinitionKind {
    /// True if this definition is for a global variable.
    /// Note that this returns false for top-level functions.
    pub fn is_global(&self) -> bool {
        matches!(self, DefinitionKind::Global(_))
    }

    pub fn get_rhs(self) -> Option<ExprId> {
        match self {
            DefinitionKind::Function(_) => None,
            DefinitionKind::Global(id) => Some(id),
            DefinitionKind::Local(id) => id,
        }
    }
}

#[derive(Debug, Clone)]
pub struct GlobalInfo {
    pub ident: Ident,
    pub local_id: LocalModuleId,
}

impl Default for NodeInterner {
    fn default() -> Self {
        let mut interner = NodeInterner {
            nodes: Arena::default(),
            func_meta: HashMap::new(),
            function_definition_ids: HashMap::new(),
            id_to_location: HashMap::new(),
            definitions: vec![],
            id_to_type: HashMap::new(),
            structs: HashMap::new(),
            instantiation_bindings: HashMap::new(),
            field_indices: HashMap::new(),
            next_type_variable_id: 0,
            globals: HashMap::new(),
            language: Language::R1CS,
        };

        // An empty block expression is used often, we add this into the `node` on startup
        let expr_id = interner.push_expr(HirExpression::empty_block());
        assert_eq!(expr_id, ExprId::empty_block_id());
        interner
    }
}

// XXX: Add check that insertions are not overwrites for maps
// XXX: Maybe change push to intern, and remove comments
impl NodeInterner {
    /// Interns a HIR statement.
    pub fn push_stmt(&mut self, stmt: HirStatement) -> StmtId {
        StmtId(self.nodes.insert(Node::Statement(stmt)))
    }
    /// Interns a HIR expression.
    pub fn push_expr(&mut self, expr: HirExpression) -> ExprId {
        ExprId(self.nodes.insert(Node::Expression(expr)))
    }

    /// Stores the span for an interned expression.
    pub fn push_expr_location(&mut self, expr_id: ExprId, span: Span, file: FileId) {
        self.id_to_location.insert(expr_id.into(), Location::new(span, file));
    }

    /// Interns a HIR Function.
    pub fn push_fn(&mut self, func: HirFunction) -> FuncId {
        FuncId(self.nodes.insert(Node::Function(func)))
    }

    /// Store the type for an interned expression
    pub fn push_expr_type(&mut self, expr_id: &ExprId, typ: Type) {
        self.id_to_type.insert(expr_id.into(), typ);
    }

    pub fn push_empty_struct(&mut self, type_id: StructId, typ: &UnresolvedStruct) {
        self.structs.insert(
            type_id,
            Shared::new(StructType::new(
                type_id,
                typ.struct_def.name.clone(),
                typ.struct_def.span,
                BTreeMap::new(),
                vecmap(&typ.struct_def.generics, |_| {
                    // Temporary type variable ids before the struct is resolved to its actual ids.
                    // This lets us record how many arguments the type expects so that other types
                    // can refer to it with generic arguments before the generic parameters themselves
                    // are resolved.
                    let id = TypeVariableId(0);
                    (id, Shared::new(TypeBinding::Unbound(id)))
                }),
            )),
        );
    }

    pub fn update_struct(&mut self, type_id: StructId, f: impl FnOnce(&mut StructType)) {
        let mut value = self.structs.get_mut(&type_id).unwrap().borrow_mut();
        f(&mut value)
    }

    /// Returns the interned statement corresponding to `stmt_id`
    pub fn update_statement(&mut self, stmt_id: &StmtId, f: impl FnOnce(&mut HirStatement)) {
        let def =
            self.nodes.get_mut(stmt_id.0).expect("ice: all statement ids should have definitions");

        match def {
            Node::Statement(stmt) => f(stmt),
            _ => panic!("ice: all statement ids should correspond to a statement in the interner"),
        }
    }

    /// Store the type for an interned Identifier
    pub fn push_definition_type(&mut self, definition_id: DefinitionId, typ: Type) {
        self.id_to_type.insert(definition_id.into(), typ);
    }

    pub fn push_global(&mut self, stmt_id: StmtId, ident: Ident, local_id: LocalModuleId) {
        self.globals.insert(stmt_id, GlobalInfo { ident, local_id });
    }

    /// Intern an empty global stmt. Used for collecting globals
    pub fn push_empty_global(&mut self) -> StmtId {
        self.push_stmt(HirStatement::Error)
    }

    pub fn update_global(&mut self, stmt_id: StmtId, hir_stmt: HirStatement) {
        let def =
            self.nodes.get_mut(stmt_id.0).expect("ice: all function ids should have definitions");

        let stmt = match def {
            Node::Statement(stmt) => stmt,
            _ => {
                panic!("ice: all global ids should correspond to a statement in the interner")
            }
        };
        *stmt = hir_stmt;
    }

    /// Intern an empty function.
    pub fn push_empty_fn(&mut self) -> FuncId {
        self.push_fn(HirFunction::empty())
    }
    /// Updates the underlying interned Function.
    ///
    /// This method is used as we eagerly intern empty functions to
    /// generate function identifiers and then we update at a later point in
    /// time.
    pub fn update_fn(&mut self, func_id: FuncId, hir_func: HirFunction) {
        let def =
            self.nodes.get_mut(func_id.0).expect("ice: all function ids should have definitions");

        let func = match def {
            Node::Function(func) => func,
            _ => panic!("ice: all function ids should correspond to a function in the interner"),
        };
        *func = hir_func;
    }

    ///Interns a function's metadata.
    ///
    /// Note that the FuncId has been created already.
    /// See ModCollector for it's usage.
    pub fn push_fn_meta(&mut self, func_data: FuncMeta, func_id: FuncId) {
        self.func_meta.insert(func_id, func_data);
    }

    pub fn get_alt(&self, opcode: String) -> Option<FuncId> {
        for (func_id, meta) in &self.func_meta {
            if let Some(crate::token::Attribute::Alternative(name)) = &meta.attributes {
                if *name == opcode {
                    return Some(*func_id);
                }
            }
        }
        None
    }

    pub fn push_definition(
        &mut self,
        name: String,
        mutable: bool,
        definition: DefinitionKind,
    ) -> DefinitionId {
        let id = self.definitions.len();
        self.definitions.push(DefinitionInfo { name, mutable, kind: definition });

        let id = DefinitionId(id);
        if let DefinitionKind::Function(func_id) = definition {
            self.function_definition_ids.insert(func_id, id);
        }
        id
    }

    pub fn push_function_definition(&mut self, name: String, func: FuncId) -> DefinitionId {
        self.push_definition(name, false, DefinitionKind::Function(func))
    }

    /// Returns the interned HIR function corresponding to `func_id`
    //
    // Cloning HIR structures is cheap, so we return owned structures
    pub fn function(&self, func_id: &FuncId) -> HirFunction {
        let def = self.nodes.get(func_id.0).expect("ice: all function ids should have definitions");

        match def {
            Node::Function(func) => func.clone(),
            _ => panic!("ice: all function ids should correspond to a function in the interner"),
        }
    }

    /// Returns the interned meta data corresponding to `func_id`
    pub fn function_meta(&self, func_id: &FuncId) -> FuncMeta {
        self.func_meta.get(func_id).cloned().expect("ice: all function ids should have metadata")
    }

    pub fn try_function_meta(&self, func_id: &FuncId) -> Option<FuncMeta> {
        self.func_meta.get(func_id).cloned()
    }

    pub fn function_ident(&self, func_id: &FuncId) -> crate::Ident {
        let name = self.function_name(func_id).to_owned();
        let span = self.function_meta(func_id).name.location.span;
        crate::Ident(Spanned::from(span, name))
    }

    pub fn function_name(&self, func_id: &FuncId) -> &str {
        let name_id = self.function_meta(func_id).name.id;
        self.definition_name(name_id)
    }

    /// Returns the interned statement corresponding to `stmt_id`
    pub fn statement(&self, stmt_id: &StmtId) -> HirStatement {
        let def =
            self.nodes.get(stmt_id.0).expect("ice: all statement ids should have definitions");

        match def {
            Node::Statement(stmt) => stmt.clone(),
            _ => panic!("ice: all statement ids should correspond to a statement in the interner"),
        }
    }

    /// Returns the interned let statement corresponding to `stmt_id`
    pub fn let_statement(&self, stmt_id: &StmtId) -> HirLetStatement {
        let def =
            self.nodes.get(stmt_id.0).expect("ice: all statement ids should have definitions");

        match def {
            Node::Statement(hir_stmt) => {
                match hir_stmt {
                    HirStatement::Let(let_stmt) => let_stmt.clone(),
                    _ => panic!("ice: all let statement ids should correspond to a let statement in the interner"),
                }
            },
            _ => panic!("ice: all statement ids should correspond to a statement in the interner"),
        }
    }

    /// Returns the interned expression corresponding to `expr_id`
    pub fn expression(&self, expr_id: &ExprId) -> HirExpression {
        let def =
            self.nodes.get(expr_id.0).expect("ice: all expression ids should have definitions");

        match def {
            Node::Expression(expr) => expr.clone(),
            _ => {
                panic!("ice: all expression ids should correspond to a expression in the interner")
            }
        }
    }

    pub fn definition(&self, id: DefinitionId) -> &DefinitionInfo {
        &self.definitions[id.0]
    }

    /// Returns the name of the definition
    ///
    /// This is needed as the Environment needs to map variable names to witness indices
    pub fn definition_name(&self, id: DefinitionId) -> &str {
        &self.definition(id).name
    }

    pub fn expr_span(&self, expr_id: &ExprId) -> Span {
        self.id_location(expr_id).span
    }

    pub fn expr_location(&self, expr_id: &ExprId) -> Location {
        self.id_location(expr_id)
    }

    pub fn get_struct(&self, id: StructId) -> Shared<StructType> {
        self.structs[&id].clone()
    }

    pub fn get_global(&self, stmt_id: &StmtId) -> Option<GlobalInfo> {
        self.globals.get(stmt_id).cloned()
    }

    pub fn get_all_globals(&self) -> HashMap<StmtId, GlobalInfo> {
        self.globals.clone()
    }

    /// Returns the type of an item stored in the Interner or Error if it was not found.
    pub fn id_type(&self, index: impl Into<Index>) -> Type {
        self.id_to_type.get(&index.into()).cloned().unwrap_or(Type::Error)
    }

    /// Returns the span of an item stored in the Interner
    pub fn id_location(&self, index: impl Into<Index>) -> Location {
        self.id_to_location.get(&index.into()).copied().unwrap()
    }

    /// Replaces the HirExpression at the given ExprId with a new HirExpression
    pub fn replace_expr(&mut self, id: &ExprId, new: HirExpression) {
        let old = self.nodes.get_mut(id.into()).unwrap();
        *old = Node::Expression(new);
    }

    pub fn next_type_variable_id(&mut self) -> TypeVariableId {
        let id = self.next_type_variable_id;
        self.next_type_variable_id += 1;
        TypeVariableId(id)
    }

    pub fn next_type_variable(&mut self) -> Type {
        let binding = TypeBinding::Unbound(self.next_type_variable_id());
        Type::TypeVariable(Shared::new(binding))
    }

    pub fn store_instantiation_bindings(
        &mut self,
        expr_id: ExprId,
        instantiation_bindings: TypeBindings,
    ) {
        self.instantiation_bindings.insert(expr_id, instantiation_bindings);
    }

    pub fn get_instantiation_bindings(&self, expr_id: ExprId) -> &TypeBindings {
        &self.instantiation_bindings[&expr_id]
    }

    pub fn get_field_index(&self, expr_id: ExprId) -> usize {
        self.field_indices[&expr_id]
    }

    pub fn set_field_index(&mut self, expr_id: ExprId, index: usize) {
        self.field_indices.insert(expr_id, index);
    }

<<<<<<< HEAD
    pub fn function_definition_id(&self, function: FuncId) -> DefinitionId {
        self.function_definition_ids[&function]
=======
    pub fn set_language(&mut self, language: &Language) {
        self.language = language.clone();
    }

    pub fn foreign(&self, opcode: &str) -> bool {
        self.language.supports(opcode)
>>>>>>> 55ed79d2
    }
}<|MERGE_RESOLUTION|>--- conflicted
+++ resolved
@@ -538,16 +538,15 @@
         self.field_indices.insert(expr_id, index);
     }
 
-<<<<<<< HEAD
     pub fn function_definition_id(&self, function: FuncId) -> DefinitionId {
         self.function_definition_ids[&function]
-=======
+    }
+
     pub fn set_language(&mut self, language: &Language) {
         self.language = language.clone();
     }
 
     pub fn foreign(&self, opcode: &str) -> bool {
         self.language.supports(opcode)
->>>>>>> 55ed79d2
     }
 }