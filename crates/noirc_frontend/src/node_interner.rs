--- conflicted
+++ resolved
@@ -200,12 +200,8 @@
             function_types: HashMap::new(),
             field_indices: HashMap::new(),
             next_type_variable_id: 0,
-<<<<<<< HEAD
-            global_constants: HashMap::new(),
+            globals: HashMap::new(),
             language: Language::R1CS,
-=======
-            globals: HashMap::new(),
->>>>>>> e885d426
         };
 
         // An empty block expression is used often, we add this into the `node` on startup
