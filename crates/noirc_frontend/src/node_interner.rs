use std::cell::RefCell;
use std::collections::HashMap;
use std::rc::Rc;

use arena::{Arena, Index};
use noirc_errors::Span;

use crate::graph::CrateId;
use crate::hir::def_collector::dc_crate::UnresolvedStruct;
use crate::hir::def_map::{LocalModuleId, ModuleId};
use crate::hir_def::types::{StructType, Type};
use crate::hir_def::{
    expr::HirExpression,
    function::{FuncMeta, HirFunction},
    stmt::HirStatement,
};
use crate::TypeVariableId;

/// The DefinitionId for the return value of the main function.
/// Used within the ssa pass to put constraints on the "return" value
/// optionally specified in the prover toml.
const MAIN_RETURN_ID: DefinitionId = DefinitionId(0);

/// Name of the definition pointed to by MAIN_RETURN_ID.
/// The name of this variable is deliberately a keyword so that
/// it cannot be referred to normally.
const MAIN_RETURN_NAME: &str = "return";

#[derive(Debug, Clone, Copy, Eq, PartialEq, Hash)]
pub struct DefinitionId(usize);

impl DefinitionId {
    //dummy id for error reporting
    pub fn dummy_id() -> DefinitionId {
        DefinitionId(std::usize::MAX)
    }
}

impl From<DefinitionId> for Index {
    fn from(id: DefinitionId) -> Self {
        Index::from_raw_parts(id.0, u64::MAX)
    }
}

#[derive(Debug, Clone, Copy)]
pub struct StmtId(Index);

#[derive(Debug, Eq, PartialEq, Hash, Copy, Clone)]
pub struct ExprId(Index);

impl ExprId {
    pub fn empty_block_id() -> ExprId {
        ExprId(Index::from_raw_parts(0, 0))
    }
}
#[derive(Debug, Eq, PartialEq, Hash, Copy, Clone)]
pub struct FuncId(Index);

impl FuncId {
    //dummy id for error reporting
    // This can be anything, as the program will ultimately fail
    // after resolution
    pub fn dummy_id() -> FuncId {
        FuncId(Index::from_raw_parts(std::usize::MAX, 0))
    }
}

#[derive(Debug, Eq, PartialEq, Hash, Copy, Clone)]
pub struct StructId(pub ModuleId);

impl StructId {
    //dummy id for error reporting
    // This can be anything, as the program will ultimately fail
    // after resolution
    pub fn dummy_id() -> StructId {
        StructId(ModuleId { krate: CrateId::dummy_id(), local_id: LocalModuleId::dummy_id() })
    }
}

macro_rules! into_index {
    ($id_type:ty) => {
        impl From<$id_type> for Index {
            fn from(t: $id_type) -> Self {
                t.0
            }
        }

        impl From<&$id_type> for Index {
            fn from(t: &$id_type) -> Self {
                t.0
            }
        }
    };
}

macro_rules! partialeq {
    ($id_type:ty) => {
        impl PartialEq<usize> for &$id_type {
            fn eq(&self, other: &usize) -> bool {
                let (index, _) = self.0.into_raw_parts();
                index == *other
            }
        }
    };
}

into_index!(ExprId);
into_index!(StmtId);

partialeq!(ExprId);
partialeq!(StmtId);

/// A Definition enum specifies anything that we can intern in the NodeInterner
/// We use one Arena for all types that can be interned as that has better cache locality
/// This data structure is never accessed directly, so API wise there is no difference between using
/// Multiple arenas and a single Arena
#[derive(Debug, Clone)]
enum Node {
    Function(HirFunction),
    Statement(HirStatement),
    Expression(HirExpression),
}

#[derive(Debug, Clone)]
pub struct NodeInterner {
    nodes: Arena<Node>,
    func_meta: HashMap<FuncId, FuncMeta>,

    // Map each `Index` to it's own span
    id_to_span: HashMap<Index, Span>,

    // Maps each DefinitionId to a DefinitionInfo.
    definitions: Vec<DefinitionInfo>,

    // Type checking map
    //
    // Notice that we use `Index` as the Key and not an ExprId or IdentId
    // Therefore, If a raw index is passed in, then it is not safe to assume that it will have
    // a Type, as not all Ids have types associated to them.
    // Further note, that an ExprId and an IdentId will never have the same underlying Index
    // Because we use one Arena to store all Definitions/Nodes
    id_to_type: HashMap<Index, Type>,

    // Struct map.
    //
    // Each struct definition is possibly shared across multiple type nodes.
    // It is also mutated through the RefCell during name resolution to append
    // methods from impls to the type.
    structs: HashMap<StructId, Rc<RefCell<StructType>>>,

    next_type_variable_id: usize,
}

#[derive(Debug, Clone)]
pub struct DefinitionInfo {
    pub name: String,
    pub mutable: bool,
}

impl Default for NodeInterner {
    fn default() -> Self {
        let mut interner = NodeInterner {
            nodes: Arena::default(),
            func_meta: HashMap::new(),
            id_to_span: HashMap::new(),
            definitions: vec![],
            id_to_type: HashMap::new(),
            structs: HashMap::new(),
            next_type_variable_id: 0,
        };

        // An empty block expression is used often, we add this into the `node` on startup
        let expr_id = interner.push_expr(HirExpression::empty_block());
        assert_eq!(expr_id, ExprId::empty_block_id());

        // Push a fake definition for the public return from main.
        // Only needed here because the evaluator uses an immutable reference to the interner
        // This is given the name 'return' which is a keyword to prevent it from being accessed
        // normally.
        let return_id = interner.push_definition(MAIN_RETURN_NAME.into(), false);
        assert_eq!(return_id, MAIN_RETURN_ID);

        interner
    }
}

// XXX: Add check that insertions are not overwrites for maps
// XXX: Maybe change push to intern, and remove comments
impl NodeInterner {
    /// Interns a HIR statement.
    pub fn push_stmt(&mut self, stmt: HirStatement) -> StmtId {
        StmtId(self.nodes.insert(Node::Statement(stmt)))
    }
    /// Interns a HIR expression.
    pub fn push_expr(&mut self, expr: HirExpression) -> ExprId {
        ExprId(self.nodes.insert(Node::Expression(expr)))
    }
    /// Stores the span for an interned expression.
    pub fn push_expr_span(&mut self, expr_id: ExprId, span: Span) {
        self.id_to_span.insert(expr_id.into(), span);
    }
    /// Interns a HIR Function.
    pub fn push_fn(&mut self, func: HirFunction) -> FuncId {
        FuncId(self.nodes.insert(Node::Function(func)))
    }

    /// Store the type for an interned expression
    pub fn push_expr_type(&mut self, expr_id: &ExprId, typ: Type) {
        self.id_to_type.insert(expr_id.into(), typ);
    }

    pub fn push_empty_struct(&mut self, type_id: StructId, typ: &UnresolvedStruct) {
        self.structs.insert(
            type_id,
            Rc::new(RefCell::new(StructType {
                id: type_id,
                name: typ.struct_def.name.clone(),
                fields: vec![],
                methods: HashMap::new(),
                span: typ.struct_def.span,
            })),
        );
    }

    pub fn update_struct<F>(&mut self, type_id: StructId, f: F)
    where
        F: FnOnce(&mut StructType),
    {
        let mut value = self.structs.get_mut(&type_id).unwrap().borrow_mut();
        f(&mut value)
    }

    /// Modify the type of an expression.
    ///
    /// This is used specifically for SemiExpressions.
    /// We type check them as regular expressions which implicitly interns
    /// the type of the expression. This function is then used to change
    /// it's type to Unit for the type checker.
    pub fn make_expr_type_unit(&mut self, expr_id: &ExprId) {
        self.id_to_type.insert(expr_id.into(), Type::Unit);
    }

    /// Store the type for an interned Identifier
    pub fn push_definition_type(&mut self, definition_id: DefinitionId, typ: Type) {
        self.id_to_type.insert(definition_id.into(), typ);
    }

    /// Intern an empty function.
    pub fn push_empty_fn(&mut self) -> FuncId {
        self.push_fn(HirFunction::empty())
    }
    /// Updates the underlying interned Function.
    ///
    /// This method is used as we eagerly intern empty functions to
    /// generate function identifiers and then we update at a later point in
    /// time.
    pub fn update_fn(&mut self, func_id: FuncId, hir_func: HirFunction) {
        let def =
            self.nodes.get_mut(func_id.0).expect("ice: all function ids should have definitions");

        let func = match def {
            Node::Function(func) => func,
            _ => panic!("ice: all function ids should correspond to a function in the interner"),
        };
        *func = hir_func;
    }

    ///Interns a function's metadata.
    ///
    /// Note that the FuncId has been created already.
    /// See ModCollector for it's usage.
    pub fn push_fn_meta(&mut self, func_data: FuncMeta, func_id: FuncId) {
        self.func_meta.insert(func_id, func_data);
    }

    pub fn push_definition(&mut self, name: String, mutable: bool) -> DefinitionId {
        let id = self.definitions.len();
        self.definitions.push(DefinitionInfo { name, mutable });

        DefinitionId(id)
    }

    /// Returns the interned HIR function corresponding to `func_id`
    //
    // Cloning HIR structures is cheap, so we return owned structures
    pub fn function(&self, func_id: &FuncId) -> HirFunction {
        let def = self.nodes.get(func_id.0).expect("ice: all function ids should have definitions");

        match def {
            Node::Function(func) => func.clone(),
            _ => panic!("ice: all function ids should correspond to a function in the interner"),
        }
    }

    /// Returns the interned meta data corresponding to `func_id`
    pub fn function_meta(&self, func_id: &FuncId) -> FuncMeta {
        self.func_meta.get(func_id).cloned().expect("ice: all function ids should have metadata")
    }

    pub fn function_name(&self, func_id: &FuncId) -> &str {
        let name_id = self.function_meta(func_id).name.id;
        self.definition_name(name_id)
    }

    /// Returns the interned statement corresponding to `stmt_id`
    pub fn statement(&self, stmt_id: &StmtId) -> HirStatement {
        let def =
            self.nodes.get(stmt_id.0).expect("ice: all statement ids should have definitions");

        match def {
            Node::Statement(stmt) => stmt.clone(),
            _ => panic!("ice: all statement ids should correspond to a statement in the interner"),
        }
    }
    /// Returns the interned expression corresponding to `expr_id`
    pub fn expression(&self, expr_id: &ExprId) -> HirExpression {
        let def =
            self.nodes.get(expr_id.0).expect("ice: all expression ids should have definitions");

        match def {
            Node::Expression(expr) => expr.clone(),
            _ => {
                panic!("ice: all expression ids should correspond to a expression in the interner")
            }
        }
    }

    pub fn definition(&self, id: DefinitionId) -> &DefinitionInfo {
        &self.definitions[id.0]
    }

    /// Returns the name of the definition
    ///
    /// This is needed as the Environment needs to map variable names to witness indices
    pub fn definition_name(&self, id: DefinitionId) -> &str {
        &self.definition(id).name
    }

    /// Returns the span of an expression
    pub fn expr_span(&self, expr_id: &ExprId) -> Span {
        self.id_span(expr_id)
    }

    pub fn get_struct(&self, id: StructId) -> Rc<RefCell<StructType>> {
        self.structs[&id].clone()
    }

    /// Returns the type of an item stored in the Interner or Error if it was not found.
    pub fn id_type(&self, index: impl Into<Index>) -> Type {
        self.id_to_type.get(&index.into()).cloned().unwrap_or(Type::Error)
    }

    /// Returns the span of an item stored in the Interner
    pub fn id_span(&self, index: impl Into<Index>) -> Span {
        self.id_to_span.get(&index.into()).copied().unwrap()
    }

    /// Replaces the HirExpression at the given ExprId with a new HirExpression
    pub fn replace_expr(&mut self, id: &ExprId, new: HirExpression) {
        let old = self.nodes.get_mut(id.into()).unwrap();
        *old = Node::Expression(new);
    }

<<<<<<< HEAD
    pub fn main_return_id() -> DefinitionId {
        MAIN_RETURN_ID
    }

    pub fn main_return_name() -> &'static str {
        MAIN_RETURN_NAME
=======
    pub fn next_type_variable_id(&mut self) -> TypeVariableId {
        let id = self.next_type_variable_id;
        self.next_type_variable_id += 1;
        TypeVariableId(id)
>>>>>>> 70e1b03f
    }
}<|MERGE_RESOLUTION|>--- conflicted
+++ resolved
@@ -361,18 +361,17 @@
         *old = Node::Expression(new);
     }
 
-<<<<<<< HEAD
     pub fn main_return_id() -> DefinitionId {
         MAIN_RETURN_ID
     }
 
     pub fn main_return_name() -> &'static str {
         MAIN_RETURN_NAME
-=======
+    }
+
     pub fn next_type_variable_id(&mut self) -> TypeVariableId {
         let id = self.next_type_variable_id;
         self.next_type_variable_id += 1;
         TypeVariableId(id)
->>>>>>> 70e1b03f
     }
 }