use std::collections::{BTreeMap, HashMap};

use arena::{Arena, Index};
use fm::FileId;
use iter_extended::vecmap;
use noirc_errors::{Location, Span, Spanned};

use crate::ast::Ident;
use crate::graph::CrateId;
use crate::hir::def_collector::dc_crate::UnresolvedStruct;
use crate::hir::def_map::{LocalModuleId, ModuleId};
use crate::hir::type_check::TypeCheckError;
use crate::hir::StorageSlot;
use crate::hir_def::stmt::HirLetStatement;
use crate::hir_def::types::{StructType, Type};
use crate::hir_def::{
    expr::HirExpression,
    function::{FuncMeta, HirFunction},
    stmt::HirStatement,
};
use crate::{Shared, TypeBinding, TypeBindings, TypeVariable, TypeVariableId};

/// The node interner is the central storage location of all nodes in Noir's Hir (the
/// various node types can be found in hir_def). The interner is also used to collect
/// extra information about the Hir, such as the type of each node, information about
/// each definition or struct, etc. Because it is used on the Hir, the NodeInterner is
/// useful in passes where the Hir is used - name resolution, type checking, and
/// monomorphization - and it is not useful afterward.
pub struct NodeInterner {
    nodes: Arena<Node>,
    func_meta: HashMap<FuncId, FuncMeta>,
    function_definition_ids: HashMap<FuncId, DefinitionId>,

    // Map each `Index` to it's own location
    id_to_location: HashMap<Index, Location>,

    // Maps each DefinitionId to a DefinitionInfo.
    definitions: Vec<DefinitionInfo>,

    // Type checking map
    //
    // Notice that we use `Index` as the Key and not an ExprId or IdentId
    // Therefore, If a raw index is passed in, then it is not safe to assume that it will have
    // a Type, as not all Ids have types associated to them.
    // Further note, that an ExprId and an IdentId will never have the same underlying Index
    // Because we use one Arena to store all Definitions/Nodes
    id_to_type: HashMap<Index, Type>,

    // Struct map.
    //
    // Each struct definition is possibly shared across multiple type nodes.
    // It is also mutated through the RefCell during name resolution to append
    // methods from impls to the type.
    structs: HashMap<StructId, Shared<StructType>>,

    /// Map from ExprId (referring to a Function/Method call) to its corresponding TypeBindings,
    /// filled out during type checking from instantiated variables. Used during monomorphization
    /// to map call site types back onto function parameter types, and undo this binding as needed.
    instantiation_bindings: HashMap<ExprId, TypeBindings>,

    /// Remembers the field index a given HirMemberAccess expression was resolved to during type
    /// checking.
    field_indices: HashMap<ExprId, usize>,

    globals: HashMap<StmtId, GlobalInfo>, // NOTE: currently only used for checking repeat globals and restricting their scope to a module

    next_type_variable_id: usize,

    delayed_type_checks: Vec<TypeCheckFn>,

    /// A map from a struct type and method name to a function id for the method.
    struct_methods: HashMap<(StructId, String), FuncId>,

    /// Methods on primitive types defined in the stdlib.
    primitive_methods: HashMap<(TypeMethodKey, String), FuncId>,
}

type TypeCheckFn = Box<dyn FnOnce() -> Result<(), TypeCheckError>>;

#[derive(Debug, Clone, Copy, Eq, PartialEq, Hash)]
pub struct DefinitionId(usize);

impl DefinitionId {
    //dummy id for error reporting
    pub fn dummy_id() -> DefinitionId {
        DefinitionId(std::usize::MAX)
    }
}

impl From<DefinitionId> for Index {
    fn from(id: DefinitionId) -> Self {
        Index::from_raw_parts(id.0, u64::MAX)
    }
}

#[derive(Debug, Eq, PartialEq, Hash, Clone, Copy)]
pub struct StmtId(Index);

impl StmtId {
    //dummy id for error reporting
    // This can be anything, as the program will ultimately fail
    // after resolution
    pub fn dummy_id() -> StmtId {
        StmtId(Index::from_raw_parts(std::usize::MAX, 0))
    }
}

#[derive(Debug, Eq, PartialEq, Hash, Copy, Clone)]
pub struct ExprId(Index);

impl ExprId {
    pub fn empty_block_id() -> ExprId {
        ExprId(Index::from_raw_parts(0, 0))
    }
}
#[derive(Debug, Eq, PartialEq, Hash, Copy, Clone)]
pub struct FuncId(Index);

impl FuncId {
    //dummy id for error reporting
    // This can be anything, as the program will ultimately fail
    // after resolution
    pub fn dummy_id() -> FuncId {
        FuncId(Index::from_raw_parts(std::usize::MAX, 0))
    }
}

#[derive(Debug, Eq, PartialEq, Hash, Copy, Clone)]
pub struct StructId(pub ModuleId);

impl StructId {
    //dummy id for error reporting
    // This can be anything, as the program will ultimately fail
    // after resolution
    pub fn dummy_id() -> StructId {
        StructId(ModuleId { krate: CrateId::dummy_id(), local_id: LocalModuleId::dummy_id() })
    }
}

#[derive(Debug, Eq, PartialEq, Hash, Copy, Clone)]
pub struct TyAliasId(pub ModuleId);

impl TyAliasId {
    //dummy id for error reporting
    // This can be anything, as the program will ultimately fail
    // after resolution
    pub fn dummy_id() -> TyAliasId {
        TyAliasId(ModuleId { krate: CrateId::dummy_id(), local_id: LocalModuleId::dummy_id() })
    }
}

macro_rules! into_index {
    ($id_type:ty) => {
        impl From<$id_type> for Index {
            fn from(t: $id_type) -> Self {
                t.0
            }
        }

        impl From<&$id_type> for Index {
            fn from(t: &$id_type) -> Self {
                t.0
            }
        }
    };
}

macro_rules! partialeq {
    ($id_type:ty) => {
        impl PartialEq<usize> for &$id_type {
            fn eq(&self, other: &usize) -> bool {
                let (index, _) = self.0.into_raw_parts();
                index == *other
            }
        }
    };
}

into_index!(ExprId);
into_index!(StmtId);

partialeq!(ExprId);
partialeq!(StmtId);

/// A Definition enum specifies anything that we can intern in the NodeInterner
/// We use one Arena for all types that can be interned as that has better cache locality
/// This data structure is never accessed directly, so API wise there is no difference between using
/// Multiple arenas and a single Arena
#[derive(Debug, Clone)]
enum Node {
    Function(HirFunction),
    Statement(HirStatement),
    Expression(HirExpression),
}

<<<<<<< HEAD
pub struct NodeInterner {
    nodes: Arena<Node>,
    func_meta: HashMap<FuncId, FuncMeta>,
    function_definition_ids: HashMap<FuncId, DefinitionId>,

    // Map each `Index` to it's own location
    id_to_location: HashMap<Index, Location>,

    // Maps each DefinitionId to a DefinitionInfo.
    definitions: Vec<DefinitionInfo>,

    // Type checking map
    //
    // Notice that we use `Index` as the Key and not an ExprId or IdentId
    // Therefore, If a raw index is passed in, then it is not safe to assume that it will have
    // a Type, as not all Ids have types associated to them.
    // Further note, that an ExprId and an IdentId will never have the same underlying Index
    // Because we use one Arena to store all Definitions/Nodes
    id_to_type: HashMap<Index, Type>,

    // Struct map.
    //
    // Each struct definition is possibly shared across multiple type nodes.
    // It is also mutated through the RefCell during name resolution to append
    // methods from impls to the type.
    structs: HashMap<StructId, Shared<StructType>>,

    // Type Aliases map.
    //
    // Map type aliases to the actual type.
    // When resolving types, check against this map to see if a type alias is defined.
    type_aliases: HashMap<TyAliasId, Type>,

    /// Map from ExprId (referring to a Function/Method call) to its corresponding TypeBindings,
    /// filled out during type checking from instantiated variables. Used during monomorphization
    /// to map call site types back onto function parameter types, and undo this binding as needed.
    instantiation_bindings: HashMap<ExprId, TypeBindings>,

    /// Remembers the field index a given HirMemberAccess expression was resolved to during type
    /// checking.
    field_indices: HashMap<ExprId, usize>,

    globals: HashMap<StmtId, GlobalInfo>, // NOTE: currently only used for checking repeat globals and restricting their scope to a module

    next_type_variable_id: usize,

    //used for fallback mechanism
    language: Language,

    delayed_type_checks: Vec<TypeCheckFn>,

    // A map from a struct type and method name to a function id for the method
    // along with any generic on the struct it may require. E.g. if the impl is
    // only for `impl Foo<String>` rather than all Foo, the generics will be `vec![String]`.
    struct_methods: HashMap<(StructId, String), (Vec<Type>, FuncId)>,
}

type TypeCheckFn = Box<dyn FnOnce() -> Result<(), TypeCheckError>>;

=======
>>>>>>> e790c9f5
#[derive(Debug, Clone)]
pub struct DefinitionInfo {
    pub name: String,
    pub mutable: bool,
    pub kind: DefinitionKind,
}

impl DefinitionInfo {
    /// True if this definition is for a global variable.
    /// Note that this returns false for top-level functions.
    pub fn is_global(&self) -> bool {
        self.kind.is_global()
    }
}

#[derive(Debug, Clone, Eq, PartialEq)]
pub enum DefinitionKind {
    Function(FuncId),

    Global(ExprId),

    /// Locals may be defined in let statements or parameters,
    /// in which case they will not have an associated ExprId
    Local(Option<ExprId>),

    /// Generic types in functions (T, U in `fn foo<T, U>(...)` are declared as variables
    /// in scope in case they resolve to numeric generics later.
    GenericType(TypeVariable),
}

impl DefinitionKind {
    /// True if this definition is for a global variable.
    /// Note that this returns false for top-level functions.
    pub fn is_global(&self) -> bool {
        matches!(self, DefinitionKind::Global(..))
    }

    pub fn get_rhs(self) -> Option<ExprId> {
        match self {
            DefinitionKind::Function(_) => None,
            DefinitionKind::Global(id) => Some(id),
            DefinitionKind::Local(id) => id,
            DefinitionKind::GenericType(_) => None,
        }
    }
}

#[derive(Debug, Clone)]
pub struct GlobalInfo {
    pub ident: Ident,
    pub local_id: LocalModuleId,

    /// Global definitions have an associated storage slot if they are defined within
    /// a contract. If they're defined elsewhere, this value is None.
    pub storage_slot: Option<StorageSlot>,
}

impl Default for NodeInterner {
    fn default() -> Self {
        let mut interner = NodeInterner {
            nodes: Arena::default(),
            func_meta: HashMap::new(),
            function_definition_ids: HashMap::new(),
            id_to_location: HashMap::new(),
            definitions: vec![],
            id_to_type: HashMap::new(),
            structs: HashMap::new(),
            type_aliases: HashMap::new(),
            instantiation_bindings: HashMap::new(),
            field_indices: HashMap::new(),
            next_type_variable_id: 0,
            globals: HashMap::new(),
            delayed_type_checks: vec![],
            struct_methods: HashMap::new(),
            primitive_methods: HashMap::new(),
        };

        // An empty block expression is used often, we add this into the `node` on startup
        let expr_id = interner.push_expr(HirExpression::empty_block());
        assert_eq!(expr_id, ExprId::empty_block_id());
        interner
    }
}

// XXX: Add check that insertions are not overwrites for maps
// XXX: Maybe change push to intern, and remove comments
impl NodeInterner {
    /// Interns a HIR statement.
    pub fn push_stmt(&mut self, stmt: HirStatement) -> StmtId {
        StmtId(self.nodes.insert(Node::Statement(stmt)))
    }
    /// Interns a HIR expression.
    pub fn push_expr(&mut self, expr: HirExpression) -> ExprId {
        ExprId(self.nodes.insert(Node::Expression(expr)))
    }

    /// Stores the span for an interned expression.
    pub fn push_expr_location(&mut self, expr_id: ExprId, span: Span, file: FileId) {
        self.id_to_location.insert(expr_id.into(), Location::new(span, file));
    }

    /// Interns a HIR Function.
    pub fn push_fn(&mut self, func: HirFunction) -> FuncId {
        FuncId(self.nodes.insert(Node::Function(func)))
    }

    /// Store the type for an interned expression
    pub fn push_expr_type(&mut self, expr_id: &ExprId, typ: Type) {
        self.id_to_type.insert(expr_id.into(), typ);
    }

    pub fn push_empty_struct(&mut self, type_id: StructId, typ: &UnresolvedStruct) {
        self.structs.insert(
            type_id,
            Shared::new(StructType::new(
                type_id,
                typ.struct_def.name.clone(),
                typ.struct_def.span,
                BTreeMap::new(),
                vecmap(&typ.struct_def.generics, |_| {
                    // Temporary type variable ids before the struct is resolved to its actual ids.
                    // This lets us record how many arguments the type expects so that other types
                    // can refer to it with generic arguments before the generic parameters themselves
                    // are resolved.
                    let id = TypeVariableId(0);
                    (id, Shared::new(TypeBinding::Unbound(id)))
                }),
            )),
        );
    }

    pub fn update_struct(&mut self, type_id: StructId, f: impl FnOnce(&mut StructType)) {
        let mut value = self.structs.get_mut(&type_id).unwrap().borrow_mut();
        f(&mut value);
    }

    pub fn push_type_alias(&mut self, type_id: TyAliasId, typ: Type) {
        self.type_aliases.insert(type_id, typ);
    }

    /// Returns the interned statement corresponding to `stmt_id`
    pub fn update_statement(&mut self, stmt_id: &StmtId, f: impl FnOnce(&mut HirStatement)) {
        let def =
            self.nodes.get_mut(stmt_id.0).expect("ice: all statement ids should have definitions");

        match def {
            Node::Statement(stmt) => f(stmt),
            _ => panic!("ice: all statement ids should correspond to a statement in the interner"),
        }
    }

    /// Store the type for an interned Identifier
    pub fn push_definition_type(&mut self, definition_id: DefinitionId, typ: Type) {
        self.id_to_type.insert(definition_id.into(), typ);
    }

    pub fn push_global(
        &mut self,
        stmt_id: StmtId,
        ident: Ident,
        local_id: LocalModuleId,
        storage_slot: Option<StorageSlot>,
    ) {
        self.globals.insert(stmt_id, GlobalInfo { ident, local_id, storage_slot });
    }

    /// Intern an empty global stmt. Used for collecting globals
    pub fn push_empty_global(&mut self) -> StmtId {
        self.push_stmt(HirStatement::Error)
    }

    pub fn update_global(&mut self, stmt_id: StmtId, hir_stmt: HirStatement) {
        let def =
            self.nodes.get_mut(stmt_id.0).expect("ice: all function ids should have definitions");

        let stmt = match def {
            Node::Statement(stmt) => stmt,
            _ => {
                panic!("ice: all global ids should correspond to a statement in the interner")
            }
        };
        *stmt = hir_stmt;
    }

    /// Intern an empty function.
    pub fn push_empty_fn(&mut self) -> FuncId {
        self.push_fn(HirFunction::empty())
    }
    /// Updates the underlying interned Function.
    ///
    /// This method is used as we eagerly intern empty functions to
    /// generate function identifiers and then we update at a later point in
    /// time.
    pub fn update_fn(&mut self, func_id: FuncId, hir_func: HirFunction) {
        let def =
            self.nodes.get_mut(func_id.0).expect("ice: all function ids should have definitions");

        let func = match def {
            Node::Function(func) => func,
            _ => panic!("ice: all function ids should correspond to a function in the interner"),
        };
        *func = hir_func;
    }

    ///Interns a function's metadata.
    ///
    /// Note that the FuncId has been created already.
    /// See ModCollector for it's usage.
    pub fn push_fn_meta(&mut self, func_data: FuncMeta, func_id: FuncId) {
        self.func_meta.insert(func_id, func_data);
    }

    pub fn push_definition(
        &mut self,
        name: String,
        mutable: bool,
        definition: DefinitionKind,
    ) -> DefinitionId {
        let id = DefinitionId(self.definitions.len());
        if let DefinitionKind::Function(func_id) = definition {
            self.function_definition_ids.insert(func_id, id);
        }

        self.definitions.push(DefinitionInfo { name, mutable, kind: definition });
        id
    }

    pub fn push_function_definition(&mut self, name: String, func: FuncId) -> DefinitionId {
        self.push_definition(name, false, DefinitionKind::Function(func))
    }

    /// Returns the interned HIR function corresponding to `func_id`
    //
    // Cloning HIR structures is cheap, so we return owned structures
    pub fn function(&self, func_id: &FuncId) -> HirFunction {
        let def = self.nodes.get(func_id.0).expect("ice: all function ids should have definitions");

        match def {
            Node::Function(func) => func.clone(),
            _ => panic!("ice: all function ids should correspond to a function in the interner"),
        }
    }

    /// Returns the interned meta data corresponding to `func_id`
    pub fn function_meta(&self, func_id: &FuncId) -> FuncMeta {
        self.func_meta.get(func_id).cloned().expect("ice: all function ids should have metadata")
    }

    pub fn try_function_meta(&self, func_id: &FuncId) -> Option<FuncMeta> {
        self.func_meta.get(func_id).cloned()
    }

    pub fn function_ident(&self, func_id: &FuncId) -> crate::Ident {
        let name = self.function_name(func_id).to_owned();
        let span = self.function_meta(func_id).name.location.span;
        crate::Ident(Spanned::from(span, name))
    }

    pub fn function_name(&self, func_id: &FuncId) -> &str {
        let name_id = self.function_meta(func_id).name.id;
        self.definition_name(name_id)
    }

    /// Returns the interned statement corresponding to `stmt_id`
    pub fn statement(&self, stmt_id: &StmtId) -> HirStatement {
        let def =
            self.nodes.get(stmt_id.0).expect("ice: all statement ids should have definitions");

        match def {
            Node::Statement(stmt) => stmt.clone(),
            _ => panic!("ice: all statement ids should correspond to a statement in the interner"),
        }
    }

    /// Returns the interned let statement corresponding to `stmt_id`
    pub fn let_statement(&self, stmt_id: &StmtId) -> HirLetStatement {
        let def =
            self.nodes.get(stmt_id.0).expect("ice: all statement ids should have definitions");

        match def {
            Node::Statement(hir_stmt) => {
                match hir_stmt {
                    HirStatement::Let(let_stmt) => let_stmt.clone(),
                    _ => panic!("ice: all let statement ids should correspond to a let statement in the interner"),
                }
            },
            _ => panic!("ice: all statement ids should correspond to a statement in the interner"),
        }
    }

    /// Returns the interned expression corresponding to `expr_id`
    pub fn expression(&self, expr_id: &ExprId) -> HirExpression {
        let def =
            self.nodes.get(expr_id.0).expect("ice: all expression ids should have definitions");

        match def {
            Node::Expression(expr) => expr.clone(),
            _ => {
                panic!("ice: all expression ids should correspond to a expression in the interner")
            }
        }
    }

    pub fn definition(&self, id: DefinitionId) -> &DefinitionInfo {
        &self.definitions[id.0]
    }

    /// Returns the name of the definition
    ///
    /// This is needed as the Environment needs to map variable names to witness indices
    pub fn definition_name(&self, id: DefinitionId) -> &str {
        &self.definition(id).name
    }

    pub fn expr_span(&self, expr_id: &ExprId) -> Span {
        self.id_location(expr_id).span
    }

    pub fn expr_location(&self, expr_id: &ExprId) -> Location {
        self.id_location(expr_id)
    }

    pub fn get_struct(&self, id: StructId) -> Shared<StructType> {
        self.structs[&id].clone()
    }

    pub fn get_type_alias(&self, id: TyAliasId) -> Type {
        self.type_aliases[&id].clone()
    }

    pub fn get_global(&self, stmt_id: &StmtId) -> Option<GlobalInfo> {
        self.globals.get(stmt_id).cloned()
    }

    pub fn get_all_globals(&self) -> HashMap<StmtId, GlobalInfo> {
        self.globals.clone()
    }

    /// Returns the type of an item stored in the Interner or Error if it was not found.
    pub fn id_type(&self, index: impl Into<Index>) -> Type {
        self.id_to_type.get(&index.into()).cloned().unwrap_or(Type::Error)
    }

    /// Returns the span of an item stored in the Interner
    pub fn id_location(&self, index: impl Into<Index>) -> Location {
        self.id_to_location.get(&index.into()).copied().unwrap()
    }

    /// Replaces the HirExpression at the given ExprId with a new HirExpression
    pub fn replace_expr(&mut self, id: &ExprId, new: HirExpression) {
        let old = self.nodes.get_mut(id.into()).unwrap();
        *old = Node::Expression(new);
    }

    pub fn next_type_variable_id(&mut self) -> TypeVariableId {
        let id = self.next_type_variable_id;
        self.next_type_variable_id += 1;
        TypeVariableId(id)
    }

    pub fn next_type_variable(&mut self) -> Type {
        let binding = TypeBinding::Unbound(self.next_type_variable_id());
        Type::TypeVariable(Shared::new(binding))
    }

    pub fn store_instantiation_bindings(
        &mut self,
        expr_id: ExprId,
        instantiation_bindings: TypeBindings,
    ) {
        self.instantiation_bindings.insert(expr_id, instantiation_bindings);
    }

    pub fn get_instantiation_bindings(&self, expr_id: ExprId) -> &TypeBindings {
        &self.instantiation_bindings[&expr_id]
    }

    pub fn get_field_index(&self, expr_id: ExprId) -> usize {
        self.field_indices[&expr_id]
    }

    pub fn set_field_index(&mut self, expr_id: ExprId, index: usize) {
        self.field_indices.insert(expr_id, index);
    }

    pub fn function_definition_id(&self, function: FuncId) -> DefinitionId {
        self.function_definition_ids[&function]
    }

    pub fn push_delayed_type_check(&mut self, f: TypeCheckFn) {
        self.delayed_type_checks.push(f);
    }

    pub fn take_delayed_type_check_functions(&mut self) -> Vec<TypeCheckFn> {
        std::mem::take(&mut self.delayed_type_checks)
    }

    /// Add a method to a type.
    /// This will panic for non-struct types currently as we do not support methods
    /// for primitives. We could allow this in the future however.
    pub fn add_method(
        &mut self,
        self_type: &Type,
        method_name: String,
        method_id: FuncId,
    ) -> Option<FuncId> {
        match self_type {
            Type::Struct(struct_type, _generics) => {
                let key = (struct_type.borrow().id, method_name);
                self.struct_methods.insert(key, method_id)
            }
            Type::Error => None,

            other => {
                let key = get_type_method_key(self_type).unwrap_or_else(|| {
                    unreachable!("Cannot add a method to the unsupported type '{}'", other)
                });
                self.primitive_methods.insert((key, method_name), method_id)
            }
        }
    }

    /// Search by name for a method on the given struct
    pub fn lookup_method(&self, id: StructId, method_name: &str) -> Option<FuncId> {
        self.struct_methods.get(&(id, method_name.to_owned())).copied()
    }

    /// Looks up a given method name on the given primitive type.
    pub fn lookup_primitive_method(&self, typ: &Type, method_name: &str) -> Option<FuncId> {
        get_type_method_key(typ)
            .and_then(|key| self.primitive_methods.get(&(key, method_name.to_owned())).copied())
    }
}

/// These are the primitive type variants that we support adding methods to
#[derive(Copy, Clone, Hash, PartialEq, Eq)]
enum TypeMethodKey {
    /// Fields and integers share methods for ease of use. These methods may still
    /// accept only fields or integers, it is just that their names may not clash.
    FieldOrInt,
    Array,
    Bool,
    String,
    Unit,
    Tuple,
    Function,
    Vec,
}

fn get_type_method_key(typ: &Type) -> Option<TypeMethodKey> {
    use TypeMethodKey::*;
    let typ = typ.follow_bindings();
    match &typ {
        Type::FieldElement(_) => Some(FieldOrInt),
        Type::Array(_, _) => Some(Array),
        Type::Integer(_, _, _) => Some(FieldOrInt),
        Type::PolymorphicInteger(_, _) => Some(FieldOrInt),
        Type::Bool(_) => Some(Bool),
        Type::String(_) => Some(String),
        Type::Unit => Some(Unit),
        Type::Tuple(_) => Some(Tuple),
        Type::Function(_, _) => Some(Function),
        Type::Vec(_) => Some(Vec),

        // We do not support adding methods to these types
        Type::TypeVariable(_)
        | Type::NamedGeneric(_, _)
        | Type::Forall(_, _)
        | Type::Constant(_)
        | Type::Error
        | Type::Struct(_, _) => None,
    }
}<|MERGE_RESOLUTION|>--- conflicted
+++ resolved
@@ -193,68 +193,6 @@
     Expression(HirExpression),
 }
 
-<<<<<<< HEAD
-pub struct NodeInterner {
-    nodes: Arena<Node>,
-    func_meta: HashMap<FuncId, FuncMeta>,
-    function_definition_ids: HashMap<FuncId, DefinitionId>,
-
-    // Map each `Index` to it's own location
-    id_to_location: HashMap<Index, Location>,
-
-    // Maps each DefinitionId to a DefinitionInfo.
-    definitions: Vec<DefinitionInfo>,
-
-    // Type checking map
-    //
-    // Notice that we use `Index` as the Key and not an ExprId or IdentId
-    // Therefore, If a raw index is passed in, then it is not safe to assume that it will have
-    // a Type, as not all Ids have types associated to them.
-    // Further note, that an ExprId and an IdentId will never have the same underlying Index
-    // Because we use one Arena to store all Definitions/Nodes
-    id_to_type: HashMap<Index, Type>,
-
-    // Struct map.
-    //
-    // Each struct definition is possibly shared across multiple type nodes.
-    // It is also mutated through the RefCell during name resolution to append
-    // methods from impls to the type.
-    structs: HashMap<StructId, Shared<StructType>>,
-
-    // Type Aliases map.
-    //
-    // Map type aliases to the actual type.
-    // When resolving types, check against this map to see if a type alias is defined.
-    type_aliases: HashMap<TyAliasId, Type>,
-
-    /// Map from ExprId (referring to a Function/Method call) to its corresponding TypeBindings,
-    /// filled out during type checking from instantiated variables. Used during monomorphization
-    /// to map call site types back onto function parameter types, and undo this binding as needed.
-    instantiation_bindings: HashMap<ExprId, TypeBindings>,
-
-    /// Remembers the field index a given HirMemberAccess expression was resolved to during type
-    /// checking.
-    field_indices: HashMap<ExprId, usize>,
-
-    globals: HashMap<StmtId, GlobalInfo>, // NOTE: currently only used for checking repeat globals and restricting their scope to a module
-
-    next_type_variable_id: usize,
-
-    //used for fallback mechanism
-    language: Language,
-
-    delayed_type_checks: Vec<TypeCheckFn>,
-
-    // A map from a struct type and method name to a function id for the method
-    // along with any generic on the struct it may require. E.g. if the impl is
-    // only for `impl Foo<String>` rather than all Foo, the generics will be `vec![String]`.
-    struct_methods: HashMap<(StructId, String), (Vec<Type>, FuncId)>,
-}
-
-type TypeCheckFn = Box<dyn FnOnce() -> Result<(), TypeCheckError>>;
-
-=======
->>>>>>> e790c9f5
 #[derive(Debug, Clone)]
 pub struct DefinitionInfo {
     pub name: String,
