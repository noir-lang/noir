--- conflicted
+++ resolved
@@ -1,12 +1,5 @@
 use super::{namespace::PerNs, ModuleDefId, ModuleId};
-<<<<<<< HEAD
-use crate::{
-    node_interner::{FuncId, StmtId, StructId, TyAliasId},
-    Ident,
-};
-=======
 use crate::{node_interner::FuncId, Ident};
->>>>>>> e790c9f5
 use std::collections::{hash_map::Entry, HashMap};
 
 #[derive(Debug, PartialEq, Eq, Copy, Clone)]
@@ -60,41 +53,6 @@
         }
     }
 
-<<<<<<< HEAD
-    pub fn define_module_def(
-        &mut self,
-        name: Ident,
-        mod_id: ModuleId,
-    ) -> Result<(), (Ident, Ident)> {
-        self.add_definition(name, mod_id.into())
-    }
-
-    pub fn define_func_def(&mut self, name: Ident, local_id: FuncId) -> Result<(), (Ident, Ident)> {
-        self.add_definition(name, local_id.into())
-    }
-
-    pub fn define_struct_def(
-        &mut self,
-        name: Ident,
-        local_id: StructId,
-    ) -> Result<(), (Ident, Ident)> {
-        self.add_definition(name, ModuleDefId::TypeId(local_id))
-    }
-
-    pub fn define_type_alias_def(
-        &mut self,
-        name: Ident,
-        local_id: TyAliasId,
-    ) -> Result<(), (Ident, Ident)> {
-        self.add_definition(name, local_id.into())
-    }
-
-    pub fn define_global(&mut self, name: Ident, stmt_id: StmtId) -> Result<(), (Ident, Ident)> {
-        self.add_definition(name, ModuleDefId::GlobalId(stmt_id))
-    }
-
-=======
->>>>>>> e790c9f5
     pub fn find_module_with_name(&self, mod_name: &Ident) -> Option<&ModuleId> {
         let (module_def, _) = self.types.get(mod_name)?;
         match module_def {
