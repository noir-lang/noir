--- conflicted
+++ resolved
@@ -86,14 +86,7 @@
         // 2. The `println` method is a builtin with the old SSA but is a normal function that calls
         // an oracle in the new SSA.
         //
-<<<<<<< HEAD
-        // The last crate represents the stdlib crate.
-        // After resolving the manifest of the local crate the stdlib is added to the manifest and propagated to all crates
-        // thus being the last crate.
-        if !context.def_interner.experimental_ssa && context.crate_graph.is_last_crate(crate_id) {
-=======
         if crate_id.is_stdlib() {
->>>>>>> 88a4f74a
             let path_as_str = context
                 .file_manager
                 .path(root_file_id)
