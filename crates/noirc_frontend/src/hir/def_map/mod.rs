--- conflicted
+++ resolved
@@ -83,39 +83,7 @@
 
         // First parse the root file.
         let root_file_id = context.crate_graph[crate_id].root_file_id;
-<<<<<<< HEAD
-        let mut ast = parse_file(&mut context.file_manager, root_file_id, errors);
-
-        // TODO(#1850): This check should be removed once we fully move over to the new SSA pass
-        // There are some features that use the new SSA pass that also affect the stdlib.
-        // 1. Compiling with the old SSA pass will lead to duplicate method definitions between
-        // the `slice` and `array` modules of the stdlib.
-        // 2. The `println` method is a builtin with the old SSA but is a normal function that calls
-        // an oracle in the new SSA.
-        //
-        if crate_id.is_stdlib() {
-            let path_as_str = context
-                .file_manager
-                .path(root_file_id)
-                .to_str()
-                .expect("expected std path to be convertible to str");
-            assert_eq!(path_as_str, "std/lib");
-            // There are 2 printlns in the stdlib. If we are using the experimental SSA, we want to keep
-            // only the unconstrained one. Otherwise we want to keep only the constrained one.
-            ast.functions.retain(|func| {
-                func.def.name.0.contents.as_str() != "println"
-                    || func.def.is_unconstrained == context.def_interner.experimental_ssa
-            });
-
-            if !context.def_interner.experimental_ssa {
-                ast.module_decls.retain(|ident| {
-                    ident.0.contents != "slice" && ident.0.contents != "collections"
-                });
-            }
-        }
-=======
         let ast = parse_file(&mut context.file_manager, root_file_id, errors);
->>>>>>> ef91286b
 
         // Allocate a default Module for the root, giving it a ModuleId
         let mut modules: Arena<ModuleData> = Arena::default();
