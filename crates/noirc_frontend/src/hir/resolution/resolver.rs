--- conflicted
+++ resolved
@@ -18,7 +18,7 @@
 }
 
 use crate::hir_def::expr::{
-    HirArrayLiteral, HirBlockExpression, HirCallExpression, HirCastExpression,
+    HirArrayLiteral, HirBinaryOp, HirBlockExpression, HirCallExpression, HirCastExpression,
     HirConstructorExpression, HirForExpression, HirIdent, HirIfExpression, HirIndexExpression,
     HirInfixExpression, HirLiteral, HirMemberAccess, HirMethodCallExpression, HirPrefixExpression,
     HirUnaryOp,
@@ -39,7 +39,8 @@
     Statement,
 };
 use crate::{LValue, NoirStruct, Path, Pattern, StructType, Type, UnresolvedType, ERROR_IDENT};
-use noirc_errors::{Span, Spanned};
+use fm::FileId;
+use noirc_errors::{Location, Span, Spanned};
 
 use crate::hir::scope::{
     Scope as GenericScope, ScopeForest as GenericScopeForest, ScopeTree as GenericScopeTree,
@@ -62,6 +63,7 @@
     interner: &'a mut NodeInterner,
     self_type: Option<StructId>,
     errors: Vec<ResolverError>,
+    file: FileId,
 }
 
 impl<'a> Resolver<'a> {
@@ -69,6 +71,7 @@
         interner: &'a mut NodeInterner,
         path_resolver: &'a dyn PathResolver,
         def_maps: &'a HashMap<CrateId, CrateDefMap>,
+        file: FileId,
     ) -> Resolver<'a> {
         Self {
             path_resolver,
@@ -77,6 +80,7 @@
             interner,
             self_type: None,
             errors: Vec::new(),
+            file,
         }
     }
 
@@ -142,7 +146,8 @@
 
     fn add_variable_decl(&mut self, name: Ident, mutable: bool) -> HirIdent {
         let id = self.interner.push_definition(name.0.contents.clone(), mutable);
-        let ident = HirIdent { span: name.span(), id };
+        let location = Location::new(name.span(), self.file);
+        let ident = HirIdent { location, id };
 
         let scope = self.scopes.get_mut_scope();
         let resolver_meta = ResolverMeta { num_times_used: 0, ident };
@@ -182,8 +187,8 @@
             DefinitionId::dummy_id()
         };
 
-        let span = name.span();
-        HirIdent { span, id }
+        let location = Location::new(name.span(), self.file);
+        HirIdent { location, id }
     }
 
     pub fn intern_function(&mut self, func: NoirFunction) -> (HirFunction, FuncMeta) {
@@ -240,9 +245,9 @@
     fn extract_meta(&mut self, func: &NoirFunction) -> FuncMeta {
         let name = func.name().to_owned();
 
-        let span = func.name_ident().span();
+        let location = Location::new(func.name_ident().span(), self.file);
         let id = self.interner.push_definition(name, false);
-        let name = HirIdent { id, span };
+        let name = HirIdent { id, location };
 
         let attributes = func.attribute().cloned();
 
@@ -259,6 +264,7 @@
             name,
             kind: func.kind,
             attributes,
+            file: self.file,
             parameters: parameters.into(),
             return_type,
             has_body: !func.def.body.is_empty(),
@@ -273,28 +279,8 @@
                 expression: self.resolve_expression(let_stmt.expression),
             }),
             Statement::Constrain(constrain_stmt) => {
-<<<<<<< HEAD
-                let lhs = self.resolve_expression(constrain_stmt.0.lhs);
-                let operator: HirBinaryOp = constrain_stmt.0.operator.into();
-                let rhs = self.resolve_expression(constrain_stmt.0.rhs);
-                let span = constrain_stmt.1;
-
-                let stmt = HirConstrainStatement(HirInfixExpression { lhs, operator, rhs }, span);
-                HirStatement::Constrain(stmt)
-=======
                 let expr_id = self.resolve_expression(constrain_stmt.0);
-                let stmt = HirConstrainStatement(expr_id);
-
-                self.interner.push_stmt(HirStatement::Constrain(stmt))
-            }
-            Statement::Expression(expr) => {
-                let stmt = HirStatement::Expression(self.resolve_expression(expr));
-                self.interner.push_stmt(stmt)
-            }
-            Statement::Semi(expr) => {
-                let stmt = HirStatement::Semi(self.resolve_expression(expr));
-                self.interner.push_stmt(stmt)
->>>>>>> d5e08a64
+                HirStatement::Constrain(HirConstrainStatement(expr_id, self.file))
             }
             Statement::Expression(expr) => HirStatement::Expression(self.resolve_expression(expr)),
             Statement::Semi(expr) => HirStatement::Semi(self.resolve_expression(expr)),
@@ -352,7 +338,7 @@
 
                 HirExpression::Infix(HirInfixExpression {
                     lhs,
-                    operator: infix.operator.into(),
+                    operator: HirBinaryOp::new(infix.operator, self.file),
                     rhs,
                 })
             }
@@ -408,8 +394,8 @@
                     None => {
                         self.push_err(ResolverError::PathIsNotIdent { span: path.span() });
                         let id = DefinitionId::dummy_id();
-                        let span = path.span();
-                        HirIdent { id, span }
+                        let location = Location::new(path.span(), self.file);
+                        HirIdent { id, location }
                     }
                 })
             }
@@ -618,6 +604,8 @@
 
     use std::collections::HashMap;
 
+    use fm::FileId;
+
     use crate::{hir::resolution::errors::ResolverError, Ident};
 
     use crate::graph::CrateId;
@@ -652,10 +640,11 @@
         }
 
         let def_maps: HashMap<CrateId, CrateDefMap> = HashMap::new();
+        let file = FileId::default();
 
         let mut errors = Vec::new();
         for func in program.functions {
-            let resolver = Resolver::new(&mut interner, &path_resolver, &def_maps);
+            let resolver = Resolver::new(&mut interner, &path_resolver, &def_maps, file);
             let (_, _, err) = resolver.resolve_function(func);
             errors.extend(err);
         }
