// Fix usage of intern and resolve
// In some places, we do intern, however in others we are resolving and interning
// Ideally, I want to separate the interning and resolving abstractly
// so separate functions, but combine them naturally
// This could be possible, if lowering, is given a mutable map/scope as a parameter.
// So that it can match Idents to Ids. This is close to what the Scope map looks like
// Except for the num_times_used parameter.
// We can instead have a map from Ident to Into<IdentId> and implement that trait on ResolverMeta
//
//
// XXX: Change mentions of intern to resolve. In regards to the above comment
//
// XXX: Resolver does not check for unused functions
use crate::hir_def::expr::{
    HirArrayLiteral, HirBinaryOp, HirBlockExpression, HirCallExpression, HirCastExpression,
    HirConstructorExpression, HirExpression, HirForExpression, HirIdent, HirIfExpression,
    HirIndexExpression, HirInfixExpression, HirLambda, HirLiteral, HirMemberAccess,
    HirMethodCallExpression, HirPrefixExpression,
};
use crate::token::Attribute;
use regex::Regex;
use std::collections::{HashMap, HashSet};
use std::rc::Rc;

use crate::graph::CrateId;
use crate::hir::def_map::{ModuleDefId, TryFromModuleDefId, MAIN_FUNCTION};
use crate::hir_def::stmt::{HirAssignStatement, HirLValue, HirPattern};
use crate::node_interner::{
    DefinitionId, DefinitionKind, ExprId, FuncId, NodeInterner, StmtId, StructId,
};
use crate::{
    hir::{def_map::CrateDefMap, resolution::path_resolver::PathResolver},
    BlockExpression, Expression, ExpressionKind, FunctionKind, Ident, Literal, NoirFunction,
    Statement,
};
use crate::{
    ArrayLiteral, ContractFunctionType, Generics, LValue, NoirStruct, Path, Pattern, Shared,
    StructType, Type, TypeBinding, TypeVariable, UnaryOp, UnresolvedGenerics, UnresolvedType,
    UnresolvedTypeExpression, ERROR_IDENT,
};
use fm::FileId;
use iter_extended::vecmap;
use noirc_errors::{Location, Span, Spanned};

use crate::hir::scope::{
    Scope as GenericScope, ScopeForest as GenericScopeForest, ScopeTree as GenericScopeTree,
};
use crate::hir_def::{
    function::{FuncMeta, HirFunction, Param},
    stmt::{HirConstrainStatement, HirLetStatement, HirStatement},
};

use super::errors::ResolverError;

const SELF_TYPE_NAME: &str = "Self";

type Scope = GenericScope<String, ResolverMeta>;
type ScopeTree = GenericScopeTree<String, ResolverMeta>;
type ScopeForest = GenericScopeForest<String, ResolverMeta>;

/// The primary jobs of the Resolver are to validate that every variable found refers to exactly 1
/// definition in scope, and to convert the AST into the HIR.
///
/// A Resolver is a short-lived struct created to resolve a top-level definition.
/// One of these is created for each function definition and struct definition.
/// This isn't strictly necessary to its function, it could be refactored out in the future.
pub struct Resolver<'a> {
    scopes: ScopeForest,
    path_resolver: &'a dyn PathResolver,
    def_maps: &'a HashMap<CrateId, CrateDefMap>,
    interner: &'a mut NodeInterner,
    errors: Vec<ResolverError>,
    file: FileId,

    /// Set to the current type if we're resolving an impl
    self_type: Option<Type>,

    /// Contains a mapping of the current struct or functions's generics to
    /// unique type variables if we're resolving a struct. Empty otherwise.
    /// This is a Vec rather than a map to preserve the order a functions generics
    /// were declared in.
    generics: Vec<(Rc<String>, TypeVariable, Span)>,

    /// Lambdas share the function scope of the function they're defined in,
    /// so to identify whether they use any variables from the parent function
    /// we keep track of the scope index a variable is declared in. When a lambda
    /// is declared we push a scope and set this lambda_index to the scope index.
    /// Any variable from a scope less than that must be from the parent function.
    lambda_index: usize,
}

/// ResolverMetas are tagged onto each definition to track how many times they are used
#[derive(Debug, PartialEq, Eq)]
struct ResolverMeta {
    num_times_used: usize,
    ident: HirIdent,
    warn_if_unused: bool,
}

impl<'a> Resolver<'a> {
    pub fn new(
        interner: &'a mut NodeInterner,
        path_resolver: &'a dyn PathResolver,
        def_maps: &'a HashMap<CrateId, CrateDefMap>,
        file: FileId,
    ) -> Resolver<'a> {
        Self {
            path_resolver,
            def_maps,
            scopes: ScopeForest::default(),
            interner,
            self_type: None,
            generics: Vec::new(),
            errors: Vec::new(),
            lambda_index: 0,
            file,
        }
    }

    pub fn set_self_type(&mut self, self_type: Option<Type>) {
        self.self_type = self_type;
    }

    fn push_err(&mut self, err: ResolverError) {
        self.errors.push(err);
    }

    fn current_lambda_index(&self) -> usize {
        self.scopes.current_scope_index()
    }

    /// Resolving a function involves interning the metadata
    /// interning any statements inside of the function
    /// and interning the function itself
    /// We resolve and lower the function at the same time
    /// Since lowering would require scope data, unless we add an extra resolution field to the AST
    pub fn resolve_function(
        mut self,
        func: NoirFunction,
        func_id: FuncId,
    ) -> (HirFunction, FuncMeta, Vec<ResolverError>) {
        self.scopes.start_function();

        // Check whether the function has globals in the local module and add them to the scope
        self.resolve_local_globals();

        self.add_generics(&func.def.generics);

        let (hir_func, func_meta) = self.intern_function(func, func_id);
        let func_scope_tree = self.scopes.end_function();

        self.check_for_unused_variables_in_scope_tree(func_scope_tree);

        (hir_func, func_meta, self.errors)
    }

    fn check_for_unused_variables_in_scope_tree(&mut self, scope_decls: ScopeTree) {
        let mut unused_vars = Vec::new();
        for scope in scope_decls.0.into_iter() {
            Resolver::check_for_unused_variables_in_local_scope(scope, &mut unused_vars);
        }

        for unused_var in unused_vars.iter() {
            if let Some(definition_info) = self.interner.try_definition(unused_var.id) {
                let name = &definition_info.name;
                if name != ERROR_IDENT && !definition_info.is_global() {
                    let ident = Ident(Spanned::from(unused_var.location.span, name.to_owned()));
                    self.push_err(ResolverError::UnusedVariable { ident });
                }
            }
        }
    }

    fn check_for_unused_variables_in_local_scope(decl_map: Scope, unused_vars: &mut Vec<HirIdent>) {
        let unused_variables = decl_map.filter(|(variable_name, metadata)| {
            let has_underscore_prefix = variable_name.starts_with('_'); // XXX: This is used for development mode, and will be removed
            metadata.warn_if_unused && metadata.num_times_used == 0 && !has_underscore_prefix
        });
        unused_vars.extend(unused_variables.map(|(_, meta)| meta.ident));
    }

    /// Run the given function in a new scope.
    fn in_new_scope<T, F: FnOnce(&mut Self) -> T>(&mut self, f: F) -> T {
        self.scopes.start_scope();
        let ret = f(self);
        let scope = self.scopes.end_scope();
        self.check_for_unused_variables_in_scope_tree(scope.into());
        ret
    }

    fn add_variable_decl(
        &mut self,
        name: Ident,
        mutable: bool,
        allow_shadowing: bool,
        definition: DefinitionKind,
    ) -> HirIdent {
        self.add_variable_decl_inner(name, mutable, allow_shadowing, true, definition)
    }

    fn add_variable_decl_inner(
        &mut self,
        name: Ident,
        mutable: bool,
        allow_shadowing: bool,
        warn_if_unused: bool,
        definition: DefinitionKind,
    ) -> HirIdent {
        if definition.is_global() {
            return self.add_global_variable_decl(name, definition);
        }

        let id = self.interner.push_definition(name.0.contents.clone(), mutable, definition);
        let location = Location::new(name.span(), self.file);
        let ident = HirIdent { location, id };
        let resolver_meta = ResolverMeta { num_times_used: 0, ident, warn_if_unused };

        let scope = self.scopes.get_mut_scope();
        let old_value = scope.add_key_value(name.0.contents.clone(), resolver_meta);

        if !allow_shadowing {
            if let Some(old_value) = old_value {
                self.push_err(ResolverError::DuplicateDefinition {
                    name: name.0.contents,
                    first_span: old_value.ident.location.span,
                    second_span: location.span,
                });
            }
        }

        ident
    }

    fn add_global_variable_decl(&mut self, name: Ident, definition: DefinitionKind) -> HirIdent {
        let scope = self.scopes.get_mut_scope();
        let ident;
        let resolver_meta;

        // This check is necessary to maintain the same definition ids in the interner. Currently, each function uses a new resolver that has its own ScopeForest and thus global scope.
        // We must first check whether an existing definition ID has been inserted as otherwise there will be multiple definitions for the same global statement.
        // This leads to an error in evaluation where the wrong definition ID is selected when evaluating a statement using the global. The check below prevents this error.
        let mut stmt_id = None;
        let global = self.interner.get_all_globals();
        for (global_stmt_id, global_info) in global {
            if global_info.ident == name
                && global_info.local_id == self.path_resolver.local_module_id()
            {
                stmt_id = Some(global_stmt_id);
            }
        }

        if let Some(id) = stmt_id {
            let hir_let_stmt = self.interner.let_statement(&id);
            ident = hir_let_stmt.ident();
            resolver_meta = ResolverMeta { num_times_used: 0, ident, warn_if_unused: true };
        } else {
            let id = self.interner.push_definition(name.0.contents.clone(), false, definition);
            let location = Location::new(name.span(), self.file);
            ident = HirIdent { location, id };
            resolver_meta = ResolverMeta { num_times_used: 0, ident, warn_if_unused: true };
        }

        let old_global_value = scope.add_key_value(name.0.contents.clone(), resolver_meta);
        if let Some(old_global_value) = old_global_value {
            self.push_err(ResolverError::DuplicateDefinition {
                name: name.0.contents.clone(),
                first_span: old_global_value.ident.location.span,
                second_span: name.span(),
            });
        }
        ident
    }

    // Checks for a variable having been declared before
    // variable declaration and definition cannot be separate in Noir
    // Once the variable has been found, intern and link `name` to this definition
    // return the IdentId of `name`
    //
    // If a variable is not found, then an error is logged and a dummy id
    // is returned, for better error reporting UX
    fn find_variable_or_default(&mut self, name: &Ident) -> HirIdent {
        self.find_variable(name).unwrap_or_else(|error| {
            self.push_err(error);
            let id = DefinitionId::dummy_id();
            let location = Location::new(name.span(), self.file);
            HirIdent { location, id }
        })
    }

    fn find_variable(&mut self, name: &Ident) -> Result<HirIdent, ResolverError> {
        // Find the definition for this Ident
        let scope_tree = self.scopes.current_scope_tree();
        let variable = scope_tree.find(&name.0.contents);

        let location = Location::new(name.span(), self.file);
        if let Some((variable_found, _)) = variable {
            variable_found.num_times_used += 1;
            let id = variable_found.ident.id;
            Ok(HirIdent { location, id })
        } else {
            Err(ResolverError::VariableNotDeclared {
                name: name.0.contents.clone(),
                span: name.0.span(),
            })
        }
    }

    fn intern_function(&mut self, func: NoirFunction, id: FuncId) -> (HirFunction, FuncMeta) {
        let func_meta = self.extract_meta(&func, id);
        let hir_func = match func.kind {
            FunctionKind::Builtin | FunctionKind::LowLevel | FunctionKind::Oracle => {
                HirFunction::empty()
            }
            FunctionKind::Normal => {
                let expr_id = self.intern_block(func.def.body);
                self.interner.push_expr_location(expr_id, func.def.span, self.file);
                HirFunction::unchecked_from_expr(expr_id)
            }
        };

        (hir_func, func_meta)
    }

    /// Translates an UnresolvedType into a Type and appends any
    /// freshly created TypeVariables created to new_variables.
    fn resolve_type_inner(&mut self, typ: UnresolvedType, new_variables: &mut Generics) -> Type {
        match typ {
            UnresolvedType::FieldElement(comp_time) => Type::FieldElement(comp_time),
            UnresolvedType::Array(size, elem) => {
                let elem = Box::new(self.resolve_type_inner(*elem, new_variables));
                if self.interner.experimental_ssa && size.is_none() {
                    return Type::Slice(elem);
                }
                let resolved_size = self.resolve_array_size(size, new_variables);
                Type::Array(Box::new(resolved_size), elem)
            }
            UnresolvedType::Expression(expr) => self.convert_expression_type(expr),
            UnresolvedType::Integer(comp_time, sign, bits) => Type::Integer(comp_time, sign, bits),
            UnresolvedType::Bool(comp_time) => Type::Bool(comp_time),
            UnresolvedType::String(size) => {
                let resolved_size = self.resolve_array_size(size, new_variables);
                Type::String(Box::new(resolved_size))
            }
            UnresolvedType::Unit => Type::Unit,
            UnresolvedType::Unspecified => Type::Error,
            UnresolvedType::Error => Type::Error,
            UnresolvedType::Named(path, args) => self.resolve_named_type(path, args, new_variables),
            UnresolvedType::Tuple(fields) => {
                Type::Tuple(vecmap(fields, |field| self.resolve_type_inner(field, new_variables)))
            }
            UnresolvedType::Function(args, ret) => {
                let args = vecmap(args, |arg| self.resolve_type_inner(arg, new_variables));
                let ret = Box::new(self.resolve_type_inner(*ret, new_variables));
                Type::Function(args, ret)
            }
            UnresolvedType::MutableReference(element) => {
                Type::MutableReference(Box::new(self.resolve_type_inner(*element, new_variables)))
            }
        }
    }

    fn find_generic(&self, target_name: &str) -> Option<&(Rc<String>, TypeVariable, Span)> {
        self.generics.iter().find(|(name, _, _)| name.as_ref() == target_name)
    }

    fn resolve_named_type(
        &mut self,
        path: Path,
        args: Vec<UnresolvedType>,
        new_variables: &mut Generics,
    ) -> Type {
        if args.is_empty() {
            if let Some(typ) = self.lookup_generic_or_global_type(&path) {
                return typ;
            }
        }

        // Check if the path is a type variable first. We currently disallow generics on type
        // variables since we do not support higher-kinded types.
        if path.segments.len() == 1 {
            let name = &path.last_segment().0.contents;

            if name == SELF_TYPE_NAME {
                if let Some(self_type) = self.self_type.clone() {
                    if !args.is_empty() {
                        self.push_err(ResolverError::GenericsOnSelfType { span: path.span() });
                    }
                    return self_type;
                }
            }
        }

        let span = path.span();
        match self.lookup_struct_or_error(path) {
            Some(struct_type) => {
                let mut args = vecmap(args, |arg| self.resolve_type_inner(arg, new_variables));
                let expected_generic_count = struct_type.borrow().generics.len();

                if args.len() != expected_generic_count {
                    self.push_err(ResolverError::IncorrectGenericCount {
                        span,
                        struct_type: struct_type.borrow().to_string(),
                        actual: args.len(),
                        expected: expected_generic_count,
                    });

                    // Fix the generic count so we can continue typechecking
                    args.resize_with(expected_generic_count, || Type::Error);
                }

                Type::Struct(struct_type, args)
            }
            None => Type::Error,
        }
    }

    fn lookup_generic_or_global_type(&mut self, path: &Path) -> Option<Type> {
        if path.segments.len() == 1 {
            let name = &path.last_segment().0.contents;
            if let Some((name, var, _)) = self.find_generic(name) {
                return Some(Type::NamedGeneric(var.clone(), name.clone()));
            }
        }

        // If we cannot find a local generic of the same name, try to look up a global
        match self.path_resolver.resolve(self.def_maps, path.clone()) {
            Ok(ModuleDefId::GlobalId(id)) => {
                Some(Type::Constant(self.eval_global_as_array_length(id)))
            }
            _ => None,
        }
    }

    fn resolve_array_size(
        &mut self,
        length: Option<UnresolvedTypeExpression>,
        new_variables: &mut Generics,
    ) -> Type {
        match length {
            None => {
                let id = self.interner.next_type_variable_id();
                let typevar = Shared::new(TypeBinding::Unbound(id));
                new_variables.push((id, typevar.clone()));

                // 'Named'Generic is a bit of a misnomer here, we want a type variable that
                // wont be bound over but this one has no name since we do not currently
                // require users to explicitly be generic over array lengths.
                Type::NamedGeneric(typevar, Rc::new("".into()))
            }
            Some(length) => self.convert_expression_type(length),
        }
    }

    fn convert_expression_type(&mut self, length: UnresolvedTypeExpression) -> Type {
        match length {
            UnresolvedTypeExpression::Variable(path) => {
                self.lookup_generic_or_global_type(&path).unwrap_or_else(|| {
                    self.push_err(ResolverError::NoSuchNumericTypeVariable { path });
                    Type::Constant(0)
                })
            }
            UnresolvedTypeExpression::Constant(int, _) => Type::Constant(int),
            UnresolvedTypeExpression::BinaryOperation(lhs, op, rhs, _) => {
                let (lhs_span, rhs_span) = (lhs.span(), rhs.span());
                let lhs = self.convert_expression_type(*lhs);
                let rhs = self.convert_expression_type(*rhs);

                match (lhs, rhs) {
                    (Type::Constant(lhs), Type::Constant(rhs)) => {
                        Type::Constant(op.function()(lhs, rhs))
                    }
                    (lhs, _) => {
                        let span =
                            if !matches!(lhs, Type::Constant(_)) { lhs_span } else { rhs_span };
                        self.push_err(ResolverError::InvalidArrayLengthExpr { span });
                        Type::Constant(0)
                    }
                }
            }
        }
    }

    fn get_ident_from_path(&mut self, path: Path) -> HirIdent {
        let location = Location::new(path.span(), self.file);

        let error = match path.as_ident().map(|ident| self.find_variable(ident)) {
            Some(Ok(ident)) => return ident,
            // Try to look it up as a global, but still issue the first error if we fail
            Some(Err(error)) => match self.lookup_global(path) {
                Ok(id) => return HirIdent { location, id },
                Err(_) => error,
            },
            None => match self.lookup_global(path) {
                Ok(id) => return HirIdent { location, id },
                Err(error) => error,
            },
        };
        self.push_err(error);
        let id = DefinitionId::dummy_id();
        HirIdent { location, id }
    }

    /// Translates an UnresolvedType to a Type
    pub fn resolve_type(&mut self, typ: UnresolvedType) -> Type {
        self.resolve_type_inner(typ, &mut vec![])
    }

    pub fn take_errors(self) -> Vec<ResolverError> {
        self.errors
    }

    /// Return the current generics.
    /// Needed to keep referring to the same type variables across many
    /// methods in a single impl.
    pub fn get_generics(&self) -> &[(Rc<String>, TypeVariable, Span)] {
        &self.generics
    }

    /// Set the current generics that are in scope.
    /// Unlike add_generics, this function will not create any new type variables,
    /// opting to reuse the existing ones it is directly given.
    pub fn set_generics(&mut self, generics: Vec<(Rc<String>, TypeVariable, Span)>) {
        self.generics = generics;
    }

    /// Translates a (possibly Unspecified) UnresolvedType to a Type.
    /// Any UnresolvedType::Unspecified encountered are replaced with fresh type variables.
    fn resolve_inferred_type(&mut self, typ: UnresolvedType) -> Type {
        match typ {
            UnresolvedType::Unspecified => self.interner.next_type_variable(),
            other => self.resolve_type_inner(other, &mut vec![]),
        }
    }

    /// Add the given generics to scope.
    /// Each generic will have a fresh Shared<TypeBinding> associated with it.
    pub fn add_generics(&mut self, generics: &UnresolvedGenerics) -> Generics {
        vecmap(generics, |generic| {
            // Map the generic to a fresh type variable
            let id = self.interner.next_type_variable_id();
            let typevar = Shared::new(TypeBinding::Unbound(id));
            let span = generic.0.span();

            // Check for name collisions of this generic
            let name = Rc::new(generic.0.contents.clone());

            if let Some((_, _, first_span)) = self.find_generic(&name) {
                let span = generic.0.span();
                self.errors.push(ResolverError::DuplicateDefinition {
                    name: generic.0.contents.clone(),
                    first_span: *first_span,
                    second_span: span,
                });
            } else {
                self.generics.push((name, typevar.clone(), span));
            }

            (id, typevar)
        })
    }

    pub fn resolve_struct_fields(
        mut self,
        unresolved: NoirStruct,
    ) -> (Generics, Vec<(Ident, Type)>, Vec<ResolverError>) {
        let generics = self.add_generics(&unresolved.generics);

        // Check whether the struct definition has globals in the local module and add them to the scope
        self.resolve_local_globals();

        let fields = vecmap(unresolved.fields, |(ident, typ)| (ident, self.resolve_type(typ)));

        (generics, fields, self.errors)
    }

    fn resolve_local_globals(&mut self) {
        for (stmt_id, global_info) in self.interner.get_all_globals() {
            if global_info.local_id == self.path_resolver.local_module_id() {
                let global_stmt = self.interner.let_statement(&stmt_id);
                let definition = DefinitionKind::Global(global_stmt.expression);
                self.add_global_variable_decl(global_info.ident, definition);
            }
        }
    }

    /// Extract metadata from a NoirFunction
    /// to be used in analysis and intern the function parameters
    /// Prerequisite: self.add_generics() has already been called with the given
    /// function's generics, including any generics from the impl, if any.
    fn extract_meta(&mut self, func: &NoirFunction, func_id: FuncId) -> FuncMeta {
        let location = Location::new(func.name_ident().span(), self.file);
        let id = self.interner.function_definition_id(func_id);
        let name_ident = HirIdent { id, location };

        let attributes = func.attribute().cloned();

        let mut generics =
            vecmap(self.generics.clone(), |(name, typevar, _)| match &*typevar.borrow() {
                TypeBinding::Unbound(id) => (*id, typevar.clone()),
                TypeBinding::Bound(binding) => {
                    unreachable!("Expected {} to be unbound, but it is bound to {}", name, binding)
                }
            });

        let mut parameters = vec![];
        let mut parameter_types = vec![];

        for (pattern, typ, visibility) in func.parameters().iter().cloned() {
            if visibility == noirc_abi::AbiVisibility::Public && !self.pub_allowed(func) {
                self.push_err(ResolverError::UnnecessaryPub { ident: func.name_ident().clone() });
            }

            let pattern = self.resolve_pattern(pattern, DefinitionKind::Local(None));
            let typ = self.resolve_type_inner(typ, &mut generics);

            parameters.push(Param(pattern, typ.clone(), visibility));
            parameter_types.push(typ);
        }

        let return_type = Box::new(self.resolve_type(func.return_type()));

        self.declare_numeric_generics(&parameter_types, &return_type);

        // 'pub_allowed' also implies 'pub' is required on return types
        if self.pub_allowed(func)
            && return_type.as_ref() != &Type::Unit
            && func.def.return_visibility != noirc_abi::AbiVisibility::Public
        {
            self.push_err(ResolverError::NecessaryPub { ident: func.name_ident().clone() });
        }

        if !self.distinct_allowed(func)
            && func.def.return_distinctness != noirc_abi::AbiDistinctness::DuplicationAllowed
        {
            self.push_err(ResolverError::DistinctNotAllowed { ident: func.name_ident().clone() });
        }

        if attributes == Some(Attribute::Test) && !parameters.is_empty() {
            self.push_err(ResolverError::TestFunctionHasParameters {
                span: func.name_ident().span(),
            });
        }

        let mut typ = Type::Function(parameter_types, return_type);

        if !generics.is_empty() {
            typ = Type::Forall(generics, Box::new(typ));
        }

        self.interner.push_definition_type(name_ident.id, typ.clone());

        FuncMeta {
            name: name_ident,
            kind: func.kind,
            attributes,
            contract_function_type: self.handle_function_type(func),
            is_internal: self.handle_is_function_internal(func),
            is_unconstrained: func.def.is_unconstrained,
            location,
            typ,
            parameters: parameters.into(),
            return_visibility: func.def.return_visibility,
            return_distinctness: func.def.return_distinctness,
            has_body: !func.def.body.is_empty(),
        }
    }

    /// True if the 'pub' keyword is allowed on parameters in this function
    fn pub_allowed(&self, func: &NoirFunction) -> bool {
        if self.in_contract() {
            !func.def.is_unconstrained && !func.def.is_open
        } else {
            func.name() == MAIN_FUNCTION
        }
    }

    /// True if the `distinct` keyword is allowed on a function's return type
    fn distinct_allowed(&self, func: &NoirFunction) -> bool {
        if self.in_contract() {
            // "open" and "unconstrained" functions are compiled to brillig and thus duplication of
            // witness indices in their abis is not a concern.
            !func.def.is_unconstrained && !func.def.is_open
        } else {
            func.name() == MAIN_FUNCTION
        }
    }

    fn handle_function_type(&mut self, func: &NoirFunction) -> Option<ContractFunctionType> {
        if func.def.is_open {
            if self.in_contract() {
                Some(ContractFunctionType::Open)
            } else {
                self.push_err(ResolverError::ContractFunctionTypeInNormalFunction {
                    span: func.name_ident().span(),
                });
                None
            }
        } else {
            Some(ContractFunctionType::Secret)
        }
    }

    fn handle_is_function_internal(&mut self, func: &NoirFunction) -> Option<bool> {
        if self.in_contract() {
            Some(func.def.is_internal)
        } else {
            if func.def.is_internal {
                self.push_err(ResolverError::ContractFunctionInternalInNormalFunction {
                    span: func.name_ident().span(),
                });
            }
            None
        }
    }

    fn declare_numeric_generics(&mut self, params: &[Type], return_type: &Type) {
        if self.generics.is_empty() {
            return;
        }

        for (name_to_find, type_variable) in Self::find_numeric_generics(params, return_type) {
            // Declare any generics to let users use numeric generics in scope.
            // Don't issue a warning if these are unused
            //
            // We can fail to find the generic in self.generics if it is an implicit one created
            // by the compiler. This can happen when, e.g. eliding array lengths using the slice
            // syntax [T].
            if let Some((name, _, span)) =
                self.generics.iter().find(|(name, _, _)| name.as_ref() == &name_to_find)
            {
                let ident = Ident::new(name.to_string(), *span);
                let definition = DefinitionKind::GenericType(type_variable);
                self.add_variable_decl_inner(ident, false, false, false, definition);
            }
        }
    }

    fn find_numeric_generics(
        parameters: &[Type],
        return_type: &Type,
    ) -> Vec<(String, TypeVariable)> {
        let mut found = HashMap::new();
        for parameter in parameters {
            Self::find_numeric_generics_in_type(parameter, &mut found);
        }
        Self::find_numeric_generics_in_type(return_type, &mut found);
        found.into_iter().collect()
    }

    fn find_numeric_generics_in_type(typ: &Type, found: &mut HashMap<String, Shared<TypeBinding>>) {
        match typ {
            Type::FieldElement(_)
            | Type::Integer(_, _, _)
            | Type::Bool(_)
            | Type::String(_)
            | Type::Unit
            | Type::Error
            | Type::TypeVariable(_)
            | Type::PolymorphicInteger(_, _)
            | Type::Constant(_)
            | Type::NamedGeneric(_, _)
            | Type::Forall(_, _) => (),

            Type::Array(length, _) => {
                if let Type::NamedGeneric(type_variable, name) = length.as_ref() {
                    found.insert(name.to_string(), type_variable.clone());
                }
            }

            Type::Slice(typ) => {
                Self::find_numeric_generics_in_type(typ, found);
            }

            Type::Tuple(fields) => {
                for field in fields {
                    Self::find_numeric_generics_in_type(field, found);
                }
            }
            Type::Function(parameters, return_type) => {
                for parameter in parameters {
                    Self::find_numeric_generics_in_type(parameter, found);
                }
                Self::find_numeric_generics_in_type(return_type, found);
            }
            Type::Struct(struct_type, generics) => {
                for (i, generic) in generics.iter().enumerate() {
                    if let Type::NamedGeneric(type_variable, name) = generic {
                        if struct_type.borrow().generic_is_numeric(i) {
                            found.insert(name.to_string(), type_variable.clone());
                        }
                    } else {
                        Self::find_numeric_generics_in_type(generic, found);
                    }
                }
            }
            Type::MutableReference(element) => Self::find_numeric_generics_in_type(element, found),
            Type::FmtString(_, fields) => {
                for field in fields {
                    Self::find_numeric_generics_in_type(field, found);
                }
            }
        }
    }

    pub fn resolve_global_let(&mut self, let_stmt: crate::LetStatement) -> HirStatement {
        let expression = self.resolve_expression(let_stmt.expression);
        let definition = DefinitionKind::Global(expression);

        HirStatement::Let(HirLetStatement {
            pattern: self.resolve_pattern(let_stmt.pattern, definition),
            r#type: self.resolve_type(let_stmt.r#type),
            expression,
        })
    }

    pub fn resolve_stmt(&mut self, stmt: Statement) -> HirStatement {
        match stmt {
            Statement::Let(let_stmt) => {
                let expression = self.resolve_expression(let_stmt.expression);
                let definition = DefinitionKind::Local(Some(expression));
                HirStatement::Let(HirLetStatement {
                    pattern: self.resolve_pattern(let_stmt.pattern, definition),
                    r#type: self.resolve_type(let_stmt.r#type),
                    expression,
                })
            }
            Statement::Constrain(constrain_stmt) => {
                let expr_id = self.resolve_expression(constrain_stmt.0);
                HirStatement::Constrain(HirConstrainStatement(expr_id, self.file))
            }
            Statement::Expression(expr) => HirStatement::Expression(self.resolve_expression(expr)),
            Statement::Semi(expr) => HirStatement::Semi(self.resolve_expression(expr)),
            Statement::Assign(assign_stmt) => {
                let identifier = self.resolve_lvalue(assign_stmt.lvalue);
                let expression = self.resolve_expression(assign_stmt.expression);
                let stmt = HirAssignStatement { lvalue: identifier, expression };
                HirStatement::Assign(stmt)
            }
            Statement::Error => HirStatement::Error,
        }
    }

    pub fn intern_stmt(&mut self, stmt: Statement) -> StmtId {
        let hir_stmt = self.resolve_stmt(stmt);
        self.interner.push_stmt(hir_stmt)
    }

    fn resolve_lvalue(&mut self, lvalue: LValue) -> HirLValue {
        match lvalue {
            LValue::Ident(ident) => {
                HirLValue::Ident(self.find_variable_or_default(&ident), Type::Error)
            }
            LValue::MemberAccess { object, field_name } => {
                let object = Box::new(self.resolve_lvalue(*object));
                HirLValue::MemberAccess { object, field_name, field_index: None, typ: Type::Error }
            }
            LValue::Index { array, index } => {
                let array = Box::new(self.resolve_lvalue(*array));
                let index = self.resolve_expression(index);
                HirLValue::Index { array, index, typ: Type::Error }
            }
            LValue::Dereference(lvalue) => {
                let lvalue = Box::new(self.resolve_lvalue(*lvalue));
                HirLValue::Dereference { lvalue, element_type: Type::Error }
            }
        }
    }

    pub fn resolve_expression(&mut self, expr: Expression) -> ExprId {
        let hir_expr = match expr.kind {
            ExpressionKind::Literal(literal) => HirExpression::Literal(match literal {
                Literal::Bool(b) => HirLiteral::Bool(b),
                Literal::Array(ArrayLiteral::Standard(elements)) => {
                    let elements = vecmap(elements, |elem| self.resolve_expression(elem));
                    HirLiteral::Array(HirArrayLiteral::Standard(elements))
                }
                Literal::Array(ArrayLiteral::Repeated { repeated_element, length }) => {
                    let span = length.span;
                    let length = UnresolvedTypeExpression::from_expr(*length, span).unwrap_or_else(
                        |error| {
                            self.errors.push(ResolverError::ParserError(Box::new(error)));
                            UnresolvedTypeExpression::Constant(0, span)
                        },
                    );

                    let length = self.convert_expression_type(length);
                    let repeated_element = self.resolve_expression(*repeated_element);

                    HirLiteral::Array(HirArrayLiteral::Repeated { repeated_element, length })
                }
                Literal::Integer(integer) => HirLiteral::Integer(integer),
                Literal::Str(str) => HirLiteral::Str(str),
                Literal::Unit => HirLiteral::Unit,
            }),
            ExpressionKind::Variable(path) => {
                // If the Path is being used as an Expression, then it is referring to a global from a separate module
                // Otherwise, then it is referring to an Identifier
                // This lookup allows support of such statements: let x = foo::bar::SOME_GLOBAL + 10;
                // If the expression is a singular indent, we search the resolver's current scope as normal.
                let hir_ident = self.get_ident_from_path(path);
                HirExpression::Ident(hir_ident)
            }
            ExpressionKind::Prefix(prefix) => {
                let operator = prefix.operator;
                let rhs = self.resolve_expression(prefix.rhs);

                if operator == UnaryOp::MutableReference {
                    if let Err(error) = verify_mutable_reference(self.interner, rhs) {
                        self.errors.push(error);
                    }
                }

                HirExpression::Prefix(HirPrefixExpression { operator, rhs })
            }
            ExpressionKind::Infix(infix) => {
                let lhs = self.resolve_expression(infix.lhs);
                let rhs = self.resolve_expression(infix.rhs);

                HirExpression::Infix(HirInfixExpression {
                    lhs,
                    operator: HirBinaryOp::new(infix.operator, self.file),
                    rhs,
                })
            }
            ExpressionKind::Call(call_expr) => {
                // Get the span and name of path for error reporting
                let func = self.resolve_expression(*call_expr.func);

                let arguments = vecmap(call_expr.arguments, |arg| {
                    if self.interner.experimental_ssa {
                        self.resolve_call_arg(arg, expr.span)
                    } else {
                        self.resolve_expression(arg)
                    }
                });
                let location = Location::new(expr.span, self.file);
                HirExpression::Call(HirCallExpression { func, arguments, location })
            }
            ExpressionKind::MethodCall(call_expr) => {
                let method = call_expr.method_name;
                let object = self.resolve_expression(call_expr.object);
                let arguments = vecmap(call_expr.arguments, |arg| self.resolve_expression(arg));
                let location = Location::new(expr.span, self.file);
                HirExpression::MethodCall(HirMethodCallExpression {
                    arguments,
                    method,
                    object,
                    location,
                })
            }
            ExpressionKind::Cast(cast_expr) => HirExpression::Cast(HirCastExpression {
                lhs: self.resolve_expression(cast_expr.lhs),
                r#type: self.resolve_type(cast_expr.r#type),
            }),
            ExpressionKind::For(for_expr) => {
                let start_range = self.resolve_expression(for_expr.start_range);
                let end_range = self.resolve_expression(for_expr.end_range);
                let (identifier, block) = (for_expr.identifier, for_expr.block);

                // TODO: For loop variables are currently mutable by default since we haven't
                //       yet implemented syntax for them to be optionally mutable.
                let (identifier, block_id) = self.in_new_scope(|this| {
                    let decl = this.add_variable_decl(
                        identifier,
                        false,
                        true,
                        DefinitionKind::Local(None),
                    );
                    (decl, this.resolve_expression(block))
                });

                HirExpression::For(HirForExpression {
                    start_range,
                    end_range,
                    block: block_id,
                    identifier,
                })
            }
            ExpressionKind::If(if_expr) => HirExpression::If(HirIfExpression {
                condition: self.resolve_expression(if_expr.condition),
                consequence: self.resolve_expression(if_expr.consequence),
                alternative: if_expr.alternative.map(|e| self.resolve_expression(e)),
            }),
            ExpressionKind::Index(indexed_expr) => HirExpression::Index(HirIndexExpression {
                collection: self.resolve_expression(indexed_expr.collection),
                index: self.resolve_expression(indexed_expr.index),
            }),
            ExpressionKind::Block(block_expr) => self.resolve_block(block_expr),
            ExpressionKind::Constructor(constructor) => {
                let span = constructor.type_name.span();

                match self.lookup_type_or_error(constructor.type_name) {
                    Some(Type::Struct(r#type, struct_generics)) => {
                        let typ = r#type.clone();
                        let fields = constructor.fields;
                        let resolve_expr = Resolver::resolve_expression;
                        let fields =
                            self.resolve_constructor_fields(typ, fields, span, resolve_expr);
                        HirExpression::Constructor(HirConstructorExpression {
                            fields,
                            r#type,
                            struct_generics,
                        })
                    }
                    Some(typ) => {
                        self.push_err(ResolverError::NonStructUsedInConstructor { typ, span });
                        HirExpression::Error
                    }
                    None => HirExpression::Error,
                }
            }
            ExpressionKind::MemberAccess(access) => {
                // Validating whether the lhs actually has the rhs as a field
                // needs to wait until type checking when we know the type of the lhs
                HirExpression::MemberAccess(HirMemberAccess {
                    lhs: self.resolve_expression(access.lhs),
                    rhs: access.rhs,
                })
            }
            ExpressionKind::Error => HirExpression::Error,
            ExpressionKind::Tuple(elements) => {
                let elements = vecmap(elements, |elem| self.resolve_expression(elem));
                HirExpression::Tuple(elements)
            }
            // We must stay in the same function scope as the parent function to allow for closures
            // to capture variables. This is currently limited to immutable variables.
            ExpressionKind::Lambda(lambda) => self.in_new_scope(|this| {
                let new_index = this.current_lambda_index();
                let old_index = std::mem::replace(&mut this.lambda_index, new_index);

                let parameters = vecmap(lambda.parameters, |(pattern, typ)| {
                    let parameter = DefinitionKind::Local(None);
                    (this.resolve_pattern(pattern, parameter), this.resolve_inferred_type(typ))
                });

                let return_type = this.resolve_inferred_type(lambda.return_type);
                let body = this.resolve_expression(lambda.body);

                this.lambda_index = old_index;
                HirExpression::Lambda(HirLambda { parameters, return_type, body })
            }),
        };

        let expr_id = self.interner.push_expr(hir_expr);
        self.interner.push_expr_location(expr_id, expr.span, self.file);
        expr_id
    }

    fn resolve_pattern(&mut self, pattern: Pattern, definition: DefinitionKind) -> HirPattern {
        self.resolve_pattern_mutable(pattern, None, definition)
    }

    fn resolve_pattern_mutable(
        &mut self,
        pattern: Pattern,
        mutable: Option<Span>,
        definition: DefinitionKind,
    ) -> HirPattern {
        match pattern {
            Pattern::Identifier(name) => {
                // If this definition is mutable, do not store the rhs because it will
                // not always refer to the correct value of the variable
                let definition = match (mutable, definition) {
                    (Some(_), DefinitionKind::Local(_)) => DefinitionKind::Local(None),
                    (_, other) => other,
                };
                let id = self.add_variable_decl(name, mutable.is_some(), true, definition);
                HirPattern::Identifier(id)
            }
            Pattern::Mutable(pattern, span) => {
                if let Some(first_mut) = mutable {
                    self.push_err(ResolverError::UnnecessaryMut { first_mut, second_mut: span });
                }

                let pattern = self.resolve_pattern_mutable(*pattern, Some(span), definition);
                HirPattern::Mutable(Box::new(pattern), span)
            }
            Pattern::Tuple(fields, span) => {
                let fields = vecmap(fields, |field| {
                    self.resolve_pattern_mutable(field, mutable, definition.clone())
                });
                HirPattern::Tuple(fields, span)
            }
            Pattern::Struct(name, fields, span) => {
                let error_identifier = |this: &mut Self| {
                    // Must create a name here to return a HirPattern::Identifier. Allowing
                    // shadowing here lets us avoid further errors if we define ERROR_IDENT
                    // multiple times.
                    let name = ERROR_IDENT.into();
                    let identifier = this.add_variable_decl(name, false, true, definition.clone());
                    HirPattern::Identifier(identifier)
                };

                let (struct_type, generics) = match self.lookup_type_or_error(name) {
                    Some(Type::Struct(struct_type, generics)) => (struct_type, generics),
                    None => return error_identifier(self),
                    Some(typ) => {
                        self.push_err(ResolverError::NonStructUsedInConstructor { typ, span });
                        return error_identifier(self);
                    }
                };

                let resolve_field = |this: &mut Self, pattern| {
                    this.resolve_pattern_mutable(pattern, mutable, definition.clone())
                };

                let typ = struct_type.clone();
                let fields = self.resolve_constructor_fields(typ, fields, span, resolve_field);

                let typ = Type::Struct(struct_type, generics);
                HirPattern::Struct(typ, fields, span)
            }
        }
    }

    /// Resolve all the fields of a struct constructor expression.
    /// Ensures all fields are present, none are repeated, and all
    /// are part of the struct.
    ///
    /// This is generic to allow it to work for constructor expressions
    /// and constructor patterns.
    fn resolve_constructor_fields<T, U>(
        &mut self,
        struct_type: Shared<StructType>,
        fields: Vec<(Ident, T)>,
        span: Span,
        mut resolve_function: impl FnMut(&mut Self, T) -> U,
    ) -> Vec<(Ident, U)> {
        let mut ret = Vec::with_capacity(fields.len());
        let mut seen_fields = HashSet::new();
        let mut unseen_fields = struct_type.borrow().field_names();

        for (field, expr) in fields {
            let resolved = resolve_function(self, expr);

            if unseen_fields.contains(&field) {
                unseen_fields.remove(&field);
                seen_fields.insert(field.clone());
            } else if seen_fields.contains(&field) {
                // duplicate field
                self.push_err(ResolverError::DuplicateField { field: field.clone() });
            } else {
                // field not required by struct
                self.push_err(ResolverError::NoSuchField {
                    field: field.clone(),
                    struct_definition: struct_type.borrow().name.clone(),
                });
            }

            ret.push((field, resolved));
        }

        if !unseen_fields.is_empty() {
            self.push_err(ResolverError::MissingFields {
                span,
                missing_fields: unseen_fields.into_iter().map(|field| field.to_string()).collect(),
                struct_definition: struct_type.borrow().name.clone(),
            });
        }

        ret
    }

    pub fn get_struct(&self, type_id: StructId) -> Shared<StructType> {
        self.interner.get_struct(type_id)
    }

    fn lookup<T: TryFromModuleDefId>(&mut self, path: Path) -> Result<T, ResolverError> {
        let span = path.span();
        let id = self.resolve_path(path)?;
        T::try_from(id).ok_or_else(|| ResolverError::Expected {
            expected: T::description(),
            got: id.as_str().to_owned(),
            span,
        })
    }

    fn lookup_global(&mut self, path: Path) -> Result<DefinitionId, ResolverError> {
        let span = path.span();
        let id = self.resolve_path(path)?;

        if let Some(function) = TryFromModuleDefId::try_from(id) {
            return Ok(self.interner.function_definition_id(function));
        }

        if let Some(global) = TryFromModuleDefId::try_from(id) {
            let let_stmt = self.interner.let_statement(&global);
            return Ok(let_stmt.ident().id);
        }

        let expected = "global variable".into();
        let got = "local variable".into();
        Err(ResolverError::Expected { span, expected, got })
    }

    /// Lookup a given struct type by name.
    fn lookup_struct_or_error(&mut self, path: Path) -> Option<Shared<StructType>> {
        match self.lookup(path) {
            Ok(struct_id) => Some(self.get_struct(struct_id)),
            Err(error) => {
                self.push_err(error);
                None
            }
        }
    }

    /// Looks up a given type by name.
    /// This will also instantiate any struct types found.
    fn lookup_type_or_error(&mut self, path: Path) -> Option<Type> {
        let ident = path.as_ident();
        if ident.map_or(false, |i| i == SELF_TYPE_NAME) {
            if let Some(typ) = &self.self_type {
                return Some(typ.clone());
            }
        }

        match self.lookup(path) {
            Ok(struct_id) => {
                let struct_type = self.get_struct(struct_id);
                let generics = struct_type.borrow().instantiate(self.interner);
                Some(Type::Struct(struct_type, generics))
            }
            Err(error) => {
                self.push_err(error);
                None
            }
        }
    }

    fn resolve_path(&mut self, path: Path) -> Result<ModuleDefId, ResolverError> {
        self.path_resolver.resolve(self.def_maps, path).map_err(ResolverError::PathResolutionError)
    }

    fn resolve_block(&mut self, block_expr: BlockExpression) -> HirExpression {
        let statements =
            self.in_new_scope(|this| vecmap(block_expr.0, |stmt| this.intern_stmt(stmt)));
        HirExpression::Block(HirBlockExpression(statements))
    }

    pub fn intern_block(&mut self, block: BlockExpression) -> ExprId {
        let hir_block = self.resolve_block(block);
        self.interner.push_expr(hir_block)
    }

    fn eval_global_as_array_length(&mut self, global: StmtId) -> u64 {
        let stmt = match self.interner.statement(&global) {
            HirStatement::Let(let_expr) => let_expr,
            other => {
                dbg!(other);
                return 0;
            }
        };

        let length = stmt.expression;
        let span = self.interner.expr_span(&length);
        let result = self.try_eval_array_length_id(length, span);

        match result.map(|length| length.try_into()) {
            Ok(Ok(length_value)) => return length_value,
            Ok(Err(_cast_err)) => self.push_err(ResolverError::IntegerTooLarge { span }),
            Err(Some(error)) => self.push_err(error),
            Err(None) => (),
        }
        0
    }

    fn try_eval_array_length_id(
        &self,
        rhs: ExprId,
        span: Span,
    ) -> Result<u128, Option<ResolverError>> {
        match self.interner.expression(&rhs) {
            HirExpression::Literal(HirLiteral::Integer(int)) => {
                int.try_into_u128().ok_or(Some(ResolverError::IntegerTooLarge { span }))
            }
            _other => Err(Some(ResolverError::InvalidArrayLengthExpr { span })),
        }
    }

    fn in_contract(&self) -> bool {
        let module_id = self.path_resolver.module_id();
        module_id.module(self.def_maps).is_contract
    }

    fn resolve_call_arg(&mut self, argument: Expression, call_expr_span: Span) -> ExprId {
        match argument.kind {
            // Only function calls should convert the Str literal to a FmtStr literal
            ExpressionKind::Literal(Literal::Str(string)) => {
                let re = Regex::new(r"\{([\S]+)\}")
                    .expect("ICE: an invalid regex pattern was used for checking format strings");
                let str_literal = if re.is_match(&string) {
                    let mut fmt_str_idents = Vec::new();
                    for field in re.find_iter(&string) {
                        let matched_str = field.as_str();
                        let ident_name = matched_str[1..(matched_str.len() - 1)].to_owned();

                        let scope_tree = self.scopes.current_scope_tree();
                        let variable = scope_tree.find(&ident_name);
                        if let Some((old_value, _)) = variable {
                            old_value.num_times_used += 1;
                            fmt_str_idents.push(old_value.ident);
                        } else if ident_name.parse::<usize>().is_ok() {
                            self.errors.push(ResolverError::NumericConstantInFormatString {
                                name: ident_name,
                                span: call_expr_span,
                            });
                        } else {
                            self.errors.push(ResolverError::VariableNotDeclared {
                                name: ident_name,
                                span: call_expr_span,
                            });
                        }
                    }
                    HirLiteral::FmtStr(string, fmt_str_idents)
                } else {
                    HirLiteral::Str(string)
                };
                let expr_id = self.interner.push_expr(HirExpression::Literal(str_literal));
                self.interner.push_expr_location(expr_id, call_expr_span, self.file);
                expr_id
            }
            _ => self.resolve_expression(argument),
        }
    }
}

/// Gives an error if a user tries to create a mutable reference
/// to an immutable variable.
pub fn verify_mutable_reference(interner: &NodeInterner, rhs: ExprId) -> Result<(), ResolverError> {
    match interner.expression(&rhs) {
        HirExpression::MemberAccess(member_access) => {
            verify_mutable_reference(interner, member_access.lhs)
        }
        HirExpression::Index(_) => {
            let span = interner.expr_span(&rhs);
            Err(ResolverError::MutableReferenceToArrayElement { span })
        }
        HirExpression::Ident(ident) => {
            if let Some(definition) = interner.try_definition(ident.id) {
                if !definition.mutable {
                    return Err(ResolverError::MutableReferenceToImmutableVariable {
                        span: interner.expr_span(&rhs),
                        variable: definition.name.clone(),
                    });
                }
            }
            Ok(())
        }
        _ => Ok(()),
    }
}

// XXX: These tests repeat a lot of code
// what we should do is have test cases which are passed to a test harness
// A test harness will allow for more expressive and readable tests
#[cfg(test)]
mod test {

    use std::collections::HashMap;

    use fm::FileId;
    use iter_extended::vecmap;

    use crate::hir::def_map::{ModuleData, ModuleId, ModuleOrigin};
    use crate::hir::resolution::errors::ResolverError;
    use crate::hir::resolution::import::PathResolutionError;

    use crate::graph::CrateId;
    use crate::hir_def::function::HirFunction;
    use crate::node_interner::{FuncId, NodeInterner};
    use crate::{
        hir::def_map::{CrateDefMap, LocalModuleId, ModuleDefId},
        parse_program, Path,
    };

    use super::{PathResolver, Resolver};

    // func_namespace is used to emulate the fact that functions can be imported
    // and functions can be forward declared
    fn resolve_src_code(src: &str, func_namespace: Vec<&str>) -> Vec<ResolverError> {
        let (program, errors) = parse_program(src);
        assert!(errors.is_empty());

        let mut interner = NodeInterner::default();

        let func_ids = vecmap(&func_namespace, |name| {
            let id = interner.push_fn(HirFunction::empty());
            interner.push_function_definition(name.to_string(), id);
            id
        });

        let mut path_resolver = TestPathResolver(HashMap::new());
        for (name, id) in func_namespace.into_iter().zip(func_ids) {
            path_resolver.insert_func(name.to_owned(), id);
        }

        let mut def_maps: HashMap<CrateId, CrateDefMap> = HashMap::new();
        let file = FileId::default();

        let mut modules = arena::Arena::new();
        modules.insert(ModuleData::new(None, ModuleOrigin::File(file), false));

        def_maps.insert(
            CrateId::dummy_id(),
            CrateDefMap {
                root: path_resolver.local_module_id(),
                modules,
                krate: CrateId::dummy_id(),
                extern_prelude: HashMap::new(),
            },
        );

        let mut errors = Vec::new();
        for func in program.functions {
            let id = interner.push_fn(HirFunction::empty());
            interner.push_function_definition(func.name().to_string(), id);
            let resolver = Resolver::new(&mut interner, &path_resolver, &def_maps, file);
            let (_, _, err) = resolver.resolve_function(func, id);
            errors.extend(err);
        }

        errors
    }

    #[test]
    fn resolve_empty_function() {
        let src = "
            fn main() {

            }
        ";

        let errors = resolve_src_code(src, vec!["main"]);
        assert!(errors.is_empty());
    }
    #[test]
    fn resolve_basic_function() {
        let src = r#"
            fn main(x : Field) {
                let y = x + x;
                assert(y == x);
            }
        "#;

        let errors = resolve_src_code(src, vec!["main"]);
        assert!(errors.is_empty());
    }
    #[test]
    fn resolve_unused_var() {
        let src = r#"
            fn main(x : Field) {
                let y = x + x;
                assert(x == x);
            }
        "#;

        let errors = resolve_src_code(src, vec!["main"]);

        // There should only be one error
        assert!(errors.len() == 1, "Expected 1 error, got: {:?}", errors);

        // It should be regarding the unused variable
        match &errors[0] {
            ResolverError::UnusedVariable { ident } => {
                assert_eq!(&ident.0.contents, "y");
            }
            _ => unreachable!("we should only have an unused var error"),
        }
    }

    #[test]
    fn resolve_unresolved_var() {
        let src = r#"
            fn main(x : Field) {
                let y = x + x;
                assert(y == z);
            }
        "#;

        let errors = resolve_src_code(src, vec!["main"]);

        // There should only be one error
        assert!(errors.len() == 1);

        // It should be regarding the unresolved var `z` (Maybe change to undeclared and special case)
        match &errors[0] {
            ResolverError::VariableNotDeclared { name, span: _ } => assert_eq!(name, "z"),
            _ => unimplemented!("we should only have an unresolved variable"),
        }
    }

    #[test]
    fn unresolved_path() {
        let src = "
            fn main(x : Field) {
                let _z = some::path::to::a::func(x);
            }
        ";

        let mut errors = resolve_src_code(src, vec!["main", "foo"]);
        assert_eq!(errors.len(), 1);
        let err = errors.pop().unwrap();

        path_unresolved_error(err, "func");
    }

    #[test]
    fn resolve_literal_expr() {
        let src = r#"
            fn main(x : Field) {
                let y = 5;
                assert(y == x);
            }
        "#;

        let errors = resolve_src_code(src, vec!["main"]);
        assert!(errors.is_empty());
    }

    #[test]
    fn multiple_resolution_errors() {
        let src = r#"
            fn main(x : Field) {
               let y = foo::bar(x);
               let z = y + a;
            }
        "#;

        let errors = resolve_src_code(src, vec!["main"]);
        assert!(errors.len() == 3, "Expected 3 errors, got: {:?}", errors);

        // Errors are:
        // `a` is undeclared
        // `z` is unused
        // `foo::bar` does not exist
        for err in errors {
            match &err {
                ResolverError::UnusedVariable { ident } => {
                    assert_eq!(&ident.0.contents, "z");
                }
                ResolverError::VariableNotDeclared { name, .. } => {
                    assert_eq!(name, "a");
                }
                ResolverError::PathResolutionError(_) => path_unresolved_error(err, "bar"),
                _ => unimplemented!(),
            };
        }
    }

    #[test]
    fn resolve_prefix_expr() {
        let src = r#"
            fn main(x : Field) {
                let _y = -x;
            }
        "#;

        let errors = resolve_src_code(src, vec!["main"]);
        assert!(errors.is_empty());
    }
    #[test]
    fn resolve_for_expr() {
        let src = r#"
            fn main(x : Field) {
                for i in 1..20 {
                    let _z = x + i;
                };
            }
        "#;

        let errors = resolve_src_code(src, vec!["main"]);
        assert!(errors.is_empty());
    }
    #[test]
    fn resolve_call_expr() {
        let src = r#"
            fn main(x : Field) {
                let _z = foo(x);
            }

            fn foo(x : Field) -> Field {
                x
            }
        "#;

        let errors = resolve_src_code(src, vec!["main", "foo"]);
        assert!(errors.is_empty());
    }

    #[test]
<<<<<<< HEAD
    fn resolve_fmt_strings() {
        let src = r#"
            fn main(x : Field) {
                let y = println("this is the variable passed to main: {x}");
                assert(y == "this is the variable passed to main: {x}");

                let string = "this is x: {x}";
                println(string);
                
                println("I want to print {0}")
            }

            fn println<T>(x : T) -> T {
=======
    fn resolve_shadowing() {
        let src = r#"
            fn main(x : Field) {
                let x = foo(x);
                let x = x;
                let (x, x) = (x, x);
                let _ = x;
            }

            fn foo(x : Field) -> Field {
>>>>>>> 88a4f74a
                x
            }
        "#;

<<<<<<< HEAD
        let errors = resolve_src_code(src, vec!["main", "println"]);
        for err in errors {
            match &err {
                ResolverError::UnusedVariable { ident } => {
                    // The value `x` passed to the main function is never fully used in a format string
                    assert_eq!(&ident.0.contents, "x");
                }
                ResolverError::NumericConstantInFormatString { name, .. } => {
                    assert_eq!(name, "0");
                }
                _ => unimplemented!(),
            };
        }
=======
        let errors = resolve_src_code(src, vec!["main", "foo"]);
        assert!(errors.is_empty());
>>>>>>> 88a4f74a
    }

    fn path_unresolved_error(err: ResolverError, expected_unresolved_path: &str) {
        match err {
            ResolverError::PathResolutionError(PathResolutionError::Unresolved(name)) => {
                assert_eq!(name.to_string(), expected_unresolved_path);
            }
            _ => unimplemented!("expected an unresolved path"),
        }
    }

    struct TestPathResolver(HashMap<String, ModuleDefId>);

    impl PathResolver for TestPathResolver {
        fn resolve(
            &self,
            _def_maps: &HashMap<CrateId, CrateDefMap>,
            path: Path,
        ) -> Result<ModuleDefId, PathResolutionError> {
            // Not here that foo::bar and hello::foo::bar would fetch the same thing
            let name = path.segments.last().unwrap();
            let mod_def = self.0.get(&name.0.contents).cloned();
            mod_def.ok_or_else(move || PathResolutionError::Unresolved(name.clone()))
        }

        fn local_module_id(&self) -> LocalModuleId {
            // This is not LocalModuleId::dummy since we need to use this to index into a Vec
            // later and do not want to push u32::MAX number of elements before we do.
            LocalModuleId(arena::Index::from_raw_parts(0, 0))
        }

        fn module_id(&self) -> ModuleId {
            ModuleId { krate: CrateId::dummy_id(), local_id: self.local_module_id() }
        }
    }

    impl TestPathResolver {
        fn insert_func(&mut self, name: String, func_id: FuncId) {
            self.0.insert(name, func_id.into());
        }
    }
}<|MERGE_RESOLUTION|>--- conflicted
+++ resolved
@@ -1588,21 +1588,6 @@
     }
 
     #[test]
-<<<<<<< HEAD
-    fn resolve_fmt_strings() {
-        let src = r#"
-            fn main(x : Field) {
-                let y = println("this is the variable passed to main: {x}");
-                assert(y == "this is the variable passed to main: {x}");
-
-                let string = "this is x: {x}";
-                println(string);
-                
-                println("I want to print {0}")
-            }
-
-            fn println<T>(x : T) -> T {
-=======
     fn resolve_shadowing() {
         let src = r#"
             fn main(x : Field) {
@@ -1613,29 +1598,12 @@
             }
 
             fn foo(x : Field) -> Field {
->>>>>>> 88a4f74a
                 x
             }
         "#;
 
-<<<<<<< HEAD
-        let errors = resolve_src_code(src, vec!["main", "println"]);
-        for err in errors {
-            match &err {
-                ResolverError::UnusedVariable { ident } => {
-                    // The value `x` passed to the main function is never fully used in a format string
-                    assert_eq!(&ident.0.contents, "x");
-                }
-                ResolverError::NumericConstantInFormatString { name, .. } => {
-                    assert_eq!(name, "0");
-                }
-                _ => unimplemented!(),
-            };
-        }
-=======
         let errors = resolve_src_code(src, vec!["main", "foo"]);
         assert!(errors.is_empty());
->>>>>>> 88a4f74a
     }
 
     fn path_unresolved_error(err: ResolverError, expected_unresolved_path: &str) {
