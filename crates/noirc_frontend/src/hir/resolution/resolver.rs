// Fix usage of intern and resolve
// In some places, we do intern, however in others we are resolving and interning
// Ideally, I want to separate the interning and resolving abstractly
// so separate functions, but combine them naturally
// This could be possible, if lowering, is given a mutable map/scope as a parameter.
// So that it can match Idents to Ids. This is close to what the Scope map looks like
// Except for the num_times_used parameter.
// We can instead have a map from Ident to Into<IdentId> and implement that trait on ResolverMeta
//
//
// XXX: Change mentions of intern to resolve. In regards to the above comment
//
// XXX: Resolver does not check for unused functions
#[derive(Debug, PartialEq, Eq)]
struct ResolverMeta {
    num_times_used: usize,
    ident: HirIdent,
}

use crate::hir_def::expr::{
    HirArrayLiteral, HirBinaryOp, HirBlockExpression, HirCallExpression, HirCastExpression,
    HirConstructorExpression, HirExpression, HirForExpression, HirIdent, HirIfExpression,
    HirIndexExpression, HirInfixExpression, HirLiteral, HirMemberAccess, HirMethodCallExpression,
    HirPrefixExpression, HirUnaryOp,
};
use std::cell::RefCell;
use std::collections::{BTreeMap, BTreeSet, HashMap, HashSet};
use std::rc::Rc;

use crate::graph::CrateId;
use crate::hir::def_map::{ModuleDefId, TryFromModuleDefId};
use crate::hir_def::stmt::{HirAssignStatement, HirLValue, HirPattern};
use crate::node_interner::{DefinitionId, ExprId, FuncId, NodeInterner, StmtId, StructId};
use crate::util::vecmap;
use crate::{
    hir::{def_map::CrateDefMap, resolution::path_resolver::PathResolver},
    ArraySize, BlockExpression, Expression, ExpressionKind, FunctionKind, Ident, Literal,
    NoirFunction, Statement, UnresolvedArraySize,
};
use crate::{
    LValue, NoirStruct, Path, Pattern, StructType, Type, TypeBinding, TypeVariable, TypeVariableId,
    UnresolvedType, ERROR_IDENT,
};
use fm::FileId;
use noirc_errors::{Location, Span, Spanned};

use crate::hir::scope::{
    Scope as GenericScope, ScopeForest as GenericScopeForest, ScopeTree as GenericScopeTree,
};
use crate::hir_def::{
    function::{FuncMeta, HirFunction, Param},
    stmt::{HirConstrainStatement, HirLetStatement, HirStatement},
};

use super::errors::ResolverError;

type Scope = GenericScope<String, ResolverMeta>;
type ScopeTree = GenericScopeTree<String, ResolverMeta>;
type ScopeForest = GenericScopeForest<String, ResolverMeta>;

pub struct Resolver<'a> {
    scopes: ScopeForest,
    path_resolver: &'a dyn PathResolver,
    def_maps: &'a HashMap<CrateId, CrateDefMap>,
    interner: &'a mut NodeInterner,
    errors: Vec<ResolverError>,
    file: FileId,

    /// Set to the current type if we're resolving an impl
    self_type: Option<StructId>,

    /// Contains a mapping of the current struct's generics to
    /// unique type variables if we're resolving a struct. Empty otherwise.
    generics: HashMap<String, (TypeVariable, Span)>,
}

impl<'a> Resolver<'a> {
    pub fn new(
        interner: &'a mut NodeInterner,
        path_resolver: &'a dyn PathResolver,
        def_maps: &'a HashMap<CrateId, CrateDefMap>,
        file: FileId,
    ) -> Resolver<'a> {
        Self {
            path_resolver,
            def_maps,
            scopes: ScopeForest::new(),
            interner,
            self_type: None,
            generics: HashMap::new(),
            errors: Vec::new(),
            file,
        }
    }

    pub fn set_self_type(&mut self, self_type: Option<StructId>) {
        self.self_type = self_type;
    }

    fn push_err(&mut self, err: ResolverError) {
        self.errors.push(err)
    }

    /// Resolving a function involves interning the metadata
    /// interning any statements inside of the function
    /// and interning the function itself
    /// We resolve and lower the function at the same time
    /// Since lowering would require scope data, unless we add an extra resolution field to the AST
    pub fn resolve_function(
        mut self,
        func: NoirFunction,
    ) -> (HirFunction, FuncMeta, Vec<ResolverError>) {
        self.scopes.start_function();
        self.add_generics(func.def.generics.clone());

        let (hir_func, func_meta) = self.intern_function(func);
        let func_scope_tree = self.scopes.end_function();

        self.check_for_unused_variables_in_scope_tree(func_scope_tree);

        (hir_func, func_meta, self.errors)
    }

    fn check_for_unused_variables_in_scope_tree(&mut self, scope_decls: ScopeTree) {
        let mut unused_vars = Vec::new();
        for scope in scope_decls.0.into_iter() {
            Resolver::check_for_unused_variables_in_local_scope(scope, &mut unused_vars);
        }

        for unused_var in unused_vars.iter() {
            let name = self.interner.definition_name(unused_var.id);
            if name != ERROR_IDENT {
                let ident = Ident(Spanned::from(unused_var.location.span, name.to_owned()));
                self.push_err(ResolverError::UnusedVariable { ident });
            }
        }
    }

    fn check_for_unused_variables_in_local_scope(decl_map: Scope, unused_vars: &mut Vec<HirIdent>) {
        let unused_variables = decl_map.filter(|(variable_name, metadata)| {
            let has_underscore_prefix = variable_name.starts_with('_'); // XXX: This is used for development mode, and will be removed

            if metadata.num_times_used == 0 && !has_underscore_prefix {
                return true;
            }
            false
        });
        unused_vars.extend(unused_variables.map(|(_, meta)| meta.ident));
    }

    /// Run the given function in a new scope.
    fn in_new_scope<T, F: FnOnce(&mut Self) -> T>(&mut self, f: F) -> T {
        self.scopes.start_scope();
        let ret = f(self);
        let scope = self.scopes.end_scope();
        self.check_for_unused_variables_in_scope_tree(scope.into());
        ret
    }

    fn add_variable_decl(
        &mut self,
        name: Ident,
        mutable: bool,
        is_global: bool,
        rhs: Option<ExprId>,
    ) -> HirIdent {
        if is_global {
            return self.add_global_variable_decl(name, rhs);
        }

        let id = self.interner.push_definition(name.0.contents.clone(), mutable, rhs);
        let location = Location::new(name.span(), self.file);
        let ident = HirIdent { location, id };
        let resolver_meta = ResolverMeta { num_times_used: 0, ident };

<<<<<<< HEAD
        let scope = self.scopes.get_mut_scope();
        let old_value = scope.add_key_value(name.0.contents, resolver_meta);
=======
        let old_value = scope.add_key_value(name.0.contents.clone(), resolver_meta);

>>>>>>> 08b615ca
        if let Some(old_value) = old_value {
            self.push_err(ResolverError::DuplicateDefinition {
                name: name.0.contents,
                first_span: old_value.ident.location.span,
                second_span: location.span,
            });
        }

        ident
    }

    fn add_global_variable_decl(&mut self, name: Ident, rhs: Option<ExprId>) -> HirIdent {
        let global_scope = self.scopes.get_global_scope();
        let ident;
        let resolver_meta;

        // This check is necessary to maintain the same definition ids in the interner. Currently, each function uses a new resolver that has its own ScopeForest and thus global scope.
        // We must first check whether an existing definition ID has been inserted as otherwise there will be multiple definitions for the same global const statement.
        // This leads to an error in evaluation where the wrong definition ID is selected when evaluating a statement using the global const. The check below prevents this error.
        let mut stmt_id = None;
        let global_consts = self.interner.get_all_global_consts();
        for (global_stmt_id, const_info) in global_consts {
            if const_info.ident == name
                && const_info.local_id == self.path_resolver.local_module_id()
            {
                stmt_id = Some(global_stmt_id);
            }
        }

        if let Some(id) = stmt_id {
            let hir_let_stmt = self.interner.let_statement(&id);
            ident = hir_let_stmt.ident();
            resolver_meta = ResolverMeta { num_times_used: 0, ident };
        } else {
            let id = self.interner.push_definition(name.0.contents.clone(), false, rhs); // The rhs expr for a global const is already interned in a separate map and scope
            let location = Location::new(name.span(), self.file);
            ident = HirIdent { location, id };
            resolver_meta = ResolverMeta { num_times_used: 0, ident };
        }

        let old_global_value = global_scope.add_key_value(name.0.contents, resolver_meta);
        if let Some(old_global_value) = old_global_value {
            self.push_err(ResolverError::DuplicateDefinition {
                first_ident: old_global_value.ident,
                second_ident: ident,
            });
        }
        ident
    }

    // Checks for a variable having been declared before
    // variable declaration and definition cannot be separate in Noir
    // Once the variable has been found, intern and link `name` to this definition
    // return the IdentId of `name`
    //
    // If a variable is not found, then an error is logged and a dummy id
    // is returned, for better error reporting UX
    fn find_variable(&mut self, name: &Ident) -> HirIdent {
        // Find the definition for this Ident
        let scope_tree = self.scopes.current_scope_tree();
        let variable = scope_tree.find(&name.0.contents);

        let location = Location::new(name.span(), self.file);
        let id = if let Some(variable_found) = variable {
            variable_found.num_times_used += 1;
            variable_found.ident.id
        } else {
            let global_scope = self.scopes.get_global_scope();
            let global_variable = global_scope.find(&name.0.contents);

            if let Some(variable_found) = global_variable {
                variable_found.num_times_used += 1;
                variable_found.ident.id
            } else {
                self.push_err(ResolverError::VariableNotDeclared {
                    name: name.0.contents.clone(),
                    span: name.0.span(),
                });
                DefinitionId::dummy_id()
            }
        };

        HirIdent { location, id }
    }

    pub fn intern_function(&mut self, func: NoirFunction) -> (HirFunction, FuncMeta) {
        let func_meta = self.extract_meta(&func);

        let hir_func = match func.kind {
            FunctionKind::Builtin | FunctionKind::LowLevel => HirFunction::empty(),
            FunctionKind::Normal => {
                let expr_id = self.intern_block(func.def.body);
                self.interner.push_expr_location(expr_id, func.def.span, self.file);
                HirFunction::unsafe_from_expr(expr_id)
            }
        };

        (hir_func, func_meta)
    }

    /// Translates an UnresolvedType into a Type and appends any
    /// freshly created TypeVariables created to new_variables.
    fn resolve_type_inner(
        &mut self,
        typ: UnresolvedType,
        new_variables: &mut Vec<TypeVariableId>,
    ) -> Type {
        match typ {
            UnresolvedType::FieldElement(is_const) => Type::FieldElement(is_const),
<<<<<<< HEAD
            UnresolvedType::Array(size, elem) => {
                let resolved_size = match size {
                    UnresolvedArraySize::Variable => ArraySize::Variable,
                    UnresolvedArraySize::Fixed(length) => ArraySize::Fixed(length),
                    UnresolvedArraySize::FixedVariable(name) => {
                        // A resolved identifier must exist either in the local scope or global scope
                        let hir_ident = self.find_variable(&name);
                        let mut fixed_var_expr_id = None;
                        let definition_info = self.interner.definition(hir_ident.id);
                        if definition_info.mutable {
                            self.push_err(ResolverError::ExpectedConstVariable {
                                ident: hir_ident,
                            });
                            return Type::Error;
                        }

                        if let Some(rhs_expr_id) = definition_info.rhs {
                            fixed_var_expr_id = Some(rhs_expr_id);
                        }

                        if let Some(expr_id) = fixed_var_expr_id {
                            let length = self.get_fixed_variable_array_length(&expr_id);
                            ArraySize::Fixed(length)
                        } else {
                            return Type::Error;
                        }
                    }
                };
                Type::Array(resolved_size, Box::new(self.resolve_type(*elem)))
=======
            UnresolvedType::Array(len, elem) => {
                let len = match len {
                    Some(len) => Type::ArrayLength(len),
                    None => {
                        let id = self.interner.next_type_variable_id();
                        new_variables.push(id);
                        Type::type_variable(id)
                    }
                };
                let elem = Box::new(self.resolve_type_inner(*elem, new_variables));
                Type::Array(Box::new(len), elem)
>>>>>>> 08b615ca
            }
            UnresolvedType::Integer(is_const, sign, bits) => Type::Integer(is_const, sign, bits),
            UnresolvedType::Bool(is_const) => Type::Bool(is_const),
            UnresolvedType::Unit => Type::Unit,
            UnresolvedType::Unspecified => Type::Error,
            UnresolvedType::Error => Type::Error,
            UnresolvedType::Named(path, args) => {
                // Check if the path is a type variable first. We currently disallow generics on type
                // variables since this is what rust does.
                if args.is_empty() && path.segments.len() == 1 {
                    let name = &path.last_segment().0.contents;
                    if let Some((id, _)) = self.generics.get(name) {
                        return Type::TypeVariable(id.clone());
                    }
                }

                match self.lookup_struct(path) {
                    Some(definition) => {
                        let args = vecmap(args, |arg| self.resolve_type_inner(arg, new_variables));
                        Type::Struct(definition, args)
                    }
                    None => Type::Error,
                }
            }
            UnresolvedType::Tuple(fields) => {
                Type::Tuple(vecmap(fields, |field| self.resolve_type_inner(field, new_variables)))
            }
        }
    }

<<<<<<< HEAD
    fn get_fixed_variable_array_length(&self, expr_id: &ExprId) -> u128 {
        let expr = self.interner.expression(expr_id);
        match expr {
            HirExpression::Literal(literal) => match literal {
                HirLiteral::Integer(field_element) => field_element
                    .try_into_u128()
                    .expect("field element used in constant does not fit into u128"),
                _ => {
                    panic!("literal used in fixed variable array length must be an integer literal")
                }
            },
            _ => panic!("expression in global const statement is not a literal"),
        }
=======
    /// Translates an UnresolvedType to a Type
    fn resolve_type(&mut self, typ: UnresolvedType) -> Type {
        self.resolve_type_inner(typ, &mut vec![])
    }

    fn add_generics(&mut self, generics: Vec<Ident>) -> Vec<TypeVariableId> {
        vecmap(generics, |generic| {
            // Map the generic to a fresh type variable
            let id = self.interner.next_type_variable_id();
            let typevar = Rc::new(RefCell::new(TypeBinding::Unbound(id)));
            let span = generic.0.span();

            // Check for name collisions of this generic
            if let Some(old) = self.generics.insert(generic.0.contents.clone(), (typevar, span)) {
                let span = generic.0.span();
                self.errors.push(ResolverError::DuplicateDefinition {
                    name: generic.0.contents,
                    first_span: old.1,
                    second_span: span,
                })
            }
            id
        })
>>>>>>> 08b615ca
    }

    pub fn resolve_struct_fields(
        mut self,
        unresolved: NoirStruct,
    ) -> (Vec<TypeVariableId>, BTreeMap<Ident, Type>, Vec<ResolverError>) {
        let generics = self.add_generics(unresolved.generics);
        let fields = unresolved
            .fields
            .into_iter()
            .map(|(ident, typ)| (ident, self.resolve_type(typ)))
            .collect();
        (generics, fields, self.errors)
    }

    /// Extract metadata from a NoirFunction
    /// to be used in analysis and intern the function parameters
    fn extract_meta(&mut self, func: &NoirFunction) -> FuncMeta {
        let name = func.name().to_owned();

        let location = Location::new(func.name_ident().span(), self.file);
        let id = self.interner.push_definition(name, false, None);
        let name_ident = HirIdent { id, location };

        let attributes = func.attribute().cloned();

        assert_eq!(self.generics.len(), func.def.generics.len());
        let mut generics = vecmap(&func.def.generics, |generic| {
            // Always expect self.generics to contain all the generics of this function
            let typevar = self.generics.get(generic.0.contents.as_str()).unwrap();
            match &*typevar.0.borrow() {
                TypeBinding::Unbound(id) => *id,
                TypeBinding::Bound(binding) => unreachable!(
                    "Expected {} to be unbound, but it is bound to {}",
                    generic, binding
                ),
            }
        });

        let mut parameters = vec![];
        let mut parameter_types = vec![];

        for (pattern, typ, visibility) in func.parameters().iter().cloned() {
            if func.name() != "main" && visibility == noirc_abi::AbiFEType::Public {
                self.push_err(ResolverError::UnnecessaryPub { ident: func.name_ident().clone() })
            }
<<<<<<< HEAD
            let pattern = self.resolve_pattern(pattern, false, None);
            let typ = self.resolve_type(typ);
            parameters.push(Param(pattern, typ, visibility));
=======

            let pattern = self.resolve_pattern(pattern);
            let typ = self.resolve_type_inner(typ, &mut generics);
            parameters.push(Param(pattern, typ.clone(), visibility));
            parameter_types.push(typ);
>>>>>>> 08b615ca
        }

        let return_type = Box::new(self.resolve_type(func.return_type()));
        let mut typ = Type::Function(parameter_types, return_type, BTreeSet::new());

        if !generics.is_empty() {
            typ = Type::Forall(generics, Box::new(typ));
        }

        FuncMeta {
            name: name_ident,
            kind: func.kind,
            attributes,
            location,
            typ,
            parameters: parameters.into(),
            return_visibility: func.def.return_visibility,
            has_body: !func.def.body.is_empty(),
        }
    }

    pub fn resolve_stmt(&mut self, stmt: Statement, is_global: bool) -> HirStatement {
        match stmt {
            Statement::Let(let_stmt) => {
                let expression = self.resolve_expression(let_stmt.expression);
                HirStatement::Let(HirLetStatement {
                    pattern: self.resolve_pattern(let_stmt.pattern, is_global, Some(expression)),
                    r#type: self.resolve_type(let_stmt.r#type),
                    expression,
                })
            }
            Statement::Constrain(constrain_stmt) => {
                let expr_id = self.resolve_expression(constrain_stmt.0);
                HirStatement::Constrain(HirConstrainStatement(expr_id, self.file))
            }
            Statement::Expression(expr) => HirStatement::Expression(self.resolve_expression(expr)),
            Statement::Semi(expr) => HirStatement::Semi(self.resolve_expression(expr)),
            Statement::Assign(assign_stmt) => {
                let identifier = self.resolve_lvalue(assign_stmt.lvalue);
                let expression = self.resolve_expression(assign_stmt.expression);
                let stmt = HirAssignStatement { lvalue: identifier, expression };
                HirStatement::Assign(stmt)
            }
            Statement::Error => HirStatement::Error,
        }
    }

    pub fn intern_stmt(&mut self, stmt: Statement, is_global: bool) -> StmtId {
        let hir_stmt = self.resolve_stmt(stmt, is_global);
        self.interner.push_stmt(hir_stmt)
    }

    fn resolve_lvalue(&mut self, lvalue: LValue) -> HirLValue {
        match lvalue {
            LValue::Ident(ident) => HirLValue::Ident(self.find_variable(&ident)),
            LValue::MemberAccess { object, field_name } => {
                let object = Box::new(self.resolve_lvalue(*object));
                HirLValue::MemberAccess { object, field_name }
            }
            LValue::Index { array, index } => {
                let array = Box::new(self.resolve_lvalue(*array));
                let index = self.resolve_expression(index);
                HirLValue::Index { array, index }
            }
        }
    }

    pub fn resolve_expression(&mut self, expr: Expression) -> ExprId {
        let hir_expr = match expr.kind {
            ExpressionKind::Ident(string) => {
                let span = expr.span;
                let ident: Ident = Spanned::from(span, string).into();
                let ident_id = self.find_variable(&ident);
                HirExpression::Ident(ident_id)
            }
            ExpressionKind::Literal(literal) => HirExpression::Literal(match literal {
                Literal::Bool(b) => HirLiteral::Bool(b),
                Literal::Array(arr) => HirLiteral::Array(HirArrayLiteral {
                    contents: vecmap(arr.contents, |elem| self.resolve_expression(elem)),
                    length: arr.length,
                }),
                Literal::Integer(integer) => HirLiteral::Integer(integer),
                Literal::Str(str) => HirLiteral::Str(str),
            }),
            ExpressionKind::Prefix(prefix) => {
                let operator: HirUnaryOp = prefix.operator.into();
                let rhs = self.resolve_expression(prefix.rhs);
                HirExpression::Prefix(HirPrefixExpression { operator, rhs })
            }
            ExpressionKind::Infix(infix) => {
                let lhs = self.resolve_expression(infix.lhs);
                let rhs = self.resolve_expression(infix.rhs);

                HirExpression::Infix(HirInfixExpression {
                    lhs,
                    operator: HirBinaryOp::new(infix.operator, self.file),
                    rhs,
                })
            }
            ExpressionKind::Call(call_expr) => {
                // Get the span and name of path for error reporting
                let func_id = self.lookup_function(call_expr.func_name);
                let arguments = vecmap(call_expr.arguments, |arg| self.resolve_expression(arg));
                HirExpression::Call(HirCallExpression { func_id, arguments })
            }
            ExpressionKind::MethodCall(call_expr) => {
                let method = call_expr.method_name;
                let object = self.resolve_expression(call_expr.object);
                let arguments = vecmap(call_expr.arguments, |arg| self.resolve_expression(arg));
                HirExpression::MethodCall(HirMethodCallExpression { arguments, method, object })
            }
            ExpressionKind::Cast(cast_expr) => HirExpression::Cast(HirCastExpression {
                lhs: self.resolve_expression(cast_expr.lhs),
                r#type: self.resolve_type(cast_expr.r#type),
            }),
            ExpressionKind::For(for_expr) => {
                let start_range = self.resolve_expression(for_expr.start_range);
                let end_range = self.resolve_expression(for_expr.end_range);
                let (identifier, block) = (for_expr.identifier, for_expr.block);

                // TODO: For loop variables are currently mutable by default since we haven't
                //       yet implemented syntax for them to be optionally mutable.
                let (identifier, block_id) = self.in_new_scope(|this| {
                    (
                        this.add_variable_decl(identifier, true, false, None),
                        this.resolve_expression(block),
                    )
                });

                HirExpression::For(HirForExpression {
                    start_range,
                    end_range,
                    block: block_id,
                    identifier,
                })
            }
            ExpressionKind::If(if_expr) => HirExpression::If(HirIfExpression {
                condition: self.resolve_expression(if_expr.condition),
                consequence: self.resolve_expression(if_expr.consequence),
                alternative: if_expr.alternative.map(|e| self.resolve_expression(e)),
            }),
            ExpressionKind::Index(indexed_expr) => HirExpression::Index(HirIndexExpression {
                collection: self.resolve_expression(indexed_expr.collection),
                index: self.resolve_expression(indexed_expr.index),
            }),
            ExpressionKind::Path(path) => {
                // If the Path is being used as an Expression, then it is referring to a global constant from a separate module
                // Otherwise, then it is referring to an Identifier
                // This lookup allows support of such statements: let x = foo::bar::SOME_CONST + 10;
                let stmt_id = self.lookup_const(path.clone());

                let hir_let_stmt = self.interner.let_statement(&stmt_id);
                let ident = hir_let_stmt.ident();

                let mut global_hir_expr = None;
                let global_consts = self.interner.get_all_global_consts();
                for (global_stmt_id, _const_info) in global_consts {
                    if global_stmt_id == stmt_id {
                        global_hir_expr = Some(HirExpression::Ident(ident));
                    }
                }

                if let Some(hir_expr) = global_hir_expr {
                    hir_expr
                } else {
                    HirExpression::Ident(match path.as_ident() {
                        Some(identifier) => self.find_variable(identifier),
                        None => {
                            self.push_err(ResolverError::PathIsNotIdent { span: path.span() });
                            let id = DefinitionId::dummy_id();
                            let location = Location::new(path.span(), self.file);
                            HirIdent { id, location }
                        }
                    })
                }
            }
            ExpressionKind::Block(block_expr) => self.resolve_block(block_expr),
            ExpressionKind::Constructor(constructor) => {
                let span = constructor.type_name.span();

                if let Some(typ) = self.lookup_struct(constructor.type_name) {
                    let type_id = typ.borrow().id;

                    HirExpression::Constructor(HirConstructorExpression {
                        type_id,
                        fields: self.resolve_constructor_fields(
                            type_id,
                            constructor.fields,
                            span,
                            Resolver::resolve_expression,
                        ),
                        r#type: typ,
                    })
                } else {
                    HirExpression::Error
                }
            }
            ExpressionKind::MemberAccess(access) => {
                // Validating whether the lhs actually has the rhs as a field
                // needs to wait until type checking when we know the type of the lhs
                HirExpression::MemberAccess(HirMemberAccess {
                    lhs: self.resolve_expression(access.lhs),
                    rhs: access.rhs,
                })
            }
            ExpressionKind::Error => HirExpression::Error,
            ExpressionKind::Tuple(elements) => {
                let elements = vecmap(elements, |elem| self.resolve_expression(elem));
                HirExpression::Tuple(elements)
            }
        };

        let expr_id = self.interner.push_expr(hir_expr);
        self.interner.push_expr_location(expr_id, expr.span, self.file);
        expr_id
    }

    fn resolve_pattern(
        &mut self,
        pattern: Pattern,
        is_global: bool,
        rhs: Option<ExprId>,
    ) -> HirPattern {
        self.resolve_pattern_mutable(pattern, None, is_global, rhs)
    }

    fn resolve_pattern_mutable(
        &mut self,
        pattern: Pattern,
        mutable: Option<Span>,
        is_global: bool,
        rhs: Option<ExprId>,
    ) -> HirPattern {
        match pattern {
            Pattern::Identifier(name) => {
                let id = self.add_variable_decl(name, mutable.is_some(), is_global, rhs);
                HirPattern::Identifier(id)
            }
            Pattern::Mutable(pattern, span) => {
                if let Some(first_mut) = mutable {
                    self.push_err(ResolverError::UnnecessaryMut { first_mut, second_mut: span })
                }

                let pattern = self.resolve_pattern_mutable(*pattern, Some(span), is_global, rhs);
                HirPattern::Mutable(Box::new(pattern), span)
            }
            Pattern::Tuple(fields, span) => {
                let fields = vecmap(fields, |field| {
                    self.resolve_pattern_mutable(field, mutable, is_global, rhs)
                });
                HirPattern::Tuple(fields, span)
            }
            Pattern::Struct(name, fields, span) => {
                let struct_id = self.lookup_type(name);
                let struct_type = self.get_struct(struct_id);
                let resolve_field = |this: &mut Self, pattern| {
                    this.resolve_pattern_mutable(pattern, mutable, is_global, rhs)
                };
                let fields =
                    self.resolve_constructor_fields(struct_id, fields, span, resolve_field);
                HirPattern::Struct(struct_type, fields, span)
            }
        }
    }

    /// Resolve all the fields of a struct constructor expression.
    /// Ensures all fields are present, none are repeated, and all
    /// are part of the struct.
    ///
    /// This is generic to allow it to work for constructor expressions
    /// and constructor patterns.
    fn resolve_constructor_fields<T, U>(
        &mut self,
        type_id: StructId,
        fields: Vec<(Ident, T)>,
        span: Span,
        mut resolve_function: impl FnMut(&mut Self, T) -> U,
    ) -> Vec<(Ident, U)> {
        let mut ret = Vec::with_capacity(fields.len());
        let mut seen_fields = HashSet::new();
        let mut unseen_fields = self.get_field_names_of_type(type_id);

        for (field, expr) in fields {
            let resolved = resolve_function(self, expr);

            if unseen_fields.contains(&field) {
                unseen_fields.remove(&field);
                seen_fields.insert(field.clone());
            } else if seen_fields.contains(&field) {
                // duplicate field
                self.push_err(ResolverError::DuplicateField { field: field.clone() });
            } else {
                // field not required by struct
                self.push_err(ResolverError::NoSuchField {
                    field: field.clone(),
                    struct_definition: self.get_struct(type_id).borrow().name.clone(),
                });
            }

            ret.push((field, resolved));
        }

        if !unseen_fields.is_empty() {
            self.push_err(ResolverError::MissingFields {
                span,
                missing_fields: unseen_fields.into_iter().map(|field| field.to_string()).collect(),
                struct_definition: self.get_struct(type_id).borrow().name.clone(),
            });
        }

        ret
    }

    pub fn get_struct(&self, type_id: StructId) -> Rc<RefCell<StructType>> {
        self.interner.get_struct(type_id)
    }

    fn get_field_names_of_type(&self, type_id: StructId) -> HashSet<Ident> {
        let typ = self.get_struct(type_id);
        let typ = typ.borrow();
        typ.fields.iter().map(|(name, _)| name.clone()).collect()
    }

    fn lookup<T: TryFromModuleDefId>(&mut self, path: Path) -> T {
        let span = path.span();
        match self.resolve_path(path) {
            // Could not resolve this symbol, the error is already logged, return a dummy function id
            None => T::dummy_id(),
            Some(def_id) => T::try_from(def_id).unwrap_or_else(|| {
                self.push_err(ResolverError::Expected {
                    expected: T::description(),
                    got: def_id.as_str().to_owned(),
                    span,
                });
                T::dummy_id()
            }),
        }
    }

    fn lookup_function(&mut self, path: Path) -> FuncId {
        self.lookup(path)
    }

    fn lookup_const(&mut self, path: Path) -> StmtId {
        self.lookup(path)
    }

    fn lookup_type(&mut self, path: Path) -> StructId {
        let ident = path.as_ident();
        if ident.map_or(false, |i| i == "Self") {
            if let Some(id) = &self.self_type {
                return *id;
            }
        }

        self.lookup(path)
    }

    pub fn lookup_struct(&mut self, path: Path) -> Option<Rc<RefCell<StructType>>> {
        let id = self.lookup_type(path);
        (id != StructId::dummy_id()).then(|| self.get_struct(id))
    }

    pub fn lookup_type_for_impl(mut self, path: Path) -> (StructId, Vec<ResolverError>) {
        (self.lookup_type(path), self.errors)
    }

    fn resolve_path(&mut self, path: Path) -> Option<ModuleDefId> {
        let span = path.span();
        let name = path.as_string();
        self.path_resolver.resolve(self.def_maps, path).unwrap_or_else(|segment| {
            self.push_err(ResolverError::PathUnresolved { name, span, segment });
            None
        })
    }

    fn resolve_block(&mut self, block_expr: BlockExpression) -> HirExpression {
        let statements =
            self.in_new_scope(|this| vecmap(block_expr.0, |stmt| this.intern_stmt(stmt, false)));
        HirExpression::Block(HirBlockExpression(statements))
    }

    pub fn intern_block(&mut self, block: BlockExpression) -> ExprId {
        let hir_block = self.resolve_block(block);
        self.interner.push_expr(hir_block)
    }
}

// XXX: These tests repeat a lot of code
// what we should do is have test cases which are passed to a test harness
// A test harness will allow for more expressive and readable tests
#[cfg(test)]
mod test {

    use std::collections::HashMap;

    use fm::FileId;

    use crate::{hir::resolution::errors::ResolverError, Ident};

    use crate::graph::CrateId;
    use crate::hir_def::function::HirFunction;
    use crate::node_interner::{FuncId, NodeInterner};
    use crate::{
        hir::def_map::{CrateDefMap, LocalModuleId, ModuleDefId},
        parse_program, Path,
    };

    use super::{PathResolver, Resolver};

    // func_namespace is used to emulate the fact that functions can be imported
    // and functions can be forward declared
    fn resolve_src_code(src: &str, func_namespace: Vec<&str>) -> Vec<ResolverError> {
        let (program, errors) = parse_program(src);
        assert!(errors.is_empty());

        let mut interner = NodeInterner::default();

        let mut func_ids = Vec::new();
        for _ in 0..func_namespace.len() {
            func_ids.push(interner.push_fn(HirFunction::empty()));
        }

        let mut path_resolver = TestPathResolver(HashMap::new());
        for (name, id) in func_namespace.into_iter().zip(func_ids) {
            path_resolver.insert_func(name.to_owned(), id);
        }

        let def_maps: HashMap<CrateId, CrateDefMap> = HashMap::new();
        let file = FileId::default();

        let mut errors = Vec::new();
        for func in program.functions {
            let resolver = Resolver::new(&mut interner, &path_resolver, &def_maps, file);
            let (_, _, err) = resolver.resolve_function(func);
            errors.extend(err);
        }

        errors
    }

    #[test]
    fn resolve_empty_function() {
        let src = "
            fn main() {

            }
        ";

        let errors = resolve_src_code(src, vec!["main"]);
        assert!(errors.is_empty());
    }
    #[test]
    fn resolve_basic_function() {
        let src = r#"
            fn main(x : Field) {
                let y = x + x;
                constrain y == x;
            }
        "#;

        let errors = resolve_src_code(src, vec!["main"]);
        assert!(errors.is_empty());
    }
    #[test]
    fn resolve_unused_var() {
        let src = r#"
            fn main(x : Field) {
                let y = x + x;
                constrain x == x;
            }
        "#;

        let errors = resolve_src_code(src, vec!["main"]);

        // There should only be one error
        assert!(errors.len() == 1, "Expected 1 error, got: {:?}", errors);

        // It should be regarding the unused variable
        match &errors[0] {
            ResolverError::UnusedVariable { ident } => {
                assert_eq!(&ident.0.contents, "y");
            }
            _ => unreachable!("we should only have an unused var error"),
        }
    }

    #[test]
    fn resolve_unresolved_var() {
        let src = r#"
            fn main(x : Field) {
                let y = x + x;
                constrain y == z;
            }
        "#;

        let errors = resolve_src_code(src, vec!["main"]);

        // There should only be one error
        assert!(errors.len() == 1);

        // It should be regarding the unresolved var `z` (Maybe change to undeclared and special case)
        match &errors[0] {
            ResolverError::VariableNotDeclared { name, span: _ } => assert_eq!(name, "z"),
            _ => unimplemented!("we should only have an unresolved variable"),
        }
    }

    #[test]
    fn unresolved_path() {
        let src = "
            fn main(x : Field) {
                let _z = some::path::to::a::func(x);
            }
        ";

        let mut errors = resolve_src_code(src, vec!["main", "foo"]);
        assert_eq!(errors.len(), 1);
        let err = errors.pop().unwrap();

        path_unresolved_error(err, "some::path::to::a::func");
    }

    #[test]
    fn resolve_literal_expr() {
        let src = r#"
            fn main(x : Field) {
                let y = 5;
                constrain y == x;
            }
        "#;

        let errors = resolve_src_code(src, vec!["main"]);
        assert!(errors.is_empty());
    }

    #[test]
    fn multiple_resolution_errors() {
        let src = r#"
            fn main(x : Field) {
               let y = foo::bar(x);
               let z = y + a;
            }
        "#;

        let errors = resolve_src_code(src, vec!["main"]);
        assert!(errors.len() == 3, "Expected 3 errors, got: {:?}", errors);

        // Errors are:
        // `a` is undeclared
        // `z` is unused
        // `foo::bar` does not exist
        for err in errors {
            match &err {
                ResolverError::UnusedVariable { ident } => {
                    assert_eq!(&ident.0.contents, "z");
                }
                ResolverError::VariableNotDeclared { name, .. } => {
                    assert_eq!(name, "a");
                }
                ResolverError::PathUnresolved { .. } => path_unresolved_error(err, "foo::bar"),
                _ => unimplemented!(),
            };
        }
    }
    #[test]
    fn resolve_prefix_expr() {
        let src = r#"
            fn main(x : Field) {
                let _y = -x;
            }
        "#;

        let errors = resolve_src_code(src, vec!["main"]);
        assert!(errors.is_empty());
    }
    #[test]
    fn resolve_for_expr() {
        let src = r#"
            fn main(x : Field) {
                for i in 1..20 {
                    let _z = x + i;
                };
            }
        "#;

        let errors = resolve_src_code(src, vec!["main"]);
        assert!(errors.is_empty());
    }
    #[test]
    fn resolve_call_expr() {
        let src = r#"
            fn main(x : Field) {
                let _z = foo(x);
            }

            fn foo(x : Field) -> Field {
                x
            }
        "#;

        let errors = resolve_src_code(src, vec!["main", "foo"]);
        assert!(errors.is_empty());
    }

    fn path_unresolved_error(err: ResolverError, expected_unresolved_path: &str) {
        match err {
            ResolverError::PathUnresolved { span: _, name, segment: _ } => {
                assert_eq!(name, expected_unresolved_path)
            }
            _ => unimplemented!("expected an unresolved path"),
        }
    }

    struct TestPathResolver(HashMap<String, ModuleDefId>);

    impl PathResolver for TestPathResolver {
        fn resolve(
            &self,
            _def_maps: &HashMap<CrateId, CrateDefMap>,
            path: Path,
        ) -> Result<Option<ModuleDefId>, Ident> {
            // Not here that foo::bar and hello::foo::bar would fetch the same thing
            let name = path.segments.last().unwrap();
            let mod_def = self.0.get(&name.0.contents).cloned();
            match mod_def {
                None => Err(name.clone()),
                Some(_) => Ok(mod_def),
            }
        }

        fn local_module_id(&self) -> LocalModuleId {
            LocalModuleId::dummy_id()
        }
    }

    impl TestPathResolver {
        pub fn insert_func(&mut self, name: String, func_id: FuncId) {
            self.0.insert(name, func_id.into());
        }
    }
}<|MERGE_RESOLUTION|>--- conflicted
+++ resolved
@@ -173,13 +173,8 @@
         let ident = HirIdent { location, id };
         let resolver_meta = ResolverMeta { num_times_used: 0, ident };
 
-<<<<<<< HEAD
         let scope = self.scopes.get_mut_scope();
-        let old_value = scope.add_key_value(name.0.contents, resolver_meta);
-=======
         let old_value = scope.add_key_value(name.0.contents.clone(), resolver_meta);
-
->>>>>>> 08b615ca
         if let Some(old_value) = old_value {
             self.push_err(ResolverError::DuplicateDefinition {
                 name: name.0.contents,
@@ -220,11 +215,12 @@
             resolver_meta = ResolverMeta { num_times_used: 0, ident };
         }
 
-        let old_global_value = global_scope.add_key_value(name.0.contents, resolver_meta);
+        let old_global_value = global_scope.add_key_value(name.0.contents.clone(), resolver_meta);
         if let Some(old_global_value) = old_global_value {
             self.push_err(ResolverError::DuplicateDefinition {
-                first_ident: old_global_value.ident,
-                second_ident: ident,
+                name: name.0.contents.clone(),
+                first_span: old_global_value.ident.location.span,
+                second_span: name.span(),
             });
         }
         ident
@@ -289,11 +285,14 @@
     ) -> Type {
         match typ {
             UnresolvedType::FieldElement(is_const) => Type::FieldElement(is_const),
-<<<<<<< HEAD
             UnresolvedType::Array(size, elem) => {
                 let resolved_size = match size {
-                    UnresolvedArraySize::Variable => ArraySize::Variable,
-                    UnresolvedArraySize::Fixed(length) => ArraySize::Fixed(length),
+                    UnresolvedArraySize::Variable => {
+                        let id = self.interner.next_type_variable_id();
+                        new_variables.push(id);
+                        Type::type_variable(id)
+                    },
+                    UnresolvedArraySize::Fixed(length) => Type::ArrayLength(length),
                     UnresolvedArraySize::FixedVariable(name) => {
                         // A resolved identifier must exist either in the local scope or global scope
                         let hir_ident = self.find_variable(&name);
@@ -301,7 +300,8 @@
                         let definition_info = self.interner.definition(hir_ident.id);
                         if definition_info.mutable {
                             self.push_err(ResolverError::ExpectedConstVariable {
-                                ident: hir_ident,
+                                name: name.0.contents.clone(),
+                                span: name.span(),
                             });
                             return Type::Error;
                         }
@@ -312,26 +312,14 @@
 
                         if let Some(expr_id) = fixed_var_expr_id {
                             let length = self.get_fixed_variable_array_length(&expr_id);
-                            ArraySize::Fixed(length)
+                            Type::ArrayLength(length)
                         } else {
                             return Type::Error;
                         }
                     }
                 };
-                Type::Array(resolved_size, Box::new(self.resolve_type(*elem)))
-=======
-            UnresolvedType::Array(len, elem) => {
-                let len = match len {
-                    Some(len) => Type::ArrayLength(len),
-                    None => {
-                        let id = self.interner.next_type_variable_id();
-                        new_variables.push(id);
-                        Type::type_variable(id)
-                    }
-                };
                 let elem = Box::new(self.resolve_type_inner(*elem, new_variables));
-                Type::Array(Box::new(len), elem)
->>>>>>> 08b615ca
+                Type::Array(Box::new(resolved_size), elem)
             }
             UnresolvedType::Integer(is_const, sign, bits) => Type::Integer(is_const, sign, bits),
             UnresolvedType::Bool(is_const) => Type::Bool(is_const),
@@ -362,13 +350,12 @@
         }
     }
 
-<<<<<<< HEAD
-    fn get_fixed_variable_array_length(&self, expr_id: &ExprId) -> u128 {
+    fn get_fixed_variable_array_length(&self, expr_id: &ExprId) -> u64 {
         let expr = self.interner.expression(expr_id);
         match expr {
             HirExpression::Literal(literal) => match literal {
                 HirLiteral::Integer(field_element) => field_element
-                    .try_into_u128()
+                    .try_to_u64()
                     .expect("field element used in constant does not fit into u128"),
                 _ => {
                     panic!("literal used in fixed variable array length must be an integer literal")
@@ -376,7 +363,8 @@
             },
             _ => panic!("expression in global const statement is not a literal"),
         }
-=======
+    }
+
     /// Translates an UnresolvedType to a Type
     fn resolve_type(&mut self, typ: UnresolvedType) -> Type {
         self.resolve_type_inner(typ, &mut vec![])
@@ -400,7 +388,6 @@
             }
             id
         })
->>>>>>> 08b615ca
     }
 
     pub fn resolve_struct_fields(
@@ -447,17 +434,11 @@
             if func.name() != "main" && visibility == noirc_abi::AbiFEType::Public {
                 self.push_err(ResolverError::UnnecessaryPub { ident: func.name_ident().clone() })
             }
-<<<<<<< HEAD
+
             let pattern = self.resolve_pattern(pattern, false, None);
-            let typ = self.resolve_type(typ);
-            parameters.push(Param(pattern, typ, visibility));
-=======
-
-            let pattern = self.resolve_pattern(pattern);
             let typ = self.resolve_type_inner(typ, &mut generics);
             parameters.push(Param(pattern, typ.clone(), visibility));
             parameter_types.push(typ);
->>>>>>> 08b615ca
         }
 
         let return_type = Box::new(self.resolve_type(func.return_type()));
