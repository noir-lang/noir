// Fix usage of intern and resolve
// In some places, we do intern, however in others we are resolving and interning
// Ideally, I want to separate the interning and resolving abstractly
// so separate functions, but combine them naturally
// This could be possible, if lowering, is given a mutable map/scope as a parameter.
// So that it can match Idents to Ids. This is close to what the Scope map looks like
// Except for the num_times_used parameter.
// We can instead have a map from Ident to Into<IdentId> and implement that trait on ResolverMeta
//
//
// XXX: Change mentions of intern to resolve. In regards to the above comment
//
// XXX: Resolver does not check for unused functions
#[derive(Debug, PartialEq, Eq)]
struct ResolverMeta {
    num_times_used: usize,
    ident: HirIdent,
}

use crate::hir_def::expr::{
    HirBinaryOp, HirBlockExpression, HirCallExpression, HirCastExpression,
    HirConstructorExpression, HirExpression, HirForExpression, HirIdent, HirIfExpression,
    HirIndexExpression, HirInfixExpression, HirLiteral, HirMemberAccess, HirMethodCallExpression,
    HirPrefixExpression,
};
use std::collections::{BTreeMap, BTreeSet, HashMap, HashSet};
use std::rc::Rc;

use crate::graph::CrateId;
use crate::hir::def_map::{ModuleDefId, TryFromModuleDefId};
use crate::hir_def::stmt::{HirAssignStatement, HirLValue, HirPattern};
use crate::node_interner::{
    DefinitionId, DefinitionKind, ExprId, FuncId, NodeInterner, StmtId, StructId,
};
use crate::util::vecmap;
use crate::{
    hir::{def_map::CrateDefMap, resolution::path_resolver::PathResolver},
    BlockExpression, Expression, ExpressionKind, FunctionKind, Ident, Literal, NoirFunction,
    Statement,
};
use crate::{
    ArrayLiteral, Generics, LValue, NoirStruct, Path, Pattern, Shared, StructType, Type,
    TypeBinding, TypeVariable, UnresolvedType, ERROR_IDENT,
};
use fm::FileId;
use noirc_errors::{Location, Span, Spanned};

use crate::hir::scope::{
    Scope as GenericScope, ScopeForest as GenericScopeForest, ScopeTree as GenericScopeTree,
};
use crate::hir_def::{
    function::{FuncMeta, HirFunction, Param},
    stmt::{HirConstrainStatement, HirLetStatement, HirStatement},
};

use super::errors::ResolverError;

type Scope = GenericScope<String, ResolverMeta>;
type ScopeTree = GenericScopeTree<String, ResolverMeta>;
type ScopeForest = GenericScopeForest<String, ResolverMeta>;

pub struct Resolver<'a> {
    scopes: ScopeForest,
    path_resolver: &'a dyn PathResolver,
    def_maps: &'a HashMap<CrateId, CrateDefMap>,
    interner: &'a mut NodeInterner,
    errors: Vec<ResolverError>,
    file: FileId,

    /// Set to the current type if we're resolving an impl
    self_type: Option<StructId>,

    /// Contains a mapping of the current struct's generics to
    /// unique type variables if we're resolving a struct. Empty otherwise.
    generics: HashMap<Rc<String>, (TypeVariable, Span)>,
}

impl<'a> Resolver<'a> {
    pub fn new(
        interner: &'a mut NodeInterner,
        path_resolver: &'a dyn PathResolver,
        def_maps: &'a HashMap<CrateId, CrateDefMap>,
        file: FileId,
    ) -> Resolver<'a> {
        Self {
            path_resolver,
            def_maps,
            scopes: ScopeForest::new(),
            interner,
            self_type: None,
            generics: HashMap::new(),
            errors: Vec::new(),
            file,
        }
    }

    pub fn set_self_type(&mut self, self_type: Option<StructId>) {
        self.self_type = self_type;
    }

    fn push_err(&mut self, err: ResolverError) {
        self.errors.push(err)
    }

    /// Resolving a function involves interning the metadata
    /// interning any statements inside of the function
    /// and interning the function itself
    /// We resolve and lower the function at the same time
    /// Since lowering would require scope data, unless we add an extra resolution field to the AST
    pub fn resolve_function(
        mut self,
        func: NoirFunction,
        func_id: FuncId,
    ) -> (HirFunction, FuncMeta, Vec<ResolverError>) {
        self.scopes.start_function();

        // Check whether the function has globals in the local module and add them to the scope
        self.resolve_local_globals();

        self.add_generics(func.def.generics.clone());

        let (hir_func, func_meta) = self.intern_function(func, func_id);
        let func_scope_tree = self.scopes.end_function();

        self.check_for_unused_variables_in_scope_tree(func_scope_tree);

        (hir_func, func_meta, self.errors)
    }

    fn check_for_unused_variables_in_scope_tree(&mut self, scope_decls: ScopeTree) {
        let mut unused_vars = Vec::new();
        for scope in scope_decls.0.into_iter() {
            Resolver::check_for_unused_variables_in_local_scope(scope, &mut unused_vars);
        }

        for unused_var in unused_vars.iter() {
            let definition_info = self.interner.definition(unused_var.id);
            let name = &definition_info.name;
            if name != ERROR_IDENT && !definition_info.is_global() {
                let ident = Ident(Spanned::from(unused_var.location.span, name.to_owned()));
                self.push_err(ResolverError::UnusedVariable { ident });
            }
        }
    }

    fn check_for_unused_variables_in_local_scope(decl_map: Scope, unused_vars: &mut Vec<HirIdent>) {
        let unused_variables = decl_map.filter(|(variable_name, metadata)| {
            let has_underscore_prefix = variable_name.starts_with('_'); // XXX: This is used for development mode, and will be removed

            if metadata.num_times_used == 0 && !has_underscore_prefix {
                return true;
            }
            false
        });
        unused_vars.extend(unused_variables.map(|(_, meta)| meta.ident));
    }

    /// Run the given function in a new scope.
    fn in_new_scope<T, F: FnOnce(&mut Self) -> T>(&mut self, f: F) -> T {
        self.scopes.start_scope();
        let ret = f(self);
        let scope = self.scopes.end_scope();
        self.check_for_unused_variables_in_scope_tree(scope.into());
        ret
    }

    fn add_variable_decl(
        &mut self,
        name: Ident,
        mutable: bool,
        definition: DefinitionKind,
    ) -> HirIdent {
        if definition.is_global() {
            return self.add_global_variable_decl(name, definition);
        }

        let id = self.interner.push_definition(name.0.contents.clone(), mutable, definition);
        let location = Location::new(name.span(), self.file);
        let ident = HirIdent { location, id };
        let resolver_meta = ResolverMeta { num_times_used: 0, ident };

        let scope = self.scopes.get_mut_scope();
        let old_value = scope.add_key_value(name.0.contents.clone(), resolver_meta);
        if let Some(old_value) = old_value {
            self.push_err(ResolverError::DuplicateDefinition {
                name: name.0.contents,
                first_span: old_value.ident.location.span,
                second_span: location.span,
            });
        }
        ident
    }

    fn add_global_variable_decl(&mut self, name: Ident, definition: DefinitionKind) -> HirIdent {
        let scope = self.scopes.get_mut_scope();
        let ident;
        let resolver_meta;

        // This check is necessary to maintain the same definition ids in the interner. Currently, each function uses a new resolver that has its own ScopeForest and thus global scope.
        // We must first check whether an existing definition ID has been inserted as otherwise there will be multiple definitions for the same global statement.
        // This leads to an error in evaluation where the wrong definition ID is selected when evaluating a statement using the global. The check below prevents this error.
        let mut stmt_id = None;
        let global = self.interner.get_all_globals();
        for (global_stmt_id, global_info) in global {
            if global_info.ident == name
                && global_info.local_id == self.path_resolver.local_module_id()
            {
                stmt_id = Some(global_stmt_id);
            }
        }

        if let Some(id) = stmt_id {
            let hir_let_stmt = self.interner.let_statement(&id);
            ident = hir_let_stmt.ident();
            resolver_meta = ResolverMeta { num_times_used: 0, ident };
        } else {
            let id = self.interner.push_definition(name.0.contents.clone(), false, definition);
            let location = Location::new(name.span(), self.file);
            ident = HirIdent { location, id };
            resolver_meta = ResolverMeta { num_times_used: 0, ident };
        }

        let old_global_value = scope.add_key_value(name.0.contents.clone(), resolver_meta);
        if let Some(old_global_value) = old_global_value {
            self.push_err(ResolverError::DuplicateDefinition {
                name: name.0.contents.clone(),
                first_span: old_global_value.ident.location.span,
                second_span: name.span(),
            });
        }
        ident
    }

    // Checks for a variable having been declared before
    // variable declaration and definition cannot be separate in Noir
    // Once the variable has been found, intern and link `name` to this definition
    // return the IdentId of `name`
    //
    // If a variable is not found, then an error is logged and a dummy id
    // is returned, for better error reporting UX
    fn find_variable_or_default(&mut self, name: &Ident) -> HirIdent {
        self.find_variable(name).unwrap_or_else(|error| {
            self.push_err(error);
            let id = DefinitionId::dummy_id();
            let location = Location::new(name.span(), self.file);
            HirIdent { location, id }
        })
    }

    fn find_variable(&mut self, name: &Ident) -> Result<HirIdent, ResolverError> {
        // Find the definition for this Ident
        let scope_tree = self.scopes.current_scope_tree();
        let variable = scope_tree.find(&name.0.contents);

        let location = Location::new(name.span(), self.file);
        if let Some(variable_found) = variable {
            variable_found.num_times_used += 1;
            let id = variable_found.ident.id;
            Ok(HirIdent { location, id })
        } else {
            Err(ResolverError::VariableNotDeclared {
                name: name.0.contents.clone(),
                span: name.0.span(),
            })
        }
    }

    fn intern_function(&mut self, func: NoirFunction, id: FuncId) -> (HirFunction, FuncMeta) {
        let func_meta = self.extract_meta(&func, id);

        let hir_func = match func.kind {
            FunctionKind::Builtin | FunctionKind::LowLevel => HirFunction::empty(),
            FunctionKind::Normal => {
                let expr_id = self.intern_block(func.def.body);
                self.interner.push_expr_location(expr_id, func.def.span, self.file);
                HirFunction::unsafe_from_expr(expr_id)
            }
        };

        (hir_func, func_meta)
    }

    /// Translates an UnresolvedType into a Type and appends any
    /// freshly created TypeVariables created to new_variables.
    fn resolve_type_inner(&mut self, typ: UnresolvedType, new_variables: &mut Generics) -> Type {
        match typ {
            UnresolvedType::FieldElement(comptime) => Type::FieldElement(comptime),
            UnresolvedType::Array(size, elem) => {
                let resolved_size = match &size {
                    None => {
                        let id = self.interner.next_type_variable_id();
                        let typevar = Shared::new(TypeBinding::Unbound(id));
                        new_variables.push((id, typevar.clone()));

                        // 'Named'Generic is a bit of a misnomer here, we want a type variable that
                        // wont be bound over but this one has no name since we do not currently
                        // require users to explicitly be generic over array lengths.
                        Type::NamedGeneric(typevar, Rc::new("".into()))
                    }
                    Some(expr) => {
                        let len = self.eval_array_length(expr);
                        Type::ArrayLength(len)
                    }
                };
                let elem = Box::new(self.resolve_type_inner(*elem, new_variables));
                Type::Array(Box::new(resolved_size), elem)
            }
            UnresolvedType::Integer(comptime, sign, bits) => Type::Integer(comptime, sign, bits),
            UnresolvedType::Bool(comptime) => Type::Bool(comptime),
            UnresolvedType::Unit => Type::Unit,
            UnresolvedType::Unspecified => Type::Error,
            UnresolvedType::Error => Type::Error,
            UnresolvedType::Named(path, args) => {
                // Check if the path is a type variable first. We currently disallow generics on type
                // variables since this is what rust does.
                if args.is_empty() && path.segments.len() == 1 {
                    let name = &path.last_segment().0.contents;
                    if let Some((name, (var, _))) = self.generics.get_key_value(name) {
                        return Type::NamedGeneric(var.clone(), name.clone());
                    }
                }

                match self.lookup_struct(path) {
                    Some(definition) => {
                        let args = vecmap(args, |arg| self.resolve_type_inner(arg, new_variables));
                        Type::Struct(definition, args)
                    }
                    None => Type::Error,
                }
            }
            UnresolvedType::Tuple(fields) => {
                Type::Tuple(vecmap(fields, |field| self.resolve_type_inner(field, new_variables)))
            }
        }
    }

<<<<<<< HEAD
    fn resolve_fixed_variable_array_length(&mut self, path: Path) -> Type {
        let hir_ident = self.get_ident_from_path(path.clone());

        let definition_info = self.interner.definition(hir_ident.id);
        if definition_info.mutable {
            self.push_err(ResolverError::ExpectedComptimeVariable {
                name: path.as_string(),
                span: path.span(),
            });
            return Type::Error;
        }

        let error = if let Some(expr_id) = definition_info.kind.get_rhs() {
            match self.try_eval_array_length_id(expr_id).map(|length| length.try_into()) {
                Ok(Ok(length)) => return Type::ArrayLength(length),
                Ok(Err(_cast_err)) => ResolverError::IntegerTooLarge { span: path.span() },
                Err(Some(error)) => error,
                Err(None) => return Type::Error,
            }
        } else {
            ResolverError::MissingRhsExpr { name: path.as_string(), span: path.span() }
        };
        self.push_err(error);
        Type::Error
    }

=======
>>>>>>> ac131bd3
    fn get_ident_from_path(&mut self, path: Path) -> HirIdent {
        let location = Location::new(path.span(), self.file);

        let error = match path.as_ident().map(|ident| self.find_variable(ident)) {
            Some(Ok(ident)) => return ident,
            // Try to look it up as a global, but still issue the first error if we fail
            Some(Err(error)) => match self.lookup_global(path) {
                Ok(id) => return HirIdent { location, id },
                Err(_) => error,
            },
            None => match self.lookup_global(path) {
                Ok(id) => return HirIdent { location, id },
                Err(error) => error,
            },
        };
        self.push_err(error);
        let id = DefinitionId::dummy_id();
        HirIdent { location, id }
    }

    /// Translates an UnresolvedType to a Type
    fn resolve_type(&mut self, typ: UnresolvedType) -> Type {
        self.resolve_type_inner(typ, &mut vec![])
    }

    fn add_generics(&mut self, generics: Vec<Ident>) -> Generics {
        vecmap(generics, |generic| {
            // Map the generic to a fresh type variable
            let id = self.interner.next_type_variable_id();
            let typevar = Shared::new(TypeBinding::Unbound(id));
            let span = generic.0.span();

            // Check for name collisions of this generic
            let name = Rc::new(generic.0.contents.clone());
            if let Some(old) = self.generics.insert(name, (typevar.clone(), span)) {
                let span = generic.0.span();
                self.errors.push(ResolverError::DuplicateDefinition {
                    name: generic.0.contents,
                    first_span: old.1,
                    second_span: span,
                })
            }
            (id, typevar)
        })
    }

    pub fn resolve_struct_fields(
        mut self,
        unresolved: NoirStruct,
    ) -> (Generics, BTreeMap<Ident, Type>, Vec<ResolverError>) {
        let generics = self.add_generics(unresolved.generics);

        // Check whether the struct definition has globals in the local module and add them to the scope
        self.resolve_local_globals();

        let fields = unresolved
            .fields
            .into_iter()
            .map(|(ident, typ)| (ident, self.resolve_type(typ)))
            .collect();

        (generics, fields, self.errors)
    }

    fn resolve_local_globals(&mut self) {
        for (stmt_id, global_info) in self.interner.get_all_globals() {
            if global_info.local_id == self.path_resolver.local_module_id() {
                let global_stmt = self.interner.let_statement(&stmt_id);
                let definition = DefinitionKind::Global(global_stmt.expression);
                self.add_global_variable_decl(global_info.ident, definition);
            }
        }
    }

    /// Extract metadata from a NoirFunction
    /// to be used in analysis and intern the function parameters
    fn extract_meta(&mut self, func: &NoirFunction, func_id: FuncId) -> FuncMeta {
        let location = Location::new(func.name_ident().span(), self.file);
        let id = self.interner.function_definition_id(func_id);
        let name_ident = HirIdent { id, location };

        let attributes = func.attribute().cloned();

        assert_eq!(self.generics.len(), func.def.generics.len());
        let mut generics = vecmap(&func.def.generics, |generic| {
            // Always expect self.generics to contain all the generics of this function
            let typevar = self.generics.get(&generic.0.contents).unwrap();
            match &*typevar.0.borrow() {
                TypeBinding::Unbound(id) => (*id, typevar.0.clone()),
                TypeBinding::Bound(binding) => unreachable!(
                    "Expected {} to be unbound, but it is bound to {}",
                    generic, binding
                ),
            }
        });

        let mut parameters = vec![];
        let mut parameter_types = vec![];

        for (pattern, typ, visibility) in func.parameters().iter().cloned() {
            if func.name() != "main" && visibility == noirc_abi::AbiFEType::Public {
                self.push_err(ResolverError::UnnecessaryPub { ident: func.name_ident().clone() })
            }

            let pattern = self.resolve_pattern(pattern, DefinitionKind::Local(None));
            let typ = self.resolve_type_inner(typ, &mut generics);
            parameters.push(Param(pattern, typ.clone(), visibility));
            parameter_types.push(typ);
        }

        let return_type = Box::new(self.resolve_type(func.return_type()));

        if func.name() == "main"
            && *return_type != Type::Unit
            && func.def.return_visibility != noirc_abi::AbiFEType::Public
        {
            self.push_err(ResolverError::NecessaryPub { ident: func.name_ident().clone() })
        }

        let mut typ = Type::Function(parameter_types, return_type);

        if !generics.is_empty() {
            typ = Type::Forall(generics, Box::new(typ));
        }

        self.interner.push_definition_type(name_ident.id, typ.clone());

        FuncMeta {
            name: name_ident,
            kind: func.kind,
            attributes,
            location,
            typ,
            parameters: parameters.into(),
            return_visibility: func.def.return_visibility,
            has_body: !func.def.body.is_empty(),
        }
    }

    pub fn resolve_global_let(&mut self, let_stmt: crate::LetStatement) -> HirStatement {
        let expression = self.resolve_expression(let_stmt.expression);
        let definition = DefinitionKind::Global(expression);
        HirStatement::Let(HirLetStatement {
            pattern: self.resolve_pattern(let_stmt.pattern, definition),
            r#type: self.resolve_type(let_stmt.r#type),
            expression,
        })
    }

    pub fn resolve_stmt(&mut self, stmt: Statement) -> HirStatement {
        match stmt {
            Statement::Let(let_stmt) => {
                let expression = self.resolve_expression(let_stmt.expression);
                let definition = DefinitionKind::Local(Some(expression));
                HirStatement::Let(HirLetStatement {
                    pattern: self.resolve_pattern(let_stmt.pattern, definition),
                    r#type: self.resolve_type(let_stmt.r#type),
                    expression,
                })
            }
            Statement::Constrain(constrain_stmt) => {
                let expr_id = self.resolve_expression(constrain_stmt.0);
                HirStatement::Constrain(HirConstrainStatement(expr_id, self.file))
            }
            Statement::Expression(expr) => HirStatement::Expression(self.resolve_expression(expr)),
            Statement::Semi(expr) => HirStatement::Semi(self.resolve_expression(expr)),
            Statement::Assign(assign_stmt) => {
                let identifier = self.resolve_lvalue(assign_stmt.lvalue);
                let expression = self.resolve_expression(assign_stmt.expression);
                let stmt = HirAssignStatement { lvalue: identifier, expression };
                HirStatement::Assign(stmt)
            }
            Statement::Error => HirStatement::Error,
        }
    }

    pub fn intern_stmt(&mut self, stmt: Statement) -> StmtId {
        let hir_stmt = self.resolve_stmt(stmt);
        self.interner.push_stmt(hir_stmt)
    }

    fn resolve_lvalue(&mut self, lvalue: LValue) -> HirLValue {
        match lvalue {
            LValue::Ident(ident) => {
                HirLValue::Ident(self.find_variable_or_default(&ident), Type::Error)
            }
            LValue::MemberAccess { object, field_name } => {
                let object = Box::new(self.resolve_lvalue(*object));
                HirLValue::MemberAccess { object, field_name, field_index: None, typ: Type::Error }
            }
            LValue::Index { array, index } => {
                let array = Box::new(self.resolve_lvalue(*array));
                let index = self.resolve_expression(index);
                HirLValue::Index { array, index, typ: Type::Error }
            }
        }
    }

    pub fn resolve_expression(&mut self, expr: Expression) -> ExprId {
        let hir_expr = match expr.kind {
            ExpressionKind::Literal(literal) => HirExpression::Literal(match literal {
                Literal::Bool(b) => HirLiteral::Bool(b),
                Literal::Array(ArrayLiteral::Standard(elems)) => {
                    HirLiteral::Array(vecmap(elems, |elem| self.resolve_expression(elem)))
                }
                Literal::Array(ArrayLiteral::Repeated { repeated_element, length }) => {
                    let len = self.eval_array_length(&length);
                    let elem = self.resolve_expression(*repeated_element);
                    HirLiteral::Array(vec![elem; len.try_into().unwrap()])
                }
                Literal::Integer(integer) => HirLiteral::Integer(integer),
                Literal::Str(str) => HirLiteral::Str(str),
            }),
            ExpressionKind::Prefix(prefix) => {
                let operator = prefix.operator;
                let rhs = self.resolve_expression(prefix.rhs);
                HirExpression::Prefix(HirPrefixExpression { operator, rhs })
            }
            ExpressionKind::Infix(infix) => {
                let lhs = self.resolve_expression(infix.lhs);
                let rhs = self.resolve_expression(infix.rhs);

                HirExpression::Infix(HirInfixExpression {
                    lhs,
                    operator: HirBinaryOp::new(infix.operator, self.file),
                    rhs,
                })
            }
            ExpressionKind::Call(call_expr) => {
                // Get the span and name of path for error reporting
                let func = self.resolve_expression(*call_expr.func);
                let arguments = vecmap(call_expr.arguments, |arg| self.resolve_expression(arg));
                HirExpression::Call(HirCallExpression { func, arguments })
            }
            ExpressionKind::MethodCall(call_expr) => {
                let method = call_expr.method_name;
                let object = self.resolve_expression(call_expr.object);
                let arguments = vecmap(call_expr.arguments, |arg| self.resolve_expression(arg));
                HirExpression::MethodCall(HirMethodCallExpression { arguments, method, object })
            }
            ExpressionKind::Cast(cast_expr) => HirExpression::Cast(HirCastExpression {
                lhs: self.resolve_expression(cast_expr.lhs),
                r#type: self.resolve_type(cast_expr.r#type),
            }),
            ExpressionKind::For(for_expr) => {
                let start_range = self.resolve_expression(for_expr.start_range);
                let end_range = self.resolve_expression(for_expr.end_range);
                let (identifier, block) = (for_expr.identifier, for_expr.block);

                // TODO: For loop variables are currently mutable by default since we haven't
                //       yet implemented syntax for them to be optionally mutable.
                let (identifier, block_id) = self.in_new_scope(|this| {
                    (
                        this.add_variable_decl(identifier, false, DefinitionKind::Local(None)),
                        this.resolve_expression(block),
                    )
                });

                HirExpression::For(HirForExpression {
                    start_range,
                    end_range,
                    block: block_id,
                    identifier,
                })
            }
            ExpressionKind::If(if_expr) => HirExpression::If(HirIfExpression {
                condition: self.resolve_expression(if_expr.condition),
                consequence: self.resolve_expression(if_expr.consequence),
                alternative: if_expr.alternative.map(|e| self.resolve_expression(e)),
            }),
            ExpressionKind::Index(indexed_expr) => HirExpression::Index(HirIndexExpression {
                collection: self.resolve_expression(indexed_expr.collection),
                index: self.resolve_expression(indexed_expr.index),
            }),
            ExpressionKind::Variable(path) => {
                // If the Path is being used as an Expression, then it is referring to a global from a separate module
                // Otherwise, then it is referring to an Identifier
                // This lookup allows support of such statements: let x = foo::bar::SOME_GLOBAL + 10;
                // If the expression is a singular indent, we search the resolver's current scope as normal.
                let hir_ident = self.get_ident_from_path(path);
                HirExpression::Ident(hir_ident)
            }
            ExpressionKind::Block(block_expr) => self.resolve_block(block_expr),
            ExpressionKind::Constructor(constructor) => {
                let span = constructor.type_name.span();

                if let Some(typ) = self.lookup_struct(constructor.type_name) {
                    let type_id = typ.borrow().id;

                    HirExpression::Constructor(HirConstructorExpression {
                        type_id,
                        fields: self.resolve_constructor_fields(
                            type_id,
                            constructor.fields,
                            span,
                            Resolver::resolve_expression,
                        ),
                        r#type: typ,
                    })
                } else {
                    HirExpression::Error
                }
            }
            ExpressionKind::MemberAccess(access) => {
                // Validating whether the lhs actually has the rhs as a field
                // needs to wait until type checking when we know the type of the lhs
                HirExpression::MemberAccess(HirMemberAccess {
                    lhs: self.resolve_expression(access.lhs),
                    rhs: access.rhs,
                })
            }
            ExpressionKind::Error => HirExpression::Error,
            ExpressionKind::Tuple(elements) => {
                let elements = vecmap(elements, |elem| self.resolve_expression(elem));
                HirExpression::Tuple(elements)
            }
        };

        let expr_id = self.interner.push_expr(hir_expr);
        self.interner.push_expr_location(expr_id, expr.span, self.file);
        expr_id
    }

    fn resolve_pattern(&mut self, pattern: Pattern, definition: DefinitionKind) -> HirPattern {
        self.resolve_pattern_mutable(pattern, None, definition)
    }

    fn resolve_pattern_mutable(
        &mut self,
        pattern: Pattern,
        mutable: Option<Span>,
        definition: DefinitionKind,
    ) -> HirPattern {
        match pattern {
            Pattern::Identifier(name) => {
                // If this definition is mutable, do not store the rhs because it will
                // not always refer to the correct value of the variable
                let definition = match (mutable, definition) {
                    (Some(_), DefinitionKind::Local(_)) => DefinitionKind::Local(None),
                    (_, other) => other,
                };
                let id = self.add_variable_decl(name, mutable.is_some(), definition);
                HirPattern::Identifier(id)
            }
            Pattern::Mutable(pattern, span) => {
                if let Some(first_mut) = mutable {
                    self.push_err(ResolverError::UnnecessaryMut { first_mut, second_mut: span })
                }

                let pattern = self.resolve_pattern_mutable(*pattern, Some(span), definition);
                HirPattern::Mutable(Box::new(pattern), span)
            }
            Pattern::Tuple(fields, span) => {
                let fields = vecmap(fields, |field| {
                    self.resolve_pattern_mutable(field, mutable, definition)
                });
                HirPattern::Tuple(fields, span)
            }
            Pattern::Struct(name, fields, span) => {
                let struct_id = self.lookup_type(name);
                let struct_type = self.get_struct(struct_id);
                let resolve_field = |this: &mut Self, pattern| {
                    this.resolve_pattern_mutable(pattern, mutable, definition)
                };
                let fields =
                    self.resolve_constructor_fields(struct_id, fields, span, resolve_field);
                HirPattern::Struct(struct_type, fields, span)
            }
        }
    }

    /// Resolve all the fields of a struct constructor expression.
    /// Ensures all fields are present, none are repeated, and all
    /// are part of the struct.
    ///
    /// This is generic to allow it to work for constructor expressions
    /// and constructor patterns.
    fn resolve_constructor_fields<T, U>(
        &mut self,
        type_id: StructId,
        fields: Vec<(Ident, T)>,
        span: Span,
        mut resolve_function: impl FnMut(&mut Self, T) -> U,
    ) -> Vec<(Ident, U)> {
        let mut ret = Vec::with_capacity(fields.len());
        let mut seen_fields = HashSet::new();
        let mut unseen_fields = self.get_field_names_of_type(type_id);

        for (field, expr) in fields {
            let resolved = resolve_function(self, expr);

            if unseen_fields.contains(&field) {
                unseen_fields.remove(&field);
                seen_fields.insert(field.clone());
            } else if seen_fields.contains(&field) {
                // duplicate field
                self.push_err(ResolverError::DuplicateField { field: field.clone() });
            } else {
                // field not required by struct
                self.push_err(ResolverError::NoSuchField {
                    field: field.clone(),
                    struct_definition: self.get_struct(type_id).borrow().name.clone(),
                });
            }

            ret.push((field, resolved));
        }

        if !unseen_fields.is_empty() {
            self.push_err(ResolverError::MissingFields {
                span,
                missing_fields: unseen_fields.into_iter().map(|field| field.to_string()).collect(),
                struct_definition: self.get_struct(type_id).borrow().name.clone(),
            });
        }

        ret
    }

    pub fn get_struct(&self, type_id: StructId) -> Shared<StructType> {
        self.interner.get_struct(type_id)
    }

    fn get_field_names_of_type(&self, type_id: StructId) -> BTreeSet<Ident> {
        let typ = self.get_struct(type_id);
        let typ = typ.borrow();
        typ.field_names()
    }

    fn lookup<T: TryFromModuleDefId>(&mut self, path: Path) -> Result<T, ResolverError> {
        let span = path.span();
        let id = self.resolve_path(path)?;
        T::try_from(id).ok_or_else(|| ResolverError::Expected {
            expected: T::description(),
            got: id.as_str().to_owned(),
            span,
        })
    }

    fn lookup_global(&mut self, path: Path) -> Result<DefinitionId, ResolverError> {
        let span = path.span();
        let id = self.resolve_path(path)?;

        if let Some(mut function) = TryFromModuleDefId::try_from(id) {
            // Check if this is an unsupported lowlevel opcode. If so, replace it with
            // an alternative in the stdlib.
            if let Some(meta) = self.interner.try_function_meta(&function) {
                if meta.kind == crate::FunctionKind::LowLevel {
                    let attribute = meta.attributes.expect("all low level functions must contain an attribute which contains the opcode which it links to");
                    let opcode = attribute.foreign().expect(
                        "ice: function marked as foreign, but attribute kind does not match this",
                    );
                    if !self.interner.foreign(&opcode) {
                        if let Some(new_id) = self.interner.get_alt(opcode) {
                            function = new_id;
                        }
                    }
                }
            }

            return Ok(self.interner.function_definition_id(function));
        }

        if let Some(global) = TryFromModuleDefId::try_from(id) {
            let let_stmt = self.interner.let_statement(&global);
            return Ok(let_stmt.ident().id);
        }

        let expected = "global variable".into();
        let got = "local variable".into();
        Err(ResolverError::Expected { span, expected, got })
    }

    fn lookup_type(&mut self, path: Path) -> StructId {
        let ident = path.as_ident();
        if ident.map_or(false, |i| i == "Self") {
            if let Some(id) = &self.self_type {
                return *id;
            }
        }

        match self.lookup(path) {
            Ok(id) => id,
            Err(error) => {
                self.push_err(error);
                StructId::dummy_id()
            }
        }
    }

    pub fn lookup_struct(&mut self, path: Path) -> Option<Shared<StructType>> {
        let id = self.lookup_type(path);
        (id != StructId::dummy_id()).then(|| self.get_struct(id))
    }

    pub fn lookup_type_for_impl(mut self, path: Path) -> (StructId, Vec<ResolverError>) {
        (self.lookup_type(path), self.errors)
    }

    fn resolve_path(&mut self, path: Path) -> Result<ModuleDefId, ResolverError> {
        let span = path.span();
        let name = path.as_string();
        self.path_resolver
            .resolve(self.def_maps, path)
            .map_err(|segment| ResolverError::PathUnresolved { name, span, segment })
    }

    fn resolve_block(&mut self, block_expr: BlockExpression) -> HirExpression {
        let statements =
            self.in_new_scope(|this| vecmap(block_expr.0, |stmt| this.intern_stmt(stmt)));
        HirExpression::Block(HirBlockExpression(statements))
    }

    pub fn intern_block(&mut self, block: BlockExpression) -> ExprId {
        let hir_block = self.resolve_block(block);
        self.interner.push_expr(hir_block)
    }

    fn eval_array_length(&mut self, length: &Expression) -> u64 {
        match self.try_eval_array_length(length).map(|length| length.try_into()) {
            Ok(Ok(length_value)) => return length_value,
            Ok(Err(_cast_err)) => {
                self.push_err(ResolverError::IntegerTooLarge { span: length.span })
            }
            Err(Some(error)) => self.push_err(error),
            Err(None) => (),
        }
        0
    }

    /// This function is a mini interpreter inside name resolution.
    /// We should eventually get rid of it and only have 1 evaluator - the existing
    /// one inside the ssa pass. Doing this would mean ssa would need to handle these
    /// sugared array forms but would let users use any comptime expressions, including functions,
    /// inside array lengths.
    fn try_eval_array_length(
        &mut self,
        length: &Expression,
    ) -> Result<u128, Option<ResolverError>> {
        let span = length.span;
        match &length.kind {
            ExpressionKind::Literal(Literal::Integer(int)) => {
                int.try_into_u128().ok_or(Some(ResolverError::IntegerTooLarge { span }))
            }
            ExpressionKind::Variable(path) => {
                let ident = self.get_ident_from_path(path.clone());
                self.try_eval_array_length_ident(ident.id, span)
            }
            ExpressionKind::Prefix(operator) => {
                let value = self.try_eval_array_length(&operator.rhs)?;
                match operator.operator {
                    crate::UnaryOp::Minus => Ok(0 - value),
                    crate::UnaryOp::Not => Ok(!value),
                }
            }
            ExpressionKind::Infix(operator) => {
                let lhs = self.try_eval_array_length(&operator.lhs)?;
                let rhs = self.try_eval_array_length(&operator.rhs)?;
                match operator.operator.contents {
                    crate::BinaryOpKind::Add => Ok(lhs + rhs),
                    crate::BinaryOpKind::Subtract => Ok(lhs - rhs),
                    crate::BinaryOpKind::Multiply => Ok(lhs * rhs),
                    crate::BinaryOpKind::Divide => Ok(lhs / rhs),
                    crate::BinaryOpKind::ShiftRight => Ok(lhs >> rhs),
                    crate::BinaryOpKind::ShiftLeft => Ok(lhs << rhs),
                    crate::BinaryOpKind::Modulo => Ok(lhs % rhs),
                    crate::BinaryOpKind::And => Ok(lhs & rhs),
                    crate::BinaryOpKind::Or => Ok(lhs | rhs),
                    crate::BinaryOpKind::Xor => Ok(lhs ^ rhs),

                    crate::BinaryOpKind::Equal
                    | crate::BinaryOpKind::NotEqual
                    | crate::BinaryOpKind::Less
                    | crate::BinaryOpKind::LessEqual
                    | crate::BinaryOpKind::Greater
                    | crate::BinaryOpKind::GreaterEqual => {
                        Err(Some(ResolverError::InvalidArrayLengthExpr { span }))
                    }
                }
            }

            ExpressionKind::Literal(_)
            | ExpressionKind::Block(_)
            | ExpressionKind::Index(_)
            | ExpressionKind::Call(_)
            | ExpressionKind::MethodCall(_)
            | ExpressionKind::Constructor(_)
            | ExpressionKind::MemberAccess(_)
            | ExpressionKind::Cast(_)
            | ExpressionKind::For(_)
            | ExpressionKind::If(_)
            | ExpressionKind::Tuple(_) => Err(Some(ResolverError::InvalidArrayLengthExpr { span })),

            ExpressionKind::Error => Err(None),
        }
    }

    fn try_eval_array_length_ident(
        &mut self,
        id: DefinitionId,
        span: Span,
    ) -> Result<u128, Option<ResolverError>> {
        if id == DefinitionId::dummy_id() {
            return Err(None); // error already reported
        }

        let definition = self.interner.definition(id);
<<<<<<< HEAD
        match definition.kind {
            DefinitionKind::Global(rhs) => self.try_eval_array_length_id(rhs),
=======
        match definition.rhs {
            Some(rhs) if definition.is_global || !definition.mutable => {
                self.try_eval_array_length_id(rhs)
            }
>>>>>>> ac131bd3
            _ => Err(Some(ResolverError::InvalidArrayLengthExpr { span })),
        }
    }

    fn try_eval_array_length_id(&self, rhs: ExprId) -> Result<u128, Option<ResolverError>> {
        let span = self.interner.expr_span(&rhs);
        match self.interner.expression(&rhs) {
            HirExpression::Literal(HirLiteral::Integer(int)) => {
                int.try_into_u128().ok_or(Some(ResolverError::IntegerTooLarge { span }))
            }
            HirExpression::Literal(_) => Err(Some(ResolverError::InvalidArrayLengthExpr { span })),
            other => unreachable!(
                "Expected global to be initialized to a literal, but found {:?}",
                other
            ),
        }
    }
}

// XXX: These tests repeat a lot of code
// what we should do is have test cases which are passed to a test harness
// A test harness will allow for more expressive and readable tests
#[cfg(test)]
mod test {

    use std::collections::HashMap;

    use fm::FileId;

    use crate::{hir::resolution::errors::ResolverError, Ident};

    use crate::graph::CrateId;
    use crate::hir_def::function::HirFunction;
    use crate::node_interner::{FuncId, NodeInterner};
    use crate::{
        hir::def_map::{CrateDefMap, LocalModuleId, ModuleDefId},
        parse_program, Path,
    };

    use super::{PathResolver, Resolver};

    // func_namespace is used to emulate the fact that functions can be imported
    // and functions can be forward declared
    fn resolve_src_code(src: &str, func_namespace: Vec<&str>) -> Vec<ResolverError> {
        let (program, errors) = parse_program(src);
        assert!(errors.is_empty());

        let mut interner = NodeInterner::default();

        let mut func_ids = Vec::new();
        for _ in 0..func_namespace.len() {
            func_ids.push(interner.push_fn(HirFunction::empty()));
        }

        let mut path_resolver = TestPathResolver(HashMap::new());
        for (name, id) in func_namespace.into_iter().zip(func_ids) {
            path_resolver.insert_func(name.to_owned(), id);
        }

        let def_maps: HashMap<CrateId, CrateDefMap> = HashMap::new();
        let file = FileId::default();

        let mut errors = Vec::new();
        for func in program.functions {
            let resolver = Resolver::new(&mut interner, &path_resolver, &def_maps, file);
            let (_, _, err) = resolver.resolve_function(func, FuncId::dummy_id());
            errors.extend(err);
        }

        errors
    }

    #[test]
    fn resolve_empty_function() {
        let src = "
            fn main() {

            }
        ";

        let errors = resolve_src_code(src, vec!["main"]);
        assert!(errors.is_empty());
    }
    #[test]
    fn resolve_basic_function() {
        let src = r#"
            fn main(x : Field) {
                let y = x + x;
                constrain y == x;
            }
        "#;

        let errors = resolve_src_code(src, vec!["main"]);
        assert!(errors.is_empty());
    }
    #[test]
    fn resolve_unused_var() {
        let src = r#"
            fn main(x : Field) {
                let y = x + x;
                constrain x == x;
            }
        "#;

        let errors = resolve_src_code(src, vec!["main"]);

        // There should only be one error
        assert!(errors.len() == 1, "Expected 1 error, got: {:?}", errors);

        // It should be regarding the unused variable
        match &errors[0] {
            ResolverError::UnusedVariable { ident } => {
                assert_eq!(&ident.0.contents, "y");
            }
            _ => unreachable!("we should only have an unused var error"),
        }
    }

    #[test]
    fn resolve_unresolved_var() {
        let src = r#"
            fn main(x : Field) {
                let y = x + x;
                constrain y == z;
            }
        "#;

        let errors = resolve_src_code(src, vec!["main"]);

        // There should only be one error
        assert!(errors.len() == 1);

        // It should be regarding the unresolved var `z` (Maybe change to undeclared and special case)
        match &errors[0] {
            ResolverError::VariableNotDeclared { name, span: _ } => assert_eq!(name, "z"),
            _ => unimplemented!("we should only have an unresolved variable"),
        }
    }

    #[test]
    fn unresolved_path() {
        let src = "
            fn main(x : Field) {
                let _z = some::path::to::a::func(x);
            }
        ";

        let mut errors = resolve_src_code(src, vec!["main", "foo"]);
        assert_eq!(errors.len(), 1);
        let err = errors.pop().unwrap();

        path_unresolved_error(err, "some::path::to::a::func");
    }

    #[test]
    fn resolve_literal_expr() {
        let src = r#"
            fn main(x : Field) {
                let y = 5;
                constrain y == x;
            }
        "#;

        let errors = resolve_src_code(src, vec!["main"]);
        assert!(errors.is_empty());
    }

    #[test]
    fn multiple_resolution_errors() {
        let src = r#"
            fn main(x : Field) {
               let y = foo::bar(x);
               let z = y + a;
            }
        "#;

        let errors = resolve_src_code(src, vec!["main"]);
        assert!(errors.len() == 3, "Expected 3 errors, got: {:?}", errors);

        // Errors are:
        // `a` is undeclared
        // `z` is unused
        // `foo::bar` does not exist
        for err in errors {
            match &err {
                ResolverError::UnusedVariable { ident } => {
                    assert_eq!(&ident.0.contents, "z");
                }
                ResolverError::VariableNotDeclared { name, .. } => {
                    assert_eq!(name, "a");
                }
                ResolverError::PathUnresolved { .. } => path_unresolved_error(err, "foo::bar"),
                _ => unimplemented!(),
            };
        }
    }
    #[test]
    fn resolve_prefix_expr() {
        let src = r#"
            fn main(x : Field) {
                let _y = -x;
            }
        "#;

        let errors = resolve_src_code(src, vec!["main"]);
        assert!(errors.is_empty());
    }
    #[test]
    fn resolve_for_expr() {
        let src = r#"
            fn main(x : Field) {
                for i in 1..20 {
                    let _z = x + i;
                };
            }
        "#;

        let errors = resolve_src_code(src, vec!["main"]);
        assert!(errors.is_empty());
    }
    #[test]
    fn resolve_call_expr() {
        let src = r#"
            fn main(x : Field) {
                let _z = foo(x);
            }

            fn foo(x : Field) -> Field {
                x
            }
        "#;

        let errors = resolve_src_code(src, vec!["main", "foo"]);
        assert!(errors.is_empty());
    }

    fn path_unresolved_error(err: ResolverError, expected_unresolved_path: &str) {
        match err {
            ResolverError::PathUnresolved { span: _, name, segment: _ } => {
                assert_eq!(name, expected_unresolved_path)
            }
            _ => unimplemented!("expected an unresolved path"),
        }
    }

    struct TestPathResolver(HashMap<String, ModuleDefId>);

    impl PathResolver for TestPathResolver {
        fn resolve(
            &self,
            _def_maps: &HashMap<CrateId, CrateDefMap>,
            path: Path,
        ) -> Result<ModuleDefId, Ident> {
            // Not here that foo::bar and hello::foo::bar would fetch the same thing
            let name = path.segments.last().unwrap();
            let mod_def = self.0.get(&name.0.contents).cloned();
            mod_def.ok_or_else(|| name.clone())
        }

        fn local_module_id(&self) -> LocalModuleId {
            LocalModuleId::dummy_id()
        }
    }

    impl TestPathResolver {
        pub fn insert_func(&mut self, name: String, func_id: FuncId) {
            self.0.insert(name, func_id.into());
        }
    }
}<|MERGE_RESOLUTION|>--- conflicted
+++ resolved
@@ -334,35 +334,6 @@
         }
     }
 
-<<<<<<< HEAD
-    fn resolve_fixed_variable_array_length(&mut self, path: Path) -> Type {
-        let hir_ident = self.get_ident_from_path(path.clone());
-
-        let definition_info = self.interner.definition(hir_ident.id);
-        if definition_info.mutable {
-            self.push_err(ResolverError::ExpectedComptimeVariable {
-                name: path.as_string(),
-                span: path.span(),
-            });
-            return Type::Error;
-        }
-
-        let error = if let Some(expr_id) = definition_info.kind.get_rhs() {
-            match self.try_eval_array_length_id(expr_id).map(|length| length.try_into()) {
-                Ok(Ok(length)) => return Type::ArrayLength(length),
-                Ok(Err(_cast_err)) => ResolverError::IntegerTooLarge { span: path.span() },
-                Err(Some(error)) => error,
-                Err(None) => return Type::Error,
-            }
-        } else {
-            ResolverError::MissingRhsExpr { name: path.as_string(), span: path.span() }
-        };
-        self.push_err(error);
-        Type::Error
-    }
-
-=======
->>>>>>> ac131bd3
     fn get_ident_from_path(&mut self, path: Path) -> HirIdent {
         let location = Location::new(path.span(), self.file);
 
@@ -970,15 +941,12 @@
         }
 
         let definition = self.interner.definition(id);
-<<<<<<< HEAD
         match definition.kind {
-            DefinitionKind::Global(rhs) => self.try_eval_array_length_id(rhs),
-=======
-        match definition.rhs {
-            Some(rhs) if definition.is_global || !definition.mutable => {
+            DefinitionKind::Global(rhs) | DefinitionKind::Local(Some(rhs))
+                if !definition.mutable =>
+            {
                 self.try_eval_array_length_id(rhs)
             }
->>>>>>> ac131bd3
             _ => Err(Some(ResolverError::InvalidArrayLengthExpr { span })),
         }
     }
