--- conflicted
+++ resolved
@@ -286,25 +286,8 @@
     fn resolve_type_inner(&mut self, typ: UnresolvedType, new_variables: &mut Generics) -> Type {
         match typ {
             UnresolvedType::FieldElement(comptime) => Type::FieldElement(comptime),
-<<<<<<< HEAD
-            UnresolvedType::Array(length, elem) => {
-                let resolved_size = match length {
-                    None => {
-                        let id = self.interner.next_type_variable_id();
-                        let typevar = Shared::new(TypeBinding::Unbound(id));
-                        new_variables.push((id, typevar.clone()));
-
-                        // 'Named'Generic is a bit of a misnomer here, we want a type variable that
-                        // wont be bound over but this one has no name since we do not currently
-                        // require users to explicitly be generic over array lengths.
-                        Type::NamedGeneric(typevar, Rc::new("".into()))
-                    }
-                    Some(length) => Type::Expression(self.convert_expression_type(length)),
-                };
-=======
             UnresolvedType::Array(size, elem) => {
                 let resolved_size = self.resolve_array_size(size, new_variables);
->>>>>>> 35bef8d8
                 let elem = Box::new(self.resolve_type_inner(*elem, new_variables));
                 Type::Array(Box::new(resolved_size), elem)
             }
@@ -349,7 +332,26 @@
         }
     }
 
-<<<<<<< HEAD
+    fn resolve_array_size(
+        &mut self,
+        length: Option<UnresolvedTypeExpression>,
+        new_variables: &mut Generics,
+    ) -> Type {
+        match length {
+            None => {
+                let id = self.interner.next_type_variable_id();
+                let typevar = Shared::new(TypeBinding::Unbound(id));
+                new_variables.push((id, typevar.clone()));
+
+                // 'Named'Generic is a bit of a misnomer here, we want a type variable that
+                // wont be bound over but this one has no name since we do not currently
+                // require users to explicitly be generic over array lengths.
+                Type::NamedGeneric(typevar, Rc::new("".into()))
+            }
+            Some(length) => Type::Expression(self.convert_expression_type(length)),
+        }
+    }
+
     fn convert_expression_type(&mut self, length: UnresolvedTypeExpression) -> TypeExpression {
         match length {
             UnresolvedTypeExpression::Variable(path) => {
@@ -375,27 +377,6 @@
                 let lhs = Rc::new(self.convert_expression_type(*lhs));
                 let rhs = Rc::new(self.convert_expression_type(*rhs));
                 TypeExpression::BinaryOperation(lhs, op, rhs).simplify()
-=======
-    fn resolve_array_size(
-        &mut self,
-        size: Option<Expression>,
-        new_variables: &mut Generics,
-    ) -> Type {
-        match &size {
-            None => {
-                let id = self.interner.next_type_variable_id();
-                let typevar = Shared::new(TypeBinding::Unbound(id));
-                new_variables.push((id, typevar.clone()));
-
-                // 'Named'Generic is a bit of a misnomer here, we want a type variable that
-                // wont be bound over but this one has no name since we do not currently
-                // require users to explicitly be generic over array lengths.
-                Type::NamedGeneric(typevar, Rc::new("".into()))
-            }
-            Some(expr) => {
-                let len = self.eval_array_length(expr);
-                Type::ArrayLength(len)
->>>>>>> 35bef8d8
             }
         }
     }
