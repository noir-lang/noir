// Fix usage of intern and resolve
// In some places, we do intern, however in others we are resolving and interning
// Ideally, I want to separate the interning and resolving abstractly
// so separate functions, but combine them naturally
// This could be possible, if lowering, is given a mutable map/scope as a parameter.
// So that it can match Idents to Ids. This is close to what the Scope map looks like
// Except for the num_times_used parameter.
// We can instead have a map from Ident to Into<IdentId> and implement that trait on ResolverMeta
//
//
// XXX: Change mentions of intern to resolve. In regards to the above comment
//
// XXX: Resolver does not check for unused functions
use crate::hir_def::expr::{
    HirArrayLiteral, HirBinaryOp, HirBlockExpression, HirCallExpression, HirCastExpression,
    HirConstructorExpression, HirExpression, HirForExpression, HirIdent, HirIfExpression,
    HirIndexExpression, HirInfixExpression, HirLambda, HirLiteral, HirMemberAccess,
    HirMethodCallExpression, HirPrefixExpression,
};
use crate::token::Attribute;
use regex::Regex;
use std::collections::{HashMap, HashSet};
use std::rc::Rc;

use crate::graph::CrateId;
use crate::hir::def_map::{ModuleDefId, ModuleId, TryFromModuleDefId, MAIN_FUNCTION};
use crate::hir_def::stmt::{HirAssignStatement, HirLValue, HirPattern};
use crate::node_interner::{
    DefinitionId, DefinitionKind, ExprId, FuncId, NodeInterner, StmtId, StructId,
};
use crate::{
    hir::{def_map::CrateDefMap, resolution::path_resolver::PathResolver},
    BlockExpression, Expression, ExpressionKind, FunctionKind, Ident, Literal, NoirFunction,
    Statement,
};
use crate::{
    ArrayLiteral, ContractFunctionType, Generics, LValue, NoirStruct, Path, Pattern, Shared,
    StructType, Type, TypeBinding, TypeVariable, UnaryOp, UnresolvedGenerics, UnresolvedType,
    UnresolvedTypeExpression, ERROR_IDENT,
};
use fm::FileId;
use iter_extended::vecmap;
use noirc_errors::{Location, Span, Spanned};

use crate::hir::scope::{
    Scope as GenericScope, ScopeForest as GenericScopeForest, ScopeTree as GenericScopeTree,
};
use crate::hir_def::{
    function::{FuncMeta, HirFunction, Param},
    stmt::{HirConstrainStatement, HirLetStatement, HirStatement},
};

use super::errors::{PubPosition, ResolverError};

const SELF_TYPE_NAME: &str = "Self";

type Scope = GenericScope<String, ResolverMeta>;
type ScopeTree = GenericScopeTree<String, ResolverMeta>;
type ScopeForest = GenericScopeForest<String, ResolverMeta>;

/// The primary jobs of the Resolver are to validate that every variable found refers to exactly 1
/// definition in scope, and to convert the AST into the HIR.
///
/// A Resolver is a short-lived struct created to resolve a top-level definition.
/// One of these is created for each function definition and struct definition.
/// This isn't strictly necessary to its function, it could be refactored out in the future.
pub struct Resolver<'a> {
    scopes: ScopeForest,
    path_resolver: &'a dyn PathResolver,
    def_maps: &'a HashMap<CrateId, CrateDefMap>,
    interner: &'a mut NodeInterner,
    errors: Vec<ResolverError>,
    file: FileId,

    /// Set to the current type if we're resolving an impl
    self_type: Option<Type>,

    /// Contains a mapping of the current struct or functions's generics to
    /// unique type variables if we're resolving a struct. Empty otherwise.
    /// This is a Vec rather than a map to preserve the order a functions generics
    /// were declared in.
    generics: Vec<(Rc<String>, TypeVariable, Span)>,

    /// Lambdas share the function scope of the function they're defined in,
    /// so to identify whether they use any variables from the parent function
    /// we keep track of the scope index a variable is declared in. When a lambda
    /// is declared we push a scope and set this lambda_index to the scope index.
    /// Any variable from a scope less than that must be from the parent function.
    lambda_index: usize,
}

/// ResolverMetas are tagged onto each definition to track how many times they are used
#[derive(Debug, PartialEq, Eq)]
struct ResolverMeta {
    num_times_used: usize,
    ident: HirIdent,
    warn_if_unused: bool,
}

impl<'a> Resolver<'a> {
    pub fn new(
        interner: &'a mut NodeInterner,
        path_resolver: &'a dyn PathResolver,
        def_maps: &'a HashMap<CrateId, CrateDefMap>,
        file: FileId,
    ) -> Resolver<'a> {
        Self {
            path_resolver,
            def_maps,
            scopes: ScopeForest::default(),
            interner,
            self_type: None,
            generics: Vec::new(),
            errors: Vec::new(),
            lambda_index: 0,
            file,
        }
    }

    pub fn set_self_type(&mut self, self_type: Option<Type>) {
        self.self_type = self_type;
    }

    fn push_err(&mut self, err: ResolverError) {
        self.errors.push(err);
    }

    fn current_lambda_index(&self) -> usize {
        self.scopes.current_scope_index()
    }

    /// Resolving a function involves interning the metadata
    /// interning any statements inside of the function
    /// and interning the function itself
    /// We resolve and lower the function at the same time
    /// Since lowering would require scope data, unless we add an extra resolution field to the AST
    pub fn resolve_function(
        mut self,
        func: NoirFunction,
        func_id: FuncId,
        module_id: ModuleId,
    ) -> (HirFunction, FuncMeta, Vec<ResolverError>) {
        self.scopes.start_function();

        // Check whether the function has globals in the local module and add them to the scope
        self.resolve_local_globals();

        self.add_generics(&func.def.generics);

        let (hir_func, func_meta) = self.intern_function(func, func_id, module_id);
        let func_scope_tree = self.scopes.end_function();

        self.check_for_unused_variables_in_scope_tree(func_scope_tree);

        (hir_func, func_meta, self.errors)
    }

    fn check_for_unused_variables_in_scope_tree(&mut self, scope_decls: ScopeTree) {
        let mut unused_vars = Vec::new();
        for scope in scope_decls.0.into_iter() {
            Resolver::check_for_unused_variables_in_local_scope(scope, &mut unused_vars);
        }

        for unused_var in unused_vars.iter() {
            if let Some(definition_info) = self.interner.try_definition(unused_var.id) {
                let name = &definition_info.name;
                if name != ERROR_IDENT && !definition_info.is_global() {
                    let ident = Ident(Spanned::from(unused_var.location.span, name.to_owned()));
                    self.push_err(ResolverError::UnusedVariable { ident });
                }
            }
        }
    }

    fn check_for_unused_variables_in_local_scope(decl_map: Scope, unused_vars: &mut Vec<HirIdent>) {
        let unused_variables = decl_map.filter(|(variable_name, metadata)| {
            let has_underscore_prefix = variable_name.starts_with('_'); // XXX: This is used for development mode, and will be removed
            metadata.warn_if_unused && metadata.num_times_used == 0 && !has_underscore_prefix
        });
        unused_vars.extend(unused_variables.map(|(_, meta)| meta.ident));
    }

    /// Run the given function in a new scope.
    fn in_new_scope<T, F: FnOnce(&mut Self) -> T>(&mut self, f: F) -> T {
        self.scopes.start_scope();
        let ret = f(self);
        let scope = self.scopes.end_scope();
        self.check_for_unused_variables_in_scope_tree(scope.into());
        ret
    }

    fn add_variable_decl(
        &mut self,
        name: Ident,
        mutable: bool,
        allow_shadowing: bool,
        definition: DefinitionKind,
    ) -> HirIdent {
        self.add_variable_decl_inner(name, mutable, allow_shadowing, true, definition)
    }

    fn add_variable_decl_inner(
        &mut self,
        name: Ident,
        mutable: bool,
        allow_shadowing: bool,
        warn_if_unused: bool,
        definition: DefinitionKind,
    ) -> HirIdent {
        if definition.is_global() {
            return self.add_global_variable_decl(name, definition);
        }

        let id = self.interner.push_definition(name.0.contents.clone(), mutable, definition);
        let location = Location::new(name.span(), self.file);
        let ident = HirIdent { location, id };
        let resolver_meta = ResolverMeta { num_times_used: 0, ident, warn_if_unused };

        let scope = self.scopes.get_mut_scope();
        let old_value = scope.add_key_value(name.0.contents.clone(), resolver_meta);

        if !allow_shadowing {
            if let Some(old_value) = old_value {
                self.push_err(ResolverError::DuplicateDefinition {
                    name: name.0.contents,
                    first_span: old_value.ident.location.span,
                    second_span: location.span,
                });
            }
        }

        ident
    }

    fn add_global_variable_decl(&mut self, name: Ident, definition: DefinitionKind) -> HirIdent {
        let scope = self.scopes.get_mut_scope();
        let ident;
        let resolver_meta;

        // This check is necessary to maintain the same definition ids in the interner. Currently, each function uses a new resolver that has its own ScopeForest and thus global scope.
        // We must first check whether an existing definition ID has been inserted as otherwise there will be multiple definitions for the same global statement.
        // This leads to an error in evaluation where the wrong definition ID is selected when evaluating a statement using the global. The check below prevents this error.
        let mut stmt_id = None;
        let global = self.interner.get_all_globals();
        for (global_stmt_id, global_info) in global {
            if global_info.ident == name
                && global_info.local_id == self.path_resolver.local_module_id()
            {
                stmt_id = Some(global_stmt_id);
            }
        }

        if let Some(id) = stmt_id {
            let hir_let_stmt = self.interner.let_statement(&id);
            ident = hir_let_stmt.ident();
            resolver_meta = ResolverMeta { num_times_used: 0, ident, warn_if_unused: true };
        } else {
            let id = self.interner.push_definition(name.0.contents.clone(), false, definition);
            let location = Location::new(name.span(), self.file);
            ident = HirIdent { location, id };
            resolver_meta = ResolverMeta { num_times_used: 0, ident, warn_if_unused: true };
        }

        let old_global_value = scope.add_key_value(name.0.contents.clone(), resolver_meta);
        if let Some(old_global_value) = old_global_value {
            self.push_err(ResolverError::DuplicateDefinition {
                name: name.0.contents.clone(),
                first_span: old_global_value.ident.location.span,
                second_span: name.span(),
            });
        }
        ident
    }

    // Checks for a variable having been declared before
    // variable declaration and definition cannot be separate in Noir
    // Once the variable has been found, intern and link `name` to this definition
    // return the IdentId of `name`
    //
    // If a variable is not found, then an error is logged and a dummy id
    // is returned, for better error reporting UX
    fn find_variable_or_default(&mut self, name: &Ident) -> HirIdent {
        self.find_variable(name).unwrap_or_else(|error| {
            self.push_err(error);
            let id = DefinitionId::dummy_id();
            let location = Location::new(name.span(), self.file);
            HirIdent { location, id }
        })
    }

    fn find_variable(&mut self, name: &Ident) -> Result<HirIdent, ResolverError> {
        // Find the definition for this Ident
        let scope_tree = self.scopes.current_scope_tree();
        let variable = scope_tree.find(&name.0.contents);

        let location = Location::new(name.span(), self.file);
        if let Some((variable_found, _)) = variable {
            variable_found.num_times_used += 1;
            let id = variable_found.ident.id;
            Ok(HirIdent { location, id })
        } else {
            Err(ResolverError::VariableNotDeclared {
                name: name.0.contents.clone(),
                span: name.0.span(),
            })
        }
    }

    fn intern_function(
        &mut self,
        func: NoirFunction,
        id: FuncId,
        module_id: ModuleId,
    ) -> (HirFunction, FuncMeta) {
        let func_meta = self.extract_meta(&func, id, module_id);
        let hir_func = match func.kind {
            FunctionKind::Builtin | FunctionKind::LowLevel | FunctionKind::Oracle => {
                HirFunction::empty()
            }
            FunctionKind::Normal => {
                let expr_id = self.intern_block(func.def.body);
                self.interner.push_expr_location(expr_id, func.def.span, self.file);
                HirFunction::unchecked_from_expr(expr_id)
            }
        };

        (hir_func, func_meta)
    }

    /// Translates an UnresolvedType into a Type and appends any
    /// freshly created TypeVariables created to new_variables.
    fn resolve_type_inner(&mut self, typ: UnresolvedType, new_variables: &mut Generics) -> Type {
        match typ {
            UnresolvedType::FieldElement(comp_time) => Type::FieldElement(comp_time),
            UnresolvedType::Array(size, elem) => {
                let elem = Box::new(self.resolve_type_inner(*elem, new_variables));
                let size = if size.is_none() {
                    Type::NotConstant
                } else {
                    self.resolve_array_size(size, new_variables)
                };
                Type::Array(Box::new(size), elem)
            }
            UnresolvedType::Expression(expr) => self.convert_expression_type(expr),
            UnresolvedType::Integer(comp_time, sign, bits) => Type::Integer(comp_time, sign, bits),
            UnresolvedType::Bool(comp_time) => Type::Bool(comp_time),
            UnresolvedType::String(size) => {
                let resolved_size = self.resolve_array_size(size, new_variables);
                Type::String(Box::new(resolved_size))
            }
            UnresolvedType::FormatString(size, fields) => {
                let resolved_size = self.resolve_array_size(size, new_variables);
                let fields = vecmap(fields, |field| self.resolve_type_inner(field, new_variables));
                Type::FmtString(Box::new(resolved_size), fields)
            }
            UnresolvedType::Unit => Type::Unit,
            UnresolvedType::Unspecified => Type::Error,
            UnresolvedType::Error => Type::Error,
            UnresolvedType::Named(path, args) => self.resolve_named_type(path, args, new_variables),
            UnresolvedType::Tuple(fields) => {
                Type::Tuple(vecmap(fields, |field| self.resolve_type_inner(field, new_variables)))
            }
            UnresolvedType::Function(args, ret) => {
                let args = vecmap(args, |arg| self.resolve_type_inner(arg, new_variables));
                let ret = Box::new(self.resolve_type_inner(*ret, new_variables));
                Type::Function(args, ret)
            }
            UnresolvedType::MutableReference(element) => {
                Type::MutableReference(Box::new(self.resolve_type_inner(*element, new_variables)))
            }
        }
    }

    fn find_generic(&self, target_name: &str) -> Option<&(Rc<String>, TypeVariable, Span)> {
        self.generics.iter().find(|(name, _, _)| name.as_ref() == target_name)
    }

    fn resolve_named_type(
        &mut self,
        path: Path,
        args: Vec<UnresolvedType>,
        new_variables: &mut Generics,
    ) -> Type {
        if args.is_empty() {
            if let Some(typ) = self.lookup_generic_or_global_type(&path) {
                return typ;
            }
        }

        // Check if the path is a type variable first. We currently disallow generics on type
        // variables since we do not support higher-kinded types.
        if path.segments.len() == 1 {
            let name = &path.last_segment().0.contents;

            if name == SELF_TYPE_NAME {
                if let Some(self_type) = self.self_type.clone() {
                    if !args.is_empty() {
                        self.push_err(ResolverError::GenericsOnSelfType { span: path.span() });
                    }
                    return self_type;
                }
            }
        }

        let span = path.span();
        match self.lookup_struct_or_error(path) {
            Some(struct_type) => {
                let mut args = vecmap(args, |arg| self.resolve_type_inner(arg, new_variables));
                let expected_generic_count = struct_type.borrow().generics.len();

                if args.len() != expected_generic_count {
                    self.push_err(ResolverError::IncorrectGenericCount {
                        span,
                        struct_type: struct_type.borrow().to_string(),
                        actual: args.len(),
                        expected: expected_generic_count,
                    });

                    // Fix the generic count so we can continue typechecking
                    args.resize_with(expected_generic_count, || Type::Error);
                }

                Type::Struct(struct_type, args)
            }
            None => Type::Error,
        }
    }

    fn lookup_generic_or_global_type(&mut self, path: &Path) -> Option<Type> {
        if path.segments.len() == 1 {
            let name = &path.last_segment().0.contents;
            if let Some((name, var, _)) = self.find_generic(name) {
                return Some(Type::NamedGeneric(var.clone(), name.clone()));
            }
        }

        // If we cannot find a local generic of the same name, try to look up a global
        match self.path_resolver.resolve(self.def_maps, path.clone()) {
            Ok(ModuleDefId::GlobalId(id)) => {
                Some(Type::Constant(self.eval_global_as_array_length(id)))
            }
            _ => None,
        }
    }

    fn resolve_array_size(
        &mut self,
        length: Option<UnresolvedTypeExpression>,
        new_variables: &mut Generics,
    ) -> Type {
        match length {
            None => {
                let id = self.interner.next_type_variable_id();
                let typevar = Shared::new(TypeBinding::Unbound(id));
                new_variables.push((id, typevar.clone()));

                // 'Named'Generic is a bit of a misnomer here, we want a type variable that
                // wont be bound over but this one has no name since we do not currently
                // require users to explicitly be generic over array lengths.
                Type::NamedGeneric(typevar, Rc::new("".into()))
            }
            Some(length) => self.convert_expression_type(length),
        }
    }

    fn convert_expression_type(&mut self, length: UnresolvedTypeExpression) -> Type {
        match length {
            UnresolvedTypeExpression::Variable(path) => {
                self.lookup_generic_or_global_type(&path).unwrap_or_else(|| {
                    self.push_err(ResolverError::NoSuchNumericTypeVariable { path });
                    Type::Constant(0)
                })
            }
            UnresolvedTypeExpression::Constant(int, _) => Type::Constant(int),
            UnresolvedTypeExpression::BinaryOperation(lhs, op, rhs, _) => {
                let (lhs_span, rhs_span) = (lhs.span(), rhs.span());
                let lhs = self.convert_expression_type(*lhs);
                let rhs = self.convert_expression_type(*rhs);

                match (lhs, rhs) {
                    (Type::Constant(lhs), Type::Constant(rhs)) => {
                        Type::Constant(op.function()(lhs, rhs))
                    }
                    (lhs, _) => {
                        let span =
                            if !matches!(lhs, Type::Constant(_)) { lhs_span } else { rhs_span };
                        self.push_err(ResolverError::InvalidArrayLengthExpr { span });
                        Type::Constant(0)
                    }
                }
            }
        }
    }

    fn get_ident_from_path(&mut self, path: Path) -> HirIdent {
        let location = Location::new(path.span(), self.file);

        let error = match path.as_ident().map(|ident| self.find_variable(ident)) {
            Some(Ok(ident)) => return ident,
            // Try to look it up as a global, but still issue the first error if we fail
            Some(Err(error)) => match self.lookup_global(path) {
                Ok(id) => return HirIdent { location, id },
                Err(_) => error,
            },
            None => match self.lookup_global(path) {
                Ok(id) => return HirIdent { location, id },
                Err(error) => error,
            },
        };
        self.push_err(error);
        let id = DefinitionId::dummy_id();
        HirIdent { location, id }
    }

    /// Translates an UnresolvedType to a Type
    pub fn resolve_type(&mut self, typ: UnresolvedType) -> Type {
        self.resolve_type_inner(typ, &mut vec![])
    }

    pub fn take_errors(self) -> Vec<ResolverError> {
        self.errors
    }

    /// Return the current generics.
    /// Needed to keep referring to the same type variables across many
    /// methods in a single impl.
    pub fn get_generics(&self) -> &[(Rc<String>, TypeVariable, Span)] {
        &self.generics
    }

    /// Set the current generics that are in scope.
    /// Unlike add_generics, this function will not create any new type variables,
    /// opting to reuse the existing ones it is directly given.
    pub fn set_generics(&mut self, generics: Vec<(Rc<String>, TypeVariable, Span)>) {
        self.generics = generics;
    }

    /// Translates a (possibly Unspecified) UnresolvedType to a Type.
    /// Any UnresolvedType::Unspecified encountered are replaced with fresh type variables.
    fn resolve_inferred_type(&mut self, typ: UnresolvedType) -> Type {
        match typ {
            UnresolvedType::Unspecified => self.interner.next_type_variable(),
            other => self.resolve_type_inner(other, &mut vec![]),
        }
    }

    /// Add the given generics to scope.
    /// Each generic will have a fresh Shared<TypeBinding> associated with it.
    pub fn add_generics(&mut self, generics: &UnresolvedGenerics) -> Generics {
        vecmap(generics, |generic| {
            // Map the generic to a fresh type variable
            let id = self.interner.next_type_variable_id();
            let typevar = Shared::new(TypeBinding::Unbound(id));
            let span = generic.0.span();

            // Check for name collisions of this generic
            let name = Rc::new(generic.0.contents.clone());

            if let Some((_, _, first_span)) = self.find_generic(&name) {
                let span = generic.0.span();
                self.errors.push(ResolverError::DuplicateDefinition {
                    name: generic.0.contents.clone(),
                    first_span: *first_span,
                    second_span: span,
                });
            } else {
                self.generics.push((name, typevar.clone(), span));
            }

            (id, typevar)
        })
    }

    pub fn resolve_struct_fields(
        mut self,
        unresolved: NoirStruct,
    ) -> (Generics, Vec<(Ident, Type)>, Vec<ResolverError>) {
        let generics = self.add_generics(&unresolved.generics);

        // Check whether the struct definition has globals in the local module and add them to the scope
        self.resolve_local_globals();

        let fields = vecmap(unresolved.fields, |(ident, typ)| (ident, self.resolve_type(typ)));

        (generics, fields, self.errors)
    }

    fn resolve_local_globals(&mut self) {
        for (stmt_id, global_info) in self.interner.get_all_globals() {
            if global_info.local_id == self.path_resolver.local_module_id() {
                let global_stmt = self.interner.let_statement(&stmt_id);
                let definition = DefinitionKind::Global(global_stmt.expression);
                self.add_global_variable_decl(global_info.ident, definition);
            }
        }
    }

    /// Extract metadata from a NoirFunction
    /// to be used in analysis and intern the function parameters
    /// Prerequisite: self.add_generics() has already been called with the given
    /// function's generics, including any generics from the impl, if any.
    fn extract_meta(
        &mut self,
        func: &NoirFunction,
        func_id: FuncId,
        module_id: ModuleId,
    ) -> FuncMeta {
        let location = Location::new(func.name_ident().span(), self.file);
        let id = self.interner.function_definition_id(func_id);
        let name_ident = HirIdent { id, location };

        let attributes = func.attribute().cloned();

        let mut generics =
            vecmap(self.generics.clone(), |(name, typevar, _)| match &*typevar.borrow() {
                TypeBinding::Unbound(id) => (*id, typevar.clone()),
                TypeBinding::Bound(binding) => {
                    unreachable!("Expected {} to be unbound, but it is bound to {}", name, binding)
                }
            });

        let mut parameters = vec![];
        let mut parameter_types = vec![];

        for (pattern, typ, visibility) in func.parameters().iter().cloned() {
            if visibility == noirc_abi::AbiVisibility::Public && !self.pub_allowed(func) {
                self.push_err(ResolverError::UnnecessaryPub {
                    ident: func.name_ident().clone(),
                    position: PubPosition::Parameter,
                });
            }

            let pattern = self.resolve_pattern(pattern, DefinitionKind::Local(None));
            let typ = self.resolve_type_inner(typ, &mut generics);

            parameters.push(Param(pattern, typ.clone(), visibility));
            parameter_types.push(typ);
        }

        let return_type = Box::new(self.resolve_type(func.return_type()));

        self.declare_numeric_generics(&parameter_types, &return_type);

        if !self.pub_allowed(func) && func.def.return_visibility == noirc_abi::AbiVisibility::Public
        {
            self.push_err(ResolverError::UnnecessaryPub {
                ident: func.name_ident().clone(),
                position: PubPosition::ReturnType,
            });
        }

        // 'pub_allowed' also implies 'pub' is required on return types
        if self.pub_allowed(func)
            && return_type.as_ref() != &Type::Unit
            && func.def.return_visibility != noirc_abi::AbiVisibility::Public
        {
            self.push_err(ResolverError::NecessaryPub { ident: func.name_ident().clone() });
        }

        if !self.distinct_allowed(func)
            && func.def.return_distinctness != noirc_abi::AbiDistinctness::DuplicationAllowed
        {
            self.push_err(ResolverError::DistinctNotAllowed { ident: func.name_ident().clone() });
        }

        if attributes == Some(Attribute::Test) && !parameters.is_empty() {
            self.push_err(ResolverError::TestFunctionHasParameters {
                span: func.name_ident().span(),
            });
        }

        let mut typ = Type::Function(parameter_types, return_type);

        if !generics.is_empty() {
            typ = Type::Forall(generics, Box::new(typ));
        }

        self.interner.push_definition_type(name_ident.id, typ.clone());

        FuncMeta {
            name: name_ident,
            kind: func.kind,
            attributes,
            module_id,
            contract_function_type: self.handle_function_type(func),
            is_internal: self.handle_is_function_internal(func),
            is_unconstrained: func.def.is_unconstrained,
            location,
            typ,
            parameters: parameters.into(),
            return_visibility: func.def.return_visibility,
            return_distinctness: func.def.return_distinctness,
            has_body: !func.def.body.is_empty(),
        }
    }

    /// True if the 'pub' keyword is allowed on parameters in this function
    fn pub_allowed(&self, func: &NoirFunction) -> bool {
        if self.in_contract() {
            !func.def.is_unconstrained
        } else {
            func.name() == MAIN_FUNCTION
        }
    }

    /// True if the `distinct` keyword is allowed on a function's return type
    fn distinct_allowed(&self, func: &NoirFunction) -> bool {
        if self.in_contract() {
            // "open" and "unconstrained" functions are compiled to brillig and thus duplication of
            // witness indices in their abis is not a concern.
            !func.def.is_unconstrained && !func.def.is_open
        } else {
            func.name() == MAIN_FUNCTION
        }
    }

    fn handle_function_type(&mut self, func: &NoirFunction) -> Option<ContractFunctionType> {
        if func.def.is_open {
            if self.in_contract() {
                Some(ContractFunctionType::Open)
            } else {
                self.push_err(ResolverError::ContractFunctionTypeInNormalFunction {
                    span: func.name_ident().span(),
                });
                None
            }
        } else {
            Some(ContractFunctionType::Secret)
        }
    }

    fn handle_is_function_internal(&mut self, func: &NoirFunction) -> Option<bool> {
        if self.in_contract() {
            Some(func.def.is_internal)
        } else {
            if func.def.is_internal {
                self.push_err(ResolverError::ContractFunctionInternalInNormalFunction {
                    span: func.name_ident().span(),
                });
            }
            None
        }
    }

    fn declare_numeric_generics(&mut self, params: &[Type], return_type: &Type) {
        if self.generics.is_empty() {
            return;
        }

        for (name_to_find, type_variable) in Self::find_numeric_generics(params, return_type) {
            // Declare any generics to let users use numeric generics in scope.
            // Don't issue a warning if these are unused
            //
            // We can fail to find the generic in self.generics if it is an implicit one created
            // by the compiler. This can happen when, e.g. eliding array lengths using the slice
            // syntax [T].
            if let Some((name, _, span)) =
                self.generics.iter().find(|(name, _, _)| name.as_ref() == &name_to_find)
            {
                let ident = Ident::new(name.to_string(), *span);
                let definition = DefinitionKind::GenericType(type_variable);
                self.add_variable_decl_inner(ident, false, false, false, definition);
            }
        }
    }

    fn find_numeric_generics(
        parameters: &[Type],
        return_type: &Type,
    ) -> Vec<(String, TypeVariable)> {
        let mut found = HashMap::new();
        for parameter in parameters {
            Self::find_numeric_generics_in_type(parameter, &mut found);
        }
        Self::find_numeric_generics_in_type(return_type, &mut found);
        found.into_iter().collect()
    }

    fn find_numeric_generics_in_type(typ: &Type, found: &mut HashMap<String, Shared<TypeBinding>>) {
        match typ {
            Type::FieldElement(_)
            | Type::Integer(_, _, _)
            | Type::Bool(_)
            | Type::Unit
            | Type::Error
            | Type::TypeVariable(_, _)
            | Type::Constant(_)
            | Type::NamedGeneric(_, _)
            | Type::NotConstant
            | Type::Forall(_, _) => (),

            Type::Array(length, element_type) => {
                if let Type::NamedGeneric(type_variable, name) = length.as_ref() {
                    found.insert(name.to_string(), type_variable.clone());
                }
                Self::find_numeric_generics_in_type(element_type, found);
            }

<<<<<<< HEAD
            Type::Slice(element_type) => {
                Self::find_numeric_generics_in_type(element_type, found);
            }

=======
>>>>>>> 9b417da0
            Type::Tuple(fields) => {
                for field in fields {
                    Self::find_numeric_generics_in_type(field, found);
                }
            }
            Type::Function(parameters, return_type) => {
                for parameter in parameters {
                    Self::find_numeric_generics_in_type(parameter, found);
                }
                Self::find_numeric_generics_in_type(return_type, found);
            }
            Type::Struct(struct_type, generics) => {
                for (i, generic) in generics.iter().enumerate() {
                    if let Type::NamedGeneric(type_variable, name) = generic {
                        if struct_type.borrow().generic_is_numeric(i) {
                            found.insert(name.to_string(), type_variable.clone());
                        }
                    } else {
                        Self::find_numeric_generics_in_type(generic, found);
                    }
                }
            }
            Type::MutableReference(element) => Self::find_numeric_generics_in_type(element, found),
            Type::String(length) => {
                if let Type::NamedGeneric(type_variable, name) = length.as_ref() {
                    found.insert(name.to_string(), type_variable.clone());
                }
            }
            Type::FmtString(length, fields) => {
                if let Type::NamedGeneric(type_variable, name) = length.as_ref() {
                    found.insert(name.to_string(), type_variable.clone());
                }
                for field in fields {
                    Self::find_numeric_generics_in_type(field, found);
                }
            }
        }
    }

    pub fn resolve_global_let(&mut self, let_stmt: crate::LetStatement) -> HirStatement {
        let expression = self.resolve_expression(let_stmt.expression);
        let definition = DefinitionKind::Global(expression);

        HirStatement::Let(HirLetStatement {
            pattern: self.resolve_pattern(let_stmt.pattern, definition),
            r#type: self.resolve_type(let_stmt.r#type),
            expression,
        })
    }

    pub fn resolve_stmt(&mut self, stmt: Statement) -> HirStatement {
        match stmt {
            Statement::Let(let_stmt) => {
                let expression = self.resolve_expression(let_stmt.expression);
                let definition = DefinitionKind::Local(Some(expression));
                HirStatement::Let(HirLetStatement {
                    pattern: self.resolve_pattern(let_stmt.pattern, definition),
                    r#type: self.resolve_type(let_stmt.r#type),
                    expression,
                })
            }
            Statement::Constrain(constrain_stmt) => {
                let expr_id = self.resolve_expression(constrain_stmt.0);
                HirStatement::Constrain(HirConstrainStatement(expr_id, self.file))
            }
            Statement::Expression(expr) => HirStatement::Expression(self.resolve_expression(expr)),
            Statement::Semi(expr) => HirStatement::Semi(self.resolve_expression(expr)),
            Statement::Assign(assign_stmt) => {
                let identifier = self.resolve_lvalue(assign_stmt.lvalue);
                let expression = self.resolve_expression(assign_stmt.expression);
                let stmt = HirAssignStatement { lvalue: identifier, expression };
                HirStatement::Assign(stmt)
            }
            Statement::Error => HirStatement::Error,
        }
    }

    pub fn intern_stmt(&mut self, stmt: Statement) -> StmtId {
        let hir_stmt = self.resolve_stmt(stmt);
        self.interner.push_stmt(hir_stmt)
    }

    fn resolve_lvalue(&mut self, lvalue: LValue) -> HirLValue {
        match lvalue {
            LValue::Ident(ident) => {
                HirLValue::Ident(self.find_variable_or_default(&ident), Type::Error)
            }
            LValue::MemberAccess { object, field_name } => {
                let object = Box::new(self.resolve_lvalue(*object));
                HirLValue::MemberAccess { object, field_name, field_index: None, typ: Type::Error }
            }
            LValue::Index { array, index } => {
                let array = Box::new(self.resolve_lvalue(*array));
                let index = self.resolve_expression(index);
                HirLValue::Index { array, index, typ: Type::Error }
            }
            LValue::Dereference(lvalue) => {
                let lvalue = Box::new(self.resolve_lvalue(*lvalue));
                HirLValue::Dereference { lvalue, element_type: Type::Error }
            }
        }
    }

    pub fn resolve_expression(&mut self, expr: Expression) -> ExprId {
        let hir_expr = match expr.kind {
            ExpressionKind::Literal(literal) => HirExpression::Literal(match literal {
                Literal::Bool(b) => HirLiteral::Bool(b),
                Literal::Array(ArrayLiteral::Standard(elements)) => {
                    let elements = vecmap(elements, |elem| self.resolve_expression(elem));
                    HirLiteral::Array(HirArrayLiteral::Standard(elements))
                }
                Literal::Array(ArrayLiteral::Repeated { repeated_element, length }) => {
                    let span = length.span;
                    let length = UnresolvedTypeExpression::from_expr(*length, span).unwrap_or_else(
                        |error| {
                            self.errors.push(ResolverError::ParserError(Box::new(error)));
                            UnresolvedTypeExpression::Constant(0, span)
                        },
                    );

                    let length = self.convert_expression_type(length);
                    let repeated_element = self.resolve_expression(*repeated_element);

                    HirLiteral::Array(HirArrayLiteral::Repeated { repeated_element, length })
                }
                Literal::Integer(integer) => HirLiteral::Integer(integer),
                Literal::Str(str) => HirLiteral::Str(str),
                Literal::FmtStr(str) => self.resolve_fmt_str_literal(str, expr.span),
                Literal::Unit => HirLiteral::Unit,
            }),
            ExpressionKind::Variable(path) => {
                // If the Path is being used as an Expression, then it is referring to a global from a separate module
                // Otherwise, then it is referring to an Identifier
                // This lookup allows support of such statements: let x = foo::bar::SOME_GLOBAL + 10;
                // If the expression is a singular indent, we search the resolver's current scope as normal.
                let hir_ident = self.get_ident_from_path(path);
                HirExpression::Ident(hir_ident)
            }
            ExpressionKind::Prefix(prefix) => {
                let operator = prefix.operator;
                let rhs = self.resolve_expression(prefix.rhs);

                if operator == UnaryOp::MutableReference {
                    if let Err(error) = verify_mutable_reference(self.interner, rhs) {
                        self.errors.push(error);
                    }
                }

                HirExpression::Prefix(HirPrefixExpression { operator, rhs })
            }
            ExpressionKind::Infix(infix) => {
                let lhs = self.resolve_expression(infix.lhs);
                let rhs = self.resolve_expression(infix.rhs);

                HirExpression::Infix(HirInfixExpression {
                    lhs,
                    operator: HirBinaryOp::new(infix.operator, self.file),
                    rhs,
                })
            }
            ExpressionKind::Call(call_expr) => {
                // Get the span and name of path for error reporting
                let func = self.resolve_expression(*call_expr.func);

                let arguments = vecmap(call_expr.arguments, |arg| self.resolve_expression(arg));
                let location = Location::new(expr.span, self.file);
                HirExpression::Call(HirCallExpression { func, arguments, location })
            }
            ExpressionKind::MethodCall(call_expr) => {
                let method = call_expr.method_name;
                let object = self.resolve_expression(call_expr.object);
                let arguments = vecmap(call_expr.arguments, |arg| self.resolve_expression(arg));
                let location = Location::new(expr.span, self.file);
                HirExpression::MethodCall(HirMethodCallExpression {
                    arguments,
                    method,
                    object,
                    location,
                })
            }
            ExpressionKind::Cast(cast_expr) => HirExpression::Cast(HirCastExpression {
                lhs: self.resolve_expression(cast_expr.lhs),
                r#type: self.resolve_type(cast_expr.r#type),
            }),
            ExpressionKind::For(for_expr) => {
                let start_range = self.resolve_expression(for_expr.start_range);
                let end_range = self.resolve_expression(for_expr.end_range);
                let (identifier, block) = (for_expr.identifier, for_expr.block);

                // TODO: For loop variables are currently mutable by default since we haven't
                //       yet implemented syntax for them to be optionally mutable.
                let (identifier, block_id) = self.in_new_scope(|this| {
                    let decl = this.add_variable_decl(
                        identifier,
                        false,
                        true,
                        DefinitionKind::Local(None),
                    );
                    (decl, this.resolve_expression(block))
                });

                HirExpression::For(HirForExpression {
                    start_range,
                    end_range,
                    block: block_id,
                    identifier,
                })
            }
            ExpressionKind::If(if_expr) => HirExpression::If(HirIfExpression {
                condition: self.resolve_expression(if_expr.condition),
                consequence: self.resolve_expression(if_expr.consequence),
                alternative: if_expr.alternative.map(|e| self.resolve_expression(e)),
            }),
            ExpressionKind::Index(indexed_expr) => HirExpression::Index(HirIndexExpression {
                collection: self.resolve_expression(indexed_expr.collection),
                index: self.resolve_expression(indexed_expr.index),
            }),
            ExpressionKind::Block(block_expr) => self.resolve_block(block_expr),
            ExpressionKind::Constructor(constructor) => {
                let span = constructor.type_name.span();

                match self.lookup_type_or_error(constructor.type_name) {
                    Some(Type::Struct(r#type, struct_generics)) => {
                        let typ = r#type.clone();
                        let fields = constructor.fields;
                        let resolve_expr = Resolver::resolve_expression;
                        let fields =
                            self.resolve_constructor_fields(typ, fields, span, resolve_expr);
                        HirExpression::Constructor(HirConstructorExpression {
                            fields,
                            r#type,
                            struct_generics,
                        })
                    }
                    Some(typ) => {
                        self.push_err(ResolverError::NonStructUsedInConstructor { typ, span });
                        HirExpression::Error
                    }
                    None => HirExpression::Error,
                }
            }
            ExpressionKind::MemberAccess(access) => {
                // Validating whether the lhs actually has the rhs as a field
                // needs to wait until type checking when we know the type of the lhs
                HirExpression::MemberAccess(HirMemberAccess {
                    lhs: self.resolve_expression(access.lhs),
                    rhs: access.rhs,
                })
            }
            ExpressionKind::Error => HirExpression::Error,
            ExpressionKind::Tuple(elements) => {
                let elements = vecmap(elements, |elem| self.resolve_expression(elem));
                HirExpression::Tuple(elements)
            }
            // We must stay in the same function scope as the parent function to allow for closures
            // to capture variables. This is currently limited to immutable variables.
            ExpressionKind::Lambda(lambda) => self.in_new_scope(|this| {
                let new_index = this.current_lambda_index();
                let old_index = std::mem::replace(&mut this.lambda_index, new_index);

                let parameters = vecmap(lambda.parameters, |(pattern, typ)| {
                    let parameter = DefinitionKind::Local(None);
                    (this.resolve_pattern(pattern, parameter), this.resolve_inferred_type(typ))
                });

                let return_type = this.resolve_inferred_type(lambda.return_type);
                let body = this.resolve_expression(lambda.body);

                this.lambda_index = old_index;
                HirExpression::Lambda(HirLambda { parameters, return_type, body })
            }),
        };

        let expr_id = self.interner.push_expr(hir_expr);
        self.interner.push_expr_location(expr_id, expr.span, self.file);
        expr_id
    }

    fn resolve_pattern(&mut self, pattern: Pattern, definition: DefinitionKind) -> HirPattern {
        self.resolve_pattern_mutable(pattern, None, definition)
    }

    fn resolve_pattern_mutable(
        &mut self,
        pattern: Pattern,
        mutable: Option<Span>,
        definition: DefinitionKind,
    ) -> HirPattern {
        match pattern {
            Pattern::Identifier(name) => {
                // If this definition is mutable, do not store the rhs because it will
                // not always refer to the correct value of the variable
                let definition = match (mutable, definition) {
                    (Some(_), DefinitionKind::Local(_)) => DefinitionKind::Local(None),
                    (_, other) => other,
                };
                let id = self.add_variable_decl(name, mutable.is_some(), true, definition);
                HirPattern::Identifier(id)
            }
            Pattern::Mutable(pattern, span) => {
                if let Some(first_mut) = mutable {
                    self.push_err(ResolverError::UnnecessaryMut { first_mut, second_mut: span });
                }

                let pattern = self.resolve_pattern_mutable(*pattern, Some(span), definition);
                HirPattern::Mutable(Box::new(pattern), span)
            }
            Pattern::Tuple(fields, span) => {
                let fields = vecmap(fields, |field| {
                    self.resolve_pattern_mutable(field, mutable, definition.clone())
                });
                HirPattern::Tuple(fields, span)
            }
            Pattern::Struct(name, fields, span) => {
                let error_identifier = |this: &mut Self| {
                    // Must create a name here to return a HirPattern::Identifier. Allowing
                    // shadowing here lets us avoid further errors if we define ERROR_IDENT
                    // multiple times.
                    let name = ERROR_IDENT.into();
                    let identifier = this.add_variable_decl(name, false, true, definition.clone());
                    HirPattern::Identifier(identifier)
                };

                let (struct_type, generics) = match self.lookup_type_or_error(name) {
                    Some(Type::Struct(struct_type, generics)) => (struct_type, generics),
                    None => return error_identifier(self),
                    Some(typ) => {
                        self.push_err(ResolverError::NonStructUsedInConstructor { typ, span });
                        return error_identifier(self);
                    }
                };

                let resolve_field = |this: &mut Self, pattern| {
                    this.resolve_pattern_mutable(pattern, mutable, definition.clone())
                };

                let typ = struct_type.clone();
                let fields = self.resolve_constructor_fields(typ, fields, span, resolve_field);

                let typ = Type::Struct(struct_type, generics);
                HirPattern::Struct(typ, fields, span)
            }
        }
    }

    /// Resolve all the fields of a struct constructor expression.
    /// Ensures all fields are present, none are repeated, and all
    /// are part of the struct.
    ///
    /// This is generic to allow it to work for constructor expressions
    /// and constructor patterns.
    fn resolve_constructor_fields<T, U>(
        &mut self,
        struct_type: Shared<StructType>,
        fields: Vec<(Ident, T)>,
        span: Span,
        mut resolve_function: impl FnMut(&mut Self, T) -> U,
    ) -> Vec<(Ident, U)> {
        let mut ret = Vec::with_capacity(fields.len());
        let mut seen_fields = HashSet::new();
        let mut unseen_fields = struct_type.borrow().field_names();

        for (field, expr) in fields {
            let resolved = resolve_function(self, expr);

            if unseen_fields.contains(&field) {
                unseen_fields.remove(&field);
                seen_fields.insert(field.clone());
            } else if seen_fields.contains(&field) {
                // duplicate field
                self.push_err(ResolverError::DuplicateField { field: field.clone() });
            } else {
                // field not required by struct
                self.push_err(ResolverError::NoSuchField {
                    field: field.clone(),
                    struct_definition: struct_type.borrow().name.clone(),
                });
            }

            ret.push((field, resolved));
        }

        if !unseen_fields.is_empty() {
            self.push_err(ResolverError::MissingFields {
                span,
                missing_fields: unseen_fields.into_iter().map(|field| field.to_string()).collect(),
                struct_definition: struct_type.borrow().name.clone(),
            });
        }

        ret
    }

    pub fn get_struct(&self, type_id: StructId) -> Shared<StructType> {
        self.interner.get_struct(type_id)
    }

    fn lookup<T: TryFromModuleDefId>(&mut self, path: Path) -> Result<T, ResolverError> {
        let span = path.span();
        let id = self.resolve_path(path)?;
        T::try_from(id).ok_or_else(|| ResolverError::Expected {
            expected: T::description(),
            got: id.as_str().to_owned(),
            span,
        })
    }

    fn lookup_global(&mut self, path: Path) -> Result<DefinitionId, ResolverError> {
        let span = path.span();
        let id = self.resolve_path(path)?;

        if let Some(function) = TryFromModuleDefId::try_from(id) {
            return Ok(self.interner.function_definition_id(function));
        }

        if let Some(global) = TryFromModuleDefId::try_from(id) {
            let let_stmt = self.interner.let_statement(&global);
            return Ok(let_stmt.ident().id);
        }

        let expected = "global variable".into();
        let got = "local variable".into();
        Err(ResolverError::Expected { span, expected, got })
    }

    /// Lookup a given struct type by name.
    fn lookup_struct_or_error(&mut self, path: Path) -> Option<Shared<StructType>> {
        match self.lookup(path) {
            Ok(struct_id) => Some(self.get_struct(struct_id)),
            Err(error) => {
                self.push_err(error);
                None
            }
        }
    }

    /// Looks up a given type by name.
    /// This will also instantiate any struct types found.
    fn lookup_type_or_error(&mut self, path: Path) -> Option<Type> {
        let ident = path.as_ident();
        if ident.map_or(false, |i| i == SELF_TYPE_NAME) {
            if let Some(typ) = &self.self_type {
                return Some(typ.clone());
            }
        }

        match self.lookup(path) {
            Ok(struct_id) => {
                let struct_type = self.get_struct(struct_id);
                let generics = struct_type.borrow().instantiate(self.interner);
                Some(Type::Struct(struct_type, generics))
            }
            Err(error) => {
                self.push_err(error);
                None
            }
        }
    }

    fn resolve_path(&mut self, path: Path) -> Result<ModuleDefId, ResolverError> {
        self.path_resolver.resolve(self.def_maps, path).map_err(ResolverError::PathResolutionError)
    }

    fn resolve_block(&mut self, block_expr: BlockExpression) -> HirExpression {
        let statements =
            self.in_new_scope(|this| vecmap(block_expr.0, |stmt| this.intern_stmt(stmt)));
        HirExpression::Block(HirBlockExpression(statements))
    }

    pub fn intern_block(&mut self, block: BlockExpression) -> ExprId {
        let hir_block = self.resolve_block(block);
        self.interner.push_expr(hir_block)
    }

    fn eval_global_as_array_length(&mut self, global: StmtId) -> u64 {
        let stmt = match self.interner.statement(&global) {
            HirStatement::Let(let_expr) => let_expr,
            other => {
                dbg!(other);
                return 0;
            }
        };

        let length = stmt.expression;
        let span = self.interner.expr_span(&length);
        let result = self.try_eval_array_length_id(length, span);

        match result.map(|length| length.try_into()) {
            Ok(Ok(length_value)) => return length_value,
            Ok(Err(_cast_err)) => self.push_err(ResolverError::IntegerTooLarge { span }),
            Err(Some(error)) => self.push_err(error),
            Err(None) => (),
        }
        0
    }

    fn try_eval_array_length_id(
        &self,
        rhs: ExprId,
        span: Span,
    ) -> Result<u128, Option<ResolverError>> {
        match self.interner.expression(&rhs) {
            HirExpression::Literal(HirLiteral::Integer(int)) => {
                int.try_into_u128().ok_or(Some(ResolverError::IntegerTooLarge { span }))
            }
            _other => Err(Some(ResolverError::InvalidArrayLengthExpr { span })),
        }
    }

    fn in_contract(&self) -> bool {
        let module_id = self.path_resolver.module_id();
        module_id.module(self.def_maps).is_contract
    }

    fn resolve_fmt_str_literal(&mut self, str: String, call_expr_span: Span) -> HirLiteral {
        let re = Regex::new(r"\{([a-zA-Z0-9_]+)\}")
            .expect("ICE: an invalid regex pattern was used for checking format strings");
        let mut fmt_str_idents = Vec::new();
        for field in re.find_iter(&str) {
            let matched_str = field.as_str();
            let ident_name = &matched_str[1..(matched_str.len() - 1)];

            let scope_tree = self.scopes.current_scope_tree();
            let variable = scope_tree.find(ident_name);
            if let Some((old_value, _)) = variable {
                old_value.num_times_used += 1;
                let expr_id = self.interner.push_expr(HirExpression::Ident(old_value.ident));
                self.interner.push_expr_location(expr_id, call_expr_span, self.file);
                fmt_str_idents.push(expr_id);
            } else if ident_name.parse::<usize>().is_ok() {
                self.errors.push(ResolverError::NumericConstantInFormatString {
                    name: ident_name.to_owned(),
                    span: call_expr_span,
                });
            } else {
                self.errors.push(ResolverError::VariableNotDeclared {
                    name: ident_name.to_owned(),
                    span: call_expr_span,
                });
            }
        }
        HirLiteral::FmtStr(str, fmt_str_idents)
    }
}

/// Gives an error if a user tries to create a mutable reference
/// to an immutable variable.
pub fn verify_mutable_reference(interner: &NodeInterner, rhs: ExprId) -> Result<(), ResolverError> {
    match interner.expression(&rhs) {
        HirExpression::MemberAccess(member_access) => {
            verify_mutable_reference(interner, member_access.lhs)
        }
        HirExpression::Index(_) => {
            let span = interner.expr_span(&rhs);
            Err(ResolverError::MutableReferenceToArrayElement { span })
        }
        HirExpression::Ident(ident) => {
            if let Some(definition) = interner.try_definition(ident.id) {
                if !definition.mutable {
                    return Err(ResolverError::MutableReferenceToImmutableVariable {
                        span: interner.expr_span(&rhs),
                        variable: definition.name.clone(),
                    });
                }
            }
            Ok(())
        }
        _ => Ok(()),
    }
}

// XXX: These tests repeat a lot of code
// what we should do is have test cases which are passed to a test harness
// A test harness will allow for more expressive and readable tests
#[cfg(test)]
mod test {

    use std::collections::HashMap;

    use fm::FileId;
    use iter_extended::vecmap;

    use crate::hir::def_map::{ModuleData, ModuleId, ModuleOrigin};
    use crate::hir::resolution::errors::ResolverError;
    use crate::hir::resolution::import::PathResolutionError;

    use crate::graph::CrateId;
    use crate::hir_def::function::HirFunction;
    use crate::node_interner::{FuncId, NodeInterner};
    use crate::{
        hir::def_map::{CrateDefMap, LocalModuleId, ModuleDefId},
        parse_program, Path,
    };

    use super::{PathResolver, Resolver};

    // func_namespace is used to emulate the fact that functions can be imported
    // and functions can be forward declared
    fn resolve_src_code(src: &str, func_namespace: Vec<&str>) -> Vec<ResolverError> {
        let (program, errors) = parse_program(src);
        assert!(errors.is_empty());

        let mut interner = NodeInterner::default();

        let func_ids = vecmap(&func_namespace, |name| {
            let id = interner.push_fn(HirFunction::empty());
            interner.push_function_definition(name.to_string(), id);
            id
        });

        let mut path_resolver = TestPathResolver(HashMap::new());
        for (name, id) in func_namespace.into_iter().zip(func_ids) {
            path_resolver.insert_func(name.to_owned(), id);
        }

        let mut def_maps: HashMap<CrateId, CrateDefMap> = HashMap::new();
        let file = FileId::default();

        let mut modules = arena::Arena::new();
        modules.insert(ModuleData::new(None, ModuleOrigin::File(file), false));

        def_maps.insert(
            CrateId::dummy_id(),
            CrateDefMap {
                root: path_resolver.local_module_id(),
                modules,
                krate: CrateId::dummy_id(),
                extern_prelude: HashMap::new(),
            },
        );

        let mut errors = Vec::new();
        for func in program.functions {
            let id = interner.push_fn(HirFunction::empty());
            interner.push_function_definition(func.name().to_string(), id);
            let resolver = Resolver::new(&mut interner, &path_resolver, &def_maps, file);
            let (_, _, err) = resolver.resolve_function(func, id, ModuleId::dummy_id());
            errors.extend(err);
        }

        errors
    }

    #[test]
    fn resolve_empty_function() {
        let src = "
            fn main() {

            }
        ";

        let errors = resolve_src_code(src, vec!["main"]);
        assert!(errors.is_empty());
    }
    #[test]
    fn resolve_basic_function() {
        let src = r#"
            fn main(x : Field) {
                let y = x + x;
                assert(y == x);
            }
        "#;

        let errors = resolve_src_code(src, vec!["main"]);
        assert!(errors.is_empty());
    }
    #[test]
    fn resolve_unused_var() {
        let src = r#"
            fn main(x : Field) {
                let y = x + x;
                assert(x == x);
            }
        "#;

        let errors = resolve_src_code(src, vec!["main"]);

        // There should only be one error
        assert!(errors.len() == 1, "Expected 1 error, got: {:?}", errors);

        // It should be regarding the unused variable
        match &errors[0] {
            ResolverError::UnusedVariable { ident } => {
                assert_eq!(&ident.0.contents, "y");
            }
            _ => unreachable!("we should only have an unused var error"),
        }
    }

    #[test]
    fn resolve_unresolved_var() {
        let src = r#"
            fn main(x : Field) {
                let y = x + x;
                assert(y == z);
            }
        "#;

        let errors = resolve_src_code(src, vec!["main"]);

        // There should only be one error
        assert!(errors.len() == 1);

        // It should be regarding the unresolved var `z` (Maybe change to undeclared and special case)
        match &errors[0] {
            ResolverError::VariableNotDeclared { name, span: _ } => assert_eq!(name, "z"),
            _ => unimplemented!("we should only have an unresolved variable"),
        }
    }

    #[test]
    fn unresolved_path() {
        let src = "
            fn main(x : Field) {
                let _z = some::path::to::a::func(x);
            }
        ";

        let mut errors = resolve_src_code(src, vec!["main", "foo"]);
        assert_eq!(errors.len(), 1);
        let err = errors.pop().unwrap();

        path_unresolved_error(err, "func");
    }

    #[test]
    fn resolve_literal_expr() {
        let src = r#"
            fn main(x : Field) {
                let y = 5;
                assert(y == x);
            }
        "#;

        let errors = resolve_src_code(src, vec!["main"]);
        assert!(errors.is_empty());
    }

    #[test]
    fn multiple_resolution_errors() {
        let src = r#"
            fn main(x : Field) {
               let y = foo::bar(x);
               let z = y + a;
            }
        "#;

        let errors = resolve_src_code(src, vec!["main"]);
        assert!(errors.len() == 3, "Expected 3 errors, got: {:?}", errors);

        // Errors are:
        // `a` is undeclared
        // `z` is unused
        // `foo::bar` does not exist
        for err in errors {
            match &err {
                ResolverError::UnusedVariable { ident } => {
                    assert_eq!(&ident.0.contents, "z");
                }
                ResolverError::VariableNotDeclared { name, .. } => {
                    assert_eq!(name, "a");
                }
                ResolverError::PathResolutionError(_) => path_unresolved_error(err, "bar"),
                _ => unimplemented!(),
            };
        }
    }

    #[test]
    fn resolve_prefix_expr() {
        let src = r#"
            fn main(x : Field) {
                let _y = -x;
            }
        "#;

        let errors = resolve_src_code(src, vec!["main"]);
        assert!(errors.is_empty());
    }
    #[test]
    fn resolve_for_expr() {
        let src = r#"
            fn main(x : Field) {
                for i in 1..20 {
                    let _z = x + i;
                };
            }
        "#;

        let errors = resolve_src_code(src, vec!["main"]);
        assert!(errors.is_empty());
    }
    #[test]
    fn resolve_call_expr() {
        let src = r#"
            fn main(x : Field) {
                let _z = foo(x);
            }

            fn foo(x : Field) -> Field {
                x
            }
        "#;

        let errors = resolve_src_code(src, vec!["main", "foo"]);
        assert!(errors.is_empty());
    }

    #[test]
    fn resolve_shadowing() {
        let src = r#"
            fn main(x : Field) {
                let x = foo(x);
                let x = x;
                let (x, x) = (x, x);
                let _ = x;
            }

            fn foo(x : Field) -> Field {
                x
            }
        "#;

        let errors = resolve_src_code(src, vec!["main", "foo"]);
        assert!(errors.is_empty());
    }

    #[test]
    fn resolve_fmt_strings() {
        let src = r#"
            fn main() {
                let string = f"this is i: {i}";
                println(string);
                
                println(f"I want to print {0}");

                let new_val = 10;
                println(f"randomstring{new_val}{new_val}");
            }
            fn println<T>(x : T) -> T {
                x
            }
        "#;

        let errors = resolve_src_code(src, vec!["main", "println"]);
        assert!(errors.len() == 2, "Expected 2 errors, got: {:?}", errors);

        for err in errors {
            match &err {
                ResolverError::VariableNotDeclared { name, .. } => {
                    assert_eq!(name, "i");
                }
                ResolverError::NumericConstantInFormatString { name, .. } => {
                    assert_eq!(name, "0");
                }
                _ => unimplemented!(),
            };
        }
    }

    fn path_unresolved_error(err: ResolverError, expected_unresolved_path: &str) {
        match err {
            ResolverError::PathResolutionError(PathResolutionError::Unresolved(name)) => {
                assert_eq!(name.to_string(), expected_unresolved_path);
            }
            _ => unimplemented!("expected an unresolved path"),
        }
    }

    struct TestPathResolver(HashMap<String, ModuleDefId>);

    impl PathResolver for TestPathResolver {
        fn resolve(
            &self,
            _def_maps: &HashMap<CrateId, CrateDefMap>,
            path: Path,
        ) -> Result<ModuleDefId, PathResolutionError> {
            // Not here that foo::bar and hello::foo::bar would fetch the same thing
            let name = path.segments.last().unwrap();
            let mod_def = self.0.get(&name.0.contents).cloned();
            mod_def.ok_or_else(move || PathResolutionError::Unresolved(name.clone()))
        }

        fn local_module_id(&self) -> LocalModuleId {
            // This is not LocalModuleId::dummy since we need to use this to index into a Vec
            // later and do not want to push u32::MAX number of elements before we do.
            LocalModuleId(arena::Index::from_raw_parts(0, 0))
        }

        fn module_id(&self) -> ModuleId {
            ModuleId { krate: CrateId::dummy_id(), local_id: self.local_module_id() }
        }
    }

    impl TestPathResolver {
        fn insert_func(&mut self, name: String, func_id: FuncId) {
            self.0.insert(name, func_id.into());
        }
    }
}<|MERGE_RESOLUTION|>--- conflicted
+++ resolved
@@ -796,13 +796,6 @@
                 Self::find_numeric_generics_in_type(element_type, found);
             }
 
-<<<<<<< HEAD
-            Type::Slice(element_type) => {
-                Self::find_numeric_generics_in_type(element_type, found);
-            }
-
-=======
->>>>>>> 9b417da0
             Type::Tuple(fields) => {
                 for field in fields {
                     Self::find_numeric_generics_in_type(field, found);
