// Fix usage of intern and resolve
// In some places, we do intern, however in others we are resolving and interning
// Ideally, I want to separate the interning and resolving abstractly
// so separate functions, but combine them naturally
// This could be possible, if lowering, is given a mutable map/scope as a parameter.
// So that it can match Idents to Ids. This is close to what the Scope map looks like
// Except for the num_times_used parameter.
// We can instead have a map from Ident to Into<IdentId> and implement that trait on ResolverMeta
//
//
// XXX: Change mentions of intern to resolve. In regards to the above comment
//
// XXX: Resolver does not check for unused functions
#[derive(Debug, PartialEq, Eq)]
struct ResolverMeta {
    num_times_used: usize,
    ident: HirIdent,
}

use crate::hir_def::expr::{
    HirBinaryOp, HirBlockExpression, HirCallExpression, HirCastExpression,
    HirConstructorExpression, HirExpression, HirForExpression, HirIdent, HirIfExpression,
    HirIndexExpression, HirInfixExpression, HirLiteral, HirMemberAccess, HirMethodCallExpression,
    HirPrefixExpression,
};
use std::collections::{BTreeMap, BTreeSet, HashMap, HashSet};
use std::rc::Rc;

use crate::graph::CrateId;
use crate::hir::def_map::{ModuleDefId, TryFromModuleDefId};
use crate::hir_def::stmt::{HirAssignStatement, HirLValue, HirPattern};
<<<<<<< HEAD
use crate::node_interner::{
    DefinitionId, DefinitionKind, ExprId, FuncId, NodeInterner, StmtId, StructId,
};
use crate::util::vecmap;
=======
use crate::node_interner::{DefinitionId, ExprId, FuncId, NodeInterner, StmtId, StructId};
>>>>>>> 45410abe
use crate::{
    hir::{def_map::CrateDefMap, resolution::path_resolver::PathResolver},
    BlockExpression, Expression, ExpressionKind, FunctionKind, Ident, Literal, NoirFunction,
    Statement,
};
use crate::{
    ArrayLiteral, Generics, LValue, NoirStruct, Path, Pattern, Shared, StructType, Type,
    TypeBinding, TypeVariable, UnresolvedType, ERROR_IDENT,
};
use fm::FileId;
use iter_extended::vecmap;
use noirc_errors::{Location, Span, Spanned};

use crate::hir::scope::{
    Scope as GenericScope, ScopeForest as GenericScopeForest, ScopeTree as GenericScopeTree,
};
use crate::hir_def::{
    function::{FuncMeta, HirFunction, Param},
    stmt::{HirConstrainStatement, HirLetStatement, HirStatement},
};

use super::errors::ResolverError;

type Scope = GenericScope<String, ResolverMeta>;
type ScopeTree = GenericScopeTree<String, ResolverMeta>;
type ScopeForest = GenericScopeForest<String, ResolverMeta>;

pub struct Resolver<'a> {
    scopes: ScopeForest,
    path_resolver: &'a dyn PathResolver,
    def_maps: &'a HashMap<CrateId, CrateDefMap>,
    interner: &'a mut NodeInterner,
    errors: Vec<ResolverError>,
    file: FileId,

    /// Set to the current type if we're resolving an impl
    self_type: Option<StructId>,

    /// Contains a mapping of the current struct's generics to
    /// unique type variables if we're resolving a struct. Empty otherwise.
    generics: HashMap<Rc<String>, (TypeVariable, Span)>,
}

impl<'a> Resolver<'a> {
    pub fn new(
        interner: &'a mut NodeInterner,
        path_resolver: &'a dyn PathResolver,
        def_maps: &'a HashMap<CrateId, CrateDefMap>,
        file: FileId,
    ) -> Resolver<'a> {
        Self {
            path_resolver,
            def_maps,
            scopes: ScopeForest::new(),
            interner,
            self_type: None,
            generics: HashMap::new(),
            errors: Vec::new(),
            file,
        }
    }

    pub fn set_self_type(&mut self, self_type: Option<StructId>) {
        self.self_type = self_type;
    }

    fn push_err(&mut self, err: ResolverError) {
        self.errors.push(err)
    }

    /// Resolving a function involves interning the metadata
    /// interning any statements inside of the function
    /// and interning the function itself
    /// We resolve and lower the function at the same time
    /// Since lowering would require scope data, unless we add an extra resolution field to the AST
    pub fn resolve_function(
        mut self,
        func: NoirFunction,
        func_id: FuncId,
    ) -> (HirFunction, FuncMeta, Vec<ResolverError>) {
        self.scopes.start_function();

        // Check whether the function has globals in the local module and add them to the scope
        self.resolve_local_globals();

        self.add_generics(func.def.generics.clone());

        let (hir_func, func_meta) = self.intern_function(func, func_id);
        let func_scope_tree = self.scopes.end_function();

        self.check_for_unused_variables_in_scope_tree(func_scope_tree);

        (hir_func, func_meta, self.errors)
    }

    fn check_for_unused_variables_in_scope_tree(&mut self, scope_decls: ScopeTree) {
        let mut unused_vars = Vec::new();
        for scope in scope_decls.0.into_iter() {
            Resolver::check_for_unused_variables_in_local_scope(scope, &mut unused_vars);
        }

        for unused_var in unused_vars.iter() {
            let definition_info = self.interner.definition(unused_var.id);
            let name = &definition_info.name;
            if name != ERROR_IDENT && !definition_info.is_global() {
                let ident = Ident(Spanned::from(unused_var.location.span, name.to_owned()));
                self.push_err(ResolverError::UnusedVariable { ident });
            }
        }
    }

    fn check_for_unused_variables_in_local_scope(decl_map: Scope, unused_vars: &mut Vec<HirIdent>) {
        let unused_variables = decl_map.filter(|(variable_name, metadata)| {
            let has_underscore_prefix = variable_name.starts_with('_'); // XXX: This is used for development mode, and will be removed

            if metadata.num_times_used == 0 && !has_underscore_prefix {
                return true;
            }
            false
        });
        unused_vars.extend(unused_variables.map(|(_, meta)| meta.ident));
    }

    /// Run the given function in a new scope.
    fn in_new_scope<T, F: FnOnce(&mut Self) -> T>(&mut self, f: F) -> T {
        self.scopes.start_scope();
        let ret = f(self);
        let scope = self.scopes.end_scope();
        self.check_for_unused_variables_in_scope_tree(scope.into());
        ret
    }

    fn add_variable_decl(
        &mut self,
        name: Ident,
        mutable: bool,
        definition: DefinitionKind,
    ) -> HirIdent {
        if definition.is_global() {
            return self.add_global_variable_decl(name, definition);
        }

        let id = self.interner.push_definition(name.0.contents.clone(), mutable, definition);
        let location = Location::new(name.span(), self.file);
        let ident = HirIdent { location, id };
        let resolver_meta = ResolverMeta { num_times_used: 0, ident };

        let scope = self.scopes.get_mut_scope();
        let old_value = scope.add_key_value(name.0.contents.clone(), resolver_meta);
        if let Some(old_value) = old_value {
            self.push_err(ResolverError::DuplicateDefinition {
                name: name.0.contents,
                first_span: old_value.ident.location.span,
                second_span: location.span,
            });
        }
        ident
    }

    fn add_global_variable_decl(&mut self, name: Ident, definition: DefinitionKind) -> HirIdent {
        let scope = self.scopes.get_mut_scope();
        let ident;
        let resolver_meta;

        // This check is necessary to maintain the same definition ids in the interner. Currently, each function uses a new resolver that has its own ScopeForest and thus global scope.
        // We must first check whether an existing definition ID has been inserted as otherwise there will be multiple definitions for the same global statement.
        // This leads to an error in evaluation where the wrong definition ID is selected when evaluating a statement using the global. The check below prevents this error.
        let mut stmt_id = None;
        let global = self.interner.get_all_globals();
        for (global_stmt_id, global_info) in global {
            if global_info.ident == name
                && global_info.local_id == self.path_resolver.local_module_id()
            {
                stmt_id = Some(global_stmt_id);
            }
        }

        if let Some(id) = stmt_id {
            let hir_let_stmt = self.interner.let_statement(&id);
            ident = hir_let_stmt.ident();
            resolver_meta = ResolverMeta { num_times_used: 0, ident };
        } else {
            let id = self.interner.push_definition(name.0.contents.clone(), false, definition);
            let location = Location::new(name.span(), self.file);
            ident = HirIdent { location, id };
            resolver_meta = ResolverMeta { num_times_used: 0, ident };
        }

        let old_global_value = scope.add_key_value(name.0.contents.clone(), resolver_meta);
        if let Some(old_global_value) = old_global_value {
            self.push_err(ResolverError::DuplicateDefinition {
                name: name.0.contents.clone(),
                first_span: old_global_value.ident.location.span,
                second_span: name.span(),
            });
        }
        ident
    }

    // Checks for a variable having been declared before
    // variable declaration and definition cannot be separate in Noir
    // Once the variable has been found, intern and link `name` to this definition
    // return the IdentId of `name`
    //
    // If a variable is not found, then an error is logged and a dummy id
    // is returned, for better error reporting UX
    fn find_variable_or_default(&mut self, name: &Ident) -> HirIdent {
        self.find_variable(name).unwrap_or_else(|error| {
            self.push_err(error);
            let id = DefinitionId::dummy_id();
            let location = Location::new(name.span(), self.file);
            HirIdent { location, id }
        })
    }

    fn find_variable(&mut self, name: &Ident) -> Result<HirIdent, ResolverError> {
        // Find the definition for this Ident
        let scope_tree = self.scopes.current_scope_tree();
        let variable = scope_tree.find(&name.0.contents);

        let location = Location::new(name.span(), self.file);
        if let Some(variable_found) = variable {
            variable_found.num_times_used += 1;
            let id = variable_found.ident.id;
            Ok(HirIdent { location, id })
        } else {
            Err(ResolverError::VariableNotDeclared {
                name: name.0.contents.clone(),
                span: name.0.span(),
            })
        }
    }

    fn intern_function(&mut self, func: NoirFunction, id: FuncId) -> (HirFunction, FuncMeta) {
        let func_meta = self.extract_meta(&func, id);

        let hir_func = match func.kind {
            FunctionKind::Builtin | FunctionKind::LowLevel => HirFunction::empty(),
            FunctionKind::Normal => {
                let expr_id = self.intern_block(func.def.body);
                self.interner.push_expr_location(expr_id, func.def.span, self.file);
                HirFunction::unsafe_from_expr(expr_id)
            }
        };

        (hir_func, func_meta)
    }

    /// Translates an UnresolvedType into a Type and appends any
    /// freshly created TypeVariables created to new_variables.
    fn resolve_type_inner(&mut self, typ: UnresolvedType, new_variables: &mut Generics) -> Type {
        match typ {
            UnresolvedType::FieldElement(comptime) => Type::FieldElement(comptime),
            UnresolvedType::Array(size, elem) => {
                let resolved_size = match &size {
                    None => {
                        let id = self.interner.next_type_variable_id();
                        let typevar = Shared::new(TypeBinding::Unbound(id));
                        new_variables.push((id, typevar.clone()));

                        // 'Named'Generic is a bit of a misnomer here, we want a type variable that
                        // wont be bound over but this one has no name since we do not currently
                        // require users to explicitly be generic over array lengths.
                        Type::NamedGeneric(typevar, Rc::new("".into()))
                    }
                    Some(expr) => {
                        let len = self.eval_array_length(expr);
                        Type::ArrayLength(len)
                    }
                };
                let elem = Box::new(self.resolve_type_inner(*elem, new_variables));
                Type::Array(Box::new(resolved_size), elem)
            }
            UnresolvedType::Integer(comptime, sign, bits) => Type::Integer(comptime, sign, bits),
            UnresolvedType::Bool(comptime) => Type::Bool(comptime),
            UnresolvedType::Unit => Type::Unit,
            UnresolvedType::Unspecified => Type::Error,
            UnresolvedType::Error => Type::Error,
            UnresolvedType::Named(path, args) => {
                // Check if the path is a type variable first. We currently disallow generics on type
                // variables since this is what rust does.
                if args.is_empty() && path.segments.len() == 1 {
                    let name = &path.last_segment().0.contents;
                    if let Some((name, (var, _))) = self.generics.get_key_value(name) {
                        return Type::NamedGeneric(var.clone(), name.clone());
                    }
                }

                match self.lookup_struct(path) {
                    Some(definition) => {
                        let args = vecmap(args, |arg| self.resolve_type_inner(arg, new_variables));
                        Type::Struct(definition, args)
                    }
                    None => Type::Error,
                }
            }
            UnresolvedType::Tuple(fields) => {
                Type::Tuple(vecmap(fields, |field| self.resolve_type_inner(field, new_variables)))
            }
        }
    }

    fn get_ident_from_path(&mut self, path: Path) -> HirIdent {
        let location = Location::new(path.span(), self.file);

        let error = match path.as_ident().map(|ident| self.find_variable(ident)) {
            Some(Ok(ident)) => return ident,
            // Try to look it up as a global, but still issue the first error if we fail
            Some(Err(error)) => match self.lookup_global(path) {
                Ok(id) => return HirIdent { location, id },
                Err(_) => error,
            },
            None => match self.lookup_global(path) {
                Ok(id) => return HirIdent { location, id },
                Err(error) => error,
            },
        };
        self.push_err(error);
        let id = DefinitionId::dummy_id();
        HirIdent { location, id }
    }

    /// Translates an UnresolvedType to a Type
    fn resolve_type(&mut self, typ: UnresolvedType) -> Type {
        self.resolve_type_inner(typ, &mut vec![])
    }

    fn add_generics(&mut self, generics: Vec<Ident>) -> Generics {
        vecmap(generics, |generic| {
            // Map the generic to a fresh type variable
            let id = self.interner.next_type_variable_id();
            let typevar = Shared::new(TypeBinding::Unbound(id));
            let span = generic.0.span();

            // Check for name collisions of this generic
            let name = Rc::new(generic.0.contents.clone());
            if let Some(old) = self.generics.insert(name, (typevar.clone(), span)) {
                let span = generic.0.span();
                self.errors.push(ResolverError::DuplicateDefinition {
                    name: generic.0.contents,
                    first_span: old.1,
                    second_span: span,
                })
            }
            (id, typevar)
        })
    }

    pub fn resolve_struct_fields(
        mut self,
        unresolved: NoirStruct,
    ) -> (Generics, BTreeMap<Ident, Type>, Vec<ResolverError>) {
        let generics = self.add_generics(unresolved.generics);

        // Check whether the struct definition has globals in the local module and add them to the scope
        self.resolve_local_globals();

        let fields = unresolved
            .fields
            .into_iter()
            .map(|(ident, typ)| (ident, self.resolve_type(typ)))
            .collect();

        (generics, fields, self.errors)
    }

    fn resolve_local_globals(&mut self) {
        for (stmt_id, global_info) in self.interner.get_all_globals() {
            if global_info.local_id == self.path_resolver.local_module_id() {
                let global_stmt = self.interner.let_statement(&stmt_id);
                let definition = DefinitionKind::Global(global_stmt.expression);
                self.add_global_variable_decl(global_info.ident, definition);
            }
        }
    }

    /// Extract metadata from a NoirFunction
    /// to be used in analysis and intern the function parameters
    fn extract_meta(&mut self, func: &NoirFunction, func_id: FuncId) -> FuncMeta {
        let location = Location::new(func.name_ident().span(), self.file);
        let id = self.interner.function_definition_id(func_id);
        let name_ident = HirIdent { id, location };

        let attributes = func.attribute().cloned();

        assert_eq!(self.generics.len(), func.def.generics.len());
        let mut generics = vecmap(&func.def.generics, |generic| {
            // Always expect self.generics to contain all the generics of this function
            let typevar = self.generics.get(&generic.0.contents).unwrap();
            match &*typevar.0.borrow() {
                TypeBinding::Unbound(id) => (*id, typevar.0.clone()),
                TypeBinding::Bound(binding) => unreachable!(
                    "Expected {} to be unbound, but it is bound to {}",
                    generic, binding
                ),
            }
        });

        let mut parameters = vec![];
        let mut parameter_types = vec![];

        for (pattern, typ, visibility) in func.parameters().iter().cloned() {
            if func.name() != "main" && visibility == noirc_abi::AbiFEType::Public {
                self.push_err(ResolverError::UnnecessaryPub { ident: func.name_ident().clone() })
            }

            let pattern = self.resolve_pattern(pattern, DefinitionKind::Local(None));
            let typ = self.resolve_type_inner(typ, &mut generics);
            parameters.push(Param(pattern, typ.clone(), visibility));
            parameter_types.push(typ);
        }

        let return_type = Box::new(self.resolve_type(func.return_type()));

        if func.name() == "main"
            && *return_type != Type::Unit
            && func.def.return_visibility != noirc_abi::AbiFEType::Public
        {
            self.push_err(ResolverError::NecessaryPub { ident: func.name_ident().clone() })
        }

        let mut typ = Type::Function(parameter_types, return_type);

        if !generics.is_empty() {
            typ = Type::Forall(generics, Box::new(typ));
        }

        self.interner.push_definition_type(name_ident.id, typ.clone());

        FuncMeta {
            name: name_ident,
            kind: func.kind,
            attributes,
            location,
            typ,
            parameters: parameters.into(),
            return_visibility: func.def.return_visibility,
            has_body: !func.def.body.is_empty(),
        }
    }

    pub fn resolve_global_let(&mut self, let_stmt: crate::LetStatement) -> HirStatement {
        let expression = self.resolve_expression(let_stmt.expression);
        let definition = DefinitionKind::Global(expression);
        HirStatement::Let(HirLetStatement {
            pattern: self.resolve_pattern(let_stmt.pattern, definition),
            r#type: self.resolve_type(let_stmt.r#type),
            expression,
        })
    }

    pub fn resolve_stmt(&mut self, stmt: Statement) -> HirStatement {
        match stmt {
            Statement::Let(let_stmt) => {
                let expression = self.resolve_expression(let_stmt.expression);
                let definition = DefinitionKind::Local(Some(expression));
                HirStatement::Let(HirLetStatement {
                    pattern: self.resolve_pattern(let_stmt.pattern, definition),
                    r#type: self.resolve_type(let_stmt.r#type),
                    expression,
                })
            }
            Statement::Constrain(constrain_stmt) => {
                let expr_id = self.resolve_expression(constrain_stmt.0);
                HirStatement::Constrain(HirConstrainStatement(expr_id, self.file))
            }
            Statement::Expression(expr) => HirStatement::Expression(self.resolve_expression(expr)),
            Statement::Semi(expr) => HirStatement::Semi(self.resolve_expression(expr)),
            Statement::Assign(assign_stmt) => {
                let identifier = self.resolve_lvalue(assign_stmt.lvalue);
                let expression = self.resolve_expression(assign_stmt.expression);
                let stmt = HirAssignStatement { lvalue: identifier, expression };
                HirStatement::Assign(stmt)
            }
            Statement::Error => HirStatement::Error,
        }
    }

    pub fn intern_stmt(&mut self, stmt: Statement) -> StmtId {
        let hir_stmt = self.resolve_stmt(stmt);
        self.interner.push_stmt(hir_stmt)
    }

    fn resolve_lvalue(&mut self, lvalue: LValue) -> HirLValue {
        match lvalue {
            LValue::Ident(ident) => {
                HirLValue::Ident(self.find_variable_or_default(&ident), Type::Error)
            }
            LValue::MemberAccess { object, field_name } => {
                let object = Box::new(self.resolve_lvalue(*object));
                HirLValue::MemberAccess { object, field_name, field_index: None, typ: Type::Error }
            }
            LValue::Index { array, index } => {
                let array = Box::new(self.resolve_lvalue(*array));
                let index = self.resolve_expression(index);
                HirLValue::Index { array, index, typ: Type::Error }
            }
        }
    }

    pub fn resolve_expression(&mut self, expr: Expression) -> ExprId {
        let hir_expr = match expr.kind {
            ExpressionKind::Literal(literal) => HirExpression::Literal(match literal {
                Literal::Bool(b) => HirLiteral::Bool(b),
                Literal::Array(ArrayLiteral::Standard(elems)) => {
                    HirLiteral::Array(vecmap(elems, |elem| self.resolve_expression(elem)))
                }
                Literal::Array(ArrayLiteral::Repeated { repeated_element, length }) => {
                    let len = self.eval_array_length(&length);
                    let elem = self.resolve_expression(*repeated_element);
                    HirLiteral::Array(vec![elem; len.try_into().unwrap()])
                }
                Literal::Integer(integer) => HirLiteral::Integer(integer),
                Literal::Str(str) => HirLiteral::Str(str),
            }),
            ExpressionKind::Prefix(prefix) => {
                let operator = prefix.operator;
                let rhs = self.resolve_expression(prefix.rhs);
                HirExpression::Prefix(HirPrefixExpression { operator, rhs })
            }
            ExpressionKind::Infix(infix) => {
                let lhs = self.resolve_expression(infix.lhs);
                let rhs = self.resolve_expression(infix.rhs);

                HirExpression::Infix(HirInfixExpression {
                    lhs,
                    operator: HirBinaryOp::new(infix.operator, self.file),
                    rhs,
                })
            }
            ExpressionKind::Call(call_expr) => {
                // Get the span and name of path for error reporting
                let func = self.resolve_expression(*call_expr.func);
                let arguments = vecmap(call_expr.arguments, |arg| self.resolve_expression(arg));
                let location = Location::new(expr.span, self.file);
                HirExpression::Call(HirCallExpression { func, arguments, location })
            }
            ExpressionKind::MethodCall(call_expr) => {
                let method = call_expr.method_name;
                let object = self.resolve_expression(call_expr.object);
                let arguments = vecmap(call_expr.arguments, |arg| self.resolve_expression(arg));
                let location = Location::new(expr.span, self.file);
                HirExpression::MethodCall(HirMethodCallExpression {
                    arguments,
                    method,
                    object,
                    location,
                })
            }
            ExpressionKind::Cast(cast_expr) => HirExpression::Cast(HirCastExpression {
                lhs: self.resolve_expression(cast_expr.lhs),
                r#type: self.resolve_type(cast_expr.r#type),
            }),
            ExpressionKind::For(for_expr) => {
                let start_range = self.resolve_expression(for_expr.start_range);
                let end_range = self.resolve_expression(for_expr.end_range);
                let (identifier, block) = (for_expr.identifier, for_expr.block);

                // TODO: For loop variables are currently mutable by default since we haven't
                //       yet implemented syntax for them to be optionally mutable.
                let (identifier, block_id) = self.in_new_scope(|this| {
                    (
                        this.add_variable_decl(identifier, false, DefinitionKind::Local(None)),
                        this.resolve_expression(block),
                    )
                });

                HirExpression::For(HirForExpression {
                    start_range,
                    end_range,
                    block: block_id,
                    identifier,
                })
            }
            ExpressionKind::If(if_expr) => HirExpression::If(HirIfExpression {
                condition: self.resolve_expression(if_expr.condition),
                consequence: self.resolve_expression(if_expr.consequence),
                alternative: if_expr.alternative.map(|e| self.resolve_expression(e)),
            }),
            ExpressionKind::Index(indexed_expr) => HirExpression::Index(HirIndexExpression {
                collection: self.resolve_expression(indexed_expr.collection),
                index: self.resolve_expression(indexed_expr.index),
            }),
            ExpressionKind::Variable(path) => {
                // If the Path is being used as an Expression, then it is referring to a global from a separate module
                // Otherwise, then it is referring to an Identifier
                // This lookup allows support of such statements: let x = foo::bar::SOME_GLOBAL + 10;
                // If the expression is a singular indent, we search the resolver's current scope as normal.
                let hir_ident = self.get_ident_from_path(path);
                HirExpression::Ident(hir_ident)
            }
            ExpressionKind::Block(block_expr) => self.resolve_block(block_expr),
            ExpressionKind::Constructor(constructor) => {
                let span = constructor.type_name.span();

                if let Some(typ) = self.lookup_struct(constructor.type_name) {
                    let type_id = typ.borrow().id;

                    HirExpression::Constructor(HirConstructorExpression {
                        type_id,
                        fields: self.resolve_constructor_fields(
                            type_id,
                            constructor.fields,
                            span,
                            Resolver::resolve_expression,
                        ),
                        r#type: typ,
                    })
                } else {
                    HirExpression::Error
                }
            }
            ExpressionKind::MemberAccess(access) => {
                // Validating whether the lhs actually has the rhs as a field
                // needs to wait until type checking when we know the type of the lhs
                HirExpression::MemberAccess(HirMemberAccess {
                    lhs: self.resolve_expression(access.lhs),
                    rhs: access.rhs,
                })
            }
            ExpressionKind::Error => HirExpression::Error,
            ExpressionKind::Tuple(elements) => {
                let elements = vecmap(elements, |elem| self.resolve_expression(elem));
                HirExpression::Tuple(elements)
            }
        };

        let expr_id = self.interner.push_expr(hir_expr);
        self.interner.push_expr_location(expr_id, expr.span, self.file);
        expr_id
    }

    fn resolve_pattern(&mut self, pattern: Pattern, definition: DefinitionKind) -> HirPattern {
        self.resolve_pattern_mutable(pattern, None, definition)
    }

    fn resolve_pattern_mutable(
        &mut self,
        pattern: Pattern,
        mutable: Option<Span>,
        definition: DefinitionKind,
    ) -> HirPattern {
        match pattern {
            Pattern::Identifier(name) => {
                // If this definition is mutable, do not store the rhs because it will
                // not always refer to the correct value of the variable
                let definition = match (mutable, definition) {
                    (Some(_), DefinitionKind::Local(_)) => DefinitionKind::Local(None),
                    (_, other) => other,
                };
                let id = self.add_variable_decl(name, mutable.is_some(), definition);
                HirPattern::Identifier(id)
            }
            Pattern::Mutable(pattern, span) => {
                if let Some(first_mut) = mutable {
                    self.push_err(ResolverError::UnnecessaryMut { first_mut, second_mut: span })
                }

                let pattern = self.resolve_pattern_mutable(*pattern, Some(span), definition);
                HirPattern::Mutable(Box::new(pattern), span)
            }
            Pattern::Tuple(fields, span) => {
                let fields = vecmap(fields, |field| {
                    self.resolve_pattern_mutable(field, mutable, definition)
                });
                HirPattern::Tuple(fields, span)
            }
            Pattern::Struct(name, fields, span) => {
                let struct_id = self.lookup_type(name);
                let struct_type = self.get_struct(struct_id);
                let resolve_field = |this: &mut Self, pattern| {
                    this.resolve_pattern_mutable(pattern, mutable, definition)
                };
                let fields =
                    self.resolve_constructor_fields(struct_id, fields, span, resolve_field);
                HirPattern::Struct(struct_type, fields, span)
            }
        }
    }

    /// Resolve all the fields of a struct constructor expression.
    /// Ensures all fields are present, none are repeated, and all
    /// are part of the struct.
    ///
    /// This is generic to allow it to work for constructor expressions
    /// and constructor patterns.
    fn resolve_constructor_fields<T, U>(
        &mut self,
        type_id: StructId,
        fields: Vec<(Ident, T)>,
        span: Span,
        mut resolve_function: impl FnMut(&mut Self, T) -> U,
    ) -> Vec<(Ident, U)> {
        let mut ret = Vec::with_capacity(fields.len());
        let mut seen_fields = HashSet::new();
        let mut unseen_fields = self.get_field_names_of_type(type_id);

        for (field, expr) in fields {
            let resolved = resolve_function(self, expr);

            if unseen_fields.contains(&field) {
                unseen_fields.remove(&field);
                seen_fields.insert(field.clone());
            } else if seen_fields.contains(&field) {
                // duplicate field
                self.push_err(ResolverError::DuplicateField { field: field.clone() });
            } else {
                // field not required by struct
                self.push_err(ResolverError::NoSuchField {
                    field: field.clone(),
                    struct_definition: self.get_struct(type_id).borrow().name.clone(),
                });
            }

            ret.push((field, resolved));
        }

        if !unseen_fields.is_empty() {
            self.push_err(ResolverError::MissingFields {
                span,
                missing_fields: unseen_fields.into_iter().map(|field| field.to_string()).collect(),
                struct_definition: self.get_struct(type_id).borrow().name.clone(),
            });
        }

        ret
    }

    pub fn get_struct(&self, type_id: StructId) -> Shared<StructType> {
        self.interner.get_struct(type_id)
    }

    fn get_field_names_of_type(&self, type_id: StructId) -> BTreeSet<Ident> {
        let typ = self.get_struct(type_id);
        let typ = typ.borrow();
        typ.field_names()
    }

    fn lookup<T: TryFromModuleDefId>(&mut self, path: Path) -> Result<T, ResolverError> {
        let span = path.span();
        let id = self.resolve_path(path)?;
        T::try_from(id).ok_or_else(|| ResolverError::Expected {
            expected: T::description(),
            got: id.as_str().to_owned(),
            span,
        })
    }

    fn lookup_global(&mut self, path: Path) -> Result<DefinitionId, ResolverError> {
        let span = path.span();
        let id = self.resolve_path(path)?;

        if let Some(mut function) = TryFromModuleDefId::try_from(id) {
            // Check if this is an unsupported lowlevel opcode. If so, replace it with
            // an alternative in the stdlib.
            if let Some(meta) = self.interner.try_function_meta(&function) {
                if meta.kind == crate::FunctionKind::LowLevel {
                    let attribute = meta.attributes.expect("all low level functions must contain an attribute which contains the opcode which it links to");
                    let opcode = attribute.foreign().expect(
                        "ice: function marked as foreign, but attribute kind does not match this",
                    );
                    if !self.interner.foreign(&opcode) {
                        if let Some(new_id) = self.interner.get_alt(opcode) {
                            function = new_id;
                        }
                    }
                }
            }

            return Ok(self.interner.function_definition_id(function));
        }

        if let Some(global) = TryFromModuleDefId::try_from(id) {
            let let_stmt = self.interner.let_statement(&global);
            return Ok(let_stmt.ident().id);
        }

        let expected = "global variable".into();
        let got = "local variable".into();
        Err(ResolverError::Expected { span, expected, got })
    }

    fn lookup_type(&mut self, path: Path) -> StructId {
        let ident = path.as_ident();
        if ident.map_or(false, |i| i == "Self") {
            if let Some(id) = &self.self_type {
                return *id;
            }
        }

        match self.lookup(path) {
            Ok(id) => id,
            Err(error) => {
                self.push_err(error);
                StructId::dummy_id()
            }
        }
    }

    pub fn lookup_struct(&mut self, path: Path) -> Option<Shared<StructType>> {
        let id = self.lookup_type(path);
        (id != StructId::dummy_id()).then(|| self.get_struct(id))
    }

    pub fn lookup_type_for_impl(mut self, path: Path) -> (StructId, Vec<ResolverError>) {
        (self.lookup_type(path), self.errors)
    }

    fn resolve_path(&mut self, path: Path) -> Result<ModuleDefId, ResolverError> {
        let span = path.span();
        let name = path.as_string();
        self.path_resolver
            .resolve(self.def_maps, path)
            .map_err(|segment| ResolverError::PathUnresolved { name, span, segment })
    }

    fn resolve_block(&mut self, block_expr: BlockExpression) -> HirExpression {
        let statements =
            self.in_new_scope(|this| vecmap(block_expr.0, |stmt| this.intern_stmt(stmt)));
        HirExpression::Block(HirBlockExpression(statements))
    }

    pub fn intern_block(&mut self, block: BlockExpression) -> ExprId {
        let hir_block = self.resolve_block(block);
        self.interner.push_expr(hir_block)
    }

    fn eval_array_length(&mut self, length: &Expression) -> u64 {
        match self.try_eval_array_length(length).map(|length| length.try_into()) {
            Ok(Ok(length_value)) => return length_value,
            Ok(Err(_cast_err)) => {
                self.push_err(ResolverError::IntegerTooLarge { span: length.span })
            }
            Err(Some(error)) => self.push_err(error),
            Err(None) => (),
        }
        0
    }

    /// This function is a mini interpreter inside name resolution.
    /// We should eventually get rid of it and only have 1 evaluator - the existing
    /// one inside the ssa pass. Doing this would mean ssa would need to handle these
    /// sugared array forms but would let users use any comptime expressions, including functions,
    /// inside array lengths.
    fn try_eval_array_length(
        &mut self,
        length: &Expression,
    ) -> Result<u128, Option<ResolverError>> {
        let span = length.span;
        match &length.kind {
            ExpressionKind::Literal(Literal::Integer(int)) => {
                int.try_into_u128().ok_or(Some(ResolverError::IntegerTooLarge { span }))
            }
            ExpressionKind::Variable(path) => {
                let ident = self.get_ident_from_path(path.clone());
                self.try_eval_array_length_ident(ident.id, span)
            }
            ExpressionKind::Prefix(operator) => {
                let value = self.try_eval_array_length(&operator.rhs)?;
                match operator.operator {
                    crate::UnaryOp::Minus => Ok(0 - value),
                    crate::UnaryOp::Not => Ok(!value),
                }
            }
            ExpressionKind::Infix(operator) => {
                let lhs = self.try_eval_array_length(&operator.lhs)?;
                let rhs = self.try_eval_array_length(&operator.rhs)?;
                match operator.operator.contents {
                    crate::BinaryOpKind::Add => Ok(lhs + rhs),
                    crate::BinaryOpKind::Subtract => Ok(lhs - rhs),
                    crate::BinaryOpKind::Multiply => Ok(lhs * rhs),
                    crate::BinaryOpKind::Divide => Ok(lhs / rhs),
                    crate::BinaryOpKind::ShiftRight => Ok(lhs >> rhs),
                    crate::BinaryOpKind::ShiftLeft => Ok(lhs << rhs),
                    crate::BinaryOpKind::Modulo => Ok(lhs % rhs),
                    crate::BinaryOpKind::And => Ok(lhs & rhs),
                    crate::BinaryOpKind::Or => Ok(lhs | rhs),
                    crate::BinaryOpKind::Xor => Ok(lhs ^ rhs),

                    crate::BinaryOpKind::Equal
                    | crate::BinaryOpKind::NotEqual
                    | crate::BinaryOpKind::Less
                    | crate::BinaryOpKind::LessEqual
                    | crate::BinaryOpKind::Greater
                    | crate::BinaryOpKind::GreaterEqual => {
                        Err(Some(ResolverError::InvalidArrayLengthExpr { span }))
                    }
                }
            }

            ExpressionKind::Literal(_)
            | ExpressionKind::Block(_)
            | ExpressionKind::Index(_)
            | ExpressionKind::Call(_)
            | ExpressionKind::MethodCall(_)
            | ExpressionKind::Constructor(_)
            | ExpressionKind::MemberAccess(_)
            | ExpressionKind::Cast(_)
            | ExpressionKind::For(_)
            | ExpressionKind::If(_)
            | ExpressionKind::Tuple(_) => Err(Some(ResolverError::InvalidArrayLengthExpr { span })),

            ExpressionKind::Error => Err(None),
        }
    }

    fn try_eval_array_length_ident(
        &mut self,
        id: DefinitionId,
        span: Span,
    ) -> Result<u128, Option<ResolverError>> {
        if id == DefinitionId::dummy_id() {
            return Err(None); // error already reported
        }

        let definition = self.interner.definition(id);
        match definition.kind {
            DefinitionKind::Global(rhs) | DefinitionKind::Local(Some(rhs))
                if !definition.mutable =>
            {
                self.try_eval_array_length_id(rhs)
            }
            _ => Err(Some(ResolverError::InvalidArrayLengthExpr { span })),
        }
    }

    fn try_eval_array_length_id(&self, rhs: ExprId) -> Result<u128, Option<ResolverError>> {
        let span = self.interner.expr_span(&rhs);
        match self.interner.expression(&rhs) {
            HirExpression::Literal(HirLiteral::Integer(int)) => {
                int.try_into_u128().ok_or(Some(ResolverError::IntegerTooLarge { span }))
            }
            HirExpression::Literal(_) => Err(Some(ResolverError::InvalidArrayLengthExpr { span })),
            other => unreachable!(
                "Expected global to be initialized to a literal, but found {:?}",
                other
            ),
        }
    }
}

// XXX: These tests repeat a lot of code
// what we should do is have test cases which are passed to a test harness
// A test harness will allow for more expressive and readable tests
#[cfg(test)]
mod test {

    use std::collections::HashMap;

    use fm::FileId;

    use crate::util::vecmap;
    use crate::{hir::resolution::errors::ResolverError, Ident};

    use crate::graph::CrateId;
    use crate::hir_def::function::HirFunction;
    use crate::node_interner::{FuncId, NodeInterner};
    use crate::{
        hir::def_map::{CrateDefMap, LocalModuleId, ModuleDefId},
        parse_program, Path,
    };

    use super::{PathResolver, Resolver};

    // func_namespace is used to emulate the fact that functions can be imported
    // and functions can be forward declared
    fn resolve_src_code(src: &str, func_namespace: Vec<&str>) -> Vec<ResolverError> {
        let (program, errors) = parse_program(src);
        assert!(errors.is_empty());

        let mut interner = NodeInterner::default();

        let func_ids = vecmap(&func_namespace, |name| {
            let id = interner.push_fn(HirFunction::empty());
            interner.push_function_definition(name.to_string(), id);
            id
        });

        let mut path_resolver = TestPathResolver(HashMap::new());
        for (name, id) in func_namespace.into_iter().zip(func_ids) {
            path_resolver.insert_func(name.to_owned(), id);
        }

        let def_maps: HashMap<CrateId, CrateDefMap> = HashMap::new();
        let file = FileId::default();

        let mut errors = Vec::new();
        for func in program.functions {
            let id = interner.push_fn(HirFunction::empty());
            interner.push_function_definition(func.name().to_string(), id);
            let resolver = Resolver::new(&mut interner, &path_resolver, &def_maps, file);
            let (_, _, err) = resolver.resolve_function(func, id);
            errors.extend(err);
        }

        errors
    }

    #[test]
    fn resolve_empty_function() {
        let src = "
            fn main() {

            }
        ";

        let errors = resolve_src_code(src, vec!["main"]);
        assert!(errors.is_empty());
    }
    #[test]
    fn resolve_basic_function() {
        let src = r#"
            fn main(x : Field) {
                let y = x + x;
                constrain y == x;
            }
        "#;

        let errors = resolve_src_code(src, vec!["main"]);
        assert!(errors.is_empty());
    }
    #[test]
    fn resolve_unused_var() {
        let src = r#"
            fn main(x : Field) {
                let y = x + x;
                constrain x == x;
            }
        "#;

        let errors = resolve_src_code(src, vec!["main"]);

        // There should only be one error
        assert!(errors.len() == 1, "Expected 1 error, got: {:?}", errors);

        // It should be regarding the unused variable
        match &errors[0] {
            ResolverError::UnusedVariable { ident } => {
                assert_eq!(&ident.0.contents, "y");
            }
            _ => unreachable!("we should only have an unused var error"),
        }
    }

    #[test]
    fn resolve_unresolved_var() {
        let src = r#"
            fn main(x : Field) {
                let y = x + x;
                constrain y == z;
            }
        "#;

        let errors = resolve_src_code(src, vec!["main"]);

        // There should only be one error
        assert!(errors.len() == 1);

        // It should be regarding the unresolved var `z` (Maybe change to undeclared and special case)
        match &errors[0] {
            ResolverError::VariableNotDeclared { name, span: _ } => assert_eq!(name, "z"),
            _ => unimplemented!("we should only have an unresolved variable"),
        }
    }

    #[test]
    fn unresolved_path() {
        let src = "
            fn main(x : Field) {
                let _z = some::path::to::a::func(x);
            }
        ";

        let mut errors = resolve_src_code(src, vec!["main", "foo"]);
        assert_eq!(errors.len(), 1);
        let err = errors.pop().unwrap();

        path_unresolved_error(err, "some::path::to::a::func");
    }

    #[test]
    fn resolve_literal_expr() {
        let src = r#"
            fn main(x : Field) {
                let y = 5;
                constrain y == x;
            }
        "#;

        let errors = resolve_src_code(src, vec!["main"]);
        assert!(errors.is_empty());
    }

    #[test]
    fn multiple_resolution_errors() {
        let src = r#"
            fn main(x : Field) {
               let y = foo::bar(x);
               let z = y + a;
            }
        "#;

        let errors = resolve_src_code(src, vec!["main"]);
        assert!(errors.len() == 3, "Expected 3 errors, got: {:?}", errors);

        // Errors are:
        // `a` is undeclared
        // `z` is unused
        // `foo::bar` does not exist
        for err in errors {
            match &err {
                ResolverError::UnusedVariable { ident } => {
                    assert_eq!(&ident.0.contents, "z");
                }
                ResolverError::VariableNotDeclared { name, .. } => {
                    assert_eq!(name, "a");
                }
                ResolverError::PathUnresolved { .. } => path_unresolved_error(err, "foo::bar"),
                _ => unimplemented!(),
            };
        }
    }
    #[test]
    fn resolve_prefix_expr() {
        let src = r#"
            fn main(x : Field) {
                let _y = -x;
            }
        "#;

        let errors = resolve_src_code(src, vec!["main"]);
        assert!(errors.is_empty());
    }
    #[test]
    fn resolve_for_expr() {
        let src = r#"
            fn main(x : Field) {
                for i in 1..20 {
                    let _z = x + i;
                };
            }
        "#;

        let errors = resolve_src_code(src, vec!["main"]);
        assert!(errors.is_empty());
    }
    #[test]
    fn resolve_call_expr() {
        let src = r#"
            fn main(x : Field) {
                let _z = foo(x);
            }

            fn foo(x : Field) -> Field {
                x
            }
        "#;

        let errors = resolve_src_code(src, vec!["main", "foo"]);
        assert!(errors.is_empty());
    }

    fn path_unresolved_error(err: ResolverError, expected_unresolved_path: &str) {
        match err {
            ResolverError::PathUnresolved { span: _, name, segment: _ } => {
                assert_eq!(name, expected_unresolved_path)
            }
            _ => unimplemented!("expected an unresolved path"),
        }
    }

    struct TestPathResolver(HashMap<String, ModuleDefId>);

    impl PathResolver for TestPathResolver {
        fn resolve(
            &self,
            _def_maps: &HashMap<CrateId, CrateDefMap>,
            path: Path,
        ) -> Result<ModuleDefId, Ident> {
            // Not here that foo::bar and hello::foo::bar would fetch the same thing
            let name = path.segments.last().unwrap();
            let mod_def = self.0.get(&name.0.contents).cloned();
            mod_def.ok_or_else(|| name.clone())
        }

        fn local_module_id(&self) -> LocalModuleId {
            LocalModuleId::dummy_id()
        }
    }

    impl TestPathResolver {
        pub fn insert_func(&mut self, name: String, func_id: FuncId) {
            self.0.insert(name, func_id.into());
        }
    }
}<|MERGE_RESOLUTION|>--- conflicted
+++ resolved
@@ -29,14 +29,9 @@
 use crate::graph::CrateId;
 use crate::hir::def_map::{ModuleDefId, TryFromModuleDefId};
 use crate::hir_def::stmt::{HirAssignStatement, HirLValue, HirPattern};
-<<<<<<< HEAD
 use crate::node_interner::{
     DefinitionId, DefinitionKind, ExprId, FuncId, NodeInterner, StmtId, StructId,
 };
-use crate::util::vecmap;
-=======
-use crate::node_interner::{DefinitionId, ExprId, FuncId, NodeInterner, StmtId, StructId};
->>>>>>> 45410abe
 use crate::{
     hir::{def_map::CrateDefMap, resolution::path_resolver::PathResolver},
     BlockExpression, Expression, ExpressionKind, FunctionKind, Ident, Literal, NoirFunction,
@@ -987,8 +982,8 @@
     use std::collections::HashMap;
 
     use fm::FileId;
-
-    use crate::util::vecmap;
+    use iter_extended::vecmap;
+
     use crate::{hir::resolution::errors::ResolverError, Ident};
 
     use crate::graph::CrateId;
