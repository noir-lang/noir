pub use noirc_errors::Span;
use noirc_errors::{CustomDiagnostic as Diagnostic, FileDiagnostic};
use thiserror::Error;

use crate::{parser::ParserError, Ident, Type};

use super::import::PathResolutionError;

#[derive(Error, Debug, Clone, PartialEq, Eq)]
pub enum ResolverError {
    #[error("Duplicate definition")]
    DuplicateDefinition { name: String, first_span: Span, second_span: Span },
    #[error("Unused variable")]
    UnusedVariable { ident: Ident },
    #[error("Could not find variable in this scope")]
    VariableNotDeclared { name: String, span: Span },
    #[error("path is not an identifier")]
    PathIsNotIdent { span: Span },
    #[error("could not resolve path")]
    PathResolutionError(PathResolutionError),
    #[error("Expected")]
    Expected { span: Span, expected: String, got: String },
    #[error("Duplicate field in constructor")]
    DuplicateField { field: Ident },
    #[error("No such field in struct")]
    NoSuchField { field: Ident, struct_definition: Ident },
    #[error("Missing fields from struct")]
    MissingFields { span: Span, missing_fields: Vec<String>, struct_definition: Ident },
    #[error("Unneeded 'mut', pattern is already marked as mutable")]
    UnnecessaryMut { first_mut: Span, second_mut: Span },
    #[error("Unneeded 'pub', function is not the main method")]
    UnnecessaryPub { ident: Ident },
    #[error("Required 'pub', main function must return public value")]
    NecessaryPub { ident: Ident },
    #[error("'distinct' keyword can only be used with main method")]
    DistinctNotAllowed { ident: Ident },
    #[error("Expected const value where non-constant value was used")]
    ExpectedComptimeVariable { name: String, span: Span },
    #[error("Missing expression for declared constant")]
    MissingRhsExpr { name: String, span: Span },
    #[error("Expression invalid in an array length context")]
    InvalidArrayLengthExpr { span: Span },
    #[error("Integer too large to be evaluated in an array length context")]
    IntegerTooLarge { span: Span },
    #[error("No global or generic type parameter found with the given name")]
    NoSuchNumericTypeVariable { path: crate::Path },
    #[error("Closures cannot capture mutable variables")]
    CapturedMutableVariable { span: Span },
    #[error("Test functions are not allowed to have any parameters")]
    TestFunctionHasParameters { span: Span },
    #[error("Only struct types can be used in constructor expressions")]
    NonStructUsedInConstructor { typ: Type, span: Span },
    #[error("Only struct types can have generics")]
    NonStructWithGenerics { span: Span },
    #[error("Cannot apply generics on Self type")]
    GenericsOnSelfType { span: Span },
<<<<<<< HEAD
    #[error("Invalid global type")]
    InvalidGlobal { span: Span },
=======
    #[error("Incorrect amount of arguments to generic type constructor")]
    IncorrectGenericCount { span: Span, struct_type: String, actual: usize, expected: usize },
    #[error("{0}")]
    ParserError(ParserError),
    #[error("Function is not defined in a contract yet sets its contract visibility")]
    ContractFunctionTypeInNormalFunction { span: Span },
>>>>>>> 049773bd
}

impl ResolverError {
    pub fn into_file_diagnostic(self, file: fm::FileId) -> FileDiagnostic {
        Diagnostic::from(self).in_file(file)
    }
}

impl From<ResolverError> for Diagnostic {
    /// Only user errors can be transformed into a Diagnostic
    /// ICEs will make the compiler panic, as they could affect the
    /// soundness of the generated program
    fn from(error: ResolverError) -> Diagnostic {
        match error {
            ResolverError::DuplicateDefinition { name, first_span, second_span } => {
                let mut diag = Diagnostic::simple_error(
                    format!("duplicate definitions of {name} found"),
                    "first definition found here".to_string(),
                    first_span,
                );
                diag.add_secondary("second definition found here".to_string(), second_span);
                diag
            }
            ResolverError::UnusedVariable { ident } => {
                let name = &ident.0.contents;

                Diagnostic::simple_warning(
                    format!("unused variable {name}"),
                    "unused variable ".to_string(),
                    ident.span(),
                )
            }
            ResolverError::VariableNotDeclared { name, span } => Diagnostic::simple_error(
                format!("cannot find `{name}` in this scope "),
                "not found in this scope".to_string(),
                span,
            ),
            ResolverError::PathIsNotIdent { span } => Diagnostic::simple_error(
                "cannot use path as an identifier".to_string(),
                String::new(),
                span,
            ),
            ResolverError::PathResolutionError(error) => error.into(),
            ResolverError::Expected { span, expected, got } => Diagnostic::simple_error(
                format!("expected {expected} got {got}"),
                String::new(),
                span,
            ),
            ResolverError::DuplicateField { field } => Diagnostic::simple_error(
                format!("duplicate field {field}"),
                String::new(),
                field.span(),
            ),
            ResolverError::NoSuchField { field, struct_definition } => {
                let mut error = Diagnostic::simple_error(
                    format!("no such field {field} defined in struct {struct_definition}"),
                    String::new(),
                    field.span(),
                );

                error.add_secondary(
                    format!("{struct_definition} defined here with no {field} field"),
                    struct_definition.span(),
                );
                error
            }
            ResolverError::MissingFields { span, missing_fields, struct_definition } => {
                let plural = if missing_fields.len() != 1 { "s" } else { "" };
                let missing_fields = missing_fields.join(", ");

                let mut error = Diagnostic::simple_error(
                    format!("missing field{plural}: {missing_fields}"),
                    String::new(),
                    span,
                );

                error.add_secondary(
                    format!("{struct_definition} defined here"),
                    struct_definition.span(),
                );
                error
            }
            ResolverError::UnnecessaryMut { first_mut, second_mut } => {
                let mut error = Diagnostic::simple_error(
                    "'mut' here is not necessary".to_owned(),
                    "".to_owned(),
                    second_mut,
                );
                error.add_secondary(
                    "Pattern was already made mutable from this 'mut'".to_owned(),
                    first_mut,
                );
                error
            }
            ResolverError::UnnecessaryPub { ident } => {
                let name = &ident.0.contents;

                let mut diag = Diagnostic::simple_error(
                    format!("unnecessary pub keyword on parameter for function {name}"),
                    "unnecessary pub parameter".to_string(),
                    ident.0.span(),
                );

                diag.add_note("The `pub` keyword only has effects on arguments to the entry-point function of a program. Thus, adding it to other function parameters can be deceiving and should be removed".to_owned());
                diag
            }
            ResolverError::NecessaryPub { ident } => {
                let name = &ident.0.contents;

                let mut diag = Diagnostic::simple_error(
                    format!("missing pub keyword on return type of function {name}"),
                    "missing pub on return type".to_string(),
                    ident.0.span(),
                );

                diag.add_note("The `pub` keyword is mandatory for the entry-point function return type because the verifier cannot retrieve private witness and thus the function will not be able to return a 'priv' value".to_owned());
                diag
            }
            ResolverError::DistinctNotAllowed { ident } => {
                let name = &ident.0.contents;

                let mut diag = Diagnostic::simple_error(
                    format!("Invalid `distinct` keyword on return type of function {name}"),
                    "Invalid distinct on return type".to_string(),
                    ident.0.span(),
                );

                diag.add_note("The `distinct` keyword is only valid when used on the main function of a program, as its only purpose is to ensure that all witness indices that occur in the abi are unique".to_owned());
                diag
            }
            ResolverError::ExpectedComptimeVariable { name, span } => Diagnostic::simple_error(
                format!("expected constant variable where non-constant variable {name} was used"),
                "expected const variable".to_string(),
                span,
            ),
            ResolverError::MissingRhsExpr { name, span } => Diagnostic::simple_error(
                format!(
                    "no expression specifying the value stored by the constant variable {name}"
                ),
                "expected expression to be stored for let statement".to_string(),
                span,
            ),
            ResolverError::InvalidArrayLengthExpr { span } => Diagnostic::simple_error(
                "Expression invalid in an array-length context".into(),
                "Array-length expressions can only have simple integer operations and any variables used must be global constants".into(),
                span,
            ),
            ResolverError::IntegerTooLarge { span } => Diagnostic::simple_error(
                "Integer too large to be evaluated to an array-length".into(),
                "Array-lengths may be a maximum size of usize::MAX, including intermediate calculations".into(),
                span,
            ),
            ResolverError::NoSuchNumericTypeVariable { path } => Diagnostic::simple_error(
                format!("Cannot find a global or generic type parameter named `{path}`"),
                "Only globals or generic type parameters are allowed to be used as an array type's length".to_string(),
                path.span(),
            ),
            ResolverError::CapturedMutableVariable { span } => Diagnostic::simple_error(
                "Closures cannot capture mutable variables".into(),
                "Mutable variable".into(),
                span,
            ),
            ResolverError::TestFunctionHasParameters { span } => Diagnostic::simple_error(
                "Test functions cannot have any parameters".into(),
                "Try removing the parameters or moving the test into a wrapper function".into(),
                span,
            ),
            ResolverError::NonStructUsedInConstructor { typ, span } => Diagnostic::simple_error(
                "Only struct types can be used in constructor expressions".into(),
                format!("{typ} has no fields to construct it with"),
                span,
            ),
            ResolverError::NonStructWithGenerics { span } => Diagnostic::simple_error(
                "Only struct types can have generic arguments".into(),
                "Try removing the generic arguments".into(),
                span,
            ),
            ResolverError::GenericsOnSelfType { span } => Diagnostic::simple_error(
                "Cannot apply generics to Self type".into(),
                "Use an explicit type name or apply the generics at the start of the impl instead".into(),
                span,
            ),
<<<<<<< HEAD
            ResolverError::InvalidGlobal { span } => Diagnostic::simple_error(
                "Invalid expression kind found in global".into(),
                "Valid expression kinds are: literal array, bool, integer or field".into(), 
                span,   
=======
            ResolverError::IncorrectGenericCount { span, struct_type, actual, expected } => {
                let expected_plural = if expected == 1 { "" } else { "s" };
                let actual_plural = if actual == 1 { "is" } else { "are" };

                Diagnostic::simple_error(
                    format!("The struct type {struct_type} has {expected} generic{expected_plural} but {actual} {actual_plural} given here"),
                    "Incorrect number of generic arguments".into(),
                    span,
                )
            }
            ResolverError::ParserError(error) => error.into(),
            ResolverError::ContractFunctionTypeInNormalFunction { span } => Diagnostic::simple_error(
                "Only functions defined within contracts can set their contract function type".into(),
                "Non-contract functions cannot be 'open'".into(),
                span,
>>>>>>> 049773bd
            ),
        }
    }
}<|MERGE_RESOLUTION|>--- conflicted
+++ resolved
@@ -54,17 +54,14 @@
     NonStructWithGenerics { span: Span },
     #[error("Cannot apply generics on Self type")]
     GenericsOnSelfType { span: Span },
-<<<<<<< HEAD
     #[error("Invalid global type")]
     InvalidGlobal { span: Span },
-=======
     #[error("Incorrect amount of arguments to generic type constructor")]
     IncorrectGenericCount { span: Span, struct_type: String, actual: usize, expected: usize },
     #[error("{0}")]
     ParserError(ParserError),
     #[error("Function is not defined in a contract yet sets its contract visibility")]
     ContractFunctionTypeInNormalFunction { span: Span },
->>>>>>> 049773bd
 }
 
 impl ResolverError {
@@ -247,12 +244,11 @@
                 "Use an explicit type name or apply the generics at the start of the impl instead".into(),
                 span,
             ),
-<<<<<<< HEAD
             ResolverError::InvalidGlobal { span } => Diagnostic::simple_error(
                 "Invalid expression kind found in global".into(),
                 "Valid expression kinds are: literal array, bool, integer or field".into(), 
                 span,   
-=======
+            ),
             ResolverError::IncorrectGenericCount { span, struct_type, actual, expected } => {
                 let expected_plural = if expected == 1 { "" } else { "s" };
                 let actual_plural = if actual == 1 { "is" } else { "are" };
@@ -268,7 +264,6 @@
                 "Only functions defined within contracts can set their contract function type".into(),
                 "Non-contract functions cannot be 'open'".into(),
                 span,
->>>>>>> 049773bd
             ),
         }
     }
