--- conflicted
+++ resolved
@@ -27,13 +27,9 @@
     #[error("Unneeded 'mut', pattern is already marked as mutable")]
     UnnecessaryMut { first_mut: Span, second_mut: Span },
     #[error("Unneeded 'pub', function is not the main method")]
-<<<<<<< HEAD
-    UnnecessaryPub { func_ident: HirIdent },
+    UnnecessaryPub { ident: Ident },
     #[error("Expected const value, got mutable")]
-    ExpectedConstVariable { ident: HirIdent },
-=======
-    UnnecessaryPub { ident: Ident },
->>>>>>> 08b615ca
+    ExpectedConstVariable { name: String, span: Span },
 }
 
 impl ResolverError {
@@ -152,16 +148,14 @@
                 diag.add_note("The `pub` keyword only has effects on arguments to the main function of a program. Thus, adding it to other function parameters can be deceiving and should be removed".to_owned());
                 diag
             }
-            ResolverError::ExpectedConstVariable { ident } => {
-                let name = interner.definition_name(ident.id);
-
+            ResolverError::ExpectedConstVariable { name, span } => {
                 let mut diag = Diagnostic::simple_error(
                     format!(
                         "expected constant variable where non-constant variable {} was used",
                         name
                     ),
                     "expected const variable".to_string(),
-                    ident.location.span,
+                    span,
                 );
 
                 diag.add_note(
