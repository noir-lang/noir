--- conflicted
+++ resolved
@@ -38,13 +38,10 @@
     InvalidArrayLengthExpr { span: Span },
     #[error("Integer too large to be evaluated in an array length context")]
     IntegerTooLarge { span: Span },
-<<<<<<< HEAD
     #[error("No global or generic type parameter found with the given name")]
     NoSuchNumericTypeVariable { path: crate::Path },
-=======
     #[error("Closures cannot capture mutable variables")]
     CapturedMutableVariable { span: Span },
->>>>>>> f66e6968
 }
 
 impl ResolverError {
@@ -194,17 +191,15 @@
                 "Array-lengths may be a maximum size of usize::MAX, including intermediate calculations".into(),
                 span,
             ),
-<<<<<<< HEAD
             ResolverError::NoSuchNumericTypeVariable { path } => Diagnostic::simple_error(
                 format!("Cannot find a global or generic type parameter named `{path}`"),
                 "Only globals or generic type parameters are allowed to be used as an array type's length".to_string(),
                 path.span(),
-=======
+            ),
             ResolverError::CapturedMutableVariable { span } => Diagnostic::simple_error(
                 "Closures cannot capture mutable variables".into(),
                 "Mutable variable".into(),
                 span,
->>>>>>> f66e6968
             ),
         }
     }
