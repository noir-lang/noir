--- conflicted
+++ resolved
@@ -10,12 +10,8 @@
 pub(crate) fn type_check(
     interner: &mut NodeInterner,
     stmt_id: &StmtId,
-<<<<<<< HEAD
-) -> Result<Type, TypeCheckError> {
-=======
-    errors: &mut Vec<TypeCheckError>,
-) {
->>>>>>> c2f8c6ce
+    errors: &mut Vec<TypeCheckError>,
+) -> Type {
     match interner.statement(stmt_id) {
         // Lets lay out a convincing argument that the handling of
         // SemiExpressions and Expressions below is correct.
@@ -38,25 +34,12 @@
         //
         // The reason why we still modify the database, is to make sure it is future-proof
         HirStatement::Expression(expr_id) => {
-<<<<<<< HEAD
-            return type_check_expression(interner, &expr_id);
-=======
-            type_check_expression(interner, &expr_id, errors);
->>>>>>> c2f8c6ce
+            return type_check_expression(interner, &expr_id, errors);
         }
         HirStatement::Semi(expr_id) => {
             type_check_expression(interner, &expr_id, errors);
             interner.make_expr_type_unit(&expr_id);
         }
-<<<<<<< HEAD
-        HirStatement::Private(priv_stmt) => type_check_priv_stmt(interner, priv_stmt)?,
-        HirStatement::Let(let_stmt) => type_check_let_stmt(interner, let_stmt)?,
-        HirStatement::Const(const_stmt) => type_check_const_stmt(interner, const_stmt)?,
-        HirStatement::Constrain(constrain_stmt) => {
-            type_check_constrain_stmt(interner, constrain_stmt)?;
-        }
-        HirStatement::Assign(assign_stmt) => type_check_assign_stmt(interner, assign_stmt)?,
-=======
         HirStatement::Private(priv_stmt) => type_check_priv_stmt(interner, priv_stmt, errors),
         HirStatement::Let(let_stmt) => type_check_let_stmt(interner, let_stmt, errors),
         HirStatement::Const(const_stmt) => type_check_const_stmt(interner, const_stmt, errors),
@@ -64,12 +47,9 @@
             type_check_constrain_stmt(interner, constrain_stmt, errors)
         }
         HirStatement::Assign(assign_stmt) => type_check_assign_stmt(interner, assign_stmt, errors),
->>>>>>> c2f8c6ce
-
-        // Avoid issuing further errors for statements that did not parse correctly
         HirStatement::Error => (),
     }
-    Ok(Type::Unit)
+    Type::Unit
 }
 
 fn type_check_assign_stmt(
