--- conflicted
+++ resolved
@@ -7,7 +7,7 @@
 
 use super::{errors::TypeCheckError, expr::type_check_expression};
 
-pub(crate) fn type_check(interner: &mut NodeInterner, stmt_id: &StmtId) -> Vec<TypeCheckError> {
+pub(crate) fn type_check(interner: &mut NodeInterner, stmt_id: &StmtId, errors: &mut Vec<TypeCheckError>) {
     match interner.statement(stmt_id) {
         // Lets lay out a convincing argument that the handling of
         // SemiExpressions and Expressions below is correct.
@@ -30,82 +30,54 @@
         //
         // The reason why we still modify the database, is to make sure it is future-proof
         HirStatement::Expression(expr_id) => {
-            type_check_expression(interner, &expr_id)?;
-            Ok(())
+            type_check_expression(interner, &expr_id, errors);
         }
         HirStatement::Semi(expr_id) => {
-<<<<<<< HEAD
-            let errors = type_check_expression(interner, &expr_id);
+            type_check_expression(interner, &expr_id, errors);
             interner.make_expr_type_unit(&expr_id);
-            errors
-=======
-            type_check_expression(interner, &expr_id)?;
-            interner.make_expr_type_unit(&expr_id);
-            Ok(())
->>>>>>> fbb81908
-        }
-        HirStatement::Private(priv_stmt) => type_check_priv_stmt(interner, priv_stmt),
-        HirStatement::Let(let_stmt) => type_check_let_stmt(interner, let_stmt),
-        HirStatement::Const(const_stmt) => type_check_const_stmt(interner, const_stmt),
+        }
+        HirStatement::Private(priv_stmt) => type_check_priv_stmt(interner, priv_stmt, errors),
+        HirStatement::Let(let_stmt) => type_check_let_stmt(interner, let_stmt, errors),
+        HirStatement::Const(const_stmt) => type_check_const_stmt(interner, const_stmt, errors),
         HirStatement::Constrain(constrain_stmt) => {
-            type_check_constrain_stmt(interner, constrain_stmt)
-        }
-        HirStatement::Assign(assign_stmt) => type_check_assign_stmt(interner, assign_stmt),
+            type_check_constrain_stmt(interner, constrain_stmt, errors)
+        }
+        HirStatement::Assign(assign_stmt) => type_check_assign_stmt(interner, assign_stmt, errors),
 
         // Avoid issuing further errors for statements that did not parse correctly
-        HirStatement::Error => vec![],
+        HirStatement::Error => (),
     }
 }
 
 fn type_check_assign_stmt(
     interner: &mut NodeInterner,
     assign_stmt: HirAssignStatement,
-) -> Vec<TypeCheckError> {
-    let mut errors = type_check_expression(interner, &assign_stmt.expression);
+    errors: &mut Vec<TypeCheckError>,
+) {
+    let expr_type = type_check_expression(interner, &assign_stmt.expression, errors);
 
     // To get the type of the identifier, we need to get the identifier which defined it
     // once a variable has a type, it cannot be changed
-<<<<<<< HEAD
     if let Some(ident_def) = interner.ident_def(&assign_stmt.identifier) {
         let identifier_type = interner.id_type(&ident_def);
 
-        let expr_type = interner.id_type(&assign_stmt.expression);
-
         if expr_type != identifier_type {
-            let expr_span = interner.expr_span(&assign_stmt.expression);
             errors.push(TypeCheckError::TypeMismatch {
                 expected_typ: identifier_type.to_string(),
                 expr_typ: expr_type.to_string(),
-                expr_span,
+                expr_span: interner.expr_span(&assign_stmt.expression),
             });
         }
-=======
-    let ident_def = interner
-        .ident_def(&assign_stmt.identifier)
-        .expect("all identifiers that define a variable, should have a type during type checking");
-    let identifier_type = interner.id_type(&ident_def);
-
-    let expr_type = type_check_expression(interner, &assign_stmt.expression)?;
-
-    if expr_type != identifier_type {
-        let expr_span = interner.expr_span(&assign_stmt.expression);
-        return Err(TypeCheckError::TypeMismatch {
-            expected_typ: identifier_type.to_string(),
-            expr_typ: expr_type.to_string(),
-            expr_span,
-        });
->>>>>>> fbb81908
-    }
-
-    errors
+    }
 }
 
 fn type_check_priv_stmt(
     interner: &mut NodeInterner,
     priv_stmt: HirPrivateStatement,
-) -> Vec<TypeCheckError> {
-    let (resolved_type, mut errors) =
-        type_check_declaration(interner, priv_stmt.expression, priv_stmt.r#type);
+    errors: &mut Vec<TypeCheckError>,
+) {
+    let resolved_type =
+        type_check_declaration(interner, priv_stmt.expression, priv_stmt.r#type, errors);
 
     // Check if this type can be used in a Private statement
     if !resolved_type.can_be_used_in_priv() {
@@ -118,15 +90,15 @@
 
     // Set the type of the identifier to be equal to the annotated type
     interner.push_ident_type(&priv_stmt.identifier, resolved_type);
-    errors
 }
 
 fn type_check_let_stmt(
     interner: &mut NodeInterner,
     let_stmt: HirLetStatement,
-) -> Vec<TypeCheckError> {
-    let (resolved_type, mut errors) =
-        type_check_declaration(interner, let_stmt.expression, let_stmt.r#type);
+    errors: &mut Vec<TypeCheckError>,
+) {
+    let resolved_type =
+        type_check_declaration(interner, let_stmt.expression, let_stmt.r#type, errors);
 
     // Check if this type can be used in a Let statement
     if !resolved_type.can_be_used_in_let() {
@@ -139,17 +111,17 @@
 
     // Set the type of the identifier to be equal to the annotated type
     interner.push_ident_type(&let_stmt.identifier, resolved_type);
-    errors
 }
 
 fn type_check_const_stmt(
     interner: &mut NodeInterner,
     const_stmt: HirConstStatement,
-) -> Vec<TypeCheckError> {
+    errors: &mut Vec<TypeCheckError>,
+) {
     // XXX: It may not make sense to have annotations for const statements, since they can only have one type
     // Unless we later want to have u32 constants and check those at compile time.
-    let (resolved_type, mut errors) =
-        type_check_declaration(interner, const_stmt.expression, const_stmt.r#type);
+    let resolved_type =
+        type_check_declaration(interner, const_stmt.expression, const_stmt.r#type, errors);
 
     if resolved_type != Type::CONSTANT {
         errors.push(
@@ -164,24 +136,15 @@
     }
 
     interner.push_ident_type(&const_stmt.identifier, resolved_type);
-    errors
 }
 
 fn type_check_constrain_stmt(
     interner: &mut NodeInterner,
     stmt: HirConstrainStatement,
-<<<<<<< HEAD
-) -> Vec<TypeCheckError> {
-    let mut errors = type_check_expression(interner, &stmt.0.lhs);
-    let lhs_type = interner.id_type(stmt.0.lhs);
-
-    errors.extend(type_check_expression(interner, &stmt.0.rhs));
-    let rhs_type = interner.id_type(&stmt.0.rhs);
-=======
-) -> Result<(), TypeCheckError> {
-    let lhs_type = type_check_expression(interner, &stmt.0.lhs)?;
-    let rhs_type = type_check_expression(interner, &stmt.0.rhs)?;
->>>>>>> fbb81908
+    errors: &mut Vec<TypeCheckError>,
+) {
+    let lhs_type = type_check_expression(interner, &stmt.0.lhs, errors);
+    let rhs_type = type_check_expression(interner, &stmt.0.rhs, errors);
 
     // Since constrain statements are not expressions, we disallow non-comparison binary operators
     if !stmt.0.operator.kind.is_comparator() {
@@ -203,6 +166,7 @@
             span: interner.expr_span(&stmt.0.lhs),
         });
     }
+
     if !rhs_type.can_be_used_in_constrain() {
         errors.push(TypeCheckError::TypeCannotBeUsed {
             typ: rhs_type,
@@ -210,8 +174,6 @@
             span: interner.expr_span(&stmt.0.rhs),
         });
     }
-
-    errors
 }
 
 /// All declaration statements check that the user specified type(UST) is equal to the
@@ -221,14 +183,10 @@
     interner: &mut NodeInterner,
     rhs_expr: ExprId,
     mut annotated_type: Type,
-) -> (Type, Vec<TypeCheckError>) {
+    errors: &mut Vec<TypeCheckError>,
+) -> Type {
     // Type check the expression on the RHS
-<<<<<<< HEAD
-    let mut errors = type_check_expression(interner, &rhs_expr);
-    let expr_type = interner.id_type(&rhs_expr);
-=======
-    let expr_type = type_check_expression(interner, &rhs_expr)?;
->>>>>>> fbb81908
+    let expr_type = type_check_expression(interner, &rhs_expr, errors);
 
     // First check if the LHS is unspecified
     // If so, then we give it the same type as the expression
@@ -249,5 +207,5 @@
 
     // At this point annotated type and user specified type are the same
     // so we can return either. Cloning a Type is Cheap and may eventually be Copy
-    (expr_type, errors)
+    expr_type
 }