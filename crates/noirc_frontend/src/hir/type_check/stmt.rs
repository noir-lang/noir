--- conflicted
+++ resolved
@@ -129,14 +129,6 @@
                     let typ = self.interner.id_type(ident.id).instantiate(self.interner).0;
                     let typ = typ.follow_bindings();
 
-<<<<<<< HEAD
-                    let definition = self.interner.definition(ident.id);
-                    if !definition.mutable && !matches!(typ, Type::MutableReference(_)) {
-                        self.errors.push(TypeCheckError::VariableMustBeMutable {
-                            name: definition.name.clone(),
-                            span: ident.location.span,
-                        });
-=======
                     if let Some(definition) = self.interner.try_definition(ident.id) {
                         if !definition.mutable && !matches!(typ, Type::MutableReference(_)) {
                             self.errors.push(TypeCheckError::Unstructured {
@@ -147,7 +139,6 @@
                                 span: ident.location.span,
                             });
                         }
->>>>>>> 95b24170
                     }
 
                     typ
