use std::{cell::RefCell, rc::Rc};

use noirc_errors::Span;

use crate::{
    hir_def::{
        expr::{self, HirBinaryOp, HirBinaryOpKind, HirExpression, HirLiteral, HirUnaryOp},
        function::Param,
        types::Type,
    },
    node_interner::{ExprId, FuncId, NodeInterner},
    util::vecmap,
    ArraySize, FieldElementType, IsConst, TypeBinding,
};

use super::errors::TypeCheckError;

pub(crate) fn type_check_expression(
    interner: &mut NodeInterner,
    expr_id: &ExprId,
    errors: &mut Vec<TypeCheckError>,
) -> Type {
    let typ = match interner.expression(expr_id) {
        HirExpression::Ident(ident) => {
            // If an Ident is used in an expression, it cannot be a declaration statement
            interner.id_type(ident.id)
        }
        HirExpression::Literal(literal) => {
            match literal {
                HirLiteral::Array(arr) => {
                    // Type check the contents of the array
                    let elem_types =
                        vecmap(&arr.contents, |arg| type_check_expression(interner, arg, errors));

                    let first_elem_type = elem_types.get(0).cloned().unwrap_or(Type::Error);

                    // Specify the type of the Array
                    // Note: This assumes that the array is homogeneous, which will be checked next
                    let arr_type = Type::Array(
                        // The FieldElement type is assumed to be private unless the user
                        // adds type annotations that say otherwise.
                        FieldElementType::Private,
                        ArraySize::Fixed(elem_types.len() as u128),
                        Box::new(first_elem_type.clone()),
                    );

                    // Check if the array is homogeneous
                    for (index, elem_type) in elem_types.iter().enumerate().skip(1) {
                        let location = interner.expr_location(&arr.contents[index]);

                        elem_type.unify(&first_elem_type, location.span, errors, || {
                            TypeCheckError::NonHomogeneousArray {
                                first_span: interner.expr_location(&arr.contents[0]).span,
                                first_type: first_elem_type.to_string(),
                                first_index: index,
                                second_span: location.span,
                                second_type: elem_type.to_string(),
                                second_index: index + 1,
                            }
                            .add_context("elements in an array must have the same type")
                        });
                    }

                    arr_type
                }
                HirLiteral::Bool(_) => Type::Bool(IsConst::new(interner)),
                HirLiteral::Integer(_) => {
                    let id = interner.next_type_variable_id();
                    Type::PolymorphicInteger(
                        IsConst::new(interner),
                        Rc::new(RefCell::new(TypeBinding::Unbound(id))),
                    )
                }
                HirLiteral::Str(_) => unimplemented!(
                    "[Coming Soon] : Currently string literal types have not been implemented"
                ),
            }
        }
        HirExpression::Infix(infix_expr) => {
            // The type of the infix expression must be looked up from a type table
            let lhs_type = type_check_expression(interner, &infix_expr.lhs, errors);
            let rhs_type = type_check_expression(interner, &infix_expr.rhs, errors);

            match infix_operand_type_rules(&lhs_type, &infix_expr.operator, &rhs_type, errors) {
                Ok(typ) => typ,
                Err(msg) => {
                    let lhs_span = interner.expr_span(&infix_expr.lhs);
                    let rhs_span = interner.expr_span(&infix_expr.rhs);
                    errors
                        .push(TypeCheckError::Unstructured { msg, span: lhs_span.merge(rhs_span) });
                    Type::Error
                }
            }
        }
        HirExpression::Index(index_expr) => {
            type_check_index_expression(interner, index_expr, errors)
        }
        HirExpression::Call(call_expr) => {
            let args =
                vecmap(&call_expr.arguments, |arg| type_check_expression(interner, arg, errors));
            type_check_function_call(interner, expr_id, &call_expr.func_id, args, errors)
        }
        HirExpression::MethodCall(method_call) => {
            let object_type = type_check_expression(interner, &method_call.object, errors);
            let method_name = method_call.method.0.contents.as_str();
            match lookup_method(interner, object_type.clone(), method_name, expr_id, errors) {
                Some(method_id) => {
                    let mut args = vec![object_type];
                    let mut arg_types = vecmap(&method_call.arguments, |arg| {
                        type_check_expression(interner, arg, errors)
                    });
                    args.append(&mut arg_types);
                    let ret = type_check_function_call(interner, expr_id, &method_id, args, errors);

                    // Desugar the method call into a normal, resolved function call
                    // so that the backend doesn't need to worry about methods
                    let function_call = method_call.into_function_call(method_id);
                    interner.replace_expr(expr_id, function_call);
                    ret
                }
                None => Type::Error,
            }
        }
        HirExpression::Cast(cast_expr) => {
            // Evaluate the LHS
            let lhs_type = type_check_expression(interner, &cast_expr.lhs, errors);
            let span = interner.expr_span(expr_id);
            check_cast(lhs_type, cast_expr.r#type, span, errors)
        }
        HirExpression::For(for_expr) => {
            let start_range_type = type_check_expression(interner, &for_expr.start_range, errors);
            let end_range_type = type_check_expression(interner, &for_expr.end_range, errors);

            let span = interner.expr_span(&for_expr.start_range);
            start_range_type.unify(&Type::constant(Some(span)), span, errors, || {
                TypeCheckError::TypeCannotBeUsed {
                    typ: start_range_type.clone(),
                    place: "for loop",
                    span,
                }
                .add_context("The range of a loop must be const (known at compile-time)")
            });

            let span = interner.expr_span(&for_expr.end_range);
            end_range_type.unify(&Type::constant(Some(span)), span, errors, || {
                TypeCheckError::TypeCannotBeUsed {
                    typ: end_range_type.clone(),
                    place: "for loop",
                    span,
                }
                .add_context("The range of a loop must be const (known at compile-time)")
            });

            interner.push_definition_type(for_expr.identifier.id, start_range_type);

            let last_type = type_check_expression(interner, &for_expr.block, errors);
            Type::Array(
                // The type is assumed to be private unless the user specifies
                // that they want to make it public on the LHS with type annotations
                FieldElementType::Private,
                ArraySize::Variable,
                Box::new(last_type),
            )
        }
        HirExpression::Block(block_expr) => {
            let mut block_type = Type::Unit;

            let statements = block_expr.statements();
            for (i, stmt) in statements.iter().enumerate() {
                let expr_type = super::stmt::type_check(interner, stmt, errors);

                if i + 1 < statements.len() {
                    let id = match interner.statement(stmt) {
                        crate::hir_def::stmt::HirStatement::Expression(expr) => expr,
                        _ => *expr_id,
                    };

                    let span = interner.expr_span(&id);
                    expr_type.unify(&Type::Unit, span, errors, || TypeCheckError::TypeMismatch {
                        expected_typ: Type::Unit.to_string(),
                        expr_typ: expr_type.to_string(),
                        expr_span: span,
                    });
                } else {
                    block_type = expr_type;
                }
            }

            block_type
        }
        HirExpression::Prefix(prefix_expr) => {
            let rhs_type = type_check_expression(interner, &prefix_expr.rhs, errors);
            match prefix_operand_type_rules(&prefix_expr.operator, &rhs_type) {
                Ok(typ) => typ,
                Err(msg) => {
                    let rhs_span = interner.expr_span(&prefix_expr.rhs);
                    errors.push(TypeCheckError::Unstructured { msg, span: rhs_span });
                    Type::Error
                }
            }
        }
        HirExpression::If(if_expr) => check_if_expr(&if_expr, expr_id, interner, errors),
        HirExpression::Constructor(constructor) => {
            check_constructor(&constructor, expr_id, interner, errors)
        }
        HirExpression::MemberAccess(access) => check_member_access(access, interner, errors),
        HirExpression::Error => Type::Error,
        HirExpression::Tuple(elements) => {
            Type::Tuple(vecmap(&elements, |elem| type_check_expression(interner, elem, errors)))
        }
    };

    interner.push_expr_type(expr_id, typ.clone());
    typ
}

fn type_check_index_expression(
    interner: &mut NodeInterner,
    index_expr: expr::HirIndexExpression,
    errors: &mut Vec<TypeCheckError>,
) -> Type {
    let index_type = type_check_expression(interner, &index_expr.index, errors);
    let span = interner.expr_span(&index_expr.index);

    index_type.unify(&Type::constant(Some(span)), span, errors, || {
        // Specialize the error in the case the user has a Field, just not a const one.
        if matches!(index_type, Type::FieldElement(..)) {
            TypeCheckError::Unstructured {
                msg: format!("Array index must be const (known at compile-time), but here a non-const {} was used instead", index_type),
                span,
            }
        } else {
            TypeCheckError::TypeMismatch {
                expected_typ: "const Field".to_owned(),
                expr_typ: index_type.to_string(),
                expr_span: span,
            }
        }
    });

    let lhs_type = type_check_expression(interner, &index_expr.collection, errors);
    match lhs_type {
        // XXX: We can check the array bounds here also, but it may be better to constant fold first
        // and have ConstId instead of ExprId for constants
        Type::Array(_, _, base_type) => *base_type,
        Type::Error => Type::Error,
        typ => {
            let span = interner.expr_span(&index_expr.collection);
            errors.push(TypeCheckError::TypeMismatch {
                expected_typ: "Array".to_owned(),
                expr_typ: typ.to_string(),
                expr_span: span,
            });
            Type::Error
        }
    }
}

fn check_cast(from: Type, to: Type, span: Span, errors: &mut Vec<TypeCheckError>) -> Type {
    let is_const = match from {
        Type::Integer(is_const, ..) => is_const,
        Type::FieldElement(is_const, _) => is_const,
        Type::PolymorphicInteger(is_const, binding) => match &*binding.borrow() {
            TypeBinding::Bound(from) => return check_cast(from.clone(), to, span, errors),
            TypeBinding::Unbound(_) => is_const,
        },
        Type::Bool(is_const) => is_const,
        Type::Error => return Type::Error,
        from => {
            let msg = format!(
                "Cannot cast type {}, 'as' is only for primitive field or integer types",
                from
            );
            errors.push(TypeCheckError::Unstructured { msg, span });
            return Type::Error;
        }
    };

    match to {
        Type::Integer(dest_is_const, to_vis, sign, bits) => {
            if dest_is_const.is_const() && is_const.unify(&dest_is_const, span).is_err() {
                let msg = "Cannot cast to a const type, argument to cast is non-const (not known at compile-time)".into();
                errors.push(TypeCheckError::Unstructured { msg, span });
            }

            Type::Integer(is_const, to_vis, sign, bits)
        }
        Type::FieldElement(dest_is_const, to_vis) => {
            if dest_is_const.is_const() && is_const.unify(&dest_is_const, span).is_err() {
                let msg = "Cannot cast to a const type, argument to cast is non-const (not known at compile-time)".into();
                errors.push(TypeCheckError::Unstructured { msg, span });
            }

            Type::FieldElement(is_const, to_vis)
        }
        Type::Bool(dest_is_const) => {
            if dest_is_const.is_const() && is_const.unify(&dest_is_const, span).is_err() {
                let msg = "Cannot cast to a const type, argument to cast is non-const (not known at compile-time)".into();
                errors.push(TypeCheckError::Unstructured { msg, span });
            }
            Type::Bool(dest_is_const)
        }
        Type::Error => Type::Error,
        _ => {
            let msg = "Only integer and Field types may be casted to".into();
            errors.push(TypeCheckError::Unstructured { msg, span });
            Type::Error
        }
    }
}

fn lookup_method(
    interner: &mut NodeInterner,
    object_type: Type,
    method_name: &str,
    expr_id: &ExprId,
    errors: &mut Vec<TypeCheckError>,
) -> Option<FuncId> {
    match object_type {
        Type::Struct(_, ref typ) => {
            let typ = typ.borrow();
            match typ.methods.get(method_name) {
                Some(method_id) => Some(*method_id),
                None => {
                    errors.push(TypeCheckError::Unstructured {
                        span: interner.expr_span(expr_id),
                        msg: format!(
                            "No method named '{}' found for type '{}'",
                            method_name, object_type
                        ),
                    });
                    None
                }
            }
        }
        // If we fail to resolve the object to a struct type, we have no way of type
        // checking its arguments as we can't even resolve the name of the function
        Type::Error => None,

        // In the future we could support methods for non-struct types if we have a context
        // (in the interner?) essentially resembling HashMap<Type, Methods>
        other => {
            errors.push(TypeCheckError::Unstructured {
                span: interner.expr_span(expr_id),
                msg: format!("Type '{}' must be a struct type to call methods on it", other),
            });
            None
        }
    }
}

fn type_check_function_call(
    interner: &mut NodeInterner,
    expr_id: &ExprId,
    func_id: &FuncId,
    arguments: Vec<Type>,
    errors: &mut Vec<TypeCheckError>,
) -> Type {
    if func_id == &FuncId::dummy_id() {
        Type::Error
    } else {
        let func_meta = interner.function_meta(func_id);

        // Check function call arity is correct
        let param_len = func_meta.parameters.len();
        let arg_len = arguments.len();

        if param_len != arg_len {
            let span = interner.expr_span(expr_id);
            errors.push(TypeCheckError::ArityMisMatch {
                expected: param_len as u16,
                found: arg_len as u16,
                span,
            });
        }

        // Check for argument param equality
        // In the case where we previously issued an error for a parameter count mismatch
        // this will only check up until the shorter of the two Vecs.
        // Type check arguments
        for (param, arg_type) in func_meta.parameters.iter().zip(arguments) {
            check_param_argument(interner, *expr_id, param, &arg_type, errors);
        }

        // The type of the call expression is the return type of the function being called
        func_meta.return_type
    }
}

pub fn prefix_operand_type_rules(op: &HirUnaryOp, rhs_type: &Type) -> Result<Type, String> {
    match op {
        HirUnaryOp::Minus => {
            if !matches!(rhs_type, Type::Integer(..) | Type::Error) {
                return Err("Only Integers can be used in a Minus expression".to_string());
            }
        }
        HirUnaryOp::Not => {
            if !matches!(rhs_type, Type::Integer(..) | Type::Bool(_) | Type::Error) {
                return Err("Only Integers or Bool can be used in a Not expression".to_string());
            }
        }
    }
    Ok(rhs_type.clone())
}

// Given a binary operator and another type. This method will produce the output type
// XXX: Review these rules. In particular, the interaction between integers, constants and private/public variables
pub fn infix_operand_type_rules(
    lhs_type: &Type,
    op: &HirBinaryOp,
    rhs_type: &Type,
    errors: &mut Vec<TypeCheckError>,
) -> Result<Type, String> {
    if op.kind.is_comparator() {
        return comparator_operand_type_rules(lhs_type, rhs_type, op, errors);
    }

    use {FieldElementType::*, Type::*};
    match (lhs_type, rhs_type)  {
        (Integer(is_const_x, lhs_field_type, sign_x, bit_width_x), Integer(is_const_y, rhs_field_type, sign_y, bit_width_y)) => {
            let field_type = field_type_rules(lhs_field_type, rhs_field_type);
            if sign_x != sign_y {
                return Err(format!("Integers must have the same signedness LHS is {:?}, RHS is {:?} ", sign_x, sign_y))
            }
            if bit_width_x != bit_width_y {
                return Err(format!("Integers must have the same bit width LHS is {}, RHS is {} ", bit_width_x, bit_width_y))
            }
            let is_const = is_const_x.and(is_const_y, op.location.span);
            Ok(Integer(is_const, field_type, *sign_x, *bit_width_x))
        }
        (Integer(..), FieldElement(_, _)) | ( FieldElement(_, _), Integer(..) ) => {
            Err("Cannot use an integer and a Field in a binary operation, try converting the Field into an integer".to_string())
        }
        (PolymorphicInteger(is_const, int), other)
        | (other, PolymorphicInteger(is_const, int)) => {
            if let TypeBinding::Bound(binding) = &*int.borrow() {
                return infix_operand_type_rules(binding, op, other, errors);
            }
<<<<<<< HEAD
            if other.try_bind_to_polymorphic_int(int, is_const, op.span).is_ok() || other == &Type::Error {
=======
            if other.try_bind_to_polymorphic_int(int, is_const, op.location.span).is_ok() {
>>>>>>> 339c18d2
                Ok(other.clone())
            } else {
                Err(format!("Types in a binary operation should match, but found {} and {}", lhs_type, rhs_type))
            }
        }
        (Integer(..), typ) | (typ,Integer(..)) => {
            Err(format!("Integer cannot be used with type {}", typ))
        }
        // These types are not supported in binary operations
        (Array(..), _) | (_, Array(..)) => Err("Arrays cannot be used in an infix operation".to_string()),
        (Struct(..), _) | (_, Struct(..)) => Err("Structs cannot be used in an infix operation".to_string()),
        (Tuple(_), _) | (_, Tuple(_)) => Err("Tuples cannot be used in an infix operation".to_string()),

        // An error type on either side will always return an error
        (Error, _) | (_,Error) => Ok(Error),
        (Unspecified, _) | (_,Unspecified) => Ok(Unspecified),
        (Unit, _) | (_,Unit) => Ok(Unit),

        // The result of two Fields is always a witness
        (FieldElement(is_const_x, _), FieldElement(is_const_y, _)) => {
            let is_const = is_const_x.and(is_const_y, op.location.span);
            Ok(FieldElement(is_const, Private))
        }

        (Bool(is_const_x), Bool(is_const_y)) => Ok(Bool(is_const_x.and(is_const_y, op.span))),

        (lhs, rhs) => Err(format!("Unsupported types for binary operation: {} and {}", lhs, rhs)),
    }
}

fn check_if_expr(
    if_expr: &expr::HirIfExpression,
    expr_id: &ExprId,
    interner: &mut NodeInterner,
    errors: &mut Vec<TypeCheckError>,
) -> Type {
    let cond_type = type_check_expression(interner, &if_expr.condition, errors);
    let then_type = type_check_expression(interner, &if_expr.consequence, errors);

    let expr_span = interner.expr_span(&if_expr.condition);
    cond_type.unify(&Type::Bool(IsConst::new(interner)), expr_span, errors, || {
        TypeCheckError::TypeMismatch {
            expected_typ: Type::Bool(IsConst::No(None)).to_string(),
            expr_typ: cond_type.to_string(),
            expr_span,
        }
    });

    match if_expr.alternative {
        None => Type::Unit,
        Some(alternative) => {
            let else_type = type_check_expression(interner, &alternative, errors);

            let expr_span = interner.expr_span(expr_id);
            then_type.unify(&else_type, expr_span, errors, || {
                let err = TypeCheckError::TypeMismatch {
                    expected_typ: then_type.to_string(),
                    expr_typ: else_type.to_string(),
                    expr_span,
                };

                let context = if then_type == Type::Unit {
                    "Are you missing a semicolon at the end of your 'else' branch?"
                } else if else_type == Type::Unit {
                    "Are you missing a semicolon at the end of the first block of this 'if'?"
                } else {
                    "Expected the types of both if branches to be equal"
                };

                err.add_context(context)
            });

            then_type
        }
    }
}

fn check_constructor(
    constructor: &expr::HirConstructorExpression,
    expr_id: &ExprId,
    interner: &mut NodeInterner,
    errors: &mut Vec<TypeCheckError>,
) -> Type {
    let typ = &constructor.r#type;

    // Sanity check, this should be caught during name resolution anyway
    assert_eq!(constructor.fields.len(), typ.borrow().fields.len());

    // Sort argument types by name so we can zip with the struct type in the same ordering.
    // Note that we use a Vec to store the original arguments (rather than a BTreeMap) to
    // preserve the evaluation order of the source code.
    let mut args = constructor.fields.clone();
    args.sort_by_key(|arg| arg.0.clone());

    for ((param_name, param_type), (arg_ident, arg)) in typ.borrow().fields.iter().zip(args) {
        // Sanity check to ensure we're matching against the same field
        assert_eq!(param_name, &arg_ident);

        let arg_type = type_check_expression(interner, &arg, errors);

        let span = interner.expr_span(expr_id);
        arg_type.make_subtype_of(param_type, span, errors, || TypeCheckError::TypeMismatch {
            expected_typ: param_type.to_string(),
            expr_typ: arg_type.to_string(),
            expr_span: span,
        });
    }

    // TODO: Should a constructor expr always result in a Private type?
    Type::Struct(FieldElementType::Private, typ.clone())
}

pub fn check_member_access(
    access: expr::HirMemberAccess,
    interner: &mut NodeInterner,
    errors: &mut Vec<TypeCheckError>,
) -> Type {
    let lhs_type = type_check_expression(interner, &access.lhs, errors);

    if let Type::Struct(_, s) = &lhs_type {
        let s = s.borrow();
        if let Some(field) = s.get_field(&access.rhs.0.contents) {
            // TODO: Should the struct's visibility be applied to the field?
            return field.clone();
        }
    } else if let Type::Tuple(elements) = &lhs_type {
        if let Ok(index) = access.rhs.0.contents.parse::<usize>() {
            if index < elements.len() {
                return elements[index].clone();
            }
        }
    }

    if lhs_type != Type::Error {
        errors.push(TypeCheckError::Unstructured {
            msg: format!("Type {} has no member named {}", lhs_type, access.rhs),
            span: interner.expr_span(&access.lhs),
        });
    }

    Type::Error
}

fn field_type_rules(lhs: &FieldElementType, rhs: &FieldElementType) -> FieldElementType {
    use FieldElementType::*;
    match (lhs, rhs) {
        (Private, Private) => Private,
        (Private, Public) => Private,
        (Public, Private) => Private,
        (Public, Public) => Public,
    }
}

pub fn comparator_operand_type_rules(
    lhs_type: &Type,
    rhs_type: &Type,
    op: &HirBinaryOp,
    errors: &mut Vec<TypeCheckError>,
) -> Result<Type, String> {
    use HirBinaryOpKind::{Equal, NotEqual};
    use Type::*;
    match (lhs_type, rhs_type)  {
        (Integer(is_const_x, _, sign_x, bit_width_x), Integer(is_const_y, _, sign_y, bit_width_y)) => {
            if sign_x != sign_y {
                return Err(format!("Integers must have the same signedness LHS is {:?}, RHS is {:?} ", sign_x, sign_y))
            }
            if bit_width_x != bit_width_y {
                return Err(format!("Integers must have the same bit width LHS is {}, RHS is {} ", bit_width_x, bit_width_y))
            }
            let is_const = is_const_x.and(is_const_y, op.span);
            Ok(Bool(is_const))
        }
        (Integer(..), FieldElement(..)) | ( FieldElement(..), Integer(..) ) => {
            Err("Cannot use an integer and a Field in a binary operation, try converting the Field into an integer first".to_string())
        }
        (PolymorphicInteger(is_const, int), other)
        | (other, PolymorphicInteger(is_const, int)) => {
            if let TypeBinding::Bound(binding) = &*int.borrow() {
                return comparator_operand_type_rules(other, binding, op, errors);
            }
<<<<<<< HEAD
            if other.try_bind_to_polymorphic_int(int, is_const, op.span).is_ok() || other == &Type::Error {
                Ok(Bool(is_const.clone()))
=======
            if other.try_bind_to_polymorphic_int(int, is_const, op.location.span).is_ok() {
                Ok(Bool)
>>>>>>> 339c18d2
            } else {
                Err(format!("Types in a binary operation should match, but found {} and {}", lhs_type, rhs_type))
            }
        }
        (Integer(..), typ) | (typ,Integer(..)) => {
            Err(format!("Integer cannot be used with type {}", typ))
        }
        (FieldElement(is_const_x, ..), FieldElement(is_const_y, ..)) => {
            let is_const = is_const_x.and(is_const_y, op.span);
            Ok(Bool(is_const))
        }

        // <= and friends are technically valid for booleans, just not very useful
        (Bool(is_const_x), Bool(is_const_y)) => {
            let is_const = is_const_x.and(is_const_y, op.span);
            Ok(Bool(is_const))
        }

        // Avoid reporting errors multiple times
        (Error, _) | (_,Error) => Ok(Bool(IsConst::Yes(None))),
        (Unspecified, _) | (_,Unspecified) => Ok(Bool(IsConst::Yes(None))),

        // Special-case == and != for arrays
        (Array(_, x_size, x_type), Array(_, y_size, y_type)) if matches!(op.kind, Equal | NotEqual) => {
            x_type.unify(y_type, op.location.span, errors, &mut || {
                TypeCheckError::Unstructured {
                    msg: format!("Cannot compare {} and {}, the array element types differ", lhs_type, rhs_type),
                    span: op.location.span,
                }
            });

            if x_size != y_size {
                return Err(format!("Can only compare arrays of the same length. Here LHS is of length {}, and RHS is {} ", 
                    x_size, y_size));
            }

            // We could check if all elements of all arrays are const but I am lazy
            Ok(Bool(IsConst::No(Some(op.span))))
        }
        (lhs, rhs) => Err(format!("Unsupported types for comparison: {} and {}", lhs, rhs)),
    }
}

fn check_param_argument(
    interner: &NodeInterner,
    expr_id: ExprId,
    param: &Param,
    arg_type: &Type,
    errors: &mut Vec<TypeCheckError>,
) {
    let param_type = &param.1;

    if arg_type.is_variable_sized_array() {
        unreachable!("arg type type cannot be a variable sized array. This is not supported.")
    }

    let expr_span = interner.expr_span(&expr_id);
    arg_type.make_subtype_of(param_type, expr_span, errors, || TypeCheckError::TypeMismatch {
        expected_typ: param_type.to_string(),
        expr_typ: arg_type.to_string(),
        expr_span,
    });
}<|MERGE_RESOLUTION|>--- conflicted
+++ resolved
@@ -436,11 +436,7 @@
             if let TypeBinding::Bound(binding) = &*int.borrow() {
                 return infix_operand_type_rules(binding, op, other, errors);
             }
-<<<<<<< HEAD
-            if other.try_bind_to_polymorphic_int(int, is_const, op.span).is_ok() || other == &Type::Error {
-=======
-            if other.try_bind_to_polymorphic_int(int, is_const, op.location.span).is_ok() {
->>>>>>> 339c18d2
+            if other.try_bind_to_polymorphic_int(int, is_const, op.location.span).is_ok() || other == &Type::Error {
                 Ok(other.clone())
             } else {
                 Err(format!("Types in a binary operation should match, but found {} and {}", lhs_type, rhs_type))
@@ -465,7 +461,7 @@
             Ok(FieldElement(is_const, Private))
         }
 
-        (Bool(is_const_x), Bool(is_const_y)) => Ok(Bool(is_const_x.and(is_const_y, op.span))),
+        (Bool(is_const_x), Bool(is_const_y)) => Ok(Bool(is_const_x.and(is_const_y, op.location.span))),
 
         (lhs, rhs) => Err(format!("Unsupported types for binary operation: {} and {}", lhs, rhs)),
     }
@@ -610,7 +606,7 @@
             if bit_width_x != bit_width_y {
                 return Err(format!("Integers must have the same bit width LHS is {}, RHS is {} ", bit_width_x, bit_width_y))
             }
-            let is_const = is_const_x.and(is_const_y, op.span);
+            let is_const = is_const_x.and(is_const_y, op.location.span);
             Ok(Bool(is_const))
         }
         (Integer(..), FieldElement(..)) | ( FieldElement(..), Integer(..) ) => {
@@ -621,13 +617,8 @@
             if let TypeBinding::Bound(binding) = &*int.borrow() {
                 return comparator_operand_type_rules(other, binding, op, errors);
             }
-<<<<<<< HEAD
-            if other.try_bind_to_polymorphic_int(int, is_const, op.span).is_ok() || other == &Type::Error {
+            if other.try_bind_to_polymorphic_int(int, is_const, op.location.span).is_ok() || other == &Type::Error {
                 Ok(Bool(is_const.clone()))
-=======
-            if other.try_bind_to_polymorphic_int(int, is_const, op.location.span).is_ok() {
-                Ok(Bool)
->>>>>>> 339c18d2
             } else {
                 Err(format!("Types in a binary operation should match, but found {} and {}", lhs_type, rhs_type))
             }
@@ -636,13 +627,13 @@
             Err(format!("Integer cannot be used with type {}", typ))
         }
         (FieldElement(is_const_x, ..), FieldElement(is_const_y, ..)) => {
-            let is_const = is_const_x.and(is_const_y, op.span);
+            let is_const = is_const_x.and(is_const_y, op.location.span);
             Ok(Bool(is_const))
         }
 
         // <= and friends are technically valid for booleans, just not very useful
         (Bool(is_const_x), Bool(is_const_y)) => {
-            let is_const = is_const_x.and(is_const_y, op.span);
+            let is_const = is_const_x.and(is_const_y, op.location.span);
             Ok(Bool(is_const))
         }
 
@@ -665,7 +656,7 @@
             }
 
             // We could check if all elements of all arrays are const but I am lazy
-            Ok(Bool(IsConst::No(Some(op.span))))
+            Ok(Bool(IsConst::No(Some(op.location.span))))
         }
         (lhs, rhs) => Err(format!("Unsupported types for comparison: {} and {}", lhs, rhs)),
     }
