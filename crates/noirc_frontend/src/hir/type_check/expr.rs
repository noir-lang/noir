--- conflicted
+++ resolved
@@ -17,39 +17,22 @@
 pub(crate) fn type_check_expression(
     interner: &mut NodeInterner,
     expr_id: &ExprId,
-<<<<<<< HEAD
-) -> Vec<TypeCheckError> {
-    let mut errors = vec![];
-
-    match interner.expression(expr_id) {
-        HirExpression::Ident(ident_id) => {
-            // If an Ident is used in an expression, it cannot be a declaration statement
-            if let Some(ident_def_id) = interner.ident_def(&ident_id) {
-                // The type of this Ident expression is the type of the Identifier which defined it
-                let typ = interner.id_type(ident_def_id);
-                interner.push_expr_type(expr_id, typ);
-            }
-=======
-) -> Result<Type, TypeCheckError> {
+    errors: &mut Vec<TypeCheckError>,
+) -> Type {
     let typ = match interner.expression(expr_id) {
         HirExpression::Ident(ident_id) => {
             // If an Ident is used in an expression, it cannot be a declaration statement
-            let ident_def_id = interner.ident_def(&ident_id).expect("ice: all identifiers should have been resolved. This should have been caught in the resolver");
-
-            // The type of this Ident expression is the type of the Identifier which defined it
-            interner.id_type(ident_def_id)
->>>>>>> fbb81908
+            match interner.ident_def(&ident_id) {
+                Some(ident_def_id) => interner.id_type(ident_def_id),
+                None => Type::Error,
+            }
         }
         HirExpression::Literal(literal) => {
             match literal {
                 HirLiteral::Array(arr) => {
                     // Type check the contents of the array
-                    errors.extend(type_check_list_expression(interner, &arr.contents));
-
-                    // Retrieve type for each expression
-                    let arr_types = vecmap(&arr.contents, |expr_id| interner.id_type(expr_id));
-
-                    // Check the result for errors
+                    assert!(!arr.contents.is_empty());
+                    let elem_types = vecmap(&arr.contents, |arg| type_check_expression(interner, arg, errors));
 
                     // Specify the type of the Array
                     // Note: This assumes that the array is homogeneous, which will be checked next
@@ -57,21 +40,16 @@
                         // The FieldElement type is assumed to be private unless the user
                         // adds type annotations that say otherwise.
                         FieldElementType::Private,
-                        ArraySize::Fixed(arr_types.len() as u128),
-                        Box::new(arr_types[0].clone()),
+                        ArraySize::Fixed(elem_types.len() as u128),
+                        Box::new(elem_types[0].clone()),
                     );
 
                     // Check if the array is homogeneous
                     //
                     // An array with one element will be homogeneous
-                    if arr_types.len() == 1 {
-<<<<<<< HEAD
-                        interner.push_expr_type(expr_id, arr_type);
-                        return errors;
-=======
+                    if elem_types.len() == 1 {
                         interner.push_expr_type(expr_id, arr_type.clone());
-                        return Ok(arr_type);
->>>>>>> fbb81908
+                        return arr_type;
                     }
 
                     // To check if an array with more than one element
@@ -82,7 +60,7 @@
                     //
                     // XXX: We can refactor this algorithm to peek ahead and check instead of using window.
                     // It would allow us to not need to check the case of one, but it's not significant.
-                    for (index, type_pair) in arr_types.windows(2).enumerate() {
+                    for (index, type_pair) in elem_types.windows(2).enumerate() {
                         let left_type = &type_pair[0];
                         let right_type = &type_pair[1];
 
@@ -118,40 +96,28 @@
         }
         HirExpression::Infix(infix_expr) => {
             // The type of the infix expression must be looked up from a type table
-<<<<<<< HEAD
-            errors.extend(type_check_expression(interner, &infix_expr.lhs));
-            let lhs_type = interner.id_type(&infix_expr.lhs);
-
-            errors.extend(type_check_expression(interner, &infix_expr.rhs));
-            let rhs_type = interner.id_type(&infix_expr.rhs);
-
-            match infix_operand_type_rules(&lhs_type, &infix_expr.operator, &rhs_type) {
-                Ok(typ) => interner.push_expr_type(expr_id, typ),
-                Err(msg) => {
-=======
-            let lhs_type = type_check_expression(interner, &infix_expr.lhs)?;
-            let rhs_type = type_check_expression(interner, &infix_expr.rhs)?;
+            let lhs_type = type_check_expression(interner, &infix_expr.lhs, errors);
+            let rhs_type = type_check_expression(interner, &infix_expr.rhs, errors);
 
             match infix_operand_type_rules(&lhs_type, &infix_expr.operator, &rhs_type) {
                 Ok(typ) => typ,
-                Err(string) => {
->>>>>>> fbb81908
+                Err(msg) => {
                     let lhs_span = interner.expr_span(&infix_expr.lhs);
                     let rhs_span = interner.expr_span(&infix_expr.rhs);
                     errors.push(TypeCheckError::Unstructured {
                         msg,
                         span: lhs_span.merge(rhs_span),
                     });
+                    Type::Error
                 }
             }
         }
         HirExpression::Index(index_expr) => {
-<<<<<<< HEAD
             if let Some(ident_def) = interner.ident_def(&index_expr.collection_name) {
                 match interner.id_type(&ident_def) {
                     // XXX: We can check the array bounds here also, but it may be better to constant fold first
                     // and have ConstId instead of ExprId for constants
-                    Type::Array(_, _, base_type) => interner.push_expr_type(expr_id, *base_type),
+                    Type::Array(_, _, base_type) => *base_type,
                     typ => {
                         let span = interner.id_span(&index_expr.collection_name);
                         errors.push(TypeCheckError::TypeMismatch {
@@ -159,25 +125,11 @@
                             expr_typ: typ.to_string(),
                             expr_span: span,
                         });
+                        Type::Error
                     }
-=======
-            let ident_def = interner
-                .ident_def(&index_expr.collection_name)
-                .expect("ice : all identifiers should have a def");
-
-            match interner.id_type(&ident_def) {
-                // XXX: We can check the array bounds here also, but it may be better to constant fold first
-                // and have ConstId instead of ExprId for constants
-                Type::Array(_, _, base_type) => *base_type,
-                typ => {
-                    let span = interner.id_span(&index_expr.collection_name);
-                    return Err(TypeCheckError::TypeMismatch {
-                        expected_typ: "Array".to_owned(),
-                        expr_typ: typ.to_string(),
-                        expr_span: span,
-                    });
->>>>>>> fbb81908
                 }
+            } else {
+                Type::Error
             }
         }
         HirExpression::Call(call_expr) => {
@@ -186,13 +138,6 @@
             // Check function call arity is correct
             let param_len = func_meta.parameters.len();
             let arg_len = call_expr.arguments.len();
-
-            // Type check arguments
-            let mut arg_types = Vec::with_capacity(call_expr.arguments.len());
-            for arg_expr in call_expr.arguments.iter() {
-                errors.extend(type_check_expression(interner, arg_expr));
-                arg_types.push(interner.id_type(arg_expr))
-            }
 
             if param_len != arg_len {
                 let span = interner.expr_span(expr_id);
@@ -203,21 +148,13 @@
                 });
             }
 
-<<<<<<< HEAD
-            // Check for argument param equality.
+            // Check for argument param equality
             // In the case where we previously issued an error for a parameter count mismatch
             // this will only check up until the shorter of the two Vecs.
-=======
             // Type check arguments
-            let mut arg_types = Vec::with_capacity(call_expr.arguments.len());
-            for arg_expr in call_expr.arguments.iter() {
-                arg_types.push(type_check_expression(interner, arg_expr)?);
-            }
-
-            // Check for argument param equality
->>>>>>> fbb81908
-            for (param, arg) in func_meta.parameters.iter().zip(arg_types) {
-                errors.extend(check_param_argument(interner, *expr_id, param, &arg));
+            for (param, arg) in func_meta.parameters.iter().zip(call_expr.arguments.iter()) {
+                let arg_type = type_check_expression(interner, arg, errors);
+                check_param_argument(interner, *expr_id, param, &arg_type, errors);
             }
 
             // The type of the call expression is the return type of the function being called
@@ -225,12 +162,7 @@
         }
         HirExpression::Cast(cast_expr) => {
             // Evaluate the LHS
-<<<<<<< HEAD
-            errors.extend(type_check_expression(interner, &cast_expr.lhs));
-            let _lhs_type = interner.id_type(cast_expr.lhs);
-=======
-            let _lhs_type = type_check_expression(interner, &cast_expr.lhs)?;
->>>>>>> fbb81908
+            let _lhs_type = type_check_expression(interner, &cast_expr.lhs, errors);
 
             // Then check that the type_of(LHS) can be casted to the RHS
             // This is currently being done in the evaluator, we should move it all to here
@@ -240,16 +172,8 @@
             cast_expr.r#type
         }
         HirExpression::For(for_expr) => {
-<<<<<<< HEAD
-            errors.extend(type_check_expression(interner, &for_expr.start_range));
-            errors.extend(type_check_expression(interner, &for_expr.end_range));
-
-            let start_range_type = interner.id_type(&for_expr.start_range);
-            let end_range_type = interner.id_type(&for_expr.end_range);
-=======
-            let start_range_type = type_check_expression(interner, &for_expr.start_range)?;
-            let end_range_type = type_check_expression(interner, &for_expr.end_range)?;
->>>>>>> fbb81908
+            let start_range_type = type_check_expression(interner, &for_expr.start_range, errors);
+            let end_range_type = type_check_expression(interner, &for_expr.end_range, errors);
 
             if start_range_type != Type::FieldElement(FieldElementType::Constant) {
                 errors.push(
@@ -282,13 +206,8 @@
             // The type of the identifier is equal to the type of the ranges
             interner.push_ident_type(&for_expr.identifier, start_range_type);
 
-<<<<<<< HEAD
-            errors.extend(type_check_expression(interner, &for_expr.block));
-            let last_type = interner.id_type(for_expr.block);
-=======
-            let last_type = type_check_expression(interner, &for_expr.block)?;
-
->>>>>>> fbb81908
+            let last_type = type_check_expression(interner, &for_expr.block, errors);
+
             // XXX: In the release before this, we were using the start and end range to determine the number
             // of iterations and marking the type as Fixed. Is this still necessary?
             // It may be possible to do this properly again, once we do constant folding. Since the range will always be const expr
@@ -302,14 +221,10 @@
         }
         HirExpression::Block(block_expr) => {
             for stmt in block_expr.statements() {
-                errors.extend(super::stmt::type_check(interner, stmt));
-            }
-
-<<<<<<< HEAD
-            let last_stmt_type = match block_expr.statements().last() {
-=======
+                super::stmt::type_check(interner, stmt, errors);
+            }
+
             match block_expr.statements().last() {
->>>>>>> fbb81908
                 None => Type::Unit,
                 Some(stmt) => extract_ret_type(interner, stmt),
             }
@@ -318,53 +233,15 @@
             // type_of(prefix_expr) == type_of(rhs_expression)
             todo!("prefix expressions have not been implemented yet")
         }
-        HirExpression::If(if_expr) => check_if_expr(&if_expr, expr_id, interner)?,
+        HirExpression::If(if_expr) => check_if_expr(&if_expr, expr_id, interner, errors),
         HirExpression::Constructor(constructor) => {
-<<<<<<< HEAD
-            let typ = &constructor.r#type;
-            interner.push_expr_type(expr_id, Type::Struct(typ.clone()));
-
-            // Sanity check, this should be caught during name resolution anyway
-            assert_eq!(constructor.fields.len(), typ.fields.len());
-
-            // Sort argument types by name so we can zip with the struct type in the same ordering.
-            // Note that we use a Vec to store the original arguments (rather than a BTreeMap) to
-            // preserve the evaluation order of the source code.
-            let mut args = constructor.fields.clone();
-            args.sort_by_key(|arg| interner.ident(&arg.0));
-
-            for ((param_name, param_type), (arg_id, arg)) in typ.fields.iter().zip(args) {
-                // Sanity check to ensure we're matching against the same field
-                assert_eq!(param_name, &interner.ident(&arg_id));
-
-                errors.extend(type_check_expression(interner, &arg));
-                let arg_type = interner.id_type(arg);
-
-                if !param_type.is_super_type_of(&arg_type) {
-                    let span = interner.expr_span(expr_id);
-                    errors.push(TypeCheckError::TypeMismatch {
-                        expected_typ: param_type.to_string(),
-                        expr_typ: arg_type.to_string(),
-                        expr_span: span,
-                    });
-                }
-            }
-        }
-        HirExpression::MemberAccess(access) => {
-            errors.extend(check_member_access(access, expr_id, interner));
-        }
-    }
-
-    errors
-=======
-            check_constructor(&constructor, expr_id, interner)?
-        }
-        HirExpression::MemberAccess(access) => check_member_access(access, interner)?,
+            check_constructor(&constructor, expr_id, interner, errors)
+        }
+        HirExpression::MemberAccess(access) => check_member_access(access, interner, errors),
     };
 
     interner.push_expr_type(expr_id, typ.clone());
-    Ok(typ)
->>>>>>> fbb81908
+    typ
 }
 
 // Given a binary operator and another type. This method will produce the output type
@@ -428,12 +305,13 @@
     if_expr: &expr::HirIfExpression,
     expr_id: &ExprId,
     interner: &mut NodeInterner,
-) -> Result<Type, TypeCheckError> {
-    let cond_type = type_check_expression(interner, &if_expr.condition)?;
-    let then_type = type_check_expression(interner, &if_expr.consequence)?;
+    errors: &mut Vec<TypeCheckError>,
+) -> Type {
+    let cond_type = type_check_expression(interner, &if_expr.condition, errors);
+    let then_type = type_check_expression(interner, &if_expr.consequence, errors);
 
     if cond_type != Type::Bool {
-        return Err(TypeCheckError::TypeMismatch {
+        errors.push(TypeCheckError::TypeMismatch {
             expected_typ: Type::Bool.to_string(),
             expr_typ: cond_type.to_string(),
             expr_span: interner.expr_span(&if_expr.condition),
@@ -441,9 +319,9 @@
     }
 
     match if_expr.alternative {
-        None => Ok(Type::Unit),
+        None => Type::Unit,
         Some(alternative) => {
-            let else_type = type_check_expression(interner, &alternative)?;
+            let else_type = type_check_expression(interner, &alternative, errors);
 
             if then_type != else_type {
                 let mut err = TypeCheckError::TypeMismatch {
@@ -451,29 +329,20 @@
                     expr_typ: else_type.to_string(),
                     expr_span: interner.expr_span(expr_id),
                 };
-
-                if then_type == Type::Unit {
-                    err = err
-                        .add_context(
-                            "Are you missing a semicolon at the end of your 'else' branch?",
-                        )
-                        .unwrap();
+                
+                let context = if then_type == Type::Unit {
+                    "Are you missing a semicolon at the end of your 'else' branch?"
                 } else if else_type == Type::Unit {
-                    err = err
-                        .add_context(
-                            "Are you missing a semicolon at the end of the first block of this 'if'?",
-                        )
-                        .unwrap();
+                    "Are you missing a semicolon at the end of the first block of this 'if'?"
                 } else {
-                    err = err
-                        .add_context("Expected the types of both if branches to be equal")
-                        .unwrap();
-                }
-
-                return Err(err);
-            }
-
-            Ok(then_type)
+                    "Expected the types of both if branches to be equal"
+                };
+                
+                err = err.add_context(context).unwrap();
+                errors.push(err);
+            }
+
+            then_type
         }
     }
 }
@@ -482,7 +351,8 @@
     constructor: &expr::HirConstructorExpression,
     expr_id: &ExprId,
     interner: &mut NodeInterner,
-) -> Result<Type, TypeCheckError> {
+    errors: &mut Vec<TypeCheckError>,
+) -> Type {
     let typ = &constructor.r#type;
 
     // Sanity check, this should be caught during name resolution anyway
@@ -498,12 +368,11 @@
         // Sanity check to ensure we're matching against the same field
         assert_eq!(param_name, &interner.ident(&arg_id));
 
-        type_check_expression(interner, &arg)?;
-        let arg_type = interner.id_type(arg);
+        let arg_type = type_check_expression(interner, &arg, errors);
 
         if !param_type.is_super_type_of(&arg_type) {
             let span = interner.expr_span(expr_id);
-            return Err(TypeCheckError::TypeMismatch {
+            errors.push(TypeCheckError::TypeMismatch {
                 expected_typ: param_type.to_string(),
                 expr_typ: arg_type.to_string(),
                 expr_span: span,
@@ -511,29 +380,19 @@
         }
     }
 
-    Ok(Type::Struct(typ.clone()))
+    Type::Struct(typ.clone())
 }
 
 pub fn check_member_access(
     access: expr::HirMemberAccess,
     interner: &mut NodeInterner,
-<<<<<<< HEAD
-) -> Vec<TypeCheckError> {
-    let mut errors = type_check_expression(interner, &access.lhs);
-    let lhs_type = interner.id_type(&access.lhs);
+    errors: &mut Vec<TypeCheckError>,
+) -> Type {
+    let lhs_type = type_check_expression(interner, &access.lhs, errors);
 
     if let Type::Struct(s) = &lhs_type {
         if let Some(field) = s.fields.iter().find(|(name, _)| name == &access.rhs) {
-            interner.push_expr_type(expr_id, field.1.clone());
-            return errors;
-=======
-) -> Result<Type, TypeCheckError> {
-    let lhs_type = type_check_expression(interner, &access.lhs)?;
-
-    if let Type::Struct(s) = &lhs_type {
-        if let Some(field) = s.fields.iter().find(|(name, _)| name == &access.rhs) {
-            return Ok(field.1.clone());
->>>>>>> fbb81908
+            return field.1.clone();
         }
     }
 
@@ -541,7 +400,8 @@
         msg: format!("Type {} has no member named {}", lhs_type, access.rhs),
         span: interner.expr_span(&access.lhs),
     });
-    errors
+
+    Type::Error
 }
 
 fn field_type_rules(lhs: &FieldElementType, rhs: &FieldElementType) -> FieldElementType {
@@ -606,18 +466,21 @@
     expr_id: ExprId,
     param: &Param,
     arg_type: &Type,
-) -> Option<TypeCheckError> {
+    errors: &mut Vec<TypeCheckError>,
+) {
     let param_type = &param.1;
 
     if arg_type.is_variable_sized_array() {
         unreachable!("arg type type cannot be a variable sized array. This is not supported.")
     }
 
-    (!param_type.is_super_type_of(arg_type)).then(|| TypeCheckError::TypeMismatch {
-        expected_typ: param_type.to_string(),
-        expr_typ: arg_type.to_string(),
-        expr_span: interner.expr_span(&expr_id),
-    })
+    if !param_type.is_super_type_of(arg_type) {
+        errors.push(TypeCheckError::TypeMismatch {
+            expected_typ: param_type.to_string(),
+            expr_typ: arg_type.to_string(),
+            expr_span: interner.expr_span(&expr_id),
+        });
+    }
 }
 
 fn extract_ret_type(interner: &NodeInterner, stmt_id: &StmtId) -> Type {
@@ -635,29 +498,4 @@
         HirStatement::Expression(expr_id) => interner.id_type(&expr_id),
         HirStatement::Error => Type::Error,
     }
-}
-
-fn type_check_list_expression(
-    interner: &mut NodeInterner,
-    exprs: &[ExprId],
-) -> Vec<TypeCheckError> {
-    assert!(!exprs.is_empty());
-
-    exprs
-        .iter()
-<<<<<<< HEAD
-        .flat_map(|arg| type_check_expression(interner, arg))
-        .collect()
-=======
-        .map(|arg| type_check_expression(interner, arg))
-        .partition(Result::is_ok);
-
-    let errors = vecmap(errors, Result::unwrap_err);
-
-    if !errors.is_empty() {
-        return Err(TypeCheckError::MultipleErrors(errors));
-    }
-
-    Ok(())
->>>>>>> fbb81908
 }