use crate::{
    hir_def::{
        expr::{self, HirBinaryOp, HirExpression, HirLiteral},
        function::Param,
    },
    util::vecmap,
    ArraySize, Type,
};
use crate::{
    node_interner::{ExprId, NodeInterner},
    FieldElementType,
};

use super::errors::TypeCheckError;

pub(crate) fn type_check_expression(
    interner: &mut NodeInterner,
    expr_id: &ExprId,
    errors: &mut Vec<TypeCheckError>,
) -> Type {
    let typ = match interner.expression(expr_id) {
        HirExpression::Ident(ident_id) => {
            // If an Ident is used in an expression, it cannot be a declaration statement
            match interner.ident_def(&ident_id) {
                Some(ident_def_id) => interner.id_type(ident_def_id),
                None => Type::Error,
            }
        }
        HirExpression::Literal(literal) => {
            match literal {
                HirLiteral::Array(arr) => {
                    // Type check the contents of the array
                    assert!(!arr.contents.is_empty());
                    let elem_types = vecmap(&arr.contents, |arg| {
                        type_check_expression(interner, arg, errors)
                    });

                    // Specify the type of the Array
                    // Note: This assumes that the array is homogeneous, which will be checked next
                    let arr_type = Type::Array(
                        // The FieldElement type is assumed to be private unless the user
                        // adds type annotations that say otherwise.
                        FieldElementType::Private,
                        ArraySize::Fixed(elem_types.len() as u128),
                        Box::new(elem_types[0].clone()),
                    );

                    // Check if the array is homogeneous
                    //
                    // An array with one element will be homogeneous
                    if elem_types.len() == 1 {
                        interner.push_expr_type(expr_id, arr_type.clone());
                        return arr_type;
                    }

                    // To check if an array with more than one element
                    // is homogeneous, we can use a sliding window of size two
                    // to check if adjacent elements are the same
                    // Note: windows(2) expects there to be two or more values
                    // So the case of one element is an edge case which would panic in the compiler.
                    //
                    // XXX: We can refactor this algorithm to peek ahead and check instead of using window.
                    // It would allow us to not need to check the case of one, but it's not significant.
                    for (index, type_pair) in elem_types.windows(2).enumerate() {
                        let left_type = &type_pair[0];
                        let right_type = &type_pair[1];

                        if left_type != right_type {
                            let left_span = interner.expr_span(&arr.contents[index]);
                            let right_span = interner.expr_span(&arr.contents[index + 1]);
                            errors.push(
                                TypeCheckError::NonHomogeneousArray {
                                    first_span: left_span,
                                    first_type: left_type.to_string(),
                                    first_index: index,
                                    second_span: right_span,
                                    second_type: right_type.to_string(),
                                    second_index: index + 1,
                                }
                                .add_context("elements in an array must have the same type")
                                .unwrap(),
                            );
                        }
                    }

                    arr_type
                }
                HirLiteral::Bool(_) => Type::Bool,
                HirLiteral::Integer(_) => {
                    // Literal integers will always be a constant, since the lexer was able to parse the integer
                    Type::FieldElement(FieldElementType::Constant)
                }
                HirLiteral::Str(_) => unimplemented!(
                    "[Coming Soon] : Currently string literal types have not been implemented"
                ),
            }
        }
        HirExpression::Infix(infix_expr) => {
            // The type of the infix expression must be looked up from a type table
            let lhs_type = type_check_expression(interner, &infix_expr.lhs, errors);
            let rhs_type = type_check_expression(interner, &infix_expr.rhs, errors);

            match infix_operand_type_rules(&lhs_type, &infix_expr.operator, &rhs_type) {
                Ok(typ) => typ,
                Err(msg) => {
                    let lhs_span = interner.expr_span(&infix_expr.lhs);
                    let rhs_span = interner.expr_span(&infix_expr.rhs);
                    errors.push(TypeCheckError::Unstructured {
                        msg,
                        span: lhs_span.merge(rhs_span),
                    });
                    Type::Error
                }
            }
        }
        HirExpression::Index(index_expr) => {
            if let Some(ident_def) = interner.ident_def(&index_expr.collection_name) {
                match interner.id_type(&ident_def) {
                    // XXX: We can check the array bounds here also, but it may be better to constant fold first
                    // and have ConstId instead of ExprId for constants
                    Type::Array(_, _, base_type) => *base_type,
                    typ => {
                        let span = interner.id_span(&index_expr.collection_name);
                        errors.push(TypeCheckError::TypeMismatch {
                            expected_typ: "Array".to_owned(),
                            expr_typ: typ.to_string(),
                            expr_span: span,
                        });
                        Type::Error
                    }
                }
            } else {
                Type::Error
            }
        }
        HirExpression::Call(call_expr) => {
            let func_meta = interner.function_meta(&call_expr.func_id);

            // Check function call arity is correct
            let param_len = func_meta.parameters.len();
            let arg_len = call_expr.arguments.len();

            if param_len != arg_len {
                let span = interner.expr_span(expr_id);
                errors.push(TypeCheckError::ArityMisMatch {
                    expected: param_len as u16,
                    found: arg_len as u16,
                    span,
                });
            }

            // Check for argument param equality
            // In the case where we previously issued an error for a parameter count mismatch
            // this will only check up until the shorter of the two Vecs.
            // Type check arguments
            for (param, arg) in func_meta.parameters.iter().zip(call_expr.arguments.iter()) {
                let arg_type = type_check_expression(interner, arg, errors);
                check_param_argument(interner, *expr_id, param, &arg_type, errors);
            }

            // The type of the call expression is the return type of the function being called
            func_meta.return_type
        }
        HirExpression::Cast(cast_expr) => {
            // Evaluate the LHS
            let _lhs_type = type_check_expression(interner, &cast_expr.lhs, errors);

            // Then check that the type_of(LHS) can be casted to the RHS
            // This is currently being done in the evaluator, we should move it all to here
            // XXX(^) : Move checks for casting from runtime to here

            // type_of(cast_expr) == type_of(cast_type)
            cast_expr.r#type
        }
        HirExpression::For(for_expr) => {
            let start_range_type = type_check_expression(interner, &for_expr.start_range, errors);
            let end_range_type = type_check_expression(interner, &for_expr.end_range, errors);

            if start_range_type != Type::FieldElement(FieldElementType::Constant) {
                errors.push(
                    TypeCheckError::TypeCannotBeUsed {
                        typ: start_range_type.clone(),
                        place: "for loop",
                        span: interner.expr_span(&for_expr.start_range),
                    }
                    .add_context("currently the range in a loop must be constant literal")
                    .unwrap(),
                );
            }

            if end_range_type != Type::FieldElement(FieldElementType::Constant) {
                errors.push(
                    TypeCheckError::TypeCannotBeUsed {
                        typ: end_range_type.clone(),
                        place: "for loop",
                        span: interner.expr_span(&for_expr.end_range),
                    }
                    .add_context("currently the range in a loop must be constant literal")
                    .unwrap(),
                );
            }

            // This check is only needed, if we decide to not have constant range bounds.
            if start_range_type != end_range_type {
                unimplemented!("start range and end range have different types.");
            }
            // The type of the identifier is equal to the type of the ranges
            interner.push_ident_type(&for_expr.identifier, start_range_type);

            let last_type = type_check_expression(interner, &for_expr.block, errors);

            // XXX: In the release before this, we were using the start and end range to determine the number
            // of iterations and marking the type as Fixed. Is this still necessary?
            // It may be possible to do this properly again, once we do constant folding. Since the range will always be const expr
            Type::Array(
                // The type is assumed to be private unless the user specifies
                // that they want to make it public on the LHS with type annotations
                FieldElementType::Private,
                ArraySize::Variable,
                Box::new(last_type),
            )
        }
        HirExpression::Block(block_expr) => {
<<<<<<< HEAD
            let mut last = None;

            let statements = block_expr.statements();
            for (i, stmt) in statements.iter().enumerate() {
                let expr_type = super::stmt::type_check(interner, stmt)?;

                if i + 1 < statements.len() {
                    if expr_type != Type::Unit {
                        return Err(TypeCheckError::TypeMismatch {
                            expected_typ: Type::Unit.to_string(),
                            expr_typ: expr_type.to_string(),
                            expr_span: interner.expr_span(expr_id),
                        });
                    }
                } else {
                    last = Some(expr_type);
                }
=======
            for stmt in block_expr.statements() {
                super::stmt::type_check(interner, stmt, errors);
>>>>>>> c2f8c6ce
            }

            last.unwrap_or(Type::Unit)
        }
        HirExpression::Prefix(_) => {
            // type_of(prefix_expr) == type_of(rhs_expression)
            todo!("prefix expressions have not been implemented yet")
        }
        HirExpression::If(if_expr) => check_if_expr(&if_expr, expr_id, interner, errors),
        HirExpression::Constructor(constructor) => {
            check_constructor(&constructor, expr_id, interner, errors)
        }
        HirExpression::MemberAccess(access) => check_member_access(access, interner, errors),
    };

    interner.push_expr_type(expr_id, typ.clone());
    typ
}

// Given a binary operator and another type. This method will produce the output type
// XXX: Review these rules. In particular, the interaction between integers, constants and private/public variables
pub fn infix_operand_type_rules(
    lhs_type: &Type,
    op: &HirBinaryOp,
    other: &Type,
) -> Result<Type, String> {
    if op.kind.is_comparator() {
        return comparator_operand_type_rules(lhs_type, other);
    }

    use {FieldElementType::*, Type::*};
    match (lhs_type, other)  {
        (Integer(lhs_field_type, sign_x, bit_width_x), Integer(rhs_field_type, sign_y, bit_width_y)) => {
            let field_type = field_type_rules(lhs_field_type, rhs_field_type);
            if sign_x != sign_y {
                return Err(format!("Integers must have the same signedness LHS is {:?}, RHS is {:?} ", sign_x, sign_y))
            }
            if bit_width_x != bit_width_y {
                return Err(format!("Integers must have the same bit width LHS is {}, RHS is {} ", bit_width_x, bit_width_y))
            }
            Ok(Integer(field_type, *sign_x, *bit_width_x))
        }
        (Integer(_,_, _), FieldElement(Private)) | ( FieldElement(Private), Integer(_,_, _) ) => {
            Err("Cannot use an integer and a witness in a binary operation, try converting the witness into an integer".to_string())
        }
        (Integer(_,_, _), FieldElement(Public)) | ( FieldElement(Public), Integer(_,_, _) ) => {
            Err("Cannot use an integer and a public variable in a binary operation, try converting the public into an integer".to_string())
        }
        (Integer(int_field_type,sign_x, bit_width_x), FieldElement(Constant))| (FieldElement(Constant),Integer(int_field_type,sign_x, bit_width_x)) => {
            let field_type = field_type_rules(int_field_type, &Constant);
            Ok(Integer(field_type,*sign_x, *bit_width_x))
        }
        (Integer(_,_, _), typ) | (typ,Integer(_,_, _)) => {
            Err(format!("Integer cannot be used with type {}", typ))
        }
        // Currently, arrays and structs are not supported in binary operations
        (Array(_,_,_), _) | (_, Array(_,_,_)) => Err("Arrays cannot be used in an infix operation".to_string()),
        (Struct(_), _) | (_, Struct(_)) => Err("Structs cannot be used in an infix operation".to_string()),

        // An error type on either side will always return an error
        (Error, _) | (_,Error) => Ok(Error),
        (Unspecified, _) | (_,Unspecified) => Ok(Unspecified),
        (Unknown, _) | (_,Unknown) => Ok(Unknown),
        (Unit, _) | (_,Unit) => Ok(Unit),
        //
        // If no side contains an integer. Then we check if either side contains a witness
        // If either side contains a witness, then the final result will be a witness
        (FieldElement(Private), _) | (_,FieldElement(Private)) => Ok(FieldElement(Private)),
        // Public types are added as witnesses under the hood
        (FieldElement(Public), _) | (_,FieldElement(Public)) => Ok(FieldElement(Private)),
        (Bool, _) | (_,Bool) => Ok(Bool),
        //
        (FieldElement(Constant), FieldElement(Constant))  => Ok(FieldElement(Constant)),
    }
}

fn check_if_expr(
    if_expr: &expr::HirIfExpression,
    expr_id: &ExprId,
    interner: &mut NodeInterner,
    errors: &mut Vec<TypeCheckError>,
) -> Type {
    let cond_type = type_check_expression(interner, &if_expr.condition, errors);
    let then_type = type_check_expression(interner, &if_expr.consequence, errors);

    if cond_type != Type::Bool {
        errors.push(TypeCheckError::TypeMismatch {
            expected_typ: Type::Bool.to_string(),
            expr_typ: cond_type.to_string(),
            expr_span: interner.expr_span(&if_expr.condition),
        });
    }

    match if_expr.alternative {
        None => Type::Unit,
        Some(alternative) => {
            let else_type = type_check_expression(interner, &alternative, errors);

            if then_type != else_type {
                let mut err = TypeCheckError::TypeMismatch {
                    expected_typ: then_type.to_string(),
                    expr_typ: else_type.to_string(),
                    expr_span: interner.expr_span(expr_id),
                };

                let context = if then_type == Type::Unit {
                    "Are you missing a semicolon at the end of your 'else' branch?"
                } else if else_type == Type::Unit {
                    "Are you missing a semicolon at the end of the first block of this 'if'?"
                } else {
                    "Expected the types of both if branches to be equal"
                };

                err = err.add_context(context).unwrap();
                errors.push(err);
            }

            then_type
        }
    }
}

fn check_constructor(
    constructor: &expr::HirConstructorExpression,
    expr_id: &ExprId,
    interner: &mut NodeInterner,
    errors: &mut Vec<TypeCheckError>,
) -> Type {
    let typ = &constructor.r#type;

    // Sanity check, this should be caught during name resolution anyway
    assert_eq!(constructor.fields.len(), typ.fields.len());

    // Sort argument types by name so we can zip with the struct type in the same ordering.
    // Note that we use a Vec to store the original arguments (rather than a BTreeMap) to
    // preserve the evaluation order of the source code.
    let mut args = constructor.fields.clone();
    args.sort_by_key(|arg| interner.ident(&arg.0));

    for ((param_name, param_type), (arg_id, arg)) in typ.fields.iter().zip(args) {
        // Sanity check to ensure we're matching against the same field
        assert_eq!(param_name, &interner.ident(&arg_id));

        let arg_type = type_check_expression(interner, &arg, errors);

        if !param_type.is_super_type_of(&arg_type) {
            let span = interner.expr_span(expr_id);
            errors.push(TypeCheckError::TypeMismatch {
                expected_typ: param_type.to_string(),
                expr_typ: arg_type.to_string(),
                expr_span: span,
            });
        }
    }

    Type::Struct(typ.clone())
}

pub fn check_member_access(
    access: expr::HirMemberAccess,
    interner: &mut NodeInterner,
    errors: &mut Vec<TypeCheckError>,
) -> Type {
    let lhs_type = type_check_expression(interner, &access.lhs, errors);

    if let Type::Struct(s) = &lhs_type {
        if let Some(field) = s.fields.iter().find(|(name, _)| name == &access.rhs) {
            return field.1.clone();
        }
    }

    errors.push(TypeCheckError::Unstructured {
        msg: format!("Type {} has no member named {}", lhs_type, access.rhs),
        span: interner.expr_span(&access.lhs),
    });

    Type::Error
}

fn field_type_rules(lhs: &FieldElementType, rhs: &FieldElementType) -> FieldElementType {
    use FieldElementType::*;
    match (lhs, rhs) {
        (Private, Private) => Private,
        (Private, Public) => Private,
        (Private, Constant) => Private,
        (Public, Private) => Private,
        (Public, Public) => Public,
        (Public, Constant) => Public,
        (Constant, Private) => Private,
        (Constant, Public) => Public,
        (Constant, Constant) => Constant,
    }
}

pub fn comparator_operand_type_rules(lhs_type: &Type, other: &Type) -> Result<Type, String> {
    use {FieldElementType::*, Type::*};
    match (lhs_type, other)  {
        (Integer(_, sign_x, bit_width_x), Integer(_, sign_y, bit_width_y)) => {
            if sign_x != sign_y {
                return Err(format!("Integers must have the same signedness LHS is {:?}, RHS is {:?} ", sign_x, sign_y))
            }
            if bit_width_x != bit_width_y {
                return Err(format!("Integers must have the same bit width LHS is {}, RHS is {} ", bit_width_x, bit_width_y))
            }
            Ok(Bool)
        }
        (Integer(_,_, _), FieldElement(Private)) | ( FieldElement(Private), Integer(_,_, _) ) => {
            Err("Cannot use an integer and a witness in a binary operation, try converting the witness into an integer".to_string())
        }
        (Integer(_,_, _), FieldElement(Public)) | ( FieldElement(Public), Integer(_,_, _) ) => {
            Err("Cannot use an integer and a public variable in a binary operation, try converting the public into an integer".to_string())
        }
        (Integer(_, _, _), FieldElement(Constant))| (FieldElement(Constant),Integer(_, _, _)) => {
            Ok(Bool)
        }
        (Integer(_,_, _), typ) | (typ,Integer(_,_, _)) => {
            Err(format!("Integer cannot be used with type {}", typ))
        }
        // If no side contains an integer. Then we check if either side contains a witness
        // If either side contains a witness, then the final result will be a witness
        (FieldElement(Private), FieldElement(_)) | (FieldElement(_), FieldElement(Private)) => Ok(Bool),
        // Public types are added as witnesses under the hood
        (FieldElement(Public), FieldElement(_)) | (FieldElement(_), FieldElement(Public)) => Ok(Bool),
        (FieldElement(Constant), FieldElement(Constant))  => Ok(Bool),

        // <= and friends are technically valid for booleans, just not very useful
        (Bool, Bool) => Ok(Bool),

        // Avoid reporting errors multiple times
        (Error, _) | (_,Error) => Ok(Error),
        (Unspecified, _) | (_,Unspecified) => Ok(Unspecified),
        (Unknown, _) | (_,Unknown) => Ok(Unknown),
        (lhs, rhs) => Err(format!("Unsupported types for comparison: {} and {}", lhs, rhs)),
    }
}

fn check_param_argument(
    interner: &NodeInterner,
    expr_id: ExprId,
    param: &Param,
    arg_type: &Type,
    errors: &mut Vec<TypeCheckError>,
) {
    let param_type = &param.1;

    if arg_type.is_variable_sized_array() {
        unreachable!("arg type type cannot be a variable sized array. This is not supported.")
    }

    if !param_type.is_super_type_of(arg_type) {
        errors.push(TypeCheckError::TypeMismatch {
            expected_typ: param_type.to_string(),
            expr_typ: arg_type.to_string(),
            expr_span: interner.expr_span(&expr_id),
        });
    }
}

<<<<<<< HEAD
fn type_check_list_expression(
    interner: &mut NodeInterner,
    exprs: &[ExprId],
) -> Result<(), TypeCheckError> {
    assert!(!exprs.is_empty());

    let (_, errors): (Vec<_>, Vec<_>) = exprs
        .iter()
        .map(|arg| type_check_expression(interner, arg))
        .partition(Result::is_ok);

    let errors = vecmap(errors, Result::unwrap_err);

    if !errors.is_empty() {
        return Err(TypeCheckError::MultipleErrors(errors));
    }

    Ok(())
=======
fn extract_ret_type(interner: &NodeInterner, stmt_id: &StmtId) -> Type {
    let stmt = interner.statement(stmt_id);
    match stmt {
        HirStatement::Let(_)
        | HirStatement::Const(_)
        | HirStatement::Private(_)
        // We could fetch the type here also for Semi
        // It would return Unit, as we modify the
        // return type in the interner after type checking it
        | HirStatement::Semi(_)
        | HirStatement::Assign(_)
        | HirStatement::Constrain(_) => Type::Unit,
        HirStatement::Expression(expr_id) => interner.id_type(&expr_id),
        HirStatement::Error => Type::Error,
    }
>>>>>>> c2f8c6ce
}<|MERGE_RESOLUTION|>--- conflicted
+++ resolved
@@ -221,16 +221,15 @@
             )
         }
         HirExpression::Block(block_expr) => {
-<<<<<<< HEAD
             let mut last = None;
 
             let statements = block_expr.statements();
             for (i, stmt) in statements.iter().enumerate() {
-                let expr_type = super::stmt::type_check(interner, stmt)?;
+                let expr_type = super::stmt::type_check(interner, stmt, errors);
 
                 if i + 1 < statements.len() {
                     if expr_type != Type::Unit {
-                        return Err(TypeCheckError::TypeMismatch {
+                        errors.push(TypeCheckError::TypeMismatch {
                             expected_typ: Type::Unit.to_string(),
                             expr_typ: expr_type.to_string(),
                             expr_span: interner.expr_span(expr_id),
@@ -239,10 +238,6 @@
                 } else {
                     last = Some(expr_type);
                 }
-=======
-            for stmt in block_expr.statements() {
-                super::stmt::type_check(interner, stmt, errors);
->>>>>>> c2f8c6ce
             }
 
             last.unwrap_or(Type::Unit)
@@ -499,42 +494,4 @@
             expr_span: interner.expr_span(&expr_id),
         });
     }
-}
-
-<<<<<<< HEAD
-fn type_check_list_expression(
-    interner: &mut NodeInterner,
-    exprs: &[ExprId],
-) -> Result<(), TypeCheckError> {
-    assert!(!exprs.is_empty());
-
-    let (_, errors): (Vec<_>, Vec<_>) = exprs
-        .iter()
-        .map(|arg| type_check_expression(interner, arg))
-        .partition(Result::is_ok);
-
-    let errors = vecmap(errors, Result::unwrap_err);
-
-    if !errors.is_empty() {
-        return Err(TypeCheckError::MultipleErrors(errors));
-    }
-
-    Ok(())
-=======
-fn extract_ret_type(interner: &NodeInterner, stmt_id: &StmtId) -> Type {
-    let stmt = interner.statement(stmt_id);
-    match stmt {
-        HirStatement::Let(_)
-        | HirStatement::Const(_)
-        | HirStatement::Private(_)
-        // We could fetch the type here also for Semi
-        // It would return Unit, as we modify the
-        // return type in the interner after type checking it
-        | HirStatement::Semi(_)
-        | HirStatement::Assign(_)
-        | HirStatement::Constrain(_) => Type::Unit,
-        HirStatement::Expression(expr_id) => interner.id_type(&expr_id),
-        HirStatement::Error => Type::Error,
-    }
->>>>>>> c2f8c6ce
 }