--- conflicted
+++ resolved
@@ -407,13 +407,8 @@
             if bit_width_x != bit_width_y {
                 return Err(format!("Integers must have the same bit width LHS is {}, RHS is {} ", bit_width_x, bit_width_y))
             }
-<<<<<<< HEAD
-            let is_const = is_const_x.and(is_const_y, op.span);
+            let is_const = is_const_x.and(is_const_y, op.location.span);
             Ok(Integer(is_const, *sign_x, *bit_width_x))
-=======
-            let is_const = is_const_x.and(is_const_y, op.location.span);
-            Ok(Integer(is_const, field_type, *sign_x, *bit_width_x))
->>>>>>> 339c18d2
         }
         (Integer(..), FieldElement(..)) | (FieldElement(..), Integer(..)) => {
             Err("Cannot use an integer and a Field in a binary operation, try converting the Field into an integer".to_string())
@@ -443,15 +438,9 @@
         (Unit, _) | (_,Unit) => Ok(Unit),
 
         // The result of two Fields is always a witness
-<<<<<<< HEAD
         (FieldElement(is_const_x), FieldElement(is_const_y)) => {
-            let is_const = is_const_x.and(is_const_y, op.span);
+            let is_const = is_const_x.and(is_const_y, op.location.span);
             Ok(FieldElement(is_const))
-=======
-        (FieldElement(is_const_x, _), FieldElement(is_const_y, _)) => {
-            let is_const = is_const_x.and(is_const_y, op.location.span);
-            Ok(FieldElement(is_const, Private))
->>>>>>> 339c18d2
         }
 
         (Bool, Bool) => Ok(Bool),
@@ -615,13 +604,8 @@
         (Unspecified, _) | (_,Unspecified) => Ok(Bool),
 
         // Special-case == and != for arrays
-<<<<<<< HEAD
         (Array(x_size, x_type), Array(y_size, y_type)) if matches!(op.kind, Equal | NotEqual) => {
-            x_type.unify(y_type, op.span, errors, &mut || {
-=======
-        (Array(_, x_size, x_type), Array(_, y_size, y_type)) if matches!(op.kind, Equal | NotEqual) => {
             x_type.unify(y_type, op.location.span, errors, &mut || {
->>>>>>> 339c18d2
                 TypeCheckError::Unstructured {
                     msg: format!("Cannot compare {} and {}, the array element types differ", lhs_type, rhs_type),
                     span: op.location.span,
