use iter_extended::vecmap;
use noirc_errors::Span;

use crate::{
    hir_def::{
        expr::{self, HirBinaryOp, HirExpression, HirLiteral},
        types::Type,
    },
    node_interner::{ExprId, FuncId, NodeInterner},
    Comptime, Shared, TypeBinding,
};

use super::{bind_pattern, errors::TypeCheckError};

pub(crate) fn type_check_expression(
    interner: &mut NodeInterner,
    expr_id: &ExprId,
    errors: &mut Vec<TypeCheckError>,
) -> Type {
    let typ = match interner.expression(expr_id) {
        HirExpression::Ident(ident) => {
            // An identifiers type may be forall-quantified in the case of generic functions.
            // E.g. `fn foo<T>(t: T, field: Field) -> T` has type `forall T. fn(T, Field) -> T`.
            // We must instantiate identifiers at every callsite to replace this T with a new type
            // variable to handle generic functions.
            let t = interner.id_type(ident.id);
            let (typ, bindings) = t.instantiate(interner);
            interner.store_instantiation_bindings(*expr_id, bindings);
            typ
        }
        HirExpression::Literal(literal) => {
            match literal {
                HirLiteral::Array(arr) => {
                    // Type check the contents of the array
                    let elem_types =
                        vecmap(&arr, |arg| type_check_expression(interner, arg, errors));

                    let first_elem_type = elem_types.get(0).cloned().unwrap_or(Type::Error);

                    // Specify the type of the Array
                    // Note: This assumes that the array is homogeneous, which will be checked next
                    let arr_type = Type::Array(
                        Box::new(Type::ArrayLength(arr.len() as u64)),
                        Box::new(first_elem_type.clone()),
                    );

                    // Check if the array is homogeneous
                    for (index, elem_type) in elem_types.iter().enumerate().skip(1) {
                        let location = interner.expr_location(&arr[index]);

                        elem_type.unify(&first_elem_type, location.span, errors, || {
                            TypeCheckError::NonHomogeneousArray {
                                first_span: interner.expr_location(&arr[0]).span,
                                first_type: first_elem_type.to_string(),
                                first_index: index,
                                second_span: location.span,
                                second_type: elem_type.to_string(),
                                second_index: index + 1,
                            }
                            .add_context("elements in an array must have the same type")
                        });
                    }

                    arr_type
                }
                HirLiteral::Bool(_) => Type::Bool(Comptime::new(interner)),
                HirLiteral::Integer(_) => {
                    let id = interner.next_type_variable_id();
                    Type::PolymorphicInteger(
                        Comptime::new(interner),
                        Shared::new(TypeBinding::Unbound(id)),
                    )
                }
                HirLiteral::Str(_) => unimplemented!(
                    "[Coming Soon] : Currently string literal types have not been implemented"
                ),
            }
        }
        HirExpression::Infix(infix_expr) => {
            // The type of the infix expression must be looked up from a type table
            let lhs_type = type_check_expression(interner, &infix_expr.lhs, errors);
            let rhs_type = type_check_expression(interner, &infix_expr.rhs, errors);

            match infix_operand_type_rules(&lhs_type, &infix_expr.operator, &rhs_type, errors) {
                Ok(typ) => typ,
                Err(msg) => {
                    let lhs_span = interner.expr_span(&infix_expr.lhs);
                    let rhs_span = interner.expr_span(&infix_expr.rhs);
                    errors
                        .push(TypeCheckError::Unstructured { msg, span: lhs_span.merge(rhs_span) });
                    Type::Error
                }
            }
        }
        HirExpression::Index(index_expr) => {
            type_check_index_expression(interner, index_expr, errors)
        }
        HirExpression::Call(call_expr) => {
            let function = type_check_expression(interner, &call_expr.func, errors);
            let args = vecmap(&call_expr.arguments, |arg| {
                let typ = type_check_expression(interner, arg, errors);
                (typ, interner.expr_span(arg))
            });
            let span = interner.expr_span(expr_id);
            bind_function_type(function, args, span, interner, errors)
        }
        HirExpression::MethodCall(method_call) => {
            let object_type = type_check_expression(interner, &method_call.object, errors);
            let method_name = method_call.method.0.contents.as_str();
            match lookup_method(interner, object_type.clone(), method_name, expr_id, errors) {
                Some(method_id) => {
                    let mut args = vec![(object_type, interner.expr_span(&method_call.object))];
                    let mut arg_types = vecmap(&method_call.arguments, |arg| {
                        let typ = type_check_expression(interner, arg, errors);
                        (typ, interner.expr_span(arg))
                    });
                    args.append(&mut arg_types);

                    // Desugar the method call into a normal, resolved function call
                    // so that the backend doesn't need to worry about methods
                    let location = method_call.location;
                    let (function_id, function_call) =
                        method_call.into_function_call(method_id, location, interner);

                    let span = interner.expr_span(expr_id);
                    let ret = type_check_method_call(
                        interner,
                        &function_id,
                        &method_id,
                        args,
                        span,
                        errors,
                    );

                    interner.replace_expr(expr_id, function_call);
                    ret
                }
                None => Type::Error,
            }
        }
        HirExpression::Cast(cast_expr) => {
            // Evaluate the LHS
            let lhs_type = type_check_expression(interner, &cast_expr.lhs, errors);
            let span = interner.expr_span(expr_id);
            check_cast(lhs_type, cast_expr.r#type, span, errors)
        }
        HirExpression::For(for_expr) => {
            let start_range_type = type_check_expression(interner, &for_expr.start_range, errors);
            let end_range_type = type_check_expression(interner, &for_expr.end_range, errors);

            let span = interner.expr_span(&for_expr.start_range);
            start_range_type.unify(&Type::comptime(Some(span)), span, errors, || {
                TypeCheckError::TypeCannotBeUsed {
                    typ: start_range_type.clone(),
                    place: "for loop",
                    span,
                }
                .add_context("The range of a loop must be known at compile-time")
            });

            let span = interner.expr_span(&for_expr.end_range);
            end_range_type.unify(&Type::comptime(Some(span)), span, errors, || {
                TypeCheckError::TypeCannotBeUsed {
                    typ: end_range_type.clone(),
                    place: "for loop",
                    span,
                }
                .add_context("The range of a loop must be known at compile-time")
            });

            interner.push_definition_type(for_expr.identifier.id, start_range_type);

            type_check_expression(interner, &for_expr.block, errors);
            Type::Unit
        }
        HirExpression::Block(block_expr) => {
            let mut block_type = Type::Unit;

            let statements = block_expr.statements();
            for (i, stmt) in statements.iter().enumerate() {
                let expr_type = super::stmt::type_check(interner, stmt, errors);

                if i + 1 < statements.len() {
                    let id = match interner.statement(stmt) {
                        crate::hir_def::stmt::HirStatement::Expression(expr) => expr,
                        _ => *expr_id,
                    };

                    let span = interner.expr_span(&id);
                    expr_type.unify(&Type::Unit, span, errors, || TypeCheckError::TypeMismatch {
                        expected_typ: Type::Unit.to_string(),
                        expr_typ: expr_type.to_string(),
                        expr_span: span,
                    });
                } else {
                    block_type = expr_type;
                }
            }

            block_type
        }
        HirExpression::Prefix(prefix_expr) => {
            let rhs_type = type_check_expression(interner, &prefix_expr.rhs, errors);
            match prefix_operand_type_rules(&prefix_expr.operator, &rhs_type) {
                Ok(typ) => typ,
                Err(msg) => {
                    let rhs_span = interner.expr_span(&prefix_expr.rhs);
                    errors.push(TypeCheckError::Unstructured { msg, span: rhs_span });
                    Type::Error
                }
            }
        }
        HirExpression::If(if_expr) => check_if_expr(&if_expr, expr_id, interner, errors),
        HirExpression::Constructor(constructor) => {
            check_constructor(&constructor, expr_id, interner, errors)
        }
        HirExpression::MemberAccess(access) => {
            check_member_access(access, interner, *expr_id, errors)
        }
        HirExpression::Error => Type::Error,
        HirExpression::Tuple(elements) => {
            Type::Tuple(vecmap(&elements, |elem| type_check_expression(interner, elem, errors)))
        }
        HirExpression::Lambda(lambda) => {
            let params = vecmap(lambda.parameters, |(pattern, typ)| {
                bind_pattern(interner, &pattern, typ.clone(), errors);
                typ
            });

            let actual_return = type_check_expression(interner, &lambda.body, errors);

            let span = interner.expr_span(&lambda.body);
            actual_return.make_subtype_of(&lambda.return_type, span, errors, || {
                TypeCheckError::TypeMismatch {
                    expected_typ: lambda.return_type.to_string(),
                    expr_typ: actual_return.to_string(),
                    expr_span: span,
                }
            });
            Type::Function(params, Box::new(lambda.return_type))
        }
    };

    interner.push_expr_type(expr_id, typ.clone());
    typ
}

fn type_check_index_expression(
    interner: &mut NodeInterner,
    index_expr: expr::HirIndexExpression,
    errors: &mut Vec<TypeCheckError>,
) -> Type {
    let index_type = type_check_expression(interner, &index_expr.index, errors);
    let span = interner.expr_span(&index_expr.index);

    index_type.unify(&Type::comptime(Some(span)), span, errors, || {
        // Specialize the error in the case the user has a Field, just not a comptime one.
        if matches!(index_type, Type::FieldElement(..)) {
            TypeCheckError::Unstructured {
                msg: format!("Array index must be known at compile-time, but here a non-comptime {index_type} was used instead"),
                span,
            }
        } else {
            TypeCheckError::TypeMismatch {
                expected_typ: "comptime Field".to_owned(),
                expr_typ: index_type.to_string(),
                expr_span: span,
            }
        }
    });

    let lhs_type = type_check_expression(interner, &index_expr.collection, errors);
    match lhs_type {
        // XXX: We can check the array bounds here also, but it may be better to constant fold first
        // and have ConstId instead of ExprId for constants
        Type::Array(_, base_type) => *base_type,
        Type::Error => Type::Error,
        typ => {
            let span = interner.expr_span(&index_expr.collection);
            errors.push(TypeCheckError::TypeMismatch {
                expected_typ: "Array".to_owned(),
                expr_typ: typ.to_string(),
                expr_span: span,
            });
            Type::Error
        }
    }
}

fn check_cast(from: Type, to: Type, span: Span, errors: &mut Vec<TypeCheckError>) -> Type {
    let is_comptime = match from {
        Type::Integer(is_comptime, ..) => is_comptime,
        Type::FieldElement(is_comptime) => is_comptime,
        Type::PolymorphicInteger(is_comptime, binding) => match &*binding.borrow() {
            TypeBinding::Bound(from) => return check_cast(from.clone(), to, span, errors),
            TypeBinding::Unbound(_) => is_comptime,
        },
        Type::Bool(is_comptime) => is_comptime,
        Type::Error => return Type::Error,
        from => {
            let msg = format!(
                "Cannot cast type {from}, 'as' is only for primitive field or integer types",
            );
            errors.push(TypeCheckError::Unstructured { msg, span });
            return Type::Error;
        }
    };

    let error_message =
        "Cannot cast to a comptime type, argument to cast is not known at compile-time";
    match to {
        Type::Integer(dest_comptime, sign, bits) => {
            if dest_comptime.is_comptime() && is_comptime.unify(&dest_comptime, span).is_err() {
                let msg = error_message.into();
                errors.push(TypeCheckError::Unstructured { msg, span });
            }

            Type::Integer(is_comptime, sign, bits)
        }
        Type::FieldElement(dest_comptime) => {
            if dest_comptime.is_comptime() && is_comptime.unify(&dest_comptime, span).is_err() {
                let msg = error_message.into();
                errors.push(TypeCheckError::Unstructured { msg, span });
            }

            Type::FieldElement(is_comptime)
        }
        Type::Bool(dest_comptime) => {
            if dest_comptime.is_comptime() && is_comptime.unify(&dest_comptime, span).is_err() {
                let msg = error_message.into();
                errors.push(TypeCheckError::Unstructured { msg, span });
            }
            Type::Bool(dest_comptime)
        }
        Type::Error => Type::Error,
        _ => {
            let msg = "Only integer and Field types may be casted to".into();
            errors.push(TypeCheckError::Unstructured { msg, span });
            Type::Error
        }
    }
}

fn lookup_method(
    interner: &mut NodeInterner,
    object_type: Type,
    method_name: &str,
    expr_id: &ExprId,
    errors: &mut Vec<TypeCheckError>,
) -> Option<FuncId> {
    match &object_type {
        Type::Struct(typ, _args) => {
            let typ = typ.borrow();
            match typ.methods.get(method_name) {
                Some(method_id) => Some(*method_id),
                None => {
                    errors.push(TypeCheckError::Unstructured {
                        span: interner.expr_span(expr_id),
                        msg: format!(
                            "No method named '{method_name}' found for type '{object_type}'",
                        ),
                    });
                    None
                }
            }
        }
        // If we fail to resolve the object to a struct type, we have no way of type
        // checking its arguments as we can't even resolve the name of the function
        Type::Error => None,

        // In the future we could support methods for non-struct types if we have a context
        // (in the interner?) essentially resembling HashMap<Type, Methods>
        other => {
            errors.push(TypeCheckError::Unstructured {
                span: interner.expr_span(expr_id),
                msg: format!("Type '{other}' must be a struct type to call methods on it"),
            });
            None
        }
    }
}

// We need a special function to typecheck method calls since the method
// is not a Expression::Ident it must be manually instantiated here
fn type_check_method_call(
    interner: &mut NodeInterner,
    function_ident_id: &ExprId,
    func_id: &FuncId,
    arguments: Vec<(Type, Span)>,
    span: Span,
    errors: &mut Vec<TypeCheckError>,
) -> Type {
    if func_id == &FuncId::dummy_id() {
        Type::Error
    } else {
        let func_meta = interner.function_meta(func_id);

        // Check function call arity is correct
        let param_len = func_meta.parameters.len();
        let arg_len = arguments.len();

        if param_len != arg_len {
            errors.push(TypeCheckError::ArityMisMatch {
                expected: param_len as u16,
                found: arg_len as u16,
                span,
            });
        }

        let (function_type, instantiation_bindings) = func_meta.typ.instantiate(interner);
        interner.store_instantiation_bindings(*function_ident_id, instantiation_bindings);
        interner.push_expr_type(function_ident_id, function_type.clone());
        bind_function_type(function_type, arguments, span, interner, errors)
    }
}

fn bind_function_type(
    function: Type,
    args: Vec<(Type, Span)>,
    span: Span,
    interner: &mut NodeInterner,
    errors: &mut Vec<TypeCheckError>,
) -> Type {
    // Could do a single unification for the entire function type, but matching beforehand
    // lets us issue a more precise error on the individual argument that fails to typecheck.
    match function {
        Type::TypeVariable(binding) => {
            if let TypeBinding::Bound(typ) = &*binding.borrow() {
                return bind_function_type(typ.clone(), args, span, interner, errors);
            }

            let ret = interner.next_type_variable();
            let args = vecmap(args, |(arg, _)| arg);
            let expected = Type::Function(args, Box::new(ret.clone()));
            *binding.borrow_mut() = TypeBinding::Bound(expected);

            ret
        }
        Type::Function(parameters, ret) => {
            if parameters.len() != args.len() {
                let empty_or_s = if parameters.len() == 1 { "" } else { "s" };
                let was_or_were = if args.len() == 1 { "was" } else { "were" };

                errors.push(TypeCheckError::Unstructured {
                    msg: format!(
                        "Function expects {} parameter{} but {} {} given",
                        parameters.len(),
                        empty_or_s,
                        args.len(),
                        was_or_were
                    ),
                    span,
                });
                return Type::Error;
            }

            for (param, (arg, arg_span)) in parameters.iter().zip(args) {
                arg.make_subtype_of(param, arg_span, errors, || TypeCheckError::TypeMismatch {
                    expected_typ: param.to_string(),
                    expr_typ: arg.to_string(),
                    expr_span: arg_span,
                });
            }

            *ret
        }
        Type::Error => Type::Error,
        other => {
            errors.push(TypeCheckError::Unstructured {
                msg: format!("Expected a function, but found a(n) {other}"),
                span,
            });
            Type::Error
        }
    }
}

pub fn prefix_operand_type_rules(op: &crate::UnaryOp, rhs_type: &Type) -> Result<Type, String> {
    match op {
        crate::UnaryOp::Minus => {
            if !matches!(rhs_type, Type::Integer(..) | Type::Error) {
                return Err("Only Integers can be used in a Minus expression".to_string());
            }
        }
        crate::UnaryOp::Not => {
            if !matches!(rhs_type, Type::Integer(..) | Type::Bool(_) | Type::Error) {
                return Err("Only Integers or Bool can be used in a Not expression".to_string());
            }
        }
    }
    Ok(rhs_type.clone())
}

// Given a binary operator and another type. This method will produce the output type
// XXX: Review these rules. In particular, the interaction between integers, comptime and private/public variables
pub fn infix_operand_type_rules(
    lhs_type: &Type,
    op: &HirBinaryOp,
    rhs_type: &Type,
    errors: &mut Vec<TypeCheckError>,
) -> Result<Type, String> {
    if op.kind.is_comparator() {
        return comparator_operand_type_rules(lhs_type, rhs_type, op, errors);
    }

    use Type::*;
    match (lhs_type, rhs_type)  {
        (Integer(comptime_x, sign_x, bit_width_x), Integer(comptime_y, sign_y, bit_width_y)) => {
            if sign_x != sign_y {
                return Err(format!("Integers must have the same signedness LHS is {sign_x:?}, RHS is {sign_y:?} "))
            }
            if bit_width_x != bit_width_y {
                return Err(format!("Integers must have the same bit width LHS is {bit_width_x}, RHS is {bit_width_y} "))
            }
            let comptime = comptime_x.and(comptime_y, op.location.span);
            Ok(Integer(comptime, *sign_x, *bit_width_x))
        }
        (Integer(..), FieldElement(..)) | (FieldElement(..), Integer(..)) => {
            Err("Cannot use an integer and a Field in a binary operation, try converting the Field into an integer".to_string())
        }
        (PolymorphicInteger(comptime, int), other)
        | (other, PolymorphicInteger(comptime, int)) => {
            if let TypeBinding::Bound(binding) = &*int.borrow() {
                return infix_operand_type_rules(binding, op, other, errors);
            }
            if other.try_bind_to_polymorphic_int(int, comptime, true, op.location.span).is_ok() || other == &Type::Error {
                Ok(other.clone())
            } else {
                Err(format!("Types in a binary operation should match, but found {lhs_type} and {rhs_type}"))
            }
        }
        (Integer(..), typ) | (typ,Integer(..)) => {
            Err(format!("Integer cannot be used with type {typ}"))
        }
        // These types are not supported in binary operations
        (Array(..), _) | (_, Array(..)) => Err("Arrays cannot be used in an infix operation".to_string()),
        (Struct(..), _) | (_, Struct(..)) => Err("Structs cannot be used in an infix operation".to_string()),
        (Tuple(_), _) | (_, Tuple(_)) => Err("Tuples cannot be used in an infix operation".to_string()),

        // An error type on either side will always return an error
        (Error, _) | (_,Error) => Ok(Error),
        (Unit, _) | (_,Unit) => Ok(Unit),

        // The result of two Fields is always a witness
        (FieldElement(comptime_x), FieldElement(comptime_y)) => {
            let comptime = comptime_x.and(comptime_y, op.location.span);
            Ok(FieldElement(comptime))
        }

        (Bool(comptime_x), Bool(comptime_y)) => Ok(Bool(comptime_x.and(comptime_y, op.location.span))),

<<<<<<< HEAD
        (TypeVariable(var), other)
        | (other, TypeVariable(var)) => {
            if let TypeBinding::Bound(binding) = &*var.borrow() {
                return infix_operand_type_rules(binding, op, other, errors);
            }

            let comptime = Comptime::No(None);
            if other.try_bind_to_polymorphic_int(var, &comptime, true, op.location.span).is_ok() || other == &Type::Error {
                Ok(other.clone())
            } else {
                Err(format!("Types in a binary operation should match, but found {} and {}", lhs_type, rhs_type))
            }
        }

        (lhs, rhs) => Err(format!("Unsupported types for binary operation: {} and {}", lhs, rhs)),
=======
        (lhs, rhs) => Err(format!("Unsupported types for binary operation: {lhs} and {rhs}")),
>>>>>>> 3c3dffb3
    }
}

fn check_if_expr(
    if_expr: &expr::HirIfExpression,
    expr_id: &ExprId,
    interner: &mut NodeInterner,
    errors: &mut Vec<TypeCheckError>,
) -> Type {
    let cond_type = type_check_expression(interner, &if_expr.condition, errors);
    let then_type = type_check_expression(interner, &if_expr.consequence, errors);

    let expr_span = interner.expr_span(&if_expr.condition);
    cond_type.unify(&Type::Bool(Comptime::new(interner)), expr_span, errors, || {
        TypeCheckError::TypeMismatch {
            expected_typ: Type::Bool(Comptime::No(None)).to_string(),
            expr_typ: cond_type.to_string(),
            expr_span,
        }
    });

    match if_expr.alternative {
        None => Type::Unit,
        Some(alternative) => {
            let else_type = type_check_expression(interner, &alternative, errors);

            let expr_span = interner.expr_span(expr_id);
            then_type.unify(&else_type, expr_span, errors, || {
                let err = TypeCheckError::TypeMismatch {
                    expected_typ: then_type.to_string(),
                    expr_typ: else_type.to_string(),
                    expr_span,
                };

                let context = if then_type == Type::Unit {
                    "Are you missing a semicolon at the end of your 'else' branch?"
                } else if else_type == Type::Unit {
                    "Are you missing a semicolon at the end of the first block of this 'if'?"
                } else {
                    "Expected the types of both if branches to be equal"
                };

                err.add_context(context)
            });

            then_type
        }
    }
}

fn check_constructor(
    constructor: &expr::HirConstructorExpression,
    expr_id: &ExprId,
    interner: &mut NodeInterner,
    errors: &mut Vec<TypeCheckError>,
) -> Type {
    let typ = &constructor.r#type;

    // Sanity check, this should be caught during name resolution anyway
    assert_eq!(constructor.fields.len(), typ.borrow().num_fields());

    // Sort argument types by name so we can zip with the struct type in the same ordering.
    // Note that we use a Vec to store the original arguments (rather than a BTreeMap) to
    // preserve the evaluation order of the source code.
    let mut args = constructor.fields.clone();
    args.sort_by_key(|arg| arg.0.clone());

    let typ_ref = typ.borrow();
    let (generics, fields) = typ_ref.instantiate(interner);

    for ((param_name, param_type), (arg_ident, arg)) in fields.into_iter().zip(args) {
        // Sanity check to ensure we're matching against the same field
        assert_eq!(param_name, &arg_ident.0.contents);

        let arg_type = type_check_expression(interner, &arg, errors);

        let span = interner.expr_span(expr_id);
        arg_type.make_subtype_of(&param_type, span, errors, || TypeCheckError::TypeMismatch {
            expected_typ: param_type.to_string(),
            expr_typ: arg_type.to_string(),
            expr_span: span,
        });
    }

    Type::Struct(typ.clone(), generics)
}

pub fn check_member_access(
    access: expr::HirMemberAccess,
    interner: &mut NodeInterner,
    expr_id: ExprId,
    errors: &mut Vec<TypeCheckError>,
) -> Type {
    let lhs_type = type_check_expression(interner, &access.lhs, errors);

    if let Type::Struct(s, args) = &lhs_type {
        let s = s.borrow();
        if let Some((field, index)) = s.get_field(&access.rhs.0.contents, args) {
            interner.set_field_index(expr_id, index);
            return field;
        }
    } else if let Type::Tuple(elements) = &lhs_type {
        if let Ok(index) = access.rhs.0.contents.parse::<usize>() {
            if index < elements.len() {
                interner.set_field_index(expr_id, index);
                return elements[index].clone();
            }
        }
    }

    if lhs_type != Type::Error {
        errors.push(TypeCheckError::Unstructured {
            msg: format!("Type {lhs_type} has no member named {}", access.rhs),
            span: interner.expr_span(&access.lhs),
        });
    }

    Type::Error
}

pub fn comparator_operand_type_rules(
    lhs_type: &Type,
    rhs_type: &Type,
    op: &HirBinaryOp,
    errors: &mut Vec<TypeCheckError>,
) -> Result<Type, String> {
    use crate::BinaryOpKind::{Equal, NotEqual};
    use Type::*;
    match (lhs_type, rhs_type)  {
        (Integer(comptime_x, sign_x, bit_width_x), Integer(comptime_y, sign_y, bit_width_y)) => {
            if sign_x != sign_y {
                return Err(format!("Integers must have the same signedness LHS is {sign_x:?}, RHS is {sign_y:?} "))
            }
            if bit_width_x != bit_width_y {
                return Err(format!("Integers must have the same bit width LHS is {bit_width_x}, RHS is {bit_width_y} "))
            }
            let comptime = comptime_x.and(comptime_y, op.location.span);
            Ok(Bool(comptime))
        }
        (Integer(..), FieldElement(..)) | ( FieldElement(..), Integer(..) ) => {
            Err("Cannot use an integer and a Field in a binary operation, try converting the Field into an integer first".to_string())
        }
        (PolymorphicInteger(comptime, int), other)
        | (other, PolymorphicInteger(comptime, int)) => {
            if let TypeBinding::Bound(binding) = &*int.borrow() {
                return comparator_operand_type_rules(other, binding, op, errors);
            }
            if other.try_bind_to_polymorphic_int(int, comptime, true, op.location.span).is_ok() || other == &Type::Error {
                Ok(Bool(comptime.clone()))
            } else {
                Err(format!("Types in a binary operation should match, but found {lhs_type} and {rhs_type}"))
            }
        }
        (Integer(..), typ) | (typ,Integer(..)) => {
            Err(format!("Integer cannot be used with type {typ}"))
        }
        (FieldElement(comptime_x), FieldElement(comptime_y)) => {
            match op.kind {
                Equal | NotEqual => {
                    let comptime = comptime_x.and(comptime_y, op.location.span);
                    Ok(Bool(comptime))
                },
                _ => {
                    Err("Fields cannot be compared, try casting to an integer first".into())
                }
            }
        }

        // <= and friends are technically valid for booleans, just not very useful
        (Bool(comptime_x), Bool(comptime_y)) => {
            let comptime = comptime_x.and(comptime_y, op.location.span);
            Ok(Bool(comptime))
        }

        // Avoid reporting errors multiple times
        (Error, _) | (_,Error) => Ok(Bool(Comptime::Yes(None))),

        // Special-case == and != for arrays
        (Array(x_size, x_type), Array(y_size, y_type)) if matches!(op.kind, Equal | NotEqual) => {
            x_type.unify(y_type, op.location.span, errors, || {
                TypeCheckError::Unstructured {
                    msg: format!("Cannot compare {lhs_type} and {rhs_type}, the array element types differ"),
                    span: op.location.span,
                }
            });

            if x_size != y_size {
                return Err(format!("Can only compare arrays of the same length. Here LHS is of length {x_size}, and RHS is {y_size} "));
            }

            // We could check if all elements of all arrays are comptime but I am lazy
            Ok(Bool(Comptime::No(Some(op.location.span))))
        }
        (NamedGeneric(binding_a, name_a), NamedGeneric(binding_b, name_b)) => {
            if binding_a == binding_b {
                return Ok(Bool(Comptime::No(Some(op.location.span))));
            }
            Err(format!("Unsupported types for comparison: {name_a} and {name_b}"))
        }
<<<<<<< HEAD

        (TypeVariable(var), other)
        | (other, TypeVariable(var)) => {
            if let TypeBinding::Bound(binding) = &*var.borrow() {
                return infix_operand_type_rules(binding, op, other, errors);
            }

            let comptime = Comptime::No(None);
            if other.try_bind_to_polymorphic_int(var, &comptime, true, op.location.span).is_ok() || other == &Type::Error {
                Ok(other.clone())
            } else {
                Err(format!("Types in a binary operation should match, but found {} and {}", lhs_type, rhs_type))
            }
        }
        (lhs, rhs) => Err(format!("Unsupported types for comparison: {} and {}", lhs, rhs)),
=======
        (lhs, rhs) => Err(format!("Unsupported types for comparison: {lhs} and {rhs}")),
>>>>>>> 3c3dffb3
    }
}<|MERGE_RESOLUTION|>--- conflicted
+++ resolved
@@ -549,7 +549,6 @@
 
         (Bool(comptime_x), Bool(comptime_y)) => Ok(Bool(comptime_x.and(comptime_y, op.location.span))),
 
-<<<<<<< HEAD
         (TypeVariable(var), other)
         | (other, TypeVariable(var)) => {
             if let TypeBinding::Bound(binding) = &*var.borrow() {
@@ -564,10 +563,7 @@
             }
         }
 
-        (lhs, rhs) => Err(format!("Unsupported types for binary operation: {} and {}", lhs, rhs)),
-=======
         (lhs, rhs) => Err(format!("Unsupported types for binary operation: {lhs} and {rhs}")),
->>>>>>> 3c3dffb3
     }
 }
 
@@ -767,7 +763,6 @@
             }
             Err(format!("Unsupported types for comparison: {name_a} and {name_b}"))
         }
-<<<<<<< HEAD
 
         (TypeVariable(var), other)
         | (other, TypeVariable(var)) => {
@@ -782,9 +777,6 @@
                 Err(format!("Types in a binary operation should match, but found {} and {}", lhs_type, rhs_type))
             }
         }
-        (lhs, rhs) => Err(format!("Unsupported types for comparison: {} and {}", lhs, rhs)),
-=======
         (lhs, rhs) => Err(format!("Unsupported types for comparison: {lhs} and {rhs}")),
->>>>>>> 3c3dffb3
     }
 }