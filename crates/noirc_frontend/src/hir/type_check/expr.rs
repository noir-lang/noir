--- conflicted
+++ resolved
@@ -696,18 +696,12 @@
                 }
             });
 
-<<<<<<< HEAD
             x_size.unify(y_size, op.location.span, errors, || {
                 TypeCheckError::Unstructured {
-                    msg: format!("Can only compare arrays of the same length. Here LHS is of length {}, and RHS is {} ", x_size, y_size),
+                    msg: format!("Can only compare arrays of the same length. Here LHS is of length {x_size}, and RHS is {y_size}"),
                     span: op.location.span,
                 }
             });
-=======
-            if x_size != y_size {
-                return Err(format!("Can only compare arrays of the same length. Here LHS is of length {x_size}, and RHS is {y_size} "));
-            }
->>>>>>> c82f0dc1
 
             // We could check if all elements of all arrays are comptime but I am lazy
             Ok(Bool(Comptime::No(Some(op.location.span))))
