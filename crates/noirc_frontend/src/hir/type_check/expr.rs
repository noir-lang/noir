--- conflicted
+++ resolved
@@ -580,25 +580,21 @@
 
         (Bool(comptime_x), Bool(comptime_y)) => Ok(Bool(comptime_x.and(comptime_y, op.location.span))),
 
-<<<<<<< HEAD
         (TypeVariable(var), other)
         | (other, TypeVariable(var)) => {
             if let TypeBinding::Bound(binding) = &*var.borrow() {
-                return infix_operand_type_rules(binding, op, other, errors);
+                return infix_operand_type_rules(binding, op, other, span, interner, errors);
             }
 
             let comptime = Comptime::No(None);
             if other.try_bind_to_polymorphic_int(var, &comptime, true, op.location.span).is_ok() || other == &Type::Error {
                 Ok(other.clone())
             } else {
-                Err(format!("Types in a binary operation should match, but found {lhs_type} and {rhs_type}"))
-            }
-        }
-
-        (lhs, rhs) => Err(format!("Unsupported types for binary operation: {lhs} and {rhs}")),
-=======
+                Err(make_error(format!("Types in a binary operation should match, but found {lhs_type} and {rhs_type}")))
+            }
+        }
+
         (lhs, rhs) => Err(make_error(format!("Unsupported types for binary operation: {lhs} and {rhs}"))),
->>>>>>> 35bef8d8
     }
 }
 
@@ -804,7 +800,7 @@
         (TypeVariable(var), other)
         | (other, TypeVariable(var)) => {
             if let TypeBinding::Bound(binding) = &*var.borrow() {
-                return infix_operand_type_rules(binding, op, other, errors);
+                return comparator_operand_type_rules(binding, other, op, errors);
             }
 
             let comptime = Comptime::No(None);
