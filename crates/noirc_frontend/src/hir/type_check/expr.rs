use iter_extended::vecmap;
use noirc_errors::Span;

use crate::{
    hir_def::{
        expr::{self, HirArrayLiteral, HirBinaryOp, HirExpression, HirLiteral},
        types::Type,
    },
    node_interner::{ExprId, FuncId},
    CompTime, Shared, TypeBinding,
};

use super::{errors::TypeCheckError, TypeChecker};

impl<'interner> TypeChecker<'interner> {
    /// Infers a type for a given expression, and return this type.
    /// As a side-effect, this function will also remember this type in the NodeInterner
    /// for the given expr_id key.
    ///
    /// This function also converts any HirExpression::MethodCalls `a.foo(b, c)` into
    /// an equivalent HirExpression::Call in the form `foo(a, b, c)`. This cannot
    /// be done earlier since we need to know the type of the object `a` to resolve which
    /// function `foo` to refer to.
    pub(crate) fn check_expression(&mut self, expr_id: &ExprId) -> Type {
        let typ = match self.interner.expression(expr_id) {
            HirExpression::Ident(ident) => {
                // An identifiers type may be forall-quantified in the case of generic functions.
                // E.g. `fn foo<T>(t: T, field: Field) -> T` has type `forall T. fn(T, Field) -> T`.
                // We must instantiate identifiers at every call site to replace this T with a new type
                // variable to handle generic functions.
                let t = self.interner.id_type(ident.id);
                let (typ, bindings) = t.instantiate(self.interner);
                self.interner.store_instantiation_bindings(*expr_id, bindings);
                typ
            }
            HirExpression::Literal(literal) => {
                match literal {
                    HirLiteral::Array(HirArrayLiteral::Standard(arr)) => {
                        let elem_types = vecmap(&arr, |arg| self.check_expression(arg));

                        let first_elem_type = elem_types.get(0).cloned().unwrap_or(Type::Error);

                        let arr_type = Type::Array(
                            Box::new(Type::Constant(arr.len() as u64)),
                            Box::new(first_elem_type.clone()),
                        );

                        // Check if the array is homogeneous
                        for (index, elem_type) in elem_types.iter().enumerate().skip(1) {
                            let location = self.interner.expr_location(&arr[index]);

                            elem_type.unify(
                                &first_elem_type,
                                location.span,
                                &mut self.errors,
                                || {
                                    TypeCheckError::NonHomogeneousArray {
                                        first_span: self.interner.expr_location(&arr[0]).span,
                                        first_type: first_elem_type.to_string(),
                                        first_index: index,
                                        second_span: location.span,
                                        second_type: elem_type.to_string(),
                                        second_index: index + 1,
                                    }
                                    .add_context("elements in an array must have the same type")
                                },
                            );
                        }

                        arr_type
                    }
                    HirLiteral::Array(HirArrayLiteral::Repeated { repeated_element, length }) => {
                        let elem_type = self.check_expression(&repeated_element);
                        Type::Array(Box::new(length), Box::new(elem_type))
                    }
                    HirLiteral::Bool(_) => Type::Bool(CompTime::new(self.interner)),
                    HirLiteral::Integer(_) => {
                        let id = self.interner.next_type_variable_id();
                        Type::PolymorphicInteger(
                            CompTime::new(self.interner),
                            Shared::new(TypeBinding::Unbound(id)),
                        )
                    }
                    HirLiteral::Str(string) => {
                        let len = Type::Constant(string.len() as u64);
                        Type::String(Box::new(len))
                    }
                }
            }
            HirExpression::Infix(infix_expr) => {
                // The type of the infix expression must be looked up from a type table
                let lhs_type = self.check_expression(&infix_expr.lhs);
                let rhs_type = self.check_expression(&infix_expr.rhs);

                let lhs_span = self.interner.expr_span(&infix_expr.lhs);
                let rhs_span = self.interner.expr_span(&infix_expr.rhs);
                let span = lhs_span.merge(rhs_span);

                self.infix_operand_type_rules(&lhs_type, &infix_expr.operator, &rhs_type, span)
                    .unwrap_or_else(|error| {
                        self.errors.push(error);
                        Type::Error
                    })
            }
            HirExpression::Index(index_expr) => self.check_index_expression(index_expr),
            HirExpression::Call(call_expr) => {
                let function = self.check_expression(&call_expr.func);
                let args = vecmap(&call_expr.arguments, |arg| {
                    let typ = self.check_expression(arg);
                    (typ, self.interner.expr_span(arg))
                });
                let span = self.interner.expr_span(expr_id);
                self.bind_function_type(function, args, span)
            }
            HirExpression::MethodCall(method_call) => {
                let object_type = self.check_expression(&method_call.object);
                let method_name = method_call.method.0.contents.as_str();
                match self.lookup_method(object_type.clone(), method_name, expr_id) {
                    Some(method_id) => {
                        let mut args =
                            vec![(object_type, self.interner.expr_span(&method_call.object))];
                        let mut arg_types = vecmap(&method_call.arguments, |arg| {
                            let typ = self.check_expression(arg);
                            (typ, self.interner.expr_span(arg))
                        });
                        args.append(&mut arg_types);

                        // Desugar the method call into a normal, resolved function call
                        // so that the backend doesn't need to worry about methods
                        let location = method_call.location;
                        let (function_id, function_call) =
                            method_call.into_function_call(method_id, location, self.interner);

                        let span = self.interner.expr_span(expr_id);
                        let ret = self.check_method_call(&function_id, &method_id, args, span);

                        self.interner.replace_expr(expr_id, function_call);
                        ret
                    }
                    None => Type::Error,
                }
            }
            HirExpression::Cast(cast_expr) => {
                // Evaluate the LHS
                let lhs_type = self.check_expression(&cast_expr.lhs);
                let span = self.interner.expr_span(expr_id);
                self.check_cast(lhs_type, cast_expr.r#type, span)
            }
            HirExpression::For(for_expr) => {
                let start_range_type = self.check_expression(&for_expr.start_range);
                let end_range_type = self.check_expression(&for_expr.end_range);

                let start_span = self.interner.expr_span(&for_expr.start_range);
                let end_span = self.interner.expr_span(&for_expr.end_range);

                let mut unify_loop_range = |actual_type, span| {
                    let expected_type = if self.is_unconstrained() {
                        Type::FieldElement(CompTime::new(self.interner))
                    } else {
                        Type::comp_time(Some(span))
                    };

                    self.unify(actual_type, &expected_type, span, || {
                        TypeCheckError::TypeCannotBeUsed {
                            typ: start_range_type.clone(),
                            place: "for loop",
                            span,
                        }
                        .add_context("The range of a loop must be known at compile-time")
                    });
                };

                unify_loop_range(&start_range_type, start_span);
                unify_loop_range(&end_range_type, end_span);

                self.interner.push_definition_type(for_expr.identifier.id, start_range_type);

                self.check_expression(&for_expr.block);
                Type::Unit
            }
            HirExpression::Block(block_expr) => {
                let mut block_type = Type::Unit;

                let statements = block_expr.statements();
                for (i, stmt) in statements.iter().enumerate() {
                    let expr_type = self.check_statement(stmt);

                    if i + 1 < statements.len() {
                        let id = match self.interner.statement(stmt) {
                            crate::hir_def::stmt::HirStatement::Expression(expr) => expr,
                            _ => *expr_id,
                        };

                        let span = self.interner.expr_span(&id);
                        self.unify(&expr_type, &Type::Unit, span, || {
                            TypeCheckError::TypeMismatch {
                                expected_typ: Type::Unit.to_string(),
                                expr_typ: expr_type.to_string(),
                                expr_span: span,
                            }
                        });
                    } else {
                        block_type = expr_type;
                    }
                }

                block_type
            }
            HirExpression::Prefix(prefix_expr) => {
                let rhs_type = self.check_expression(&prefix_expr.rhs);
                match prefix_operand_type_rules(&prefix_expr.operator, &rhs_type) {
                    Ok(typ) => typ,
                    Err(msg) => {
                        let rhs_span = self.interner.expr_span(&prefix_expr.rhs);
                        self.errors.push(TypeCheckError::Unstructured { msg, span: rhs_span });
                        Type::Error
                    }
                }
            }
            HirExpression::If(if_expr) => self.check_if_expr(&if_expr, expr_id),
            HirExpression::Constructor(constructor) => self.check_constructor(constructor, expr_id),
            HirExpression::MemberAccess(access) => self.check_member_access(access, *expr_id),
            HirExpression::Error => Type::Error,
            HirExpression::Tuple(elements) => {
                Type::Tuple(vecmap(&elements, |elem| self.check_expression(elem)))
            }
            HirExpression::Lambda(lambda) => {
                let params = vecmap(lambda.parameters, |(pattern, typ)| {
                    self.bind_pattern(&pattern, typ.clone());
                    typ
                });

                let actual_return = self.check_expression(&lambda.body);

                let span = self.interner.expr_span(&lambda.body);
                actual_return.make_subtype_of(&lambda.return_type, span, &mut self.errors, || {
                    TypeCheckError::TypeMismatch {
                        expected_typ: lambda.return_type.to_string(),
                        expr_typ: actual_return.to_string(),
                        expr_span: span,
                    }
                });
                Type::Function(params, Box::new(lambda.return_type))
            }
        };

        self.interner.push_expr_type(expr_id, typ.clone());
        typ
    }

    fn check_index_expression(&mut self, index_expr: expr::HirIndexExpression) -> Type {
        let index_type = self.check_expression(&index_expr.index);
        let span = self.interner.expr_span(&index_expr.index);

        self.unify(&index_type, &Type::comp_time(Some(span)), span, || {
            // Specialize the error in the case the user has a Field, just not a `comptime` one.
            if matches!(index_type, Type::FieldElement(..)) {
                TypeCheckError::Unstructured {
                    msg: format!("Array index must be known at compile-time, but here a non-comptime {index_type} was used instead"),
                    span,
                }
            } else {
                TypeCheckError::TypeMismatch {
                    expected_typ: "comptime Field".to_owned(),
                    expr_typ: index_type.to_string(),
                    expr_span: span,
                }
<<<<<<< HEAD
            });
            Type::Function(params, Box::new(lambda.return_type))
        }
    };

    interner.push_expr_type(expr_id, typ.clone());
    typ
}

fn type_check_index_expression(
    interner: &mut NodeInterner,
    index_expr: expr::HirIndexExpression,
    errors: &mut Vec<TypeCheckError>,
) -> Type {
    let index_type = type_check_expression(interner, &index_expr.index, errors);
    let span = interner.expr_span(&index_expr.index);
    index_type.make_subtype_of(&Type::field(Some(span)), span, errors, || {
        TypeCheckError::TypeMismatch {
            expected_typ: "Field".to_owned(),
            expr_typ: index_type.to_string(),
            expr_span: span,
=======
            }
        });
        // TODO: replace the above by the below in order to activate dynamic arrays
        // index_type.make_subtype_of(&Type::field(Some(span)), span, errors, || {
        //     TypeCheckError::TypeMismatch {
        //         expected_typ: "Field".to_owned(),
        //         expr_typ: index_type.to_string(),
        //         expr_span: span,
        //     }
        // });

        let lhs_type = self.check_expression(&index_expr.collection);
        match lhs_type {
            // XXX: We can check the array bounds here also, but it may be better to constant fold first
            // and have ConstId instead of ExprId for constants
            Type::Array(_, base_type) => *base_type,
            Type::Error => Type::Error,
            typ => {
                let span = self.interner.expr_span(&index_expr.collection);
                self.errors.push(TypeCheckError::TypeMismatch {
                    expected_typ: "Array".to_owned(),
                    expr_typ: typ.to_string(),
                    expr_span: span,
                });
                Type::Error
            }
>>>>>>> 06427e5b
        }
    }

    fn check_cast(&mut self, from: Type, to: Type, span: Span) -> Type {
        let is_comp_time = match from {
            Type::Integer(is_comp_time, ..) => is_comp_time,
            Type::FieldElement(is_comp_time) => is_comp_time,
            Type::PolymorphicInteger(is_comp_time, binding) => match &*binding.borrow() {
                TypeBinding::Bound(from) => return self.check_cast(from.clone(), to, span),
                TypeBinding::Unbound(_) => is_comp_time,
            },
            Type::Bool(is_comp_time) => is_comp_time,
            Type::Error => return Type::Error,
            from => {
                let msg = format!(
                    "Cannot cast type {from}, 'as' is only for primitive field or integer types",
                );
                self.errors.push(TypeCheckError::Unstructured { msg, span });
                return Type::Error;
            }
        };

        let error_message =
            "Cannot cast to a comptime type, argument to cast is not known at compile-time";
        match to {
            Type::Integer(dest_comp_time, sign, bits) => {
                if dest_comp_time.is_comp_time()
                    && is_comp_time.unify(&dest_comp_time, span).is_err()
                {
                    let msg = error_message.into();
                    self.errors.push(TypeCheckError::Unstructured { msg, span });
                }

                Type::Integer(is_comp_time, sign, bits)
            }
            Type::FieldElement(dest_comp_time) => {
                if dest_comp_time.is_comp_time()
                    && is_comp_time.unify(&dest_comp_time, span).is_err()
                {
                    let msg = error_message.into();
                    self.errors.push(TypeCheckError::Unstructured { msg, span });
                }

                Type::FieldElement(is_comp_time)
            }
            Type::Bool(dest_comp_time) => {
                if dest_comp_time.is_comp_time()
                    && is_comp_time.unify(&dest_comp_time, span).is_err()
                {
                    let msg = error_message.into();
                    self.errors.push(TypeCheckError::Unstructured { msg, span });
                }
                Type::Bool(dest_comp_time)
            }
            Type::Error => Type::Error,
            _ => {
                let msg = "Only integer and Field types may be casted to".into();
                self.errors.push(TypeCheckError::Unstructured { msg, span });
                Type::Error
            }
        }
    }

    // We need a special function to type check method calls since the method
    // is not a Expression::Ident it must be manually instantiated here
    fn check_method_call(
        &mut self,
        function_ident_id: &ExprId,
        func_id: &FuncId,
        arguments: Vec<(Type, Span)>,
        span: Span,
    ) -> Type {
        if func_id == &FuncId::dummy_id() {
            Type::Error
        } else {
            let func_meta = self.interner.function_meta(func_id);

            // Check function call arity is correct
            let param_len = func_meta.parameters.len();
            let arg_len = arguments.len();

            if param_len != arg_len {
                self.errors.push(TypeCheckError::ArityMisMatch {
                    expected: param_len as u16,
                    found: arg_len as u16,
                    span,
                });
            }

            let (function_type, instantiation_bindings) = func_meta.typ.instantiate(self.interner);

            self.interner.store_instantiation_bindings(*function_ident_id, instantiation_bindings);
            self.interner.push_expr_type(function_ident_id, function_type.clone());

            self.bind_function_type(function_type, arguments, span)
        }
    }

    fn check_if_expr(&mut self, if_expr: &expr::HirIfExpression, expr_id: &ExprId) -> Type {
        let cond_type = self.check_expression(&if_expr.condition);
        let then_type = self.check_expression(&if_expr.consequence);

        let expr_span = self.interner.expr_span(&if_expr.condition);

        let bool_type = Type::Bool(CompTime::new(self.interner));
        self.unify(&cond_type, &bool_type, expr_span, || TypeCheckError::TypeMismatch {
            expected_typ: Type::Bool(CompTime::No(None)).to_string(),
            expr_typ: cond_type.to_string(),
            expr_span,
        });

        match if_expr.alternative {
            None => Type::Unit,
            Some(alternative) => {
                let else_type = self.check_expression(&alternative);

                let expr_span = self.interner.expr_span(expr_id);
                self.unify(&then_type, &else_type, expr_span, || {
                    let err = TypeCheckError::TypeMismatch {
                        expected_typ: then_type.to_string(),
                        expr_typ: else_type.to_string(),
                        expr_span,
                    };

                    let context = if then_type == Type::Unit {
                        "Are you missing a semicolon at the end of your 'else' branch?"
                    } else if else_type == Type::Unit {
                        "Are you missing a semicolon at the end of the first block of this 'if'?"
                    } else {
                        "Expected the types of both if branches to be equal"
                    };

                    err.add_context(context)
                });

                then_type
            }
        }
    }

    fn check_constructor(
        &mut self,
        constructor: expr::HirConstructorExpression,
        expr_id: &ExprId,
    ) -> Type {
        let typ = constructor.r#type;
        let generics = constructor.struct_generics;

        // Sort argument types by name so we can zip with the struct type in the same ordering.
        // Note that we use a Vec to store the original arguments (rather than a BTreeMap) to
        // preserve the evaluation order of the source code.
        let mut args = constructor.fields;
        args.sort_by_key(|arg| arg.0.clone());

        let fields = typ.borrow().get_fields(&generics);

        for ((param_name, param_type), (arg_ident, arg)) in fields.into_iter().zip(args) {
            // This can be false if the user provided an incorrect field count. That error should
            // be caught during name resolution so it is fine to skip typechecking if there is a
            // mismatch here as long as we continue typechecking the rest of the program to the best
            // of our ability.
            if param_name == arg_ident.0.contents {
                let arg_type = self.check_expression(&arg);

                let span = self.interner.expr_span(expr_id);
                self.make_subtype_of(&arg_type, &param_type, span, || {
                    TypeCheckError::TypeMismatch {
                        expected_typ: param_type.to_string(),
                        expr_typ: arg_type.to_string(),
                        expr_span: span,
                    }
                });
            }
        }

        Type::Struct(typ, generics)
    }

    fn check_member_access(&mut self, access: expr::HirMemberAccess, expr_id: ExprId) -> Type {
        let lhs_type = self.check_expression(&access.lhs).follow_bindings();

        if let Type::Struct(s, args) = &lhs_type {
            let s = s.borrow();
            if let Some((field, index)) = s.get_field(&access.rhs.0.contents, args) {
                self.interner.set_field_index(expr_id, index);
                return field;
            }
        } else if let Type::Tuple(elements) = &lhs_type {
            if let Ok(index) = access.rhs.0.contents.parse::<usize>() {
                if index < elements.len() {
                    self.interner.set_field_index(expr_id, index);
                    return elements[index].clone();
                }
            }
        }

        // If we get here the type has no field named 'access.rhs'.
        // Now we specialize the error message based on whether we know the object type in question yet.
        if let Type::TypeVariable(..) = &lhs_type {
            self.errors.push(TypeCheckError::TypeAnnotationsNeeded {
                span: self.interner.expr_span(&access.lhs),
            });
        } else if lhs_type != Type::Error {
            self.errors.push(TypeCheckError::Unstructured {
                msg: format!("Type {lhs_type} has no member named {}", access.rhs),
                span: self.interner.expr_span(&access.lhs),
            });
        }

        Type::Error
    }

    fn comparator_operand_type_rules(
        &mut self,
        lhs_type: &Type,
        rhs_type: &Type,
        op: &HirBinaryOp,
    ) -> Result<Type, String> {
        use crate::BinaryOpKind::{Equal, NotEqual};
        use Type::*;
        match (lhs_type, rhs_type)  {
            // Avoid reporting errors multiple times
            (Error, _) | (_,Error) => Ok(Bool(CompTime::Yes(None))),

            // Matches on PolymorphicInteger and TypeVariable must be first to follow any type
            // bindings.
            (PolymorphicInteger(comptime, int), other)
            | (other, PolymorphicInteger(comptime, int)) => {
                if let TypeBinding::Bound(binding) = &*int.borrow() {
                    return self.comparator_operand_type_rules(other, binding, op);
                }
                if other.try_bind_to_polymorphic_int(int, comptime, true, op.location.span).is_ok() || other == &Type::Error {
                    Ok(Bool(comptime.clone()))
                } else {
                    Err(format!("Types in a binary operation should match, but found {lhs_type} and {rhs_type}"))
                }
            }
            (TypeVariable(var), other)
            | (other, TypeVariable(var)) => {
                if let TypeBinding::Bound(binding) = &*var.borrow() {
                    return self.comparator_operand_type_rules(binding, other, op);
                }

                let comptime = CompTime::No(None);
                if other.try_bind_to_polymorphic_int(var, &comptime, true, op.location.span).is_ok() || other == &Type::Error {
                    Ok(Bool(comptime))
                } else {
                    Err(format!("Types in a binary operation should match, but found {lhs_type} and {rhs_type}"))
                }
            }
            (Integer(comptime_x, sign_x, bit_width_x), Integer(comptime_y, sign_y, bit_width_y)) => {
                if sign_x != sign_y {
                    return Err(format!("Integers must have the same signedness LHS is {sign_x:?}, RHS is {sign_y:?} "))
                }
                if bit_width_x != bit_width_y {
                    return Err(format!("Integers must have the same bit width LHS is {bit_width_x}, RHS is {bit_width_y} "))
                }
                let comptime = comptime_x.and(comptime_y, op.location.span);
                Ok(Bool(comptime))
            }
            (Integer(..), FieldElement(..)) | ( FieldElement(..), Integer(..) ) => {
                Err("Cannot use an integer and a Field in a binary operation, try converting the Field into an integer first".to_string())
            }
            (Integer(..), typ) | (typ,Integer(..)) => {
                Err(format!("Integer cannot be used with type {typ}"))
            }
            (FieldElement(comptime_x), FieldElement(comptime_y)) => {
                match op.kind {
                    Equal | NotEqual => {
                        let comptime = comptime_x.and(comptime_y, op.location.span);
                        Ok(Bool(comptime))
                    },
                    _ => {
                        Err("Fields cannot be compared, try casting to an integer first".into())
                    }
                }
            }

            // <= and friends are technically valid for booleans, just not very useful
            (Bool(comptime_x), Bool(comptime_y)) => {
                let comptime = comptime_x.and(comptime_y, op.location.span);
                Ok(Bool(comptime))
            }

            // Special-case == and != for arrays
            (Array(x_size, x_type), Array(y_size, y_type)) if matches!(op.kind, Equal | NotEqual) => {
                x_type.unify(y_type, op.location.span, &mut self.errors, || {
                    TypeCheckError::Unstructured {
                        msg: format!("Cannot compare {lhs_type} and {rhs_type}, the array element types differ"),
                        span: op.location.span,
                    }
                });

                self.unify(x_size, y_size, op.location.span, || {
                    TypeCheckError::Unstructured {
                        msg: format!("Can only compare arrays of the same length. Here LHS is of length {x_size}, and RHS is {y_size}"),
                        span: op.location.span,
                    }
                });

                // We could check if all elements of all arrays are comptime but I am lazy
                Ok(Bool(CompTime::No(Some(op.location.span))))
            }
            (NamedGeneric(binding_a, name_a), NamedGeneric(binding_b, name_b)) => {
                if binding_a == binding_b {
                    return Ok(Bool(CompTime::No(Some(op.location.span))));
                }
                Err(format!("Unsupported types for comparison: {name_a} and {name_b}"))
            }
            (String(x_size), String(y_size)) => {
                x_size.unify(y_size, op.location.span, &mut self.errors, || {
                    TypeCheckError::Unstructured {
                        msg: format!("Can only compare strings of the same length. Here LHS is of length {x_size}, and RHS is {y_size} "),
                        span: op.location.span,
                    }
                });

                Ok(Bool(CompTime::No(Some(op.location.span))))
            }
            (lhs, rhs) => Err(format!("Unsupported types for comparison: {lhs} and {rhs}")),
        }
    }

    fn lookup_method(
        &mut self,
        object_type: Type,
        method_name: &str,
        expr_id: &ExprId,
    ) -> Option<FuncId> {
        match &object_type {
            Type::Struct(typ, _args) => {
                match self.interner.lookup_method(typ.borrow().id, method_name) {
                    Some(method_id) => Some(method_id),
                    None => {
                        self.errors.push(TypeCheckError::Unstructured {
                            span: self.interner.expr_span(expr_id),
                            msg: format!(
                                "No method named '{method_name}' found for type '{object_type}'",
                            ),
                        });
                        None
                    }
                }
            }
            // If we fail to resolve the object to a struct type, we have no way of type
            // checking its arguments as we can't even resolve the name of the function
            Type::Error => None,

            // In the future we could support methods for non-struct types if we have a context
            // (in the interner?) essentially resembling HashMap<Type, Methods>
            other => match self.interner.lookup_primitive_method(other, method_name) {
                Some(method_id) => Some(method_id),
                None => {
                    self.errors.push(TypeCheckError::Unstructured {
                        span: self.interner.expr_span(expr_id),
                        msg: format!("No method named '{method_name}' found for type '{other}'",),
                    });
                    None
                }
            },
        }
    }

    fn bind_function_type(&mut self, function: Type, args: Vec<(Type, Span)>, span: Span) -> Type {
        // Could do a single unification for the entire function type, but matching beforehand
        // lets us issue a more precise error on the individual argument that fails to type check.
        match function {
            Type::TypeVariable(binding) => {
                if let TypeBinding::Bound(typ) = &*binding.borrow() {
                    return self.bind_function_type(typ.clone(), args, span);
                }

                let ret = self.interner.next_type_variable();
                let args = vecmap(args, |(arg, _)| arg);
                let expected = Type::Function(args, Box::new(ret.clone()));
                *binding.borrow_mut() = TypeBinding::Bound(expected);

                ret
            }
            Type::Function(parameters, ret) => {
                if parameters.len() != args.len() {
                    let empty_or_s = if parameters.len() == 1 { "" } else { "s" };
                    let was_or_were = if args.len() == 1 { "was" } else { "were" };

                    self.errors.push(TypeCheckError::Unstructured {
                        msg: format!(
                            "Function expects {} parameter{} but {} {} given",
                            parameters.len(),
                            empty_or_s,
                            args.len(),
                            was_or_were
                        ),
                        span,
                    });
                    return Type::Error;
                }

                for (param, (arg, arg_span)) in parameters.iter().zip(args) {
                    arg.make_subtype_of(param, arg_span, &mut self.errors, || {
                        TypeCheckError::TypeMismatch {
                            expected_typ: param.to_string(),
                            expr_typ: arg.to_string(),
                            expr_span: arg_span,
                        }
                    });
                }

                *ret
            }
            Type::Error => Type::Error,
            other => {
                self.errors.push(TypeCheckError::Unstructured {
                    msg: format!("Expected a function, but found a(n) {other}"),
                    span,
                });
                Type::Error
            }
        }
    }

    // Given a binary operator and another type. This method will produce the output type
    // XXX: Review these rules. In particular, the interaction between integers, comptime and private/public variables
    fn infix_operand_type_rules(
        &mut self,
        lhs_type: &Type,
        op: &HirBinaryOp,
        rhs_type: &Type,
        span: Span,
    ) -> Result<Type, TypeCheckError> {
        let make_error = move |msg| TypeCheckError::Unstructured { msg, span };

        if op.kind.is_comparator() {
            return self.comparator_operand_type_rules(lhs_type, rhs_type, op).map_err(make_error);
        }

        use Type::*;
        match (lhs_type, rhs_type)  {
            // An error type on either side will always return an error
            (Error, _) | (_,Error) => Ok(Error),

            // Matches on PolymorphicInteger and TypeVariable must be first so that we follow any type
            // bindings.
            (PolymorphicInteger(comptime, int), other)
            | (other, PolymorphicInteger(comptime, int)) => {
                if let TypeBinding::Bound(binding) = &*int.borrow() {
                    return self.infix_operand_type_rules(binding, op, other, span);
                }

                if op.is_bitwise() && (other.is_bindable() || other.is_field()) {
                    let other = other.follow_bindings();

                    // This will be an error if these types later resolve to a Field, or stay
                    // polymorphic as the bit size will be unknown. Delay this error until the function
                    // finishes resolving so we can still allow cases like `let x: u8 = 1 << 2;`.
                    self.interner.push_delayed_type_check(Box::new(move || {
                        if other.is_field() {
                            Err(make_error("Bitwise operations are invalid on Field types. Try casting the operands to a sized integer type first".into()))
                        } else if other.is_bindable() {
                            Err(make_error("The number of bits to use for this bitwise operation is ambiguous. Either the operand's type or return type should be specified".into()))
                        } else {
                            Ok(())
                        }
                    }));
                }

                if other.try_bind_to_polymorphic_int(int, comptime, true, op.location.span).is_ok() || other == &Type::Error {
                    Ok(other.clone())
                } else {
                    Err(make_error(format!("Types in a binary operation should match, but found {lhs_type} and {rhs_type}")))
                }
            }
            (TypeVariable(var), other)
            | (other, TypeVariable(var)) => {
                if let TypeBinding::Bound(binding) = &*var.borrow() {
                    return self.infix_operand_type_rules(binding, op, other, span);
                }

                let comptime = CompTime::No(None);
                if other.try_bind_to_polymorphic_int(var, &comptime, true, op.location.span).is_ok() || other == &Type::Error {
                    Ok(other.clone())
                } else {
                    Err(make_error(format!("Types in a binary operation should match, but found {lhs_type} and {rhs_type}")))
                }
            }
            (Integer(comptime_x, sign_x, bit_width_x), Integer(comptime_y, sign_y, bit_width_y)) => {
                if sign_x != sign_y {
                    return Err(make_error(format!("Integers must have the same signedness LHS is {sign_x:?}, RHS is {sign_y:?} ")))
                }
                if bit_width_x != bit_width_y {
                    return Err(make_error(format!("Integers must have the same bit width LHS is {bit_width_x}, RHS is {bit_width_y} ")))
                }
                let comptime = comptime_x.and(comptime_y, op.location.span);
                Ok(Integer(comptime, *sign_x, *bit_width_x))
            }
            (Integer(..), FieldElement(..)) | (FieldElement(..), Integer(..)) => {
                Err(make_error("Cannot use an integer and a Field in a binary operation, try converting the Field into an integer".to_string()))
            }
            (Integer(..), typ) | (typ,Integer(..)) => {
                Err(make_error(format!("Integer cannot be used with type {typ}")))
            }
            // These types are not supported in binary operations
            (Array(..), _) | (_, Array(..)) => Err(make_error("Arrays cannot be used in an infix operation".to_string())),
            (Struct(..), _) | (_, Struct(..)) => Err(make_error("Structs cannot be used in an infix operation".to_string())),
            (Tuple(_), _) | (_, Tuple(_)) => Err(make_error("Tuples cannot be used in an infix operation".to_string())),

            (Unit, _) | (_,Unit) => Ok(Unit),

            // The result of two Fields is always a witness
            (FieldElement(comptime_x), FieldElement(comptime_y)) => {
                if op.is_bitwise() {
                    return Err(make_error("Bitwise operations are invalid on Field types. Try casting the operands to a sized integer type first.".into()));
                }
                let comptime = comptime_x.and(comptime_y, op.location.span);
                Ok(FieldElement(comptime))
            }

            (Bool(comptime_x), Bool(comptime_y)) => Ok(Bool(comptime_x.and(comptime_y, op.location.span))),

            (lhs, rhs) => Err(make_error(format!("Unsupported types for binary operation: {lhs} and {rhs}"))),
        }
    }
}

fn prefix_operand_type_rules(op: &crate::UnaryOp, rhs_type: &Type) -> Result<Type, String> {
    match op {
        crate::UnaryOp::Minus => {
            if !matches!(rhs_type, Type::Integer(..) | Type::Error) {
                return Err("Only Integers can be used in a Minus expression".to_string());
            }
        }
        crate::UnaryOp::Not => {
            if !matches!(rhs_type, Type::Integer(..) | Type::Bool(_) | Type::Error) {
                return Err("Only Integers or Bool can be used in a Not expression".to_string());
            }
        }
    }
    Ok(rhs_type.clone())
}<|MERGE_RESOLUTION|>--- conflicted
+++ resolved
@@ -265,29 +265,6 @@
                     expr_typ: index_type.to_string(),
                     expr_span: span,
                 }
-<<<<<<< HEAD
-            });
-            Type::Function(params, Box::new(lambda.return_type))
-        }
-    };
-
-    interner.push_expr_type(expr_id, typ.clone());
-    typ
-}
-
-fn type_check_index_expression(
-    interner: &mut NodeInterner,
-    index_expr: expr::HirIndexExpression,
-    errors: &mut Vec<TypeCheckError>,
-) -> Type {
-    let index_type = type_check_expression(interner, &index_expr.index, errors);
-    let span = interner.expr_span(&index_expr.index);
-    index_type.make_subtype_of(&Type::field(Some(span)), span, errors, || {
-        TypeCheckError::TypeMismatch {
-            expected_typ: "Field".to_owned(),
-            expr_typ: index_type.to_string(),
-            expr_span: span,
-=======
             }
         });
         // TODO: replace the above by the below in order to activate dynamic arrays
@@ -314,7 +291,6 @@
                 });
                 Type::Error
             }
->>>>>>> 06427e5b
         }
     }
 
