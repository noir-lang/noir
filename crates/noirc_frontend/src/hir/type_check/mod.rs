mod errors;
mod expr;
mod stmt;

// Type checking at the moment is very simple due to what is supported in the grammar.
// If polymorphism is never need, then Wands algorithm should be powerful enough to accommodate
// all foreseeable types, if it is needed then we would need to switch to Hindley-Milner type or maybe bidirectional

pub use errors::TypeCheckError;
use expr::type_check_expression;

use crate::node_interner::{FuncId, NodeInterner};

pub(crate) use self::stmt::{bind_pattern, type_check};

/// Type checks a function and assigns the
/// appropriate types to expressions in a side table
pub fn type_check_func(interner: &mut NodeInterner, func_id: FuncId) -> Vec<TypeCheckError> {
    // First fetch the metadata and add the types for parameters
    // Note that we do not look for the defining Identifier for a parameter,
    // since we know that it is the parameter itself
    let meta = interner.function_meta(&func_id);
    let declared_return_type = meta.return_type().clone();
    let can_ignore_ret = meta.can_ignore_return_type();

    let mut errors = vec![];
    for param in meta.parameters.into_iter() {
        bind_pattern(interner, &param.0, param.1, &mut errors);
    }

    // Fetch the HirFunction and iterate all of it's statements
    let hir_func = interner.function(&func_id);
    let func_as_expr = hir_func.as_expr();

    let function_last_type = type_check_expression(interner, func_as_expr, &mut errors);

    // Check declared return type and actual return type
    if !can_ignore_ret {
        let func_span = interner.expr_span(func_as_expr); // XXX: We could be more specific and return the span of the last stmt, however stmts do not have spans yet
        function_last_type.make_subtype_of(&declared_return_type, func_span, &mut errors, || {
            TypeCheckError::TypeMismatch {
                expected_typ: declared_return_type.to_string(),
                expr_typ: function_last_type.to_string(),
                expr_span: func_span,
            }
        });
    }

    errors
}

// XXX: These tests are all manual currently.
/// We can either build a test apparatus or pass raw code through the resolver
#[cfg(test)]
mod test {
    use std::collections::HashMap;

    use fm::FileId;
    use iter_extended::vecmap;
    use noirc_errors::{Location, Span};

    use crate::hir_def::expr::HirIdent;
    use crate::hir_def::stmt::HirLetStatement;
    use crate::hir_def::stmt::HirPattern::Identifier;
    use crate::hir_def::types::Type;
<<<<<<< HEAD
    use crate::node_interner::{DefinitionKind, FuncId, NodeInterner};
=======
    use crate::hir_def::{
        expr::{HirBinaryOp, HirBlockExpression, HirExpression, HirInfixExpression},
        function::{FuncMeta, HirFunction, Param},
        stmt::HirStatement,
    };
    use crate::node_interner::{FuncId, NodeInterner};
>>>>>>> 45410abe
    use crate::BinaryOpKind;
    use crate::{graph::CrateId, Ident};
    use crate::{
        hir::{
            def_map::{CrateDefMap, LocalModuleId, ModuleDefId},
            resolution::{path_resolver::PathResolver, resolver::Resolver},
        },
        parse_program, FunctionKind, Path,
    };

    #[test]
    fn basic_let() {
        let mut interner = NodeInterner::default();

        // Add a simple let Statement into the interner
        // let z = x + y;
        //
        // Push x variable
        let x_id = interner.push_definition("x".into(), false, DefinitionKind::Local(None));

        // Safety: The FileId in a location isn't used for tests
        let file = FileId::default();
        let location = Location::new(Span::default(), file);

        let x = HirIdent { id: x_id, location };

        // Push y variable
        let y_id = interner.push_definition("y".into(), false, DefinitionKind::Local(None));
        let y = HirIdent { id: y_id, location };

        // Push z variable
        let z_id = interner.push_definition("z".into(), false, DefinitionKind::Local(None));
        let z = HirIdent { id: z_id, location };

        // Push x and y as expressions
        let x_expr_id = interner.push_expr(HirExpression::Ident(x));
        let y_expr_id = interner.push_expr(HirExpression::Ident(y));

        // Create Infix
        let operator = HirBinaryOp { location, kind: BinaryOpKind::Add };
        let expr = HirInfixExpression { lhs: x_expr_id, operator, rhs: y_expr_id };
        let expr_id = interner.push_expr(HirExpression::Infix(expr));
        interner.push_expr_location(expr_id, Span::single_char(0), file);

        // Create let statement
        let let_stmt = HirLetStatement {
            pattern: Identifier(z),
            r#type: Type::FieldElement(crate::Comptime::No(None)),
            expression: expr_id,
        };
        let stmt_id = interner.push_stmt(HirStatement::Let(let_stmt));
        let expr_id = interner.push_expr(HirExpression::Block(HirBlockExpression(vec![stmt_id])));
        interner.push_expr_location(expr_id, Span::single_char(0), file);

        // Create function to enclose the let statement
        let func = HirFunction::unsafe_from_expr(expr_id);
        let func_id = interner.push_fn(func);

        let name = HirIdent {
            location,
            id: interner.push_definition("test_func".into(), false, DefinitionKind::Local(None)),
        };

        // Add function meta
        let func_meta = FuncMeta {
            name,
            kind: FunctionKind::Normal,
            attributes: None,
            location,
            typ: Type::Function(vec![Type::field(None), Type::field(None)], Box::new(Type::Unit)),
            parameters: vec![
                Param(Identifier(x), Type::field(None), noirc_abi::AbiFEType::Private),
                Param(Identifier(y), Type::field(None), noirc_abi::AbiFEType::Private),
            ]
            .into(),
            return_visibility: noirc_abi::AbiFEType::Private,
            has_body: true,
        };
        interner.push_fn_meta(func_meta, func_id);

        let errors = super::type_check_func(&mut interner, func_id);
        assert!(errors.is_empty());
    }

    #[test]
    #[should_panic]
    fn basic_let_stmt() {
        let src = r#"
            fn main(x : Field) {
                let k = [x,x];
                let _z = x + k;
            }
        "#;

        type_check_src_code(src, vec![String::from("main")]);
    }

    #[test]
    fn basic_index_expr() {
        let src = r#"
            fn main(x : Field) {
                let k = [x,x];
                let _z = x + k[0];
            }
        "#;

        type_check_src_code(src, vec![String::from("main")]);
    }
    #[test]
    fn basic_call_expr() {
        let src = r#"
            fn main(x : Field) {
                let _z = x + foo(x);
            }

            fn foo(x : Field) -> Field {
                x
            }
        "#;

        type_check_src_code(src, vec![String::from("main"), String::from("foo")]);
    }
    #[test]
    fn basic_for_expr() {
        let src = r#"
            fn main(_x : Field) {
                let _j = for _i in 0..10 {
                    for _k in 0..100 {

                    }
                };
            }

        "#;

        type_check_src_code(src, vec![String::from("main"), String::from("foo")]);
    }

    // This is the same Stub that is in the resolver, maybe we can pull this out into a test module and re-use?
    struct TestPathResolver(HashMap<String, ModuleDefId>);

    impl PathResolver for TestPathResolver {
        fn resolve(
            &self,
            _def_maps: &HashMap<CrateId, CrateDefMap>,
            path: Path,
        ) -> Result<ModuleDefId, Ident> {
            // Not here that foo::bar and hello::foo::bar would fetch the same thing
            let name = path.segments.last().unwrap();
            self.0.get(&name.0.contents).cloned().ok_or_else(|| name.clone())
        }

        fn local_module_id(&self) -> LocalModuleId {
            LocalModuleId::dummy_id()
        }
    }

    impl TestPathResolver {
        pub fn insert_func(&mut self, name: String, func_id: FuncId) {
            self.0.insert(name, func_id.into());
        }
    }

    // This function assumes that there is only one function and this is the
    // func id that is returned
    fn type_check_src_code(src: &str, func_namespace: Vec<String>) {
        let (program, errors) = parse_program(src);
        let mut interner = NodeInterner::default();

        // Using assert_eq here instead of assert(errors.is_empty()) displays
        // the whole vec if the assert fails rather than just two booleans
        assert_eq!(errors, vec![]);

        let main_id = interner.push_fn(HirFunction::empty());
        interner.push_function_definition("main".into(), main_id);

        let func_ids = vecmap(&func_namespace, |name| {
            let id = interner.push_fn(HirFunction::empty());
            interner.push_function_definition(name.into(), id);
            id
        });

        let mut path_resolver = TestPathResolver(HashMap::new());
        for (name, id) in func_namespace.into_iter().zip(func_ids.clone()) {
            path_resolver.insert_func(name, id);
        }

        let def_maps: HashMap<CrateId, CrateDefMap> = HashMap::new();
        let file = FileId::default();

        let func_meta = vecmap(program.functions, |nf| {
            let resolver = Resolver::new(&mut interner, &path_resolver, &def_maps, file);
            let (hir_func, func_meta, resolver_errors) = resolver.resolve_function(nf, main_id);
            assert_eq!(resolver_errors, vec![]);
            (hir_func, func_meta)
        });

        for ((hir_func, meta), func_id) in func_meta.into_iter().zip(func_ids.clone()) {
            interner.update_fn(func_id, hir_func);
            interner.push_fn_meta(meta, func_id)
        }

        // Type check section
        let errors = super::type_check_func(&mut interner, func_ids.first().cloned().unwrap());
        assert_eq!(errors, vec![]);
    }
}<|MERGE_RESOLUTION|>--- conflicted
+++ resolved
@@ -63,16 +63,12 @@
     use crate::hir_def::stmt::HirLetStatement;
     use crate::hir_def::stmt::HirPattern::Identifier;
     use crate::hir_def::types::Type;
-<<<<<<< HEAD
     use crate::node_interner::{DefinitionKind, FuncId, NodeInterner};
-=======
     use crate::hir_def::{
         expr::{HirBinaryOp, HirBlockExpression, HirExpression, HirInfixExpression},
         function::{FuncMeta, HirFunction, Param},
         stmt::HirStatement,
     };
-    use crate::node_interner::{FuncId, NodeInterner};
->>>>>>> 45410abe
     use crate::BinaryOpKind;
     use crate::{graph::CrateId, Ident};
     use crate::{
