--- conflicted
+++ resolved
@@ -15,11 +15,7 @@
 
 /// Type checks a function and assigns the
 /// appropriate types to expressions in a side table
-pub fn type_check_func(
-    interner: &mut NodeInterner,
-    func_id: FuncId,
-    main_id: Option<FuncId>,
-) -> Vec<TypeCheckError> {
+pub fn type_check_func(interner: &mut NodeInterner, func_id: FuncId) -> Vec<TypeCheckError> {
     // First fetch the metadata and add the types for parameters
     // Note that we do not look for the defining Identifier for a parameter,
     // since we know that it is the parameter itself
@@ -50,25 +46,6 @@
         });
     }
 
-<<<<<<< HEAD
-=======
-    // Return type cannot be public unless it is the main function in which case it must be
-    if main_id == Some(func_id) {
-        if !declared_return_type.is_public() && declared_return_type != &crate::Type::Unit {
-            errors.push(TypeCheckError::Unstructured {
-                msg: "Return type of main must be a 'pub' type since it is exposed to the verifier"
-                    .into(),
-                span: interner.expr_location(func_as_expr).span,
-            });
-        }
-    } else if declared_return_type.is_public() {
-        errors.push(TypeCheckError::PublicReturnType {
-            typ: declared_return_type.clone(),
-            span: interner.expr_span(func_as_expr),
-        });
-    }
-
->>>>>>> 29246a3b
     errors
 }
 
