--- conflicted
+++ resolved
@@ -28,13 +28,9 @@
     // Fetch the HirFunction and iterate all of it's statements
     let hir_func = interner.function(&func_id);
     let func_as_expr = hir_func.as_expr();
-<<<<<<< HEAD
-
-    // Convert the function to a block expression and then type check the block expr
-    let mut errors = type_check_expression(interner, func_as_expr);
-=======
-    let function_last_type = type_check_expression(interner, func_as_expr)?;
->>>>>>> fbb81908
+
+    let mut errors = vec![];
+    let function_last_type = type_check_expression(interner, func_as_expr, &mut errors);
 
     // Check declared return type and actual return type
     if !can_ignore_ret && (&function_last_type != declared_return_type) {
@@ -260,23 +256,12 @@
 
         let def_maps: HashMap<CrateId, CrateDefMap> = HashMap::new();
 
-<<<<<<< HEAD
-        let func_meta: Vec<_> = program
-            .functions
-            .into_iter()
-            .map(|nf| {
-                let resolver = Resolver::new(&mut interner, &path_resolver, &def_maps);
-                let (hir_func, func_meta, resolver_errors) = resolver.resolve_function(nf);
-                assert_eq!(resolver_errors, vec![]);
-                (hir_func, func_meta)
-            })
-            .collect();
-=======
         let func_meta = vecmap(program.functions, |nf| {
             let resolver = Resolver::new(&mut interner, &path_resolver, &def_maps);
-            resolver.resolve_function(nf).unwrap()
+            let (hir_func, func_meta, resolver_errors) = resolver.resolve_function(nf);
+            assert_eq!(resolver_errors, vec![]);
+            (hir_func, func_meta)
         });
->>>>>>> fbb81908
 
         for ((hir_func, meta), func_id) in func_meta.into_iter().zip(func_ids.clone()) {
             interner.update_fn(func_id, hir_func);
