--- conflicted
+++ resolved
@@ -250,12 +250,7 @@
     }
 
     fn decode_value(
-<<<<<<< HEAD
         field_iterator: &mut impl Iterator<Item = FieldElement>,
-=======
-        initial_index: usize,
-        encoded_inputs: &[FieldElement],
->>>>>>> 3698ed52
         value_type: &AbiType,
     ) -> Result<InputValue, AbiError> {
         // This function assumes that `field_iterator` contains enough `FieldElement`s in order to decode a `value_type`
