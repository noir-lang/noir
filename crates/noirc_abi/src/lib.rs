use std::{collections::BTreeMap, convert::TryInto};

<<<<<<< HEAD
use serde::{Deserialize, Serialize};
=======
use acvm::FieldElement;
use errors::AbiError;
use input_parser::InputValue;
use serde::{ser::SerializeMap, Deserialize, Serialize, Serializer};
>>>>>>> 18d30684

// This is the ABI used to bridge the different TOML formats for the initial
// witness, the partial witness generator and the interpreter.
//
// This ABI has nothing to do with ACVM or ACIR. Although they implicitly have a relationship

pub mod errors;
pub mod input_parser;
mod serialization;

pub const MAIN_RETURN_NAME: &str = "return";

#[derive(Clone, Debug, PartialEq, Eq, Serialize, Deserialize)]
/// Types that are allowed in the (main function in binary)
///
/// we use this separation so that we can have types like Strings
/// without needing to introduce this in the Noir types
///
/// NOTE: If Strings are introduced as a native type, the translation will
/// be straightforward. Whether exotic types like String will be natively supported
/// depends on the types of programs that users want to do. I don't envision string manipulation
/// in programs, however it is possible to support, with many complications like encoding character set
/// support.
pub enum AbiType {
    Field(AbiFEType),
    Array { visibility: AbiFEType, length: u128, typ: Box<AbiType> },
    Integer { visibility: AbiFEType, sign: Sign, width: u32 },
    Struct { visibility: AbiFEType, fields: BTreeMap<String, AbiType> },
}
/// This is the same as the FieldElementType in AST, without constants.
/// We don't want the ABI to depend on Noir, so types are not shared between the two
/// Note: At the moment, it is not even possible since the ABI is in another crate and Noir depends on it
/// This can be easily fixed by making the ABI a module.
///
/// In the future, maybe it will be decided that the AST will hold esoteric types and the HIR will transform them
/// This method is a bit cleaner as we would not need to dig into the resolver, to lower from a esoteric AST type to a HIR type.
#[derive(Clone, Copy, Debug, PartialEq, Eq, Serialize, Deserialize)]
#[serde(rename_all = "lowercase")]
pub enum AbiFEType {
    Public,
    // Constants are not allowed in the ABI for main at the moment.
    // Constant,
    Private,
}

impl std::fmt::Display for AbiFEType {
    fn fmt(&self, f: &mut std::fmt::Formatter<'_>) -> std::fmt::Result {
        match self {
            AbiFEType::Public => write!(f, "pub"),
            AbiFEType::Private => write!(f, "priv"),
        }
    }
}

#[derive(Clone, Copy, Debug, PartialEq, Eq, Serialize, Deserialize)]
#[serde(rename_all = "lowercase")]
pub enum Sign {
    Unsigned,
    Signed,
}

impl AbiType {
    pub fn num_elements(&self) -> usize {
        match self {
            AbiType::Field(_) | AbiType::Integer { .. } => 1,
            AbiType::Array { visibility: _, length, typ: _ } => *length as usize,
            AbiType::Struct { fields, .. } => fields.len(),
        }
    }

    /// Returns the number of field elements required to represent the type once encoded.
    pub fn field_count(&self) -> u32 {
        match self {
            AbiType::Field(_) | AbiType::Integer { .. } => 1,
            AbiType::Array { visibility: _, length, typ } => typ.field_count() * (*length as u32),
            AbiType::Struct { fields, .. } => {
                fields.iter().fold(0, |acc, (_, field_type)| acc + field_type.field_count())
            }
        }
    }

    fn visibility(&self) -> AbiFEType {
        match self {
            AbiType::Field(visibility) => *visibility,
            AbiType::Array { visibility, length: _, typ: _ } => *visibility,
            AbiType::Integer { visibility, sign: _, width: _ } => *visibility,
            AbiType::Struct { visibility, .. } => *visibility,
        }
    }

    pub fn is_public(&self) -> bool {
        self.visibility() == AbiFEType::Public
    }
}

#[derive(Clone, Debug)]
pub struct Abi {
    pub parameters: Vec<(String, AbiType)>,
}

impl Abi {
    pub fn parameter_names(&self) -> Vec<&String> {
        self.parameters.iter().map(|x| &x.0).collect()
    }

    pub fn num_parameters(&self) -> usize {
        self.parameters.len()
    }

    /// Returns the number of field elements required to represent the ABI's input once encoded.
    pub fn field_count(&self) -> u32 {
        self.parameters.iter().map(|(_, typ)| typ.field_count()).sum()
    }

    /// ABI with only the public parameters
    #[must_use]
    pub fn public_abi(self) -> Abi {
        let parameters: Vec<_> =
            self.parameters.into_iter().filter(|(_, param_type)| param_type.is_public()).collect();
        Abi { parameters }
    }
<<<<<<< HEAD
=======

    /// Encode a set of inputs as described in the ABI into a vector of `FieldElement`s.
    pub fn encode(
        self,
        inputs: &BTreeMap<String, InputValue>,
        allow_undefined_return: bool,
    ) -> Result<Vec<FieldElement>, AbiError> {
        let param_names = self.parameter_names();
        let mut encoded_inputs = Vec::new();

        for (param_name, param_type) in self.parameters.iter() {
            let value = inputs
                .get(param_name)
                .ok_or_else(|| AbiError::MissingParam(param_name.clone()))?
                .clone();

            if !value.matches_abi(param_type) {
                return Err(AbiError::TypeMismatch {
                    param_name: param_name.to_string(),
                    param_type: param_type.to_owned(),
                    value,
                });
            }

            // As the circuit calculates the return value in the process of calculating rest of the witnesses
            // it's not absolutely necessary to provide them as inputs. We then tolerate an undefined value for
            // the return value input and just skip it.
            if allow_undefined_return
                && param_name == MAIN_RETURN_NAME
                && matches!(value, InputValue::Undefined)
            {
                let return_witness_len = param_type.field_count();

                // We do not support undefined arrays for now - TODO
                if return_witness_len != 1 {
                    return Err(AbiError::Generic(
                        "Values of array returned from main must be specified".to_string(),
                    ));
                } else {
                    // This assumes that the return value is at the end of the ABI, otherwise values will be misaligned.
                    continue;
                }
            }

            encoded_inputs.extend(Self::encode_value(value, param_name)?);
        }

        // Check that no extra witness values have been provided.
        // Any missing values should be caught by the above for-loop so this only catches extra values.
        if param_names.len() != inputs.len() {
            let unexpected_params: Vec<String> =
                inputs.keys().filter(|param| !param_names.contains(param)).cloned().collect();
            return Err(AbiError::UnexpectedParams(unexpected_params));
        }

        Ok(encoded_inputs)
    }

    fn encode_value(value: InputValue, param_name: &String) -> Result<Vec<FieldElement>, AbiError> {
        let mut encoded_value = Vec::new();
        match value {
            InputValue::Field(elem) => encoded_value.push(elem),
            InputValue::Vec(vec_elem) => encoded_value.extend(vec_elem),
            InputValue::Struct(object) => {
                for (field_name, value) in object {
                    let new_name = format!("{}.{}", param_name, field_name);
                    encoded_value.extend(Self::encode_value(value, &new_name)?)
                }
            }
            InputValue::Undefined => return Err(AbiError::UndefinedInput(param_name.to_string())),
        }
        Ok(encoded_value)
    }

    /// Decode a vector of `FieldElements` into the types specified in the ABI.
    pub fn decode(
        &self,
        encoded_inputs: &Vec<FieldElement>,
    ) -> Result<BTreeMap<String, InputValue>, AbiError> {
        let input_length: u32 = encoded_inputs.len().try_into().unwrap();
        if input_length != self.field_count() {
            return Err(AbiError::UnexpectedInputLength {
                actual: input_length,
                expected: self.field_count(),
            });
        }

        let mut index = 0;
        let mut decoded_inputs = BTreeMap::new();

        for (param_name, param_type) in &self.parameters {
            let (next_index, decoded_value) =
                Self::decode_value(index, encoded_inputs, param_type)?;

            decoded_inputs.insert(param_name.to_owned(), decoded_value);

            index = next_index;
        }
        Ok(decoded_inputs)
    }

    fn decode_value(
        initial_index: usize,
        encoded_inputs: &Vec<FieldElement>,
        value_type: &AbiType,
    ) -> Result<(usize, InputValue), AbiError> {
        let mut index = initial_index;

        let value = match value_type {
            AbiType::Field(_) | AbiType::Integer { .. } => {
                let field_element = encoded_inputs[index];
                index += 1;

                InputValue::Field(field_element)
            }
            AbiType::Array { length, .. } => {
                let field_elements = &encoded_inputs[index..index + (*length as usize)];

                index += *length as usize;
                InputValue::Vec(field_elements.to_vec())
            }
            AbiType::Struct { fields, .. } => {
                let mut struct_map = BTreeMap::new();

                for (field_key, param_type) in fields {
                    let (next_index, field_value) =
                        Self::decode_value(index, encoded_inputs, param_type)?;

                    struct_map.insert(field_key.to_owned(), field_value);
                    index = next_index;
                }

                InputValue::Struct(struct_map)
            }
        };

        Ok((index, value))
    }
}

impl Serialize for Abi {
    fn serialize<S>(&self, serializer: S) -> Result<S::Ok, S::Error>
    where
        S: Serializer,
    {
        let vec: Vec<u8> = Vec::new();
        let mut map = serializer.serialize_map(Some(self.parameters.len()))?;
        for (param_name, param_type) in &self.parameters {
            match param_type {
                AbiType::Field(_) => map.serialize_entry(&param_name, "")?,
                AbiType::Array { .. } => map.serialize_entry(&param_name, &vec)?,
                AbiType::Integer { .. } => map.serialize_entry(&param_name, "")?,
                AbiType::Struct { .. } => map.serialize_entry(&param_name, "")?,
            };
        }
        map.end()
    }
>>>>>>> 18d30684
}<|MERGE_RESOLUTION|>--- conflicted
+++ resolved
@@ -1,13 +1,9 @@
 use std::{collections::BTreeMap, convert::TryInto};
 
-<<<<<<< HEAD
-use serde::{Deserialize, Serialize};
-=======
 use acvm::FieldElement;
 use errors::AbiError;
 use input_parser::InputValue;
-use serde::{ser::SerializeMap, Deserialize, Serialize, Serializer};
->>>>>>> 18d30684
+use serde::{Deserialize, Serialize};
 
 // This is the ABI used to bridge the different TOML formats for the initial
 // witness, the partial witness generator and the interpreter.
@@ -129,8 +125,6 @@
             self.parameters.into_iter().filter(|(_, param_type)| param_type.is_public()).collect();
         Abi { parameters }
     }
-<<<<<<< HEAD
-=======
 
     /// Encode a set of inputs as described in the ABI into a vector of `FieldElement`s.
     pub fn encode(
@@ -269,24 +263,4 @@
 
         Ok((index, value))
     }
-}
-
-impl Serialize for Abi {
-    fn serialize<S>(&self, serializer: S) -> Result<S::Ok, S::Error>
-    where
-        S: Serializer,
-    {
-        let vec: Vec<u8> = Vec::new();
-        let mut map = serializer.serialize_map(Some(self.parameters.len()))?;
-        for (param_name, param_type) in &self.parameters {
-            match param_type {
-                AbiType::Field(_) => map.serialize_entry(&param_name, "")?,
-                AbiType::Array { .. } => map.serialize_entry(&param_name, &vec)?,
-                AbiType::Integer { .. } => map.serialize_entry(&param_name, "")?,
-                AbiType::Struct { .. } => map.serialize_entry(&param_name, "")?,
-            };
-        }
-        map.end()
-    }
->>>>>>> 18d30684
 }