<<<<<<< HEAD
=======
use std::path::PathBuf;

use crate::{input_parser::InputValue, AbiType};

>>>>>>> 18d30684
#[derive(Debug)]
pub enum InputParserError {
    ParseTomlMap(String),
    ParseStr(String),
    ParseHexStr(String),
    DuplicateVariableName(String),
}

impl std::fmt::Display for InputParserError {
    fn fmt(&self, f: &mut std::fmt::Formatter<'_>) -> std::fmt::Result {
        match self {
            InputParserError::ParseTomlMap(err_msg) => {
                write!(f, "input.toml file is badly formed, could not parse, {}", err_msg)
            }
            InputParserError::ParseStr(err_msg) => write!(
                f,
                "Expected witness values to be integers, provided value causes `{}` error",
                err_msg
            ),
            InputParserError::ParseHexStr(err_msg) => {
                write!(f, "Could not parse hex value {}", err_msg)
            }
            InputParserError::DuplicateVariableName(err_msg) => {
                write!(f, "duplicate variable name {}", err_msg)
            }
        }
    }
}

#[derive(Debug)]
pub enum AbiError {
    Generic(String),
    UnexpectedParams(Vec<String>),
    TypeMismatch { param_name: String, param_type: AbiType, value: InputValue },
    MissingParam(String),
    UndefinedInput(String),
    UnexpectedInputLength { expected: u32, actual: u32 },
}

impl std::fmt::Display for AbiError {
    fn fmt(&self, f: &mut std::fmt::Formatter<'_>) -> std::fmt::Result {
        write!(
            f,
            "{}",
            match self {
                AbiError::Generic(msg) => msg.clone(),
                AbiError::UnexpectedParams(unexpected_params) =>
                    format!("Received parameters not expected by ABI: {:?}", unexpected_params),
                AbiError::TypeMismatch { param_name, param_type, value } => {
                    format!(
                            "The parameter {} is expected to be a {:?} but found incompatible value {:?}",
                            param_name, param_type, value
                        )
                }
                AbiError::MissingParam(name) => {
                    format!("ABI expects the parameter `{}`, but this was not found", name)
                }
                AbiError::UndefinedInput(name) => {
                    format!("Input value `{}` is not defined", name)
                }
                AbiError::UnexpectedInputLength { expected, actual } => {
                    format!(
                        "ABI specifies an input of length {} but received input of length {}",
                        expected, actual
                    )
                }
            }
        )
    }
}<|MERGE_RESOLUTION|>--- conflicted
+++ resolved
@@ -1,10 +1,5 @@
-<<<<<<< HEAD
-=======
-use std::path::PathBuf;
-
 use crate::{input_parser::InputValue, AbiType};
 
->>>>>>> 18d30684
 #[derive(Debug)]
 pub enum InputParserError {
     ParseTomlMap(String),
