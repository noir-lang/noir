--- conflicted
+++ resolved
@@ -98,23 +98,16 @@
 
                 InputValue::Vec(array_elements)
             }
-<<<<<<< HEAD
+            TomlTypes::Table(table) => {
+                let native_table = toml_map_to_field(table)?;
+
+                InputValue::Struct(native_table)
+            }
         };
 
         if field_map.insert(parameter.clone(), mapped_value).is_some() {
             return Err(InputParserError::DuplicateVariableName(parameter));
         };
-=======
-            TomlTypes::Table(table) => {
-                let native_table = toml_map_to_field(table)?;
-                check_toml_map_duplicates(
-                    &mut field_map,
-                    parameter,
-                    InputValue::Struct(native_table),
-                )?
-            }
-        }
->>>>>>> f955d3d3
     }
 
     Ok(field_map)
@@ -134,7 +127,7 @@
             }
             InputValue::Struct(map) => {
                 let map_with_toml_types = toml_remap(map);
-                toml_map.insert(parameter.clone(), TomlTypes::Table(map_with_toml_types));
+                TomlTypes::Table(map_with_toml_types)
             }
             InputValue::Undefined => unreachable!(),
         };
@@ -143,22 +136,7 @@
     toml_map
 }
 
-<<<<<<< HEAD
-#[derive(Debug, Deserialize, Serialize)]
-=======
-fn check_toml_map_duplicates(
-    field_map: &mut BTreeMap<String, InputValue>,
-    parameter: String,
-    new_value: InputValue,
-) -> Result<(), InputParserError> {
-    match field_map.insert(parameter.clone(), new_value) {
-        Some(_) => Err(InputParserError::DuplicateVariableName(parameter)),
-        None => Ok(()),
-    }
-}
-
 #[derive(Debug, Deserialize, Serialize, Clone)]
->>>>>>> f955d3d3
 #[serde(untagged)]
 enum TomlTypes {
     // This is most likely going to be a hex string
