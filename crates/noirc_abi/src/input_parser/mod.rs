mod toml;

use std::{collections::BTreeMap, path::Path};

use acvm::FieldElement;
use serde::Serialize;

use crate::errors::InputParserError;
use crate::AbiType;
/// This is what all formats eventually transform into
/// For example, a toml file will parse into TomlTypes
/// and those TomlTypes will be mapped to Value
#[derive(Debug, Clone, Serialize)]
pub enum InputValue {
    Field(FieldElement),
    Vec(Vec<FieldElement>),
    Struct(BTreeMap<String, InputValue>),
    Undefined,
}

impl InputValue {
    /// Checks whether the ABI type matches the InputValue type
    /// and also their arity
    pub fn matches_abi(&self, abi_param: &AbiType) -> bool {
        match (self, abi_param) {
<<<<<<< HEAD
            (InputValue::Field(_), AbiType::Field(_)) => true,
            (InputValue::Field(field_element), AbiType::Integer { width, .. }) => {
                field_element.num_bits() <= *width
            }

            (InputValue::Vec(field_elements), AbiType::Array { length, typ, .. }) => {
                if field_elements.len() != *length as usize {
                    return false;
                }
                // Check that all of the array's elements' values match the ABI as well.
                field_elements
                    .iter()
                    .all(|field_element| Self::Field(*field_element).matches_abi(typ))
            }

            (InputValue::Struct(map), AbiType::Struct { fields, .. }) => {
                if map.len() != fields.len() {
                    return false;
                }
                // Check that all of the struct's fields' values match the ABI as well.
                map.iter().all(|(field_name, field_value)| {
                    if let Some(field_type) = fields.get(field_name) {
                        field_value.matches_abi(field_type)
                    } else {
                        false
                    }
                })
            }
=======
            (InputValue::Field(_), AbiType::Field) => true,
            (InputValue::Field(_), AbiType::Array { .. }) => false,
            (InputValue::Field(_), AbiType::Integer { .. }) => true,
            (InputValue::Field(_), AbiType::Struct { .. }) => false,

            (InputValue::Vec(_), AbiType::Field) => false,
            (InputValue::Vec(x), AbiType::Array { length, .. }) => x.len() == *length as usize,
            (InputValue::Vec(_), AbiType::Integer { .. }) => false,
            (InputValue::Vec(_), AbiType::Struct { .. }) => false,

            (InputValue::Struct(_), AbiType::Field) => false,
            (InputValue::Struct(_), AbiType::Array { .. }) => false,
            (InputValue::Struct(_), AbiType::Integer { .. }) => false,
            (InputValue::Struct(map), AbiType::Struct { fields, .. }) => map.len() == fields.len(),
>>>>>>> 7dc4ca5e

            (InputValue::Undefined, _) => true,

            // All other InputValue-AbiType combinations are fundamentally incompatible.
            _ => false,
        }
    }
}

/// Parses the initial Witness Values that are needed to seed the
/// Partial Witness generator
pub trait InitialWitnessParser {
    fn parse_initial_witness<P: AsRef<Path>>(&self, path: P) -> BTreeMap<String, InputValue>;
}

/// The different formats that are supported when parsing
/// the initial witness values
pub enum Format {
    Toml,
}

impl Format {
    pub fn ext(&self) -> &'static str {
        match self {
            Format::Toml => "toml",
        }
    }
}

impl Format {
    pub fn parse(
        &self,
        input_string: &str,
    ) -> Result<BTreeMap<String, InputValue>, InputParserError> {
        match self {
            Format::Toml => toml::parse_toml(input_string),
        }
    }

    pub fn serialise(
        &self,
        w_map: &BTreeMap<String, InputValue>,
    ) -> Result<String, InputParserError> {
        match self {
            Format::Toml => toml::serialise_to_toml(w_map),
        }
    }
}<|MERGE_RESOLUTION|>--- conflicted
+++ resolved
@@ -23,8 +23,7 @@
     /// and also their arity
     pub fn matches_abi(&self, abi_param: &AbiType) -> bool {
         match (self, abi_param) {
-<<<<<<< HEAD
-            (InputValue::Field(_), AbiType::Field(_)) => true,
+            (InputValue::Field(_), AbiType::Field) => true,
             (InputValue::Field(field_element), AbiType::Integer { width, .. }) => {
                 field_element.num_bits() <= *width
             }
@@ -52,22 +51,6 @@
                     }
                 })
             }
-=======
-            (InputValue::Field(_), AbiType::Field) => true,
-            (InputValue::Field(_), AbiType::Array { .. }) => false,
-            (InputValue::Field(_), AbiType::Integer { .. }) => true,
-            (InputValue::Field(_), AbiType::Struct { .. }) => false,
-
-            (InputValue::Vec(_), AbiType::Field) => false,
-            (InputValue::Vec(x), AbiType::Array { length, .. }) => x.len() == *length as usize,
-            (InputValue::Vec(_), AbiType::Integer { .. }) => false,
-            (InputValue::Vec(_), AbiType::Struct { .. }) => false,
-
-            (InputValue::Struct(_), AbiType::Field) => false,
-            (InputValue::Struct(_), AbiType::Array { .. }) => false,
-            (InputValue::Struct(_), AbiType::Integer { .. }) => false,
-            (InputValue::Struct(map), AbiType::Struct { fields, .. }) => map.len() == fields.len(),
->>>>>>> 7dc4ca5e
 
             (InputValue::Undefined, _) => true,
 
