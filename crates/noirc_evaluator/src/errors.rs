//! Noir Evaluator has two types of errors
//!
//! [RuntimeError]s that should be displayed to the user
//!
//! [InternalError]s that are used for checking internal logics of the SSA
//!
//! An Error of the former is a user Error
//!
//! An Error of the latter is an error in the implementation of the compiler
use acvm::acir::native_types::Expression;
use iter_extended::vecmap;
use noirc_errors::{CustomDiagnostic as Diagnostic, FileDiagnostic};
use thiserror::Error;

use crate::ssa::ir::dfg::CallStack;

#[derive(Debug, PartialEq, Eq, Clone, Error)]
pub enum RuntimeError {
    // We avoid showing the actual lhs and rhs since most of the time they are just 0
    // and 1 respectively. This would confuse users if a constraint such as
    // assert(foo < bar) fails with "failed constraint: 0 = 1."
    #[error("Failed constraint")]
    FailedConstraint { lhs: Box<Expression>, rhs: Box<Expression>, call_stack: CallStack },
    #[error(transparent)]
    InternalError(#[from] InternalError),
    #[error("Index out of bounds, array has size {index:?}, but index was {array_size:?}")]
    IndexOutOfBounds { index: usize, array_size: usize, call_stack: CallStack },
    #[error("Range constraint of {num_bits} bits is too large for the Field size")]
    InvalidRangeConstraint { num_bits: u32, call_stack: CallStack },
    #[error("Expected array index to fit into a u64")]
    TypeConversion { from: String, into: String, call_stack: CallStack },
    #[error("{name:?} is not initialized")]
    UnInitialized { name: String, call_stack: CallStack },
    #[error("Integer sized {num_bits:?} is over the max supported size of {max_num_bits:?}")]
    UnsupportedIntegerSize { num_bits: u32, max_num_bits: u32, call_stack: CallStack },
    #[error("Could not determine loop bound at compile-time")]
    UnknownLoopBound { call_stack: CallStack },
    #[error("Argument is not constant")]
    AssertConstantFailed { call_stack: CallStack },
}

#[derive(Debug, PartialEq, Eq, Clone, Error)]
pub enum InternalError {
    #[error("ICE: Both expressions should have degree<=1")]
    DegreeNotReduced { call_stack: CallStack },
    #[error("Try to get element from empty array")]
    EmptyArray { call_stack: CallStack },
    #[error("ICE: {message:?}")]
    General { message: String, call_stack: CallStack },
    #[error("ICE: {name:?} missing {arg:?} arg")]
    MissingArg { name: String, arg: String, call_stack: CallStack },
    #[error("ICE: {name:?} should be a constant")]
    NotAConstant { name: String, call_stack: CallStack },
    #[error("ICE: Undeclared AcirVar")]
    UndeclaredAcirVar { call_stack: CallStack },
    #[error("ICE: Expected {expected:?}, found {found:?}")]
    UnExpected { expected: String, found: String, call_stack: CallStack },
}

impl RuntimeError {
    fn call_stack(&self) -> &CallStack {
        match self {
            RuntimeError::InternalError(
                InternalError::DegreeNotReduced { call_stack }
                | InternalError::EmptyArray { call_stack }
                | InternalError::General { call_stack, .. }
                | InternalError::MissingArg { call_stack, .. }
                | InternalError::NotAConstant { call_stack, .. }
                | InternalError::UndeclaredAcirVar { call_stack }
                | InternalError::UnExpected { call_stack, .. },
            )
            | RuntimeError::FailedConstraint { call_stack, .. }
            | RuntimeError::IndexOutOfBounds { call_stack, .. }
            | RuntimeError::InvalidRangeConstraint { call_stack, .. }
            | RuntimeError::TypeConversion { call_stack, .. }
            | RuntimeError::UnInitialized { call_stack, .. }
            | RuntimeError::UnknownLoopBound { call_stack }
            | RuntimeError::AssertConstantFailed { call_stack }
            | RuntimeError::UnsupportedIntegerSize { call_stack, .. } => call_stack,
        }
    }
}

impl From<RuntimeError> for FileDiagnostic {
    fn from(error: RuntimeError) -> FileDiagnostic {
        let call_stack = vecmap(error.call_stack(), |location| *location);
        let diagnostic = error.into_diagnostic();
        let file_id = call_stack.last().map(|location| location.file).unwrap_or_default();

        diagnostic.in_file(file_id).with_call_stack(call_stack)
    }
}

impl RuntimeError {
    fn into_diagnostic(self) -> Diagnostic {
        match self {
<<<<<<< HEAD
            RuntimeError::InternalError(err) => {
                dbg!(err);
=======
            RuntimeError::InternalError(cause) => {
>>>>>>> ff62377d
                Diagnostic::simple_error(
                    "Internal Consistency Evaluators Errors: \n
                    This is likely a bug. Consider Opening an issue at https://github.com/noir-lang/noir/issues".to_owned(),
                    cause.to_string(),
                    noirc_errors::Span::inclusive(0, 0)
                )
            }
            _ => {
                let message = self.to_string();
                let location =
                    self.call_stack().back().expect("Expected RuntimeError to have a location");

                Diagnostic::simple_error(message, String::new(), location.span)
            }
        }
    }
}<|MERGE_RESOLUTION|>--- conflicted
+++ resolved
@@ -94,12 +94,7 @@
 impl RuntimeError {
     fn into_diagnostic(self) -> Diagnostic {
         match self {
-<<<<<<< HEAD
-            RuntimeError::InternalError(err) => {
-                dbg!(err);
-=======
             RuntimeError::InternalError(cause) => {
->>>>>>> ff62377d
                 Diagnostic::simple_error(
                     "Internal Consistency Evaluators Errors: \n
                     This is likely a bug. Consider Opening an issue at https://github.com/noir-lang/noir/issues".to_owned(),
