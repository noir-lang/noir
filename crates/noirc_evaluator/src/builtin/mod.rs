--- conflicted
+++ resolved
@@ -19,11 +19,8 @@
     ArraySum,
     ArrayProd,
     SetPub,
-<<<<<<< HEAD
     PowConst,
-=======
     PredEq,
->>>>>>> 609cf6e0
 }
 
 impl BuiltInFunctions {
@@ -32,11 +29,8 @@
             "arraysum" => Some(BuiltInFunctions::ArraySum),
             "arrayprod" => Some(BuiltInFunctions::ArrayProd),
             "set_pub" => Some(BuiltInFunctions::SetPub),
-<<<<<<< HEAD
             "pow_const" => Some(BuiltInFunctions::PowConst),
-=======
             "predicate_equal" => Some(BuiltInFunctions::PredEq),
->>>>>>> 609cf6e0
             _ => None,
         }
     }
@@ -72,10 +66,7 @@
         BuiltInFunctions::ArraySum => ArraySum::call(evaluator, env, (call_expr, span)),
         BuiltInFunctions::ArrayProd => ArrayProd::call(evaluator, env, (call_expr, span)),
         BuiltInFunctions::SetPub => SetPub::call(evaluator, env, (call_expr, span)),
-<<<<<<< HEAD
         BuiltInFunctions::PowConst => PowConst::call(evaluator, env, (call_expr, span)),
-=======
         BuiltInFunctions::PredEq => PredicateEq::call(evaluator, env, (call_expr, span)),
->>>>>>> 609cf6e0
     }
 }