--- conflicted
+++ resolved
@@ -1,18 +1,4 @@
-<<<<<<< HEAD
-use acvm::acir::brillig_vm::Opcode as BrilligOpcode;
-<<<<<<< HEAD
-use std::collections::{HashMap, HashSet};
-
-use crate::{
-    brillig::Brillig,
-    ssa_refactor::ir::{basic_block::BasicBlockId, function::FunctionId},
-};
-
-#[derive(Debug, Clone)]
-=======
-=======
 use acvm::acir::brillig_vm::{Opcode as BrilligOpcode, RegisterIndex};
->>>>>>> 6cf0f03f
 use std::collections::HashMap;
 
 use crate::brillig::brillig_ir::ReservedRegisters;
@@ -26,28 +12,15 @@
 }
 
 #[derive(Default, Debug, Clone)]
->>>>>>> origin
 /// Artifacts resulting from the compilation of a function into brillig byte code.
 /// Currently it is just the brillig bytecode of the function.
 pub(crate) struct BrilligArtifact {
     pub(crate) byte_code: Vec<BrilligOpcode>,
     /// The set of jumps that need to have their locations
     /// resolved.
-<<<<<<< HEAD
-    unresolved_jumps_or_calls: Vec<(JumpInstructionPosition, UnresolvedLocation)>,
-    /// A map of labels to their position in byte code.
-    labels: HashMap<Label, OpcodeLocation>,
-    /// functions called that need to be resolved
-    functions_to_process: HashSet<FunctionId>,
-    ///function id
-    function_id: FunctionId,
-=======
     unresolved_jumps: Vec<(JumpInstructionPosition, UnresolvedJumpLocation)>,
     /// A map of labels to their position in byte code.
     labels: HashMap<Label, OpcodeLocation>,
-<<<<<<< HEAD
->>>>>>> origin
-=======
     /// Set of labels which are external to the bytecode.
     ///
     /// This will most commonly contain the labels of functions
@@ -60,7 +33,6 @@
 
     /// The arguments that this function will take.
     arguments: Vec<BrilligParameter>,
->>>>>>> 6cf0f03f
 }
 
 /// A pointer to a location in the opcode.
@@ -76,10 +48,6 @@
 
 /// When constructing the bytecode, there may be instructions
 /// which require one to jump to a specific region of code (function)
-<<<<<<< HEAD
-/// or a position relative to the current instruction.
-=======
->>>>>>> origin
 ///
 /// The position of a function cannot always be known
 /// at this point in time, so Jumps are unresolved
@@ -87,59 +55,9 @@
 /// `Label` is used as the jump location and once all of the bytecode
 /// has been processed, the jumps are resolved using a map from Labels
 /// to their position in the bytecode.
-<<<<<<< HEAD
-///
-/// Sometimes the jump destination may be relative to the jump instruction.
-/// Since the absolute position in the bytecode cannot be known until
-/// all internal and external functions have been linked, jumps of this
-/// nature cannot be fully resolved while building the bytecode either.
-/// We add relative jumps into the `Relative` variant of this enum.
-#[derive(Debug, Clone)]
-pub(crate) enum UnresolvedLocation {
-    Label(String),
-    Relative(i32),
-}
+pub(crate) type UnresolvedJumpLocation = Label;
 
 impl BrilligArtifact {
-    pub(crate) fn new(func_id: FunctionId) -> BrilligArtifact {
-        BrilligArtifact {
-            byte_code: Vec::new(),
-            unresolved_jumps_or_calls: Vec::new(),
-            labels: HashMap::new(),
-            functions_to_process: HashSet::new(),
-            function_id: func_id,
-        }
-    }
-
-    /// Link two Brillig artifacts together and resolve all unresolved jump instructions.
-    pub(crate) fn link(&mut self, id: FunctionId, brillig: &Brillig) -> Vec<BrilligOpcode> {
-        let obj = &brillig[id];
-        self.append_artifact(obj);
-        self.push_opcode(BrilligOpcode::Stop);
-        let mut queue: Vec<FunctionId> = obj.functions_to_process.clone().into_iter().collect();
-        while let Some(func) = queue.pop() {
-            dbg!(&brillig.function_label(func));
-            if !self.labels.contains_key(&brillig.function_label(func)) {
-                let obj = &brillig[func];
-                self.append_artifact(obj);
-                self.byte_code.pop();
-                self.push_opcode(BrilligOpcode::Return);
-                let mut functions: Vec<FunctionId> =
-                    obj.functions_to_process.clone().into_iter().collect();
-                queue.append(&mut functions);
-            }
-        }
-
-=======
-pub(crate) type UnresolvedJumpLocation = Label;
-
-impl BrilligArtifact {
-<<<<<<< HEAD
-    /// Link two Brillig artifacts together and resolve all unresolved jump instructions.
-    pub(crate) fn link(&mut self, obj: &BrilligArtifact) -> Vec<BrilligOpcode> {
-        self.append_artifact(obj);
->>>>>>> origin
-=======
     /// Initialize an artifact with the number of arguments and return parameters
     pub(crate) fn new(
         arguments: Vec<BrilligParameter>,
@@ -170,20 +88,10 @@
 
     /// Resolves all jumps and generates the final bytecode
     pub(crate) fn finish(mut self) -> Vec<BrilligOpcode> {
->>>>>>> 6cf0f03f
         self.resolve_jumps();
         self.byte_code
     }
 
-<<<<<<< HEAD
-<<<<<<< HEAD
-    pub(crate) fn block_label(&self, block_id: BasicBlockId) -> String {
-        self.function_id.to_string() + "-" + &block_id.to_string()
-    }
-=======
->>>>>>> origin
-    /// Link with an external brillig artifact.
-=======
     /// Adds the instructions needed to handle entry point parameters
     ///
     /// And sets the starting value of the reserved registers
@@ -247,7 +155,6 @@
     }
 
     /// Link with an external brillig artifact called from this artifact.
->>>>>>> 6cf0f03f
     ///
     /// This method will offset the positions in the Brillig artifact to
     /// account for the fact that it is being appended to the end of this
@@ -288,14 +195,6 @@
     /// Adds unresolved jumps & function calls from another artifact offset by the current opcode count in the artifact.
     fn add_unresolved_jumps_and_calls(&mut self, obj: &BrilligArtifact) {
         let offset = self.index_of_next_opcode();
-<<<<<<< HEAD
-        for (jump_label, jump_location) in &obj.unresolved_jumps_or_calls {
-            self.unresolved_jumps_or_calls.push((jump_label + offset, jump_location.clone()));
-        }
-
-        for (label_id, position_in_bytecode) in &obj.labels {
-            self.labels.insert(label_id.clone(), position_in_bytecode + offset);
-=======
         for (jump_label, jump_location) in &obj.unresolved_jumps {
             self.unresolved_jumps.push((jump_label + offset, jump_location.clone()));
         }
@@ -303,7 +202,6 @@
         for (label_id, position_in_bytecode) in &obj.labels {
             let old_value = self.labels.insert(label_id.clone(), position_in_bytecode + offset);
             assert!(old_value.is_none(), "overwriting label {label_id} {old_value:?}");
->>>>>>> origin
         }
 
         for (position_in_bytecode, label_id) in &obj.unresolved_external_call_labels {
@@ -315,48 +213,20 @@
     /// Adds a brillig instruction to the brillig byte code
     pub(crate) fn push_opcode(&mut self, opcode: BrilligOpcode) {
         self.byte_code.push(opcode);
-    }
-
-    /// Adds a unresolved jump to be fixed at the end of bytecode processing.
-<<<<<<< HEAD
-    pub(crate) fn add_unresolved_call(
-        &mut self,
-        call_instruction: BrilligOpcode,
-        destination: UnresolvedLocation,
-        func_id: FunctionId,
-    ) {
-        assert!(
-            Self::is_call_instruction(&call_instruction),
-            "expected a call instruction, but found {call_instruction:?}"
-        );
-
-        self.unresolved_jumps_or_calls.push((self.index_of_next_opcode(), destination));
-        self.push_opcode(call_instruction);
-        self.functions_to_process.insert(func_id);
     }
 
     /// Adds a unresolved jump to be fixed at the end of bytecode processing.
     pub(crate) fn add_unresolved_jump(
         &mut self,
         jmp_instruction: BrilligOpcode,
-        destination: UnresolvedLocation,
-=======
-    pub(crate) fn add_unresolved_jump(
-        &mut self,
-        jmp_instruction: BrilligOpcode,
         destination: UnresolvedJumpLocation,
->>>>>>> origin
     ) {
         assert!(
             Self::is_jmp_instruction(&jmp_instruction),
             "expected a jump instruction, but found {jmp_instruction:?}"
         );
 
-<<<<<<< HEAD
-        self.unresolved_jumps_or_calls.push((self.index_of_next_opcode(), destination));
-=======
         self.unresolved_jumps.push((self.index_of_next_opcode(), destination));
->>>>>>> origin
         self.push_opcode(jmp_instruction);
     }
     /// Adds a unresolved external call that will be fixed once linking has been done.
@@ -381,14 +251,6 @@
         )
     }
 
-<<<<<<< HEAD
-    /// Returns true if the opcode is a call instruction
-    fn is_call_instruction(instruction: &BrilligOpcode) -> bool {
-        matches!(instruction, BrilligOpcode::Call { .. })
-    }
-
-=======
->>>>>>> origin
     /// Adds a label in the bytecode to specify where this block's
     /// opcodes will start.
     pub(crate) fn add_label_at_position(&mut self, label: String, position: OpcodeLocation) {
@@ -412,18 +274,8 @@
     /// Note: This should only be called once all blocks are processed and
     /// linkage with other bytecode has happened.
     fn resolve_jumps(&mut self) {
-<<<<<<< HEAD
-        for (location_of_jump, unresolved_location) in &self.unresolved_jumps_or_calls {
-            let resolved_location = match unresolved_location {
-                UnresolvedLocation::Label(label) => self.labels[label],
-                UnresolvedLocation::Relative(offset) => {
-                    (offset + *location_of_jump as i32) as usize
-                }
-            };
-=======
         for (location_of_jump, unresolved_location) in &self.unresolved_jumps {
             let resolved_location = self.labels[unresolved_location];
->>>>>>> origin
 
             let jump_instruction = self.byte_code[*location_of_jump].clone();
             match jump_instruction {
@@ -445,30 +297,14 @@
                     self.byte_code[*location_of_jump] =
                         BrilligOpcode::JumpIf { condition, location: resolved_location };
                 }
-<<<<<<< HEAD
-<<<<<<< HEAD
                 BrilligOpcode::Call { location } => {
-                    assert_eq!(
-                        location, 0,
-                        "location is not zero, which means that the label does not need resolving"
-                    );
+                    assert_eq!(location, 0, "location is not zero, which means that the call label does not need resolving");
+
                     self.byte_code[*location_of_jump] =
                         BrilligOpcode::Call { location: resolved_location };
                 }
                 _ => unreachable!(
-                    "all labels should point to a jump or a call instruction in the bytecode"
-=======
-=======
-                BrilligOpcode::Call { location } => {
-                    assert_eq!(location, 0, "location is not zero, which means that the call label does not need resolving");
-
-                    self.byte_code[*location_of_jump] =
-                        BrilligOpcode::Call { location: resolved_location };
-                }
->>>>>>> 6cf0f03f
-                _ => unreachable!(
                     "all jump labels should point to a jump instruction in the bytecode"
->>>>>>> origin
                 ),
             }
         }
