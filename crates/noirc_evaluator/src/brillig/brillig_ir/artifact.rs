use acvm::acir::brillig_vm::Opcode as BrilligOpcode;
use std::collections::{HashMap, HashSet};

use crate::{
    brillig::Brillig,
    ssa_refactor::ir::{basic_block::BasicBlockId, function::FunctionId},
};

use super::SpecialRegisters;

#[derive(Debug, Clone)]
/// Artifacts resulting from the compilation of a function into brillig byte code.
/// Currently it is just the brillig bytecode of the function.
pub(crate) struct BrilligArtifact {
    pub(crate) byte_code: Vec<BrilligOpcode>,
    /// The set of jumps that need to have their locations
    /// resolved.
    unresolved_jumps_or_calls: Vec<(JumpInstructionPosition, UnresolvedLocation)>,
    /// A map of labels to their position in byte code.
    labels: HashMap<Label, OpcodeLocation>,
    /// functions called that need to be resolved
    functions_to_process: HashSet<FunctionId>,
    ///function id
    function_id: FunctionId,
}

/// A pointer to a location in the opcode.
pub(crate) type OpcodeLocation = usize;
/// An identifier for a location in the code.
///
/// It is assumed that an entity will keep a map
/// of labels to Opcode locations.
pub(crate) type Label = String;
/// Pointer to a unresolved Jump instruction in
/// the bytecode.
pub(crate) type JumpInstructionPosition = OpcodeLocation;

/// When constructing the bytecode, there may be instructions
/// which require one to jump to a specific region of code (function)
///
/// The position of a function cannot always be known
/// at this point in time, so Jumps are unresolved
/// until all functions/all of the bytecode has been processed.
/// `Label` is used as the jump location and once all of the bytecode
/// has been processed, the jumps are resolved using a map from Labels
/// to their position in the bytecode.
<<<<<<< HEAD
///
/// Sometimes the jump destination may be relative to the jump instruction.
/// Since the absolute position in the bytecode cannot be known until
/// all internal and external functions have been linked, jumps of this
/// nature cannot be fully resolved while building the bytecode either.
/// We add relative jumps into the `Relative` variant of this enum.
#[derive(Debug, Clone)]
pub(crate) enum UnresolvedLocation {
    Label(String),
    Relative(i32),
}
=======
pub(crate) type UnresolvedJumpLocation = Label;
>>>>>>> 2313a5e9

impl BrilligArtifact {
    pub(crate) fn new(func_id: FunctionId) -> BrilligArtifact {
        BrilligArtifact {
            byte_code: Vec::new(),
            unresolved_jumps_or_calls: Vec::new(),
            labels: HashMap::new(),
            functions_to_process: HashSet::new(),
            function_id: func_id,
        }
    }

    /// Link two Brillig artifacts together and resolve all unresolved jump instructions.
    pub(crate) fn link(
        &mut self,
        id: FunctionId,
        brillig: &Brillig,
        return_len: usize,
    ) -> Vec<BrilligOpcode> {
        let obj = &brillig[id];
        self.append_artifact(obj);

        // Remove the ending stop
        let expected_stop = self.byte_code.pop().expect("expected at least one opcode");
        assert_eq!(expected_stop, BrilligOpcode::Stop, "expected a stop code");
        // Move the results to registers 0,..n
        for i in 0..return_len {
            self.push_opcode(BrilligOpcode::Mov {
                destination: i.into(),
                source: (i + SpecialRegisters::len()).into(),
            });
        }
        self.push_opcode(BrilligOpcode::Stop);

        let mut queue: Vec<FunctionId> = obj.functions_to_process.clone().into_iter().collect();
        while let Some(func) = queue.pop() {
            if !self.labels.contains_key(&brillig.function_block_label(func)) {
                let obj = &brillig[func];
                self.append_artifact(obj);
                self.byte_code.pop();
                self.push_opcode(BrilligOpcode::Return);
                let mut functions: Vec<FunctionId> =
                    obj.functions_to_process.clone().into_iter().collect();
                queue.append(&mut functions);
            }
        }

        self.resolve_jumps();
        self.byte_code.clone()
    }

    pub(crate) fn block_label(&self, block_id: BasicBlockId) -> String {
        self.function_id.to_string() + "-" + &block_id.to_string()
    }
    /// Link with an external brillig artifact.
    ///
    /// This method will offset the positions in the Brillig artifact to
    /// account for the fact that it is being appended to the end of this
    /// Brillig artifact (self).
    fn append_artifact(&mut self, obj: &BrilligArtifact) {
        let offset = self.index_of_next_opcode();
        for (jump_label, jump_location) in &obj.unresolved_jumps_or_calls {
            self.unresolved_jumps_or_calls.push((jump_label + offset, jump_location.clone()));
        }

        for (label_id, position_in_bytecode) in &obj.labels {
            let old_value = self.labels.insert(label_id.clone(), position_in_bytecode + offset);
            assert!(old_value.is_none(), "overwriting label {label_id} {old_value:?}");
        }

        self.byte_code.extend_from_slice(&obj.byte_code);
    }

    /// Adds a brillig instruction to the brillig byte code
    pub(crate) fn push_opcode(&mut self, opcode: BrilligOpcode) {
        self.byte_code.push(opcode);
    }

    /// Adds a unresolved jump to be fixed at the end of bytecode processing.
    pub(crate) fn add_unresolved_call(
        &mut self,
        call_instruction: BrilligOpcode,
        destination: UnresolvedLocation,
        func_id: FunctionId,
    ) {
        assert!(
            Self::is_call_instruction(&call_instruction),
            "expected a call instruction, but found {call_instruction:?}"
        );

        self.unresolved_jumps_or_calls.push((self.index_of_next_opcode(), destination));
        self.push_opcode(call_instruction);
        self.functions_to_process.insert(func_id);
    }

    /// Adds a unresolved jump to be fixed at the end of bytecode processing.
    pub(crate) fn add_unresolved_jump(
        &mut self,
        jmp_instruction: BrilligOpcode,
        destination: UnresolvedLocation,
    ) {
        assert!(
            Self::is_jmp_instruction(&jmp_instruction),
            "expected a jump instruction, but found {jmp_instruction:?}"
        );

        self.unresolved_jumps_or_calls.push((self.index_of_next_opcode(), destination));
        self.push_opcode(jmp_instruction);
    }

    /// Returns true if the opcode is a jump instruction
    fn is_jmp_instruction(instruction: &BrilligOpcode) -> bool {
        matches!(
            instruction,
            BrilligOpcode::JumpIfNot { .. }
                | BrilligOpcode::JumpIf { .. }
                | BrilligOpcode::Jump { .. }
        )
    }

    /// Returns true if the opcode is a call instruction
    fn is_call_instruction(instruction: &BrilligOpcode) -> bool {
        matches!(instruction, BrilligOpcode::Call { .. })
    }

    /// Adds a label in the bytecode to specify where this block's
    /// opcodes will start.
    pub(crate) fn add_label_at_position(&mut self, label: String, position: OpcodeLocation) {
        let old_value = self.labels.insert(label.clone(), position);
        assert!(
            old_value.is_none(),
            "overwriting label {label}. old_value = {old_value:?}, new_value = {position}"
        );
    }

    /// Returns the index of the next opcode.
    ///
    /// This is useful for labelling regions of code
    /// before you have generated the opcodes for the region.
    pub(crate) fn index_of_next_opcode(&self) -> OpcodeLocation {
        self.byte_code.len()
    }

    /// Resolves all of the unresolved jumps in the program.
    ///
    /// Note: This should only be called once all blocks are processed and
    /// linkage with other bytecode has happened.
    fn resolve_jumps(&mut self) {
<<<<<<< HEAD
        for (location_of_jump, unresolved_location) in &self.unresolved_jumps_or_calls {
            let resolved_location = match unresolved_location {
                UnresolvedLocation::Label(label) => self.labels[label],
                UnresolvedLocation::Relative(offset) => {
                    (offset + *location_of_jump as i32) as usize
                }
            };
=======
        for (location_of_jump, unresolved_location) in &self.unresolved_jumps {
            let resolved_location = self.labels[unresolved_location];
>>>>>>> 2313a5e9

            let jump_instruction = self.byte_code[*location_of_jump].clone();
            match jump_instruction {
                BrilligOpcode::Jump { location } => {
                    assert_eq!(location, 0, "location is not zero, which means that the jump label does not need resolving");

                    self.byte_code[*location_of_jump] =
                        BrilligOpcode::Jump { location: resolved_location };
                }
                BrilligOpcode::JumpIfNot { condition, location } => {
                    assert_eq!(location, 0, "location is not zero, which means that the jump label does not need resolving");

                    self.byte_code[*location_of_jump] =
                        BrilligOpcode::JumpIfNot { condition, location: resolved_location };
                }
                BrilligOpcode::JumpIf { condition, location } => {
                    assert_eq!(location, 0, "location is not zero, which means that the jump label does not need resolving");

                    self.byte_code[*location_of_jump] =
                        BrilligOpcode::JumpIf { condition, location: resolved_location };
                }
                BrilligOpcode::Call { location } => {
                    assert_eq!(
                        location, 0,
                        "location is not zero, which means that the label does not need resolving"
                    );
                    self.byte_code[*location_of_jump] =
                        BrilligOpcode::Call { location: resolved_location };
                }
                _ => unreachable!(
                    "all labels should point to a jump or a call instruction in the bytecode"
                ),
            }
        }
    }
}<|MERGE_RESOLUTION|>--- conflicted
+++ resolved
@@ -1,10 +1,7 @@
 use acvm::acir::brillig_vm::Opcode as BrilligOpcode;
 use std::collections::{HashMap, HashSet};
 
-use crate::{
-    brillig::Brillig,
-    ssa_refactor::ir::{basic_block::BasicBlockId, function::FunctionId},
-};
+use crate::{brillig::Brillig, ssa_refactor::ir::function::FunctionId};
 
 use super::SpecialRegisters;
 
@@ -15,13 +12,13 @@
     pub(crate) byte_code: Vec<BrilligOpcode>,
     /// The set of jumps that need to have their locations
     /// resolved.
-    unresolved_jumps_or_calls: Vec<(JumpInstructionPosition, UnresolvedLocation)>,
+    unresolved_jumps_or_calls: Vec<(JumpInstructionPosition, UnresolvedJumpLocation)>,
     /// A map of labels to their position in byte code.
     labels: HashMap<Label, OpcodeLocation>,
     /// functions called that need to be resolved
     functions_to_process: HashSet<FunctionId>,
-    ///function id
-    function_id: FunctionId,
+    //function id
+    //function_id: FunctionId,
 }
 
 /// A pointer to a location in the opcode.
@@ -44,30 +41,15 @@
 /// `Label` is used as the jump location and once all of the bytecode
 /// has been processed, the jumps are resolved using a map from Labels
 /// to their position in the bytecode.
-<<<<<<< HEAD
-///
-/// Sometimes the jump destination may be relative to the jump instruction.
-/// Since the absolute position in the bytecode cannot be known until
-/// all internal and external functions have been linked, jumps of this
-/// nature cannot be fully resolved while building the bytecode either.
-/// We add relative jumps into the `Relative` variant of this enum.
-#[derive(Debug, Clone)]
-pub(crate) enum UnresolvedLocation {
-    Label(String),
-    Relative(i32),
-}
-=======
 pub(crate) type UnresolvedJumpLocation = Label;
->>>>>>> 2313a5e9
 
 impl BrilligArtifact {
-    pub(crate) fn new(func_id: FunctionId) -> BrilligArtifact {
+    pub(crate) fn new() -> BrilligArtifact {
         BrilligArtifact {
             byte_code: Vec::new(),
             unresolved_jumps_or_calls: Vec::new(),
             labels: HashMap::new(),
             functions_to_process: HashSet::new(),
-            function_id: func_id,
         }
     }
 
@@ -110,9 +92,6 @@
         self.byte_code.clone()
     }
 
-    pub(crate) fn block_label(&self, block_id: BasicBlockId) -> String {
-        self.function_id.to_string() + "-" + &block_id.to_string()
-    }
     /// Link with an external brillig artifact.
     ///
     /// This method will offset the positions in the Brillig artifact to
@@ -141,7 +120,7 @@
     pub(crate) fn add_unresolved_call(
         &mut self,
         call_instruction: BrilligOpcode,
-        destination: UnresolvedLocation,
+        destination: UnresolvedJumpLocation,
         func_id: FunctionId,
     ) {
         assert!(
@@ -158,7 +137,7 @@
     pub(crate) fn add_unresolved_jump(
         &mut self,
         jmp_instruction: BrilligOpcode,
-        destination: UnresolvedLocation,
+        destination: UnresolvedJumpLocation,
     ) {
         assert!(
             Self::is_jmp_instruction(&jmp_instruction),
@@ -207,18 +186,8 @@
     /// Note: This should only be called once all blocks are processed and
     /// linkage with other bytecode has happened.
     fn resolve_jumps(&mut self) {
-<<<<<<< HEAD
         for (location_of_jump, unresolved_location) in &self.unresolved_jumps_or_calls {
-            let resolved_location = match unresolved_location {
-                UnresolvedLocation::Label(label) => self.labels[label],
-                UnresolvedLocation::Relative(offset) => {
-                    (offset + *location_of_jump as i32) as usize
-                }
-            };
-=======
-        for (location_of_jump, unresolved_location) in &self.unresolved_jumps {
             let resolved_location = self.labels[unresolved_location];
->>>>>>> 2313a5e9
 
             let jump_instruction = self.byte_code[*location_of_jump].clone();
             match jump_instruction {
