--- conflicted
+++ resolved
@@ -103,17 +103,8 @@
             RegisterOrMemory::HeapArray(index, size) => {
                 format!("{}[0..{}]", index.debug_to_string(), size)
             }
-<<<<<<< HEAD
             RegisterOrMemory::HeapVector(index, size_register) => {
                 format!("{}[0..*{}]", index.debug_to_string(), size_register.debug_to_string())
-=======
-            RegisterOrMemory::HeapVector(location_index, length_index) => {
-                format!(
-                    "{}[0..{}]",
-                    location_index.debug_to_string(),
-                    length_index.debug_to_string()
-                )
->>>>>>> 401888cf
             }
         }
     }
@@ -176,13 +167,8 @@
 }
 
 /// Processes a not instruction. Append with "_" as this is a high-level instruction.
-<<<<<<< HEAD
-pub(crate) fn not_instruction(condition: RegisterIndex, result: RegisterIndex) {
-    debug_println!("  NOT {} = !{}", result, condition);
-=======
 pub(crate) fn not_instruction(condition: RegisterIndex, bit_size: u32, result: RegisterIndex) {
     debug_println!("  i{}_NOT {} = !{}", bit_size, result, condition);
->>>>>>> 401888cf
 }
 
 /// Processes a foreign call instruction.
