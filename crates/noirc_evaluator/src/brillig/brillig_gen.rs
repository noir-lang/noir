--- conflicted
+++ resolved
@@ -57,12 +57,6 @@
             self.convert_ssa_instruction(*instruction_id, dfg);
         }
 
-<<<<<<< HEAD
-        // Jump to the next block
-        let jump = block.terminator().expect("block is expected to be constructed");
-
-        match jump {
-=======
         // Process the block's terminator instruction
         let terminator_instruction =
             block.terminator().expect("block is expected to be constructed");
@@ -79,7 +73,6 @@
         dfg: &DataFlowGraph,
     ) {
         match terminator_instruction {
->>>>>>> c5da92c7
             TerminatorInstruction::JmpIf { condition, then_destination, else_destination } => {
                 let condition = self.convert_ssa_value(*condition, dfg);
                 self.context.jump_if_instruction(condition, then_destination);
@@ -119,7 +112,7 @@
                 }
                 Type::Array(_, size) => {
                     let pointer_register = self.get_or_create_register(*param_id);
-                    self.allocate_array(pointer_register, *size as u32);
+                    self.context.allocate_array(pointer_register, *size as u32);
                 }
                 _ => {
                     todo!("ICE: Param type not supported")
