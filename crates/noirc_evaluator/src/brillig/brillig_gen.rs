use super::brillig_ir::{artifact::BrilligArtifact, BrilligBinaryOp, BrilligContext};
use crate::ssa_refactor::ir::{
    basic_block::{BasicBlock, BasicBlockId},
    dfg::DataFlowGraph,
    function::Function,
    instruction::{Binary, BinaryOp, Instruction, InstructionId, TerminatorInstruction},
    post_order::PostOrder,
    types::{NumericType, Type},
    value::{Value, ValueId},
};
use acvm::acir::brillig_vm::{BinaryFieldOp, BinaryIntOp, RegisterIndex, RegisterValueOrArray};
use iter_extended::vecmap;
use std::collections::HashMap;

#[derive(Default)]
/// Generate the compilation artifacts for compiling a function into brillig bytecode.
pub(crate) struct BrilligGen {
    /// Context for creating brillig opcodes
    context: BrilligContext,
    /// Map from SSA values to Register Indices.
    ssa_value_to_register: HashMap<ValueId, RegisterIndex>,
}

impl BrilligGen {
    /// Gets a `RegisterIndex` for a `ValueId`, if one already exists
    /// or creates a new `RegisterIndex` using the latest available
    /// free register.
    fn get_or_create_register(&mut self, value: ValueId) -> RegisterIndex {
        if let Some(register_index) = self.ssa_value_to_register.get(&value) {
            return *register_index;
        }

        let register = self.context.create_register();

        // Cache the `ValueId` so that if we call it again, it will
        // return the register that has just been created.
        //
        // WARNING: This assumes that a register has not been
        // modified. If a MOV instruction has overwritten the value
        // at a register, then this cache will be invalid.
        self.ssa_value_to_register.insert(value, register);

        register
    }

    /// Converts an SSA Basic block into a sequence of Brillig opcodes
    fn convert_block(&mut self, block_id: BasicBlockId, dfg: &DataFlowGraph) {
        // Add a label for this block
        self.context.add_label_to_next_opcode(block_id);

        // Convert the block parameters
        let block = &dfg[block_id];
        self.convert_block_params(block, dfg);

        // Convert all of the instructions int the block
        for instruction_id in block.instructions() {
            self.convert_ssa_instruction(*instruction_id, dfg);
        }

        // Process the block's terminator instruction
        let terminator_instruction =
            block.terminator().expect("block is expected to be constructed");
        self.convert_ssa_terminator(terminator_instruction, dfg);
    }

    /// Converts an SSA terminator instruction into the necessary opcodes.
    ///
    /// TODO: document why the TerminatorInstruction::Return includes a stop instruction
    /// TODO along with the `Self::compile`
    fn convert_ssa_terminator(
        &mut self,
        terminator_instruction: &TerminatorInstruction,
        dfg: &DataFlowGraph,
    ) {
        match terminator_instruction {
            TerminatorInstruction::JmpIf { condition, then_destination, else_destination } => {
                let condition = self.convert_ssa_value(*condition, dfg);
                self.context.jump_if_instruction(condition, then_destination);
                self.context.jump_instruction(else_destination);
            }
            TerminatorInstruction::Jmp { destination, arguments } => {
                let target = &dfg[*destination];
                for (src, dest) in arguments.iter().zip(target.parameters()) {
                    let destination = self.convert_ssa_value(*dest, dfg);
                    let source = self.convert_ssa_value(*src, dfg);
                    self.context.mov_instruction(destination, source);
                }
                self.context.jump_instruction(destination);
            }
            TerminatorInstruction::Return { return_values } => {
                let return_registers: Vec<_> = return_values
                    .iter()
                    .map(|value_id| self.convert_ssa_value(*value_id, dfg))
                    .collect();
                self.context.return_instruction(&return_registers);
            }
        }
    }

    /// Converts SSA Block parameters into Brillig Registers.
    fn convert_block_params(&mut self, block: &BasicBlock, dfg: &DataFlowGraph) {
        for param_id in block.parameters() {
            let value = &dfg[*param_id];
            let param_type = match value {
                Value::Param { typ, .. } => typ,
                _ => unreachable!("ICE: Only Param type values should appear in block parameters"),
            };

            match param_type {
                Type::Numeric(_) => {
                    self.get_or_create_register(*param_id);
                }
                Type::Array(_, size) => {
                    let pointer_register = self.get_or_create_register(*param_id);
                    self.context.allocate_array(pointer_register, *size as u32);
                }
                _ => {
                    todo!("ICE: Param type not supported")
                }
            }
        }
    }

    /// Converts an SSA instruction into a sequence of Brillig opcodes.
    fn convert_ssa_instruction(&mut self, instruction_id: InstructionId, dfg: &DataFlowGraph) {
        let instruction = &dfg[instruction_id];

        match instruction {
            Instruction::Binary(binary) => {
                let result_ids = dfg.instruction_results(instruction_id);
                let result_register = self.get_or_create_register(result_ids[0]);
                self.convert_ssa_binary(binary, dfg, result_register);
            }
            Instruction::Constrain(value) => {
                let condition = self.convert_ssa_value(*value, dfg);
                self.context.constrain_instruction(condition);
            }
            Instruction::Allocate => {
                let pointer_register =
                    self.get_or_create_register(dfg.instruction_results(instruction_id)[0]);
                self.context.allocate_array(pointer_register, 1);
            }
            Instruction::Store { address, value } => {
                let address_register = self.convert_ssa_value(*address, dfg);
                let value_register = self.convert_ssa_value(*value, dfg);
                self.context.store_instruction(address_register, value_register);
            }
            Instruction::Load { address } => {
                let target_register =
                    self.get_or_create_register(dfg.instruction_results(instruction_id)[0]);
                let address_register = self.convert_ssa_value(*address, dfg);
                self.context.load_instruction(target_register, address_register);
            }
            Instruction::Not(value) => {
                assert_eq!(
                    dfg.type_of_value(*value),
                    Type::bool(),
                    "not operator can only be applied to boolean values"
                );
                let condition = self.convert_ssa_value(*value, dfg);
                let result_ids = dfg.instruction_results(instruction_id);
                let result_register = self.get_or_create_register(result_ids[0]);

                self.context.not_instruction(condition, result_register);
            }
<<<<<<< HEAD
            Instruction::ForeignCall { func, arguments } => {
                let result_ids = dfg.instruction_results(instruction_id);

                let input_registers = vecmap(arguments, |value_id| {
                    self.convert_ssa_value_to_register_value_or_array(*value_id, dfg)
                });
                let output_registers = vecmap(result_ids, |value_id| {
                    self.convert_ssa_value_to_register_value_or_array(*value_id, dfg)
                });

                self.context.foreign_call_instruction(
                    func.to_owned(),
                    &input_registers,
                    &output_registers,
                );
            }
=======
            Instruction::Call { func, arguments } => match &dfg[*func] {
                Value::ForeignFunction(func_name) => {
                    let result_ids = dfg.instruction_results(instruction_id);

                    let input_registers =
                        vecmap(arguments, |value_id| self.convert_ssa_value(*value_id, dfg));
                    let output_registers =
                        vecmap(result_ids, |value_id| self.convert_ssa_value(*value_id, dfg));

                    self.context.foreign_call_instruction(
                        func_name.to_owned(),
                        &input_registers,
                        &output_registers,
                    );
                }
                _ => {
                    unreachable!("only foreign function calls supported in unconstrained functions")
                }
            },
>>>>>>> e66fb0ca
            Instruction::Truncate { value, .. } => {
                let result_ids = dfg.instruction_results(instruction_id);
                let destination = self.get_or_create_register(result_ids[0]);
                let source = self.convert_ssa_value(*value, dfg);
                self.context.truncate_instruction(destination, source);
            }
            _ => todo!("ICE: Instruction not supported {instruction:?}"),
        };
    }

    /// Converts the Binary instruction into a sequence of Brillig opcodes.
    fn convert_ssa_binary(
        &mut self,
        binary: &Binary,
        dfg: &DataFlowGraph,
        result_register: RegisterIndex,
    ) {
        let binary_type =
            type_of_binary_operation(dfg[binary.lhs].get_type(), dfg[binary.rhs].get_type());

        let left = self.convert_ssa_value(binary.lhs, dfg);
        let right = self.convert_ssa_value(binary.rhs, dfg);

        let brillig_binary_op =
            convert_ssa_binary_op_to_brillig_binary_op(binary.operator, binary_type);

        self.context.binary_instruction(left, right, result_register, brillig_binary_op);
    }

    /// Converts an SSA `ValueId` into a `RegisterIndex`.
    fn convert_ssa_value(&mut self, value_id: ValueId, dfg: &DataFlowGraph) -> RegisterIndex {
        let value = &dfg[value_id];
        let register = match value {
            Value::Param { .. } | Value::Instruction { .. } => {
                // All block parameters and instruction results should have already been
                // converted to registers so we fetch from the cache.
                self.get_or_create_register(value_id)
            }
            Value::NumericConstant { constant, .. } => {
                let register_index = self.get_or_create_register(value_id);

                self.context.const_instruction(register_index, (*constant).into());
                register_index
            }
            _ => {
                todo!("ICE: Should have been in cache {value:?}")
            }
        };
        register
    }

    /// Compiles an SSA function into a Brillig artifact which
    /// contains a sequence of SSA opcodes.
    pub(crate) fn compile(func: &Function) -> BrilligArtifact {
        let mut brillig = BrilligGen::default();

        brillig.convert_ssa_function(func);

        brillig.context.artifact()
    }

    /// Converting an SSA function into Brillig bytecode.
    ///
    /// TODO: Change this to use `dfg.basic_blocks_iter` which will return an
    /// TODO iterator of all of the basic blocks.
    /// TODO(Jake): what order is this ^
    fn convert_ssa_function(&mut self, func: &Function) {
        let mut reverse_post_order = Vec::new();
        reverse_post_order.extend_from_slice(PostOrder::with_function(func).as_slice());
        reverse_post_order.reverse();

        for block in reverse_post_order {
            self.convert_block(block, &func.dfg);
        }
    }

    fn convert_ssa_value_to_register_value_or_array(
        &mut self,
        value_id: ValueId,
        dfg: &DataFlowGraph,
    ) -> RegisterValueOrArray {
        let register_index = self.convert_ssa_value(value_id, dfg);
        let typ = dfg[value_id].get_type();
        match typ {
            Type::Numeric(_) => RegisterValueOrArray::RegisterIndex(register_index),
            Type::Array(_, size) => RegisterValueOrArray::HeapArray(register_index, size),
            Type::Unit => RegisterValueOrArray::RegisterIndex(register_index),
            _ => {
                unreachable!("type not supported for conversion into brillig register")
            }
        }
    }
}

/// Returns the type of the operation considering the types of the operands
/// TODO: SSA issues binary operations between fields and integers.
/// This probably should be explicitly casted in SSA to avoid having to coerce at this level.
pub(crate) fn type_of_binary_operation(lhs_type: Type, rhs_type: Type) -> Type {
    match (lhs_type, rhs_type) {
        // If either side is a Field constant then, we coerce into the type
        // of the other operand
        (Type::Numeric(NumericType::NativeField), typ)
        | (typ, Type::Numeric(NumericType::NativeField)) => typ,
        // If both sides are numeric type, then we expect their types to be
        // the same.
        (Type::Numeric(lhs_type), Type::Numeric(rhs_type)) => {
            assert_eq!(
                lhs_type, rhs_type,
                "lhs and rhs types in a binary operation are always the same"
            );
            Type::Numeric(lhs_type)
        }
        (lhs_type, rhs_type) => {
            unreachable!(
                "ICE: Binary operation between types {:?} and {:?} is not allowed",
                lhs_type, rhs_type
            )
        }
    }
}

/// Convert an SSA binary operation into:
/// - Brillig Binary Integer Op, if it is a integer type
/// - Brillig Binary Field Op, if it is a field type
pub(crate) fn convert_ssa_binary_op_to_brillig_binary_op(
    ssa_op: BinaryOp,
    typ: Type,
) -> BrilligBinaryOp {
    // First get the bit size and whether its a signed integer, if it is a numeric type
    // if it is not,then we return None, indicating that
    // it is a Field.
    let bit_size_signedness = match typ {
          Type::Numeric(numeric_type) => match numeric_type {
              NumericType::Signed { bit_size } => Some((bit_size, true)),
              NumericType::Unsigned { bit_size } => Some((bit_size, false)),
              NumericType::NativeField => None,
          },
          _ => unreachable!("only numeric types are allowed in binary operations. References are handled separately"),
      };

    fn binary_op_to_field_op(op: BinaryOp) -> BrilligBinaryOp {
        let operation = match op {
            BinaryOp::Add => BinaryFieldOp::Add,
            BinaryOp::Sub => BinaryFieldOp::Sub,
            BinaryOp::Mul => BinaryFieldOp::Mul,
            BinaryOp::Div => BinaryFieldOp::Div,
            BinaryOp::Eq => BinaryFieldOp::Equals,
            _ => unreachable!(
                "Field type cannot be used with {op}. This should have been caught by the frontend"
            ),
        };

        BrilligBinaryOp::Field { op: operation }
    }

    fn binary_op_to_int_op(op: BinaryOp, bit_size: u32, is_signed: bool) -> BrilligBinaryOp {
        let operation = match op {
            BinaryOp::Add => BinaryIntOp::Add,
            BinaryOp::Sub => BinaryIntOp::Sub,
            BinaryOp::Mul => BinaryIntOp::Mul,
            BinaryOp::Div => {
                if is_signed {
                    BinaryIntOp::SignedDiv
                } else {
                    BinaryIntOp::UnsignedDiv
                }
            }
            BinaryOp::Mod => {
                return BrilligBinaryOp::Modulo { is_signed_integer: is_signed, bit_size }
            }
            BinaryOp::Eq => BinaryIntOp::Equals,
            BinaryOp::Lt => BinaryIntOp::LessThan,
            BinaryOp::And => BinaryIntOp::And,
            BinaryOp::Or => BinaryIntOp::Or,
            BinaryOp::Xor => BinaryIntOp::Xor,
            BinaryOp::Shl => BinaryIntOp::Shl,
            BinaryOp::Shr => BinaryIntOp::Shr,
        };

        BrilligBinaryOp::Integer { op: operation, bit_size }
    }

    // If bit size is available then it is a binary integer operation
    match bit_size_signedness {
        Some((bit_size, is_signed)) => binary_op_to_int_op(ssa_op, bit_size, is_signed),
        None => binary_op_to_field_op(ssa_op),
    }
}<|MERGE_RESOLUTION|>--- conflicted
+++ resolved
@@ -163,32 +163,16 @@
 
                 self.context.not_instruction(condition, result_register);
             }
-<<<<<<< HEAD
-            Instruction::ForeignCall { func, arguments } => {
-                let result_ids = dfg.instruction_results(instruction_id);
-
-                let input_registers = vecmap(arguments, |value_id| {
-                    self.convert_ssa_value_to_register_value_or_array(*value_id, dfg)
-                });
-                let output_registers = vecmap(result_ids, |value_id| {
-                    self.convert_ssa_value_to_register_value_or_array(*value_id, dfg)
-                });
-
-                self.context.foreign_call_instruction(
-                    func.to_owned(),
-                    &input_registers,
-                    &output_registers,
-                );
-            }
-=======
             Instruction::Call { func, arguments } => match &dfg[*func] {
                 Value::ForeignFunction(func_name) => {
                     let result_ids = dfg.instruction_results(instruction_id);
 
-                    let input_registers =
-                        vecmap(arguments, |value_id| self.convert_ssa_value(*value_id, dfg));
-                    let output_registers =
-                        vecmap(result_ids, |value_id| self.convert_ssa_value(*value_id, dfg));
+                    let input_registers = vecmap(arguments, |value_id| {
+                        self.convert_ssa_value_to_register_value_or_array(*value_id, dfg)
+                    });
+                    let output_registers = vecmap(result_ids, |value_id| {
+                        self.convert_ssa_value_to_register_value_or_array(*value_id, dfg)
+                    });
 
                     self.context.foreign_call_instruction(
                         func_name.to_owned(),
@@ -200,7 +184,6 @@
                     unreachable!("only foreign function calls supported in unconstrained functions")
                 }
             },
->>>>>>> e66fb0ca
             Instruction::Truncate { value, .. } => {
                 let result_ids = dfg.instruction_results(instruction_id);
                 let destination = self.get_or_create_register(result_ids[0]);
