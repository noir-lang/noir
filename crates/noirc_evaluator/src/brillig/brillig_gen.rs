--- conflicted
+++ resolved
@@ -8,16 +8,11 @@
     types::{NumericType, Type},
     value::{Value, ValueId},
 };
-<<<<<<< HEAD
-use acvm::acir::brillig_vm::{
-    BinaryFieldOp, BinaryIntOp, Opcode as BrilligOpcode, RegisterIndex, Value as BrilligValue,
-=======
 use acvm::{
     acir::brillig_vm::{
         BinaryFieldOp, BinaryIntOp, Opcode as BrilligOpcode, RegisterIndex, Value as BrilligValue,
     },
     FieldElement,
->>>>>>> 398ddf91
 };
 use std::collections::HashMap;
 
@@ -45,13 +40,6 @@
             return *register_index;
         }
 
-<<<<<<< HEAD
-        let register = RegisterIndex::from(self.latest_register);
-        self.ssa_value_to_register.insert(value, register);
-
-        self.latest_register += 1;
-
-=======
         let register = self.create_register();
 
         // Cache the `ValueId` so that if we call it again, it will
@@ -69,7 +57,6 @@
     fn create_register(&mut self) -> RegisterIndex {
         let register = RegisterIndex::from(self.latest_register);
         self.latest_register += 1;
->>>>>>> 398ddf91
         register
     }
 
@@ -174,12 +161,6 @@
                 let result_register = self.get_or_create_register(result_ids[0]);
                 self.convert_ssa_binary(binary, dfg, result_register);
             }
-<<<<<<< HEAD
-            _ => todo!("ICE: Instruction not supported"),
-        };
-    }
-
-=======
             Instruction::Not(value) => {
                 let result_ids = dfg.instruction_results(instruction_id);
                 let result_register = self.get_or_create_register(result_ids[0]);
@@ -218,7 +199,6 @@
         register
     }
 
->>>>>>> 398ddf91
     /// Converts the Binary instruction into a sequence of Brillig opcodes.
     fn convert_ssa_binary(
         &mut self,
