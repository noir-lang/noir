--- conflicted
+++ resolved
@@ -1,344 +1,41 @@
-<<<<<<< HEAD
-use super::{
-    brillig_ir::{artifact::BrilligArtifact, BrilligBinaryOp, BrilligContext},
-    Brillig,
-};
-use crate::ssa_refactor::ir::{
-    basic_block::{BasicBlock, BasicBlockId},
-    dfg::DataFlowGraph,
-    function::{Function, FunctionId},
-    instruction::{Binary, BinaryOp, Instruction, InstructionId, TerminatorInstruction},
-    post_order::PostOrder,
-    types::{NumericType, Type},
-    value::{Value, ValueId},
-};
-use acvm::acir::brillig_vm::{BinaryFieldOp, BinaryIntOp, RegisterIndex, RegisterOrMemory};
-use iter_extended::vecmap;
+pub(crate) mod brillig_block;
+pub(crate) mod brillig_fn;
+
+use crate::ssa_refactor::ir::{function::Function, post_order::PostOrder};
+
 use std::collections::HashMap;
 
-/// Generate the compilation artifacts for compiling a function into brillig bytecode.
-pub(crate) struct BrilligGen {
-    /// Context for creating brillig opcodes
-    context: BrilligContext,
-    /// Map from SSA values to Register Indices.
-    ssa_value_to_register: HashMap<ValueId, RegisterIndex>,
+use self::{brillig_block::BrilligBlock, brillig_fn::FunctionContext};
+
+use super::brillig_ir::{artifact::BrilligArtifact, BrilligContext};
+
+/// Converting an SSA function into Brillig bytecode.
+///
+/// TODO: Change this to use `dfg.basic_blocks_iter` which will return an
+/// TODO iterator of all of the basic blocks.
+/// TODO(Jake): what order is this ^
+pub(crate) fn convert_ssa_function(func: &Function) -> BrilligArtifact {
+    let mut reverse_post_order = Vec::new();
+    reverse_post_order.extend_from_slice(PostOrder::with_function(func).as_slice());
+    reverse_post_order.reverse();
+
+    let mut function_context =
+        FunctionContext { function_id: func.id(), ssa_value_to_register: HashMap::new() };
+
+    let mut brillig_context = BrilligContext::new();
+
+    for block in reverse_post_order {
+        BrilligBlock::compile(&mut function_context, &mut brillig_context, block, &func.dfg);
+    }
+
+    brillig_context.artifact()
 }
 
-impl BrilligGen {
-    pub(crate) fn new(func_id: FunctionId) -> BrilligGen {
-        BrilligGen { context: BrilligContext::new(func_id), ssa_value_to_register: HashMap::new() }
-    }
-    /// Gets a `RegisterIndex` for a `ValueId`, if one already exists
-    /// or creates a new `RegisterIndex` using the latest available
-    /// free register.
-    fn get_or_create_register(&mut self, value: ValueId) -> RegisterIndex {
-        if let Some(register_index) = self.ssa_value_to_register.get(&value) {
-            return *register_index;
-        }
-
-        let register = self.context.create_register();
-
-        // Cache the `ValueId` so that if we call it again, it will
-        // return the register that has just been created.
-        //
-        // WARNING: This assumes that a register has not been
-        // modified. If a MOV instruction has overwritten the value
-        // at a register, then this cache will be invalid.
-        self.ssa_value_to_register.insert(value, register);
-
-        register
-    }
-
-    /// Converts an SSA Basic block into a sequence of Brillig opcodes
-    fn convert_block(&mut self, block_id: BasicBlockId, dfg: &DataFlowGraph, brillig: &Brillig) {
-        let label = self.context.block_label(block_id);
-        // Add a label for this block
-        self.context.add_label_to_next_opcode(label);
-
-        // Convert the block parameters
-        let block = &dfg[block_id];
-        self.convert_block_params(block, dfg);
-
-        // Convert all of the instructions int the block
-        for instruction_id in block.instructions() {
-            self.convert_ssa_instruction(*instruction_id, dfg, brillig);
-        }
-
-        // Process the block's terminator instruction
-        let terminator_instruction =
-            block.terminator().expect("block is expected to be constructed");
-        self.convert_ssa_terminator(terminator_instruction, dfg);
-    }
-
-    /// Converts an SSA terminator instruction into the necessary opcodes.
-    ///
-    /// TODO: document why the TerminatorInstruction::Return includes a stop instruction
-    /// TODO along with the `Self::compile`
-    fn convert_ssa_terminator(
-        &mut self,
-        terminator_instruction: &TerminatorInstruction,
-        dfg: &DataFlowGraph,
-    ) {
-        match terminator_instruction {
-            TerminatorInstruction::JmpIf { condition, then_destination, else_destination } => {
-                let condition = self.convert_ssa_value(*condition, dfg);
-                self.context.jump_if_instruction(condition, *then_destination);
-                self.context.jump_instruction(*else_destination);
-            }
-            TerminatorInstruction::Jmp { destination, arguments } => {
-                let target = &dfg[*destination];
-                for (src, dest) in arguments.iter().zip(target.parameters()) {
-                    let destination = self.convert_ssa_value(*dest, dfg);
-                    let source = self.convert_ssa_value(*src, dfg);
-                    self.context.mov_instruction(destination, source);
-                }
-                self.context.jump_instruction(*destination);
-            }
-            TerminatorInstruction::Return { return_values } => {
-                let return_registers: Vec<_> = return_values
-                    .iter()
-                    .map(|value_id| self.convert_ssa_value(*value_id, dfg))
-                    .collect();
-                self.context.return_instruction(&return_registers);
-            }
-        }
-    }
-
-    /// Converts SSA Block parameters into Brillig Registers.
-    fn convert_block_params(&mut self, block: &BasicBlock, dfg: &DataFlowGraph) {
-        for param_id in block.parameters() {
-            let value = &dfg[*param_id];
-            let param_type = match value {
-                Value::Param { typ, .. } => typ,
-                _ => unreachable!("ICE: Only Param type values should appear in block parameters"),
-            };
-
-            match param_type {
-                Type::Numeric(_) => {
-                    self.get_or_create_register(*param_id);
-                }
-                Type::Array(_, size) => {
-                    let pointer_register = self.get_or_create_register(*param_id);
-                    self.context.allocate_array(pointer_register, *size as u32);
-                }
-                _ => {
-                    todo!("ICE: Param type not supported")
-                }
-            }
-        }
-    }
-
-    /// Converts an SSA instruction into a sequence of Brillig opcodes.
-    fn convert_ssa_instruction(
-        &mut self,
-        instruction_id: InstructionId,
-        dfg: &DataFlowGraph,
-        brillig: &Brillig,
-    ) {
-        let instruction = &dfg[instruction_id];
-
-        match instruction {
-            Instruction::Binary(binary) => {
-                let result_ids = dfg.instruction_results(instruction_id);
-                let result_register = self.get_or_create_register(result_ids[0]);
-                self.convert_ssa_binary(binary, dfg, result_register);
-            }
-            Instruction::Constrain(value) => {
-                let condition = self.convert_ssa_value(*value, dfg);
-                self.context.constrain_instruction(condition);
-            }
-            Instruction::Allocate => {
-                let pointer_register =
-                    self.get_or_create_register(dfg.instruction_results(instruction_id)[0]);
-                self.context.allocate_array(pointer_register, 1);
-            }
-            Instruction::Store { address, value } => {
-                let address_register = self.convert_ssa_value(*address, dfg);
-                let value_register = self.convert_ssa_value(*value, dfg);
-                self.context.store_instruction(address_register, value_register);
-            }
-            Instruction::Load { address } => {
-                let target_register =
-                    self.get_or_create_register(dfg.instruction_results(instruction_id)[0]);
-                let address_register = self.convert_ssa_value(*address, dfg);
-                self.context.load_instruction(target_register, address_register);
-            }
-            Instruction::Not(value) => {
-                assert_eq!(
-                    dfg.type_of_value(*value),
-                    Type::bool(),
-                    "not operator can only be applied to boolean values"
-                );
-                let condition = self.convert_ssa_value(*value, dfg);
-                let result_ids = dfg.instruction_results(instruction_id);
-                let result_register = self.get_or_create_register(result_ids[0]);
-
-                self.context.not_instruction(condition, result_register);
-            }
-            Instruction::Call { func, arguments } => match &dfg[*func] {
-                Value::ForeignFunction(func_name) => {
-                    let result_ids = dfg.instruction_results(instruction_id);
-
-                    let input_registers = vecmap(arguments, |value_id| {
-                        self.convert_ssa_value_to_register_value_or_array(*value_id, dfg)
-                    });
-                    let output_registers = vecmap(result_ids, |value_id| {
-                        self.convert_ssa_value_to_register_value_or_array(*value_id, dfg)
-                    });
-
-                    for output_register in output_registers.clone() {
-                        match output_register {
-                            RegisterOrMemory::HeapArray(pointer_index, _)
-                            | RegisterOrMemory::HeapVector(pointer_index, _) => {
-                                self.context.const_instruction(
-                                    pointer_index,
-                                    self.context.free_mem_pointer().into(),
-                                );
-                            }
-                            _ => (),
-                        }
-                    }
-
-                    self.context.foreign_call_instruction(
-                        func_name.to_owned(),
-                        &input_registers,
-                        &output_registers,
-                    );
-                }
-                Value::Function(func_id) => {
-                    let arg = vecmap(arguments.clone(), |a| self.get_or_create_register(a));
-                    let result_ids = dfg.instruction_results(instruction_id);
-                    let res = vecmap(result_ids, |a| self.get_or_create_register(*a));
-                    let block_label = brillig.function_label(*func_id);
-                    self.context.call(&arg, &res, block_label, *func_id);
-                }
-                _ => {
-                    unreachable!("should call a function")
-                }
-            },
-            Instruction::Truncate { value, .. } => {
-                let result_ids = dfg.instruction_results(instruction_id);
-                let destination = self.get_or_create_register(result_ids[0]);
-                let source = self.convert_ssa_value(*value, dfg);
-                self.context.truncate_instruction(destination, source);
-            }
-            _ => todo!("ICE: Instruction not supported {instruction:?}"),
-        };
-    }
-
-    /// Converts the Binary instruction into a sequence of Brillig opcodes.
-    fn convert_ssa_binary(
-        &mut self,
-        binary: &Binary,
-        dfg: &DataFlowGraph,
-        result_register: RegisterIndex,
-    ) {
-        let binary_type =
-            type_of_binary_operation(dfg[binary.lhs].get_type(), dfg[binary.rhs].get_type());
-
-        let left = self.convert_ssa_value(binary.lhs, dfg);
-        let right = self.convert_ssa_value(binary.rhs, dfg);
-
-        let brillig_binary_op =
-            convert_ssa_binary_op_to_brillig_binary_op(binary.operator, binary_type);
-
-        self.context.binary_instruction(left, right, result_register, brillig_binary_op);
-    }
-
-    /// Converts an SSA `ValueId` into a `RegisterIndex`.
-    fn convert_ssa_value(&mut self, value_id: ValueId, dfg: &DataFlowGraph) -> RegisterIndex {
-        let value = &dfg[value_id];
-        let register = match value {
-            Value::Param { .. } | Value::Instruction { .. } => {
-                // All block parameters and instruction results should have already been
-                // converted to registers so we fetch from the cache.
-                self.get_or_create_register(value_id)
-            }
-            Value::NumericConstant { constant, .. } => {
-                let register_index = self.get_or_create_register(value_id);
-
-                self.context.const_instruction(register_index, (*constant).into());
-                register_index
-            }
-            _ => {
-                todo!("ICE: Should have been in cache {value:?}")
-            }
-        };
-        register
-    }
-
-    /// Compiles an SSA function into a Brillig artifact which
-    /// contains a sequence of SSA opcodes.
-    pub(crate) fn compile(func: &Function, brillig: &Brillig) -> BrilligArtifact {
-        let mut brillig_gen = BrilligGen::new(func.id());
-
-        brillig_gen.convert_ssa_function(func, brillig);
-
-        brillig_gen.context.artifact()
-    }
-
-    /// Converting an SSA function into Brillig bytecode.
-    ///
-    /// TODO: Change this to use `dfg.basic_blocks_iter` which will return an
-    /// TODO iterator of all of the basic blocks.
-    /// TODO(Jake): what order is this ^
-    fn convert_ssa_function(&mut self, func: &Function, brillig: &Brillig) {
-        let mut reverse_post_order = Vec::new();
-        reverse_post_order.extend_from_slice(PostOrder::with_function(func).as_slice());
-        reverse_post_order.reverse();
-
-        for block in reverse_post_order {
-            self.convert_block(block, &func.dfg, brillig);
-        }
-    }
-
-    fn convert_ssa_value_to_register_value_or_array(
-        &mut self,
-        value_id: ValueId,
-        dfg: &DataFlowGraph,
-    ) -> RegisterOrMemory {
-        let register_index = self.convert_ssa_value(value_id, dfg);
-        let typ = dfg[value_id].get_type();
-        match typ {
-            Type::Numeric(_) => RegisterOrMemory::RegisterIndex(register_index),
-            Type::Array(_, size) => RegisterOrMemory::HeapArray(register_index, size),
-            _ => {
-                unreachable!("type not supported for conversion into brillig register")
-            }
-        }
-    }
-
-    pub(crate) fn init_main(mut self, len: usize) -> BrilligArtifact {
-        self.context.initialise_main(len);
-        self.context.artifact()
-    }
-}
-
-/// Returns the type of the operation considering the types of the operands
-/// TODO: SSA issues binary operations between fields and integers.
-/// This probably should be explicitly casted in SSA to avoid having to coerce at this level.
-pub(crate) fn type_of_binary_operation(lhs_type: Type, rhs_type: Type) -> Type {
-    match (lhs_type, rhs_type) {
-        // If either side is a Field constant then, we coerce into the type
-        // of the other operand
-        (Type::Numeric(NumericType::NativeField), typ)
-        | (typ, Type::Numeric(NumericType::NativeField)) => typ,
-        // If both sides are numeric type, then we expect their types to be
-        // the same.
-        (Type::Numeric(lhs_type), Type::Numeric(rhs_type)) => {
-            assert_eq!(
-                lhs_type, rhs_type,
-                "lhs and rhs types in a binary operation are always the same"
-            );
-            Type::Numeric(lhs_type)
-        }
-        (lhs_type, rhs_type) => {
-            unreachable!(
-                "ICE: Binary operation between types {:?} and {:?} is not allowed",
-                lhs_type, rhs_type
-            )
-        }
-    }
+/// Creates an entry point artifact, that will be linked with the brillig functions being called
+pub(crate) fn create_entry_point_function(num_arguments: usize) -> BrilligArtifact {
+    let mut brillig_context = BrilligContext::new();
+    brillig_context.entry_point_instruction(num_arguments);
+    brillig_context.artifact()
 }
 
 /// Convert an SSA binary operation into:
@@ -407,44 +104,4 @@
         Some((bit_size, is_signed)) => binary_op_to_int_op(ssa_op, bit_size, is_signed),
         None => binary_op_to_field_op(ssa_op),
     }
-=======
-pub(crate) mod brillig_block;
-pub(crate) mod brillig_fn;
-
-use crate::ssa_refactor::ir::{function::Function, post_order::PostOrder};
-
-use std::collections::HashMap;
-
-use self::{brillig_block::BrilligBlock, brillig_fn::FunctionContext};
-
-use super::brillig_ir::{artifact::BrilligArtifact, BrilligContext};
-
-/// Converting an SSA function into Brillig bytecode.
-///
-/// TODO: Change this to use `dfg.basic_blocks_iter` which will return an
-/// TODO iterator of all of the basic blocks.
-/// TODO(Jake): what order is this ^
-pub(crate) fn convert_ssa_function(func: &Function) -> BrilligArtifact {
-    let mut reverse_post_order = Vec::new();
-    reverse_post_order.extend_from_slice(PostOrder::with_function(func).as_slice());
-    reverse_post_order.reverse();
-
-    let mut function_context =
-        FunctionContext { function_id: func.id(), ssa_value_to_register: HashMap::new() };
-
-    let mut brillig_context = BrilligContext::new();
-
-    for block in reverse_post_order {
-        BrilligBlock::compile(&mut function_context, &mut brillig_context, block, &func.dfg);
-    }
-
-    brillig_context.artifact()
-}
-
-/// Creates an entry point artifact, that will be linked with the brillig functions being called
-pub(crate) fn create_entry_point_function(num_arguments: usize) -> BrilligArtifact {
-    let mut brillig_context = BrilligContext::new();
-    brillig_context.entry_point_instruction(num_arguments);
-    brillig_context.artifact()
->>>>>>> d811a418
 }