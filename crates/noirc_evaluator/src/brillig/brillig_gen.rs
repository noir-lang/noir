use super::{
    brillig_ir::{artifact::BrilligArtifact, BrilligBinaryOp, BrilligContext},
    Brillig,
};
use crate::ssa_refactor::ir::{
    basic_block::{BasicBlock, BasicBlockId},
    dfg::DataFlowGraph,
    function::{Function, FunctionId},
    instruction::{Binary, BinaryOp, Instruction, InstructionId, TerminatorInstruction},
    post_order::PostOrder,
    types::{NumericType, Type},
    value::{Value, ValueId},
};
<<<<<<< HEAD
use acvm::acir::brillig_vm::{BinaryFieldOp, BinaryIntOp, RegisterIndex, RegisterOrMemory};
=======
use acvm::acir::brillig_vm::{
    BinaryFieldOp, BinaryIntOp, RegisterIndex, RegisterValueOrArray,
};
>>>>>>> 080e18db
use iter_extended::vecmap;
use std::{collections::HashMap};

/// Generate the compilation artifacts for compiling a function into brillig bytecode.
pub(crate) struct BrilligGen {
    /// Context for creating brillig opcodes
    context: BrilligContext,
    /// Map from SSA values to Register Indices.
    ssa_value_to_register: HashMap<ValueId, RegisterIndex>,
}

impl BrilligGen {
    pub(crate) fn new(func_id: FunctionId) -> BrilligGen {
        BrilligGen { context: BrilligContext::new(func_id), ssa_value_to_register: HashMap::new() }
    }
    /// Gets a `RegisterIndex` for a `ValueId`, if one already exists
    /// or creates a new `RegisterIndex` using the latest available
    /// free register.
    fn get_or_create_register(&mut self, value: ValueId) -> RegisterIndex {
        if let Some(register_index) = self.ssa_value_to_register.get(&value) {
            return *register_index;
        }

        let register = self.context.create_register();

        // Cache the `ValueId` so that if we call it again, it will
        // return the register that has just been created.
        //
        // WARNING: This assumes that a register has not been
        // modified. If a MOV instruction has overwritten the value
        // at a register, then this cache will be invalid.
        self.ssa_value_to_register.insert(value, register);

        register
    }

    /// Converts an SSA Basic block into a sequence of Brillig opcodes
    fn convert_block(&mut self, block_id: BasicBlockId, dfg: &DataFlowGraph, brillig: &Brillig) {
        let label = self.context.block_label(block_id);
        // Add a label for this block
        self.context.add_label_to_next_opcode(label);

        // Convert the block parameters
        let block = &dfg[block_id];
        self.convert_block_params(block, dfg);

        // Convert all of the instructions int the block
        for instruction_id in block.instructions() {
            self.convert_ssa_instruction(*instruction_id, dfg, brillig);
        }

        // Process the block's terminator instruction
        let terminator_instruction =
            block.terminator().expect("block is expected to be constructed");
        self.convert_ssa_terminator(terminator_instruction, dfg);
    }

    /// Converts an SSA terminator instruction into the necessary opcodes.
    ///
    /// TODO: document why the TerminatorInstruction::Return includes a stop instruction
    /// TODO along with the `Self::compile`
    fn convert_ssa_terminator(
        &mut self,
        terminator_instruction: &TerminatorInstruction,
        dfg: &DataFlowGraph,
    ) {
        match terminator_instruction {
            TerminatorInstruction::JmpIf { condition, then_destination, else_destination } => {
                let condition = self.convert_ssa_value(*condition, dfg);
                self.context.jump_if_instruction(condition, *then_destination);
                self.context.jump_instruction(*else_destination);
            }
            TerminatorInstruction::Jmp { destination, arguments } => {
                let target = &dfg[*destination];
                for (src, dest) in arguments.iter().zip(target.parameters()) {
                    let destination = self.convert_ssa_value(*dest, dfg);
                    let source = self.convert_ssa_value(*src, dfg);
                    self.context.mov_instruction(destination, source);
                }
                self.context.jump_instruction(*destination);
            }
            TerminatorInstruction::Return { return_values } => {
                let return_registers: Vec<_> = return_values
                    .iter()
                    .map(|value_id| self.convert_ssa_value(*value_id, dfg))
                    .collect();
                self.context.return_instruction(&return_registers);
            }
        }
    }

    /// Converts SSA Block parameters into Brillig Registers.
    fn convert_block_params(&mut self, block: &BasicBlock, dfg: &DataFlowGraph) {
        for param_id in block.parameters() {
            let value = &dfg[*param_id];
            let param_type = match value {
                Value::Param { typ, .. } => typ,
                _ => unreachable!("ICE: Only Param type values should appear in block parameters"),
            };

            match param_type {
                Type::Numeric(_) => {
                    self.get_or_create_register(*param_id);
                }
                Type::Array(_, size) => {
                    let pointer_register = self.get_or_create_register(*param_id);
                    self.context.allocate_array(pointer_register, *size as u32);
                }
                _ => {
                    todo!("ICE: Param type not supported")
                }
            }
        }
    }

    /// Converts an SSA instruction into a sequence of Brillig opcodes.
    fn convert_ssa_instruction(
        &mut self,
        instruction_id: InstructionId,
        dfg: &DataFlowGraph,
        brillig: &Brillig,
    ) {
        let instruction = &dfg[instruction_id];

        match instruction {
            Instruction::Binary(binary) => {
                let result_ids = dfg.instruction_results(instruction_id);
                let result_register = self.get_or_create_register(result_ids[0]);
                self.convert_ssa_binary(binary, dfg, result_register);
            }
            Instruction::Constrain(value) => {
                let condition = self.convert_ssa_value(*value, dfg);
                self.context.constrain_instruction(condition);
            }
            Instruction::Allocate => {
                let pointer_register =
                    self.get_or_create_register(dfg.instruction_results(instruction_id)[0]);
                self.context.allocate_array(pointer_register, 1);
            }
            Instruction::Store { address, value } => {
                let address_register = self.convert_ssa_value(*address, dfg);
                let value_register = self.convert_ssa_value(*value, dfg);
                self.context.store_instruction(address_register, value_register);
            }
            Instruction::Load { address } => {
                let target_register =
                    self.get_or_create_register(dfg.instruction_results(instruction_id)[0]);
                let address_register = self.convert_ssa_value(*address, dfg);
                self.context.load_instruction(target_register, address_register);
            }
            Instruction::Not(value) => {
                assert_eq!(
                    dfg.type_of_value(*value),
                    Type::bool(),
                    "not operator can only be applied to boolean values"
                );
                let condition = self.convert_ssa_value(*value, dfg);
                let result_ids = dfg.instruction_results(instruction_id);
                let result_register = self.get_or_create_register(result_ids[0]);

                self.context.not_instruction(condition, result_register);
            }
            Instruction::Call { func, arguments } => match &dfg[*func] {
                Value::ForeignFunction(func_name) => {
                    let result_ids = dfg.instruction_results(instruction_id);

                    let input_registers = vecmap(arguments, |value_id| {
                        self.convert_ssa_value_to_register_value_or_array(*value_id, dfg)
                    });
                    let output_registers = vecmap(result_ids, |value_id| {
                        self.convert_ssa_value_to_register_value_or_array(*value_id, dfg)
                    });

                    for output_register in output_registers.clone() {
                        match output_register {
                            RegisterOrMemory::HeapArray(pointer_index, _)
                            | RegisterOrMemory::HeapVector(pointer_index, _) => {
                                self.context.const_instruction(
                                    pointer_index,
                                    self.context.free_mem_pointer().into(),
                                );
                            }
                            _ => (),
                        }
                    }

                    self.context.foreign_call_instruction(
                        func_name.to_owned(),
                        &input_registers,
                        &output_registers,
                    );
                }
                Value::Function(func_id) => {
                    let arg = vecmap(arguments.clone(), |a| self.get_or_create_register(a));
                    let result_ids = dfg.instruction_results(instruction_id);
                    let res = vecmap(result_ids, |a| self.get_or_create_register(*a));
                    let block_label = brillig.function_label(*func_id);
                    self.context.call(&arg, &res, block_label, *func_id);
                }
                _ => {
                    unreachable!("should call a function")
                }
            },
            Instruction::Truncate { value, .. } => {
                let result_ids = dfg.instruction_results(instruction_id);
                let destination = self.get_or_create_register(result_ids[0]);
                let source = self.convert_ssa_value(*value, dfg);
                self.context.truncate_instruction(destination, source);
            }
            _ => todo!("ICE: Instruction not supported {instruction:?}"),
        };
    }

    /// Converts the Binary instruction into a sequence of Brillig opcodes.
    fn convert_ssa_binary(
        &mut self,
        binary: &Binary,
        dfg: &DataFlowGraph,
        result_register: RegisterIndex,
    ) {
        let binary_type =
            type_of_binary_operation(dfg[binary.lhs].get_type(), dfg[binary.rhs].get_type());

        let left = self.convert_ssa_value(binary.lhs, dfg);
        let right = self.convert_ssa_value(binary.rhs, dfg);

        let brillig_binary_op =
            convert_ssa_binary_op_to_brillig_binary_op(binary.operator, binary_type);

        self.context.binary_instruction(left, right, result_register, brillig_binary_op);
    }

    /// Converts an SSA `ValueId` into a `RegisterIndex`.
    fn convert_ssa_value(&mut self, value_id: ValueId, dfg: &DataFlowGraph) -> RegisterIndex {
        let value = &dfg[value_id];
        let register = match value {
            Value::Param { .. } | Value::Instruction { .. } => {
                // All block parameters and instruction results should have already been
                // converted to registers so we fetch from the cache.
                self.get_or_create_register(value_id)
            }
            Value::NumericConstant { constant, .. } => {
                let register_index = self.get_or_create_register(value_id);

                self.context.const_instruction(register_index, (*constant).into());
                register_index
            }
            _ => {
                todo!("ICE: Should have been in cache {value:?}")
            }
        };
        register
    }

    /// Compiles an SSA function into a Brillig artifact which
    /// contains a sequence of SSA opcodes.
    pub(crate) fn compile(func: &Function, brillig: &Brillig) -> BrilligArtifact {
        let mut brillig_gen = BrilligGen::new(func.id());

        brillig_gen.convert_ssa_function(func, brillig);

        brillig_gen.context.artifact()
    }

    /// Converting an SSA function into Brillig bytecode.
    ///
    /// TODO: Change this to use `dfg.basic_blocks_iter` which will return an
    /// TODO iterator of all of the basic blocks.
    /// TODO(Jake): what order is this ^
    fn convert_ssa_function(&mut self, func: &Function, brillig: &Brillig) {
        let mut reverse_post_order = Vec::new();
        reverse_post_order.extend_from_slice(PostOrder::with_function(func).as_slice());
        reverse_post_order.reverse();

        for block in reverse_post_order {
            self.convert_block(block, &func.dfg, brillig);
        }
    }

    fn convert_ssa_value_to_register_value_or_array(
        &mut self,
        value_id: ValueId,
        dfg: &DataFlowGraph,
    ) -> RegisterOrMemory {
        let register_index = self.convert_ssa_value(value_id, dfg);
        let typ = dfg[value_id].get_type();
        match typ {
            Type::Numeric(_) => RegisterOrMemory::RegisterIndex(register_index),
            Type::Array(_, size) => RegisterOrMemory::HeapArray(register_index, size),
            _ => {
                unreachable!("type not supported for conversion into brillig register")
            }
        }
    }

    pub(crate) fn init_main(mut self, len: usize) -> BrilligArtifact {
        self.context.initialise_main(len);
        self.context.artifact()
    }
}

/// Returns the type of the operation considering the types of the operands
/// TODO: SSA issues binary operations between fields and integers.
/// This probably should be explicitly casted in SSA to avoid having to coerce at this level.
pub(crate) fn type_of_binary_operation(lhs_type: Type, rhs_type: Type) -> Type {
    match (lhs_type, rhs_type) {
        // If either side is a Field constant then, we coerce into the type
        // of the other operand
        (Type::Numeric(NumericType::NativeField), typ)
        | (typ, Type::Numeric(NumericType::NativeField)) => typ,
        // If both sides are numeric type, then we expect their types to be
        // the same.
        (Type::Numeric(lhs_type), Type::Numeric(rhs_type)) => {
            assert_eq!(
                lhs_type, rhs_type,
                "lhs and rhs types in a binary operation are always the same"
            );
            Type::Numeric(lhs_type)
        }
        (lhs_type, rhs_type) => {
            unreachable!(
                "ICE: Binary operation between types {:?} and {:?} is not allowed",
                lhs_type, rhs_type
            )
        }
    }
}

/// Convert an SSA binary operation into:
/// - Brillig Binary Integer Op, if it is a integer type
/// - Brillig Binary Field Op, if it is a field type
pub(crate) fn convert_ssa_binary_op_to_brillig_binary_op(
    ssa_op: BinaryOp,
    typ: Type,
) -> BrilligBinaryOp {
    // First get the bit size and whether its a signed integer, if it is a numeric type
    // if it is not,then we return None, indicating that
    // it is a Field.
    let bit_size_signedness = match typ {
          Type::Numeric(numeric_type) => match numeric_type {
              NumericType::Signed { bit_size } => Some((bit_size, true)),
              NumericType::Unsigned { bit_size } => Some((bit_size, false)),
              NumericType::NativeField => None,
          },
          _ => unreachable!("only numeric types are allowed in binary operations. References are handled separately"),
      };

    fn binary_op_to_field_op(op: BinaryOp) -> BrilligBinaryOp {
        let operation = match op {
            BinaryOp::Add => BinaryFieldOp::Add,
            BinaryOp::Sub => BinaryFieldOp::Sub,
            BinaryOp::Mul => BinaryFieldOp::Mul,
            BinaryOp::Div => BinaryFieldOp::Div,
            BinaryOp::Eq => BinaryFieldOp::Equals,
            _ => unreachable!(
                "Field type cannot be used with {op}. This should have been caught by the frontend"
            ),
        };

        BrilligBinaryOp::Field { op: operation }
    }

    fn binary_op_to_int_op(op: BinaryOp, bit_size: u32, is_signed: bool) -> BrilligBinaryOp {
        let operation = match op {
            BinaryOp::Add => BinaryIntOp::Add,
            BinaryOp::Sub => BinaryIntOp::Sub,
            BinaryOp::Mul => BinaryIntOp::Mul,
            BinaryOp::Div => {
                if is_signed {
                    BinaryIntOp::SignedDiv
                } else {
                    BinaryIntOp::UnsignedDiv
                }
            }
            BinaryOp::Mod => {
                return BrilligBinaryOp::Modulo { is_signed_integer: is_signed, bit_size }
            }
            BinaryOp::Eq => BinaryIntOp::Equals,
            BinaryOp::Lt => BinaryIntOp::LessThan,
            BinaryOp::And => BinaryIntOp::And,
            BinaryOp::Or => BinaryIntOp::Or,
            BinaryOp::Xor => BinaryIntOp::Xor,
            BinaryOp::Shl => BinaryIntOp::Shl,
            BinaryOp::Shr => BinaryIntOp::Shr,
        };

        BrilligBinaryOp::Integer { op: operation, bit_size }
    }

    // If bit size is available then it is a binary integer operation
    match bit_size_signedness {
        Some((bit_size, is_signed)) => binary_op_to_int_op(ssa_op, bit_size, is_signed),
        None => binary_op_to_field_op(ssa_op),
    }
}<|MERGE_RESOLUTION|>--- conflicted
+++ resolved
@@ -11,15 +11,9 @@
     types::{NumericType, Type},
     value::{Value, ValueId},
 };
-<<<<<<< HEAD
-use acvm::acir::brillig_vm::{BinaryFieldOp, BinaryIntOp, RegisterIndex, RegisterOrMemory};
-=======
-use acvm::acir::brillig_vm::{
-    BinaryFieldOp, BinaryIntOp, RegisterIndex, RegisterValueOrArray,
-};
->>>>>>> 080e18db
+use acvm::acir::brillig_vm::{BinaryFieldOp, BinaryIntOp, RegisterIndex, RegisterValueOrArray};
 use iter_extended::vecmap;
-use std::{collections::HashMap};
+use std::collections::HashMap;
 
 /// Generate the compilation artifacts for compiling a function into brillig bytecode.
 pub(crate) struct BrilligGen {
