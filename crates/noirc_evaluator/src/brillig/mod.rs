pub(crate) mod brillig_gen;
pub(crate) mod brillig_ir;

use self::{brillig_gen::convert_ssa_function, brillig_ir::artifact::BrilligArtifact};
use crate::ssa_refactor::{
    ir::{
        basic_block::BasicBlockId,
        function::{Function, FunctionId, RuntimeType},
    },
    ssa_gen::Ssa,
};
use std::collections::HashMap;

/// Context structure for the brillig pass.
/// It stores brillig-related data required for brillig generation.
#[derive(Default)]
pub struct Brillig {
    /// Maps SSA functions to their brillig opcode
    ssa_function_to_brillig: HashMap<FunctionId, BrilligArtifact>,
    /// Maps SSA functions to their entry block
    ssa_function_to_block: HashMap<FunctionId, BasicBlockId>,
}

impl Brillig {
    /// Compiles a function into brillig and store the compilation artifacts
    pub(crate) fn compile(&mut self, func: &Function) {
<<<<<<< HEAD
        let obj = BrilligGen::compile(func, self);
=======
        let obj = convert_ssa_function(func);
>>>>>>> 2313a5e9
        self.ssa_function_to_brillig.insert(func.id(), obj);
    }

    /// Returns the function id concatenated with the block id
    pub(crate) fn function_block_label(&self, id: FunctionId) -> String {
        id.to_string() + "-" + &self.ssa_function_to_block[&id].to_string()
    }
}

impl std::ops::Index<FunctionId> for Brillig {
    type Output = BrilligArtifact;
    fn index(&self, id: FunctionId) -> &Self::Output {
        &self.ssa_function_to_brillig[&id]
    }
}

impl Ssa {
    /// Generate compilation artifacts for brillig functions
    pub(crate) fn to_brillig(&self) -> Brillig {
        let mut brillig = Brillig::default();
        for f in self.functions.values().filter(|func| func.runtime() == RuntimeType::Brillig) {
            brillig.ssa_function_to_block.insert(f.id(), f.entry_block());
        }

        for f in self.functions.values().filter(|func| func.runtime() == RuntimeType::Brillig) {
            let id = f.id();
            if id != self.main_id {
                brillig.compile(f);
            }
        }
        brillig
    }
}<|MERGE_RESOLUTION|>--- conflicted
+++ resolved
@@ -1,11 +1,15 @@
 pub(crate) mod brillig_gen;
 pub(crate) mod brillig_ir;
 
-use self::{brillig_gen::convert_ssa_function, brillig_ir::artifact::BrilligArtifact};
+use self::{
+    brillig_gen::{brillig_block::BrilligBlock, brillig_fn::FunctionContext},
+    brillig_ir::{artifact::BrilligArtifact, BrilligContext},
+};
 use crate::ssa_refactor::{
     ir::{
         basic_block::BasicBlockId,
         function::{Function, FunctionId, RuntimeType},
+        post_order::PostOrder,
     },
     ssa_gen::Ssa,
 };
@@ -24,17 +28,39 @@
 impl Brillig {
     /// Compiles a function into brillig and store the compilation artifacts
     pub(crate) fn compile(&mut self, func: &Function) {
-<<<<<<< HEAD
-        let obj = BrilligGen::compile(func, self);
-=======
-        let obj = convert_ssa_function(func);
->>>>>>> 2313a5e9
+        let obj = self.convert_ssa_function(func);
         self.ssa_function_to_brillig.insert(func.id(), obj);
+    }
+
+    pub(crate) fn convert_ssa_function(&self, func: &Function) -> BrilligArtifact {
+        let mut reverse_post_order = Vec::new();
+        reverse_post_order.extend_from_slice(PostOrder::with_function(func).as_slice());
+        reverse_post_order.reverse();
+
+        let mut function_context =
+            FunctionContext { function_id: func.id(), ssa_value_to_register: HashMap::new() };
+
+        let mut brillig_context = BrilligContext::new(self.function_labels());
+        for block in reverse_post_order {
+            BrilligBlock::compile(&mut function_context, &mut brillig_context, block, &func.dfg);
+        }
+
+        brillig_context.artifact()
     }
 
     /// Returns the function id concatenated with the block id
     pub(crate) fn function_block_label(&self, id: FunctionId) -> String {
         id.to_string() + "-" + &self.ssa_function_to_block[&id].to_string()
+    }
+
+    pub(crate) fn function_labels(
+        &self,
+    ) -> HashMap<crate::ssa_refactor::ir::map::Id<Function>, String> {
+        let mut function_labels = HashMap::new();
+        for func in self.ssa_function_to_block.keys() {
+            function_labels.insert(*func, self.function_block_label(*func));
+        }
+        function_labels
     }
 }
 
