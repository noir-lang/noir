pub(crate) mod brillig_gen;
pub(crate) mod brillig_ir;

use self::{
    brillig_gen::{brillig_fn::FunctionContext, convert_ssa_function},
    brillig_ir::artifact::{BrilligArtifact, Label},
};
use crate::ssa_refactor::{
    ir::{
        function::{Function, FunctionId, RuntimeType, Signature},
        value::Value,
    },
    ssa_gen::Ssa,
};
use std::collections::{HashMap, HashSet};

/// Context structure for the brillig pass.
/// It stores brillig-related data required for brillig generation.
#[derive(Default)]
pub struct Brillig {
    /// Maps SSA function labels to their brillig artifact
    ssa_function_to_brillig: HashMap<FunctionId, BrilligArtifact>,
    /// Maps between function ids to their signatures
    ssa_function_to_signature: HashMap<FunctionId, Signature>,
}

impl Brillig {
    /// Compiles a function into brillig and store the compilation artifacts
<<<<<<< HEAD
    pub(crate) fn compile(&mut self, func: &Function) {
        let obj = convert_ssa_function(func, &self.ssa_function_to_signature);
=======
    pub(crate) fn compile(&mut self, func: &Function, enable_debug_trace: bool) {
        let obj = convert_ssa_function(func, enable_debug_trace);
>>>>>>> 5526c527
        self.ssa_function_to_brillig.insert(func.id(), obj);
    }

    /// Finds a brillig function artifact by its function label
    pub(crate) fn find_by_function_label(&self, function_label: Label) -> Option<&BrilligArtifact> {
        self.ssa_function_to_brillig.iter().find_map(|(function_id, obj)| {
            if FunctionContext::function_id_to_function_label(*function_id) == function_label {
                Some(obj)
            } else {
                None
            }
        })
    }
}

impl std::ops::Index<FunctionId> for Brillig {
    type Output = BrilligArtifact;
    fn index(&self, id: FunctionId) -> &Self::Output {
        &self.ssa_function_to_brillig[&id]
    }
}

impl Ssa {
    /// Compile to brillig brillig functions and ACIR functions reachable from them
    pub(crate) fn to_brillig(&self, enable_debug_trace: bool) -> Brillig {
        // Collect all the function ids that are reachable from brillig
        // That means all the functions marked as brillig and ACIR functions called by them
        let mut brillig_reachable_function_ids: HashSet<FunctionId> = HashSet::new();

        // Initialize the queue with all the functions marked as brillig
        let mut reachability_queue: Vec<FunctionId> = self
            .functions
            .iter()
            .filter_map(
                |(id, func)| {
                    if func.runtime() == RuntimeType::Brillig {
                        Some(*id)
                    } else {
                        None
                    }
                },
            )
            .collect();

        while let Some(func_id) = reachability_queue.pop() {
            let func = &self.functions[&func_id];
            brillig_reachable_function_ids.insert(func.id());

            // Explore all functions that are reachable from this function
            for (_, value) in func.dfg.values_iter() {
                // All reachable functions appear as literals after defunctionalization of the SSA
                let reachable_function = match value {
                    Value::Function(function_id) => function_id,
                    _ => continue,
                };

                // If the function is already reachable by brillig or enqueued, skip it.
                if brillig_reachable_function_ids.contains(reachable_function)
                    || reachability_queue.contains(reachable_function)
                {
                    continue;
                }

                reachability_queue.push(*reachable_function);
            }
        }

        let function_to_signature: HashMap<FunctionId, Signature> =
            self.functions.values().map(|func| (func.id(), func.signature())).collect();

        let mut brillig =
            Brillig { ssa_function_to_signature: function_to_signature, ..Default::default() };

        for brillig_function_id in brillig_reachable_function_ids {
            let func = &self.functions[&brillig_function_id];
            brillig.compile(func, enable_debug_trace);
        }

        brillig
    }
}<|MERGE_RESOLUTION|>--- conflicted
+++ resolved
@@ -26,13 +26,8 @@
 
 impl Brillig {
     /// Compiles a function into brillig and store the compilation artifacts
-<<<<<<< HEAD
-    pub(crate) fn compile(&mut self, func: &Function) {
-        let obj = convert_ssa_function(func, &self.ssa_function_to_signature);
-=======
     pub(crate) fn compile(&mut self, func: &Function, enable_debug_trace: bool) {
-        let obj = convert_ssa_function(func, enable_debug_trace);
->>>>>>> 5526c527
+        let obj = convert_ssa_function(func, &self.ssa_function_to_signature, enable_debug_trace);
         self.ssa_function_to_brillig.insert(func.id(), obj);
     }
 
