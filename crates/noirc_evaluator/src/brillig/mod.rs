pub(crate) mod brillig_gen;
pub(crate) mod brillig_ir;

use self::{
    brillig_gen::{brillig_fn::FunctionContext, convert_ssa_function},
    brillig_ir::artifact::{BrilligArtifact, Label},
};
use crate::ssa_refactor::{
    ir::{
        basic_block::BasicBlockId,
        function::{Function, FunctionId, RuntimeType},
    },
    ssa_gen::Ssa,
};
use std::collections::HashMap;

/// Context structure for the brillig pass.
/// It stores brillig-related data required for brillig generation.
#[derive(Default)]
pub struct Brillig {
    /// Maps SSA function labels to their brillig artifact
    ssa_function_to_brillig: HashMap<FunctionId, BrilligArtifact>,
    /// Maps SSA functions to their entry block
    ssa_function_to_block: HashMap<FunctionId, BasicBlockId>,
}

impl Brillig {
    /// Compiles a function into brillig and store the compilation artifacts
    pub(crate) fn compile(&mut self, func: &Function) {
        let obj = convert_ssa_function(func);
        self.ssa_function_to_brillig.insert(func.id(), obj);
    }

<<<<<<< HEAD
    pub(crate) fn function_label(&self, id: FunctionId) -> String {
        id.to_string() + "-" + &self.ssa_function_to_block[&id].to_string()
=======
    /// Finds a brillig function artifact by its function label
    pub(crate) fn find_by_function_label(&self, function_label: Label) -> Option<&BrilligArtifact> {
        self.ssa_function_to_brillig.iter().find_map(|(function_id, obj)| {
            if FunctionContext::function_id_to_function_label(*function_id) == function_label {
                Some(obj)
            } else {
                None
            }
        })
>>>>>>> 6cf0f03f
    }
}

impl std::ops::Index<FunctionId> for Brillig {
    type Output = BrilligArtifact;
    fn index(&self, id: FunctionId) -> &Self::Output {
        &self.ssa_function_to_brillig[&id]
    }
}

impl Ssa {
    /// Generate compilation artifacts for brillig functions
    pub(crate) fn to_brillig(&self) -> Brillig {
        // Collect all of the brillig functions
        let brillig_functions =
            self.functions.values().filter(|func| func.runtime() == RuntimeType::Brillig);

        let mut brillig = Brillig::default();
<<<<<<< HEAD
        for f in self.functions.values().filter(|func| func.runtime() == RuntimeType::Brillig) {
            brillig.ssa_function_to_block.insert(f.id(), f.entry_block());
        }

        for f in self.functions.values().filter(|func| func.runtime() == RuntimeType::Brillig) {
            let id = f.id();
            if id != self.main_id {
                brillig.compile(f);
=======
        for brillig_function in brillig_functions {
            // TODO: document why we are skipping the `main_id` for Brillig functions
            if brillig_function.id() != self.main_id {
                brillig.compile(brillig_function);
>>>>>>> 6cf0f03f
            }
        }

        brillig
    }
}<|MERGE_RESOLUTION|>--- conflicted
+++ resolved
@@ -31,10 +31,6 @@
         self.ssa_function_to_brillig.insert(func.id(), obj);
     }
 
-<<<<<<< HEAD
-    pub(crate) fn function_label(&self, id: FunctionId) -> String {
-        id.to_string() + "-" + &self.ssa_function_to_block[&id].to_string()
-=======
     /// Finds a brillig function artifact by its function label
     pub(crate) fn find_by_function_label(&self, function_label: Label) -> Option<&BrilligArtifact> {
         self.ssa_function_to_brillig.iter().find_map(|(function_id, obj)| {
@@ -44,7 +40,6 @@
                 None
             }
         })
->>>>>>> 6cf0f03f
     }
 }
 
@@ -63,21 +58,10 @@
             self.functions.values().filter(|func| func.runtime() == RuntimeType::Brillig);
 
         let mut brillig = Brillig::default();
-<<<<<<< HEAD
-        for f in self.functions.values().filter(|func| func.runtime() == RuntimeType::Brillig) {
-            brillig.ssa_function_to_block.insert(f.id(), f.entry_block());
-        }
-
-        for f in self.functions.values().filter(|func| func.runtime() == RuntimeType::Brillig) {
-            let id = f.id();
-            if id != self.main_id {
-                brillig.compile(f);
-=======
         for brillig_function in brillig_functions {
             // TODO: document why we are skipping the `main_id` for Brillig functions
             if brillig_function.id() != self.main_id {
                 brillig.compile(brillig_function);
->>>>>>> 6cf0f03f
             }
         }
 
