--- conflicted
+++ resolved
@@ -6,11 +6,7 @@
 use crate::brillig::brillig_ir::{
     BrilligBinaryOp, BrilligContext, BRILLIG_INTEGER_ARITHMETIC_BIT_SIZE,
 };
-<<<<<<< HEAD
 use crate::ssa_refactor::ir::function::{FunctionId, Signature};
-=======
-use crate::ssa_refactor::ir::function::FunctionId;
->>>>>>> 2f6741f4
 use crate::ssa_refactor::ir::instruction::Intrinsic;
 use crate::ssa_refactor::ir::{
     basic_block::{BasicBlock, BasicBlockId},
@@ -411,7 +407,6 @@
         dfg: &DataFlowGraph,
         instruction_id: InstructionId,
     ) {
-<<<<<<< HEAD
         let signature_of_called_function =
             self.function_to_signature.get(&func_id).expect("ICE: cannot find function signature");
 
@@ -424,14 +419,6 @@
                 let casted_to_param_type =
                     self.cast_variable_for_call(variable_to_pass, receiver_typ);
                 self.function_context.extract_registers(casted_to_param_type)
-=======
-        // Convert the arguments to registers casting those to the types of the receiving function
-        let argument_registers: Vec<RegisterIndex> = arguments
-            .iter()
-            .flat_map(|argument_id| {
-                let variable_to_pass = self.convert_ssa_value(*argument_id, dfg);
-                self.function_context.extract_registers(variable_to_pass)
->>>>>>> 2f6741f4
             })
             .collect();
 
@@ -454,7 +441,6 @@
             self.function_context.create_variable(self.brillig_context, *result_id, dfg)
         });
 
-<<<<<<< HEAD
         // Transform the assigned to variables into the types of the called function returns
         let returned_variables: Vec<RegisterOrMemory> = variables_assigned_to
             .iter()
@@ -469,13 +455,6 @@
             .iter()
             .flat_map(|casted_to_return_type| {
                 self.function_context.extract_registers(*casted_to_return_type)
-=======
-        // Collect the registers that should have been returned
-        let returned_registers: Vec<RegisterIndex> = variables_assigned_to
-            .iter()
-            .flat_map(|returned_variable| {
-                self.function_context.extract_registers(*returned_variable)
->>>>>>> 2f6741f4
             })
             .collect();
 
@@ -487,7 +466,6 @@
         // puts the returns into the returned_registers and restores saved_registers
         self.brillig_context
             .post_call_prep_returns_load_registers(&returned_registers, &saved_registers);
-<<<<<<< HEAD
 
         // Reconciliate the types of the variables that the returns are assigned to with the types of the returns
         variables_assigned_to.iter().zip(returned_variables).for_each(
@@ -538,8 +516,6 @@
             }
             (_, _) => variable_assigned_to,
         }
-=======
->>>>>>> 2f6741f4
     }
 
     /// Array set operation in SSA returns a new array or slice that is a copy of the parameter array or slice
@@ -816,10 +792,7 @@
             convert_ssa_binary_op_to_brillig_binary_op(binary.operator, &binary_type);
 
         // Some binary operations with fields are issued by the compiler, such as loop comparisons, cast those to the bit size here
-<<<<<<< HEAD
-=======
         // TODO Remove after fixing https://github.com/noir-lang/noir/issues/1979
->>>>>>> 2f6741f4
         if let (
             BrilligBinaryOp::Integer { bit_size, .. },
             Type::Numeric(NumericType::NativeField),
