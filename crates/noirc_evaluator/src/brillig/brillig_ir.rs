//! This module is an abstraction layer over `Brillig`
//! To allow for separation of concerns, it knows nothing
//! about SSA types, and can therefore be tested independently.
//! `brillig_gen` is therefore the module which combines both
//! ssa types and types in this module.
//! A similar paradigm can be seen with the `acir_ir` module.
pub(crate) mod artifact;

use crate::ssa_refactor::ir::{basic_block::BasicBlockId, function::FunctionId};

use self::artifact::{BrilligArtifact, UnresolvedLocation};
use acvm::{
    acir::brillig_vm::{
        BinaryFieldOp, BinaryIntOp, Opcode as BrilligOpcode, RegisterIndex, RegisterValueOrArray,
        Value,
    },
    FieldElement,
};

<<<<<<< HEAD
// Registers reserved for special purpose by BrilligGen when generating the bytecode
pub(crate) enum SpecialRegisters {
    // The index into the StackFrame, it is incremented for every nested call
    CallDepth = 0,
    /// Represent address where free memory is available for allocation
    Alloc = 1,
    /// Contains the address of an array which hold stack-frame data: the address of the memory where the registers are saved before a call
    /// The stack-frame has a fixed length, meaning the number nested function calls is limited to this length
    StackFrame = 2,
    /// Number of special registers
    Len = 3,
}

impl SpecialRegisters {
    // TODO: doc
    pub(crate) fn len() -> usize {
        SpecialRegisters::Len as usize
    }

    // TODO: doc
    pub(crate) fn stack_frame() -> RegisterIndex {
        RegisterIndex::from(SpecialRegisters::StackFrame as usize)
    }
    // TODO: doc
    pub(crate) fn call_depth() -> RegisterIndex {
        RegisterIndex::from(SpecialRegisters::CallDepth as usize)
    }
    // TODO: doc
    pub(crate) fn alloc() -> RegisterIndex {
        RegisterIndex::from(SpecialRegisters::Alloc as usize)
    }
}
=======
/// Integer arithmetic in Brillig is limited to 127 bit
/// integers.
///
/// We could lift this in the future and have Brillig
/// do big integer arithmetic when it exceeds the field size
/// or we could have users re-implement big integer arithmetic
/// in Brillig.
/// Since constrained functions do not have this property, it
/// would mean that unconstrained functions will differ from
/// constrained functions in terms of syntax compatibility.
const BRILLIG_INTEGER_ARITHMETIC_BIT_SIZE: u32 = 127;
>>>>>>> 2313a5e9

/// Brillig context object that is used while constructing the
/// Brillig bytecode.
pub(crate) struct BrilligContext {
    obj: BrilligArtifact,
    /// A usize indicating the latest un-used register.
    latest_register: usize,
<<<<<<< HEAD
=======
    /// Tracks memory allocations
    memory: BrilligMemory,
    /// Context label, must be unique with respect to the function
    /// being linked.
    context_label: String,
    /// Section label, used to separate sections of code
    section_label: usize,
>>>>>>> 2313a5e9
}

impl BrilligContext {
    /// Adds a brillig instruction to the brillig byte code
    pub(crate) fn push_opcode(&mut self, opcode: BrilligOpcode) {
        self.obj.push_opcode(opcode);
    }

    /// Returns the artifact
    pub(crate) fn artifact(self) -> BrilligArtifact {
        self.obj
    }

    pub(crate) fn new(func: FunctionId) -> BrilligContext {
        BrilligContext {
            obj: BrilligArtifact::new(func),
            latest_register: SpecialRegisters::Len as usize,
        }
    }

    pub(crate) fn block_label(&self, block_id: BasicBlockId) -> String {
        self.obj.block_label(block_id)
    }

    /// Allocates an array of size `size` and stores the pointer to the array
    /// in `pointer_register`
    pub(crate) fn allocate_array(&mut self, pointer_register: RegisterIndex, size: u32) {
        let len = self.create_register();
        self.const_instruction(len, Value::from(size as usize));

        self.push_opcode(BrilligOpcode::Mov {
            destination: pointer_register,
            source: SpecialRegisters::alloc(),
        });
        self.push_opcode(BrilligOpcode::BinaryIntOp {
            destination: SpecialRegisters::alloc(),
            op: BinaryIntOp::Add,
            bit_size: 32,
            lhs: SpecialRegisters::alloc(),
            rhs: len,
        });
    }

    /// Adds a label to the next opcode
    pub(crate) fn enter_context<T: ToString>(&mut self, label: T) {
        self.context_label = label.to_string();
        self.section_label = 0;
        // Add a context label to the next opcode
        self.obj.add_label_at_position(label.to_string(), self.obj.index_of_next_opcode());
        // Add a section label to the next opcode
        self.obj
            .add_label_at_position(self.current_section_label(), self.obj.index_of_next_opcode());
    }

    /// Increments the section label and adds a section label to the next opcode
    fn enter_next_section(&mut self) {
        self.section_label += 1;
        self.obj
            .add_label_at_position(self.current_section_label(), self.obj.index_of_next_opcode());
    }

    /// Internal function used to compute the section labels
    fn compute_section_label(&self, section: usize) -> String {
        format!("{}-{}", self.context_label, section)
    }

    /// Returns the next section label
    fn next_section_label(&self) -> String {
        self.compute_section_label(self.section_label + 1)
    }

    /// Returns the current section label
    fn current_section_label(&self) -> String {
        self.compute_section_label(self.section_label)
    }

    /// Adds a unresolved `Jump` instruction to the bytecode.
<<<<<<< HEAD
    pub(crate) fn jump_instruction(&mut self, target_label: BasicBlockId) {
        self.add_unresolved_jump(
            BrilligOpcode::Jump { location: 0 },
            UnresolvedLocation::Label(self.block_label(target_label)),
        );
=======
    pub(crate) fn jump_instruction<T: ToString>(&mut self, target_label: T) {
        self.add_unresolved_jump(BrilligOpcode::Jump { location: 0 }, target_label.to_string());
>>>>>>> 2313a5e9
    }

    /// Adds a unresolved `JumpIf` instruction to the bytecode.
    pub(crate) fn jump_if_instruction(
        &mut self,
        condition: RegisterIndex,
        target_label: BasicBlockId,
    ) {
        self.add_unresolved_jump(
            BrilligOpcode::JumpIf { condition, location: 0 },
<<<<<<< HEAD
            UnresolvedLocation::Label(self.block_label(target_label)),
=======
            target_label.to_string(),
>>>>>>> 2313a5e9
        );
    }

    /// Adds a unresolved `Jump` instruction to the bytecode.
    fn add_unresolved_jump(
        &mut self,
        jmp_instruction: BrilligOpcode,
        destination: UnresolvedLocation,
    ) {
        self.obj.add_unresolved_jump(jmp_instruction, destination);
    }

    /// Adds a unresolved `Call` instruction to the bytecode.
    fn add_unresolved_call(&mut self, destination: UnresolvedLocation, func: FunctionId) {
        self.obj.add_unresolved_call(BrilligOpcode::Call { location: 0 }, destination, func);
    }

    /// Creates a new register.
    pub(crate) fn create_register(&mut self) -> RegisterIndex {
        let register = RegisterIndex::from(self.latest_register);
        self.latest_register += 1;
        register
    }
}

impl BrilligContext {
    /// Emits brillig bytecode to jump to a trap condition if `condition`
    /// is false.
    pub(crate) fn constrain_instruction(&mut self, condition: RegisterIndex) {
        self.add_unresolved_jump(
            BrilligOpcode::JumpIf { condition, location: 0 },
<<<<<<< HEAD
            UnresolvedLocation::Relative(2),
=======
            self.next_section_label(),
>>>>>>> 2313a5e9
        );
        self.push_opcode(BrilligOpcode::Trap);
        self.enter_next_section();
    }

    /// Processes a return instruction.
    ///
    /// For Brillig, the return is implicit, since there is no explicit return instruction.
    /// The caller will take `N` values from the Register starting at register index 0.
    /// `N` indicates the number of return values expected.
    ///
    /// Brillig does not have an explicit return instruction, so this
    /// method will move all register values to the first `N` values in
    /// the VM.
    pub(crate) fn return_instruction(&mut self, return_registers: &[RegisterIndex]) {
        for (destination_index, return_register) in return_registers.iter().enumerate() {
            // If the destination register index is more than the latest register,
            // we update the latest register to be the destination register because the
            // brillig vm will expand the number of registers internally, when it encounters
            // a register that has not been initialized.
            if destination_index > self.latest_register {
                self.latest_register = destination_index;
            }
            self.mov_instruction(
                (destination_index + SpecialRegisters::len()).into(),
                *return_register,
            );
        }
        self.stop_instruction();
    }

    /// Emits a `mov` instruction.
    ///
    /// Copies the value at `source` into `destination`
    pub(crate) fn mov_instruction(&mut self, destination: RegisterIndex, source: RegisterIndex) {
        self.push_opcode(BrilligOpcode::Mov { destination, source });
    }

    /// Processes a binary instruction according `operation`.
    ///
    /// This method will compute lhs <operation> rhs
    /// and store the result in the `result` register.
    pub(crate) fn binary_instruction(
        &mut self,
        lhs: RegisterIndex,
        rhs: RegisterIndex,
        result: RegisterIndex,
        operation: BrilligBinaryOp,
    ) {
        match operation {
            BrilligBinaryOp::Field { op } => {
                let opcode = BrilligOpcode::BinaryFieldOp { op, destination: result, lhs, rhs };
                self.push_opcode(opcode);
            }
            BrilligBinaryOp::Integer { op, bit_size } => {
                let opcode =
                    BrilligOpcode::BinaryIntOp { op, destination: result, bit_size, lhs, rhs };
                self.push_opcode(opcode);
            }
            BrilligBinaryOp::Modulo { is_signed_integer, bit_size } => {
                self.modulo_instruction(result, lhs, rhs, bit_size, is_signed_integer);
            }
        }
    }

    /// Stores the value of `constant` in the `result` register
    pub(crate) fn const_instruction(&mut self, result: RegisterIndex, constant: Value) {
        self.push_opcode(BrilligOpcode::Const { destination: result, value: constant });
    }

    /// Processes a not instruction.
    ///
    /// Not is computed using a subtraction operation as there is no native not instruction
    /// in Brillig.
    pub(crate) fn not_instruction(&mut self, condition: RegisterIndex, result: RegisterIndex) {
        let one = self.make_constant(Value::from(FieldElement::one()));

        // Compile !x as (1 - x)
        let opcode = BrilligOpcode::BinaryIntOp {
            destination: result,
            op: BinaryIntOp::Sub,
            bit_size: 1,
            lhs: one,
            rhs: condition,
        };
        self.push_opcode(opcode);
    }

    /// Processes a foreign call instruction.
    ///
    /// Note: the function being called is external and will
    /// not be linked during brillig generation.
    pub(crate) fn foreign_call_instruction(
        &mut self,
        func_name: String,
        inputs: &[RegisterValueOrArray],
        outputs: &[RegisterValueOrArray],
    ) {
        // TODO(https://github.com/noir-lang/acvm/issues/366): Enable multiple inputs and outputs to a foreign call
        let opcode = BrilligOpcode::ForeignCall {
            function: func_name,
            destination: outputs[0],
            input: inputs[0],
        };
        self.push_opcode(opcode);
    }

    /// Emits a load instruction
    pub(crate) fn load_instruction(
        &mut self,
        destination: RegisterIndex,
        source_pointer: RegisterIndex,
    ) {
        self.push_opcode(BrilligOpcode::Load { destination, source_pointer });
    }

    /// Emits a store instruction
    pub(crate) fn store_instruction(
        &mut self,
        destination_pointer: RegisterIndex,
        source: RegisterIndex,
    ) {
        self.push_opcode(BrilligOpcode::Store { destination_pointer, source });
    }

    /// Emits a truncate instruction.
    ///
    /// Note: Truncation is used as an optimization in the SSA IR
    /// for the ACIR generation pass; ACIR gen does not overflow
    /// on every integer operation since it would be in-efficient.
    /// Instead truncation instructions are emitted as to when a
    /// truncation should be done.
    /// For Brillig, all integer operations will overflow as its cheap.
    pub(crate) fn truncate_instruction(
        &mut self,
        destination_of_truncated_value: RegisterIndex,
        value_to_truncate: RegisterIndex,
    ) {
        // Effectively a no-op because brillig already has implicit truncation on integer
        // operations. We need only copy the value to it's destination.
        self.mov_instruction(destination_of_truncated_value, value_to_truncate);
    }

    /// Emits a stop instruction
    pub(crate) fn stop_instruction(&mut self) {
        self.push_opcode(BrilligOpcode::Stop);
    }

    /// Returns a register which holds the value of a constant
    pub(crate) fn make_constant(&mut self, constant: Value) -> RegisterIndex {
        let register = self.create_register();
        self.const_instruction(register, constant);
        register
    }

    /// Computes left % right by emitting the necessary Brillig opcodes.
    ///
    /// This is done by using the following formula:
    ///
    /// a % b = a - (b * (a / b))
    ///
    /// Brillig does not have an explicit modulo operation,
    /// so we must emit multiple opcodes and process it differently
    /// to other binary instructions.
    pub(crate) fn modulo_instruction(
        &mut self,
        result_register: RegisterIndex,
        left: RegisterIndex,
        right: RegisterIndex,
        bit_size: u32,
        signed: bool,
    ) {
        let scratch_register_i = self.create_register();
        let scratch_register_j = self.create_register();

        // i = left / right
        self.push_opcode(BrilligOpcode::BinaryIntOp {
            op: match signed {
                true => BinaryIntOp::SignedDiv,
                false => BinaryIntOp::UnsignedDiv,
            },
            destination: scratch_register_i,
            bit_size,
            lhs: left,
            rhs: right,
        });

        // j = i * right
        self.push_opcode(BrilligOpcode::BinaryIntOp {
            op: BinaryIntOp::Mul,
            destination: scratch_register_j,
            bit_size,
            lhs: scratch_register_i,
            rhs: right,
        });

        // result_register = left - j
        self.push_opcode(BrilligOpcode::BinaryIntOp {
            op: BinaryIntOp::Sub,
            destination: result_register,
            bit_size,
            lhs: left,
            rhs: scratch_register_j,
        });
    }

<<<<<<< HEAD
    /// Returns the ith register after the special ones
    pub(crate) fn register(&self, i: usize) -> RegisterIndex {
        RegisterIndex::from(SpecialRegisters::Len as usize + i)
    }

    /// Saves all of the registers that have been used up until this point
    /// in the pointer passed in and returns the latest register before
    /// saving the registers.
    fn save_all_used_registers(&mut self, register_index: RegisterIndex) -> usize {
        // Save all of the used registers at this point in memory
        // because the function call will/may overwrite them.
        //
        // Copy the registers to memory
        let registers_len = self.latest_register; // abstraction leak -- put in memory.rs?

        // Store `1` in a register
        let one = self.create_register();
        self.push_opcode(BrilligOpcode::Const { destination: one, value: Value::from(1_usize) });

        self.allocate_array(register_index, registers_len as u32);
        let stack_pointer = self.create_register();
        self.binary_instruction(
            SpecialRegisters::stack_frame(),
            SpecialRegisters::call_depth(),
            stack_pointer,
            BrilligBinaryOp::Integer { op: BinaryIntOp::Add, bit_size: 32 },
        );
        self.store_instruction(stack_pointer, register_index);
        for i in SpecialRegisters::len()..registers_len {
            self.push_opcode(BrilligOpcode::Store {
                destination_pointer: register_index,
                source: RegisterIndex::from(i),
            });
            self.push_opcode(BrilligOpcode::BinaryIntOp {
                destination: register_index,
                op: BinaryIntOp::Add,
                bit_size: 32,
                lhs: register_index,
                rhs: one,
            });
        }

        registers_len
    }

    /// Call a function
    ///
    /// We first save the current registers into a new array, whose address is saved into the StackFrame (at CallDepth index)
    /// We move the arguments to registers 0,..n (plus the offset for the special registers)
    /// We increment CallDepth (in case the called function is doing some nested call)
    /// We add the unresolved call instruction (which will jump to the entry block of the called function)
    /// We decrement the CallDepth
    /// We copy the return values (which are on registers 0,..n (plus the offset for the special registers))
    /// into their location of the 'results', in the array where the registers were saved
    /// We load the registers from the memory, and we can continue the execution
    pub(crate) fn call(
        &mut self,
        arguments: &[RegisterIndex],
        results: &[RegisterIndex],
        function_entry_block_label: String,
        func_id: FunctionId,
    ) {
        // Initialize the registers which will hold the value(s) returned from the call
        //
        //
        // We need to initialize because we are going to save all the registers to memory
        for register in results {
            self.push_opcode(BrilligOpcode::Const {
                destination: *register,
                value: Value::from(0_usize),
            });
        }

        // Save all the registers
        //
        // This includes the arguments and return values
        // TODO: change name `register_index`
        let register_index = self.create_register();
        let latest_register_len_before_saving_registers =
            self.save_all_used_registers(register_index);

        // Store `1` in a register
        let one = self.create_register();
        self.push_opcode(BrilligOpcode::Const { destination: one, value: Value::from(1_usize) });

        // Move argument values to the front of the registers
        //
        // This means that the arguments will be in the first `n` registers after
        // the special registers which are reserved.
        for (i, argument) in arguments.iter().enumerate() {
            self.push_opcode(BrilligOpcode::Mov {
                destination: self.register(i),
                source: *argument,
            });
        }

        // Increment depth_call
        self.push_opcode(BrilligOpcode::BinaryIntOp {
            destination: SpecialRegisters::call_depth(),
            op: BinaryIntOp::Add,
            bit_size: 32,
            lhs: SpecialRegisters::call_depth(),
            rhs: one,
        });

        // Call instruction
        self.add_unresolved_call(UnresolvedLocation::Label(function_entry_block_label), func_id);

        // Decrement depth_call
        let one = self.make_constant(1u128.into());
        self.push_opcode(BrilligOpcode::BinaryIntOp {
            destination: SpecialRegisters::call_depth(),
            op: BinaryIntOp::Sub,
            bit_size: 32,
            lhs: SpecialRegisters::call_depth(),
            rhs: one,
        });

        // Copy from registers SpecialRegisters::len,.. to the result registers, but at their saved memory location
        //
        // This stack_address value is the same as `register_index`
        // ie we are trying to get the pointer to the array that stored all of the
        // registers before the function call.
        //
        // The function call may have overwritten the original `registers` so we cannot reuse `register_index`
        // Note: Right now, the memory could have been overwritten by the function call
        // so the memory address that the registers were saved at is not the same as `register_index`.
        let stack_address = self.create_register();
        self.push_opcode(BrilligOpcode::BinaryIntOp {
            destination: stack_address,
            op: BinaryIntOp::Add,
            bit_size: 32,
            // array that stores all of the pointers to the saved registers
            // before the call instruction.
            lhs: SpecialRegisters::stack_frame(),
            rhs: SpecialRegisters::call_depth(),
        });
        self.load_instruction(stack_address, stack_address);

        // Copy the result registers to the memory location of the previous saved registers:
        // TODO: rename `reg_adr`
        let reg_adr = self.create_register();
        for (i, result) in results.iter().enumerate() {
            let offset =
                self.make_constant(Value::from(result.to_usize() - SpecialRegisters::len()));
            self.binary_instruction(
                stack_address,
                offset,
                reg_adr,
                BrilligBinaryOp::Integer { op: BinaryIntOp::Add, bit_size: 32 },
            );
            self.store_instruction(reg_adr, self.register(i));
        }

        // Load the saved registers
        // TODO: rename `tmp`
        let tmp = self.create_register();
        for i in SpecialRegisters::len()..latest_register_len_before_saving_registers {
            self.const_instruction(tmp, Value::from(i - SpecialRegisters::len()));
            self.binary_instruction(
                stack_address,
                tmp,
                reg_adr,
                BrilligBinaryOp::Integer { op: BinaryIntOp::Add, bit_size: 32 },
            );
            self.load_instruction(RegisterIndex::from(i), reg_adr);
        }
=======
    /// Emits a modulo instruction against 2**target_bit_size
    ///
    /// Integer arithmetic in Brillig is currently constrained to 127 bit integers.
    /// We restrict the cast operation, so that integer types over 127 bits
    /// cannot be created.
    pub(crate) fn cast_instruction(
        &mut self,
        destination: RegisterIndex,
        source: RegisterIndex,
        target_bit_size: u32,
    ) {
        assert!(
            target_bit_size <= BRILLIG_INTEGER_ARITHMETIC_BIT_SIZE,
            "tried to cast to a bit size greater than allowed {target_bit_size}"
        );

        // The brillig VM performs all arithmetic operations modulo 2**bit_size
        // So to cast any value to a target bit size we can just issue a no-op arithmetic operation
        // With bit size equal to target_bit_size
        let zero = self.make_constant(Value::from(FieldElement::zero()));
        self.binary_instruction(
            source,
            zero,
            destination,
            BrilligBinaryOp::Integer { op: BinaryIntOp::Add, bit_size: target_bit_size },
        );
>>>>>>> 2313a5e9
    }
}

/// Type to encapsulate the binary operation types in Brillig
pub(crate) enum BrilligBinaryOp {
    Field { op: BinaryFieldOp },
    Integer { op: BinaryIntOp, bit_size: u32 },
    // Modulo operation requires more than one opcode
    // Brillig.
    Modulo { is_signed_integer: bool, bit_size: u32 },
}<|MERGE_RESOLUTION|>--- conflicted
+++ resolved
@@ -6,9 +6,11 @@
 //! A similar paradigm can be seen with the `acir_ir` module.
 pub(crate) mod artifact;
 
-use crate::ssa_refactor::ir::{basic_block::BasicBlockId, function::FunctionId};
-
-use self::artifact::{BrilligArtifact, UnresolvedLocation};
+use std::collections::HashMap;
+
+use crate::ssa_refactor::ir::function::FunctionId;
+
+use self::artifact::{BrilligArtifact, UnresolvedJumpLocation};
 use acvm::{
     acir::brillig_vm::{
         BinaryFieldOp, BinaryIntOp, Opcode as BrilligOpcode, RegisterIndex, RegisterValueOrArray,
@@ -17,7 +19,6 @@
     FieldElement,
 };
 
-<<<<<<< HEAD
 // Registers reserved for special purpose by BrilligGen when generating the bytecode
 pub(crate) enum SpecialRegisters {
     // The index into the StackFrame, it is incremented for every nested call
@@ -50,7 +51,6 @@
         RegisterIndex::from(SpecialRegisters::Alloc as usize)
     }
 }
-=======
 /// Integer arithmetic in Brillig is limited to 127 bit
 /// integers.
 ///
@@ -62,7 +62,6 @@
 /// would mean that unconstrained functions will differ from
 /// constrained functions in terms of syntax compatibility.
 const BRILLIG_INTEGER_ARITHMETIC_BIT_SIZE: u32 = 127;
->>>>>>> 2313a5e9
 
 /// Brillig context object that is used while constructing the
 /// Brillig bytecode.
@@ -70,16 +69,13 @@
     obj: BrilligArtifact,
     /// A usize indicating the latest un-used register.
     latest_register: usize,
-<<<<<<< HEAD
-=======
-    /// Tracks memory allocations
-    memory: BrilligMemory,
     /// Context label, must be unique with respect to the function
     /// being linked.
     context_label: String,
     /// Section label, used to separate sections of code
     section_label: usize,
->>>>>>> 2313a5e9
+    ///
+    function_labels: HashMap<FunctionId, String>,
 }
 
 impl BrilligContext {
@@ -93,16 +89,19 @@
         self.obj
     }
 
-    pub(crate) fn new(func: FunctionId) -> BrilligContext {
+    pub(crate) fn new(function_labels: HashMap<FunctionId, String>) -> BrilligContext {
         BrilligContext {
-            obj: BrilligArtifact::new(func),
+            obj: BrilligArtifact::new(),
             latest_register: SpecialRegisters::Len as usize,
-        }
-    }
-
-    pub(crate) fn block_label(&self, block_id: BasicBlockId) -> String {
-        self.obj.block_label(block_id)
-    }
+            context_label: String::new(),
+            section_label: 0,
+            function_labels,
+        }
+    }
+
+    // pub(crate) fn block_label(&self, block_id: BasicBlockId) -> String {
+    //     self.obj.block_label(block_id)
+    // }
 
     /// Allocates an array of size `size` and stores the pointer to the array
     /// in `pointer_register`
@@ -156,32 +155,24 @@
         self.compute_section_label(self.section_label)
     }
 
+    pub(crate) fn function_block_label(&self, func_id: &FunctionId) -> String {
+        self.function_labels[func_id].clone()
+    }
+
     /// Adds a unresolved `Jump` instruction to the bytecode.
-<<<<<<< HEAD
-    pub(crate) fn jump_instruction(&mut self, target_label: BasicBlockId) {
-        self.add_unresolved_jump(
-            BrilligOpcode::Jump { location: 0 },
-            UnresolvedLocation::Label(self.block_label(target_label)),
-        );
-=======
     pub(crate) fn jump_instruction<T: ToString>(&mut self, target_label: T) {
         self.add_unresolved_jump(BrilligOpcode::Jump { location: 0 }, target_label.to_string());
->>>>>>> 2313a5e9
     }
 
     /// Adds a unresolved `JumpIf` instruction to the bytecode.
-    pub(crate) fn jump_if_instruction(
+    pub(crate) fn jump_if_instruction<T: ToString>(
         &mut self,
         condition: RegisterIndex,
-        target_label: BasicBlockId,
+        target_label: T,
     ) {
         self.add_unresolved_jump(
             BrilligOpcode::JumpIf { condition, location: 0 },
-<<<<<<< HEAD
-            UnresolvedLocation::Label(self.block_label(target_label)),
-=======
             target_label.to_string(),
->>>>>>> 2313a5e9
         );
     }
 
@@ -189,13 +180,13 @@
     fn add_unresolved_jump(
         &mut self,
         jmp_instruction: BrilligOpcode,
-        destination: UnresolvedLocation,
+        destination: UnresolvedJumpLocation,
     ) {
         self.obj.add_unresolved_jump(jmp_instruction, destination);
     }
 
     /// Adds a unresolved `Call` instruction to the bytecode.
-    fn add_unresolved_call(&mut self, destination: UnresolvedLocation, func: FunctionId) {
+    fn add_unresolved_call(&mut self, destination: UnresolvedJumpLocation, func: FunctionId) {
         self.obj.add_unresolved_call(BrilligOpcode::Call { location: 0 }, destination, func);
     }
 
@@ -213,11 +204,7 @@
     pub(crate) fn constrain_instruction(&mut self, condition: RegisterIndex) {
         self.add_unresolved_jump(
             BrilligOpcode::JumpIf { condition, location: 0 },
-<<<<<<< HEAD
-            UnresolvedLocation::Relative(2),
-=======
             self.next_section_label(),
->>>>>>> 2313a5e9
         );
         self.push_opcode(BrilligOpcode::Trap);
         self.enter_next_section();
@@ -424,7 +411,6 @@
         });
     }
 
-<<<<<<< HEAD
     /// Returns the ith register after the special ones
     pub(crate) fn register(&self, i: usize) -> RegisterIndex {
         RegisterIndex::from(SpecialRegisters::Len as usize + i)
@@ -531,7 +517,7 @@
         });
 
         // Call instruction
-        self.add_unresolved_call(UnresolvedLocation::Label(function_entry_block_label), func_id);
+        self.add_unresolved_call(function_entry_block_label, func_id);
 
         // Decrement depth_call
         let one = self.make_constant(1u128.into());
@@ -592,7 +578,7 @@
             );
             self.load_instruction(RegisterIndex::from(i), reg_adr);
         }
-=======
+    }
     /// Emits a modulo instruction against 2**target_bit_size
     ///
     /// Integer arithmetic in Brillig is currently constrained to 127 bit integers.
@@ -619,7 +605,31 @@
             destination,
             BrilligBinaryOp::Integer { op: BinaryIntOp::Add, bit_size: target_bit_size },
         );
->>>>>>> 2313a5e9
+    }
+
+    ///
+    pub(crate) fn initialize_entry_function(&mut self, num_arguments: usize) {
+        // This was chosen arbitrarily
+        const MAXIMUM_NUMBER_OF_NESTED_CALLS: u32 = 50;
+
+        // Translate the inputs by the special registers offset
+        for i in (0..num_arguments).into_iter().rev() {
+            self.mov_instruction(self.register(i), RegisterIndex::from(i));
+        }
+
+        // Initialize the first three registers to be the special registers
+        //
+        // Initialize the call-depth
+        self.const_instruction(SpecialRegisters::call_depth(), Value::from(0_usize));
+        assert_eq!(RegisterIndex::from(0), SpecialRegisters::call_depth());
+        //
+        // Initialize alloc
+        self.const_instruction(SpecialRegisters::alloc(), Value::from(0_usize));
+        assert_eq!(RegisterIndex::from(1), SpecialRegisters::alloc());
+        //
+        // Initialize the stack-frame
+        self.allocate_array(SpecialRegisters::stack_frame(), MAXIMUM_NUMBER_OF_NESTED_CALLS);
+        assert_eq!(RegisterIndex::from(2), SpecialRegisters::stack_frame());
     }
 }
 
