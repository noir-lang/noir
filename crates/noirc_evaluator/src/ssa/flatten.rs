--- conflicted
+++ resolved
@@ -10,8 +10,10 @@
 use std::collections::HashMap;
 
 //Unroll the CFG
-<<<<<<< HEAD
-pub fn unroll_tree(ctx: &mut SsaContext, block_id: BlockId) -> HashMap<NodeId, NodeEval> {
+pub fn unroll_tree(
+    ctx: &mut SsaContext,
+    block_id: BlockId,
+) -> Result<HashMap<NodeId, NodeEval>, RuntimeError> {
     //Calls outer_unroll() from the root node
     let mut unroll_ctx = UnrollContext {
         deprecated: Vec::new(),
@@ -25,7 +27,7 @@
 
     while !unroll_ctx.to_process.is_empty() {
         unroll_ctx.to_unroll = unroll_ctx.to_process.pop().unwrap();
-        outer_unroll(&mut unroll_ctx, ctx);
+        outer_unroll(&mut unroll_ctx, ctx)?;
     }
 
     for b in unroll_ctx.deprecated {
@@ -33,20 +35,7 @@
     }
     block::compute_dom(ctx);
 
-    unroll_ctx.eval_map
-=======
-pub fn unroll_tree(
-    ctx: &mut SsaContext,
-    mut block_id: BlockId,
-) -> Result<HashMap<NodeId, NodeEval>, RuntimeError> {
-    //Calls outer_unroll() from the root node
-    let mut unroll_ins = Vec::new();
-    let mut eval_map = HashMap::new();
-    while let Some(next) = outer_unroll(&mut unroll_ins, &mut eval_map, block_id, ctx)? {
-        block_id = next;
-    }
-    Ok(eval_map)
->>>>>>> 144d497d
+    Ok(unroll_ctx.eval_map)
 }
 
 //Update the block instruction list using the eval_map
@@ -63,9 +52,11 @@
     operator.map_id(|id| eval_map.get(&id).and_then(|value| value.into_node_id()).unwrap_or(id))
 }
 
-<<<<<<< HEAD
 // Unrolling outer loops, i.e non-nested loops
-pub fn outer_unroll(unroll_ctx: &mut UnrollContext, ctx: &mut SsaContext) -> Option<BlockId> //next block
+pub fn outer_unroll(
+    unroll_ctx: &mut UnrollContext,
+    ctx: &mut SsaContext,
+) -> Result<Option<BlockId>, RuntimeError> //next block
 {
     let block = &ctx[unroll_ctx.to_unroll];
     let b_left = block.left;
@@ -73,21 +64,11 @@
 
     if block.is_join() {
         //1. unroll the block into the unroll_ins
-        unroll_until(ctx, unroll_ctx, b_left.unwrap()); //...
+        unroll_until(ctx, unroll_ctx, b_left.unwrap())?;
         unroll_ctx.to_process.push(unroll_ctx.to_unroll);
-=======
-pub fn unroll_block(
-    unrolled_instructions: &mut Vec<NodeId>,
-    eval_map: &mut HashMap<NodeId, NodeEval>,
-    block_to_unroll: BlockId,
-    ctx: &mut SsaContext,
-) -> Result<Option<BlockId>, RuntimeError> {
-    if ctx[block_to_unroll].is_join() {
-        unroll_join(unrolled_instructions, eval_map, block_to_unroll, ctx)
->>>>>>> 144d497d
     } else {
         if unroll_ctx.unroll_into != BlockId::dummy() {
-            unroll_std_block(ctx, unroll_ctx);
+            unroll_std_block(ctx, unroll_ctx)?;
         } else {
             //We update block instructions from the eval_map
             eval_block(unroll_ctx.to_unroll, &unroll_ctx.eval_map, ctx);
@@ -106,11 +87,15 @@
         assert_eq!(unroll_ctx.to_unroll, bb_left);
     }
 
-    b_left //returns the next block to process
+    Ok(b_left) //returns the next block to process
 }
 
 //Unroll from unroll_ctx.to_unroll until it reaches unroll_ctx.unroll_into
-pub fn unroll_until(ctx: &mut SsaContext, unroll_ctx: &mut UnrollContext, end: BlockId) -> BlockId {
+pub fn unroll_until(
+    ctx: &mut SsaContext,
+    unroll_ctx: &mut UnrollContext,
+    end: BlockId,
+) -> Result<BlockId, RuntimeError> {
     let mut b = unroll_ctx.to_unroll;
     let mut prev = BlockId::dummy();
 
@@ -120,32 +105,26 @@
 
         match ctx[b].kind {
             block::BlockType::ForJoin => {
-                unroll_join(ctx, unroll_ctx);
+                unroll_join(ctx, unroll_ctx)?;
             }
             _ => {
                 if ctx[b].right.is_some() {
-                    crate::ssa::conditional::unroll_if(ctx, unroll_ctx);
+                    crate::ssa::conditional::unroll_if(ctx, unroll_ctx)?;
                 } else {
-                    unroll_std_block(ctx, unroll_ctx);
+                    unroll_std_block(ctx, unroll_ctx)?;
                 }
             }
         }
         b = unroll_ctx.to_unroll;
     }
-    prev
+    Ok(prev)
 }
 
 //unroll a normal block by generating new instructions into the unroll_ins list, using and updating the eval_map
-<<<<<<< HEAD
-pub fn unroll_std_block(ctx: &mut SsaContext, unroll_ctx: &mut UnrollContext) -> Option<BlockId> // The left block
-=======
 pub fn unroll_std_block(
-    unrolled_instructions: &mut Vec<NodeId>,
-    eval_map: &mut HashMap<NodeId, NodeEval>,
-    block_to_unroll: BlockId,
-    ctx: &mut SsaContext,
+    ctx: &mut SsaContext,
+    unroll_ctx: &mut UnrollContext,
 ) -> Result<Option<BlockId>, RuntimeError> // The left block
->>>>>>> 144d497d
 {
     let block = &ctx[unroll_ctx.to_unroll];
     let b_instructions = block.instructions.clone();
@@ -166,20 +145,10 @@
                         //To support assignments, we should create a new variable and updates the eval_map with it
                         //however assignments should have already been removed by copy propagation.
                     }
-<<<<<<< HEAD
                     Operation::Jmp(block) => assert_eq!(block, next),
                     Operation::Nop => (),
                     _ => {
-                        optim::simplify(ctx, &mut new_ins);
-=======
-                    Operation::Jmp(block) => {
-                        return Ok(Some(block));
-                    }
-                    Operation::Nop => (),
-                    _ => {
                         optim::simplify(ctx, &mut new_ins)?;
-
->>>>>>> 144d497d
                         match new_ins.mark {
                             Mark::None => {
                                 let id = ctx.push_instruction(new_ins);
@@ -201,40 +170,24 @@
             _ => todo!(), //ERROR
         }
     }
-<<<<<<< HEAD
     if unroll_ctx.to_unroll != unroll_ctx.unroll_into
         && !unroll_ctx.deprecated.contains(&unroll_ctx.to_unroll)
     {
         unroll_ctx.deprecated.push(unroll_ctx.to_unroll);
     }
     unroll_ctx.to_unroll = next;
-    Some(next)
-}
-
-pub fn unroll_join(ssa_ctx: &mut SsaContext, unroll_ctx: &mut UnrollContext) -> BlockId {
+    Ok(Some(next))
+}
+
+pub fn unroll_join(
+    ssa_ctx: &mut SsaContext,
+    unroll_ctx: &mut UnrollContext,
+) -> Result<BlockId, RuntimeError> {
     let join_id = unroll_ctx.to_unroll;
     let join = &ssa_ctx[unroll_ctx.to_unroll];
 
     let r = join.right.unwrap();
 
-=======
-    Ok(next)
-}
-
-//Unroll a for loop: exit <- join <--> body
-//join block is given in argumemt, it will evaluate the join condition, starting from 'start' until it reaches 'end'
-//and write the unrolled instructions of the body block into the unroll_ins list
-//If the body does not ends with a jump back to the join block, we continue to unroll the next block, until we reach the join.
-//If there is a nested loop, unroll_block will call recursively unroll_join, keeping unroll list and eval map from the previous one
-pub fn unroll_join(
-    unrolled_instructions: &mut Vec<NodeId>,
-    eval_map: &mut HashMap<NodeId, NodeEval>,
-    block_to_unroll: BlockId,
-    ctx: &mut SsaContext,
-) -> Result<Option<BlockId>, RuntimeError> {
-    //Returns the exit block of the loop
-    let join = &ctx[block_to_unroll];
->>>>>>> 144d497d
     let join_instructions = join.instructions.clone();
     let join_left = join.left.unwrap();
     let mut prev = *join.predecessor.first().unwrap();
@@ -242,7 +195,7 @@
     let mut from = prev;
     assert!(join.is_join());
     let body_id = join.right.unwrap();
-    let toto = unroll_ctx.to_unroll;
+    let end = unroll_ctx.to_unroll;
     if unroll_ctx.unroll_into != BlockId::dummy() {
         prev = unroll_ctx.unroll_into;
     }
@@ -253,12 +206,15 @@
     unroll_ctx.unroll_into = new_body;
     while {
         //evaluate the join  block:
-<<<<<<< HEAD
-        evaluate_phi(&join_instructions, from, &mut unroll_ctx.eval_map, ssa_ctx);
-        evaluate_conditional_jump(*join_instructions.last().unwrap(), &unroll_ctx.eval_map, ssa_ctx)
+        evaluate_phi(&join_instructions, from, &mut unroll_ctx.eval_map, ssa_ctx)?;
+        evaluate_conditional_jump(
+            *join_instructions.last().unwrap(),
+            &unroll_ctx.eval_map,
+            ssa_ctx,
+        )?
     } {
         unroll_ctx.to_unroll = body_id;
-        from = unroll_until(ssa_ctx, unroll_ctx, toto);
+        from = unroll_until(ssa_ctx, unroll_ctx, end)?;
     }
 
     debug_assert!(ssa_ctx.current_block == unroll_ctx.unroll_into);
@@ -268,7 +224,7 @@
 
     unroll_ctx.unroll_into = next_block;
     unroll_ctx.to_unroll = join_left;
-    join_left
+    Ok(join_left)
 }
 
 #[derive(Debug)]
@@ -279,85 +235,6 @@
     pub eval_map: HashMap<NodeId, NodeEval>,
     pub to_process: Vec<BlockId>,
 }
-=======
-        evaluate_phi(&join_instructions, from, eval_map, ctx)?;
-        evaluate_conditional_jump(*join_instructions.last().unwrap(), eval_map, ctx)?
-    } {
-        from = block_to_unroll;
-        let mut b_id = body_id;
-        while let Some(next) = unroll_block(unrolled_instructions, eval_map, b_id, ctx)? {
-            //process next block:
-            from = b_id;
-            b_id = next;
-            if b_id == block_to_unroll {
-                //looping back to the join block; we are done
-                break;
-            }
-        }
-    }
-    Ok(join_left)
-}
-
-// Unrolling outer loops, i.e non-nested loops
-pub fn outer_unroll(
-    unroll_ins: &mut Vec<NodeId>, //unrolled instructions
-    eval_map: &mut HashMap<NodeId, NodeEval>,
-    block_id: BlockId, //block to unroll
-    ctx: &mut SsaContext,
-) -> Result<Option<BlockId>, RuntimeError> //next block
-{
-    assert!(unroll_ins.is_empty());
-    let block = &ctx[block_id];
-    let b_right = block.right;
-    let b_left = block.left;
-    let block_instructions = block.instructions.clone();
-    if block.is_join() {
-        //1. unroll the block into the unroll_ins
-        unroll_join(unroll_ins, eval_map, block_id, ctx)?;
-        //2. map the Phis variables to their unrolled values:
-        for ins in &block_instructions {
-            if let Some(ins_obj) = ctx.try_get_instruction(*ins) {
-                if let Operation::Phi { root, .. } = &ins_obj.operation {
-                    if let Some(node_eval) = eval_map.get(&ins_obj.id) {
-                        let node_eval = *node_eval;
-                        eval_map.entry(*root).or_insert(node_eval);
-                        //todo test with constants
-                    }
-                } else if ins_obj.operation != node::Operation::Nop {
-                    break; //no more phis
-                }
-            }
-        }
-        //3. Merge the unrolled blocks into the join
-        for ins in unroll_ins.iter() {
-            ctx[*ins].set_id_and_parent(*ins, block_id);
-        }
-        let join_mut = &mut ctx[block_id];
-        join_mut.instructions = unroll_ins.clone();
-        join_mut.right = None;
-        join_mut.kind = block::BlockType::Normal;
-
-        //4. Remove the right sub-graph of the join block
-        //Note that this is not done in unroll_join because in case of nested loops we need to unroll_join a block several times.
-        if b_left.is_some() {
-            join_mut.dominated = vec![b_left.unwrap()];
-        } else {
-            join_mut.dominated.clear();
-        }
-        //we get the subgraph, however we could retrieve the list of processed blocks directly in unroll_join (cf. processed)
-        let mut sub_graph2 = Vec::new();
-        if let Some(body_id) = b_right {
-            let sub_graph = block::bfs(body_id, Some(block_id), ctx);
-            for b in sub_graph {
-                ctx.remove_block(b);
-                sub_graph2.push(b);
-            }
-        }
-
-        //update the predecessors of the block
-        let join_mut2 = &mut ctx[block_id];
-        join_mut2.predecessor.retain(|i| !sub_graph2.contains(i));
->>>>>>> 144d497d
 
 impl UnrollContext {
     pub fn deprecate(&mut self, block_id: BlockId) {
@@ -365,10 +242,6 @@
             self.deprecated.push(block_id);
         }
     }
-<<<<<<< HEAD
-=======
-    Ok(b_left) //returns the next block to process
->>>>>>> 144d497d
 }
 
 //evaluate phi instruction, coming from 'from' block; retrieve the argument corresponding to the block, evaluates it and update the evaluation map
