use crate::errors::RuntimeError;

use super::{
    block::{self, BlockId},
    context::SsaContext,
    node::{self, BinaryOp, Mark, Node, NodeEval, NodeId, NodeObj, Operation},
    optim,
};
use acvm::FieldElement;
use std::collections::HashMap;

//Unroll the CFG
pub fn unroll_tree(
    ctx: &mut SsaContext,
    block_id: BlockId,
) -> Result<HashMap<NodeId, NodeEval>, RuntimeError> {
    //call unroll_tree from the root
    assert!(!ctx[block_id].is_join());
    let mut unroll_ctx = UnrollContext {
        deprecated: Vec::new(),
        to_unroll: block_id,
        unroll_into: block_id,
        eval_map: HashMap::new(),
    };
    while !unroll_ctx.to_unroll.is_dummy() {
        unroll_block(ctx, &mut unroll_ctx)?;
    }
    //clean-up
    for b in unroll_ctx.deprecated {
        debug_assert!(b != ctx.first_block);
        ctx.remove_block(b);
    }
    block::compute_dom(ctx);

    Ok(unroll_ctx.eval_map)
}

//Update the block instruction list using the eval_map
fn eval_block(block_id: BlockId, eval_map: &HashMap<NodeId, NodeEval>, ctx: &mut SsaContext) {
    for i in &ctx[block_id].instructions.clone() {
        if let Some(ins) = ctx.try_get_mut_instruction(*i) {
            ins.operation = update_operator(&ins.operation, eval_map);
            let ins_id = ins.id;
            // We ignore RunTimeErrors at this stage because unrolling is done before conditionals
            // While failures must be managed after handling conditionals: For instance if false { b } should not fail whatever b is doing.
            optim::simplify_id(ctx, ins_id).ok();
        }
    }
}

fn update_operator(operator: &Operation, eval_map: &HashMap<NodeId, NodeEval>) -> Operation {
    operator.map_id(|id| eval_map.get(&id).and_then(|value| value.into_node_id()).unwrap_or(id))
}

//Unroll from unroll_ctx.to_unroll until it reaches unroll_ctx.unroll_into
pub fn unroll_until(
    ctx: &mut SsaContext,
    unroll_ctx: &mut UnrollContext,
    end: BlockId,
) -> Result<BlockId, RuntimeError> {
    let mut b = unroll_ctx.to_unroll;
    let mut prev = BlockId::dummy();

    while b != end {
        assert!(!b.is_dummy(), "could not reach end block");
        prev = b;
        unroll_block(ctx, unroll_ctx)?;
        b = unroll_ctx.to_unroll;
    }
    Ok(prev)
}

pub fn unroll_block(
    ctx: &mut SsaContext,
    unroll_ctx: &mut UnrollContext,
) -> Result<(), RuntimeError> {
    match ctx[unroll_ctx.to_unroll].kind {
        block::BlockType::ForJoin => {
            unroll_join(ctx, unroll_ctx)?;
        }
        _ => {
            if ctx[unroll_ctx.to_unroll].right.is_some() {
                if unroll_ctx.unroll_into == BlockId::dummy() {
                    unroll_ctx.unroll_into = unroll_ctx.to_unroll;
                }
                crate::ssa::conditional::unroll_if(ctx, unroll_ctx)?;
            } else {
                unroll_std_block(ctx, unroll_ctx)?;
            }
        }
    }
    Ok(())
}

//unroll a normal block by generating new instructions into the target block, or by updating its instructions if no target is specified, using and updating the eval_map
pub fn unroll_std_block(
    ctx: &mut SsaContext,
    unroll_ctx: &mut UnrollContext,
) -> Result<Option<BlockId>, RuntimeError> // The left block
{
    if unroll_ctx.to_unroll == unroll_ctx.unroll_into {
        //We update block instructions from the eval_map
        eval_block(unroll_ctx.to_unroll, &unroll_ctx.eval_map, ctx);
        let block = &ctx[unroll_ctx.to_unroll];
        unroll_ctx.to_unroll = block.left.unwrap_or_else(BlockId::dummy);
        return Ok(block.left);
    }
    let block = &ctx[unroll_ctx.to_unroll];
    let b_instructions = block.instructions.clone();
    let next = block.left.unwrap_or_else(BlockId::dummy);
    ctx.current_block = unroll_ctx.unroll_into;

    for i_id in &b_instructions {
        match &ctx[*i_id] {
            node::NodeObj::Instr(i) => {
                let new_op = i.operation.map_id(|id| {
                    get_current_value(id, &unroll_ctx.eval_map).into_node_id().unwrap()
                });
                let mut new_ins =
                    node::Instruction::new(new_op, i.res_type, Some(unroll_ctx.unroll_into));
                match i.operation {
                    Operation::Binary(node::Binary { operator: BinaryOp::Assign, .. }) => {
                        unreachable!("unsupported instruction type when unrolling: assign");
                        //To support assignments, we should create a new variable and updates the eval_map with it
                        //however assignments should have already been removed by copy propagation.
                    }
                    Operation::Jmp(block) => assert_eq!(block, next),
                    Operation::Nop => (),
                    _ => {
                        optim::simplify(ctx, &mut new_ins).ok(); //ignore RuntimeErrors until conditionals are processed
                        match new_ins.mark {
                            Mark::None => {
                                let id = ctx.push_instruction(new_ins);
                                unroll_ctx.eval_map.insert(*i_id, NodeEval::VarOrInstruction(id));
                            }
                            Mark::Deleted => (),
                            Mark::ReplaceWith(replacement) => {
                                // TODO: Should we insert into unrolled_instructions as well?
                                // If optim::simplify replaces with a constant then we should not,
                                // otherwise it may make sense if it is not already inserted.
                                unroll_ctx
                                    .eval_map
                                    .insert(*i_id, NodeEval::VarOrInstruction(replacement));
                            }
                        }
                    }
                }
            }
            _ => unreachable!("Block instruction list should only only contain instruction"),
        }
    }
    if unroll_ctx.to_unroll != unroll_ctx.unroll_into
        && !unroll_ctx.deprecated.contains(&unroll_ctx.to_unroll)
    {
        unroll_ctx.deprecated.push(unroll_ctx.to_unroll);
    }
    unroll_ctx.to_unroll = next;
    Ok(Some(next))
}

pub fn unroll_join(
    ssa_ctx: &mut SsaContext,
    unroll_ctx: &mut UnrollContext,
) -> Result<BlockId, RuntimeError> {
    let join_id = unroll_ctx.to_unroll;
    let join = &ssa_ctx[unroll_ctx.to_unroll];

    let r = join.right.unwrap();

    let join_instructions = join.instructions.clone();
    let join_left = join.left.unwrap();
    let mut prev = *join.predecessor.first().unwrap();

    let mut from = prev;
    assert!(join.is_join());
    let body_id = join.right.unwrap();
    let end = unroll_ctx.to_unroll;
    if !unroll_ctx.unroll_into.is_dummy() {
        prev = unroll_ctx.unroll_into;
    }
    ssa_ctx.current_block = prev;
    let new_body = block::new_sealed_block(ssa_ctx, block::BlockType::Normal, true);
    let prev_block = ssa_ctx.try_get_block_mut(prev).unwrap();
    prev_block.dominated = vec![new_body];
    unroll_ctx.unroll_into = new_body;

    while {
        //evaluate the join  block:
        evaluate_phi(&join_instructions, from, &mut unroll_ctx.eval_map, ssa_ctx)?;
        evaluate_conditional_jump(
            *join_instructions.last().unwrap(),
            &unroll_ctx.eval_map,
            ssa_ctx,
        )?
    } {
        unroll_ctx.to_unroll = body_id;
        from = unroll_until(ssa_ctx, unroll_ctx, end)?;
    }
    debug_assert!(ssa_ctx.current_block == unroll_ctx.unroll_into);
    let next_block = block::new_sealed_block(ssa_ctx, block::BlockType::Normal, true);
    unroll_ctx.deprecate(join_id);
    unroll_ctx.deprecate(r);

    unroll_ctx.unroll_into = next_block;
    unroll_ctx.to_unroll = join_left;
    Ok(join_left)
}

#[derive(Debug)]
pub struct UnrollContext {
    pub deprecated: Vec<BlockId>,
    pub to_unroll: BlockId,
    pub unroll_into: BlockId,
    pub eval_map: HashMap<NodeId, NodeEval>,
}

impl UnrollContext {
    pub fn deprecate(&mut self, block_id: BlockId) {
        if !self.deprecated.contains(&block_id) {
            self.deprecated.push(block_id);
        }
    }
}

//evaluate phi instruction, coming from 'from' block; retrieve the argument corresponding to the block, evaluates it and update the evaluation map
fn evaluate_phi(
    instructions: &[NodeId],
    from: BlockId,
    to: &mut HashMap<NodeId, NodeEval>,
    ctx: &mut SsaContext,
) -> Result<(), RuntimeError> {
    let mut to_process = Vec::new();
    for i in instructions {
        if let Some(ins) = ctx.try_get_instruction(*i) {
            if let Operation::Phi { block_args, .. } = &ins.operation {
                for (arg, block) in block_args {
                    if *block == from {
                        //we evaluate the phi instruction value
                        let arg = *arg;
                        let id = ins.id;
                        to_process
                            .push((id, evaluate_one(NodeEval::VarOrInstruction(arg), to, ctx)?));
                    }
                }
            } else if ins.operation != node::Operation::Nop {
                break; //phi instructions are placed at the beginning (and after the first dummy instruction)
            }
        }
    }
    //Update the evaluation map.
    for obj in to_process {
        to.insert(obj.0, NodeEval::VarOrInstruction(obj.1.to_index(ctx)));
    }
    Ok(())
}

//returns true if we should jump
fn evaluate_conditional_jump(
    jump: NodeId,
    value_array: &HashMap<NodeId, NodeEval>,
    ctx: &mut SsaContext,
) -> Result<bool, RuntimeError> {
    let jump_ins = ctx.try_get_instruction(jump).unwrap();

    let (cond_id, should_jump): (_, fn(FieldElement) -> bool) = match jump_ins.operation {
        Operation::Jeq(cond_id, _) => (cond_id, |field| !field.is_zero()),
        Operation::Jne(cond_id, _) => (cond_id, |field| field.is_zero()),
        Operation::Jmp(_) => return Ok(true),
        _ => panic!("loop without conditional statement!"), //TODO shouldn't we return false instead?
    };

    let cond = get_current_value(cond_id, value_array);
    let cond = match evaluate_object(cond, value_array, ctx)?.into_const_value() {
        Some(c) => c,
        None => unreachable!(
            "Conditional jump argument is non-const: {:?}",
            evaluate_object(cond, value_array, ctx)
        ),
    };

    Ok(should_jump(cond))
}

//Retrieve the NodeEval value of the index in the evaluation map
fn get_current_value(id: NodeId, value_array: &HashMap<NodeId, NodeEval>) -> NodeEval {
    *value_array.get(&id).unwrap_or(&NodeEval::VarOrInstruction(id))
}

//Same as get_current_value but for a NodeEval object instead of a NodeObj
fn get_current_value_for_node_eval(
    obj: NodeEval,
    value_array: &HashMap<NodeId, NodeEval>,
) -> NodeEval {
    match obj {
        NodeEval::VarOrInstruction(obj_id) => get_current_value(obj_id, value_array),
        NodeEval::Const(..) | NodeEval::Function(..) => obj,
    }
}

//evaluate the object without recursion, doing only one step of evaluation
fn evaluate_one(
    obj: NodeEval,
    value_array: &HashMap<NodeId, NodeEval>,
    ctx: &SsaContext,
) -> Result<NodeEval, RuntimeError> {
    let mut modified = false;
    match get_current_value_for_node_eval(obj, value_array) {
        NodeEval::Const(..) | NodeEval::Function(..) => Ok(obj),
        NodeEval::VarOrInstruction(obj_id) => {
            if ctx.try_get_node(obj_id).is_none() {
                return Ok(obj);
            }

            match &ctx[obj_id] {
                NodeObj::Instr(i) => {
                    let new_id = optim::propagate(ctx, obj_id, &mut modified);
                    if new_id != obj_id {
                        return evaluate_one(NodeEval::VarOrInstruction(new_id), value_array, ctx);
                    }
                    if let Operation::Phi { .. } = i.operation {
                        //n.b phi are handled before, else we should know which block we come from
                        return Ok(NodeEval::VarOrInstruction(i.id));
                    }

                    let result =
                        i.evaluate_with(ctx, |_, id| Ok(get_current_value(id, value_array)))?;

                    if let NodeEval::VarOrInstruction(idx) = result {
                        if ctx.try_get_node(idx).is_none() {
                            return Ok(NodeEval::VarOrInstruction(obj_id));
                        }
                    }
                    Ok(result)
                }
                NodeObj::Const(c) => {
                    let value = FieldElement::from_be_bytes_reduce(&c.value.to_bytes_be());
                    Ok(NodeEval::Const(value, c.get_type()))
                }
                NodeObj::Obj(_) => Ok(NodeEval::VarOrInstruction(obj_id)),
<<<<<<< HEAD
                NodeObj::Function(f, id, typ) => Ok(NodeEval::Function(*f, *id, *typ)),
=======
                NodeObj::Function(f, id, _) => Ok(NodeEval::Function(*f, *id)),
>>>>>>> 3c3dffb3
            }
        }
    }
}

//Evaluate an object recursively
fn evaluate_object(
    obj: NodeEval,
    value_array: &HashMap<NodeId, NodeEval>,
    ctx: &SsaContext,
) -> Result<NodeEval, RuntimeError> {
    match get_current_value_for_node_eval(obj, value_array) {
        NodeEval::Const(_, _) | NodeEval::Function(..) => Ok(obj),
        NodeEval::VarOrInstruction(obj_id) => {
            if ctx.try_get_node(obj_id).is_none() {
                return Ok(obj);
            }

            match &ctx[obj_id] {
                NodeObj::Instr(i) => {
                    if let Operation::Phi { .. } = i.operation {
                        return Ok(NodeEval::VarOrInstruction(i.id));
                    }

                    //n.b phi are handled before, else we should know which block we come from
                    let result = i.evaluate_with(ctx, |ctx, id| {
                        evaluate_object(get_current_value(id, value_array), value_array, ctx)
                    })?;

                    if let NodeEval::VarOrInstruction(idx) = result {
                        if ctx.try_get_node(idx).is_none() {
                            return Ok(NodeEval::VarOrInstruction(obj_id));
                        }
                    }
                    Ok(result)
                }
                NodeObj::Const(c) => {
                    let value = FieldElement::from_be_bytes_reduce(&c.value.to_bytes_be());
                    Ok(NodeEval::Const(value, c.get_type()))
                }
                NodeObj::Obj(_) => Ok(NodeEval::VarOrInstruction(obj_id)),
<<<<<<< HEAD
                NodeObj::Function(f, id, typ) => Ok(NodeEval::Function(*f, *id, *typ)),
=======
                NodeObj::Function(f, id, _) => Ok(NodeEval::Function(*f, *id)),
>>>>>>> 3c3dffb3
            }
        }
    }
}<|MERGE_RESOLUTION|>--- conflicted
+++ resolved
@@ -337,11 +337,7 @@
                     Ok(NodeEval::Const(value, c.get_type()))
                 }
                 NodeObj::Obj(_) => Ok(NodeEval::VarOrInstruction(obj_id)),
-<<<<<<< HEAD
-                NodeObj::Function(f, id, typ) => Ok(NodeEval::Function(*f, *id, *typ)),
-=======
                 NodeObj::Function(f, id, _) => Ok(NodeEval::Function(*f, *id)),
->>>>>>> 3c3dffb3
             }
         }
     }
@@ -383,11 +379,7 @@
                     Ok(NodeEval::Const(value, c.get_type()))
                 }
                 NodeObj::Obj(_) => Ok(NodeEval::VarOrInstruction(obj_id)),
-<<<<<<< HEAD
-                NodeObj::Function(f, id, typ) => Ok(NodeEval::Function(*f, *id, *typ)),
-=======
                 NodeObj::Function(f, id, _) => Ok(NodeEval::Function(*f, *id)),
->>>>>>> 3c3dffb3
             }
         }
     }
